////////////////////////////////////////////////////////////////////////////////
/// DISCLAIMER
///
/// Copyright 2017 ArangoDB GmbH, Cologne, Germany
///
/// Licensed under the Apache License, Version 2.0 (the "License");
/// you may not use this file except in compliance with the License.
/// You may obtain a copy of the License at
///
///     http://www.apache.org/licenses/LICENSE-2.0
///
/// Unless required by applicable law or agreed to in writing, software
/// distributed under the License is distributed on an "AS IS" BASIS,
/// WITHOUT WARRANTIES OR CONDITIONS OF ANY KIND, either express or implied.
/// See the License for the specific language governing permissions and
/// limitations under the License.
///
/// Copyright holder is ArangoDB GmbH, Cologne, Germany
///
/// @author Jan Christoph Uhde
////////////////////////////////////////////////////////////////////////////////

#include "RocksDBCollection.h"

#include "ApplicationFeatures/ApplicationServer.h"
#include "Aql/PlanCache.h"
#include "Basics/Result.h"
#include "Basics/StaticStrings.h"
#include "Basics/StringUtils.h"
#include "Basics/VelocyPackHelper.h"
#include "Basics/hashes.h"
#include "Cache/CacheManagerFeature.h"
#include "Cache/Common.h"
#include "Cache/Manager.h"
#include "Cache/TransactionalCache.h"
#include "Cluster/ClusterMethods.h"
#include "Indexes/Index.h"
#include "Indexes/IndexIterator.h"
#include "RestServer/DatabaseFeature.h"
#include "RocksDBEngine/RocksDBBuilderIndex.h"
#include "RocksDBEngine/RocksDBCommon.h"
#include "RocksDBEngine/RocksDBComparator.h"
#include "RocksDBEngine/RocksDBEngine.h"
#include "RocksDBEngine/RocksDBIterators.h"
#include "RocksDBEngine/RocksDBKey.h"
#include "RocksDBEngine/RocksDBLogValue.h"
#include "RocksDBEngine/RocksDBMethods.h"
#include "RocksDBEngine/RocksDBPrimaryIndex.h"
#include "RocksDBEngine/RocksDBReplicationIterator.h"
#include "RocksDBEngine/RocksDBReplicationManager.h"
#include "RocksDBEngine/RocksDBSettingsManager.h"
#include "RocksDBEngine/RocksDBTransactionState.h"
#include "StorageEngine/EngineSelectorFeature.h"
#include "StorageEngine/StorageEngine.h"
#include "Transaction/Context.h"
#include "Transaction/Helpers.h"
#include "Transaction/Hints.h"
#include "Transaction/StandaloneContext.h"
#include "Utils/CollectionGuard.h"
#include "Utils/CollectionNameResolver.h"
#include "Utils/Events.h"
#include "Utils/OperationOptions.h"
#include "Utils/SingleCollectionTransaction.h"
#include "VocBase/Identifiers/LocalDocumentId.h"
#include "VocBase/Identifiers/RevisionId.h"
#include "VocBase/KeyGenerator.h"
#include "VocBase/LogicalCollection.h"
#include "VocBase/ManagedDocumentResult.h"
#include "VocBase/Methods/Collections.h"
#include "VocBase/ticks.h"
#include "VocBase/voc-types.h"

#include <rocksdb/utilities/transaction.h>
#include <rocksdb/utilities/transaction_db.h>
#include <velocypack/Iterator.h>
#include <velocypack/velocypack-aliases.h>

namespace {
arangodb::LocalDocumentId generateDocumentId(arangodb::LogicalCollection const& collection,
                                             arangodb::RevisionId revisionId) {
  bool useRev = collection.usesRevisionsAsDocumentIds();
  return useRev ? arangodb::LocalDocumentId::create(revisionId)
                : arangodb::LocalDocumentId::create();
}

template <typename F>
void reverseIdxOps(arangodb::PhysicalCollection::IndexContainerType const& indexes,
                   arangodb::PhysicalCollection::IndexContainerType::const_iterator& it,
                   F&& op) {
  while (it != indexes.begin()) {
    it--;
    auto* rIdx = static_cast<arangodb::RocksDBIndex*>(it->get());
    if (rIdx->needsReversal()) {
      if (std::forward<F>(op)(rIdx).fail()) {
        // best effort for reverse failed. Let`s trigger full rollback
        // or we will end up with inconsistent storage and indexes
        THROW_ARANGO_EXCEPTION_MESSAGE(TRI_ERROR_INTERNAL,
                                       "Failed to reverse index operation.");
      }
    }
  }
}

using ObjectIdTransformer =
    std::function<std::pair<std::uint64_t, std::uint64_t>(std::uint64_t, std::uint64_t)>;

using IndicesMap =
    std::unordered_map<std::shared_ptr<arangodb::Index>, std::pair<std::uint64_t, std::uint64_t>>;

std::pair<std::uint64_t, std::uint64_t> injectNewTemporaryObjectId(std::uint64_t objectId,
                                                                   std::uint64_t tempObjectId) {
  return {objectId, TRI_NewTickServer()};
}

std::pair<std::uint64_t, std::uint64_t> swapObjectIds(std::uint64_t objectId,
                                                      std::uint64_t tempObjectId) {
  return {tempObjectId, objectId};
}

std::pair<std::uint64_t, std::uint64_t> clearTemporaryObjectId(std::uint64_t objectId,
                                                               std::uint64_t tempObjectId) {
  return {objectId, 0};
}

void handlePropertiesEntryForObjectIdUpdate(
    arangodb::LogicalCollection& collection, arangodb::velocypack::Builder& builder,
    ::ObjectIdTransformer idFunc, bool setUpgradedProperties, ::IndicesMap& indicesMap,
    arangodb::velocypack::Slice key, arangodb::velocypack::Slice value) {
  using arangodb::StaticStrings;
  using arangodb::basics::VelocyPackHelper;

  if (key.isEqualString("indexes")) {
    arangodb::velocypack::ArrayBuilder collectionIndicesArrayGuard(&builder, StaticStrings::Indexes);
    for (auto idxSlice : arangodb::velocypack::ArrayIterator(value)) {
      auto idx = collection.lookupIndex(idxSlice);
      if (!idx || idx->type() == arangodb::Index::IndexType::TRI_IDX_TYPE_IRESEARCH_LINK) {
        builder.add(idxSlice);
        continue;
      }
      arangodb::velocypack::ObjectBuilder indexObjectGuard(&builder);
      std::uint64_t objectIdIdx =
          VelocyPackHelper::stringUInt64(idxSlice, StaticStrings::ObjectId);
      std::uint64_t tempObjectIdIdx =
          VelocyPackHelper::stringUInt64(idxSlice, StaticStrings::TempObjectId);
      auto outputPairIdx = idFunc(objectIdIdx, tempObjectIdIdx);
      for (auto idxPair : arangodb::velocypack::ObjectIterator(idxSlice)) {
        if (idxPair.key.isEqualString(StaticStrings::ObjectId) ||
            idxPair.key.isEqualString(StaticStrings::TempObjectId)) {
          continue;
        }
        builder.add(idxPair.key);
        builder.add(idxPair.value);
      }
      builder.add(StaticStrings::ObjectId,
                  arangodb::velocypack::Value(std::to_string(outputPairIdx.first)));
      builder.add(StaticStrings::TempObjectId,
                  arangodb::velocypack::Value(std::to_string(outputPairIdx.second)));
      indicesMap.emplace(idx, outputPairIdx);
    }
    return;
  }

  if (key.isEqualString(StaticStrings::ObjectId) ||
      key.isEqualString(StaticStrings::TempObjectId)) {
    return;
  }

  if (setUpgradedProperties && key.isEqualString(StaticStrings::Version)) {
    builder.add(StaticStrings::Version,
                arangodb::velocypack::Value(static_cast<std::uint32_t>(
                    arangodb::LogicalCollection::Version::v37)));
  } else if (setUpgradedProperties && key.isEqualString(StaticStrings::SyncByRevision)) {
    builder.add(StaticStrings::SyncByRevision, arangodb::velocypack::Value(true));
  } else if (setUpgradedProperties &&
             key.isEqualString(StaticStrings::UsesRevisionsAsDocumentIds)) {
    builder.add(StaticStrings::UsesRevisionsAsDocumentIds,
                arangodb::velocypack::Value(true));
  } else {
    builder.add(key);
    builder.add(value);
  }
}

arangodb::Result setObjectIdsForCollection(arangodb::LogicalCollection& collection,
                                           std::pair<std::uint64_t, std::uint64_t> const& outputPair,
                                           ::IndicesMap const& indicesMap) {
  arangodb::Result res;

  auto rcoll = static_cast<arangodb::RocksDBMetaCollection*>(collection.getPhysical());
  TRI_ASSERT(rcoll);
  res = rcoll->setObjectIds(outputPair.first, outputPair.second);
  if (res.fail()) {
    return res;
  }
  for (auto const& idxPair : indicesMap) {
    auto ridx = static_cast<arangodb::RocksDBIndex*>(idxPair.first.get());
    res = ridx->setObjectIds(idxPair.second.first, idxPair.second.second);
    if (res.fail()) {
      return res;
    }
  }

  return res;
}

void setUpgradedPropertiesForCollection(arangodb::LogicalCollection& collection) {
  collection.setVersion(arangodb::LogicalCollection::Version::v37);
  collection.setUsesRevisionsAsDocumentIds(true);
  collection.setSyncByRevision(true);
}

arangodb::Result updateObjectIdsForCollection(rocksdb::DB& db,
                                              arangodb::LogicalCollection& collection,
                                              ::ObjectIdTransformer idFunc,
                                              bool setUpgradedProperties) {
  using arangodb::StaticStrings;
  using arangodb::basics::VelocyPackHelper;

  arangodb::Result res;
  rocksdb::WriteOptions wo;
  rocksdb::WriteBatch batch;

  // methods need lock
  arangodb::RocksDBKey key;  // read collection info from database
  key.constructCollection(collection.vocbase().id(), collection.id());
  rocksdb::PinnableSlice ps;
  rocksdb::Status s =
      db.Get(rocksdb::ReadOptions(),
             arangodb::RocksDBColumnFamily::definitions(), key.string(), &ps);
  if (!s.ok()) {
    res.reset(arangodb::rocksutils::convertStatus(s));
    return res;
  }
  arangodb::velocypack::Slice oldProps = arangodb::RocksDBValue::data(ps);

  arangodb::velocypack::Builder builder;
  std::pair<std::uint64_t, std::uint64_t> outputPair;
  ::IndicesMap indicesMap;
  {
    arangodb::velocypack::ObjectBuilder collectionObjectGuard(&builder);
    std::uint64_t objectId =
        VelocyPackHelper::stringUInt64(oldProps, StaticStrings::ObjectId);
    std::uint64_t tempObjectId =
        VelocyPackHelper::stringUInt64(oldProps, StaticStrings::TempObjectId);
    outputPair = idFunc(objectId, tempObjectId);
    for (auto pair : arangodb::velocypack::ObjectIterator(oldProps)) {
      ::handlePropertiesEntryForObjectIdUpdate(collection, builder, idFunc, setUpgradedProperties,
                                               indicesMap, pair.key, pair.value);
    }
    builder.add(StaticStrings::ObjectId,
                arangodb::velocypack::Value(std::to_string(outputPair.first)));
    builder.add(StaticStrings::TempObjectId,
                arangodb::velocypack::Value(std::to_string(outputPair.second)));
  }
  auto value = arangodb::RocksDBValue::Collection(builder.slice());
  batch.Put(arangodb::RocksDBColumnFamily::definitions(), key.string(), value.string());
  res = arangodb::rocksutils::convertStatus(db.Write(wo, &batch));
  if (res.fail()) {
    return res;
  }
  auto cleanup = arangodb::scopeGuard([oldProps, &db, &key]() -> void {
    rocksdb::WriteOptions wo;
    rocksdb::WriteBatch batch;
    auto value = arangodb::RocksDBValue::Collection(oldProps);
    batch.Put(arangodb::RocksDBColumnFamily::definitions(), key.string(), value.string());
    db.Write(wo, &batch);
  });

  res = ::setObjectIdsForCollection(collection, outputPair, indicesMap);
  if (res.fail()) {
    return res;
  }
  ::setUpgradedPropertiesForCollection(collection);

  cleanup.cancel();  // succeeded, no cleanup needed

  return res;
}

arangodb::Result commitBatch(rocksdb::WriteOptions& wo,
                             rocksdb::WriteBatch& batch, rocksdb::DB& db) {
  rocksdb::Status r = db.Write(wo, &batch);
  arangodb::Result res = arangodb::rocksutils::convertStatus(r);
  if (res.ok()) {
    batch.Clear();
  }
  return res;
}

void rewriteDocument(rocksdb::WriteBatch& batch, arangodb::RocksDBKey& key,
                     arangodb::RocksDBKeyBounds& bounds,
                     rocksdb::Slice oldValue, std::uint64_t tempObjectId) {
  arangodb::velocypack::Slice document = arangodb::RocksDBValue::data(oldValue);
  arangodb::RevisionId revision = arangodb::RevisionId::fromSlice(document);

  arangodb::LocalDocumentId newDocumentId{revision};

  key.constructDocument(tempObjectId, newDocumentId);
  batch.Put(bounds.columnFamily(), key.string(), oldValue);
}

arangodb::Result copyCollectionToNewObjectIdSpace(rocksdb::DB& db,
                                                  arangodb::LogicalCollection& collection) {
  arangodb::Result res;
  arangodb::RocksDBKey key;

  auto rcoll = static_cast<arangodb::RocksDBMetaCollection*>(collection.getPhysical());
  TRI_ASSERT(rcoll);
  std::uint64_t objectId = rcoll->objectId();
  std::uint64_t tempObjectId = rcoll->tempObjectId();

  rocksdb::ReadOptions ro;
  auto bounds = arangodb::RocksDBKeyBounds::CollectionDocuments(objectId);
  ro.prefix_same_as_start = true;
  auto iterateBound = bounds.end();
  ro.iterate_upper_bound = &iterateBound;

  std::unique_ptr<rocksdb::Iterator> iter{db.NewIterator(ro, bounds.columnFamily())};
  if (!iter) {
    res.reset(TRI_ERROR_INTERNAL, "could not acquire iterator");
    return res;
  }
  auto cmp = bounds.columnFamily()->GetComparator();

  rocksdb::WriteOptions wo;
  rocksdb::WriteBatch batch;
  for (iter->Seek(bounds.start());
       iter->Valid() && cmp->Compare(iter->key(), bounds.end()) <= 0; iter->Next()) {
    ::rewriteDocument(batch, key, bounds, iter->value(), tempObjectId);

    if (batch.Count() >= 5000) {
      res = commitBatch(wo, batch, db);
      if (res.fail()) {
        return res;
      }
    }
  }

  return commitBatch(wo, batch, db);
}

arangodb::LocalDocumentId extractDocumentIdFromIndexEntry(arangodb::RocksDBIndex& ridx,
                                                          rocksdb::Slice key,
                                                          rocksdb::Slice value) {
  arangodb::LocalDocumentId id = arangodb::LocalDocumentId::none();

  switch (ridx.type()) {
    case arangodb::RocksDBIndex::TRI_IDX_TYPE_PRIMARY_INDEX:
      id = arangodb::RocksDBValue::documentId(value);
      break;
    case arangodb::RocksDBIndex::TRI_IDX_TYPE_EDGE_INDEX:
      id = arangodb::RocksDBKey::edgeDocumentId(value);
      break;
    case arangodb::RocksDBIndex::TRI_IDX_TYPE_HASH_INDEX:
    case arangodb::RocksDBIndex::TRI_IDX_TYPE_SKIPLIST_INDEX:
    case arangodb::RocksDBIndex::TRI_IDX_TYPE_TTL_INDEX:
    case arangodb::RocksDBIndex::TRI_IDX_TYPE_PERSISTENT_INDEX:
      if (ridx.unique()) {
        id = arangodb::RocksDBValue::documentId(value);
        break;
      }
      id = arangodb::RocksDBKey::indexDocumentId(key);
      break;
    case arangodb::RocksDBIndex::TRI_IDX_TYPE_FULLTEXT_INDEX:
    case arangodb::RocksDBIndex::TRI_IDX_TYPE_GEO1_INDEX:
    case arangodb::RocksDBIndex::TRI_IDX_TYPE_GEO2_INDEX:
    case arangodb::RocksDBIndex::TRI_IDX_TYPE_GEO_INDEX:
      id = arangodb::RocksDBKey::indexDocumentId(key);
      break;
    case arangodb::RocksDBIndex::TRI_IDX_TYPE_IRESEARCH_LINK:
    case arangodb::RocksDBIndex::TRI_IDX_TYPE_UNKNOWN:
    default:
      break;
  }

  return id;
}

arangodb::RevisionId getRevisionFromOldDocumentId(rocksdb::DB& db,
                                           arangodb::RocksDBMetaCollection& rcoll,
                                           arangodb::LocalDocumentId oldId) {
  arangodb::RocksDBKey key;
  key.constructDocument(rcoll.objectId(), oldId);
  rocksdb::PinnableSlice ps;
  rocksdb::Status s =
      db.Get(rocksdb::ReadOptions(), arangodb::RocksDBColumnFamily::documents(),
             key.string(), &ps);
  if (!s.ok()) {
    return arangodb::RevisionId::none();
  }

  arangodb::velocypack::Slice doc = arangodb::RocksDBValue::data(ps);
  return arangodb::transaction::helpers::extractRevFromDocument(doc);
}

void rewritePrimaryIndexEntry(arangodb::RocksDBIndex& ridx, arangodb::RocksDBKey& key,
                              arangodb::RocksDBValue& buffer, rocksdb::Slice& value,
                              rocksdb::Slice oldKey, rocksdb::Slice oldValue,
                              arangodb::LocalDocumentId const& newId) {
  arangodb::velocypack::StringRef docKey = arangodb::RocksDBKey::primaryKey(oldKey);
  arangodb::RevisionId revision = arangodb::RocksDBValue::revisionId(oldValue);
  key.constructPrimaryIndexValue(ridx.tempObjectId(), docKey);
  buffer = arangodb::RocksDBValue::PrimaryIndexValue(newId, revision);
  value = {buffer.string().data(), buffer.string().size()};
}

void rewriteEdgeIndexEntry(arangodb::RocksDBIndex& ridx, arangodb::RocksDBKey& key,
                           rocksdb::Slice oldKey, arangodb::LocalDocumentId const& newId) {
  arangodb::velocypack::StringRef vertexId = arangodb::RocksDBKey::vertexId(oldKey);
  key.constructEdgeIndexValue(ridx.tempObjectId(), vertexId, newId);
}

void rewriteVPackIndexEntry(arangodb::RocksDBIndex& ridx, arangodb::RocksDBKey& key,
                            arangodb::RocksDBValue& buffer, rocksdb::Slice& value,
                            rocksdb::Slice oldKey, arangodb::LocalDocumentId const& newId) {
  arangodb::velocypack::Slice indexedValues = arangodb::RocksDBKey::indexedVPack(oldKey);
  if (ridx.unique()) {
    key.constructUniqueVPackIndexValue(ridx.tempObjectId(), indexedValues);
    buffer = arangodb::RocksDBValue::UniqueVPackIndexValue(newId);
    value = {buffer.string().data(), buffer.string().size()};
    return;
  }
  key.constructVPackIndexValue(ridx.tempObjectId(), indexedValues, newId);
}

void rewriteFulltextIndexEntry(arangodb::RocksDBIndex& ridx,
                               arangodb::RocksDBKey& key, rocksdb::Slice oldKey,
                               arangodb::LocalDocumentId const& newId) {
  arangodb::velocypack::Slice indexedValues = arangodb::RocksDBKey::indexedVPack(oldKey);
  key.constructVPackIndexValue(ridx.tempObjectId(), indexedValues, newId);
}

void rewriteGeoIndexEntry(arangodb::RocksDBIndex& ridx, arangodb::RocksDBKey& key,
                          rocksdb::Slice oldKey, arangodb::LocalDocumentId const& newId) {
  uint64_t geoValue = arangodb::RocksDBKey::geoValue(oldKey);
  key.constructGeoIndexValue(ridx.tempObjectId(), geoValue, newId);
}

arangodb::Result rewriteIndexEntry(rocksdb::DB& db, rocksdb::WriteBatch& batch,
                                   arangodb::RocksDBMetaCollection& rcoll,
                                   arangodb::RocksDBIndex& ridx,
                                   rocksdb::Slice oldKey, rocksdb::Slice oldValue) {
  arangodb::LocalDocumentId oldId =
      ::extractDocumentIdFromIndexEntry(ridx, oldKey, oldValue);
  arangodb::RevisionId revision = ::getRevisionFromOldDocumentId(db, rcoll, oldId);
  arangodb::LocalDocumentId newId = arangodb::LocalDocumentId::create(revision);
  if (!newId.isSet()) {
    return arangodb::Result(TRI_ERROR_INTERNAL,
                            "could not get revision for document " +
                                std::to_string(oldId.id()));
  }

  arangodb::Result res;
  arangodb::RocksDBKey key;
  arangodb::RocksDBValue buffer =
      arangodb::RocksDBValue::Empty(arangodb::RocksDBEntryType::Placeholder);
  rocksdb::Slice value = oldValue;

  switch (ridx.type()) {
    case arangodb::RocksDBIndex::TRI_IDX_TYPE_PRIMARY_INDEX:
      ::rewritePrimaryIndexEntry(ridx, key, buffer, value, oldKey, oldValue, newId);
      break;
    case arangodb::RocksDBIndex::TRI_IDX_TYPE_EDGE_INDEX:
      ::rewriteEdgeIndexEntry(ridx, key, oldKey, newId);
      break;
    case arangodb::RocksDBIndex::TRI_IDX_TYPE_HASH_INDEX:
    case arangodb::RocksDBIndex::TRI_IDX_TYPE_SKIPLIST_INDEX:
    case arangodb::RocksDBIndex::TRI_IDX_TYPE_TTL_INDEX:
    case arangodb::RocksDBIndex::TRI_IDX_TYPE_PERSISTENT_INDEX:
      ::rewriteVPackIndexEntry(ridx, key, buffer, value, oldKey, newId);
      break;
    case arangodb::RocksDBIndex::TRI_IDX_TYPE_FULLTEXT_INDEX:
      ::rewriteFulltextIndexEntry(ridx, key, oldKey, newId);
      break;
    case arangodb::RocksDBIndex::TRI_IDX_TYPE_GEO_INDEX:
      ::rewriteGeoIndexEntry(ridx, key, oldKey, newId);
      break;
    case arangodb::RocksDBIndex::TRI_IDX_TYPE_GEO1_INDEX:  // deprecated
    case arangodb::RocksDBIndex::TRI_IDX_TYPE_GEO2_INDEX:  // deprecated
    case arangodb::RocksDBIndex::TRI_IDX_TYPE_IRESEARCH_LINK:
    case arangodb::RocksDBIndex::TRI_IDX_TYPE_UNKNOWN:
    default:
      res.reset(TRI_ERROR_INTERNAL, "encountered unexpected index type");
      break;
  }

  batch.Put(ridx.columnFamily(), key.string(), value);
  return res;
}

arangodb::Result copyIndexToNewObjectIdSpace(rocksdb::DB& db,
                                             arangodb::LogicalCollection& collection,
                                             arangodb::Index& index) {
  arangodb::Result res;
  arangodb::RocksDBKey key;

  auto rcoll = static_cast<arangodb::RocksDBMetaCollection*>(collection.getPhysical());
  TRI_ASSERT(rcoll);
  auto& ridx = static_cast<arangodb::RocksDBIndex&>(index);

  rocksdb::ReadOptions ro;
  auto bounds = ridx.getBounds();
  ro.prefix_same_as_start = index.type() != arangodb::Index::TRI_IDX_TYPE_EDGE_INDEX;
  auto iterateBound = bounds.end();
  ro.iterate_upper_bound = &iterateBound;

  std::unique_ptr<rocksdb::Iterator> iter{db.NewIterator(ro, bounds.columnFamily())};
  if (!iter) {
    res.reset(TRI_ERROR_INTERNAL, "could not acquire iterator");
    return res;
  }
  auto cmp = bounds.columnFamily()->GetComparator();

  rocksdb::WriteOptions wo;
  rocksdb::WriteBatch batch;
  for (iter->Seek(bounds.start());
       iter->Valid() && cmp->Compare(iter->key(), bounds.end()) <= 0; iter->Next()) {
    res = ::rewriteIndexEntry(db, batch, *rcoll, ridx, iter->key(), iter->value());
    if (res.fail()) {
      return res;
    }

    if (batch.Count() >= 5000) {
      res = commitBatch(wo, batch, db);
      if (res.fail()) {
        return res;
      }
    }
  }

  return commitBatch(wo, batch, db);
}

arangodb::Result cleanupOldIdSpaces(rocksdb::DB& db, arangodb::RocksDBMetaCollection& rcoll) {
  arangodb::Result res;

  if (rcoll.tempObjectId() != 0) {
    auto bounds = arangodb::RocksDBKeyBounds::CollectionDocuments(rcoll.tempObjectId());
    res = arangodb::rocksutils::removeLargeRange(&db, bounds, true, true);
    if (res.fail()) {
      return res;
    }
  }

  std::vector<std::shared_ptr<arangodb::Index>> indices = rcoll.getIndexes();
  for (auto& idx : indices) {
    auto& ridx = static_cast<arangodb::RocksDBIndex&>(*idx);
    if (ridx.tempObjectId() != 0) {
      auto bounds = ridx.getBounds(ridx.tempObjectId());
      res = arangodb::rocksutils::removeLargeRange(&db, bounds,
                                                   ridx.type() != arangodb::Index::TRI_IDX_TYPE_EDGE_INDEX,
                                                   true);
      if (res.fail()) {
        return res;
      }
    }
  }

  return res;
}
}  // namespace

namespace arangodb {

RocksDBCollection::RocksDBCollection(LogicalCollection& collection,
                                     arangodb::velocypack::Slice const& info)
    : RocksDBMetaCollection(collection, info),
      _primaryIndex(nullptr),
      _cacheEnabled(
          !collection.system() &&
          basics::VelocyPackHelper::getBooleanValue(info, StaticStrings::CacheEnabled, false) &&
          CacheManagerFeature::MANAGER != nullptr),
      _numIndexCreations(0) {
  TRI_ASSERT(_logicalCollection.isAStub() || objectId() != 0);
  if (_cacheEnabled) {
    createCache();
  }
}

RocksDBCollection::RocksDBCollection(LogicalCollection& collection,
                                     PhysicalCollection const* physical)
    : RocksDBMetaCollection(collection, VPackSlice::emptyObjectSlice()),
      _primaryIndex(nullptr),
      _cacheEnabled(static_cast<RocksDBCollection const*>(physical)->_cacheEnabled &&
                    CacheManagerFeature::MANAGER != nullptr),
      _numIndexCreations(0) {
  if (_cacheEnabled) {
    createCache();
  }
}

RocksDBCollection::~RocksDBCollection() {
  if (useCache()) {
    try {
      destroyCache();
    } catch (...) {
    }
  }
}

Result RocksDBCollection::updateProperties(VPackSlice const& slice, bool doSync) {
  auto isSys = _logicalCollection.system();

  _cacheEnabled =
      !isSys &&
      basics::VelocyPackHelper::getBooleanValue(slice, StaticStrings::CacheEnabled, _cacheEnabled) &&
      CacheManagerFeature::MANAGER != nullptr;
  primaryIndex()->setCacheEnabled(_cacheEnabled);

  if (_cacheEnabled) {
    createCache();
    primaryIndex()->createCache();
  } else {
    // will do nothing if cache is not present
    destroyCache();
    primaryIndex()->destroyCache();
    TRI_ASSERT(_cache.get() == nullptr);
  }

  // nothing else to do
  return {};
}

PhysicalCollection* RocksDBCollection::clone(LogicalCollection& logical) const {
  return new RocksDBCollection(logical, this);
}

/// @brief export properties
void RocksDBCollection::getPropertiesVPack(velocypack::Builder& result) const {
  TRI_ASSERT(result.isOpenObject());
  result.add(StaticStrings::ObjectId, VPackValue(std::to_string(objectId())));
  result.add(StaticStrings::TempObjectId, VPackValue(std::to_string(tempObjectId())));
  result.add(StaticStrings::CacheEnabled, VPackValue(_cacheEnabled));
  TRI_ASSERT(result.isOpenObject());
}

/// @brief closes an open collection
int RocksDBCollection::close() {
  READ_LOCKER(guard, _indexesLock);
  for (auto it : _indexes) {
    it->unload();
  }
  return TRI_ERROR_NO_ERROR;
}

void RocksDBCollection::load() {
  if (_cacheEnabled) {
    createCache();
    if (_cache) {
      uint64_t numDocs = _meta.numberDocuments();
      if (numDocs > 0) {
        _cache->sizeHint(static_cast<uint64_t>(0.3 * numDocs));
      }
    }
  }
  READ_LOCKER(guard, _indexesLock);
  for (auto it : _indexes) {
    it->load();
  }
}

void RocksDBCollection::unload() {
  WRITE_LOCKER(guard, _exclusiveLock);
  if (useCache()) {
    destroyCache();
    TRI_ASSERT(_cache.get() == nullptr);
  }
  READ_LOCKER(indexGuard, _indexesLock);
  for (auto it : _indexes) {
    it->unload();
  }
}

/// return bounds for all documents
RocksDBKeyBounds RocksDBCollection::bounds() const  {
  return RocksDBKeyBounds::CollectionDocuments(objectId());
}

void RocksDBCollection::prepareIndexes(arangodb::velocypack::Slice indexesSlice) {
  TRI_ASSERT(indexesSlice.isArray());

  StorageEngine* engine = EngineSelectorFeature::ENGINE;
  std::vector<std::shared_ptr<Index>> indexes;
  {
    READ_LOCKER(guard, _indexesLock);  // link creation needs read-lock too
    if (indexesSlice.length() == 0 && _indexes.empty()) {
      engine->indexFactory().fillSystemIndexes(_logicalCollection, indexes);
    } else {
      engine->indexFactory().prepareIndexes(_logicalCollection, indexesSlice, indexes);
    }
  }

  WRITE_LOCKER(guard, _indexesLock);
  TRI_ASSERT(_indexes.empty());
  for (std::shared_ptr<Index>& idx : indexes) {
    TRI_ASSERT(idx != nullptr);
    auto const id = idx->id();
    for (auto const& it : _indexes) {
      TRI_ASSERT(it != nullptr);
      if (it->id() == id) {  // index is there twice
        idx.reset();
        break;
      }
    }

    if (idx) {
      TRI_UpdateTickServer(static_cast<TRI_voc_tick_t>(id.id()));
      _indexes.emplace(idx);
      if (idx->type() == Index::TRI_IDX_TYPE_PRIMARY_INDEX) {
        TRI_ASSERT(idx->id().isPrimary());
        _primaryIndex = static_cast<RocksDBPrimaryIndex*>(idx.get());
      }
    }
  }

  auto it = _indexes.cbegin();
  if ((*it)->type() != Index::IndexType::TRI_IDX_TYPE_PRIMARY_INDEX ||
      (TRI_COL_TYPE_EDGE == _logicalCollection.type() &&
       (_indexes.size() < 3 ||
        ((*++it)->type() != Index::IndexType::TRI_IDX_TYPE_EDGE_INDEX ||
         (*++it)->type() != Index::IndexType::TRI_IDX_TYPE_EDGE_INDEX)))) {
    std::string msg =
        "got invalid indexes for collection '" + _logicalCollection.name() + "'";
    LOG_TOPIC("0ef34", ERR, arangodb::Logger::ENGINES) << msg;
#ifdef ARANGODB_ENABLE_MAINTAINER_MODE
    for (auto it : _indexes) {
      LOG_TOPIC("19e0b", ERR, arangodb::Logger::ENGINES) << "- " << it->context();
    }
#endif
    THROW_ARANGO_EXCEPTION_MESSAGE(TRI_ERROR_INTERNAL, msg);
  }

  TRI_ASSERT(!_indexes.empty());
}

std::shared_ptr<Index> RocksDBCollection::createIndex(VPackSlice const& info,
                                                      bool restore, bool& created) {
  TRI_ASSERT(info.isObject());

  // Step 0. Lock all the things
  TRI_vocbase_t& vocbase = _logicalCollection.vocbase();
  if (!vocbase.use()) { // someone dropped the database
    THROW_ARANGO_EXCEPTION(TRI_ERROR_ARANGO_DATABASE_NOT_FOUND);
  }

  std::unique_ptr<CollectionGuard> guard;
  try {
    guard = std::make_unique<CollectionGuard>(&vocbase, _logicalCollection.id());
  } catch (...) {
    vocbase.release();
    throw;
  }

  _numIndexCreations.fetch_add(1, std::memory_order_release);
  auto colGuard = scopeGuard([&] {
    _numIndexCreations.fetch_sub(1, std::memory_order_release);
    vocbase.release();
  });

  RocksDBBuilderIndex::Locker locker(this);
  if (!locker.lock()) {
    THROW_ARANGO_EXCEPTION(TRI_ERROR_LOCK_TIMEOUT);
  }

  std::shared_ptr<Index> idx;
  {  // Step 1. Check for matching index
    READ_LOCKER(guard, _indexesLock);
    if ((idx = findIndex(info, _indexes)) != nullptr) {
      // We already have this index.
      if (idx->type() == arangodb::Index::TRI_IDX_TYPE_TTL_INDEX) {
        // special handling for TTL indexes
        // if there is exactly the same index present, we return it
        if (idx->matchesDefinition(info)) {
          created = false;
          return idx;
        }
        // if there is another TTL index already, we make things abort here
        THROW_ARANGO_EXCEPTION_MESSAGE(
            TRI_ERROR_BAD_PARAMETER,
            "there can only be one ttl index per collection");
      }

      created = false;
      return idx;
    }
  }

  RocksDBEngine* engine = static_cast<RocksDBEngine*>(EngineSelectorFeature::ENGINE);

  // Step 2. We are sure that we do not have an index of this type.
  // We also hold the lock. Create it
  bool const generateKey = !restore;
  try {
    idx = engine->indexFactory().prepareIndexFromSlice(info, generateKey,
                                                       _logicalCollection, false);
  } catch (std::exception const& ex) {
    THROW_ARANGO_EXCEPTION_MESSAGE(TRI_ERROR_ARANGO_INDEX_CREATION_FAILED, ex.what());
  }

  // we cannot persist primary or edge indexes
  TRI_ASSERT(idx->type() != Index::IndexType::TRI_IDX_TYPE_PRIMARY_INDEX);
  TRI_ASSERT(idx->type() != Index::IndexType::TRI_IDX_TYPE_EDGE_INDEX);

  {
    READ_LOCKER(guard, _indexesLock);
    for (auto const& other : _indexes) {  // conflicting index exists
      if (other->id() == idx->id() || other->name() == idx->name()) {
        // definition shares an identifier with an existing index with a
        // different definition
#ifdef ARANGODB_ENABLE_MAINTAINER_MODE
        VPackBuilder builder;
        other->toVelocyPack(builder, static_cast<std::underlying_type<Index::Serialize>::type>(
                                         Index::Serialize::Basics));
        LOG_TOPIC("29d1c", WARN, Logger::ENGINES)
            << "attempted to create index '" << info.toJson()
            << "' but found conflicting index '" << builder.slice().toJson() << "'";
#endif
        THROW_ARANGO_EXCEPTION_MESSAGE(TRI_ERROR_ARANGO_DUPLICATE_IDENTIFIER,
                                       "duplicate value for `" + StaticStrings::IndexId +
                                           "` or `" + StaticStrings::IndexName + "`");
      }
    }
  }

  Result res;

  do {

    // Step 3. add index to collection entry (for removal after a crash)
    auto buildIdx =
    std::make_shared<RocksDBBuilderIndex>(std::static_pointer_cast<RocksDBIndex>(idx));
    if (!engine->inRecovery()) {  // manually modify collection entry, other
      // methods need lock
      RocksDBKey key;             // read collection info from database
      key.constructCollection(_logicalCollection.vocbase().id(),
                              _logicalCollection.id());
      rocksdb::PinnableSlice ps;
      rocksdb::Status s = engine->db()->Get(rocksdb::ReadOptions(),
                                            RocksDBColumnFamily::definitions(),
                                            key.string(), &ps);
      if (!s.ok()) {
        res.reset(rocksutils::convertStatus(s));
        break;
      }

      VPackBuilder builder;
      builder.openObject();
      for (auto pair : VPackObjectIterator(RocksDBValue::data(ps))) {
        if (pair.key.isEqualString("indexes")) {  // append new index
          VPackArrayBuilder arrGuard(&builder, "indexes");
          builder.add(VPackArrayIterator(pair.value));
          buildIdx->toVelocyPack(builder, Index::makeFlags(Index::Serialize::Internals));
          continue;
        }
        builder.add(pair.key);
        builder.add(pair.value);
      }
      builder.close();
      res = engine->writeCreateCollectionMarker(_logicalCollection.vocbase().id(),
                                                _logicalCollection.id(), builder.slice(),
                                                RocksDBLogValue::Empty());
      if (res.fail()) {
        break;
      }
    }

    // Step 4. fill index
    bool const inBackground =
        basics::VelocyPackHelper::getBooleanValue(info, StaticStrings::IndexInBackground, false);
    if (inBackground) {  // allow concurrent inserts into index
      {
        WRITE_LOCKER(guard, _indexesLock);
        _indexes.emplace(buildIdx);
      }
      res = buildIdx->fillIndexBackground(locker);
    } else {
      res = buildIdx->fillIndexForeground();
    }
    if (res.fail()) {
      break;
    }
    locker.lock(); // always lock to avoid inconsistencies

    // Step 5. register in index list
    WRITE_LOCKER(guard, _indexesLock);
    if (inBackground) {  // swap in actual index
      for (auto& it : _indexes) {
        if (it->id() == buildIdx->id()) {
          _indexes.erase(it);
          _indexes.emplace(idx);
          break;
        }
      }
    } else {
      _indexes.emplace(idx);
    }
    guard.unlock();
#if USE_PLAN_CACHE
    arangodb::aql::PlanCache::instance()->invalidate(_logicalCollection.vocbase());
#endif

    // inBackground index might not recover selectivity estimate w/o sync
    if (inBackground && !idx->unique() && idx->hasSelectivityEstimate()) {
      engine->settingsManager()->sync(false);
    }

    // Step 6. persist in rocksdb
    if (!engine->inRecovery()) {  // write new collection marker
      auto builder = _logicalCollection.toVelocyPackIgnore(
          {"path", "statusString"},
          LogicalDataSource::Serialization::PersistenceWithInProgress);
      VPackBuilder indexInfo;
      idx->toVelocyPack(indexInfo, Index::makeFlags(Index::Serialize::Internals));
      res = engine->writeCreateCollectionMarker(_logicalCollection.vocbase().id(),
                                                _logicalCollection.id(), builder.slice(),
                                                RocksDBLogValue::IndexCreate(_logicalCollection.vocbase().id(),
                                                                             _logicalCollection.id(), indexInfo.slice()));
    }
  } while(false);

  // cleanup routine
  if (res.fail()) { // We could not create the index. Better abort
    WRITE_LOCKER(guard, _indexesLock);
    auto it = _indexes.begin();
    while (it != _indexes.end()) {
      if ((*it)->id() == idx->id()) {
        _indexes.erase(it);
        break;
      }
      it++;
    }
    guard.unlock();
    idx->drop();
    THROW_ARANGO_EXCEPTION(res);
  }

  created = true;
  return idx;
}

/// @brief Drop an index with the given iid.
bool RocksDBCollection::dropIndex(IndexId iid) {
  // usually always called when _exclusiveLock is held
  if (iid.empty() || iid.isPrimary()) {
    return true;
  }

  std::shared_ptr<arangodb::Index> toRemove;
  {
    WRITE_LOCKER(guard, _indexesLock);
    for (auto& it : _indexes) {
      if (iid == it->id()) {
        toRemove = it;
        _indexes.erase(it);
        break;
      }
    }
  }

  if (!toRemove) {  // index not found
    // We tried to remove an index that does not exist
    events::DropIndex(_logicalCollection.vocbase().name(), _logicalCollection.name(),
                      std::to_string(iid.id()), TRI_ERROR_ARANGO_INDEX_NOT_FOUND);
    return false;
  }

  READ_LOCKER(guard, _indexesLock);

  RocksDBIndex* cindex = static_cast<RocksDBIndex*>(toRemove.get());
  TRI_ASSERT(cindex != nullptr);

  Result res = cindex->drop();

  if (!res.ok()) {
    return false;
  }

  events::DropIndex(_logicalCollection.vocbase().name(), _logicalCollection.name(),
                    std::to_string(iid.id()), TRI_ERROR_NO_ERROR);

  cindex->compact(); // trigger compaction before deleting the object

  auto* engine = static_cast<RocksDBEngine*>(EngineSelectorFeature::ENGINE);

  if (!engine || engine->inRecovery()) {
    return true; // skip writing WAL marker if inRecovery()
  }

  auto builder =  // RocksDB path
      _logicalCollection.toVelocyPackIgnore(
          {"path", "statusString"},
          LogicalDataSource::Serialization::PersistenceWithInProgress);

  // log this event in the WAL and in the collection meta-data
  res = engine->writeCreateCollectionMarker( // write marker
    _logicalCollection.vocbase().id(), // vocbase id
    _logicalCollection.id(), // collection id
    builder.slice(), // RocksDB path
    RocksDBLogValue::IndexDrop( // marker
      _logicalCollection.vocbase().id(), _logicalCollection.id(), iid // args
    )
  );

  return res.ok();
}

std::unique_ptr<IndexIterator> RocksDBCollection::getAllIterator(transaction::Methods* trx) const {
  return std::make_unique<RocksDBAllIndexIterator>(&_logicalCollection, trx);
}

std::unique_ptr<IndexIterator> RocksDBCollection::getAnyIterator(transaction::Methods* trx) const {
  return std::make_unique<RocksDBAnyIndexIterator>(&_logicalCollection, trx);
}

std::unique_ptr<ReplicationIterator> RocksDBCollection::getReplicationIterator(
    ReplicationIterator::Ordering order, uint64_t batchId) {
  if (order != ReplicationIterator::Ordering::Revision) {
    // not supported
    return nullptr;
  }

  EngineSelectorFeature& selector =
      _logicalCollection.vocbase().server().getFeature<EngineSelectorFeature>();
  RocksDBEngine& engine = selector.engine<RocksDBEngine>();
  RocksDBReplicationManager* manager = engine.replicationManager();
  RocksDBReplicationContext* ctx = batchId == 0 ? nullptr : manager->find(batchId);
  auto guard = scopeGuard([manager, ctx]() -> void {
    if (ctx) {
      manager->release(ctx);
    }
  });
  rocksdb::Snapshot const* snapshot = ctx ? ctx->snapshot() : nullptr;

  return std::make_unique<RocksDBRevisionReplicationIterator>(_logicalCollection, snapshot);
}

std::unique_ptr<ReplicationIterator> RocksDBCollection::getReplicationIterator(
    ReplicationIterator::Ordering order, transaction::Methods& trx) {
  if (order != ReplicationIterator::Ordering::Revision) {
    // not supported
    return nullptr;
  }

  return std::make_unique<RocksDBRevisionReplicationIterator>(_logicalCollection, trx);
}

////////////////////////////////////
// -- SECTION DML Operations --
///////////////////////////////////

Result RocksDBCollection::truncate(transaction::Methods& trx, OperationOptions& options) {
  TRI_ASSERT(objectId() != 0);
  auto state = RocksDBTransactionState::toState(&trx);
  RocksDBMethods* mthds = state->rocksdbMethods();

  if (state->isOnlyExclusiveTransaction() &&
      state->hasHint(transaction::Hints::Hint::ALLOW_RANGE_DELETE) &&
      this->canUseRangeDeleteInWal() && _meta.numberDocuments() >= 32 * 1024) {
    // non-transactional truncate optimization. We perform a bunch of
    // range deletes and circumvent the normal rocksdb::Transaction.
    // no savepoint needed here
    TRI_ASSERT(!state->hasOperations());  // not allowed

    TRI_IF_FAILURE("RocksDBRemoveLargeRangeOn") {
      return Result(TRI_ERROR_DEBUG);
    }

    RocksDBEngine* engine = rocksutils::globalRocksEngine();
    rocksdb::DB* db = engine->db()->GetRootDB();

    TRI_IF_FAILURE("RocksDBCollection::truncate::forceSync") {
      engine->settingsManager()->sync(false);
    }

    // pre commit sequence needed to place a blocker
    rocksdb::SequenceNumber seq = rocksutils::latestSequenceNumber();
    auto guard = scopeGuard([&] {  // remove blocker afterwards
      _meta.removeBlocker(state->id());
    });
    _meta.placeBlocker(state->id(), seq);

    rocksdb::WriteBatch batch;
    // delete documents
    RocksDBKeyBounds bounds = RocksDBKeyBounds::CollectionDocuments(objectId());
    rocksdb::Status s =
    batch.DeleteRange(bounds.columnFamily(), bounds.start(), bounds.end());
    if (!s.ok()) {
      return rocksutils::convertStatus(s);
    }

    // delete indexes, place estimator blockers
    {
      READ_LOCKER(idxGuard, _indexesLock);
      for (std::shared_ptr<Index> const& idx : _indexes) {
        RocksDBIndex* ridx = static_cast<RocksDBIndex*>(idx.get());
        bounds = ridx->getBounds();
        s = batch.DeleteRange(bounds.columnFamily(), bounds.start(), bounds.end());
        if (!s.ok()) {
          return rocksutils::convertStatus(s);
        }
      }
    }

    // add the log entry so we can recover the correct count
    auto log = RocksDBLogValue::CollectionTruncate(trx.vocbase().id(),
                                                   _logicalCollection.id(), objectId());

    s = batch.PutLogData(log.slice());

    if (!s.ok()) {
      return rocksutils::convertStatus(s);
    }

    rocksdb::WriteOptions wo;

    s = db->Write(wo, &batch);

    if (!s.ok()) {
      return rocksutils::convertStatus(s);
    }

    seq = db->GetLatestSequenceNumber() - 1;  // post commit sequence

    uint64_t numDocs = _meta.numberDocuments();
    _meta.adjustNumberDocuments(seq, /*revision*/ newRevisionId(),
                                -static_cast<int64_t>(numDocs));

    {
      READ_LOCKER(idxGuard, _indexesLock);
      for (std::shared_ptr<Index> const& idx : _indexes) {
        idx->afterTruncate(seq);  // clears caches / clears links (if applicable)
      }
    }
    bufferTruncate(seq);

    guard.fire();  // remove blocker

    TRI_ASSERT(!state->hasOperations());  // not allowed
    return Result{};
  }

  TRI_IF_FAILURE("RocksDBRemoveLargeRangeOff") {
    return Result(TRI_ERROR_DEBUG);
  }

  // normal transactional truncate
  RocksDBKeyBounds documentBounds = RocksDBKeyBounds::CollectionDocuments(objectId());
  rocksdb::Comparator const* cmp = RocksDBColumnFamily::documents()->GetComparator();
  // intentionally copy the read options so we can modify them
  rocksdb::ReadOptions ro = mthds->iteratorReadOptions();
  rocksdb::Slice const end = documentBounds.end();
  ro.iterate_upper_bound = &end;
  // we are going to blow away all data anyway. no need to blow up the cache
  ro.fill_cache = false;

  TRI_ASSERT(ro.snapshot);

  // avoid OOM error for truncate by committing earlier
  uint64_t const prvICC = state->options().intermediateCommitCount;
  state->options().intermediateCommitCount = std::min<uint64_t>(prvICC, 10000);

  uint64_t found = 0;
  VPackBuilder docBuffer;
  auto iter = mthds->NewIterator(ro, documentBounds.columnFamily());
  for (iter->Seek(documentBounds.start());
       iter->Valid() && cmp->Compare(iter->key(), end) < 0;
       iter->Next()) {

    ++found;
    TRI_ASSERT(objectId() == RocksDBKey::objectId(iter->key()));
    VPackSlice document(reinterpret_cast<uint8_t const*>(iter->value().data()));
    TRI_ASSERT(document.isObject());

    // tmp may contain a pointer into rocksdb::WriteBuffer::_rep. This is
    // a 'std::string' which might be realloc'ed on any Put/Delete operation
    docBuffer.clear();
    docBuffer.add(document);

    // To print the WAL we need key and RID
    VPackSlice key;
    RevisionId rid = RevisionId::none();
    transaction::helpers::extractKeyAndRevFromDocument(document, key, rid);
    TRI_ASSERT(key.isString());
    TRI_ASSERT(rid.isSet());

    RocksDBSavePoint guard(&trx, TRI_VOC_DOCUMENT_OPERATION_REMOVE);
    state->prepareOperation(_logicalCollection.id(),
                            rid,  // actual revision ID!!
                            TRI_VOC_DOCUMENT_OPERATION_REMOVE);

    LocalDocumentId const docId = RocksDBKey::documentId(iter->key());
    auto res = removeDocument(&trx, docId, docBuffer.slice(), options);

    if (res.fail()) {  // Failed to remove document in truncate.
      return res;
    }

    bool hasPerformedIntermediateCommit = false;
    res = state->addOperation(_logicalCollection.id(), newRevisionId(),
                              TRI_VOC_DOCUMENT_OPERATION_REMOVE,
                              hasPerformedIntermediateCommit);

    if (res.fail()) {  // This should never happen...
      return res;
    }
    guard.finish(hasPerformedIntermediateCommit);

    trackWaitForSync(&trx, options);

  }

  // reset to previous value after truncate is finished
  state->options().intermediateCommitCount = prvICC;

#ifdef ARANGODB_ENABLE_MAINTAINER_MODE
  if (state->numCommits() == 0) {
    // check IN TRANSACTION if documents have been deleted
    if (mthds->countInBounds(RocksDBKeyBounds::CollectionDocuments(objectId()), true)) {
      THROW_ARANGO_EXCEPTION_MESSAGE(TRI_ERROR_INTERNAL,
                                     "deletion check in collection truncate "
                                     "failed - not all documents have been "
                                     "deleted");
    }
  }
#endif

  TRI_IF_FAILURE("FailAfterAllCommits") { return Result(TRI_ERROR_DEBUG); }
  TRI_IF_FAILURE("SegfaultAfterAllCommits") {
    TRI_TerminateDebugging("SegfaultAfterAllCommits");
  }
  return Result{};
}

Result RocksDBCollection::lookupKey(transaction::Methods* trx, VPackStringRef key,
                                    std::pair<LocalDocumentId, RevisionId>& result) const {
  result.first = LocalDocumentId::none();
  result.second = RevisionId::none();

  // lookup the revision id in the primary index
  if (!primaryIndex()->lookupRevision(trx, key, result.first, result.second)) {
    // document not found
    TRI_ASSERT(!result.first.isSet());
    TRI_ASSERT(result.second.empty());
    return Result(TRI_ERROR_ARANGO_DOCUMENT_NOT_FOUND);
  }

  // document found, but revisionId may not have been present in the primary
  // index. this can happen for "older" collections
  TRI_ASSERT(result.first.isSet());
  TRI_ASSERT(result.second.isSet());
  return Result();
}

bool RocksDBCollection::lookupRevision(transaction::Methods* trx, VPackSlice const& key,
                                       RevisionId& revisionId) const {
  TRI_ASSERT(key.isString());
  LocalDocumentId documentId;
  revisionId = RevisionId::none();
  // lookup the revision id in the primary index
  if (!primaryIndex()->lookupRevision(trx, arangodb::velocypack::StringRef(key),
                                      documentId, revisionId)) {
    // document not found
    TRI_ASSERT(revisionId.empty());
    return false;
  }

  // document found, and we have a valid revisionId
  TRI_ASSERT(documentId.isSet());
  TRI_ASSERT(revisionId.isSet());
  return true;
}

Result RocksDBCollection::read(transaction::Methods* trx,
                               arangodb::velocypack::StringRef const& key,
                               ManagedDocumentResult& result) {
  Result res;
  do {
    LocalDocumentId const documentId = primaryIndex()->lookupKey(trx, key);
    if (!documentId.isSet()) {
      res.reset(TRI_ERROR_ARANGO_DOCUMENT_NOT_FOUND);
      break;
    }  // else found

    std::string* buffer = result.setManaged();
    rocksdb::PinnableSlice ps(buffer);
    res = lookupDocumentVPack(trx, documentId, ps, /*readCache*/true, /*fillCache*/true);
    if (res.ok()) {
      if (ps.IsPinned()) {
        buffer->assign(ps.data(), ps.size());
      } // else value is already assigned
      result.setRevisionId(); // extracts id from buffer
    }
  } while (res.is(TRI_ERROR_ARANGO_DOCUMENT_NOT_FOUND) &&
           RocksDBTransactionState::toState(trx)->setSnapshotOnReadOnly());
  return res;
}

// read using a token!
bool RocksDBCollection::readDocument(transaction::Methods* trx,
                                     LocalDocumentId const& documentId,
                                     ManagedDocumentResult& result) const {
  if (documentId.isSet()) {
    std::string* buffer = result.setManaged();
    rocksdb::PinnableSlice ps(buffer);
    Result res = lookupDocumentVPack(trx, documentId, ps, /*readCache*/true, /*fillCache*/true);
    if (res.ok()) {
      if (ps.IsPinned()) {
        buffer->assign(ps.data(), ps.size());
      } // else value is already assigned
      return true;
    }
  }
  return false;
}

// read using a token!
bool RocksDBCollection::readDocumentWithCallback(transaction::Methods* trx,
                                                 LocalDocumentId const& documentId,
                                                 IndexIterator::DocumentCallback const& cb) const {
  if (documentId.isSet()) {
    return lookupDocumentVPack(trx, documentId, cb, /*withCache*/true);
  }
  return false;
}

Result RocksDBCollection::insert(arangodb::transaction::Methods* trx,
                                 arangodb::velocypack::Slice const slice,
                                 arangodb::ManagedDocumentResult& resultMdr,
                                 OperationOptions& options) {
  bool const isEdgeCollection = (TRI_COL_TYPE_EDGE == _logicalCollection.type());

  transaction::BuilderLeaser builder(trx);
  RevisionId revisionId;
  Result res(newObjectForInsert(trx, slice, isEdgeCollection, *builder.get(),
                                options.isRestore, revisionId));
  if (res.fail()) {
    return res;
  }

  VPackSlice newSlice = builder->slice();

  if (options.validate && 
      !options.isRestore && 
      options.isSynchronousReplicationFrom.empty()) {
    // only do schema validation when we are not restoring/replicating
    res = _logicalCollection.validate(newSlice, trx->transactionContextPtr()->getVPackOptions());

    if (res.fail()) {
      return res;
    }
  }
    
  
  int r = transaction::Methods::validateSmartJoinAttribute(_logicalCollection, newSlice);

  if (r != TRI_ERROR_NO_ERROR) {
    res.reset(r);
    return res;
  }
        

  LocalDocumentId const documentId = ::generateDocumentId(_logicalCollection, revisionId);

  RocksDBSavePoint guard(trx, TRI_VOC_DOCUMENT_OPERATION_INSERT);

  auto* state = RocksDBTransactionState::toState(trx);
  state->prepareOperation(_logicalCollection.id(), revisionId, TRI_VOC_DOCUMENT_OPERATION_INSERT);

  res = insertDocument(trx, documentId, newSlice, options);

  if (res.ok()) {
    trackWaitForSync(trx, options);

    if (options.returnNew) {
      resultMdr.setManaged(newSlice.begin());
      TRI_ASSERT(resultMdr.revisionId() == revisionId);
    } else if (!options.silent) {  //  need to pass revId manually
      transaction::BuilderLeaser keyBuilder(trx);
      keyBuilder->openObject(/*unindexed*/true);
      keyBuilder->add(StaticStrings::KeyString, transaction::helpers::extractKeyFromDocument(newSlice));
      keyBuilder->close();
      resultMdr.setManaged()->assign(reinterpret_cast<char const*>(keyBuilder->start()),
                                     keyBuilder->size());
      resultMdr.setRevisionId(revisionId);
    }

    bool hasPerformedIntermediateCommit = false;
    res = state->addOperation(_logicalCollection.id(), revisionId,
                              TRI_VOC_DOCUMENT_OPERATION_INSERT,
                              hasPerformedIntermediateCommit);

    guard.finish(hasPerformedIntermediateCommit);
  }

  return res;
}

Result RocksDBCollection::update(transaction::Methods* trx,
                                 velocypack::Slice newSlice,
                                 ManagedDocumentResult& resultMdr, OperationOptions& options,
                                 ManagedDocumentResult& previousMdr) {
  Result res;

  VPackSlice keySlice = newSlice.get(StaticStrings::KeyString);
  if (keySlice.isNone()) {
    return res.reset(TRI_ERROR_ARANGO_DOCUMENT_HANDLE_BAD);
  } else if (!keySlice.isString()) {
    return res.reset(TRI_ERROR_ARANGO_DOCUMENT_KEY_BAD);
  }

  auto const oldDocumentId = primaryIndex()->lookupKey(trx, VPackStringRef(keySlice));
  if (!oldDocumentId.isSet()) {
    return TRI_ERROR_ARANGO_DOCUMENT_NOT_FOUND;
  }
  std::string* prevBuffer = previousMdr.setManaged();
  // uses either prevBuffer or avoids memcpy (if read hits block cache)
  rocksdb::PinnableSlice previousPS(prevBuffer);
  res = lookupDocumentVPack(trx, oldDocumentId, previousPS,
                            /*readCache*/true, /*fillCache*/false);
  if (res.fail()) {
    return res;
  }

  TRI_ASSERT(previousPS.size() > 0);
  VPackSlice const oldDoc(reinterpret_cast<uint8_t const*>(previousPS.data()));
  previousMdr.setRevisionId(transaction::helpers::extractRevFromDocument(oldDoc));
  TRI_ASSERT(previousMdr.revisionId().isSet());

  if (!options.ignoreRevs) {  // Check old revision:
<<<<<<< HEAD
    RevisionId expectedRev = RevisionId::fromSlice(newSlice);
    int result = checkRevision(trx, expectedRev, previousMdr.revisionId());
    if (result != TRI_ERROR_NO_ERROR) {
      return res.reset(result);
=======
    TRI_voc_rid_t expectedRev = TRI_ExtractRevisionId(newSlice);
    if (!checkRevision(trx, expectedRev, previousMdr.revisionId())) {
      return res.reset(TRI_ERROR_ARANGO_CONFLICT, "conflict, _rev values do not match");
>>>>>>> 3269d3df
    }
  }

  if (newSlice.length() <= 1) {  // TODO move above ?!
    // shortcut. no need to do anything
    resultMdr.setManaged(oldDoc.begin());
    TRI_ASSERT(!resultMdr.empty());

    trackWaitForSync(trx, options);
    return res;
  }

  // merge old and new values
  RevisionId revisionId;
  auto isEdgeCollection = (TRI_COL_TYPE_EDGE == _logicalCollection.type());

  transaction::BuilderLeaser builder(trx);
  res = mergeObjectsForUpdate(trx, oldDoc, newSlice, isEdgeCollection,
                              options.mergeObjects, options.keepNull,
                              *builder.get(), options.isRestore, revisionId);
  if (res.fail()) {
    return res;
  }
  LocalDocumentId const newDocumentId = ::generateDocumentId(_logicalCollection, revisionId);

  if (_isDBServer) {
    // Need to check that no sharding keys have changed:
    if (arangodb::shardKeysChanged(_logicalCollection, oldDoc, builder->slice(), true)) {
      return res.reset(TRI_ERROR_CLUSTER_MUST_NOT_CHANGE_SHARDING_ATTRIBUTES);
    }
    if (arangodb::smartJoinAttributeChanged(_logicalCollection, oldDoc,
                                            builder->slice(), true)) {
      return res.reset(TRI_ERROR_CLUSTER_MUST_NOT_CHANGE_SMART_JOIN_ATTRIBUTE);
    }
  }

  if (options.validate && options.isSynchronousReplicationFrom.empty()) {
    res = _logicalCollection.validate(builder->slice(), oldDoc,
                                      trx->transactionContextPtr()->getVPackOptions());
    if (res.fail()) {
      return res;
    }
  }

  VPackSlice const newDoc(builder->slice());
  RocksDBSavePoint guard(trx, TRI_VOC_DOCUMENT_OPERATION_UPDATE);

  auto* state = RocksDBTransactionState::toState(trx);
  // add possible log statement under guard
  state->prepareOperation(_logicalCollection.id(), revisionId, TRI_VOC_DOCUMENT_OPERATION_UPDATE);
  res = updateDocument(trx, oldDocumentId, oldDoc, newDocumentId, newDoc, options);

  if (res.ok()) {
    trackWaitForSync(trx, options);

    if (options.returnNew) {
      resultMdr.setManaged(newDoc.begin());
      TRI_ASSERT(!resultMdr.empty());
    } else {  //  need to pass revId manually
      resultMdr.setRevisionId(revisionId);
    }
    if (options.returnOld) {
      if (previousPS.IsPinned()) { // value was not copied
        prevBuffer->assign(previousPS.data(), previousPS.size());
      }  // else value is already assigned
      TRI_ASSERT(!previousMdr.empty());
    } else {
      previousMdr.clearData();
    }

    bool hasPerformedIntermediateCommit = false;
    auto result = state->addOperation(_logicalCollection.id(), revisionId,
                                      TRI_VOC_DOCUMENT_OPERATION_UPDATE,
                                      hasPerformedIntermediateCommit);

    if (result.fail()) {
      THROW_ARANGO_EXCEPTION(result);
    }

    guard.finish(hasPerformedIntermediateCommit);
  }

  return res;
}

Result RocksDBCollection::replace(transaction::Methods* trx,
                                  velocypack::Slice newSlice,
                                  ManagedDocumentResult& resultMdr, OperationOptions& options,
                                  ManagedDocumentResult& previousMdr) {
  Result res;

  VPackSlice keySlice = newSlice.get(StaticStrings::KeyString);
  if (keySlice.isNone()) {
    return res.reset(TRI_ERROR_ARANGO_DOCUMENT_HANDLE_BAD);
  } else if (!keySlice.isString()) {
    return res.reset(TRI_ERROR_ARANGO_DOCUMENT_KEY_BAD);
  }

  auto const oldDocumentId = primaryIndex()->lookupKey(trx, VPackStringRef(keySlice));
  if (!oldDocumentId.isSet()) {
    return res.reset(TRI_ERROR_ARANGO_DOCUMENT_NOT_FOUND);
  }
  std::string* prevBuffer = previousMdr.setManaged();
  // uses either prevBuffer or avoids memcpy (if read hits block cache)
  rocksdb::PinnableSlice previousPS(prevBuffer);
  res = lookupDocumentVPack(trx, oldDocumentId, previousPS,
  /*readCache*/ true, /*fillCache*/ false);
  if (res.fail()) {
    return res;
  }

  TRI_ASSERT(previousPS.size() > 0);
  VPackSlice const oldDoc(reinterpret_cast<uint8_t const*>(previousPS.data()));
  previousMdr.setRevisionId(transaction::helpers::extractRevFromDocument(oldDoc));
  TRI_ASSERT(previousMdr.revisionId().isSet());

  if (!options.ignoreRevs) {  // Check old revision:
<<<<<<< HEAD
    RevisionId expectedRev = RevisionId::fromSlice(newSlice);
    res = checkRevision(trx, expectedRev, previousMdr.revisionId());
    if (res.fail()) {
      return res;
=======
    TRI_voc_rid_t expectedRev = TRI_ExtractRevisionId(newSlice);
    if (!checkRevision(trx, expectedRev, previousMdr.revisionId())) {
      return res.reset(TRI_ERROR_ARANGO_CONFLICT, "conflict, _rev values do not match");
>>>>>>> 3269d3df
    }
  }

  // merge old and new values
  RevisionId revisionId;
  bool const isEdgeCollection = (TRI_COL_TYPE_EDGE == _logicalCollection.type());

  transaction::BuilderLeaser builder(trx);
  res = newObjectForReplace(trx, oldDoc, newSlice, isEdgeCollection,
                            *builder.get(), options.isRestore, revisionId);
  if (res.fail()) {
    return res;
  }
  LocalDocumentId const newDocumentId = ::generateDocumentId(_logicalCollection, revisionId);

  if (_isDBServer) {
    // Need to check that no sharding keys have changed:
    if (arangodb::shardKeysChanged(_logicalCollection, oldDoc, builder->slice(), false)) {
      return res.reset(TRI_ERROR_CLUSTER_MUST_NOT_CHANGE_SHARDING_ATTRIBUTES);
    }
    if (arangodb::smartJoinAttributeChanged(_logicalCollection, oldDoc,
                                            builder->slice(), false)) {
      return res.reset(TRI_ERROR_CLUSTER_MUST_NOT_CHANGE_SMART_JOIN_ATTRIBUTE);
    }
  }

  VPackSlice const newDoc(builder->slice());

  if (options.validate && options.isSynchronousReplicationFrom.empty()) {
    res = _logicalCollection.validate(newDoc, oldDoc,
                                      trx->transactionContextPtr()->getVPackOptions());
    if (res.fail()) {
      return res;
    }
  }

  RocksDBSavePoint guard(trx, TRI_VOC_DOCUMENT_OPERATION_REPLACE);

  auto* state = RocksDBTransactionState::toState(trx);
  // add possible log statement under guard
  state->prepareOperation(_logicalCollection.id(), revisionId, TRI_VOC_DOCUMENT_OPERATION_REPLACE);
  res = updateDocument(trx, oldDocumentId, oldDoc, newDocumentId, newDoc, options);

  if (res.ok()) {
    trackWaitForSync(trx, options);

    if (options.returnNew) {
      resultMdr.setManaged(newDoc.begin());
      TRI_ASSERT(!resultMdr.empty());
    } else {  //  need to pass revId manually
      resultMdr.setRevisionId(revisionId);
    }
    if (options.returnOld) {
      if (previousPS.IsPinned()) {  // value was not copied
        prevBuffer->assign(previousPS.data(), previousPS.size());
      }  // else value is already assigned
      TRI_ASSERT(!previousMdr.empty());
    } else {
      previousMdr.clearData();
    }

    bool hasPerformedIntermediateCommit = false;
    auto result = state->addOperation(_logicalCollection.id(), revisionId,
                                      TRI_VOC_DOCUMENT_OPERATION_REPLACE,
                                      hasPerformedIntermediateCommit);

    if (result.fail()) {
      THROW_ARANGO_EXCEPTION(result);
    }

    guard.finish(hasPerformedIntermediateCommit);
  }

  return res;
}

Result RocksDBCollection::remove(transaction::Methods& trx, velocypack::Slice slice,
                                 ManagedDocumentResult& previousMdr,
                                 OperationOptions& options) {
  VPackSlice keySlice;
  if (slice.isString()) {
    keySlice = slice;
  } else {
    keySlice = slice.get(StaticStrings::KeyString);
  }
  TRI_ASSERT(!keySlice.isNone());
  if (!keySlice.isString()) {
    return TRI_ERROR_ARANGO_DOCUMENT_KEY_BAD;
  }

  auto const documentId = primaryIndex()->lookupKey(&trx, VPackStringRef(keySlice));
  if (!documentId.isSet()) {
    return TRI_ERROR_ARANGO_DOCUMENT_NOT_FOUND;
  }

  // Check old revision:
<<<<<<< HEAD
  RevisionId expectedId;
  if (!options.ignoreRevs && slice.isObject()) {
    expectedId = RevisionId::fromSlice(slice);
=======
  TRI_voc_rid_t expectedId = 0;
  if (!options.ignoreRevs && slice.isObject()) {
    expectedId = TRI_ExtractRevisionId(slice);
>>>>>>> 3269d3df
  }

  return remove(trx, documentId, expectedId, previousMdr, options);
}

Result RocksDBCollection::remove(transaction::Methods& trx, LocalDocumentId documentId,
                                 ManagedDocumentResult& previousMdr,
                                 OperationOptions& options) {
<<<<<<< HEAD
  return remove(trx, documentId, RevisionId::none(), previousMdr, options);
}

Result RocksDBCollection::remove(transaction::Methods& trx, LocalDocumentId documentId,
                                 RevisionId expectedRev, ManagedDocumentResult& previousMdr,
=======
  return remove(trx, documentId, /*expectedRev*/0, previousMdr, options);
}

Result RocksDBCollection::remove(transaction::Methods& trx, LocalDocumentId documentId,
                                 TRI_voc_rid_t expectedRev, ManagedDocumentResult& previousMdr,
>>>>>>> 3269d3df
                                 OperationOptions& options) {
  Result res;
  
  if (!documentId.isSet()) {
    return res.reset(TRI_ERROR_ARANGO_DOCUMENT_NOT_FOUND);
  }
  std::string* prevBuffer = previousMdr.setManaged();
  // uses either prevBuffer or avoids memcpy (if read hits block cache)
  rocksdb::PinnableSlice previousPS(prevBuffer);
  res = lookupDocumentVPack(&trx, documentId, previousPS,
  /*readCache*/ true, /*fillCache*/ false);
  if (res.fail()) {
    return res;
  }

  TRI_ASSERT(previousPS.size() > 0);
  VPackSlice const oldDoc(reinterpret_cast<uint8_t const*>(previousPS.data()));
  previousMdr.setRevisionId(transaction::helpers::extractRevFromDocument(oldDoc));
  TRI_ASSERT(previousMdr.revisionId().isSet());

  // Check old revision:
<<<<<<< HEAD
  if (!options.ignoreRevs && expectedRev.isSet()) {
    res = checkRevision(&trx, expectedRev, previousMdr.revisionId());
    if (res.fail()) {
      return res;
=======
  if (!options.ignoreRevs && expectedRev != 0) {
    if (!checkRevision(&trx, expectedRev, previousMdr.revisionId())) {
      return res.reset(TRI_ERROR_ARANGO_CONFLICT, "conflict, _rev values do not match");
>>>>>>> 3269d3df
    }
  }

  auto state = RocksDBTransactionState::toState(&trx);
  RocksDBSavePoint guard(&trx, TRI_VOC_DOCUMENT_OPERATION_REMOVE);

  // add possible log statement under guard
  state->prepareOperation(_logicalCollection.id(), previousMdr.revisionId(),
                          TRI_VOC_DOCUMENT_OPERATION_REMOVE);
  res = removeDocument(&trx, documentId, oldDoc, options);

  if (res.ok()) {
    trackWaitForSync(&trx, options);

    if (options.returnOld) {
      if (previousPS.IsPinned()) {  // value was not copied
        prevBuffer->assign(previousPS.data(), previousPS.size());
      }  // else value is already assigned
      TRI_ASSERT(!previousMdr.empty());
    } else {
      previousMdr.clearData();
    }

    bool hasPerformedIntermediateCommit = false;
    res = state->addOperation(_logicalCollection.id(), newRevisionId(),
                              TRI_VOC_DOCUMENT_OPERATION_REMOVE,
                              hasPerformedIntermediateCommit);

    guard.finish(hasPerformedIntermediateCommit);
  }

  return res;
}

void RocksDBCollection::adjustNumberDocuments(transaction::Methods& trx, int64_t diff) {
  auto seq = rocksutils::latestSequenceNumber();
  meta().adjustNumberDocuments(seq, RevisionId::none(), diff);
}

Result RocksDBCollection::upgrade() {
  Result res{};
  if (_logicalCollection.version() >= LogicalCollection::Version::v37) {
    return res;
  }

  auto& server = _logicalCollection.vocbase().server();
  auto& selector = server.getFeature<EngineSelectorFeature>();
  RocksDBEngine& engine = selector.engine<RocksDBEngine>();

  auto cleanupGuard = arangodb::scopeGuard(
      [this]() -> void { [[maybe_unused]] Result res = cleanupAfterUpgrade(); });

  res = ::updateObjectIdsForCollection(*engine.db(), _logicalCollection,
                                       ::injectNewTemporaryObjectId, false);
  if (res.fail()) {
    LOG_TOPIC("ad41c", WARN, Logger::ENGINES)
        << "failed to allocate temporary id for writing while upgrading '"
        << _logicalCollection.name() << "': " << res.errorMessage();
    return res;
  }

  {
    // start an exclusive transaction to block access to the collection
    std::shared_ptr<transaction::Context> context =
        transaction::StandaloneContext::Create(_logicalCollection.vocbase());
    SingleCollectionTransaction trx(context, _logicalCollection, AccessMode::Type::EXCLUSIVE);
    res = trx.begin();
    if (res.fail()) {
      LOG_TOPIC("ad51c", WARN, Logger::ENGINES)
          << "failed to lock collection for writing while upgrading '"
          << _logicalCollection.name() << "': " << res.errorMessage();
      return res;
    }

    res = ::copyCollectionToNewObjectIdSpace(*engine.db(), _logicalCollection);
    if (res.fail()) {
      LOG_TOPIC("af51c", WARN, Logger::ENGINES)
          << "failed to upgrade collection data while upgrading '"
          << _logicalCollection.name() << "': " << res.errorMessage();
      return res;
    }

    std::vector<std::shared_ptr<Index>> indices = getIndexes();
    for (auto const& index : indices) {
      res = ::copyIndexToNewObjectIdSpace(*engine.db(), _logicalCollection, *index);
      if (res.fail()) {
        LOG_TOPIC("af61c", WARN, Logger::ENGINES)
            << "failed to upgrade index data while upgrading '"
            << _logicalCollection.name() << "': " << res.errorMessage();
        return res;
      }
    }

    res = ::updateObjectIdsForCollection(*engine.db(), _logicalCollection,
                                         ::swapObjectIds, true);
    if (res.fail()) {
      LOG_TOPIC("af62c", WARN, Logger::ENGINES)
          << "failed to finalize upgrade while upgrading '"
          << _logicalCollection.name() << "': " << res.errorMessage();
      return res;
    }

    res = rebuildRevisionTree();
    if (res.fail()) {
      LOG_TOPIC("af82c", WARN, Logger::ENGINES)
          << "failed to rebuild revision tree while upgrading '"
          << _logicalCollection.name() << "': " << res.errorMessage();
      return res;
    }
  }

  cleanupGuard.cancel();
  return cleanupAfterUpgrade();
}

bool RocksDBCollection::didPartialUpgrade() {
  if (tempObjectId() != 0) {
    return true;
  }

  for (auto& idx : getIndexes()) {
    if (static_cast<RocksDBIndex&>(*idx).tempObjectId() != 0) {
      return true;
    }
  }

  return false;
}

Result RocksDBCollection::cleanupAfterUpgrade() {
  auto& server = _logicalCollection.vocbase().server();
  auto& selector = server.getFeature<EngineSelectorFeature>();
  RocksDBEngine& engine = selector.engine<RocksDBEngine>();

  auto& rcoll =
      static_cast<arangodb::RocksDBMetaCollection&>(*_logicalCollection.getPhysical());
  Result res = ::cleanupOldIdSpaces(*engine.db(), rcoll);
  if (res.fail()) {
    return res;
  }

  return ::updateObjectIdsForCollection(*engine.db(), _logicalCollection,
                                        ::clearTemporaryObjectId, false);
}

/// @brief return engine-specific figures
void RocksDBCollection::figuresSpecific(arangodb::velocypack::Builder& builder) {
  rocksdb::TransactionDB* db = rocksutils::globalRocksDB();
  RocksDBKeyBounds bounds = RocksDBKeyBounds::CollectionDocuments(objectId());
  rocksdb::Range r(bounds.start(), bounds.end());

  uint64_t out = 0;
  db->GetApproximateSizes(RocksDBColumnFamily::documents(), &r, 1, &out,
                          static_cast<uint8_t>(
                              rocksdb::DB::SizeApproximationFlags::INCLUDE_MEMTABLES |
                              rocksdb::DB::SizeApproximationFlags::INCLUDE_FILES));

  builder.add("documentsSize", VPackValue(out));
  bool cacheInUse = useCache();
  builder.add("cacheInUse", VPackValue(cacheInUse));
  if (cacheInUse) {
    builder.add("cacheSize", VPackValue(_cache->size()));
    builder.add("cacheUsage", VPackValue(_cache->usage()));
    auto hitRates = _cache->hitRates();
    double rate = hitRates.first;
    rate = std::isnan(rate) ? 0.0 : rate;
    builder.add("cacheLifeTimeHitRate", VPackValue(rate));
    rate = hitRates.second;
    rate = std::isnan(rate) ? 0.0 : rate;
    builder.add("cacheWindowedHitRate", VPackValue(rate));
  } else {
    builder.add("cacheSize", VPackValue(0));
    builder.add("cacheUsage", VPackValue(0));
  }
}

Result RocksDBCollection::insertDocument(arangodb::transaction::Methods* trx,
                                         LocalDocumentId const& documentId,
                                         VPackSlice const& doc,
                                         OperationOptions& options) const {
  // Coordinator doesn't know index internals
  TRI_ASSERT(!ServerState::instance()->isCoordinator());
  TRI_ASSERT(trx->state()->isRunning());
  Result res;

  RocksDBKeyLeaser key(trx);
  key->constructDocument(objectId(), documentId);

  RocksDBTransactionState* state = RocksDBTransactionState::toState(trx);
  if (state->hasHint(transaction::Hints::Hint::GLOBAL_MANAGED)) {
    // banish new document to avoid caching without committing first
    invalidateCacheEntry(key.ref());
  }

  RocksDBMethods* mthds = state->rocksdbMethods();
  // disable indexing in this transaction if we are allowed to
  IndexingDisabler disabler(mthds, state->isSingleOperation());

  TRI_ASSERT(key->containsLocalDocumentId(documentId));
  rocksdb::Status s =
      mthds->PutUntracked(RocksDBColumnFamily::documents(), key.ref(),
                          rocksdb::Slice(doc.startAs<char>(),
                                         static_cast<size_t>(doc.byteSize())));
  if (!s.ok()) {
    return res.reset(rocksutils::convertStatus(s, rocksutils::document));
  }

  READ_LOCKER(guard, _indexesLock);

  bool needReversal = false;
  for (auto it = _indexes.begin(); it != _indexes.end(); it++) {
    RocksDBIndex* rIdx = static_cast<RocksDBIndex*>(it->get());
    res = rIdx->insert(*trx, mthds, documentId, doc, options);
    needReversal = needReversal || rIdx->needsReversal();
    if (res.fail()) {
      if (needReversal && !state->isSingleOperation()) {
        ::reverseIdxOps(_indexes, it, [mthds, trx, &documentId, &doc](RocksDBIndex* rid) {
          return rid->remove(*trx, mthds, documentId, doc, Index::OperationMode::rollback);
        });
      }
      break;
    }
  }

  if (res.ok()) {
    RocksDBTransactionState::toState(trx)->trackInsert(_logicalCollection.id(),
                                                       RevisionId::fromSlice(doc));
  }

  return res;
}

Result RocksDBCollection::removeDocument(arangodb::transaction::Methods* trx,
                                         LocalDocumentId const& documentId,
                                         VPackSlice const& doc,
                                         OperationOptions& options) const {
  // Coordinator doesn't know index internals
  TRI_ASSERT(!ServerState::instance()->isCoordinator());
  TRI_ASSERT(trx->state()->isRunning());
  TRI_ASSERT(objectId() != 0);
  Result res;

  RocksDBKeyLeaser key(trx);
  key->constructDocument(objectId(), documentId);

  invalidateCacheEntry(key.ref());

  RocksDBMethods* mthds = RocksDBTransactionState::toMethods(trx);

  // disable indexing in this transaction if we are allowed to
  IndexingDisabler disabler(mthds, trx->isSingleOperationTransaction());

  rocksdb::Status s = mthds->SingleDelete(RocksDBColumnFamily::documents(), key.ref());
  if (!s.ok()) {
    return res.reset(rocksutils::convertStatus(s, rocksutils::document));
  }

  /*LOG_TOPIC("17502", ERR, Logger::ENGINES)
      << "Delete rev: " << revisionId << " trx: " << trx->state()->id()
      << " seq: " << mthds->sequenceNumber()
      << " objectID " << objectId() << " name: " << _logicalCollection.name();*/

  READ_LOCKER(guard, _indexesLock);
  bool needReversal = false;
  for (auto it = _indexes.begin(); it != _indexes.end(); it++) {
    RocksDBIndex* rIdx = static_cast<RocksDBIndex*>(it->get());
    res = rIdx->remove(*trx, mthds, documentId, doc, options.indexOperationMode);
    needReversal = needReversal || rIdx->needsReversal();
    if (res.fail()) {
      if (needReversal && !trx->isSingleOperationTransaction()) {
        ::reverseIdxOps(_indexes, it, [mthds, trx, &documentId, &doc](RocksDBIndex* rid) {
          OperationOptions options;
          options.indexOperationMode = Index::OperationMode::rollback;
          return rid->insert(*trx, mthds, documentId, doc, options);
        });
      }
      break;
    }
  }

  if (res.ok()) {
    RocksDBTransactionState::toState(trx)->trackRemove(_logicalCollection.id(),
                                                       RevisionId::fromSlice(doc));
  }

  return res;
}

Result RocksDBCollection::updateDocument(transaction::Methods* trx,
                                         LocalDocumentId const& oldDocumentId,
                                         VPackSlice const& oldDoc,
                                         LocalDocumentId const& newDocumentId,
                                         VPackSlice const& newDoc,
                                         OperationOptions& options) const {
  // Coordinator doesn't know index internals
  TRI_ASSERT(!ServerState::instance()->isCoordinator());
  TRI_ASSERT(trx->state()->isRunning());
  TRI_ASSERT(objectId() != 0);
  Result res;

  RocksDBTransactionState* state = RocksDBTransactionState::toState(trx);
  RocksDBMethods* mthds = state->rocksdbMethods();
  // disable indexing in this transaction if we are allowed to
  IndexingDisabler disabler(mthds, trx->isSingleOperationTransaction());

  RocksDBKeyLeaser key(trx);
  key->constructDocument(objectId(), oldDocumentId);
  TRI_ASSERT(key->containsLocalDocumentId(oldDocumentId));
  invalidateCacheEntry(key.ref());

  rocksdb::Status s = mthds->SingleDelete(RocksDBColumnFamily::documents(), key.ref());
  if (!s.ok()) {
    return res.reset(rocksutils::convertStatus(s, rocksutils::document));
  }

  key->constructDocument(objectId(), newDocumentId);
  TRI_ASSERT(key->containsLocalDocumentId(newDocumentId));
  s = mthds->PutUntracked(RocksDBColumnFamily::documents(), key.ref(),
                          rocksdb::Slice(newDoc.startAs<char>(),
                                         static_cast<size_t>(newDoc.byteSize())));
  if (!s.ok()) {
    return res.reset(rocksutils::convertStatus(s, rocksutils::document));
  }

  if (state->hasHint(transaction::Hints::Hint::GLOBAL_MANAGED)) {
    // banish new document to avoid caching without committing first
    invalidateCacheEntry(key.ref());
  }

  READ_LOCKER(guard, _indexesLock);
  bool needReversal = false;
  for (auto it = _indexes.begin(); it != _indexes.end(); it++) {
    auto rIdx = static_cast<RocksDBIndex*>(it->get());
    res = rIdx->update(*trx, mthds, oldDocumentId, oldDoc, newDocumentId,
                       newDoc, options.indexOperationMode);
    needReversal = needReversal || rIdx->needsReversal();
    if (!res.ok()) {
      if (needReversal && !trx->isSingleOperationTransaction()) {
        ::reverseIdxOps(_indexes, it,
                        [mthds, trx, &newDocumentId, &newDoc, &oldDocumentId,
                         &oldDoc](RocksDBIndex* rid) {
                          return rid->update(*trx, mthds, newDocumentId, newDoc, oldDocumentId,
                                             oldDoc, Index::OperationMode::rollback);
                        });
      }
      break;
    }
  }

  if (res.ok()) {
    RocksDBTransactionState::toState(trx)->trackRemove(_logicalCollection.id(),
                                                       RevisionId::fromSlice(oldDoc));
    RocksDBTransactionState::toState(trx)->trackInsert(_logicalCollection.id(),
                                                       RevisionId::fromSlice(newDoc));
  }

  return res;
}

/// @brief lookup document in cache and / or rocksdb
/// @param readCache attempt to read from cache
/// @param fillCache fill cache with found document
arangodb::Result RocksDBCollection::lookupDocumentVPack(transaction::Methods* trx,
                                                        LocalDocumentId const& documentId,
                                                        rocksdb::PinnableSlice& ps,
                                                        bool readCache, bool fillCache) const {
  TRI_ASSERT(trx->state()->isRunning());
  TRI_ASSERT(objectId() != 0);
  Result res;

  RocksDBKeyLeaser key(trx);
  key->constructDocument(objectId(), documentId);

  bool lockTimeout = false;
  if (readCache && useCache()) {
    TRI_ASSERT(_cache != nullptr);
    // check cache first for fast path
    auto f = _cache->find(key->string().data(),
                          static_cast<uint32_t>(key->string().size()));
    if (f.found()) {  // copy finding into buffer
      ps.PinSelf(rocksdb::Slice(reinterpret_cast<char const*>(f.value()->value()),
                                f.value()->valueSize()));
      // TODO we could potentially use the PinSlice method ?!
      return res;  // all good
    }
    if (f.result().errorNumber() == TRI_ERROR_LOCK_TIMEOUT) {
      // assuming someone is currently holding a write lock, which
      // is why we cannot access the TransactionalBucket.
      lockTimeout = true;  // we skip the insert in this case
    }
  }

  RocksDBMethods* mthd = RocksDBTransactionState::toMethods(trx);
  rocksdb::Status s = mthd->Get(RocksDBColumnFamily::documents(), key->string(), &ps);

  if (!s.ok()) {
    LOG_TOPIC("f63dd", DEBUG, Logger::ENGINES)
        << "NOT FOUND rev: " << documentId.id() << " trx: " << trx->state()->id()
        << " objectID " << objectId() << " name: " << _logicalCollection.name();
    return res.reset(rocksutils::convertStatus(s, rocksutils::document));
  }

  if (fillCache && useCache() && !lockTimeout) {
    TRI_ASSERT(_cache != nullptr);
    // write entry back to cache
    auto entry =
        cache::CachedValue::construct(key->string().data(),
                                      static_cast<uint32_t>(key->string().size()),
                                      ps.data(), static_cast<uint64_t>(ps.size()));
    if (entry) {
      auto status = _cache->insert(entry);
      if (status.errorNumber() == TRI_ERROR_LOCK_TIMEOUT) {
        // the writeLock uses cpu_relax internally, so we can try yield
        std::this_thread::yield();
        status = _cache->insert(entry);
      }
      if (status.fail()) {
        delete entry;
      }
    }
  }

  return res;
}

bool RocksDBCollection::lookupDocumentVPack(transaction::Methods* trx,
                                            LocalDocumentId const& documentId,
                                            IndexIterator::DocumentCallback const& cb,
                                            bool withCache) const {
  TRI_ASSERT(trx->state()->isRunning());
  TRI_ASSERT(objectId() != 0);

  RocksDBKeyLeaser key(trx);
  key->constructDocument(objectId(), documentId);

  if (withCache && useCache()) {
    TRI_ASSERT(_cache != nullptr);
    // check cache first for fast path
    auto f = _cache->find(key->string().data(),
                          static_cast<uint32_t>(key->string().size()));
    if (f.found()) {
      cb(documentId, VPackSlice(reinterpret_cast<uint8_t const*>(f.value()->value())));
      return true;
    }
  }

  transaction::StringLeaser buffer(trx);
  rocksdb::PinnableSlice ps(buffer.get());

  RocksDBMethods* mthd = RocksDBTransactionState::toMethods(trx);
  rocksdb::Status s = mthd->Get(RocksDBColumnFamily::documents(), key->string(), &ps);

  if (!s.ok()) {
    return false;
  }

  TRI_ASSERT(ps.size() > 0);
  cb(documentId, VPackSlice(reinterpret_cast<uint8_t const*>(ps.data())));

  if (withCache && useCache()) {
    TRI_ASSERT(_cache != nullptr);
    // write entry back to cache
    auto entry =
        cache::CachedValue::construct(key->string().data(),
                                      static_cast<uint32_t>(key->string().size()),
                                      ps.data(), static_cast<uint64_t>(ps.size()));
    if (entry) {
      auto status = _cache->insert(entry);
      if (status.errorNumber() == TRI_ERROR_LOCK_TIMEOUT) {
        // the writeLock uses cpu_relax internally, so we can try yield
        std::this_thread::yield();
        status = _cache->insert(entry);
      }
      if (status.fail()) {
        delete entry;
      }
    }
  }

  return true;
}

void RocksDBCollection::createCache() const {
  if (!_cacheEnabled || _cache || _logicalCollection.isAStub() ||
      ServerState::instance()->isCoordinator()) {
    // we leave this if we do not need the cache
    // or if cache already created
    return;
  }

  TRI_ASSERT(_cacheEnabled);
  TRI_ASSERT(_cache.get() == nullptr);
  TRI_ASSERT(CacheManagerFeature::MANAGER != nullptr);
  LOG_TOPIC("f5df2", DEBUG, Logger::CACHE) << "Creating document cache";
  _cache = CacheManagerFeature::MANAGER->createCache(cache::CacheType::Transactional);
  TRI_ASSERT(_cacheEnabled);
}

void RocksDBCollection::destroyCache() const {
  if (!_cache) {
    return;
  }
  TRI_ASSERT(CacheManagerFeature::MANAGER != nullptr);
  // must have a cache...
  TRI_ASSERT(_cache.get() != nullptr);
  LOG_TOPIC("7137b", DEBUG, Logger::CACHE) << "Destroying document cache";
  CacheManagerFeature::MANAGER->destroyCache(_cache);
  _cache.reset();
}

// banish given key from transactional cache
void RocksDBCollection::invalidateCacheEntry(RocksDBKey const& k) const {
  if (useCache()) {
    TRI_ASSERT(_cache != nullptr);
    bool banished = false;
    while (!banished) {
      auto status = _cache->banish(k.buffer()->data(),
                                   static_cast<uint32_t>(k.buffer()->size()));
      if (status.ok()) {
        banished = true;
      } else if (status.errorNumber() == TRI_ERROR_SHUTTING_DOWN) {
        destroyCache();
        break;
      }
    }
  }
}

/// @brief can use non transactional range delete in write ahead log
bool RocksDBCollection::canUseRangeDeleteInWal() const {
  if (ServerState::instance()->isSingleServer()) {
    // disableWalFilePruning is used by createIndex
    return _numIndexCreations.load(std::memory_order_acquire) == 0;
  }
  return false;
}

}  // namespace arangodb<|MERGE_RESOLUTION|>--- conflicted
+++ resolved
@@ -1427,16 +1427,9 @@
   TRI_ASSERT(previousMdr.revisionId().isSet());
 
   if (!options.ignoreRevs) {  // Check old revision:
-<<<<<<< HEAD
     RevisionId expectedRev = RevisionId::fromSlice(newSlice);
-    int result = checkRevision(trx, expectedRev, previousMdr.revisionId());
-    if (result != TRI_ERROR_NO_ERROR) {
-      return res.reset(result);
-=======
-    TRI_voc_rid_t expectedRev = TRI_ExtractRevisionId(newSlice);
     if (!checkRevision(trx, expectedRev, previousMdr.revisionId())) {
       return res.reset(TRI_ERROR_ARANGO_CONFLICT, "conflict, _rev values do not match");
->>>>>>> 3269d3df
     }
   }
 
@@ -1554,16 +1547,9 @@
   TRI_ASSERT(previousMdr.revisionId().isSet());
 
   if (!options.ignoreRevs) {  // Check old revision:
-<<<<<<< HEAD
     RevisionId expectedRev = RevisionId::fromSlice(newSlice);
-    res = checkRevision(trx, expectedRev, previousMdr.revisionId());
-    if (res.fail()) {
-      return res;
-=======
-    TRI_voc_rid_t expectedRev = TRI_ExtractRevisionId(newSlice);
     if (!checkRevision(trx, expectedRev, previousMdr.revisionId())) {
       return res.reset(TRI_ERROR_ARANGO_CONFLICT, "conflict, _rev values do not match");
->>>>>>> 3269d3df
     }
   }
 
@@ -1660,15 +1646,9 @@
   }
 
   // Check old revision:
-<<<<<<< HEAD
-  RevisionId expectedId;
+  RevisionId expectedId = RevisionId::none();
   if (!options.ignoreRevs && slice.isObject()) {
     expectedId = RevisionId::fromSlice(slice);
-=======
-  TRI_voc_rid_t expectedId = 0;
-  if (!options.ignoreRevs && slice.isObject()) {
-    expectedId = TRI_ExtractRevisionId(slice);
->>>>>>> 3269d3df
   }
 
   return remove(trx, documentId, expectedId, previousMdr, options);
@@ -1677,19 +1657,11 @@
 Result RocksDBCollection::remove(transaction::Methods& trx, LocalDocumentId documentId,
                                  ManagedDocumentResult& previousMdr,
                                  OperationOptions& options) {
-<<<<<<< HEAD
-  return remove(trx, documentId, RevisionId::none(), previousMdr, options);
+  return remove(trx, documentId, /*expectedRev*/ RevisionId::none(), previousMdr, options);
 }
 
 Result RocksDBCollection::remove(transaction::Methods& trx, LocalDocumentId documentId,
                                  RevisionId expectedRev, ManagedDocumentResult& previousMdr,
-=======
-  return remove(trx, documentId, /*expectedRev*/0, previousMdr, options);
-}
-
-Result RocksDBCollection::remove(transaction::Methods& trx, LocalDocumentId documentId,
-                                 TRI_voc_rid_t expectedRev, ManagedDocumentResult& previousMdr,
->>>>>>> 3269d3df
                                  OperationOptions& options) {
   Result res;
   
@@ -1711,16 +1683,9 @@
   TRI_ASSERT(previousMdr.revisionId().isSet());
 
   // Check old revision:
-<<<<<<< HEAD
   if (!options.ignoreRevs && expectedRev.isSet()) {
-    res = checkRevision(&trx, expectedRev, previousMdr.revisionId());
-    if (res.fail()) {
-      return res;
-=======
-  if (!options.ignoreRevs && expectedRev != 0) {
     if (!checkRevision(&trx, expectedRev, previousMdr.revisionId())) {
       return res.reset(TRI_ERROR_ARANGO_CONFLICT, "conflict, _rev values do not match");
->>>>>>> 3269d3df
     }
   }
 
