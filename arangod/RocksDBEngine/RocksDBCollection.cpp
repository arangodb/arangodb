////////////////////////////////////////////////////////////////////////////////
/// DISCLAIMER
///
/// Copyright 2017 ArangoDB GmbH, Cologne, Germany
///
/// Licensed under the Apache License, Version 2.0 (the "License");
/// you may not use this file except in compliance with the License.
/// You may obtain a copy of the License at
///
///     http://www.apache.org/licenses/LICENSE-2.0
///
/// Unless required by applicable law or agreed to in writing, software
/// distributed under the License is distributed on an "AS IS" BASIS,
/// WITHOUT WARRANTIES OR CONDITIONS OF ANY KIND, either express or implied.
/// See the License for the specific language governing permissions and
/// limitations under the License.
///
/// Copyright holder is ArangoDB GmbH, Cologne, Germany
///
/// @author Jan Christoph Uhde
////////////////////////////////////////////////////////////////////////////////

#include "RocksDBCollection.h"
#include "Aql/PlanCache.h"
#include "Basics/ReadLocker.h"
#include "Basics/Result.h"
#include "Basics/StaticStrings.h"
#include "Basics/StringUtils.h"
#include "Basics/VelocyPackHelper.h"
#include "Basics/WriteLocker.h"
#include "Cache/CacheManagerFeature.h"
#include "Cache/Common.h"
#include "Cache/Manager.h"
#include "Cache/TransactionalCache.h"
#include "Cluster/ClusterMethods.h"
#include "Cluster/CollectionLockState.h"
#include "Indexes/Index.h"
#include "Indexes/IndexIterator.h"
#include "RestServer/DatabaseFeature.h"
#include "RocksDBEngine/RocksDBPrimaryIndex.h"
#include "RocksDBEngine/RocksDBCommon.h"
#include "RocksDBEngine/RocksDBComparator.h"
#include "RocksDBEngine/RocksDBEngine.h"
#include "RocksDBEngine/RocksDBIterators.h"
#include "RocksDBEngine/RocksDBKey.h"
#include "RocksDBEngine/RocksDBLogValue.h"
#include "RocksDBEngine/RocksDBMethods.h"
#include "RocksDBEngine/RocksDBPrimaryIndex.h"
#include "RocksDBEngine/RocksDBSettingsManager.h"
#include "RocksDBEngine/RocksDBTransactionCollection.h"
#include "RocksDBEngine/RocksDBTransactionState.h"
#include "RocksDBEngine/RocksDBValue.h"
#include "StorageEngine/EngineSelectorFeature.h"
#include "StorageEngine/StorageEngine.h"
#include "StorageEngine/TransactionState.h"
#include "Transaction/Helpers.h"
#include "Transaction/StandaloneContext.h"
#include "Utils/CollectionNameResolver.h"
#include "Utils/Events.h"
#include "Utils/OperationOptions.h"
#include "Utils/SingleCollectionTransaction.h"
#include "VocBase/KeyGenerator.h"
#include "VocBase/LocalDocumentId.h"
#include "VocBase/LogicalCollection.h"
#include "VocBase/ticks.h"
#include "VocBase/voc-types.h"

#include <rocksdb/utilities/transaction.h>
#include <rocksdb/utilities/transaction_db.h>
#include <rocksdb/utilities/write_batch_with_index.h>
#include <velocypack/Iterator.h>
#include <velocypack/velocypack-aliases.h>

using namespace arangodb;

// helper class that optionally disables indexing inside the
// RocksDB transaction if possible, and that will turn indexing
// back on later in its dtor 
// this is just a performance optimization for small transactions
struct IndexingDisabler {
  IndexingDisabler(RocksDBMethods* mthd, bool disableIndexing) 
      : mthd(mthd), disableIndexing(disableIndexing) {
    if (disableIndexing) {
      mthd->DisableIndexing();
    }
  }

  ~IndexingDisabler() {
    if (disableIndexing) {
      mthd->EnableIndexing();
    }
  }

  RocksDBMethods* mthd;
  bool const disableIndexing;
};

RocksDBCollection::RocksDBCollection(LogicalCollection* collection,
                                     VPackSlice const& info)
    : PhysicalCollection(collection, info),
      _objectId(basics::VelocyPackHelper::stringUInt64(info, "objectId")),
      _numberDocuments(0),
      _revisionId(0),
      _numberOfGeoIndexes(0),
      _primaryIndex(nullptr),
      _cache(nullptr),
      _cachePresent(false),
      _cacheEnabled(!collection->isSystem() &&
                    basics::VelocyPackHelper::readBooleanValue(
                        info, "cacheEnabled", false)) {
  VPackSlice s = info.get("isVolatile");
  if (s.isBoolean() && s.getBoolean()) {
    THROW_ARANGO_EXCEPTION_MESSAGE(
        TRI_ERROR_BAD_PARAMETER,
        "volatile collections are unsupported in the RocksDB engine");
  }

  rocksutils::globalRocksEngine()->addCollectionMapping(
      _objectId, _logicalCollection->vocbase()->id(),
      _logicalCollection->cid());
  if (_cacheEnabled) {
    createCache();
  }
}

RocksDBCollection::RocksDBCollection(LogicalCollection* collection,
                                     PhysicalCollection const* physical)
    : PhysicalCollection(collection, VPackSlice::emptyObjectSlice()),
      _objectId(static_cast<RocksDBCollection const*>(physical)->_objectId),
      _numberDocuments(0),
      _revisionId(0),
      _numberOfGeoIndexes(0),
      _primaryIndex(nullptr),
      _cache(nullptr),
      _cachePresent(false),
      _cacheEnabled(
          static_cast<RocksDBCollection const*>(physical)->_cacheEnabled) {
  rocksutils::globalRocksEngine()->addCollectionMapping(
      _objectId, _logicalCollection->vocbase()->id(),
      _logicalCollection->cid());
  if (_cacheEnabled) {
    createCache();
  }
}

RocksDBCollection::~RocksDBCollection() {
  if (useCache()) {
    try {
      destroyCache();
    } catch (...) {
    }
  }
}

std::string const& RocksDBCollection::path() const {
  return StaticStrings::Empty;  // we do not have any path
}

void RocksDBCollection::setPath(std::string const&) {
  // we do not have any path
}

Result RocksDBCollection::updateProperties(VPackSlice const& slice,
                                           bool doSync) {
  bool isSys = _logicalCollection != nullptr && _logicalCollection->isSystem();
  _cacheEnabled = !isSys && basics::VelocyPackHelper::readBooleanValue(
                                slice, "cacheEnabled", _cacheEnabled);
  primaryIndex()->setCacheEnabled(_cacheEnabled);
  if (_cacheEnabled) {
    createCache();
    primaryIndex()->createCache();
  } else if (useCache()) {
    destroyCache();
    primaryIndex()->destroyCache();
  }

  // nothing else to do
  return TRI_ERROR_NO_ERROR;
}

arangodb::Result RocksDBCollection::persistProperties() {
  // only code path calling this causes these properties to be
  // already written in RocksDBEngine::changeCollection()
  return Result();
}

PhysicalCollection* RocksDBCollection::clone(LogicalCollection* logical) const {
  return new RocksDBCollection(logical, this);
}

/// @brief export properties
void RocksDBCollection::getPropertiesVPack(velocypack::Builder& result) const {
  TRI_ASSERT(result.isOpenObject());
  result.add("objectId", VPackValue(std::to_string(_objectId)));
  result.add("cacheEnabled", VPackValue(_cacheEnabled));
  TRI_ASSERT(result.isOpenObject());
}

/// @brief used for updating properties
void RocksDBCollection::getPropertiesVPackCoordinator(
    velocypack::Builder& result) const {
  // objectId might be undefined on the coordinator
  TRI_ASSERT(result.isOpenObject());
  result.add("cacheEnabled", VPackValue(_cacheEnabled));
  TRI_ASSERT(result.isOpenObject());
}

/// @brief closes an open collection
int RocksDBCollection::close() {
  READ_LOCKER(guard, _indexesLock);
  for (auto it : _indexes) {
    it->unload();
  }
  return TRI_ERROR_NO_ERROR;
}

void RocksDBCollection::load() {
  if (_cacheEnabled) {
    createCache();
    if (_cachePresent) {
      uint64_t numDocs = numberDocuments();
      if (numDocs > 0) {
        _cache->sizeHint(static_cast<uint64_t>(0.3 * numDocs));
      }
    }
  }
  READ_LOCKER(guard, _indexesLock);
  for (auto it : _indexes) {
    it->load();
  }
}

void RocksDBCollection::unload() {
  if (useCache()) {
    destroyCache();
    TRI_ASSERT(!_cachePresent);
  }
  READ_LOCKER(guard, _indexesLock);
  for (auto it : _indexes) {
    it->unload();
  }
}

TRI_voc_rid_t RocksDBCollection::revision() const { return _revisionId; }

TRI_voc_rid_t RocksDBCollection::revision(transaction::Methods* trx) const {
  auto state = RocksDBTransactionState::toState(trx);
  auto trxCollection = static_cast<RocksDBTransactionCollection*>(
      state->findCollection(_logicalCollection->cid()));
  TRI_ASSERT(trxCollection != nullptr);

  return trxCollection->revision();
}

uint64_t RocksDBCollection::numberDocuments() const { return _numberDocuments; }

uint64_t RocksDBCollection::numberDocuments(transaction::Methods* trx) const {
  TRI_ASSERT(!ServerState::instance()->isCoordinator());
  auto state = RocksDBTransactionState::toState(trx);
  auto trxCollection = static_cast<RocksDBTransactionCollection*>(
      state->findCollection(_logicalCollection->cid()));
  TRI_ASSERT(trxCollection != nullptr);
  return trxCollection->numberDocuments();
}

/// @brief report extra memory used by indexes etc.
size_t RocksDBCollection::memory() const { return 0; }

void RocksDBCollection::open(bool ignoreErrors) {
  TRI_ASSERT(_objectId != 0);

  // set the initial number of documents
  RocksDBEngine* engine =
      static_cast<RocksDBEngine*>(EngineSelectorFeature::ENGINE);
  auto counterValue = engine->settingsManager()->loadCounter(this->objectId());
  _numberDocuments = counterValue.added() - counterValue.removed();
  _revisionId = counterValue.revisionId();

  READ_LOCKER(guard, _indexesLock);
  for (std::shared_ptr<Index> it : _indexes) {
    if (it->type() == Index::TRI_IDX_TYPE_GEO1_INDEX ||
        it->type() == Index::TRI_IDX_TYPE_GEO2_INDEX) {
      ++_numberOfGeoIndexes;
    }
  }
}

void RocksDBCollection::prepareIndexes(
    arangodb::velocypack::Slice indexesSlice) {
  WRITE_LOCKER(guard, _indexesLock);
  TRI_ASSERT(indexesSlice.isArray());
  if (indexesSlice.length() == 0) {
    createInitialIndexes();
  }

  StorageEngine* engine = EngineSelectorFeature::ENGINE;
  IndexFactory const* idxFactory = engine->indexFactory();
  TRI_ASSERT(idxFactory != nullptr);
  bool splitEdgeIndex = false;
  TRI_idx_iid_t last = 0;
  for (auto const& v : VPackArrayIterator(indexesSlice)) {
    if (arangodb::basics::VelocyPackHelper::getBooleanValue(v, "error",
                                                            false)) {
      // We have an error here.
      // Do not add index.
      // TODO Handle Properly
      continue;
    }

    bool alreadyHandled = false;
    // check for combined edge index from MMFiles; must split!
    auto value = v.get("type");
    if (value.isString()) {
      std::string tmp = value.copyString();
      arangodb::Index::IndexType const type =
          arangodb::Index::type(tmp.c_str());
      if (type == Index::IndexType::TRI_IDX_TYPE_EDGE_INDEX) {
        VPackSlice fields = v.get("fields");
        if (fields.isArray() && fields.length() == 2) {
          VPackBuilder from;
          from.openObject();
          for (auto const& f : VPackObjectIterator(v)) {
            if (arangodb::StringRef(f.key) == "fields") {
              from.add(VPackValue("fields"));
              from.openArray();
              from.add(VPackValue(StaticStrings::FromString));
              from.close();
            } else {
              from.add(f.key);
              from.add(f.value);
            }
          }
          from.close();

          VPackBuilder to;
          to.openObject();
          for (auto const& f : VPackObjectIterator(v)) {
            if (arangodb::StringRef(f.key) == "fields") {
              to.add(VPackValue("fields"));
              to.openArray();
              to.add(VPackValue(StaticStrings::ToString));
              to.close();
            } else if (arangodb::StringRef(f.key) == "id") {
              auto iid = basics::StringUtils::uint64(f.value.copyString()) + 1;
              last = iid;
              to.add("id", VPackValue(std::to_string(iid)));
            } else {
              to.add(f.key);
              to.add(f.value);
            }
          }
          to.close();

          auto idxFrom = idxFactory->prepareIndexFromSlice(
              from.slice(), false, _logicalCollection, true);

          if (ServerState::instance()->isRunningInCluster()) {
            addIndexCoordinator(idxFrom);
          } else {
            addIndex(idxFrom);
          }

          auto idxTo = idxFactory->prepareIndexFromSlice(
              to.slice(), false, _logicalCollection, true);

          if (ServerState::instance()->isRunningInCluster()) {
            addIndexCoordinator(idxTo);
          } else {
            addIndex(idxTo);
          }

          alreadyHandled = true;
          splitEdgeIndex = true;
        }
      } else if (splitEdgeIndex) {
        VPackBuilder b;
        b.openObject();
        for (auto const& f : VPackObjectIterator(v)) {
          if (arangodb::StringRef(f.key) == "id") {
            last++;
            b.add("id", VPackValue(std::to_string(last)));
          } else {
            b.add(f.key);
            b.add(f.value);
          }
        }
        b.close();

        auto idx = idxFactory->prepareIndexFromSlice(b.slice(), false,
                                                     _logicalCollection, true);

        if (ServerState::instance()->isRunningInCluster()) {
          addIndexCoordinator(idx);
        } else {
          addIndex(idx);
        }

        alreadyHandled = true;
      }
    }

    if (!alreadyHandled) {
      auto idx =
          idxFactory->prepareIndexFromSlice(v, false, _logicalCollection, true);

      if (ServerState::instance()->isRunningInCluster()) {
        addIndexCoordinator(idx);
      } else {
        addIndex(idx);
      }
    }
  }

#ifdef ARANGODB_ENABLE_MAINTAINER_MODE
  if (_indexes[0]->type() != Index::IndexType::TRI_IDX_TYPE_PRIMARY_INDEX ||
      (_logicalCollection->type() == TRI_COL_TYPE_EDGE &&
       (_indexes[1]->type() != Index::IndexType::TRI_IDX_TYPE_EDGE_INDEX ||
        _indexes[2]->type() != Index::IndexType::TRI_IDX_TYPE_EDGE_INDEX))) {
    LOG_TOPIC(ERR, arangodb::Logger::FIXME)
        << "got invalid indexes for collection '" << _logicalCollection->name()
        << "'";
    for (auto it : _indexes) {
      LOG_TOPIC(ERR, arangodb::Logger::FIXME) << "- " << it.get();
    }
  }
#endif

  TRI_ASSERT(!_indexes.empty());
}

static std::shared_ptr<Index> findIndex(
    velocypack::Slice const& info,
    std::vector<std::shared_ptr<Index>> const& indexes) {
  TRI_ASSERT(info.isObject());

  // extract type
  VPackSlice value = info.get("type");

  if (!value.isString()) {
    // Compatibility with old v8-vocindex.
    THROW_ARANGO_EXCEPTION_MESSAGE(TRI_ERROR_INTERNAL,
                                   "invalid index type definition");
  }

  std::string tmp = value.copyString();
  arangodb::Index::IndexType const type = arangodb::Index::type(tmp.c_str());

  for (auto const& idx : indexes) {
    if (idx->type() == type) {
      // Only check relevant indexes
      if (idx->matchesDefinition(info)) {
        // We found an index for this definition.
        return idx;
      }
    }
  }
  return nullptr;
}

/// @brief Find index by definition
std::shared_ptr<Index> RocksDBCollection::lookupIndex(
    velocypack::Slice const& info) const {
  READ_LOCKER(guard, _indexesLock);
  return findIndex(info, _indexes);
}

std::shared_ptr<Index> RocksDBCollection::createIndex(
    transaction::Methods* trx, arangodb::velocypack::Slice const& info,
    bool& created) {
  // prevent concurrent dropping
  bool isLocked =
      trx->isLocked(_logicalCollection, AccessMode::Type::EXCLUSIVE);
  CONDITIONAL_WRITE_LOCKER(guard, _exclusiveLock, !isLocked);
  std::shared_ptr<Index> idx;
  {
    WRITE_LOCKER(guard, _indexesLock);
    idx = findIndex(info, _indexes);
    if (idx) {
      created = false;
      // We already have this index.
      return idx;
    }
  }

  StorageEngine* engine = EngineSelectorFeature::ENGINE;
  IndexFactory const* idxFactory = engine->indexFactory();
  TRI_ASSERT(idxFactory != nullptr);

  // We are sure that we do not have an index of this type.
  // We also hold the lock.
  // Create it

  idx =
      idxFactory->prepareIndexFromSlice(info, true, _logicalCollection, false);
  TRI_ASSERT(idx != nullptr);
  if (ServerState::instance()->isCoordinator()) {
    // In the coordinator case we do not fill the index
    // We only inform the others.
    addIndexCoordinator(idx);
    created = true;
    return idx;
  }

  int res = saveIndex(trx, idx);

  if (res != TRI_ERROR_NO_ERROR) {
    THROW_ARANGO_EXCEPTION(res);
  }

#if USE_PLAN_CACHE
  arangodb::aql::PlanCache::instance()->invalidate(
      _logicalCollection->vocbase());
#endif
  // Until here no harm is done if something fails. The shared_ptr will
  // clean up, if left before
  {
    WRITE_LOCKER(guard, _indexesLock);
    addIndex(idx);
  }
  VPackBuilder builder = _logicalCollection->toVelocyPackIgnore(
      {"path", "statusString"}, true, /*forPersistence*/ true);

  VPackBuilder indexInfo;
  idx->toVelocyPack(indexInfo, false, true);
  res = static_cast<RocksDBEngine*>(engine)->writeCreateCollectionMarker(
      _logicalCollection->vocbase()->id(), _logicalCollection->cid(),
      builder.slice(), RocksDBLogValue::IndexCreate(
                           _logicalCollection->vocbase()->id(),
                           _logicalCollection->cid(), indexInfo.slice()));
  if (res != TRI_ERROR_NO_ERROR) {
    // We could not persist the index creation. Better abort
    // Remove the Index in the local list again.
    size_t i = 0;
    WRITE_LOCKER(guard, _indexesLock);
    for (auto index : _indexes) {
      if (index == idx) {
        _indexes.erase(_indexes.begin() + i);
        break;
      }
      ++i;
    }
    THROW_ARANGO_EXCEPTION(res);
  }
  created = true;
  return idx;
}

/// @brief Restores an index from VelocyPack.
int RocksDBCollection::restoreIndex(transaction::Methods* trx,
                                    velocypack::Slice const& info,
                                    std::shared_ptr<Index>& idx) {
  // The coordinator can never get into this state!
  TRI_ASSERT(!ServerState::instance()->isCoordinator());
  idx.reset();  // Clear it to make sure.
  if (!info.isObject()) {
    return TRI_ERROR_INTERNAL;
  }

  // We create a new Index object to make sure that the index
  // is not handed out except for a successful case.
  std::shared_ptr<Index> newIdx;
  try {
    StorageEngine* engine = EngineSelectorFeature::ENGINE;
    IndexFactory const* idxFactory = engine->indexFactory();
    TRI_ASSERT(idxFactory != nullptr);
    newIdx = idxFactory->prepareIndexFromSlice(info, false, _logicalCollection,
                                               false);
  } catch (arangodb::basics::Exception const& e) {
    // Something with index creation went wrong.
    // Just report.
    return e.code();
  }
  TRI_ASSERT(newIdx != nullptr);

  auto const id = newIdx->id();

  TRI_UpdateTickServer(id);

  for (auto& it : _indexes) {
    if (it->id() == id) {
      // index already exists
      idx = it;
      return TRI_ERROR_NO_ERROR;
    }
  }

  TRI_ASSERT(newIdx.get()->type() !=
             Index::IndexType::TRI_IDX_TYPE_PRIMARY_INDEX);

  Result res = fillIndexes(trx, newIdx);

  if (!res.ok()) {
    return res.errorNumber();
  }

  addIndex(newIdx);
  {
    VPackBuilder builder = _logicalCollection->toVelocyPackIgnore(
        {"path", "statusString"}, true, /*forPersistence*/ true);
    VPackBuilder indexInfo;
    newIdx->toVelocyPack(indexInfo, false, true);

    RocksDBEngine* engine =
        static_cast<RocksDBEngine*>(EngineSelectorFeature::ENGINE);
    TRI_ASSERT(engine != nullptr);
    int res = engine->writeCreateCollectionMarker(
        _logicalCollection->vocbase()->id(), _logicalCollection->cid(),
        builder.slice(), RocksDBLogValue::IndexCreate(
                             _logicalCollection->vocbase()->id(),
                             _logicalCollection->cid(), indexInfo.slice()));
    if (res != TRI_ERROR_NO_ERROR) {
      // We could not persist the index creation. Better abort
      // Remove the Index in the local list again.
      size_t i = 0;
      WRITE_LOCKER(guard, _indexesLock);
      for (auto index : _indexes) {
        if (index == newIdx) {
          _indexes.erase(_indexes.begin() + i);
          break;
        }
        ++i;
      }
      return res;
    }
  }

  idx = newIdx;
  // We need to write the IndexMarker

  return TRI_ERROR_NO_ERROR;
}

/// @brief Drop an index with the given iid.
bool RocksDBCollection::dropIndex(TRI_idx_iid_t iid) {
  // usually always called when _exclusiveLock is held
  if (iid == 0) {
    // invalid index id or primary index
    return true;
  }

  size_t i = 0;
  WRITE_LOCKER(guard, _indexesLock);
  for (std::shared_ptr<Index> index : _indexes) {
    RocksDBIndex* cindex = static_cast<RocksDBIndex*>(index.get());
    TRI_ASSERT(cindex != nullptr);

    if (iid == cindex->id()) {
      int rv = cindex->drop();

      if (rv == TRI_ERROR_NO_ERROR) {
        // trigger compaction before deleting the object
        cindex->cleanup();

        bool isGeoIndex = (cindex->type() == Index::TRI_IDX_TYPE_GEO1_INDEX ||
                           cindex->type() == Index::TRI_IDX_TYPE_GEO2_INDEX);

        _indexes.erase(_indexes.begin() + i);
        events::DropIndex("", std::to_string(iid), TRI_ERROR_NO_ERROR);
        // toVelocyPackIgnore will take a read lock and we don't need the
        // lock anymore, this branch always returns
        guard.unlock();

        auto engine = static_cast<RocksDBEngine*>(EngineSelectorFeature::ENGINE);
        engine->removeIndexMapping(cindex->objectId());

        VPackBuilder builder = _logicalCollection->toVelocyPackIgnore(
            {"path", "statusString"}, true, true);

        // log this event in the WAL and in the collection meta-data
        int res = engine->writeCreateCollectionMarker(
            _logicalCollection->vocbase()->id(), _logicalCollection->cid(),
            builder.slice(),
            RocksDBLogValue::IndexDrop(_logicalCollection->vocbase()->id(),
                                       _logicalCollection->cid(), iid));
        
        if (isGeoIndex) {
          // decrease total number of geo indexes by one
          TRI_ASSERT(_numberOfGeoIndexes > 0);
          --_numberOfGeoIndexes;
        }

        return res == TRI_ERROR_NO_ERROR;
      }

      break;
    }
    ++i;
  }

  // We tried to remove an index that does not exist
  events::DropIndex("", std::to_string(iid), TRI_ERROR_ARANGO_INDEX_NOT_FOUND);
  return false;
}

std::unique_ptr<IndexIterator> RocksDBCollection::getAllIterator(transaction::Methods* trx) const {
  return std::unique_ptr<IndexIterator>(new RocksDBAllIndexIterator(
                                  _logicalCollection, trx, primaryIndex()));
}

std::unique_ptr<IndexIterator> RocksDBCollection::getAnyIterator(
    transaction::Methods* trx) const {
  return std::unique_ptr<IndexIterator>(
      new RocksDBAnyIndexIterator(_logicalCollection, trx, primaryIndex()));
}

<<<<<<< HEAD
std::unique_ptr<IndexIterator> RocksDBCollection::getSortedAllIterator(transaction::Methods* trx) const {
  return std::unique_ptr<RocksDBSortedAllIterator>(new RocksDBSortedAllIterator(
                                    _logicalCollection, trx, primaryIndex()));
=======
std::unique_ptr<IndexIterator> RocksDBCollection::getSortedAllIterator(
    transaction::Methods* trx) const {
  return std::unique_ptr<RocksDBSortedAllIterator>(
      new RocksDBSortedAllIterator(_logicalCollection, trx, primaryIndex()));
>>>>>>> f8b9e17d
}

void RocksDBCollection::invokeOnAllElements(
    transaction::Methods* trx,
    std::function<bool(LocalDocumentId const&)> callback) {
<<<<<<< HEAD
  std::unique_ptr<IndexIterator> cursor(this->getAllIterator(trx));
=======
  std::unique_ptr<IndexIterator> cursor(this->getAllIterator(trx, false));
>>>>>>> f8b9e17d
  bool cnt = true;
  auto cb = [&](LocalDocumentId token) {
    if (cnt) {
      cnt = callback(token);
    }
  };
  while (cursor->next(cb, 1000) && cnt) {
  }
}

////////////////////////////////////
// -- SECTION DML Operations --
///////////////////////////////////

void RocksDBCollection::truncate(transaction::Methods* trx,
                                 OperationOptions& options) {
  TRI_ASSERT(_objectId != 0);
  auto state = RocksDBTransactionState::toState(trx);
  RocksDBMethods* mthd = state->rocksdbMethods();
  // delete documents
  RocksDBKeyBounds documentBounds =
      RocksDBKeyBounds::CollectionDocuments(this->objectId());
  rocksdb::Comparator const* cmp =
      RocksDBColumnFamily::documents()->GetComparator();
  rocksdb::ReadOptions ro = mthd->readOptions();
  rocksdb::Slice const end = documentBounds.end();
  ro.iterate_upper_bound = &end;
  
  // avoid OOM error for truncate by committing earlier
  uint64_t const prvICC = state->options().intermediateCommitCount;
  state->options().intermediateCommitCount = std::min<uint64_t>(prvICC, 10000);

  std::unique_ptr<rocksdb::Iterator> iter =
      mthd->NewIterator(ro, documentBounds.columnFamily());
  iter->Seek(documentBounds.start());

  uint64_t found = 0;
  while (iter->Valid() && cmp->Compare(iter->key(), end) < 0) {
    ++found;
    TRI_ASSERT(_objectId == RocksDBKey::objectId(iter->key()));
    VPackSlice doc = VPackSlice(iter->value().data());
    TRI_ASSERT(doc.isObject());

    // To print the WAL we need key and RID
    VPackSlice key = transaction::helpers::extractKeyFromDocument(doc);
    TRI_ASSERT(key.isString());
    TRI_voc_rid_t rid = transaction::helpers::extractRevFromDocument(doc);
    TRI_ASSERT(rid != 0);

    state->prepareOperation(_logicalCollection->cid(),
                            rid,  // actual revision ID!!
                            TRI_VOC_DOCUMENT_OPERATION_REMOVE);

    LocalDocumentId const docId =
        RocksDBKey::documentId(RocksDBEntryType::Document, iter->key());
    auto res = removeDocument(trx, docId, doc, options);
    if (res.fail()) {
      // Failed to remove document in truncate. Throw
      THROW_ARANGO_EXCEPTION(res);
    }
    res = state->addOperation(_logicalCollection->cid(), docId.id(),
                              TRI_VOC_DOCUMENT_OPERATION_REMOVE);
    
    // transaction size limit reached
    if (res.fail()) {
      // This should never happen...
      THROW_ARANGO_EXCEPTION_MESSAGE(res.errorNumber(), res.errorMessage());
    }
    trackWaitForSync(trx, options);
    iter->Next();
  }
  
  // reset to previous value after truncate is finished
  state->options().intermediateCommitCount = prvICC;

#ifdef ARANGODB_ENABLE_MAINTAINER_MODE
  if (state->numCommits() == 0) {
    // check if documents have been deleted
    if (mthd->countInBounds(documentBounds, true)) {
      THROW_ARANGO_EXCEPTION_MESSAGE(TRI_ERROR_INTERNAL,
                                     "deletion check in collection truncate "
                                     "failed - not all documents have been "
                                     "deleted");
    }
  }
#endif

  TRI_IF_FAILURE("FailAfterAllCommits") {
    THROW_ARANGO_EXCEPTION(TRI_ERROR_DEBUG);
  }
  TRI_IF_FAILURE("SegfaultAfterAllCommits") {
    TRI_SegfaultDebugging("SegfaultAfterAllCommits");
  }

  if (found > 64 * 1024) {
    // also compact the ranges in order to speed up all further accesses
    // to the collection
    compact();
  }
}

LocalDocumentId RocksDBCollection::lookupKey(transaction::Methods* trx,
                                             VPackSlice const& key) const {
  TRI_ASSERT(key.isString());
  return primaryIndex()->lookupKey(trx, StringRef(key));
}

Result RocksDBCollection::read(transaction::Methods* trx,
                               arangodb::StringRef const& key,
                               ManagedDocumentResult& result, bool) {
  LocalDocumentId const documentId = primaryIndex()->lookupKey(trx, key);
  if (documentId.isSet()) {
    return lookupDocumentVPack(documentId, trx, result, true);
  }
  // not found
  return Result(TRI_ERROR_ARANGO_DOCUMENT_NOT_FOUND);
}

// read using a token!
bool RocksDBCollection::readDocument(transaction::Methods* trx,
                                     LocalDocumentId const& documentId,
                                     ManagedDocumentResult& result) const {
  if (documentId.isSet()) {
    auto res = lookupDocumentVPack(documentId, trx, result, true);
    return res.ok();
  }
  return false;
}

// read using a token!
bool RocksDBCollection::readDocumentWithCallback(
    transaction::Methods* trx, LocalDocumentId const& documentId,
    IndexIterator::DocumentCallback const& cb) const {
  if (documentId.isSet()) {
    auto res = lookupDocumentVPack(documentId, trx, cb, true);
    return res.ok();
  }
  return false;
}

Result RocksDBCollection::insert(arangodb::transaction::Methods* trx,
                                 arangodb::velocypack::Slice const slice,
                                 arangodb::ManagedDocumentResult& mdr,
                                 OperationOptions& options,
                                 TRI_voc_tick_t& resultMarkerTick,
                                 bool /*lock*/, TRI_voc_rid_t& revisionId) {
  // store the tick that was used for writing the document
  // note that we don't need it for this engine
  resultMarkerTick = 0;
  LocalDocumentId const documentId = LocalDocumentId::create();

  VPackSlice fromSlice;
  VPackSlice toSlice;

  bool const isEdgeCollection =
      (_logicalCollection->type() == TRI_COL_TYPE_EDGE);

  if (isEdgeCollection) {
    // _from:
    fromSlice = slice.get(StaticStrings::FromString);
    if (!fromSlice.isString()) {
      return Result(TRI_ERROR_ARANGO_INVALID_EDGE_ATTRIBUTE);
    }
    VPackValueLength len;
    char const* docId = fromSlice.getString(len);
    size_t split;
    if (!TRI_ValidateDocumentIdKeyGenerator(docId, static_cast<size_t>(len),
                                            &split)) {
      return Result(TRI_ERROR_ARANGO_INVALID_EDGE_ATTRIBUTE);
    }
    // _to:
    toSlice = slice.get(StaticStrings::ToString);
    if (!toSlice.isString()) {
      return Result(TRI_ERROR_ARANGO_INVALID_EDGE_ATTRIBUTE);
    }
    docId = toSlice.getString(len);
    if (!TRI_ValidateDocumentIdKeyGenerator(docId, static_cast<size_t>(len),
                                            &split)) {
      return Result(TRI_ERROR_ARANGO_INVALID_EDGE_ATTRIBUTE);
    }
  }

  transaction::BuilderLeaser builder(trx);
  Result res(newObjectForInsert(trx, slice, fromSlice, toSlice, isEdgeCollection,
                                *builder.get(), options.isRestore, revisionId));
  if (res.fail()) {
    return res;
  }
  VPackSlice newSlice = builder->slice();

  auto state = RocksDBTransactionState::toState(trx);
  auto mthds = RocksDBTransactionState::toMethods(trx);
  RocksDBSavePoint guard(mthds, trx->isSingleOperationTransaction());

  state->prepareOperation(_logicalCollection->cid(), revisionId,
                          TRI_VOC_DOCUMENT_OPERATION_INSERT);

  // disable indexing in this transaction if we are allowed to
  IndexingDisabler disabler(mthds, !hasGeoIndex() && trx->isSingleOperationTransaction());

  res = insertDocument(trx, documentId, newSlice, options);

  if (res.ok()) {
    trackWaitForSync(trx, options);
    if (options.silent) {
      mdr.reset();
    } else { 
      mdr.setManaged(newSlice.begin(), documentId);
      TRI_ASSERT(!mdr.empty());
    }

    Result result = state->addOperation(_logicalCollection->cid(), revisionId,
                                        TRI_VOC_DOCUMENT_OPERATION_INSERT);

    // transaction size limit reached -- fail
    if (result.fail()) {
      THROW_ARANGO_EXCEPTION(result);
    }

    guard.commit();
  }

  return res;
}

Result RocksDBCollection::update(arangodb::transaction::Methods* trx,
                                 arangodb::velocypack::Slice const newSlice,
                                 arangodb::ManagedDocumentResult& mdr,
                                 OperationOptions& options,
                                 TRI_voc_tick_t& resultMarkerTick,
                                 bool /*lock*/, TRI_voc_rid_t& prevRev,
                                 ManagedDocumentResult& previous,
                                 arangodb::velocypack::Slice const key) {
  resultMarkerTick = 0;
  LocalDocumentId const documentId = LocalDocumentId::create();

  bool const isEdgeCollection =
      (_logicalCollection->type() == TRI_COL_TYPE_EDGE);
  Result res = lookupDocument(trx, key, previous);
  if (res.fail()) {
    return res;
  }

  TRI_ASSERT(!previous.empty());
  LocalDocumentId const oldDocumentId = previous.localDocumentId();

  VPackSlice oldDoc(previous.vpack());
  TRI_voc_rid_t const oldRevisionId =
      transaction::helpers::extractRevFromDocument(oldDoc);
  prevRev = oldRevisionId;

  // Check old revision:
  if (!options.ignoreRevs) {
    TRI_voc_rid_t expectedRev = 0;
    if (newSlice.isObject()) {
      expectedRev = TRI_ExtractRevisionId(newSlice);
    }

    int result = checkRevision(trx, expectedRev, prevRev);

    if (result != TRI_ERROR_NO_ERROR) {
      return Result(result);
    }
  }

  if (newSlice.length() <= 1) {
    // shortcut. no need to do anything
    previous.clone(mdr);

    TRI_ASSERT(!mdr.empty());

    trackWaitForSync(trx, options);
    return Result();
  }

  // merge old and new values
  TRI_voc_rid_t revisionId;
  transaction::BuilderLeaser builder(trx);
  mergeObjectsForUpdate(trx, oldDoc, newSlice, isEdgeCollection,
                        options.mergeObjects, options.keepNull, *builder.get(),
                        options.isRestore, revisionId);
  if (_isDBServer) {
    // Need to check that no sharding keys have changed:
    if (arangodb::shardKeysChanged(_logicalCollection->dbName(),
                                   trx->resolver()->getCollectionNameCluster(
                                       _logicalCollection->planId()),
                                   oldDoc, builder->slice(), false)) {
      return Result(TRI_ERROR_CLUSTER_MUST_NOT_CHANGE_SHARDING_ATTRIBUTES);
    }
  }

  VPackSlice const newDoc(builder->slice());

  auto state = RocksDBTransactionState::toState(trx);
  RocksDBSavePoint guard(RocksDBTransactionState::toMethods(trx),
                         trx->isSingleOperationTransaction());

  // add possible log statement under guard
  state->prepareOperation(_logicalCollection->cid(), revisionId,
                          TRI_VOC_DOCUMENT_OPERATION_UPDATE);
  res = updateDocument(trx, oldDocumentId, oldDoc, documentId, newDoc, options);

  if (res.ok()) {
    trackWaitForSync(trx, options);

    if (options.silent) {
      mdr.reset();
    } else {
      mdr.setManaged(newDoc.begin(), documentId);
      TRI_ASSERT(!mdr.empty());
    }

    Result result = state->addOperation(_logicalCollection->cid(), revisionId,
                                        TRI_VOC_DOCUMENT_OPERATION_UPDATE);

    // transaction size limit reached -- fail hard
    if (result.fail()) {
      THROW_ARANGO_EXCEPTION(result);
    }

    guard.commit();
  }

  return res;
}

Result RocksDBCollection::replace(transaction::Methods* trx,
                                  arangodb::velocypack::Slice const newSlice,
                                  ManagedDocumentResult& mdr,
                                  OperationOptions& options,
                                  TRI_voc_tick_t& resultMarkerTick,
                                  bool /*lock*/, TRI_voc_rid_t& prevRev,
                                  ManagedDocumentResult& previous,
                                  arangodb::velocypack::Slice const fromSlice,
                                  arangodb::velocypack::Slice const toSlice) {
  resultMarkerTick = 0;
  LocalDocumentId const documentId = LocalDocumentId::create();

  bool const isEdgeCollection =
      (_logicalCollection->type() == TRI_COL_TYPE_EDGE);

  // get the previous revision
  VPackSlice key = newSlice.get(StaticStrings::KeyString);
  if (key.isNone()) {
    return Result(TRI_ERROR_ARANGO_DOCUMENT_HANDLE_BAD);
  }

  // get the previous revision
  Result res = lookupDocument(trx, key, previous).errorNumber();

  if (res.fail()) {
    return res;
  }

  TRI_ASSERT(!previous.empty());
  LocalDocumentId const oldDocumentId = previous.localDocumentId();

  VPackSlice oldDoc(previous.vpack());
  TRI_voc_rid_t oldRevisionId =
      transaction::helpers::extractRevFromDocument(oldDoc);
  prevRev = oldRevisionId;

  // Check old revision:
  if (!options.ignoreRevs) {
    TRI_voc_rid_t expectedRev = 0;
    if (newSlice.isObject()) {
      expectedRev = TRI_ExtractRevisionId(newSlice);
    }
    int res = checkRevision(trx, expectedRev, prevRev);

    if (res != TRI_ERROR_NO_ERROR) {
      return Result(res);
    }
  }

  // merge old and new values
  TRI_voc_rid_t revisionId;
  transaction::BuilderLeaser builder(trx);
  newObjectForReplace(trx, oldDoc, newSlice, fromSlice, toSlice,
                      isEdgeCollection, *builder.get(), options.isRestore,
                      revisionId);

  if (_isDBServer) {
    // Need to check that no sharding keys have changed:
    if (arangodb::shardKeysChanged(_logicalCollection->dbName(),
                                   trx->resolver()->getCollectionNameCluster(
                                       _logicalCollection->planId()),
                                   oldDoc, builder->slice(), false)) {
      return Result(TRI_ERROR_CLUSTER_MUST_NOT_CHANGE_SHARDING_ATTRIBUTES);
    }
  }

  VPackSlice const newDoc(builder->slice());

  auto state = RocksDBTransactionState::toState(trx);
  RocksDBSavePoint guard(RocksDBTransactionState::toMethods(trx),
                         trx->isSingleOperationTransaction());

  // add possible log statement under guard
  state->prepareOperation(_logicalCollection->cid(), revisionId,
                          TRI_VOC_DOCUMENT_OPERATION_REPLACE);

  Result opResult = updateDocument(trx, oldDocumentId, oldDoc, documentId, newDoc, options);

  if (opResult.ok()) {
    trackWaitForSync(trx, options);

    if (options.silent) {
      mdr.reset();
    } else {
      mdr.setManaged(newDoc.begin(), documentId);
      TRI_ASSERT(!mdr.empty());
    }

    Result result = state->addOperation(_logicalCollection->cid(), revisionId,
                                        TRI_VOC_DOCUMENT_OPERATION_REPLACE);

    // transaction size limit reached -- fail
    if (result.fail()) {
      THROW_ARANGO_EXCEPTION(result);
    }

    guard.commit();
  }

  return opResult;
}

Result RocksDBCollection::remove(arangodb::transaction::Methods* trx,
                                 arangodb::velocypack::Slice const slice,
                                 arangodb::ManagedDocumentResult& previous,
                                 OperationOptions& options,
                                 TRI_voc_tick_t& resultMarkerTick,
                                 bool /*lock*/, TRI_voc_rid_t& prevRev,
                                 TRI_voc_rid_t& revisionId) {
  // store the tick that was used for writing the document
  // note that we don't need it for this engine
  resultMarkerTick = 0;
  prevRev = 0;
  revisionId = newRevisionId();

  VPackSlice key;
  if (slice.isString()) {
    key = slice;
  } else {
    key = slice.get(StaticStrings::KeyString);
  }
  TRI_ASSERT(!key.isNone());

  // get the previous revision
  Result res = lookupDocument(trx, key, previous);
  if (res.fail()) {
    return res;
  }

  TRI_ASSERT(!previous.empty());
  LocalDocumentId const oldDocumentId = previous.localDocumentId();

  VPackSlice oldDoc(previous.vpack());
  TRI_voc_rid_t oldRevisionId =
      arangodb::transaction::helpers::extractRevFromDocument(oldDoc);
  prevRev = oldRevisionId;

  // Check old revision:
  if (!options.ignoreRevs && slice.isObject()) {
    TRI_voc_rid_t expectedRevisionId = TRI_ExtractRevisionId(slice);
    int res = checkRevision(trx, expectedRevisionId, oldRevisionId);

    if (res != TRI_ERROR_NO_ERROR) {
      return Result(res);
    }
  }

  auto state = RocksDBTransactionState::toState(trx);
  RocksDBSavePoint guard(RocksDBTransactionState::toMethods(trx),
                         trx->isSingleOperationTransaction());

  // add possible log statement under guard
  state->prepareOperation(_logicalCollection->cid(), oldRevisionId,
                          TRI_VOC_DOCUMENT_OPERATION_REMOVE);
  res = removeDocument(trx, oldDocumentId, oldDoc, options);

  if (res.ok()) {
    trackWaitForSync(trx, options);

    // report key size
    res = state->addOperation(_logicalCollection->cid(), revisionId,
                              TRI_VOC_DOCUMENT_OPERATION_REMOVE);
    
    // transaction size limit reached -- fail
    if (res.fail()) {
      THROW_ARANGO_EXCEPTION(res);
    }

    guard.commit();
  }

  return res;
}

void RocksDBCollection::deferDropCollection(
    std::function<bool(LogicalCollection*)> /*callback*/) {
  // nothing to do here
}

/// @brief return engine-specific figures
void RocksDBCollection::figuresSpecific(
    std::shared_ptr<arangodb::velocypack::Builder>& builder) {
  rocksdb::TransactionDB* db = rocksutils::globalRocksDB();
  RocksDBKeyBounds bounds = RocksDBKeyBounds::CollectionDocuments(_objectId);
  rocksdb::Range r(bounds.start(), bounds.end());

  uint64_t out = 0;
  db->GetApproximateSizes(
      RocksDBColumnFamily::documents(), &r, 1, &out,
      static_cast<uint8_t>(
          rocksdb::DB::SizeApproximationFlags::INCLUDE_MEMTABLES |
          rocksdb::DB::SizeApproximationFlags::INCLUDE_FILES));

  builder->add("documentsSize", VPackValue(out));
}

/// @brief creates the initial indexes for the collection
void RocksDBCollection::createInitialIndexes() {
  // LOCKED from the outside
  if (!_indexes.empty()) {
    return;
  }

  std::vector<std::shared_ptr<arangodb::Index>> systemIndexes;
  StorageEngine* engine = EngineSelectorFeature::ENGINE;
  IndexFactory const* idxFactory = engine->indexFactory();
  TRI_ASSERT(idxFactory != nullptr);

  idxFactory->fillSystemIndexes(_logicalCollection, systemIndexes);
  for (auto const& it : systemIndexes) {
    addIndex(it);
  }
}

void RocksDBCollection::addIndex(std::shared_ptr<arangodb::Index> idx) {
  // LOCKED from the outside
  // primary index must be added at position 0
  TRI_ASSERT(idx->type() != arangodb::Index::TRI_IDX_TYPE_PRIMARY_INDEX ||
             _indexes.empty());

  auto const id = idx->id();
  for (auto const& it : _indexes) {
    if (it->id() == id) {
      // already have this particular index. do not add it again
      return;
    }
  }

  TRI_UpdateTickServer(static_cast<TRI_voc_tick_t>(id));
  _indexes.emplace_back(idx);
  if (idx->type() == Index::TRI_IDX_TYPE_GEO1_INDEX ||
      idx->type() == Index::TRI_IDX_TYPE_GEO2_INDEX) {
    ++_numberOfGeoIndexes;
  }
  if (idx->type() == Index::TRI_IDX_TYPE_PRIMARY_INDEX) {
    TRI_ASSERT(idx->id() == 0);
    _primaryIndex = static_cast<RocksDBPrimaryIndex*>(idx.get());
  }
}

void RocksDBCollection::addIndexCoordinator(
    std::shared_ptr<arangodb::Index> idx) {
  // LOCKED from the outside
  auto const id = idx->id();
  for (auto const& it : _indexes) {
    if (it->id() == id) {
      // already have this particular index. do not add it again
      return;
    }
  }
  _indexes.emplace_back(idx);
  if (idx->type() == Index::TRI_IDX_TYPE_PRIMARY_INDEX) {
    TRI_ASSERT(idx->id() == 0);
    _primaryIndex = static_cast<RocksDBPrimaryIndex*>(idx.get());
  }
}

int RocksDBCollection::saveIndex(transaction::Methods* trx,
                                 std::shared_ptr<arangodb::Index> idx) {
  // LOCKED from the outside
  TRI_ASSERT(!ServerState::instance()->isCoordinator());
  // we cannot persist primary or edge indexes
  TRI_ASSERT(idx->type() != Index::IndexType::TRI_IDX_TYPE_PRIMARY_INDEX);
  TRI_ASSERT(idx->type() != Index::IndexType::TRI_IDX_TYPE_EDGE_INDEX);

  Result res = fillIndexes(trx, idx);
  if (!res.ok()) {
    return res.errorNumber();
  }

  std::shared_ptr<VPackBuilder> builder = idx->toVelocyPack(false, true);
  auto vocbase = _logicalCollection->vocbase();
  auto collectionId = _logicalCollection->cid();
  VPackSlice data = builder->slice();

  StorageEngine* engine = EngineSelectorFeature::ENGINE;
  engine->createIndex(vocbase, collectionId, idx->id(), data);

  return TRI_ERROR_NO_ERROR;
}

/// non-transactional: fill index with existing documents
/// from this collection
arangodb::Result RocksDBCollection::fillIndexes(
    transaction::Methods* trx, std::shared_ptr<arangodb::Index> added) {
  // FIXME: assert for an exclusive lock on this collection
  TRI_ASSERT(trx->state()->collection(_logicalCollection->cid(),
                                      AccessMode::Type::EXCLUSIVE) != nullptr);

  RocksDBIndex* ridx = static_cast<RocksDBIndex*>(added.get());
  auto state = RocksDBTransactionState::toState(trx);
  std::unique_ptr<IndexIterator> it(new RocksDBAllIndexIterator(
      _logicalCollection, trx, primaryIndex()));

  // fillindex can be non transactional, we just need to clean up
  rocksdb::DB* db = rocksutils::globalRocksDB()->GetBaseDB();
  TRI_ASSERT(db != nullptr);

  uint64_t numDocsWritten = 0;
  // write batch will be reset every x documents
  rocksdb::WriteBatchWithIndex batch(ridx->columnFamily()->GetComparator(),
                                     32 * 1024 * 1024);
  RocksDBBatchedMethods batched(state, &batch);

  arangodb::Result res;
  auto cb = [&](LocalDocumentId const& documentId, VPackSlice slice) {
    if (res.ok()) {
      res = ridx->insertInternal(trx, &batched, documentId, slice,
                                 Index::OperationMode::normal);
      if (res.ok()) {
        numDocsWritten++;
      }
    }
  };

  rocksdb::WriteOptions writeOpts;
  bool hasMore = true;
  while (hasMore && res.ok()) {
    hasMore = it->nextDocument(cb, 250);
    if (_logicalCollection->status() == TRI_VOC_COL_STATUS_DELETED ||
        _logicalCollection->deleted()) {
      res = TRI_ERROR_INTERNAL;
    }
    if (res.ok()) {
      rocksdb::Status s = db->Write(writeOpts, batch.GetWriteBatch());
      if (!s.ok()) {
        res = rocksutils::convertStatus(s, rocksutils::StatusHint::index);
        break;
      }
    }
    batch.Clear();
  }

  // we will need to remove index elements created before an error
  // occured, this needs to happen since we are non transactional
  if (!res.ok()) {
    it->reset();
    batch.Clear();

    ManagedDocumentResult mmdr;

    arangodb::Result res2;  // do not overwrite original error
    auto removeCb = [&](LocalDocumentId token) {
      if (res2.ok() && numDocsWritten > 0 &&
          this->readDocument(trx, token, mmdr)) {
        // we need to remove already inserted documents up to numDocsWritten
        res2 = ridx->removeInternal(trx, &batched, mmdr.localDocumentId(),
                                    VPackSlice(mmdr.vpack()),
                                    Index::OperationMode::rollback);
        if (res2.ok()) {
          numDocsWritten--;
        }
      }
    };

    hasMore = true;
    while (hasMore && numDocsWritten > 0) {
      hasMore = it->next(removeCb, 500);
    }
    rocksdb::WriteOptions writeOpts;
    db->Write(writeOpts, batch.GetWriteBatch());
  }

  return res;
}

Result RocksDBCollection::insertDocument(
    arangodb::transaction::Methods* trx, LocalDocumentId const& documentId,
    VPackSlice const& doc, OperationOptions& options) const {
  // Coordinator doesn't know index internals
  TRI_ASSERT(!ServerState::instance()->isCoordinator());
  TRI_ASSERT(trx->state()->isRunning());

  RocksDBKeyLeaser key(trx);
  key->constructDocument(_objectId, documentId);

  blackListKey(key->string().data(), static_cast<uint32_t>(key->string().size()));

  RocksDBMethods* mthd = RocksDBTransactionState::toMethods(trx);
  Result res = mthd->Put(RocksDBColumnFamily::documents(), key.ref(),
                         rocksdb::Slice(reinterpret_cast<char const*>(doc.begin()),
                                        static_cast<size_t>(doc.byteSize())));
  if (!res.ok()) {
    return res;
  }

  READ_LOCKER(guard, _indexesLock);
  for (std::shared_ptr<Index> const& idx : _indexes) {
    RocksDBIndex* rIdx = static_cast<RocksDBIndex*>(idx.get());
    Result tmpres = rIdx->insertInternal(trx, mthd, documentId, doc,
                                         options.indexOperationMode);
    if (!tmpres.ok()) {
      if (tmpres.is(TRI_ERROR_OUT_OF_MEMORY)) {
        // in case of OOM return immediately
        return tmpres;
      } else if (tmpres.is(TRI_ERROR_ARANGO_UNIQUE_CONSTRAINT_VIOLATED) ||
                 res.ok()) {
        // "prefer" unique constraint violated over other errors
        res.reset(tmpres);
      }
    }
  }

  return res;
}

Result RocksDBCollection::removeDocument(
    arangodb::transaction::Methods* trx, LocalDocumentId const& documentId,
    VPackSlice const& doc, OperationOptions& options) const {
  // Coordinator doesn't know index internals
  TRI_ASSERT(!ServerState::instance()->isCoordinator());
  TRI_ASSERT(trx->state()->isRunning());
  TRI_ASSERT(_objectId != 0);

  RocksDBKeyLeaser key(trx);
  key->constructDocument(_objectId, documentId);

  blackListKey(key->string().data(), static_cast<uint32_t>(key->string().size()));

  RocksDBMethods* mthd = RocksDBTransactionState::toMethods(trx);

  // disable indexing in this transaction if we are allowed to
  IndexingDisabler disabler(mthd, !hasGeoIndex() && trx->isSingleOperationTransaction());

  Result res = mthd->Delete(RocksDBColumnFamily::documents(), key.ref());
  if (!res.ok()) {
    return res;
  }

  /*LOG_TOPIC(ERR, Logger::FIXME)
      << "Delete rev: " << revisionId << " trx: " << trx->state()->id()
      << " seq: " << mthd->readOptions().snapshot->GetSequenceNumber()
      << " objectID " << _objectId << " name: " << _logicalCollection->name();*/

  Result resInner;
  READ_LOCKER(guard, _indexesLock);
  for (std::shared_ptr<Index> const& idx : _indexes) {
    Result tmpres = idx->remove(trx, documentId, doc, options.indexOperationMode);
    if (!tmpres.ok()) {
      if (tmpres.is(TRI_ERROR_OUT_OF_MEMORY)) {
        // in case of OOM return immediately
        return tmpres;
      }
      // for other errors, set result
      res.reset(tmpres);
    }
  }

  return res;
}

/// @brief looks up a document by key, low level worker
/// the key must be a string slice, no revision check is performed
Result RocksDBCollection::lookupDocument(
    transaction::Methods* trx, VPackSlice const& key,
    ManagedDocumentResult& mdr) const {
  if (!key.isString()) {
    return Result(TRI_ERROR_ARANGO_DOCUMENT_KEY_BAD);
  }

  LocalDocumentId documentId = primaryIndex()->lookupKey(trx, StringRef(key));
  if (documentId.isSet()) {
    return lookupDocumentVPack(documentId, trx, mdr, true);
  }
  return Result(TRI_ERROR_ARANGO_DOCUMENT_NOT_FOUND);
}

Result RocksDBCollection::updateDocument(
    transaction::Methods* trx, LocalDocumentId const& oldDocumentId,
    VPackSlice const& oldDoc, LocalDocumentId const& newDocumentId,
    VPackSlice const& newDoc, OperationOptions& options) const {
  // keysize in return value is set by insertDocument

  // Coordinator doesn't know index internals
  TRI_ASSERT(!ServerState::instance()->isCoordinator());
  TRI_ASSERT(trx->state()->isRunning());
  TRI_ASSERT(_objectId != 0);

  RocksDBMethods* mthd = RocksDBTransactionState::toMethods(trx);

  // We NEED to do the PUT first, otherwise WAL tailing breaks
  RocksDBKeyLeaser newKey(trx);
  newKey->constructDocument(_objectId, newDocumentId);
  // TODO: given that this should have a unique revision ID, do
  // we really need to blacklist the new key?
  blackListKey(newKey->string().data(),
               static_cast<uint32_t>(newKey->string().size()));
  rocksdb::Slice docSlice(reinterpret_cast<char const*>(newDoc.begin()),
                          static_cast<size_t>(newDoc.byteSize()));

  // disable indexing in this transaction if we are allowed to
  IndexingDisabler disabler(mthd, !hasGeoIndex() && trx->isSingleOperationTransaction());

  Result res = mthd->Put(RocksDBColumnFamily::documents(), newKey.ref(), docSlice);
  if (!res.ok()) {
    return res;
  }

  RocksDBKeyLeaser oldKey(trx);
  oldKey->constructDocument(_objectId, oldDocumentId);
  blackListKey(oldKey->string().data(),
               static_cast<uint32_t>(oldKey->string().size()));

  res = mthd->Delete(RocksDBColumnFamily::documents(), oldKey.ref());
  if (!res.ok()) {
    return res;
  }

  READ_LOCKER(guard, _indexesLock);
  for (std::shared_ptr<Index> const& idx : _indexes) {
    RocksDBIndex* rIdx = static_cast<RocksDBIndex*>(idx.get());
    Result tmpres = rIdx->updateInternal(trx, mthd, oldDocumentId, oldDoc, newDocumentId,
                                         newDoc, options.indexOperationMode);
    if (!tmpres.ok()) {
      if (tmpres.is(TRI_ERROR_OUT_OF_MEMORY)) {
        // in case of OOM return immediately
        return tmpres;
      }
      res.reset(tmpres);
    }
  }

  return res;
}

arangodb::Result RocksDBCollection::lookupDocumentVPack(
    LocalDocumentId const& documentId, transaction::Methods* trx,
    arangodb::ManagedDocumentResult& mdr, bool withCache) const {
  TRI_ASSERT(trx->state()->isRunning());
  TRI_ASSERT(_objectId != 0);

  RocksDBKeyLeaser key(trx);
  key->constructDocument(_objectId, documentId);

  bool lockTimeout = false;
  if (withCache && useCache()) {
    TRI_ASSERT(_cache != nullptr);
    // check cache first for fast path
    auto f = _cache->find(key->string().data(),
                          static_cast<uint32_t>(key->string().size()));
    if (f.found()) {
      std::string* value = mdr.prepareStringUsage();
      value->append(reinterpret_cast<char const*>(f.value()->value()),
                    f.value()->valueSize());
      mdr.setManagedAfterStringUsage(documentId);
      return TRI_ERROR_NO_ERROR;
    } else if (f.result().errorNumber() == TRI_ERROR_LOCK_TIMEOUT) {
      // assuming someone is currently holding a write lock, which
      // is why we cannot access the TransactionalBucket.
      lockTimeout = true;  // we skip the insert in this case
    }
  }

  RocksDBMethods* mthd = RocksDBTransactionState::toMethods(trx);
  std::string* value = mdr.prepareStringUsage();
  Result res = mthd->Get(RocksDBColumnFamily::documents(), key.ref(), value);
  if (res.ok()) {
    if (withCache && useCache() && !lockTimeout) {
      TRI_ASSERT(_cache != nullptr);
      // write entry back to cache
      auto entry = cache::CachedValue::construct(
          key->string().data(), static_cast<uint32_t>(key->string().size()),
          value->data(), static_cast<uint64_t>(value->size()));
      if (entry) {
        Result status = _cache->insert(entry);
        if (status.errorNumber() == TRI_ERROR_LOCK_TIMEOUT) {
          // the writeLock uses cpu_relax internally, so we can try yield
          std::this_thread::yield();
          status = _cache->insert(entry);
        }
        if (status.fail()) {
          delete entry;
        }
      }
    }

    mdr.setManagedAfterStringUsage(documentId);
  } else {
    LOG_TOPIC(DEBUG, Logger::FIXME)
        << "NOT FOUND rev: " << documentId.id() << " trx: " << trx->state()->id()
        << " seq: " << mthd->readOptions().snapshot->GetSequenceNumber()
        << " objectID " << _objectId << " name: " << _logicalCollection->name();
    mdr.reset();
  }
  return res;
}

arangodb::Result RocksDBCollection::lookupDocumentVPack(
    LocalDocumentId const& documentId, transaction::Methods* trx,
    IndexIterator::DocumentCallback const& cb, bool withCache) const {
  TRI_ASSERT(trx->state()->isRunning());
  TRI_ASSERT(_objectId != 0);

  RocksDBKeyLeaser key(trx);
  key->constructDocument(_objectId, documentId);

  bool lockTimeout = false;
  if (withCache && useCache()) {
    TRI_ASSERT(_cache != nullptr);
    // check cache first for fast path
    auto f = _cache->find(key->string().data(),
                          static_cast<uint32_t>(key->string().size()));
    if (f.found()) {
      cb(documentId,
         VPackSlice(reinterpret_cast<char const*>(f.value()->value())));
      return TRI_ERROR_NO_ERROR;
    } else if (f.result().errorNumber() == TRI_ERROR_LOCK_TIMEOUT) {
      // assuming someone is currently holding a write lock, which
      // is why we cannot access the TransactionalBucket.
      lockTimeout = true;  // we skip the insert in this case
    }
  }

  std::string value;
  auto state = RocksDBTransactionState::toState(trx);
  RocksDBMethods* mthd = state->rocksdbMethods();
  Result res = mthd->Get(RocksDBColumnFamily::documents(), key.ref(), &value);
  TRI_ASSERT(value.data());
  if (res.ok()) {
    if (withCache && useCache() && !lockTimeout) {
      TRI_ASSERT(_cache != nullptr);
      // write entry back to cache
      auto entry = cache::CachedValue::construct(
          key->string().data(), static_cast<uint32_t>(key->string().size()),
          value.data(), static_cast<uint64_t>(value.size()));
      if (entry) {
        auto status = _cache->insert(entry);
        if (status.errorNumber() == TRI_ERROR_LOCK_TIMEOUT) {
          // the writeLock uses cpu_relax internally, so we can try yield
          std::this_thread::yield();
          status = _cache->insert(entry);
        }
        if (status.fail()) {
          delete entry;
        }
      }
    }

    cb(documentId, VPackSlice(value.data()));
  } else {
    LOG_TOPIC(DEBUG, Logger::FIXME)
        << "NOT FOUND rev: " << documentId.id() << " trx: " << trx->state()->id()
        << " seq: " << mthd->readOptions().snapshot->GetSequenceNumber()
        << " objectID " << _objectId << " name: " << _logicalCollection->name();
  }
  return res;
}

void RocksDBCollection::setRevision(TRI_voc_rid_t revisionId) {
  _revisionId = revisionId;
}

void RocksDBCollection::adjustNumberDocuments(int64_t adjustment) {
  if (adjustment < 0) {
    _numberDocuments -= static_cast<uint64_t>(-adjustment);
  } else if (adjustment > 0) {
    _numberDocuments += static_cast<uint64_t>(adjustment);
  }
}

/// @brief write locks a collection, with a timeout
int RocksDBCollection::lockWrite(double timeout) {
  uint64_t waitTime = 0;  // indicates that time is uninitialized
  double startTime = 0.0;

  while (true) {
    TRY_WRITE_LOCKER(locker, _exclusiveLock);

    if (locker.isLocked()) {
      // keep lock and exit loop
      locker.steal();
      return TRI_ERROR_NO_ERROR;
    }

    double now = TRI_microtime();

    if (waitTime == 0) {  // initialize times
      // set end time for lock waiting
      if (timeout <= 0.0) {
        timeout = defaultLockTimeout;
      }
      startTime = now;
      waitTime = 1;
    }

    if (now > startTime + timeout) {
      LOG_TOPIC(TRACE, arangodb::Logger::FIXME)
          << "timed out after " << timeout
          << " s waiting for write-lock on collection '"
          << _logicalCollection->name() << "'";
      return TRI_ERROR_LOCK_TIMEOUT;
    }

    if (now - startTime < 0.001) {
      std::this_thread::yield();
    } else {
      std::this_thread::sleep_for(std::chrono::microseconds(waitTime));
      if (waitTime < 32) {
        waitTime *= 2;
      }
    }
  }
}

/// @brief write unlocks a collection
int RocksDBCollection::unlockWrite() {
  _exclusiveLock.unlockWrite();

  return TRI_ERROR_NO_ERROR;
}

/// @brief read locks a collection, with a timeout
int RocksDBCollection::lockRead(double timeout) {
  uint64_t waitTime = 0;  // indicates that time is uninitialized
  double startTime = 0.0;

  while (true) {
    TRY_READ_LOCKER(locker, _exclusiveLock);

    if (locker.isLocked()) {
      // keep lock and exit loop
      locker.steal();
      return TRI_ERROR_NO_ERROR;
    }

    double now = TRI_microtime();

    if (waitTime == 0) {  // initialize times
      // set end time for lock waiting
      if (timeout <= 0.0) {
        timeout = defaultLockTimeout;
      }
      startTime = now;
      waitTime = 1;
    }

    if (now > startTime + timeout) {
      LOG_TOPIC(TRACE, arangodb::Logger::FIXME)
          << "timed out after " << timeout
          << " s waiting for read-lock on collection '"
          << _logicalCollection->name() << "'";
      return TRI_ERROR_LOCK_TIMEOUT;
    }

    if (now - startTime < 0.001) {
      std::this_thread::yield();
    } else {
      std::this_thread::sleep_for(std::chrono::microseconds(waitTime));
      if (waitTime < 32) {
        waitTime *= 2;
      }
    }
  }
}

/// @brief read unlocks a collection
int RocksDBCollection::unlockRead() {
  _exclusiveLock.unlockRead();
  return TRI_ERROR_NO_ERROR;
}

// rescans the collection to update document count
uint64_t RocksDBCollection::recalculateCounts() {
  // start transaction to get a collection lock
  auto ctx = transaction::StandaloneContext::Create(_logicalCollection->vocbase());
  SingleCollectionTransaction trx(ctx, _logicalCollection->cid(),
                                  AccessMode::Type::EXCLUSIVE);
  auto res = trx.begin();
  if (res.fail()) {
    THROW_ARANGO_EXCEPTION(res);
  }

  RocksDBEngine* engine = rocksutils::globalRocksEngine();
  // count documents
  auto documentBounds = RocksDBKeyBounds::CollectionDocuments(_objectId);
  _numberDocuments =
      rocksutils::countKeyRange(engine->db(), documentBounds, true);

  // update counter manager value
  res = engine->settingsManager()->setAbsoluteCounter(_objectId,
                                                      _numberDocuments);
  if (res.ok()) {
    // in case of fail the counter has never been written and hence does not
    // need correction. The value is not changed and does not need to be synced
    engine->settingsManager()->sync(true);
  }
  trx.commit();

  return _numberDocuments;
}

void RocksDBCollection::compact() {
  rocksdb::TransactionDB* db = rocksutils::globalRocksDB();
  rocksdb::CompactRangeOptions opts;
  RocksDBKeyBounds bounds = RocksDBKeyBounds::CollectionDocuments(_objectId);
  rocksdb::Slice b = bounds.start(), e = bounds.end();
  db->CompactRange(opts, bounds.columnFamily(), &b, &e);

  READ_LOCKER(guard, _indexesLock);
  for (std::shared_ptr<Index> i : _indexes) {
    RocksDBIndex* index = static_cast<RocksDBIndex*>(i.get());
    index->cleanup();
  }
}

void RocksDBCollection::estimateSize(velocypack::Builder& builder) {
  TRI_ASSERT(!builder.isOpenObject() && !builder.isOpenArray());

  rocksdb::TransactionDB* db = rocksutils::globalRocksDB();
  RocksDBKeyBounds bounds = RocksDBKeyBounds::CollectionDocuments(_objectId);
  rocksdb::Range r(bounds.start(), bounds.end());
  uint64_t out = 0, total = 0;
  db->GetApproximateSizes(
      RocksDBColumnFamily::documents(), &r, 1, &out,
      static_cast<uint8_t>(
          rocksdb::DB::SizeApproximationFlags::INCLUDE_MEMTABLES |
          rocksdb::DB::SizeApproximationFlags::INCLUDE_FILES));
  total += out;

  builder.openObject();
  builder.add("documents", VPackValue(out));
  builder.add("indexes", VPackValue(VPackValueType::Object));

  READ_LOCKER(guard, _indexesLock);
  for (std::shared_ptr<Index> i : _indexes) {
    RocksDBIndex* index = static_cast<RocksDBIndex*>(i.get());
    out = index->memory();
    builder.add(std::to_string(index->id()), VPackValue(out));
    total += out;
  }
  builder.close();
  builder.add("total", VPackValue(total));
  builder.close();
}

std::pair<arangodb::Result, rocksdb::SequenceNumber>
RocksDBCollection::serializeIndexEstimates(
    rocksdb::Transaction* rtrx, rocksdb::SequenceNumber inputSeq) const {
  auto outputSeq = inputSeq;
  std::string output;
  for (auto index : getIndexes()) {
    output.clear();
    RocksDBIndex* cindex = static_cast<RocksDBIndex*>(index.get());
    TRI_ASSERT(cindex != nullptr);
    if (cindex->needToPersistEstimate()) {
      LOG_TOPIC(TRACE, Logger::ENGINES)
        << "beginning estimate serialization for index '"
        << cindex->objectId() << "'";
      auto committedSeq = cindex->serializeEstimate(output, inputSeq);
      outputSeq = std::min(outputSeq, committedSeq);
      LOG_TOPIC(TRACE, Logger::ENGINES)
        << "serialized estimate for index '" << cindex->objectId()
        << "' valid through seq " << outputSeq;
      if (output.size() > sizeof(uint64_t)) {
        RocksDBKey key;
        key.constructIndexEstimateValue(cindex->objectId());
        rocksdb::Slice value(output);
        rocksdb::Status s =
            rtrx->Put(RocksDBColumnFamily::definitions(), key.string(), value);

        if (!s.ok()) {
          LOG_TOPIC(WARN, Logger::ENGINES) << "writing index estimates failed";
          rtrx->Rollback();
          return std::make_pair(rocksutils::convertStatus(s), outputSeq);
        }
      }
    }
  }
  return std::make_pair(Result(), outputSeq);
}

void RocksDBCollection::deserializeIndexEstimates(RocksDBSettingsManager* mgr) {
  std::vector<std::shared_ptr<Index>> toRecalculate;
  for (auto const& it : getIndexes()) {
    auto idx = static_cast<RocksDBIndex*>(it.get());
    if (!idx->deserializeEstimate(mgr)) {
      toRecalculate.push_back(it);
    }
  }
  if (!toRecalculate.empty()) {
    recalculateIndexEstimates(toRecalculate);
  }
}

void RocksDBCollection::recalculateIndexEstimates() {
  auto idxs = getIndexes();
  recalculateIndexEstimates(idxs);
}

void RocksDBCollection::recalculateIndexEstimates(
    std::vector<std::shared_ptr<Index>> const& indexes) {
  // IMPORTANT if this method is called outside of startup/recovery, we may have
  // issues with estimate integrity; please do not expose via a user-facing
  // method or endpoint unless the implementation changes

  // start transaction to get a collection lock
  auto ctx = transaction::StandaloneContext::Create(_logicalCollection->vocbase());
  arangodb::SingleCollectionTransaction trx(ctx, _logicalCollection->cid(),
                                            AccessMode::Type::EXCLUSIVE);
  auto res = trx.begin();
  if (res.fail()) {
    THROW_ARANGO_EXCEPTION(res);
  }

  for (auto const& it : indexes) {
    auto idx = static_cast<RocksDBIndex*>(it.get());
    TRI_ASSERT(idx != nullptr);
    idx->recalculateEstimates();
  }
  trx.commit();
}

arangodb::Result RocksDBCollection::serializeKeyGenerator(
    rocksdb::Transaction* rtrx) const {
  VPackBuilder builder;
  builder.openObject();
  _logicalCollection->keyGenerator()->toVelocyPack(builder);
  builder.close();

  RocksDBKey key;
  key.constructKeyGeneratorValue(_objectId);
  RocksDBValue value = RocksDBValue::KeyGeneratorValue(builder.slice());
  rocksdb::Status s = rtrx->Put(RocksDBColumnFamily::definitions(),
                                key.string(), value.string());

  if (!s.ok()) {
    LOG_TOPIC(WARN, Logger::ENGINES) << "writing key generator data failed";
    rtrx->Rollback();
    return rocksutils::convertStatus(s);
  }

  return Result();
}

void RocksDBCollection::deserializeKeyGenerator(RocksDBSettingsManager* mgr) {
  uint64_t value = mgr->stealKeyGenerator(_objectId);
  if (value > 0) {
    std::string k(basics::StringUtils::itoa(value));
    _logicalCollection->keyGenerator()->track(k.data(), k.size());
  }
}

void RocksDBCollection::createCache() const {
  if (!_cacheEnabled || _cachePresent || _logicalCollection->isAStub() ||
      ServerState::instance()->isCoordinator()) {
    // we leave this if we do not need the cache
    // or if cache already created
    return;
  }

  TRI_ASSERT(_cacheEnabled);
  TRI_ASSERT(_cache.get() == nullptr);
  TRI_ASSERT(CacheManagerFeature::MANAGER != nullptr);
  _cache = CacheManagerFeature::MANAGER->createCache(
      cache::CacheType::Transactional);
  _cachePresent = (_cache.get() != nullptr);
  TRI_ASSERT(_cacheEnabled);
}

void RocksDBCollection::destroyCache() const {
  if (!_cachePresent) {
    return;
  }
  TRI_ASSERT(CacheManagerFeature::MANAGER != nullptr);
  // must have a cache...
  TRI_ASSERT(_cacheEnabled);
  TRI_ASSERT(_cachePresent);
  TRI_ASSERT(_cache.get() != nullptr);
  CacheManagerFeature::MANAGER->destroyCache(_cache);
  _cache.reset();
  _cachePresent = false;
  TRI_ASSERT(_cacheEnabled);
}

// blacklist given key from transactional cache
void RocksDBCollection::blackListKey(char const* data, std::size_t len) const {
  if (useCache()) {
    TRI_ASSERT(_cache != nullptr);
    bool blacklisted = false;
    while (!blacklisted) {
      auto status = _cache->blacklist(data, static_cast<uint32_t>(len));
      if (status.ok()) {
        blacklisted = true;
      } else if (status.errorNumber() == TRI_ERROR_SHUTTING_DOWN) {
        destroyCache();
        break;
      }
    }
  }
}

void RocksDBCollection::trackWaitForSync(arangodb::transaction::Methods* trx,
                                         OperationOptions& options) {
  if (_logicalCollection->waitForSync() && !options.isRestore) {
    options.waitForSync = true;
  }

  if (options.waitForSync) {
    trx->state()->waitForSync(true);
  }
}<|MERGE_RESOLUTION|>--- conflicted
+++ resolved
@@ -703,26 +703,16 @@
       new RocksDBAnyIndexIterator(_logicalCollection, trx, primaryIndex()));
 }
 
-<<<<<<< HEAD
-std::unique_ptr<IndexIterator> RocksDBCollection::getSortedAllIterator(transaction::Methods* trx) const {
-  return std::unique_ptr<RocksDBSortedAllIterator>(new RocksDBSortedAllIterator(
-                                    _logicalCollection, trx, primaryIndex()));
-=======
 std::unique_ptr<IndexIterator> RocksDBCollection::getSortedAllIterator(
     transaction::Methods* trx) const {
   return std::unique_ptr<RocksDBSortedAllIterator>(
       new RocksDBSortedAllIterator(_logicalCollection, trx, primaryIndex()));
->>>>>>> f8b9e17d
 }
 
 void RocksDBCollection::invokeOnAllElements(
     transaction::Methods* trx,
     std::function<bool(LocalDocumentId const&)> callback) {
-<<<<<<< HEAD
   std::unique_ptr<IndexIterator> cursor(this->getAllIterator(trx));
-=======
-  std::unique_ptr<IndexIterator> cursor(this->getAllIterator(trx, false));
->>>>>>> f8b9e17d
   bool cnt = true;
   auto cb = [&](LocalDocumentId token) {
     if (cnt) {
