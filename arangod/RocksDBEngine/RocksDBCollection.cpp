////////////////////////////////////////////////////////////////////////////////
/// DISCLAIMER
///
/// Copyright 2014-2023 ArangoDB GmbH, Cologne, Germany
/// Copyright 2004-2014 triAGENS GmbH, Cologne, Germany
///
/// Licensed under the Apache License, Version 2.0 (the "License");
/// you may not use this file except in compliance with the License.
/// You may obtain a copy of the License at
///
///     http://www.apache.org/licenses/LICENSE-2.0
///
/// Unless required by applicable law or agreed to in writing, software
/// distributed under the License is distributed on an "AS IS" BASIS,
/// WITHOUT WARRANTIES OR CONDITIONS OF ANY KIND, either express or implied.
/// See the License for the specific language governing permissions and
/// limitations under the License.
///
/// Copyright holder is ArangoDB GmbH, Cologne, Germany
///
/// @author Jan Christoph Uhde
////////////////////////////////////////////////////////////////////////////////

#include "RocksDBCollection.h"

#include "ApplicationFeatures/ApplicationServer.h"
#include "Basics/Exceptions.h"
#include "Basics/ReadLocker.h"
#include "Basics/RecursiveLocker.h"
#include "Basics/Result.h"
#include "Basics/StaticStrings.h"
#include "Basics/StringUtils.h"
#include "Basics/VelocyPackHelper.h"
#include "Basics/WriteLocker.h"
#include "Basics/debugging.h"
#include "Basics/hashes.h"
#include "Cache/BinaryKeyHasher.h"
#include "Cache/CacheManagerFeature.h"
#include "Cache/Common.h"
#include "Cache/Manager.h"
#include "Cache/TransactionalCache.h"
#include "Cluster/ClusterMethods.h"
#include "Replication2/Version.h"
#ifndef ARANGODB_ENABLE_MAINTAINER_MODE
#include "CrashHandler/CrashHandler.h"
#endif
#include "IResearch/IResearchRocksDBInvertedIndex.h"
#include "Indexes/Index.h"
#include "Indexes/IndexIterator.h"
#include "Random/RandomGenerator.h"
#include "RestServer/DatabaseFeature.h"
#include "Logger/LogMacros.h"
#include "Metrics/Counter.h"
#include "Metrics/Histogram.h"
#include "Metrics/LogScale.h"
#include "Metrics/MetricsFeature.h"
#include "RocksDBEngine/RocksDBBuilderIndex.h"
#include "RocksDBEngine/RocksDBColumnFamilyManager.h"
#include "RocksDBEngine/RocksDBCommon.h"
#include "RocksDBEngine/RocksDBComparator.h"
#include "RocksDBEngine/RocksDBEngine.h"
#include "RocksDBEngine/RocksDBIndexingDisabler.h"
#include "RocksDBEngine/RocksDBIterators.h"
#include "RocksDBEngine/RocksDBKey.h"
#include "RocksDBEngine/RocksDBLogValue.h"
#include "RocksDBEngine/RocksDBPrimaryIndex.h"
#include "RocksDBEngine/RocksDBReplicationContextGuard.h"
#include "RocksDBEngine/RocksDBReplicationIterator.h"
#include "RocksDBEngine/RocksDBReplicationManager.h"
#include "RocksDBEngine/RocksDBSavePoint.h"
#include "RocksDBEngine/RocksDBSettingsManager.h"
#include "RocksDBEngine/RocksDBTransactionMethods.h"
#include "RocksDBEngine/RocksDBTransactionState.h"
#include "StorageEngine/EngineSelectorFeature.h"
#include "Transaction/Context.h"
#include "Transaction/Helpers.h"
#include "Transaction/Hints.h"
#include "Transaction/IndexesSnapshot.h"
#include "Utils/CollectionGuard.h"
#include "Utils/DatabaseGuard.h"
#include "Utils/Events.h"
#include "Utils/OperationOptions.h"
#include "VocBase/Identifiers/LocalDocumentId.h"
#include "VocBase/Identifiers/RevisionId.h"
#include "VocBase/LogicalCollection.h"
#include "VocBase/Methods/Collections.h"
#include "VocBase/ticks.h"
#include "VocBase/voc-types.h"

#include <absl/strings/str_cat.h>
#include <Replication2/StateMachines/Document/DocumentLeaderState.h>
#include <rocksdb/utilities/transaction.h>
#include <rocksdb/utilities/transaction_db.h>
#include <velocypack/Iterator.h>

using namespace arangodb;

namespace {
using DocumentCacheType = cache::TransactionalCache<cache::BinaryKeyHasher>;

// number of write operations in transactions after which we will start
// doing preflight checks before every document insert or update/replace.
// the rationale is that if we already have a lot of operations accumulated
// in our transaction's WriteBatch, every rollback due to a unique constraint
// violation will be prohibitively expensive for larger WriteBatch sizes.
// so instead of performing an insert, update/replace directly, we first
// check for uniqueness violations and instantly abort if there are any,
// without having modified the transaction's WriteBatch for the failed
// operation. We can thus avoid the costly RollbackToSavePoint() call here.
// we don't do this preflight check for smaller batches though.
constexpr size_t preflightThreshold = 100;

#ifdef ARANGODB_ENABLE_MAINTAINER_MODE
void validateNoExternals(velocypack::Slice value) {
  // recursively validate there the to-be-stored document
  // does not contain any VelocyPack Externals. this would be
  // invalid, because Externals are just pointers to memory,
  // and so they must never be persisted.
  TRI_ASSERT(!value.isExternal());
  if (value.isArray()) {
    for (VPackSlice it : VPackArrayIterator(value)) {
      validateNoExternals(it);
    }
  } else if (value.isObject()) {
    for (auto it : VPackObjectIterator(value, true)) {
      validateNoExternals(it.value);
    }
  }
}
#endif

// verify that the structure of a saved document is actually as expected
void verifyDocumentStructure(velocypack::Slice document,
                             bool isEdgeCollection) {
#ifdef ARANGODB_ENABLE_MAINTAINER_MODE
  TRI_ASSERT(document.isObject());

  // _key, _id, _from, _to, _rev
  uint8_t const* p =
      document.begin() + document.findDataOffset(document.head());

  // _key
  TRI_ASSERT(*p == basics::VelocyPackHelper::KeyAttribute);
  ++p;
  TRI_ASSERT(VPackSlice(p).isString());
  p += VPackSlice(p).byteSize();

  // _id
  TRI_ASSERT(*p == basics::VelocyPackHelper::IdAttribute);
  ++p;
  TRI_ASSERT(VPackSlice(p).isCustom());
  p += VPackSlice(p).byteSize();

  if (isEdgeCollection) {
    // _from
    TRI_ASSERT(*p == basics::VelocyPackHelper::FromAttribute);
    ++p;
    TRI_ASSERT(VPackSlice(p).isString());
    p += VPackSlice(p).byteSize();

    // _to
    TRI_ASSERT(*p == basics::VelocyPackHelper::ToAttribute);
    ++p;
    TRI_ASSERT(VPackSlice(p).isString());
    p += VPackSlice(p).byteSize();
  }

  // _rev
  TRI_ASSERT(*p == basics::VelocyPackHelper::RevAttribute);
  ++p;
  TRI_ASSERT(VPackSlice(p).isString());

  validateNoExternals(document);
#endif
}

LocalDocumentId generateDocumentId(LogicalCollection const& collection,
                                   RevisionId revisionId) {
  bool useRev = collection.usesRevisionsAsDocumentIds();
  return useRev ? LocalDocumentId::create(revisionId)
                : LocalDocumentId::create();
}

template<typename F>
void reverseIdxOps(std::vector<std::shared_ptr<Index>> const& indexes,
                   std::vector<std::shared_ptr<Index>>::const_iterator& it,
                   F&& op) {
  while (it != indexes.begin()) {
    --it;
    auto& rIdx = basics::downCast<RocksDBIndex>(*it->get());
    if (rIdx.needsReversal()) {
      if (std::forward<F>(op)(rIdx).fail()) {
        // best effort for reverse failed. Let`s trigger full rollback
        // or we will end up with inconsistent storage and indexes
        THROW_ARANGO_EXCEPTION_MESSAGE(TRI_ERROR_INTERNAL,
                                       "Failed to reverse index operation.");
      }
    }
  }
}

/// @brief remove an index from a container, by id
bool removeIndex(PhysicalCollection::IndexContainerType& indexes, IndexId id) {
  auto it = indexes.begin();
  while (it != indexes.end()) {
    if ((*it)->id() == id) {
      indexes.erase(it);
      return true;
    }
    ++it;
  }
  return false;
}

/// @brief helper RAII base class to count and time-track a CRUD operation
struct TimeTracker {
  TimeTracker(TimeTracker const&) = delete;
  TimeTracker& operator=(TimeTracker const&) = delete;

  using Metrics = TransactionStatistics::ReadWriteMetrics;
  using Count = void (*)(Metrics& metrics, float time) noexcept;

  explicit TimeTracker(std::optional<Metrics>& metrics, Count count) noexcept
      : metrics{metrics.has_value() ? &*metrics : nullptr}, count{count} {
    if (metrics) {
      // time measurement is not free. only do it if metrics are enabled
      start = std::chrono::steady_clock::now();
    }
  }

  ~TimeTracker() {
    if (metrics) {
      // metrics gathering is not free. only do it if metrics are enabled. Unit
      // is seconds here
      count(*metrics, std::chrono::duration<float>(
                          std::chrono::steady_clock::now() - start)
                          .count());
    }
  }

 private:
  Metrics* metrics;
  Count count;
  std::chrono::time_point<std::chrono::steady_clock> start;
};

/// @brief helper RAII class to count and time-track a CRUD read operation
using ReadTimeTracker = TimeTracker;

/// @brief helper RAII class to count and time-track CRUD write operations
struct WriteTimeTracker final : public TimeTracker {
  explicit WriteTimeTracker(std::optional<Metrics>& metrics,
                            OperationOptions const& options,
                            Count count) noexcept
      : TimeTracker{metrics, count} {
    if (metrics) {  // metrics collection is not free. only track writes if
                    // metrics are enabled
      if (options.isSynchronousReplicationFrom.empty()) {
        metrics->numWrites.count();
      } else {
        metrics->numWritesReplication.count();
      }
    }
  }
};

/// @brief helper RAII class to count and time-track truncate operations
struct TruncateTimeTracker final : public TimeTracker {
  explicit TruncateTimeTracker(std::optional<Metrics>& metrics,
                               OperationOptions const& options,
                               Count count) noexcept
      : TimeTracker{metrics, count} {
    if (metrics) {  // metrics collection is not free. only track truncates if
                    // metrics are enabled
      if (options.isSynchronousReplicationFrom.empty()) {
        metrics->numTruncates.count();
      } else {
        metrics->numTruncatesReplication.count();
      }
    }
  }
};

[[maybe_unused]] void reportPrimaryIndexInconsistencyIfNotFound(
    Result const& res, LogicalCollection const& collection,
    std::string_view key, LocalDocumentId rev, ReadOwnWrites readOwnWrites,
    RocksDBTransactionState const* state) {
  TRI_ASSERT(res.is(TRI_ERROR_ARANGO_DOCUMENT_NOT_FOUND));
  // Scandal! A primary index entry is pointing to nowhere! Let's report
  // this to the authorities immediately:
  LOG_TOPIC("42536", ERR, arangodb::Logger::ENGINES)
      << "Found primary index entry for which there is no actual "
         "document: "
      << res.errorMessage() << ", collection: " << collection.vocbase().name()
      << "/" << collection.name() << ", type: "
      << (collection.type() == TRI_COL_TYPE_EDGE ? "edge" : "document")
      << ", smart: " << (collection.isSmart() ? "yes" : "no")
      << ", _key=" << key << ", _rev=" << RevisionId(rev).toHLC() << " ("
      << rev.id() << "), read own writes: "
      << (readOwnWrites == ReadOwnWrites::yes ? "yes" : "no")
      << ", state: " << state->debugInfo()
      << ", hlc: " << TRI_HybridLogicalClock();
  TRI_ASSERT(false);
}

size_t getParallelism(velocypack::Slice slice) {
  return basics::VelocyPackHelper::getNumericValue(
      slice, StaticStrings::IndexParallelism,
      IndexFactory::kDefaultParallelism);
}

}  // namespace

namespace arangodb {

// from IResearchKludge
void syncIndexOnCreate(Index&);

RocksDBCollection::RocksDBCollection(LogicalCollection& collection,
                                     velocypack::Slice info)
    : RocksDBMetaCollection(collection, info),
      _primaryIndex(nullptr),
      _cacheManager(collection.vocbase()
                        .server()
                        .getFeature<CacheManagerFeature>()
                        .manager()),
      _cacheEnabled(_cacheManager != nullptr && !collection.system() &&
                    !collection.isAStub() &&
                    !ServerState::instance()->isCoordinator() &&
                    basics::VelocyPackHelper::getBooleanValue(
                        info, StaticStrings::CacheEnabled, false)),
      _statistics(collection.vocbase()
                      .server()
                      .getFeature<metrics::MetricsFeature>()
                      .serverStatistics()
                      ._transactionsStatistics) {
  TRI_ASSERT(_logicalCollection.isAStub() || objectId() != 0);
  if (_cacheEnabled.load(std::memory_order_relaxed)) {
    setupCache();
  }
}

RocksDBCollection::~RocksDBCollection() {
  if (useCache()) {
    try {
      destroyCache();
    } catch (...) {
    }
  }
}

void RocksDBCollection::deferDropCollection(
    std::function<bool(LogicalCollection&)> const& cb) {
  RocksDBMetaCollection::deferDropCollection(cb);
  freeMemory();
}

void RocksDBCollection::freeMemory() noexcept {
  if (useCache()) {
    try {
      destroyCache();
    } catch (...) {
    }
  }

  {
    // remove all indexes from the collection object.
    // we do this because the objects of deleted collections will be
    // retained in memory until the server is shut down.
    // deleting the collection's attached index objects saves
    // memory for caches etc.
    // when we get here, the code in RocksDBEngine::dropCollection()
    // will have already called `drop()` on each index object.
    RECURSIVE_WRITE_LOCKER(_indexesLock, _indexesLockWriteOwner);
    auto it = _indexes.begin();
    while (it != _indexes.end()) {
      auto const& idx = (*it);
      // unloading drops any potential caches
      idx->unload();

      if (idx->type() == Index::TRI_IDX_TYPE_PRIMARY_INDEX) {
        // we keep the primary index object around, because it can
        // be referred to by the collection object with a pointer.
        ++it;
      } else {
        // all other index types we simply delete, so that the
        // underlying objects will be garbage-collected and memory
        // be freed.
        it = _indexes.erase(it);
      }
    }
  }

  RocksDBMetaCollection::freeMemory();

  auto& engine = _logicalCollection.vocbase().engine<RocksDBEngine>();
  engine.removeCollectionMapping(objectId());
}

Result RocksDBCollection::updateProperties(velocypack::Slice slice) {
  bool cacheEnabled = _cacheManager != nullptr &&
                      !_logicalCollection.system() &&
                      !_logicalCollection.isAStub() &&
                      !ServerState::instance()->isCoordinator() &&
                      basics::VelocyPackHelper::getBooleanValue(
                          slice, StaticStrings::CacheEnabled,
                          _cacheEnabled.load(std::memory_order_relaxed));
  _cacheEnabled.store(cacheEnabled, std::memory_order_relaxed);
  primaryIndex()->setCacheEnabled(cacheEnabled);

  if (cacheEnabled) {
    setupCache();
    primaryIndex()->setupCache();
  } else {
    // will do nothing if cache is not present
    destroyCache();
    primaryIndex()->destroyCache();
  }

  // nothing else to do
  return {};
}

/// @brief export properties
void RocksDBCollection::getPropertiesVPack(velocypack::Builder& result) const {
  TRI_ASSERT(result.isOpenObject());
  result.add(StaticStrings::ObjectId, VPackValue(std::to_string(objectId())));
  result.add(StaticStrings::CacheEnabled,
             VPackValue(_cacheEnabled.load(std::memory_order_relaxed)));
  TRI_ASSERT(result.isOpenObject());
}

/// return bounds for all documents
RocksDBKeyBounds RocksDBCollection::bounds() const {
  return RocksDBKeyBounds::CollectionDocuments(objectId());
}

// callback that is called while adding a new index. called under
// indexes write-lock
void RocksDBCollection::duringAddIndex(std::shared_ptr<Index> idx) {
  // update tick value and _primaryIndex member
  TRI_ASSERT(idx != nullptr);
  TRI_UpdateTickServer(static_cast<TRI_voc_tick_t>(idx->id().id()));
  if (idx->type() == Index::TRI_IDX_TYPE_PRIMARY_INDEX) {
    TRI_ASSERT(idx->id().isPrimary());
    _primaryIndex = static_cast<RocksDBPrimaryIndex*>(idx.get());
  }
}

futures::Future<std::shared_ptr<Index>> RocksDBCollection::createIndex(
    VPackSlice info, bool restore, bool& created,
    std::shared_ptr<std::function<arangodb::Result(double)>> progress,
    Replication2Callback replicationCb) {
  TRI_ASSERT(info.isObject());

  // Step 0. Lock all the things
  TRI_vocbase_t& vocbase = _logicalCollection.vocbase();
  auto& engine = vocbase.engine<RocksDBEngine>();

  DatabaseGuard dbGuard(vocbase);
  CollectionGuard guard(&vocbase, _logicalCollection.id());

  RocksDBBuilderIndex::Locker locker(this);
  if (!co_await locker.lock()) {
    THROW_ARANGO_EXCEPTION(TRI_ERROR_LOCK_TIMEOUT);
  }

  {
    // Step 1. Check for existing matching index
    RECURSIVE_READ_LOCKER(_indexesLock, _indexesLockWriteOwner);

    if (auto existingIdx = findIndex(info, _indexes); existingIdx != nullptr) {
      // We already have this index.
      if (existingIdx->type() == arangodb::Index::TRI_IDX_TYPE_TTL_INDEX) {
        // special handling for TTL indexes
        // if there is exactly the same index present, we return it
        if (!existingIdx->matchesDefinition(info)) {
          // if there is another TTL index already, we make things abort here
          THROW_ARANGO_EXCEPTION_MESSAGE(
              TRI_ERROR_BAD_PARAMETER,
              "there can only be one ttl index per collection");
        }
      }
      // same index already exists. return it
      created = false;
      co_return existingIdx;
    }

    auto const id = helpers::extractId(info);
    auto const name = helpers::extractName(info);

    // check all existing indexes for id/new conflicts
    for (auto const& other : _indexes) {
      if (other->id() == id || other->name() == name) {
        // definition shares an identifier with an existing index with a
        // different definition
#ifdef ARANGODB_ENABLE_MAINTAINER_MODE
        VPackBuilder builder;
        other->toVelocyPack(
            builder, static_cast<std::underlying_type<Index::Serialize>::type>(
                         Index::Serialize::Basics));
        LOG_TOPIC("29d1c", WARN, Logger::ENGINES)
            << "attempted to create index '" << info.toJson()
            << "' but found conflicting index '" << builder.slice().toJson()
            << "'";
#endif
        THROW_ARANGO_EXCEPTION_MESSAGE(TRI_ERROR_ARANGO_DUPLICATE_IDENTIFIER,
                                       "duplicate value for `" +
                                           StaticStrings::IndexId + "` or `" +
                                           StaticStrings::IndexName + "`");
      }
    }
  }

  // TODO(MBkkt) it's probably needed here on step 2 before step 5,
  //  because arangosearch links connected with views in prepareIndexFromSlice
  READ_LOCKER(inventoryLocker, vocbase._inventoryLock);

  // Step 2. Create new index object
  std::shared_ptr<Index> newIdx;
  try {
    newIdx = engine.indexFactory().prepareIndexFromSlice(
        info, /*generateKey*/ !restore, _logicalCollection, false);
  } catch (std::exception const& ex) {
    THROW_ARANGO_EXCEPTION_MESSAGE(TRI_ERROR_ARANGO_INDEX_CREATION_FAILED,
                                   ex.what());
  }

  // we cannot persist primary or edge indexes
  TRI_ASSERT(newIdx->type() != Index::IndexType::TRI_IDX_TYPE_PRIMARY_INDEX);
  TRI_ASSERT(newIdx->type() != Index::IndexType::TRI_IDX_TYPE_EDGE_INDEX);

  // cleanup newly instantiated object
  auto indexCleanup = ScopeGuard([&newIdx]() noexcept {
    try {
      newIdx->drop();
    } catch (...) {
      TRI_ASSERT(false);
    }
  });

  // until here we have been completely read only.
  // modifications start now...
  auto lambda = [&]() -> futures::Future<Result> {
    Result res;

    // Step 3. add index to collection entry (for removal after a crash)
    auto buildIdx = std::make_shared<RocksDBBuilderIndex>(
        std::static_pointer_cast<RocksDBIndex>(newIdx), _meta.numberDocuments(),
        getParallelism(info));
    if (!engine.inRecovery()) {
      // manually modify collection entry, other methods need lock
      RocksDBKey key;  // read collection info from database
      key.constructCollection(vocbase.id(), _logicalCollection.id());
      rocksdb::PinnableSlice ps;
      rocksdb::Status s =
          engine.db()->Get(rocksdb::ReadOptions(),
                           RocksDBColumnFamilyManager::get(
                               RocksDBColumnFamilyManager::Family::Definitions),
                           key.string(), &ps);
      if (!s.ok()) {
        co_return res.reset(rocksutils::convertStatus(s));
      }

      VPackBuilder builder;
      builder.openObject();
      for (auto pair : VPackObjectIterator(RocksDBValue::data(ps))) {
        if (pair.key.isEqualString("indexes")) {  // append new index
          VPackArrayBuilder arrGuard(&builder, "indexes");
          builder.add(VPackArrayIterator(pair.value));
          buildIdx->toVelocyPack(builder,
                                 Index::makeFlags(Index::Serialize::Internals));
        } else {
          builder.add(pair.key);
          builder.add(pair.value);
        }
      }
      builder.close();
      res = engine.writeCreateCollectionMarker(
          vocbase.id(), _logicalCollection.id(), builder.slice(),
          RocksDBLogValue::Empty());
      if (res.fail()) {
        co_return res;
      }
    }

    // release inventory lock while we are filling the index
    inventoryLocker.unlock();

    // Step 4. fill index
    bool const inBackground = basics::VelocyPackHelper::getBooleanValue(
        info, StaticStrings::IndexInBackground, false);

    if (inBackground) {
      // allow concurrent inserts into index
      {
        RECURSIVE_WRITE_LOCKER(_indexesLock, _indexesLockWriteOwner);
        _indexes.emplace(buildIdx);
      }

      RocksDBFilePurgePreventer walKeeper(&engine);
      res = co_await buildIdx->fillIndexBackground(locker, std::move(progress));
    } else {
      res = buildIdx->fillIndexForeground(std::move(progress));
    }
    if (res.fail()) {
      co_return res;
    }

    ADB_PROD_ASSERT(locker.isLocked())
        << "Internal error: lock already gone during index creation";

    syncIndexOnCreate(*newIdx);

    inventoryLocker.lock();

    // step 4½. replicate index creation
<<<<<<< HEAD
    if (vocbase.replicationVersion() == replication::Version::TWO) {
      // May throw TRI_ERROR_REPLICATED_STATE_NOT_FOUND in case the log manager
      // is dropping the replicated state
      auto const documentStateLeader =
          _logicalCollection.getDocumentState()->getLeader();
      auto const documentStateFollower =
          _logicalCollection.getDocumentState()->getFollower();
      if (documentStateLeader != nullptr) {
        auto const maybeShardID =
            ShardID::shardIdFromString(_logicalCollection.name());
        if (ADB_UNLIKELY(maybeShardID.fail())) {
          // This will only throw if we take a real collection here and not a
          // shard.
          TRI_ASSERT(false) << "Tried to ensure index on Collection "
                            << _logicalCollection.name()
                            << " which is not considered a shard.";
          THROW_ARANGO_EXCEPTION(maybeShardID.result());
        }
        auto const shardId = maybeShardID.get();

        auto op = replication2::replicated_state::document::
            ReplicatedOperation::buildCreateIndexOperation(
                shardId, VPackBuilder{info}.sharedSlice(), std::move(progress));
        auto replicationFuture = documentStateLeader->replicateOperation(
            std::move(op),
            replication2::replicated_state::document::ReplicationOptions{
                .waitForCommit = true, .waitForSync = true});
        auto const replicationResult = co_await std::move(replicationFuture);
        if (!replicationResult.ok()) {
          THROW_ARANGO_EXCEPTION(std::move(replicationResult).result());
        }
        auto const logIndex = replicationResult.get();
        // Increase the lowest safe index for replay: This must happen *after*
        // the create index operation has been raft-committed, but *before*
        // the index is persisted (i.e. before _inprogress=true is removed).
        documentStateLeader->increaseLowestSafeIndexForReplayTo(shardId,
                                                                logIndex);
      } else if (documentStateFollower != nullptr) {
        // TODO We currently don't have the log index available here, and we
        //      need it to call:
        //        documentStateFollower
        //          ->increaseLowestSafeIndexForReplayTo(shardId, logIndex);
        LOG_DEVEL << fmt::format(
            "TODO Missed increase of lowest safe index on follower: stateId={} "
            "shard={} index={}",
            _logicalCollection.replicatedStateId(), _logicalCollection.name(),
            info);
      } else {
        THROW_ARANGO_EXCEPTION_MESSAGE(
            TRI_ERROR_REPLICATION_REPLICATED_STATE_NOT_AVAILABLE,
            fmt::format(
                "While finishing index creation: Replicated state {} for shard "
                "{} is not available. One possible cause is a failover. Index "
                "definition was: {}",
                _logicalCollection.replicatedStateId(),
                _logicalCollection.name(), info));
=======
    if (vocbase.replicationVersion() == replication::Version::TWO &&
        replicationCb != nullptr) {
      // replicationCb is only set for leaders.
      // Its purpose is to replicate the CreateIndex operation to the followers.
      auto replicationFuture = replicationCb();
      auto replicationResult = co_await std::move(replicationFuture);
      if (!replicationResult.ok()) {
        THROW_ARANGO_EXCEPTION(std::move(replicationResult).result());
>>>>>>> 4be9ca97
      }
    }

    // Step 5. register in index list
    {
      RECURSIVE_WRITE_LOCKER(_indexesLock, _indexesLockWriteOwner);
      if (inBackground) {
        // remove temporary index and swap in actual index
        removeIndex(_indexes, buildIdx->id());
      }
      _indexes.emplace(newIdx);
    }

    // inBackground index might not recover selectivity estimate w/o sync
    if (inBackground && !newIdx->unique() && newIdx->hasSelectivityEstimate()) {
      engine.settingsManager()->sync(/*force*/ false);
    }

    // Step 6. persist in rocksdb
    if (!engine.inRecovery()) {
      // write new collection marker
      auto builder = _logicalCollection.toVelocyPackIgnore(
          {"path", "statusString"},
          LogicalDataSource::Serialization::PersistenceWithInProgress);
      VPackBuilder indexInfo;
      newIdx->toVelocyPack(indexInfo,
                           Index::makeFlags(Index::Serialize::Internals));
      res = engine.writeCreateCollectionMarker(
          vocbase.id(), _logicalCollection.id(), builder.slice(),
          RocksDBLogValue::IndexCreate(vocbase.id(), _logicalCollection.id(),
                                       indexInfo.slice()));
    }

    co_return res;
  };
  Result res = co_await asResult(lambda());

  if (res.ok()) {
    created = true;
    indexCleanup.cancel();
    co_return newIdx;
  }

  // cleanup routine
  // We could not create the index. Better abort
  {
    RECURSIVE_WRITE_LOCKER(_indexesLock, _indexesLockWriteOwner);
    removeIndex(_indexes, newIdx->id());
  }
  THROW_ARANGO_EXCEPTION(res);
}

// callback that is called directly before the index is dropped.
// the write-lock on all indexes is still held. this is not called
// during recovery.
Result RocksDBCollection::duringDropIndex(std::shared_ptr<Index> idx) {
  auto& engine = _logicalCollection.vocbase().engine<RocksDBEngine>();
  TRI_ASSERT(!engine.inRecovery());

  auto builder = _logicalCollection.toVelocyPackIgnore(
      {"path", "statusString"},
      LogicalDataSource::Serialization::PersistenceWithInProgress);
  // log this event in the WAL and in the collection meta-data
  return engine.writeCreateCollectionMarker(  // write marker
      _logicalCollection.vocbase().id(),      // vocbase id
      _logicalCollection.id(),                // collection id
      builder.slice(),                        // RocksDB path
      RocksDBLogValue::IndexDrop(             // marker
          _logicalCollection.vocbase().id(), _logicalCollection.id(),
          idx->id()  // args
          ));
}

// callback that is called directly after the index has been dropped.
// no locks are held anymore.
Result RocksDBCollection::afterDropIndex(std::shared_ptr<Index> idx) {
  TRI_ASSERT(idx != nullptr);

  auto cindex = std::static_pointer_cast<RocksDBIndex>(idx);
  Result res = cindex->drop();

  if (res.ok() && meta().numberDocuments() >= 32 * 1024) {
    cindex->compact();  // trigger compaction to reclaim disk space
  }

  return res;
}

std::unique_ptr<IndexIterator> RocksDBCollection::getAllIterator(
    transaction::Methods* trx, ReadOwnWrites readOwnWrites) const {
  return rocksdb_iterators::createAllIterator(&_logicalCollection, trx,
                                              readOwnWrites);
}

std::unique_ptr<IndexIterator> RocksDBCollection::getAnyIterator(
    transaction::Methods* trx) const {
  return rocksdb_iterators::createAnyIterator(&_logicalCollection, trx);
}

std::unique_ptr<ReplicationIterator> RocksDBCollection::getReplicationIterator(
    ReplicationIterator::Ordering order, uint64_t batchId) {
  if (order != ReplicationIterator::Ordering::Revision) {
    // not supported
    return nullptr;
  }

  if (batchId != 0) {
    RocksDBReplicationManager* manager = _logicalCollection.vocbase()
                                             .engine<RocksDBEngine>()
                                             .replicationManager();

    RocksDBReplicationContextGuard ctx = manager->find(batchId);
    if (ctx) {
      return std::make_unique<RocksDBRevisionReplicationIterator>(
          _logicalCollection, ctx->snapshot());
    }
    // fallthrough intentional
  }

  return std::make_unique<RocksDBRevisionReplicationIterator>(
      _logicalCollection, /*snapshot*/ nullptr);
}

std::unique_ptr<ReplicationIterator> RocksDBCollection::getReplicationIterator(
    ReplicationIterator::Ordering order, transaction::Methods& trx) {
  if (order != ReplicationIterator::Ordering::Revision) {
    // not supported
    return nullptr;
  }

  return std::make_unique<RocksDBRevisionReplicationIterator>(
      _logicalCollection, trx);
}

////////////////////////////////////
// -- SECTION DML Operations --
///////////////////////////////////

Result RocksDBCollection::truncate(transaction::Methods& trx,
                                   OperationOptions& options,
                                   bool& usedRangeDelete) {
  ::TruncateTimeTracker timeTracker(
      _statistics._readWriteMetrics, options,
      [](TransactionStatistics::ReadWriteMetrics& metrics,
         float time) noexcept { metrics.rocksdb_truncate_sec.count(time); });

  auto state = RocksDBTransactionState::toState(&trx);
  TRI_ASSERT(!state->isReadOnlyTransaction());

  if (state->isOnlyExclusiveTransaction() &&
      state->hasHint(transaction::Hints::Hint::ALLOW_RANGE_DELETE) &&
      _meta.numberDocuments() >= 32 * 1024) {
    // optimized truncate, using DeleteRange operations.
    // this can only be used if the truncate is performed as a standalone
    // operation (i.e. not part of a larger transaction)
    usedRangeDelete = true;
    return truncateWithRangeDelete(trx);
  }

  // slow truncate that performs a document-by-document removal.
  usedRangeDelete = false;
  return truncateWithRemovals(trx, options);
}

Result RocksDBCollection::truncateWithRangeDelete(transaction::Methods& trx) {
  // non-transactional truncate optimization. We perform a bunch of
  // range deletes and circumvent the normal rocksdb::Transaction.
  // no savepoint needed here
  auto state = RocksDBTransactionState::toState(&trx);
  TRI_ASSERT(!state->hasOperations());  // not allowed

  TRI_ASSERT(objectId() != 0);

  TRI_IF_FAILURE("RocksDBRemoveLargeRangeOn") {
    return Result(TRI_ERROR_DEBUG);
  }

  auto& engine = _logicalCollection.vocbase().engine<RocksDBEngine>();
  rocksdb::DB* db = engine.db()->GetRootDB();

  TRI_IF_FAILURE("RocksDBCollection::truncate::forceSync") {
    engine.settingsManager()->sync(/*force*/ false);
  }

  // pre commit sequence needed to place a blocker
  RocksDBBlockerGuard blocker(&_logicalCollection);
  blocker.placeBlocker(state->id());

  rocksdb::WriteBatch batch;
  // delete documents
  RocksDBKeyBounds bounds = RocksDBKeyBounds::CollectionDocuments(objectId());
  rocksdb::Status s =
      batch.DeleteRange(bounds.columnFamily(), bounds.start(), bounds.end());
  if (!s.ok()) {
    return rocksutils::convertStatus(s);
  }

  auto indexesSnapshot = getIndexesSnapshot();
  auto const& indexes = indexesSnapshot.getIndexes();

  // delete index values
  std::vector<TruncateGuard> guards;
  guards.reserve(indexes.size());
  for (auto const& idx : indexes) {
    auto* rIdx = basics::downCast<RocksDBIndex>(idx.get());
    auto r = rIdx->truncateBegin(batch);
    if (!r.ok()) {
      return std::move(r).result();
    }
    guards.push_back(std::move(r.get()));
  }

  // add the log entry so we can recover the correct count
  auto log = RocksDBLogValue::CollectionTruncate(
      trx.vocbase().id(), _logicalCollection.id(), objectId());

  s = batch.PutLogData(log.slice());
  if (!s.ok()) {
    return rocksutils::convertStatus(s);
  }

  s = db->Write(rocksdb::WriteOptions(), &batch);

  if (!s.ok()) {
    return rocksutils::convertStatus(s);
  }
  // we need crash server if any failure in order to trigger recovery,
  // as rocksdb truncate already committed here
  [&]() noexcept {
    // post commit sequence
    rocksdb::SequenceNumber seq = db->GetLatestSequenceNumber() - 1;

    uint64_t numDocs = _meta.numberDocuments();
    _meta.adjustNumberDocuments(seq,
                                /*revision*/ _logicalCollection.newRevisionId(),
                                -static_cast<int64_t>(numDocs));

    for (auto it = guards.begin(); auto const& idx : indexes) {
      // clears caches / clears links (if applicable)
      auto* rIdx = basics::downCast<RocksDBIndex>(idx.get());
      rIdx->truncateCommit(std::move(*it++), seq, &trx);
    }

    indexesSnapshot.release();

    bufferTruncate(seq);

    TRI_ASSERT(!state->hasOperations());  // not allowed
  }();
  return {};
}

Result RocksDBCollection::truncateWithRemovals(transaction::Methods& trx,
                                               OperationOptions& options) {
  TRI_IF_FAILURE("RocksDBRemoveLargeRangeOff") { return {TRI_ERROR_DEBUG}; }

  TRI_ASSERT(objectId() != 0);

  RocksDBKeyBounds documentBounds =
      RocksDBKeyBounds::CollectionDocuments(objectId());
  rocksdb::Comparator const* cmp =
      RocksDBColumnFamilyManager::get(
          RocksDBColumnFamilyManager::Family::Documents)
          ->GetComparator();
  rocksdb::Slice const end = documentBounds.end();

  // avoid OOM error for truncate by committing earlier
  auto state = RocksDBTransactionState::toState(&trx);
  uint64_t const prvICC = state->options().intermediateCommitCount;
  if (!state->hasHint(transaction::Hints::Hint::GLOBAL_MANAGED)) {
    state->options().intermediateCommitCount =
        std::min<uint64_t>(prvICC, 10000);
  }

  // push our current transaction on the stack
  state->beginQuery(/*resourceMonitor*/ nullptr, /*isModificationQuery*/ true);
  auto stateGuard = scopeGuard([state, prvICC]() noexcept {
    state->endQuery(/*isModificationQuery*/ true);
    // reset to previous value after truncate is finished
    state->options().intermediateCommitCount = prvICC;
  });

  RocksDBTransactionMethods* mthds =
      state->rocksdbMethods(_logicalCollection.id());

  VPackBuilder keyBuffer;
  keyBuffer.openArray();
  uint64_t found = 0;

  auto removeBufferedDocuments = [this, &trx, &options](VPackBuilder& keyBuffer,
                                                        uint64_t& found) {
    TRI_ASSERT(found > 0);
    keyBuffer.close();

    TRI_ASSERT(keyBuffer.slice().isArray());
    TRI_ASSERT(keyBuffer.slice().length() > 0);

    // if waitForSync flag is set, update it for transaction and options
    if (_logicalCollection.waitForSync() && !options.isRestore) {
      options.waitForSync = true;
    }

    if (options.waitForSync) {
      trx.state()->waitForSync(true);
    }

    OperationResult r =
        trx.remove(_logicalCollection.name(), keyBuffer.slice(), options);

    // reset everything
    keyBuffer.clear();
    keyBuffer.openArray();

    found = 0;

    if (!r.countErrorCodes.empty()) {
      auto it = r.countErrorCodes.begin();
      return Result((*it).first);
    }

    return r.result;
  };

  auto iter =
      mthds->NewIterator(documentBounds.columnFamily(), [&](ReadOptions& ro) {
        if (!mthds->iteratorMustCheckBounds(ReadOwnWrites::no)) {
          ro.iterate_upper_bound = &end;
        }
        // we are going to blow away all data anyway. no need to blow up the
        // cache
        ro.fill_cache = false;
        ro.readOwnWrites = false;
        TRI_ASSERT(ro.snapshot);
      });
  for (iter->Seek(documentBounds.start());
       iter->Valid() && cmp->Compare(iter->key(), end) < 0; iter->Next()) {
    TRI_ASSERT(objectId() == RocksDBKey::objectId(iter->key()));
    VPackSlice document(reinterpret_cast<uint8_t const*>(iter->value().data()));
    TRI_ASSERT(document.isObject());

    // add key of to-be-deleted document
    VPackSlice key = document.get(StaticStrings::KeyString);
    TRI_ASSERT(key.isString());
    keyBuffer.add(key);

    ++found;
    if (found == 1000) {
      Result res = removeBufferedDocuments(keyBuffer, found);
      if (res.fail()) {
        return res;
      }
    }
  }

  if (found > 0) {
    Result res = removeBufferedDocuments(keyBuffer, found);
    if (res.fail()) {
      return res;
    }
  }

#ifdef ARANGODB_ENABLE_MAINTAINER_MODE
  if (state->numCommits() == 0) {
    // check IN TRANSACTION if documents have been deleted
    if (mthds->countInBounds(RocksDBKeyBounds::CollectionDocuments(objectId()),
                             true)) {
      THROW_ARANGO_EXCEPTION_MESSAGE(TRI_ERROR_INTERNAL,
                                     "deletion check in collection truncate "
                                     "failed - not all documents have been "
                                     "deleted");
    }
  }
#endif

  TRI_IF_FAILURE("FailAfterAllCommits") { return Result(TRI_ERROR_DEBUG); }
  TRI_IF_FAILURE("SegfaultAfterAllCommits") {
    TRI_TerminateDebugging("SegfaultAfterAllCommits");
  }
  return {};
}

Result RocksDBCollection::lookupKey(
    transaction::Methods* trx, std::string_view key,
    std::pair<LocalDocumentId, RevisionId>& result,
    ReadOwnWrites readOwnWrites) const {
  return doLookupKey(trx, key, result, readOwnWrites, false);
}

Result RocksDBCollection::lookupKeyForUpdate(
    transaction::Methods* trx, std::string_view key,
    std::pair<LocalDocumentId, RevisionId>& result) const {
  return doLookupKey(trx, key, result, ReadOwnWrites::yes, true);
}

Result RocksDBCollection::doLookupKey(
    transaction::Methods* trx, std::string_view key,
    std::pair<LocalDocumentId, RevisionId>& result, ReadOwnWrites readOwnWrites,
    bool lockForUpdate) const {
  result.first = LocalDocumentId::none();
  result.second = RevisionId::none();

  // lookup the revision id in the primary index
  auto res = primaryIndex()->lookupRevision(
      trx, key, result.first, result.second, readOwnWrites, lockForUpdate);

  if (res.ok()) {
    TRI_ASSERT(result.first.isSet());
    TRI_ASSERT(result.second.isSet());
  } else {
    TRI_ASSERT(!result.first.isSet());
    TRI_ASSERT(result.second.empty());
  }
  return res;
}

bool RocksDBCollection::lookupRevision(transaction::Methods* trx,
                                       velocypack::Slice key,
                                       RevisionId& revisionId,
                                       ReadOwnWrites readOwnWrites) const {
  TRI_ASSERT(key.isString());
  std::pair<LocalDocumentId, RevisionId> v;
  auto res = lookupKey(trx, key.stringView(), v, readOwnWrites);
  if (res.ok()) {
    revisionId = v.second;
    return true;
  }
  return false;
}

Result RocksDBCollection::lookup(transaction::Methods* trx,
                                 std::string_view key,
                                 IndexIterator::DocumentCallback const& cb,
                                 LookupOptions options) const {
  TRI_IF_FAILURE("LogicalCollection::read") { return Result(TRI_ERROR_DEBUG); }

  ::ReadTimeTracker timeTracker(
      _statistics._readWriteMetrics,
      [](TransactionStatistics::ReadWriteMetrics& metrics,
         float time) noexcept { metrics.rocksdb_read_sec.count(time); });

  rocksdb::PinnableSlice ps;
  Result res;
  LocalDocumentId documentId;
  do {
    [[maybe_unused]] bool foundInCache;
    documentId = primaryIndex()->lookupKey(
        trx, key, static_cast<ReadOwnWrites>(options.readOwnWrites),
        foundInCache);
    if (!documentId.isSet()) {
      res.reset(TRI_ERROR_ARANGO_DOCUMENT_NOT_FOUND);
      return res;
    }  // else found

    TRI_IF_FAILURE("RocksDBCollection::read-delay") {
      std::this_thread::sleep_for(
          std::chrono::milliseconds(RandomGenerator::interval(uint32_t(2000))));
    }

    res = lookupDocumentVPack(trx, documentId, cb, options, nullptr);
  } while (res.is(TRI_ERROR_ARANGO_DOCUMENT_NOT_FOUND) &&
           RocksDBTransactionState::toState(trx)->ensureSnapshot());
  if (res.is(TRI_ERROR_ARANGO_DOCUMENT_NOT_FOUND)) {
    ::reportPrimaryIndexInconsistencyIfNotFound(
        res, _logicalCollection, key, documentId,
        static_cast<ReadOwnWrites>(options.readOwnWrites),
        RocksDBTransactionState::toState(trx));
  }
  if (options.countBytes) {
    trx->state()->trackShardUsage(
        *trx->resolver(), _logicalCollection.vocbase().name(),
        _logicalCollection.name(), trx->username(), AccessMode::Type::READ,
        "document read", ps.size());
  }
  return res;
}

Result RocksDBCollection::lookup(transaction::Methods* trx,
                                 LocalDocumentId token,
                                 IndexIterator::DocumentCallback const& cb,
                                 LookupOptions options,
                                 StorageSnapshot const* snapshot) const {
  ::ReadTimeTracker timeTracker(
      _statistics._readWriteMetrics,
      [](TransactionStatistics::ReadWriteMetrics& metrics,
         float time) noexcept { metrics.rocksdb_read_sec.count(time); });

  if (!token.isSet()) {
    return Result{TRI_ERROR_ARANGO_DOCUMENT_KEY_BAD,
                  "invalid local document id"};
  }

  return lookupDocumentVPack(trx, token, cb, options, snapshot);
}

Result RocksDBCollection::lookup(transaction::Methods* trx,
                                 std::span<LocalDocumentId> tokens,
                                 MultiDocumentCallback const& cb,
                                 LookupOptions options) const {
  ::ReadTimeTracker timeTracker(
      _statistics._readWriteMetrics,
      [](TransactionStatistics::ReadWriteMetrics& metrics,
         float time) noexcept { metrics.rocksdb_read_sec.count(time); });

  RocksDBMethods* mthd =
      RocksDBTransactionState::toMethods(trx, _logicalCollection.id());
  auto* family = RocksDBColumnFamilyManager::get(
      RocksDBColumnFamilyManager::Family::Documents);

  constexpr auto keySize = 2 * sizeof(uint64_t);
  std::string buffer;
  buffer.resize(tokens.size() * keySize);

  std::vector<rocksdb::Slice> keys;
  keys.reserve(tokens.size());

  RocksDBKey key;

  for (std::size_t k = 0; k < tokens.size(); k++) {
    auto docId = tokens[k];
    key.constructDocument(objectId(), docId);
    auto start = buffer.begin() + k * keySize;
    std::copy(key.buffer()->begin(), key.buffer()->end(), start);
    auto slice = rocksdb::Slice(std::string_view{start, start + keySize});
    keys.push_back(slice);
  }

  std::vector<rocksdb::PinnableSlice> values;
  values.resize(tokens.size());
  std::vector<rocksdb::Status> statuses;
  statuses.resize(tokens.size());
  mthd->MultiGet(
      *family, tokens.size(), keys.data(), values.data(), statuses.data(),
      options.readOwnWrites ? ReadOwnWrites::yes : ReadOwnWrites::no);

  size_t totalSize = 0;

  for (std::size_t k = 0; k < tokens.size(); k++) {
    if (!statuses[k].ok()) {
      cb(rocksutils::convertStatus(statuses[k]), tokens[k], nullptr,
         VPackSlice::noneSlice());
    } else {
      // TODO optimization for non-pinned slices
      // for that we have leased strings for each value.
      cb(Result{}, tokens[k], nullptr,
         VPackSlice{reinterpret_cast<uint8_t const*>(values[k].data())});

      totalSize += values[k].size();
    }
  }

  if (options.countBytes) {
    trx->state()->trackShardUsage(
        *trx->resolver(), _logicalCollection.vocbase().name(),
        _logicalCollection.name(), trx->username(), AccessMode::Type::READ,
        "document multiget", totalSize);
  }

  return {};
}

Result RocksDBCollection::insert(transaction::Methods& trx,
                                 IndexesSnapshot const& indexesSnapshot,
                                 RevisionId newRevisionId,
                                 velocypack::Slice newDocument,
                                 OperationOptions const& options) {
  ::WriteTimeTracker timeTracker(
      _statistics._readWriteMetrics, options,
      [](TransactionStatistics::ReadWriteMetrics& metrics,
         float time) noexcept { metrics.rocksdb_insert_sec.count(time); });

  TRI_ASSERT(newRevisionId.isSet());
  TRI_ASSERT(newDocument.isObject());
  ::verifyDocumentStructure(newDocument,
                            _logicalCollection.type() == TRI_COL_TYPE_EDGE);

  auto* state = RocksDBTransactionState::toState(&trx);
  RocksDBTransactionStateGuard transactionStateGuard(state);

  TRI_ASSERT(!state->isReadOnlyTransaction());

  LocalDocumentId newDocumentId =
      ::generateDocumentId(_logicalCollection, newRevisionId);

  RocksDBSavePoint savepoint(_logicalCollection.id(), *state,
                             TRI_VOC_DOCUMENT_OPERATION_INSERT);

  Result res = insertDocument(&trx, indexesSnapshot, savepoint, newDocumentId,
                              newDocument, options, newRevisionId);

  if (res.ok()) {
    res = savepoint.finish(newRevisionId);
  }

  return res;
}

Result RocksDBCollection::update(
    transaction::Methods& trx, IndexesSnapshot const& indexesSnapshot,
    LocalDocumentId previousDocumentId, RevisionId previousRevisionId,
    velocypack::Slice previousDocument, RevisionId newRevisionId,
    velocypack::Slice newDocument, OperationOptions const& options) {
  ::WriteTimeTracker timeTracker(
      _statistics._readWriteMetrics, options,
      [](TransactionStatistics::ReadWriteMetrics& metrics,
         float time) noexcept { metrics.rocksdb_update_sec.count(time); });

  return performUpdateOrReplace(trx, indexesSnapshot, previousDocumentId,
                                previousRevisionId, previousDocument,
                                newRevisionId, newDocument, options,
                                TRI_VOC_DOCUMENT_OPERATION_UPDATE);
}

Result RocksDBCollection::replace(
    transaction::Methods& trx, IndexesSnapshot const& indexesSnapshot,
    LocalDocumentId previousDocumentId, RevisionId previousRevisionId,
    velocypack::Slice previousDocument, RevisionId newRevisionId,
    velocypack::Slice newDocument, OperationOptions const& options) {
  ::WriteTimeTracker timeTracker(
      _statistics._readWriteMetrics, options,
      [](TransactionStatistics::ReadWriteMetrics& metrics,
         float time) noexcept { metrics.rocksdb_replace_sec.count(time); });

  return performUpdateOrReplace(trx, indexesSnapshot, previousDocumentId,
                                previousRevisionId, previousDocument,
                                newRevisionId, newDocument, options,
                                TRI_VOC_DOCUMENT_OPERATION_REPLACE);
}

Result RocksDBCollection::performUpdateOrReplace(
    transaction::Methods& trx, IndexesSnapshot const& indexesSnapshot,
    LocalDocumentId previousDocumentId, RevisionId previousRevisionId,
    velocypack::Slice previousDocument, RevisionId newRevisionId,
    velocypack::Slice newDocument, OperationOptions const& options,
    TRI_voc_document_operation_e opType) {
  TRI_ASSERT(previousRevisionId.isSet());
  TRI_ASSERT(previousDocument.isObject());
  TRI_ASSERT(newRevisionId.isSet());
  TRI_ASSERT(newDocument.isObject());
  ::verifyDocumentStructure(newDocument,
                            _logicalCollection.type() == TRI_COL_TYPE_EDGE);

  LocalDocumentId newDocumentId =
      ::generateDocumentId(_logicalCollection, newRevisionId);

  auto* state = RocksDBTransactionState::toState(&trx);
  RocksDBTransactionStateGuard transactionStateGuard(state);

  TRI_ASSERT(!state->isReadOnlyTransaction());

  RocksDBSavePoint savepoint(_logicalCollection.id(), *state, opType);

  Result res = modifyDocument(
      &trx, indexesSnapshot, savepoint, previousDocumentId, previousDocument,
      newDocumentId, newDocument, previousRevisionId, newRevisionId, options);

  if (res.ok()) {
    res = savepoint.finish(newRevisionId);
  }

  return res;
}

Result RocksDBCollection::remove(transaction::Methods& trx,
                                 IndexesSnapshot const& indexesSnapshot,
                                 LocalDocumentId previousDocumentId,
                                 RevisionId previousRevisionId,
                                 velocypack::Slice previousDocument,
                                 OperationOptions const& options) {
  ::WriteTimeTracker timeTracker(
      _statistics._readWriteMetrics, options,
      [](TransactionStatistics::ReadWriteMetrics& metrics,
         float time) noexcept { metrics.rocksdb_remove_sec.count(time); });

  TRI_ASSERT(previousDocumentId.isSet());
  TRI_ASSERT(previousDocument.isObject());

  auto* state = RocksDBTransactionState::toState(&trx);
  RocksDBSavePoint savepoint(_logicalCollection.id(), *state,
                             TRI_VOC_DOCUMENT_OPERATION_REMOVE);

  Result res =
      removeDocument(&trx, indexesSnapshot, savepoint, previousDocumentId,
                     previousDocument, options, previousRevisionId);

  if (res.ok()) {
    res = savepoint.finish(_logicalCollection.newRevisionId());
  }

  return res;
}

bool RocksDBCollection::cacheEnabled() const noexcept {
  return _cacheEnabled.load(std::memory_order_relaxed);
}

bool RocksDBCollection::hasDocuments() {
  RocksDBKeyBounds bounds = RocksDBKeyBounds::CollectionDocuments(objectId());
  return rocksutils::hasKeys(
      _logicalCollection.vocbase().engine<RocksDBEngine>().db(), bounds,
      /*snapshot*/ nullptr, true);
}

/// @brief return engine-specific figures
void RocksDBCollection::figuresSpecific(
    bool details, arangodb::velocypack::Builder& builder) {
  rocksdb::TransactionDB* db =
      _logicalCollection.vocbase().engine<RocksDBEngine>().db();
  RocksDBKeyBounds bounds = RocksDBKeyBounds::CollectionDocuments(objectId());
  rocksdb::Range r(bounds.start(), bounds.end());

  uint64_t out = 0;

  rocksdb::SizeApproximationOptions options{.include_memtables = true,
                                            .include_files = true};
  db->GetApproximateSizes(options,
                          RocksDBColumnFamilyManager::get(
                              RocksDBColumnFamilyManager::Family::Documents),
                          &r, 1, &out);

  builder.add("documentsSize", VPackValue(out));
  auto cache = useCache();
  builder.add("cacheInUse", VPackValue(cache != nullptr));
  if (cache != nullptr) {
    builder.add("cacheSize", VPackValue(cache->size()));
    builder.add("cacheUsage", VPackValue(cache->usage()));
    auto hitRates = cache->hitRates();
    double rate = hitRates.first;
    rate = std::isnan(rate) ? 0.0 : rate;
    builder.add("cacheLifeTimeHitRate", VPackValue(rate));
    rate = hitRates.second;
    rate = std::isnan(rate) ? 0.0 : rate;
    builder.add("cacheWindowedHitRate", VPackValue(rate));
  } else {
    builder.add("cacheSize", VPackValue(0));
    builder.add("cacheUsage", VPackValue(0));
  }

  if (details) {
    // engine-specific stuff here
    RocksDBFilePurgePreventer purgePreventer(
        _logicalCollection.vocbase().engine<RocksDBEngine>().disallowPurging());

    rocksdb::DB* rootDB = db->GetRootDB();

    // acquire a snapshot
    rocksdb::Snapshot const* snapshot = db->GetSnapshot();

    try {
      builder.add("engine", VPackValue(VPackValueType::Object));

      builder.add("documents",
                  VPackValue(rocksutils::countKeyRange(
                      rootDB, RocksDBKeyBounds::CollectionDocuments(objectId()),
                      snapshot, true)));
      builder.add("indexes", VPackValue(VPackValueType::Array));

      auto indexesSnapshot = getIndexesSnapshot();
      auto const& indexes = indexesSnapshot.getIndexes();

      for (auto const& it : indexes) {
        auto type = it->type();
        if (type == Index::TRI_IDX_TYPE_UNKNOWN ||
            type == Index::TRI_IDX_TYPE_IRESEARCH_LINK ||
            type == Index::TRI_IDX_TYPE_NO_ACCESS_INDEX) {
          continue;
        }

        builder.openObject();
        builder.add("type", VPackValue(it->typeName()));
        builder.add("id", VPackValue(it->id().id()));

        RocksDBIndex const* rix = static_cast<RocksDBIndex const*>(it.get());
        size_t count = 0;
        switch (type) {
          case Index::TRI_IDX_TYPE_INVERTED_INDEX: {
            auto snapshot =
                basics::downCast<iresearch::IResearchRocksDBInvertedIndex>(*rix)
                    .snapshot();
            count = snapshot.getDirectoryReader().live_docs_count();
          } break;
          case Index::TRI_IDX_TYPE_PRIMARY_INDEX:
            count = rocksutils::countKeyRange(
                db, RocksDBKeyBounds::PrimaryIndex(rix->objectId()), snapshot,
                true);
            break;
          case Index::TRI_IDX_TYPE_GEO_INDEX:
          case Index::TRI_IDX_TYPE_GEO1_INDEX:
          case Index::TRI_IDX_TYPE_GEO2_INDEX:
            count = rocksutils::countKeyRange(
                db, RocksDBKeyBounds::GeoIndex(rix->objectId()), snapshot,
                true);
            break;
          case Index::TRI_IDX_TYPE_ZKD_INDEX:
          case Index::TRI_IDX_TYPE_MDI_INDEX:
            count = rocksutils::countKeyRange(
                db, RocksDBKeyBounds::MdiIndex(rix->objectId()), snapshot,
                true);
            break;
          case Index::TRI_IDX_TYPE_MDI_PREFIXED_INDEX:
            count = rocksutils::countKeyRange(
                db, RocksDBKeyBounds::MdiVPackIndex(rix->objectId()), snapshot,
                true);
            break;
          case Index::TRI_IDX_TYPE_HASH_INDEX:
          case Index::TRI_IDX_TYPE_SKIPLIST_INDEX:
          case Index::TRI_IDX_TYPE_TTL_INDEX:
          case Index::TRI_IDX_TYPE_PERSISTENT_INDEX:
            if (it->unique()) {
              count = rocksutils::countKeyRange(
                  db,
                  RocksDBKeyBounds::UniqueVPackIndex(rix->objectId(), false),
                  snapshot, true);
            } else {
              count = rocksutils::countKeyRange(
                  db, RocksDBKeyBounds::VPackIndex(rix->objectId(), false),
                  snapshot, true);
            }
            break;
          case Index::TRI_IDX_TYPE_EDGE_INDEX:
            count = rocksutils::countKeyRange(
                db, RocksDBKeyBounds::EdgeIndex(rix->objectId()), snapshot,
                false);
            break;
          case Index::TRI_IDX_TYPE_FULLTEXT_INDEX:
            count = rocksutils::countKeyRange(
                db, RocksDBKeyBounds::FulltextIndex(rix->objectId()), snapshot,
                true);
            break;
          default:
            // we should not get here
            TRI_ASSERT(false);
        }

        builder.add("count", VPackValue(count));
        builder.close();
      }

      db->ReleaseSnapshot(snapshot);
    } catch (...) {
      // always free the snapshot
      db->ReleaseSnapshot(snapshot);
      throw;
    }
    builder.close();  // "indexes" array
    builder.close();  // "engine" object
  }
}

Result RocksDBCollection::insertDocument(transaction::Methods* trx,
                                         IndexesSnapshot const& indexesSnapshot,
                                         RocksDBSavePoint& savepoint,
                                         LocalDocumentId documentId,
                                         velocypack::Slice doc,
                                         OperationOptions const& options,
                                         RevisionId revisionId) const {
  savepoint.prepareOperation(revisionId);

  // Coordinator doesn't know index internals
  TRI_ASSERT(!ServerState::instance()->isCoordinator());
  TRI_ASSERT(trx->state()->isRunning());
  Result res;

  RocksDBTransactionState* state = RocksDBTransactionState::toState(trx);
  RocksDBMethods* mthds = state->rocksdbMethods(_logicalCollection.id());

  auto const& indexes = indexesSnapshot.getIndexes();

  TRI_ASSERT(!options.checkUniqueConstraintsInPreflight ||
             state->isOnlyExclusiveTransaction());

  bool performPreflightChecks =
      (options.checkUniqueConstraintsInPreflight ||
       state->numOperations() >= ::preflightThreshold);

  if (performPreflightChecks) {
    // do a round of checks for all indexes, to verify that the insertion
    // will work (i.e. that there will be no unique constraint violations
    // later - we can't guard against disk full etc. later).
    // if this check already fails, there is no need to carry out the
    // actual index insertion, which will fail anyway, and in addition
    // spoil the current WriteBatch, which on a RollbackToSavePoint will
    // need to be completely reconstructed. the reconstruction of write
    // batches is super expensive, so we try to avoid it here.

    for (auto const& idx : indexes) {
      RocksDBIndex* rIdx = static_cast<RocksDBIndex*>(idx.get());
      res = rIdx->checkInsert(*trx, mthds, documentId, doc, options);
      if (res.fail()) {
        return res;
      }
    }
  }

  TRI_ASSERT(res.ok());

  RocksDBKeyLeaser key(trx);
  key->constructDocument(objectId(), documentId);
  TRI_ASSERT(key->containsLocalDocumentId(documentId));

  if (state->hasHint(transaction::Hints::Hint::GLOBAL_MANAGED)) {
    // banish new document to avoid caching without committing first
    invalidateCacheEntry(key.ref());
  }

  // disable indexing in this transaction if we are allowed to
  IndexingDisabler disabler(mthds, state->isSingleOperation());

  TRI_IF_FAILURE("RocksDBCollection::insertFail1") {
    if (_logicalCollection.replicationVersion() == replication::Version::ONE ||
        _logicalCollection.isLeadingShard()) {
      // in replication2 the modification operations on the follower MUST NOT
      // fail if they do, we conclude that something else must have gone
      // terribly wrong and therefore abort the process
      if (RandomGenerator::interval(uint32_t(1000)) >= 995) {
        return res.reset(TRI_ERROR_DEBUG);
      }
    }
  }

  TRI_IF_FAILURE("RocksDBCollection::insertFail1Always") {
    return res.reset(TRI_ERROR_DEBUG);
  }

#ifdef ARANGODB_ENABLE_MAINTAINER_MODE
  if (options.isRestore && ServerState::instance()->isDBServer()) {
    rocksdb::PinnableSlice ps;
    rocksdb::Status s =
        mthds->GetForUpdate(RocksDBColumnFamilyManager::get(
                                RocksDBColumnFamilyManager::Family::Documents),
                            key->string(), &ps);
    if (s.ok()) {
      // the LocalDocumentId should not have existed before...
      res.reset(TRI_ERROR_ARANGO_CONFLICT,
                "conflict with existing LocalDocumentId while trying to insert "
                "document on follower");
      res.withError([&doc](result::Error& err) {
        TRI_ASSERT(doc.get(StaticStrings::KeyString).isString());
        err.appendErrorMessage("; key: ");
        err.appendErrorMessage(doc.get(StaticStrings::KeyString).stringView());
      });
      TRI_ASSERT(false) << "insert: " << res.errorMessage()
                        << ", options: " << options;
    }
  }
#endif
  size_t const byteSize = static_cast<size_t>(doc.byteSize());

  rocksdb::Status s = mthds->PutUntracked(
      RocksDBColumnFamilyManager::get(
          RocksDBColumnFamilyManager::Family::Documents),
      key.ref(), rocksdb::Slice(doc.startAs<char>(), byteSize));

  if (!s.ok()) {
    res.reset(rocksutils::convertStatus(s, rocksutils::document));
    res.withError([&doc](result::Error& err) {
      TRI_ASSERT(doc.get(StaticStrings::KeyString).isString());
      err.appendErrorMessage("; key: ");
      err.appendErrorMessage(doc.get(StaticStrings::KeyString).stringView());
    });
    return res;
  }

  // we have successfully added a value to the WBWI. after this, we
  // can only restore the previous state via a full rebuild
  savepoint.tainted();

  trx->state()->trackShardUsage(
      *trx->resolver(), _logicalCollection.vocbase().name(),
      _logicalCollection.name(), trx->username(), AccessMode::Type::WRITE,
      "single-document insert", byteSize);

  {
    bool needReversal = false;
    auto reverse = [&](auto it) {
      if (needReversal && !state->isSingleOperation()) {
        ::reverseIdxOps(
            indexes, it,
            [mthds, trx, &documentId, &doc, &options](RocksDBIndex& rIdx) {
              return rIdx.remove(*trx, mthds, documentId, doc, options);
            });
      }
    };
    for (auto it = indexes.begin(); it != indexes.end(); ++it) {
      TRI_ASSERT(*it);
      TRI_IF_FAILURE("RocksDBCollection::insertFail2Always") {
        return res.reset(TRI_ERROR_DEBUG);
      }
      TRI_IF_FAILURE("RocksDBCollection::insertFail2") {
        if (_logicalCollection.replicationVersion() ==
                replication::Version::ONE ||
            _logicalCollection.isLeadingShard()) {
          // in replication2 the modification operations on the follower MUST
          // NOT fail if they do, we conclude that something else must have gone
          // terribly wrong and therefore abort the process
          if (it == indexes.begin() &&
              RandomGenerator::interval(uint32_t(1000)) >= 995) {
            res.reset(TRI_ERROR_DEBUG);
            // reverse(it); TODO(MBkkt) remove first part of condition
            break;
          }
        }
      }
      auto& rIdx = basics::downCast<RocksDBIndex>(*it->get());
      // if we already performed the preflight checks,
      // there is no need to repeat the checks once again here
      res = rIdx.insert(*trx, mthds, documentId, doc, options,
                        /*performChecks*/ !performPreflightChecks);
      if (!res.ok()) {
        reverse(it);
        break;
      }
      needReversal = needReversal || rIdx.needsReversal();
    }
  }

  if (res.ok()) {
    TRI_ASSERT(revisionId == RevisionId::fromSlice(doc));
    state->trackInsert(_logicalCollection.id(), revisionId);
  }

  return res;
}

Result RocksDBCollection::removeDocument(transaction::Methods* trx,
                                         IndexesSnapshot const& indexesSnapshot,
                                         RocksDBSavePoint& savepoint,
                                         LocalDocumentId documentId,
                                         velocypack::Slice doc,
                                         OperationOptions const& options,
                                         RevisionId revisionId) const {
  savepoint.prepareOperation(revisionId);

  // Coordinator doesn't know index internals
  TRI_ASSERT(!ServerState::instance()->isCoordinator());
  TRI_ASSERT(trx->state()->isRunning());
  TRI_ASSERT(objectId() != 0);
  Result res;

  RocksDBKeyLeaser key(trx);
  key->constructDocument(objectId(), documentId);
  TRI_ASSERT(key->containsLocalDocumentId(documentId));

  invalidateCacheEntry(key.ref());

  RocksDBMethods* mthds =
      RocksDBTransactionState::toMethods(trx, _logicalCollection.id());

  // disable indexing in this transaction if we are allowed to
  IndexingDisabler disabler(mthds, trx->isSingleOperationTransaction());

  TRI_IF_FAILURE("RocksDBCollection::removeFail1") {
    if (_logicalCollection.replicationVersion() == replication::Version::ONE ||
        _logicalCollection.isLeadingShard()) {
      // in replication2 the modification operations on the follower MUST NOT
      // fail if they do, we conclude that something else must have gone
      // terribly wrong and therefore abort the process
      if (RandomGenerator::interval(uint32_t(1000)) >= 995) {
        return res.reset(TRI_ERROR_DEBUG);
      }
    }
  }

  TRI_IF_FAILURE("RocksDBCollection::removeFail1Always") {
    return res.reset(TRI_ERROR_DEBUG);
  }

  rocksdb::Status s =
      mthds->SingleDelete(RocksDBColumnFamilyManager::get(
                              RocksDBColumnFamilyManager::Family::Documents),
                          key.ref());
  if (!s.ok()) {
    res.reset(rocksutils::convertStatus(s, rocksutils::document));
    res.withError([&doc](result::Error& err) {
      TRI_ASSERT(doc.get(StaticStrings::KeyString).isString());
      err.appendErrorMessage("; key: ");
      err.appendErrorMessage(doc.get(StaticStrings::KeyString).stringView());
    });
    return res;
  }

  // we have successfully removed a value from the WBWI. after this, we
  // can only restore the previous state via a full rebuild
  savepoint.tainted();

  trx->state()->trackShardUsage(
      *trx->resolver(), _logicalCollection.vocbase().name(),
      _logicalCollection.name(), trx->username(), AccessMode::Type::WRITE,
      "document remove", key->size());

  auto const& indexes = indexesSnapshot.getIndexes();

  {
    bool needReversal = false;
    auto reverse = [&](auto it) {
      if (needReversal && !trx->isSingleOperationTransaction()) {
        ::reverseIdxOps(
            indexes, it, [mthds, trx, &documentId, &doc](RocksDBIndex& rIdx) {
              OperationOptions options;
              options.indexOperationMode = IndexOperationMode::rollback;
              return rIdx.insert(*trx, mthds, documentId, doc, options,
                                 /*performChecks*/ true);
            });
      }
    };
    for (auto it = indexes.begin(); it != indexes.end(); ++it) {
      TRI_ASSERT(*it);
      TRI_IF_FAILURE("RocksDBCollection::removeFail2Always") {
        return res.reset(TRI_ERROR_DEBUG);
      }
      TRI_IF_FAILURE("RocksDBCollection::removeFail2") {
        if (_logicalCollection.replicationVersion() ==
                replication::Version::ONE ||
            _logicalCollection.isLeadingShard()) {
          // in replication2 the modification operations on the follower MUST
          // NOT fail if they do, we conclude that something else must have gone
          // terribly wrong and therefore abort the process
          if (it == indexes.begin() &&
              RandomGenerator::interval(uint32_t(1000)) >= 995) {
            res.reset(TRI_ERROR_DEBUG);
            // reverse(it); TODO(MBkkt) remove first part of condition
            break;
          }
        }
      }
      auto& rIdx = basics::downCast<RocksDBIndex>(*it->get());
      res = rIdx.remove(*trx, mthds, documentId, doc, options);
      if (!res.ok()) {
        reverse(it);
        break;
      }
      needReversal = needReversal || rIdx.needsReversal();
    }
  }

  if (res.ok()) {
    RocksDBTransactionState* state = RocksDBTransactionState::toState(trx);
    TRI_ASSERT(revisionId == RevisionId::fromSlice(doc));
    state->trackRemove(_logicalCollection.id(), revisionId);
  }

  return res;
}

Result RocksDBCollection::modifyDocument(
    transaction::Methods* trx, IndexesSnapshot const& indexesSnapshot,
    RocksDBSavePoint& savepoint, LocalDocumentId oldDocumentId,
    velocypack::Slice oldDoc, LocalDocumentId newDocumentId,
    velocypack::Slice newDoc, RevisionId oldRevisionId,
    RevisionId newRevisionId, OperationOptions const& options) const {
  Result res;

  if (oldDoc.get(StaticStrings::KeyString).stringView() !=
      newDoc.get(StaticStrings::KeyString).stringView()) {
    res.reset(TRI_ERROR_INTERNAL,
              absl::StrCat("invalid document update in '",
                           _logicalCollection.vocbase().name(), "/",
                           _logicalCollection.name()));
    res.withError([&oldDoc, &newDoc](result::Error& err) {
      err.appendErrorMessage("; old key: ");
      err.appendErrorMessage(oldDoc.get(StaticStrings::KeyString).stringView());
      err.appendErrorMessage("; new key: ");
      err.appendErrorMessage(newDoc.get(StaticStrings::KeyString).stringView());
    });
#ifndef ARANGODB_ENABLE_MAINTAINER_MODE
    LOG_TOPIC("b28a9", ERR, Logger::ENGINES) << res.errorMessage();
    CrashHandler::logBacktrace();
#endif
    TRI_ASSERT(false) << res.errorMessage();
    return res;
  }

  savepoint.prepareOperation(newRevisionId);

  // Coordinator doesn't know index internals
  TRI_ASSERT(!ServerState::instance()->isCoordinator());
  TRI_ASSERT(trx->state()->isRunning());
  TRI_ASSERT(objectId() != 0);

  RocksDBTransactionState* state = RocksDBTransactionState::toState(trx);
  RocksDBMethods* mthds = state->rocksdbMethods(_logicalCollection.id());

  auto const& indexes = indexesSnapshot.getIndexes();

  TRI_ASSERT(!options.checkUniqueConstraintsInPreflight ||
             state->isOnlyExclusiveTransaction());

  bool const performPreflightChecks =
      (options.checkUniqueConstraintsInPreflight ||
       state->numOperations() >= ::preflightThreshold);

  if (performPreflightChecks) {
    // do a round of checks for all indexes, to verify that the insertion
    // will work (i.e. that there will be no unique constraint violations
    // later - we can't guard against disk full etc. later).
    // if this check already fails, there is no need to carry out the
    // actual index insertion, which will fail anyway, and in addition
    // spoil the current WriteBatch, which on a RollbackToSavePoint will
    // need to be completely reconstructed. the reconstruction of write
    // batches is super expensive, so we try to avoid it here.
    for (auto const& idx : indexes) {
      RocksDBIndex* rIdx = static_cast<RocksDBIndex*>(idx.get());
      res = rIdx->checkReplace(*trx, mthds, oldDocumentId, newDoc, options);
      if (res.fail()) {
        return res;
      }
    }
  }

  // disable indexing in this transaction if we are allowed to
  IndexingDisabler disabler(mthds, trx->isSingleOperationTransaction());

  RocksDBKeyLeaser key(trx);
  key->constructDocument(objectId(), oldDocumentId);
  TRI_ASSERT(key->containsLocalDocumentId(oldDocumentId));
  invalidateCacheEntry(key.ref());

  TRI_IF_FAILURE("RocksDBCollection::modifyFail1") {
    if (_logicalCollection.replicationVersion() == replication::Version::ONE ||
        _logicalCollection.isLeadingShard()) {
      // in replication2 the modification operations on the follower MUST NOT
      // fail if they do, we conclude that something else must have gone
      // terribly wrong and therefore abort the process
      if (RandomGenerator::interval(uint32_t(1000)) >= 995) {
        return res.reset(TRI_ERROR_DEBUG);
      }
    }
  }

  TRI_IF_FAILURE("RocksDBCollection::modifyFail1Always") {
    return res.reset(TRI_ERROR_DEBUG);
  }

  rocksdb::Status s =
      mthds->SingleDelete(RocksDBColumnFamilyManager::get(
                              RocksDBColumnFamilyManager::Family::Documents),
                          key.ref());
  if (!s.ok()) {
    res.reset(rocksutils::convertStatus(s, rocksutils::document));
    res.withError([&newDoc](result::Error& err) {
      TRI_ASSERT(newDoc.get(StaticStrings::KeyString).isString());
      err.appendErrorMessage("; key: ");
      err.appendErrorMessage(newDoc.get(StaticStrings::KeyString).stringView());
    });
    return res;
  }

  // we have successfully removed a value from the WBWI. after this, we
  // can only restore the previous state via a full rebuild
  savepoint.tainted();

  TRI_IF_FAILURE("RocksDBCollection::modifyFail3") {
    if (_logicalCollection.replicationVersion() == replication::Version::ONE ||
        _logicalCollection.isLeadingShard()) {
      // in replication2 the modification operations on the follower MUST NOT
      // fail if they do, we conclude that something else must have gone
      // terribly wrong and therefore abort the process
      if (RandomGenerator::interval(uint32_t(1000)) >= 995) {
        return res.reset(TRI_ERROR_DEBUG);
      }
    }
  }

  TRI_IF_FAILURE("RocksDBCollection::modifyFail3Always") {
    return res.reset(TRI_ERROR_DEBUG);
  }

  key->constructDocument(objectId(), newDocumentId);
  TRI_ASSERT(key->containsLocalDocumentId(newDocumentId));

#ifdef ARANGODB_ENABLE_MAINTAINER_MODE
  if (options.isRestore && ServerState::instance()->isDBServer()) {
    rocksdb::PinnableSlice ps;
    rocksdb::Status s =
        mthds->GetForUpdate(RocksDBColumnFamilyManager::get(
                                RocksDBColumnFamilyManager::Family::Documents),
                            key->string(), &ps);
    if (s.ok()) {
      // the LocalDocumentId should not have existed before...
      res.reset(TRI_ERROR_ARANGO_CONFLICT,
                "conflict with existing LocalDocumentId while trying to modify "
                "document on follower");
      res.withError([&oldDoc, &newDoc](result::Error& err) {
        TRI_ASSERT(oldDoc.get(StaticStrings::KeyString).isString());
        TRI_ASSERT(newDoc.get(StaticStrings::KeyString).isString());
        err.appendErrorMessage("; old key: ");
        err.appendErrorMessage(
            oldDoc.get(StaticStrings::KeyString).stringView());
        err.appendErrorMessage("; new key: ");
        err.appendErrorMessage(
            newDoc.get(StaticStrings::KeyString).stringView());
      });
      TRI_ASSERT(false) << "modify: " << res.errorMessage()
                        << ", options: " << options;
    }
  }
#endif

  size_t const byteSize = static_cast<size_t>(newDoc.byteSize());

  s = mthds->PutUntracked(RocksDBColumnFamilyManager::get(
                              RocksDBColumnFamilyManager::Family::Documents),
                          key.ref(),
                          rocksdb::Slice(newDoc.startAs<char>(), byteSize));
  if (!s.ok()) {
    return res.reset(rocksutils::convertStatus(s, rocksutils::document));
  }

  if (state->hasHint(transaction::Hints::Hint::GLOBAL_MANAGED)) {
    // banish new document to avoid caching without committing first
    invalidateCacheEntry(key.ref());
  }

  trx->state()->trackShardUsage(
      *trx->resolver(), _logicalCollection.vocbase().name(),
      _logicalCollection.name(), trx->username(), AccessMode::Type::WRITE,
      "document update/replace", byteSize);

  {
    bool needReversal = false;
    auto reverse = [&](auto it) {
      if (needReversal && !trx->isSingleOperationTransaction()) {
        ::reverseIdxOps(indexes, it, [&](RocksDBIndex& rIdx) {
          return rIdx.update(*trx, mthds, newDocumentId, newDoc, oldDocumentId,
                             oldDoc, options,
                             /*performChecks*/ true);
        });
      }
    };
    for (auto it = indexes.begin(); it != indexes.end(); ++it) {
      TRI_ASSERT(*it);
      TRI_IF_FAILURE("RocksDBCollection::modifyFail2Always") {
        return res.reset(TRI_ERROR_DEBUG);
      }
      TRI_IF_FAILURE("RocksDBCollection::modifyFail2") {
        if (_logicalCollection.replicationVersion() ==
                replication::Version::ONE ||
            _logicalCollection.isLeadingShard()) {
          // in replication2 the modification operations on the follower MUST
          // NOT fail if they do, we conclude that something else must have gone
          // terribly wrong and therefore abort the process
          if (it == indexes.begin() &&
              RandomGenerator::interval(uint32_t(1000)) >= 995) {
            res.reset(TRI_ERROR_DEBUG);
            // reverse(it); TODO(MBkkt) remove first part of condition
            break;
          }
        }
      }
      auto& rIdx = basics::downCast<RocksDBIndex>(*it->get());
      // if we already performed the preflight checks,
      // there is no need to repeat the checks once again here
      res = rIdx.update(*trx, mthds, oldDocumentId, oldDoc, newDocumentId,
                        newDoc, options,
                        /*performChecks*/ !performPreflightChecks);
      if (!res.ok()) {
        reverse(it);
        break;
      }
      needReversal = needReversal || rIdx.needsReversal();
    }
  }

  if (res.ok()) {
    TRI_ASSERT(newRevisionId == RevisionId::fromSlice(newDoc));
    state->trackRemove(_logicalCollection.id(), oldRevisionId);
    state->trackInsert(_logicalCollection.id(), newRevisionId);
  }

  return res;
}

Result RocksDBCollection::lookupDocumentVPack(
    transaction::Methods* trx, LocalDocumentId token,
    IndexIterator::DocumentCallback const& cb, LookupOptions options,
    StorageSnapshot const* snapshot) const {
  TRI_ASSERT(options.readCache || !options.fillCache);
  TRI_ASSERT(trx->state()->isRunning());
  TRI_ASSERT(objectId() != 0);

  RocksDBKeyLeaser key(trx);
  key->constructDocument(objectId(), token);

  std::shared_ptr<cache::Cache> cache;
  if (options.readCache && (cache = useCache())) {
    // check cache first for fast path
    auto f = cache->find(key->string().data(),
                         static_cast<uint32_t>(key->string().size()));
    if (f.found()) {
      cb(token, nullptr,
         VPackSlice(reinterpret_cast<uint8_t const*>(f.value()->value())));

      trx->state()->trackShardUsage(
          *trx->resolver(), _logicalCollection.vocbase().name(),
          _logicalCollection.name(), trx->username(), AccessMode::Type::READ,
          "document lookup from cache", f.value()->size());
      return {};
    }
  }

  transaction::StringLeaser buffer(trx);
  rocksdb::PinnableSlice ps(buffer.get());

  RocksDBMethods* mthd =
      RocksDBTransactionState::toMethods(trx, _logicalCollection.id());
  auto* family = RocksDBColumnFamilyManager::get(
      RocksDBColumnFamilyManager::Family::Documents);
  rocksdb::Status s =
      snapshot
          ? mthd->SingleGet(
                static_cast<RocksDBEngine::RocksDBSnapshot const*>(snapshot)
                    ->getSnapshot(),
                *family, key->string(), ps)
          : mthd->Get(family, key->string(), &ps,
                      static_cast<ReadOwnWrites>(options.readOwnWrites));

  if (!s.ok()) {
    return rocksutils::convertStatus(s);
  }

  if (options.countBytes) {
    trx->state()->trackShardUsage(
        *trx->resolver(), _logicalCollection.vocbase().name(),
        _logicalCollection.name(), trx->username(), AccessMode::Type::READ,
        "document lookup", ps.size());
  }

  TRI_ASSERT(ps.size() > 0);
  if (options.fillCache && cache != nullptr) {
    // write entry back to cache
    cache::Cache::SimpleInserter<DocumentCacheType>{
        static_cast<DocumentCacheType&>(*cache), key->string().data(),
        static_cast<uint32_t>(key->string().size()), ps.data(),
        static_cast<uint64_t>(ps.size())};
  }
  cache.reset();

  VPackSlice doc{reinterpret_cast<uint8_t const*>(ps.data())};
  if (ps.IsPinned()) {
    cb(token, nullptr, doc);
    return {};
  }

  // TODO(MBkkt) in case of exception data will be destroyed
  //  We can avoid it (and return to the buffer instead), but is it worth?
  auto data = buffer.release();
  // move twice is intentionally
  cb(token, std::move(data), doc);
  buffer.acquire(std::move(data));

  return {};
}

void RocksDBCollection::setupCache() const {
  TRI_ASSERT(_cacheManager != nullptr);
  if (!_cacheEnabled.load(std::memory_order_relaxed)) {
    // if we cannot have a cache, return immediately
    return;
  }

  // there will never be a cache on the coordinator. this should be handled
  // by _cacheEnabled already.
  TRI_ASSERT(!ServerState::instance()->isCoordinator());

  auto cache = _cache;
  if (cache == nullptr) {
    TRI_ASSERT(_cacheManager != nullptr);
    LOG_TOPIC("f5df2", DEBUG, Logger::CACHE) << "Creating document cache";
    cache = _cacheManager->createCache<cache::BinaryKeyHasher>(
        cache::CacheType::Transactional);
    std::atomic_store_explicit(&_cache, std::move(cache),
                               std::memory_order_relaxed);
  }
}

std::shared_ptr<cache::Cache> RocksDBCollection::useCache() const noexcept {
  // note: this can return a nullptr. the caller has to check the result
  return std::atomic_load_explicit(&_cache, std::memory_order_relaxed);
}

void RocksDBCollection::destroyCache() const {
  auto cache = _cache;
  if (cache != nullptr) {
    std::atomic_store_explicit(&_cache, {}, std::memory_order_relaxed);
    TRI_ASSERT(_cacheManager != nullptr);
    LOG_TOPIC("7137b", DEBUG, Logger::CACHE) << "Destroying document cache";
    _cacheManager->destroyCache(std::move(cache));
  }
}

// banish given key from transactional cache
void RocksDBCollection::invalidateCacheEntry(RocksDBKey const& k) const {
  if (std::shared_ptr<cache::Cache> cache = useCache()) {
    do {
      auto status = cache->banish(k.buffer()->data(),
                                  static_cast<uint32_t>(k.buffer()->size()));
      if (status == TRI_ERROR_NO_ERROR ||
          status == TRI_ERROR_ARANGO_DOCUMENT_NOT_FOUND) {
        break;
      } else if (status == TRI_ERROR_SHUTTING_DOWN) {
        destroyCache();
        break;
      }
    } while (true);
  }
}

}  // namespace arangodb<|MERGE_RESOLUTION|>--- conflicted
+++ resolved
@@ -615,73 +615,12 @@
     inventoryLocker.lock();
 
     // step 4½. replicate index creation
-<<<<<<< HEAD
-    if (vocbase.replicationVersion() == replication::Version::TWO) {
-      // May throw TRI_ERROR_REPLICATED_STATE_NOT_FOUND in case the log manager
-      // is dropping the replicated state
-      auto const documentStateLeader =
-          _logicalCollection.getDocumentState()->getLeader();
-      auto const documentStateFollower =
-          _logicalCollection.getDocumentState()->getFollower();
-      if (documentStateLeader != nullptr) {
-        auto const maybeShardID =
-            ShardID::shardIdFromString(_logicalCollection.name());
-        if (ADB_UNLIKELY(maybeShardID.fail())) {
-          // This will only throw if we take a real collection here and not a
-          // shard.
-          TRI_ASSERT(false) << "Tried to ensure index on Collection "
-                            << _logicalCollection.name()
-                            << " which is not considered a shard.";
-          THROW_ARANGO_EXCEPTION(maybeShardID.result());
-        }
-        auto const shardId = maybeShardID.get();
-
-        auto op = replication2::replicated_state::document::
-            ReplicatedOperation::buildCreateIndexOperation(
-                shardId, VPackBuilder{info}.sharedSlice(), std::move(progress));
-        auto replicationFuture = documentStateLeader->replicateOperation(
-            std::move(op),
-            replication2::replicated_state::document::ReplicationOptions{
-                .waitForCommit = true, .waitForSync = true});
-        auto const replicationResult = co_await std::move(replicationFuture);
-        if (!replicationResult.ok()) {
-          THROW_ARANGO_EXCEPTION(std::move(replicationResult).result());
-        }
-        auto const logIndex = replicationResult.get();
-        // Increase the lowest safe index for replay: This must happen *after*
-        // the create index operation has been raft-committed, but *before*
-        // the index is persisted (i.e. before _inprogress=true is removed).
-        documentStateLeader->increaseLowestSafeIndexForReplayTo(shardId,
-                                                                logIndex);
-      } else if (documentStateFollower != nullptr) {
-        // TODO We currently don't have the log index available here, and we
-        //      need it to call:
-        //        documentStateFollower
-        //          ->increaseLowestSafeIndexForReplayTo(shardId, logIndex);
-        LOG_DEVEL << fmt::format(
-            "TODO Missed increase of lowest safe index on follower: stateId={} "
-            "shard={} index={}",
-            _logicalCollection.replicatedStateId(), _logicalCollection.name(),
-            info);
-      } else {
-        THROW_ARANGO_EXCEPTION_MESSAGE(
-            TRI_ERROR_REPLICATION_REPLICATED_STATE_NOT_AVAILABLE,
-            fmt::format(
-                "While finishing index creation: Replicated state {} for shard "
-                "{} is not available. One possible cause is a failover. Index "
-                "definition was: {}",
-                _logicalCollection.replicatedStateId(),
-                _logicalCollection.name(), info));
-=======
     if (vocbase.replicationVersion() == replication::Version::TWO &&
         replicationCb != nullptr) {
-      // replicationCb is only set for leaders.
-      // Its purpose is to replicate the CreateIndex operation to the followers.
       auto replicationFuture = replicationCb();
       auto replicationResult = co_await std::move(replicationFuture);
       if (!replicationResult.ok()) {
         THROW_ARANGO_EXCEPTION(std::move(replicationResult).result());
->>>>>>> 4be9ca97
       }
     }
 
