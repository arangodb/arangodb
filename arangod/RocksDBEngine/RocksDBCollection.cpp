////////////////////////////////////////////////////////////////////////////////
/// DISCLAIMER
///
/// Copyright 2017 ArangoDB GmbH, Cologne, Germany
///
/// Licensed under the Apache License, Version 2.0 (the "License");
/// you may not use this file except in compliance with the License.
/// You may obtain a copy of the License at
///
///     http://www.apache.org/licenses/LICENSE-2.0
///
/// Unless required by applicable law or agreed to in writing, software
/// distributed under the License is distributed on an "AS IS" BASIS,
/// WITHOUT WARRANTIES OR CONDITIONS OF ANY KIND, either express or implied.
/// See the License for the specific language governing permissions and
/// limitations under the License.
///
/// Copyright holder is ArangoDB GmbH, Cologne, Germany
///
/// @author Jan Christoph Uhde
////////////////////////////////////////////////////////////////////////////////

#include "RocksDBCollection.h"
#include "Aql/PlanCache.h"
#include "Basics/ReadLocker.h"
#include "Basics/Result.h"
#include "Basics/StaticStrings.h"
#include "Basics/StringUtils.h"
#include "Basics/VelocyPackHelper.h"
#include "Basics/WriteLocker.h"
#include "Cache/CacheManagerFeature.h"
#include "Cache/Common.h"
#include "Cache/Manager.h"
#include "Cache/TransactionalCache.h"
#include "Cluster/ClusterMethods.h"
#include "Cluster/CollectionLockState.h"
#include "Indexes/Index.h"
#include "Indexes/IndexIterator.h"
#include "RestServer/DatabaseFeature.h"
#include "RocksDBEngine/RocksDBCommon.h"
#include "RocksDBEngine/RocksDBComparator.h"
#include "RocksDBEngine/RocksDBCounterManager.h"
#include "RocksDBEngine/RocksDBEngine.h"
#include "RocksDBEngine/RocksDBIterators.h"
#include "RocksDBEngine/RocksDBKey.h"
#include "RocksDBEngine/RocksDBLogValue.h"
#include "RocksDBEngine/RocksDBMethods.h"
#include "RocksDBEngine/RocksDBPrimaryIndex.h"
#include "RocksDBEngine/RocksDBToken.h"
#include "RocksDBEngine/RocksDBTransactionCollection.h"
#include "RocksDBEngine/RocksDBTransactionState.h"
#include "RocksDBEngine/RocksDBValue.h"
#include "StorageEngine/EngineSelectorFeature.h"
#include "StorageEngine/StorageEngine.h"
#include "StorageEngine/TransactionState.h"
#include "Transaction/Helpers.h"
#include "Transaction/StandaloneContext.h"
#include "Utils/CollectionNameResolver.h"
#include "Utils/Events.h"
#include "Utils/OperationOptions.h"
#include "Utils/SingleCollectionTransaction.h"
#include "VocBase/KeyGenerator.h"
#include "VocBase/LogicalCollection.h"
#include "VocBase/ticks.h"
#include "VocBase/voc-types.h"

#include <rocksdb/db.h>
#include <rocksdb/utilities/transaction.h>
#include <rocksdb/utilities/write_batch_with_index.h>
#include <velocypack/Iterator.h>
#include <velocypack/velocypack-aliases.h>

using namespace arangodb;
using namespace arangodb::rocksutils;

namespace {

static std::string const Empty;

}  // namespace

RocksDBCollection::RocksDBCollection(LogicalCollection* collection,
                                     VPackSlice const& info)
    : PhysicalCollection(collection, info),
      _objectId(basics::VelocyPackHelper::stringUInt64(info, "objectId")),
      _numberDocuments(0),
      _revisionId(0),
      _needToPersistIndexEstimates(false),
      _hasGeoIndex(false),
      _primaryIndex(nullptr),
      _cache(nullptr),
      _cachePresent(false),
      _cacheEnabled(!collection->isSystem() &&
                    basics::VelocyPackHelper::readBooleanValue(
                        info, "cacheEnabled", false)) {
  VPackSlice s = info.get("isVolatile");
  if (s.isBoolean() && s.getBoolean()) {
    THROW_ARANGO_EXCEPTION_MESSAGE(
        TRI_ERROR_BAD_PARAMETER,
        "volatile collections are unsupported in the RocksDB engine");
  }
  addCollectionMapping(_objectId, _logicalCollection->vocbase()->id(),
                       _logicalCollection->cid());
  if (_cacheEnabled) {
    createCache();
  }
}

RocksDBCollection::RocksDBCollection(LogicalCollection* collection,
                                     PhysicalCollection* physical)
    : PhysicalCollection(collection, VPackSlice::emptyObjectSlice()),
      _objectId(static_cast<RocksDBCollection*>(physical)->_objectId),
      _numberDocuments(0),
      _revisionId(0),
      _needToPersistIndexEstimates(false),
      _hasGeoIndex(false),
      _primaryIndex(nullptr),
      _cache(nullptr),
      _cachePresent(false),
      _cacheEnabled(static_cast<RocksDBCollection*>(physical)->_cacheEnabled) {
  addCollectionMapping(_objectId, _logicalCollection->vocbase()->id(),
                       _logicalCollection->cid());
  if (_cacheEnabled) {
    createCache();
  }
}

RocksDBCollection::~RocksDBCollection() {
  if (useCache()) {
    try {
      destroyCache();
    } catch (...) {
    }
  }
}

std::string const& RocksDBCollection::path() const {
  return Empty;  // we do not have any path
}

void RocksDBCollection::setPath(std::string const&) {
  // we do not have any path
}

arangodb::Result RocksDBCollection::updateProperties(VPackSlice const& slice,
                                                     bool doSync) {
  _cacheEnabled = basics::VelocyPackHelper::readBooleanValue(
      slice, "cacheEnabled", !_logicalCollection->isSystem());
  primaryIndex()->setCacheEnabled(_cacheEnabled);
  if (_cacheEnabled) {
    createCache();
    primaryIndex()->createCache();
  } else if (useCache()) {
    destroyCache();
    primaryIndex()->destroyCache();
  }

  // nothing else to do
  return TRI_ERROR_NO_ERROR;
}

arangodb::Result RocksDBCollection::persistProperties() {
  // only code path calling this causes these properties to be
  // already written in RocksDBEngine::changeCollection()
  return TRI_ERROR_NO_ERROR;
}

PhysicalCollection* RocksDBCollection::clone(LogicalCollection* logical) {
  return new RocksDBCollection(logical, this);
}

void RocksDBCollection::getPropertiesVPack(velocypack::Builder& result) const {
  // objectId might be undefined on the coordinator
  TRI_ASSERT(result.isOpenObject());
  result.add("objectId", VPackValue(std::to_string(_objectId)));
  result.add("cacheEnabled", VPackValue(_cacheEnabled));
  TRI_ASSERT(result.isOpenObject());
}

void RocksDBCollection::getPropertiesVPackCoordinator(
    velocypack::Builder& result) const {
  getPropertiesVPack(result);
}

/// @brief closes an open collection
int RocksDBCollection::close() {
  READ_LOCKER(guard, _indexesLock);
  for (auto it : _indexes) {
    it->unload();
  }
  return TRI_ERROR_NO_ERROR;
}

void RocksDBCollection::load() {
  if (_cacheEnabled) {
    createCache();
    if (_cachePresent) {
      _cache->sizeHint(0.3 * numberDocuments());
    }
  }
  READ_LOCKER(guard, _indexesLock);
  for (auto it : _indexes) {
    it->load();
  }
}

void RocksDBCollection::unload() {
  if (useCache()) {
    destroyCache();
    TRI_ASSERT(!_cachePresent);
  }
  READ_LOCKER(guard, _indexesLock);
  for (auto it : _indexes) {
    it->unload();
  }
}

TRI_voc_rid_t RocksDBCollection::revision() const { return _revisionId; }

TRI_voc_rid_t RocksDBCollection::revision(transaction::Methods* trx) const {
  auto state = RocksDBTransactionState::toState(trx);
  auto trxCollection = static_cast<RocksDBTransactionCollection*>(
      state->findCollection(_logicalCollection->cid()));
  TRI_ASSERT(trxCollection != nullptr);

  return trxCollection->revision();
}

uint64_t RocksDBCollection::numberDocuments() const { return _numberDocuments; }

uint64_t RocksDBCollection::numberDocuments(transaction::Methods* trx) const {
  auto state = RocksDBTransactionState::toState(trx);
  auto trxCollection = static_cast<RocksDBTransactionCollection*>(
      state->findCollection(_logicalCollection->cid()));
  TRI_ASSERT(trxCollection != nullptr);

  return trxCollection->numberDocuments();
}

/// @brief report extra memory used by indexes etc.
size_t RocksDBCollection::memory() const { return 0; }

void RocksDBCollection::open(bool ignoreErrors) {
  TRI_ASSERT(_objectId != 0);

  // set the initial number of documents
  RocksDBEngine* engine =
      static_cast<RocksDBEngine*>(EngineSelectorFeature::ENGINE);
  auto counterValue = engine->counterManager()->loadCounter(this->objectId());
  _numberDocuments = counterValue.added() - counterValue.removed();
  _revisionId = counterValue.revisionId();

  READ_LOCKER(guard, _indexesLock);
  for (std::shared_ptr<Index> it : _indexes) {
    if (it->type() == Index::TRI_IDX_TYPE_GEO1_INDEX ||
        it->type() == Index::TRI_IDX_TYPE_GEO2_INDEX) {
      _hasGeoIndex = true;
    }
  }
}

void RocksDBCollection::prepareIndexes(
    arangodb::velocypack::Slice indexesSlice) {
  WRITE_LOCKER(guard, _indexesLock);
  TRI_ASSERT(indexesSlice.isArray());
  if (indexesSlice.length() == 0) {
    createInitialIndexes();
  }

  StorageEngine* engine = EngineSelectorFeature::ENGINE;
  IndexFactory const* idxFactory = engine->indexFactory();
  TRI_ASSERT(idxFactory != nullptr);
  bool splitEdgeIndex = false;
  TRI_idx_iid_t last = 0;
  for (auto const& v : VPackArrayIterator(indexesSlice)) {
    if (arangodb::basics::VelocyPackHelper::getBooleanValue(v, "error",
                                                            false)) {
      // We have an error here.
      // Do not add index.
      // TODO Handle Properly
      continue;
    }

    bool alreadyHandled = false;
    // check for combined edge index from MMFiles; must split!
    auto value = v.get("type");
    if (value.isString()) {
      std::string tmp = value.copyString();
      arangodb::Index::IndexType const type =
          arangodb::Index::type(tmp.c_str());
      if (type == Index::IndexType::TRI_IDX_TYPE_EDGE_INDEX) {
        VPackSlice fields = v.get("fields");
        if (fields.isArray() && fields.length() == 2) {
          VPackBuilder from;
          from.openObject();
          for (auto const& f : VPackObjectIterator(v)) {
            if (arangodb::StringRef(f.key) == "fields") {
              from.add(VPackValue("fields"));
              from.openArray();
              from.add(VPackValue(StaticStrings::FromString));
              from.close();
            } else {
              from.add(f.key);
              from.add(f.value);
            }
          }
          from.close();

          VPackBuilder to;
          to.openObject();
          for (auto const& f : VPackObjectIterator(v)) {
            if (arangodb::StringRef(f.key) == "fields") {
              to.add(VPackValue("fields"));
              to.openArray();
              to.add(VPackValue(StaticStrings::ToString));
              to.close();
            } else if (arangodb::StringRef(f.key) == "id") {
              auto iid = basics::StringUtils::uint64(f.value.copyString()) + 1;
              last = iid;
              to.add("id", VPackValue(std::to_string(iid)));
            } else {
              to.add(f.key);
              to.add(f.value);
            }
          }
          to.close();

          auto idxFrom = idxFactory->prepareIndexFromSlice(
              from.slice(), false, _logicalCollection, true);

          if (ServerState::instance()->isRunningInCluster()) {
            addIndexCoordinator(idxFrom);
          } else {
            addIndex(idxFrom);
          }

          auto idxTo = idxFactory->prepareIndexFromSlice(
              to.slice(), false, _logicalCollection, true);

          if (ServerState::instance()->isRunningInCluster()) {
            addIndexCoordinator(idxTo);
          } else {
            addIndex(idxTo);
          }

          alreadyHandled = true;
          splitEdgeIndex = true;
        }
      } else if (splitEdgeIndex) {
        VPackBuilder b;
        b.openObject();
        for (auto const& f : VPackObjectIterator(v)) {
          if (arangodb::StringRef(f.key) == "id") {
            last++;
            b.add("id", VPackValue(std::to_string(last)));
          } else {
            b.add(f.key);
            b.add(f.value);
          }
        }
        b.close();

        auto idx = idxFactory->prepareIndexFromSlice(b.slice(), false,
                                                     _logicalCollection, true);

        if (ServerState::instance()->isRunningInCluster()) {
          addIndexCoordinator(idx);
        } else {
          addIndex(idx);
        }

        alreadyHandled = true;
      }
    }

    if (!alreadyHandled) {
      auto idx =
          idxFactory->prepareIndexFromSlice(v, false, _logicalCollection, true);

      if (ServerState::instance()->isRunningInCluster()) {
        addIndexCoordinator(idx);
      } else {
        addIndex(idx);
      }
    }
  }

#ifdef ARANGODB_ENABLE_MAINTAINER_MODE
  if (_indexes[0]->type() != Index::IndexType::TRI_IDX_TYPE_PRIMARY_INDEX ||
      (_logicalCollection->type() == TRI_COL_TYPE_EDGE &&
       (_indexes[1]->type() != Index::IndexType::TRI_IDX_TYPE_EDGE_INDEX ||
        _indexes[2]->type() != Index::IndexType::TRI_IDX_TYPE_EDGE_INDEX))) {
    LOG_TOPIC(ERR, arangodb::Logger::FIXME)
        << "got invalid indexes for collection '" << _logicalCollection->name()
        << "'";
    for (auto it : _indexes) {
      LOG_TOPIC(ERR, arangodb::Logger::FIXME) << "- " << it.get();
    }
  }
#endif
}

static std::shared_ptr<Index> findIndex(
    velocypack::Slice const& info,
    std::vector<std::shared_ptr<Index>> const& indexes) {
  TRI_ASSERT(info.isObject());

  // extract type
  VPackSlice value = info.get("type");

  if (!value.isString()) {
    // Compatibility with old v8-vocindex.
    THROW_ARANGO_EXCEPTION_MESSAGE(TRI_ERROR_INTERNAL,
                                   "invalid index type definition");
  }

  std::string tmp = value.copyString();
  arangodb::Index::IndexType const type = arangodb::Index::type(tmp.c_str());

  for (auto const& idx : indexes) {
    if (idx->type() == type) {
      // Only check relevant indexes
      if (idx->matchesDefinition(info)) {
        // We found an index for this definition.
        return idx;
      }
    }
  }
  return nullptr;
}

/// @brief Find index by definition
std::shared_ptr<Index> RocksDBCollection::lookupIndex(
    velocypack::Slice const& info) const {
  READ_LOCKER(guard, _indexesLock);
  return findIndex(info, _indexes);
}

std::shared_ptr<Index> RocksDBCollection::createIndex(
    transaction::Methods* trx, arangodb::velocypack::Slice const& info,
    bool& created) {
  // prevent concurrent dropping
  bool isLocked =
      trx->isLocked(_logicalCollection, AccessMode::Type::EXCLUSIVE);
  CONDITIONAL_WRITE_LOCKER(guard, _exclusiveLock, !isLocked);
  std::shared_ptr<Index> idx;
  {
    WRITE_LOCKER(guard, _indexesLock);
    idx = findIndex(info, _indexes);
    if (idx) {
      created = false;
      // We already have this index.
      return idx;
    }
  }

  StorageEngine* engine = EngineSelectorFeature::ENGINE;
  IndexFactory const* idxFactory = engine->indexFactory();
  TRI_ASSERT(idxFactory != nullptr);

  // We are sure that we do not have an index of this type.
  // We also hold the lock.
  // Create it

  idx =
      idxFactory->prepareIndexFromSlice(info, true, _logicalCollection, false);
  TRI_ASSERT(idx != nullptr);
  if (ServerState::instance()->isCoordinator()) {
    // In the coordinator case we do not fill the index
    // We only inform the others.
    addIndexCoordinator(idx);
    created = true;
    return idx;
  }

  int res = saveIndex(trx, idx);

  if (res != TRI_ERROR_NO_ERROR) {
    THROW_ARANGO_EXCEPTION(res);
  }

#if USE_PLAN_CACHE
  arangodb::aql::PlanCache::instance()->invalidate(
      _logicalCollection->vocbase());
#endif
  // Until here no harm is done if sth fails. The shared ptr will clean up. if
  // left before
  {
    WRITE_LOCKER(guard, _indexesLock);
    addIndex(idx);
  }
  VPackBuilder builder = _logicalCollection->toVelocyPackIgnore(
      {"path", "statusString"}, true, /*forPersistence*/ true);

  VPackBuilder indexInfo;
  idx->toVelocyPack(indexInfo, false, true);
  res = static_cast<RocksDBEngine*>(engine)->writeCreateCollectionMarker(
      _logicalCollection->vocbase()->id(), _logicalCollection->cid(),
      builder.slice(), RocksDBLogValue::IndexCreate(
                           _logicalCollection->vocbase()->id(),
                           _logicalCollection->cid(), indexInfo.slice()));
  if (res != TRI_ERROR_NO_ERROR) {
    // We could not persist the index creation. Better abort
    // Remove the Index in the local list again.
    size_t i = 0;
    WRITE_LOCKER(guard, _indexesLock);
    for (auto index : _indexes) {
      if (index == idx) {
        _indexes.erase(_indexes.begin() + i);
        break;
      }
      ++i;
    }
    THROW_ARANGO_EXCEPTION(res);
  }
  created = true;
  return idx;
}

/// @brief Restores an index from VelocyPack.
int RocksDBCollection::restoreIndex(transaction::Methods* trx,
                                    velocypack::Slice const& info,
                                    std::shared_ptr<Index>& idx) {
  // The coordinator can never get into this state!
  TRI_ASSERT(!ServerState::instance()->isCoordinator());
  idx.reset();  // Clear it to make sure.
  if (!info.isObject()) {
    return TRI_ERROR_INTERNAL;
  }

  // We create a new Index object to make sure that the index
  // is not handed out except for a successful case.
  std::shared_ptr<Index> newIdx;
  try {
    StorageEngine* engine = EngineSelectorFeature::ENGINE;
    IndexFactory const* idxFactory = engine->indexFactory();
    TRI_ASSERT(idxFactory != nullptr);
    newIdx = idxFactory->prepareIndexFromSlice(info, false, _logicalCollection,
                                               false);
  } catch (arangodb::basics::Exception const& e) {
    // Something with index creation went wrong.
    // Just report.
    return e.code();
  }
  TRI_ASSERT(newIdx != nullptr);

  auto const id = newIdx->id();

  TRI_UpdateTickServer(id);

  for (auto& it : _indexes) {
    if (it->id() == id) {
      // index already exists
      idx = it;
      return TRI_ERROR_NO_ERROR;
    }
  }

  TRI_ASSERT(newIdx.get()->type() !=
             Index::IndexType::TRI_IDX_TYPE_PRIMARY_INDEX);

  Result res = fillIndexes(trx, newIdx);

  if (!res.ok()) {
    return res.errorNumber();
  }

  addIndex(newIdx);
  {
    VPackBuilder builder = _logicalCollection->toVelocyPackIgnore(
        {"path", "statusString"}, true, /*forPersistence*/ true);
    VPackBuilder indexInfo;
    newIdx->toVelocyPack(indexInfo, false, true);

    RocksDBEngine* engine =
        static_cast<RocksDBEngine*>(EngineSelectorFeature::ENGINE);
    TRI_ASSERT(engine != nullptr);
    int res = engine->writeCreateCollectionMarker(
        _logicalCollection->vocbase()->id(), _logicalCollection->cid(),
        builder.slice(), RocksDBLogValue::IndexCreate(
                             _logicalCollection->vocbase()->id(),
                             _logicalCollection->cid(), indexInfo.slice()));
    if (res != TRI_ERROR_NO_ERROR) {
      // We could not persist the index creation. Better abort
      // Remove the Index in the local list again.
      size_t i = 0;
      WRITE_LOCKER(guard, _indexesLock);
      for (auto index : _indexes) {
        if (index == newIdx) {
          _indexes.erase(_indexes.begin() + i);
          break;
        }
        ++i;
      }
      return res;
    }
  }

  idx = newIdx;
  // We need to write the IndexMarker

  return TRI_ERROR_NO_ERROR;
}

/// @brief Drop an index with the given iid.
bool RocksDBCollection::dropIndex(TRI_idx_iid_t iid) {
  // usually always called when _exclusiveLock is held
  if (iid == 0) {
    // invalid index id or primary index
    return true;
  }

  size_t i = 0;
  WRITE_LOCKER(guard, _indexesLock);
  for (auto index : _indexes) {
    RocksDBIndex* cindex = static_cast<RocksDBIndex*>(index.get());
    TRI_ASSERT(cindex != nullptr);

    if (iid == cindex->id()) {
      int rv = cindex->drop();

      if (rv == TRI_ERROR_NO_ERROR) {
        // trigger compaction before deleting the object
        cindex->cleanup();

        _indexes.erase(_indexes.begin() + i);
        events::DropIndex("", std::to_string(iid), TRI_ERROR_NO_ERROR);
        // toVelocyPackIgnore will take a read lock and we don't need the
        // lock anymore, this branch always returns
        guard.unlock();

        VPackBuilder builder = _logicalCollection->toVelocyPackIgnore(
            {"path", "statusString"}, true, true);
        StorageEngine* engine = EngineSelectorFeature::ENGINE;

        // log this event in the WAL and in the collection meta-data
        int res =
            static_cast<RocksDBEngine*>(engine)->writeCreateCollectionMarker(
                _logicalCollection->vocbase()->id(), _logicalCollection->cid(),
                builder.slice(),
                RocksDBLogValue::IndexDrop(_logicalCollection->vocbase()->id(),
                                           _logicalCollection->cid(), iid));
        return res == TRI_ERROR_NO_ERROR;
      }

      break;
    }
    ++i;
  }

  // We tried to remove an index that does not exist
  events::DropIndex("", std::to_string(iid), TRI_ERROR_ARANGO_INDEX_NOT_FOUND);
  return false;
}

std::unique_ptr<IndexIterator> RocksDBCollection::getAllIterator(
    transaction::Methods* trx, ManagedDocumentResult* mdr, bool reverse) const {
  return std::unique_ptr<IndexIterator>(new RocksDBAllIndexIterator(
      _logicalCollection, trx, mdr, primaryIndex(), reverse));
}

std::unique_ptr<IndexIterator> RocksDBCollection::getAnyIterator(
    transaction::Methods* trx, ManagedDocumentResult* mdr) const {
  return std::unique_ptr<IndexIterator>(new RocksDBAnyIndexIterator(
      _logicalCollection, trx, mdr, primaryIndex()));
}

std::unique_ptr<IndexIterator> RocksDBCollection::getSortedAllIterator(
    transaction::Methods* trx, ManagedDocumentResult* mdr) const {
  return std::unique_ptr<RocksDBSortedAllIterator>(new RocksDBSortedAllIterator(
      _logicalCollection, trx, mdr, primaryIndex()));
}

void RocksDBCollection::invokeOnAllElements(
    transaction::Methods* trx,
    std::function<bool(DocumentIdentifierToken const&)> callback) {
  ManagedDocumentResult mmdr;
  std::unique_ptr<IndexIterator> cursor(
      this->getAllIterator(trx, &mmdr, false));
  bool cnt = true;
  auto cb = [&](DocumentIdentifierToken token) {
    if (cnt) {
      cnt = callback(token);
    }
  };
  while (cursor->next(cb, 1000) && cnt) {
  }
}

////////////////////////////////////
// -- SECTION DML Operations --
///////////////////////////////////

void RocksDBCollection::truncate(transaction::Methods* trx,
                                 OperationOptions& options) {
  // TODO FIXME -- improve transaction size
  TRI_ASSERT(_objectId != 0);
  TRI_voc_cid_t cid = _logicalCollection->cid();
  auto state = RocksDBTransactionState::toState(trx);
  RocksDBMethods* mthd = state->rocksdbMethods();

  // delete documents
  RocksDBKeyBounds documentBounds =
      RocksDBKeyBounds::CollectionDocuments(this->objectId());
  rocksdb::Comparator const* cmp =
      RocksDBColumnFamily::documents()->GetComparator();
  rocksdb::ReadOptions ro = mthd->readOptions();
  rocksdb::Slice const end = documentBounds.end();
  ro.iterate_upper_bound = &end;

  std::unique_ptr<rocksdb::Iterator> iter =
      mthd->NewIterator(ro, documentBounds.columnFamily());
  iter->Seek(documentBounds.start());

  while (iter->Valid() && cmp->Compare(iter->key(), end) < 0) {
    TRI_ASSERT(_objectId == RocksDBKey::objectId(iter->key()));

    TRI_voc_rid_t revId =
        RocksDBKey::revisionId(RocksDBEntryType::Document, iter->key());
    VPackSlice key =
        VPackSlice(iter->value().data()).get(StaticStrings::KeyString);
    TRI_ASSERT(key.isString());

    blackListKey(iter->key().data(), static_cast<uint32_t>(iter->key().size()));

    // add possible log statement
    state->prepareOperation(cid, revId, StringRef(key),
                            TRI_VOC_DOCUMENT_OPERATION_REMOVE);
    Result r =
        mthd->Delete(RocksDBColumnFamily::documents(), RocksDBKey(iter->key()));
    if (!r.ok()) {
      THROW_ARANGO_EXCEPTION(r);
    }
    // report size of key
    RocksDBOperationResult result = state->addOperation(
        cid, revId, TRI_VOC_DOCUMENT_OPERATION_REMOVE, 0, iter->key().size());

    // transaction size limit reached -- fail
    if (result.fail()) {
      THROW_ARANGO_EXCEPTION(result);
    }
    iter->Next();
  }
<<<<<<< HEAD
  
=======

  // delete index items
  READ_LOCKER(guard, _indexesLock);
  for (std::shared_ptr<Index> const& index : _indexes) {
    RocksDBIndex* rindex = static_cast<RocksDBIndex*>(index.get());
    rindex->truncate(trx);
  }
  _needToPersistIndexEstimates = true;

>>>>>>> 26ede63c
#ifdef ARANGODB_ENABLE_MAINTAINER_MODE
  // check if documents have been deleted
  if (mthd->countInBounds(documentBounds, true)) {
    THROW_ARANGO_EXCEPTION_MESSAGE(TRI_ERROR_INTERNAL,
                                   "deletion check in collection truncate "
                                   "failed - not all documents have been "
                                   "deleted");
  }
<<<<<<< HEAD
#endif

  // delete index items
  READ_LOCKER(guard, _indexesLock);
  for (std::shared_ptr<Index> const& index : _indexes) {
    RocksDBIndex* rindex = static_cast<RocksDBIndex*>(index.get());
    rindex->truncate(trx);
=======

  for (std::shared_ptr<Index> const& index : _indexes) {
    RocksDBIndex* rindex = static_cast<RocksDBIndex*>(index.get());
    if (mthd->countInBounds(rindex->getBounds(), true)) {
      THROW_ARANGO_EXCEPTION_MESSAGE(TRI_ERROR_INTERNAL,
                                     "deletion check in collection truncate "
                                     "failed - not all documents in an index "
                                     "have been deleted");
    }
>>>>>>> 26ede63c
  }
  _needToPersistIndexEstimates = true;
}

DocumentIdentifierToken RocksDBCollection::lookupKey(transaction::Methods* trx,
                                                     VPackSlice const& key) {
  TRI_ASSERT(key.isString());
  return primaryIndex()->lookupKey(trx, StringRef(key));
}

Result RocksDBCollection::read(transaction::Methods* trx,
                               arangodb::StringRef const& key,
                               ManagedDocumentResult& result, bool) {
  RocksDBToken token = primaryIndex()->lookupKey(trx, key);
  if (token.revisionId()) {
    return lookupRevisionVPack(token.revisionId(), trx, result, true);
  }
  // not found
  return Result(TRI_ERROR_ARANGO_DOCUMENT_NOT_FOUND);
}

// read using a token!
bool RocksDBCollection::readDocument(transaction::Methods* trx,
                                     DocumentIdentifierToken const& token,
                                     ManagedDocumentResult& result) {
  RocksDBToken const* tkn = static_cast<RocksDBToken const*>(&token);
  TRI_voc_rid_t revisionId = tkn->revisionId();
  if (revisionId != 0) {
    auto res = lookupRevisionVPack(revisionId, trx, result, true);
    return res.ok();
  }
  return false;
}

// read using a token!
bool RocksDBCollection::readDocumentWithCallback(
    transaction::Methods* trx, DocumentIdentifierToken const& token,
    IndexIterator::DocumentCallback const& cb) {
  RocksDBToken const* tkn = static_cast<RocksDBToken const*>(&token);
  TRI_voc_rid_t revisionId = tkn->revisionId();
  if (revisionId != 0) {
    auto res = lookupRevisionVPack(revisionId, trx, cb, true);
    return res.ok();
  }
  return false;
}

Result RocksDBCollection::insert(arangodb::transaction::Methods* trx,
                                 arangodb::velocypack::Slice const slice,
                                 arangodb::ManagedDocumentResult& mdr,
                                 OperationOptions& options,
                                 TRI_voc_tick_t& resultMarkerTick,
                                 bool /*lock*/) {
  // store the tick that was used for writing the document
  // note that we don't need it for this engine
  resultMarkerTick = 0;

  VPackSlice fromSlice;
  VPackSlice toSlice;

  bool const isEdgeCollection =
      (_logicalCollection->type() == TRI_COL_TYPE_EDGE);

  if (isEdgeCollection) {
    // _from:
    fromSlice = slice.get(StaticStrings::FromString);
    if (!fromSlice.isString()) {
      return RocksDBOperationResult(TRI_ERROR_ARANGO_INVALID_EDGE_ATTRIBUTE);
    }
    VPackValueLength len;
    char const* docId = fromSlice.getString(len);
    size_t split;
    if (!TRI_ValidateDocumentIdKeyGenerator(docId, static_cast<size_t>(len),
                                            &split)) {
      return RocksDBOperationResult(TRI_ERROR_ARANGO_INVALID_EDGE_ATTRIBUTE);
    }
    // _to:
    toSlice = slice.get(StaticStrings::ToString);
    if (!toSlice.isString()) {
      return RocksDBOperationResult(TRI_ERROR_ARANGO_INVALID_EDGE_ATTRIBUTE);
    }
    docId = toSlice.getString(len);
    if (!TRI_ValidateDocumentIdKeyGenerator(docId, static_cast<size_t>(len),
                                            &split)) {
      return RocksDBOperationResult(TRI_ERROR_ARANGO_INVALID_EDGE_ATTRIBUTE);
    }
  }

  transaction::BuilderLeaser builder(trx);
  RocksDBOperationResult res(
      newObjectForInsert(trx, slice, fromSlice, toSlice, isEdgeCollection,
                         *builder.get(), options.isRestore));
  if (res.fail()) {
    return res;
  }
  VPackSlice newSlice = builder->slice();

  TRI_voc_rid_t revisionId =
      transaction::helpers::extractRevFromDocument(newSlice);

  auto state = RocksDBTransactionState::toState(trx);
  auto mthds = RocksDBTransactionState::toMethods(trx);
  RocksDBSavePoint guard(mthds, trx->isSingleOperationTransaction(),
                         [&state]() { state->resetLogState(); });

  state->prepareOperation(_logicalCollection->cid(), revisionId, StringRef(),
                          TRI_VOC_DOCUMENT_OPERATION_INSERT);

  res = insertDocument(trx, revisionId, newSlice, options.waitForSync);
  if (res.ok()) {
    Result lookupResult = lookupRevisionVPack(revisionId, trx, mdr, false);

    if (lookupResult.fail()) {
      return lookupResult;
    }

    // report document and key size
    RocksDBOperationResult result = state->addOperation(
        _logicalCollection->cid(), revisionId,
        TRI_VOC_DOCUMENT_OPERATION_INSERT, newSlice.byteSize(), res.keySize());

    // transaction size limit reached -- fail
    if (result.fail()) {
      THROW_ARANGO_EXCEPTION(result);
    }

    guard.commit();
  }

  return res;
}

Result RocksDBCollection::update(arangodb::transaction::Methods* trx,
                                 arangodb::velocypack::Slice const newSlice,
                                 arangodb::ManagedDocumentResult& mdr,
                                 OperationOptions& options,
                                 TRI_voc_tick_t& resultMarkerTick,
                                 bool /*lock*/, TRI_voc_rid_t& prevRev,
                                 ManagedDocumentResult& previous,
                                 TRI_voc_rid_t const& revisionId,
                                 arangodb::velocypack::Slice const key) {
  resultMarkerTick = 0;

  bool const isEdgeCollection =
      (_logicalCollection->type() == TRI_COL_TYPE_EDGE);
  RocksDBOperationResult res = lookupDocument(trx, key, previous);

  if (res.fail()) {
    return res;
  }

  TRI_ASSERT(!previous.empty());

  VPackSlice oldDoc(previous.vpack());
  TRI_voc_rid_t oldRevisionId =
      transaction::helpers::extractRevFromDocument(oldDoc);
  prevRev = oldRevisionId;

  // Check old revision:
  if (!options.ignoreRevs) {
    TRI_voc_rid_t expectedRev = 0;
    if (newSlice.isObject()) {
      expectedRev = TRI_ExtractRevisionId(newSlice);
    }

    int result = checkRevision(trx, expectedRev, prevRev);

    if (result != TRI_ERROR_NO_ERROR) {
      return Result(result);
    }
  }

  if (newSlice.length() <= 1) {
    // shortcut. no need to do anything
    previous.clone(mdr);

    TRI_ASSERT(!mdr.empty());

    if (_logicalCollection->waitForSync()) {
      trx->state()->waitForSync(true);
      options.waitForSync = true;
    }
    return Result();
  }

  // merge old and new values
  transaction::BuilderLeaser builder(trx);
  mergeObjectsForUpdate(trx, oldDoc, newSlice, isEdgeCollection,
                        TRI_RidToString(revisionId), options.mergeObjects,
                        options.keepNull, *builder.get());
  auto state = RocksDBTransactionState::toState(trx);
  if (state->isDBServer()) {
    // Need to check that no sharding keys have changed:
    if (arangodb::shardKeysChanged(_logicalCollection->dbName(),
                                   trx->resolver()->getCollectionNameCluster(
                                       _logicalCollection->planId()),
                                   oldDoc, builder->slice(), false)) {
      return Result(TRI_ERROR_CLUSTER_MUST_NOT_CHANGE_SHARDING_ATTRIBUTES);
    }
  }

  VPackSlice const newDoc(builder->slice());

  RocksDBSavePoint guard(RocksDBTransactionState::toMethods(trx),
                         trx->isSingleOperationTransaction(),
                         [&state]() { state->resetLogState(); });

  // add possible log statement under guard
  state->prepareOperation(_logicalCollection->cid(), revisionId, StringRef(),
                          TRI_VOC_DOCUMENT_OPERATION_UPDATE);
  res = updateDocument(trx, oldRevisionId, oldDoc, revisionId, newDoc,
                       options.waitForSync);

  if (res.ok()) {
    mdr.setManaged(newDoc.begin(), revisionId);
    TRI_ASSERT(!mdr.empty());

    // report document and key size
    RocksDBOperationResult result = state->addOperation(
        _logicalCollection->cid(), revisionId,
        TRI_VOC_DOCUMENT_OPERATION_UPDATE, newDoc.byteSize(), res.keySize());

    // transaction size limit reached -- fail
    if (result.fail()) {
      THROW_ARANGO_EXCEPTION(result);
    }

    guard.commit();
  }

  return res;
}

Result RocksDBCollection::replace(
    transaction::Methods* trx, arangodb::velocypack::Slice const newSlice,
    ManagedDocumentResult& mdr, OperationOptions& options,
    TRI_voc_tick_t& resultMarkerTick, bool /*lock*/, TRI_voc_rid_t& prevRev,
    ManagedDocumentResult& previous, TRI_voc_rid_t const revisionId,
    arangodb::velocypack::Slice const fromSlice,
    arangodb::velocypack::Slice const toSlice) {
  resultMarkerTick = 0;

  bool const isEdgeCollection =
      (_logicalCollection->type() == TRI_COL_TYPE_EDGE);

  // get the previous revision
  VPackSlice key = newSlice.get(StaticStrings::KeyString);
  if (key.isNone()) {
    return Result(TRI_ERROR_ARANGO_DOCUMENT_HANDLE_BAD);
  }

  // get the previous revision
  Result res = lookupDocument(trx, key, previous).errorNumber();

  if (res.fail()) {
    return res;
  }

  TRI_ASSERT(!previous.empty());

  VPackSlice oldDoc(previous.vpack());
  TRI_voc_rid_t oldRevisionId =
      transaction::helpers::extractRevFromDocument(oldDoc);
  prevRev = oldRevisionId;

  // Check old revision:
  if (!options.ignoreRevs) {
    TRI_voc_rid_t expectedRev = 0;
    if (newSlice.isObject()) {
      expectedRev = TRI_ExtractRevisionId(newSlice);
    }
    int res = checkRevision(trx, expectedRev, prevRev);

    if (res != TRI_ERROR_NO_ERROR) {
      return Result(res);
    }
  }

  // merge old and new values
  transaction::BuilderLeaser builder(trx);
  newObjectForReplace(trx, oldDoc, newSlice, fromSlice, toSlice,
                      isEdgeCollection, TRI_RidToString(revisionId),
                      *builder.get());

  auto state = RocksDBTransactionState::toState(trx);
  if (state->isDBServer()) {
    // Need to check that no sharding keys have changed:
    if (arangodb::shardKeysChanged(_logicalCollection->dbName(),
                                   trx->resolver()->getCollectionNameCluster(
                                       _logicalCollection->planId()),
                                   oldDoc, builder->slice(), false)) {
      return Result(TRI_ERROR_CLUSTER_MUST_NOT_CHANGE_SHARDING_ATTRIBUTES);
    }
  }

  RocksDBSavePoint guard(RocksDBTransactionState::toMethods(trx),
                         trx->isSingleOperationTransaction(),
                         [&state]() { state->resetLogState(); });

  // add possible log statement under guard
  state->prepareOperation(_logicalCollection->cid(), revisionId, StringRef(),
                          TRI_VOC_DOCUMENT_OPERATION_REPLACE);

  VPackSlice const newDoc(builder->slice());

  RocksDBOperationResult opResult = updateDocument(
      trx, oldRevisionId, oldDoc, revisionId, newDoc, options.waitForSync);
  if (opResult.ok()) {
    mdr.setManaged(newDoc.begin(), revisionId);
    TRI_ASSERT(!mdr.empty());

    // report document and key size
    RocksDBOperationResult result =
        state->addOperation(_logicalCollection->cid(), revisionId,
                            TRI_VOC_DOCUMENT_OPERATION_REPLACE,
                            newDoc.byteSize(), opResult.keySize());

    // transaction size limit reached -- fail
    if (result.fail()) {
      THROW_ARANGO_EXCEPTION(result);
    }

    guard.commit();
  }

  return opResult;
}

Result RocksDBCollection::remove(arangodb::transaction::Methods* trx,
                                 arangodb::velocypack::Slice const slice,
                                 arangodb::ManagedDocumentResult& previous,
                                 OperationOptions& options,
                                 TRI_voc_tick_t& resultMarkerTick,
                                 bool /*lock*/, TRI_voc_rid_t const& revisionId,
                                 TRI_voc_rid_t& prevRev) {
  // store the tick that was used for writing the document
  // note that we don't need it for this engine
  resultMarkerTick = 0;
  prevRev = 0;

  transaction::BuilderLeaser builder(trx);
  newObjectForRemove(trx, slice, TRI_RidToString(revisionId), *builder.get());

  VPackSlice key;
  if (slice.isString()) {
    key = slice;
  } else {
    key = slice.get(StaticStrings::KeyString);
  }
  TRI_ASSERT(!key.isNone());

  // get the previous revision
  RocksDBOperationResult res = lookupDocument(trx, key, previous);

  if (res.fail()) {
    return res;
  }

  TRI_ASSERT(!previous.empty());

  VPackSlice oldDoc(previous.vpack());
  TRI_voc_rid_t oldRevisionId =
      arangodb::transaction::helpers::extractRevFromDocument(oldDoc);
  prevRev = oldRevisionId;

  // Check old revision:
  if (!options.ignoreRevs && slice.isObject()) {
    TRI_voc_rid_t expectedRevisionId = TRI_ExtractRevisionId(slice);
    int res = checkRevision(trx, expectedRevisionId, oldRevisionId);

    if (res != TRI_ERROR_NO_ERROR) {
      return Result(res);
    }
  }

  auto state = RocksDBTransactionState::toState(trx);
  RocksDBSavePoint guard(RocksDBTransactionState::toMethods(trx),
                         trx->isSingleOperationTransaction(),
                         [&state]() { state->resetLogState(); });

  // add possible log statement under guard
  state->prepareOperation(_logicalCollection->cid(), revisionId, StringRef(key),
                          TRI_VOC_DOCUMENT_OPERATION_REMOVE);
  res = removeDocument(trx, oldRevisionId, oldDoc, false, options.waitForSync);
  if (res.ok()) {
    // report key size
    res = state->addOperation(_logicalCollection->cid(), revisionId,
                              TRI_VOC_DOCUMENT_OPERATION_REMOVE, 0,
                              res.keySize());
    // transaction size limit reached -- fail
    if (res.fail()) {
      THROW_ARANGO_EXCEPTION(res);
    }

    guard.commit();
  }

  return res;
}

void RocksDBCollection::deferDropCollection(
    std::function<bool(LogicalCollection*)> /*callback*/) {
  // nothing to do here
}

/// @brief return engine-specific figures
void RocksDBCollection::figuresSpecific(
    std::shared_ptr<arangodb::velocypack::Builder>& builder) {
  rocksdb::TransactionDB* db = rocksutils::globalRocksDB();
  RocksDBKeyBounds bounds = RocksDBKeyBounds::CollectionDocuments(_objectId);
  rocksdb::Range r(bounds.start(), bounds.end());

  uint64_t out = 0;
  db->GetApproximateSizes(
      RocksDBColumnFamily::documents(), &r, 1, &out,
      static_cast<uint8_t>(
          rocksdb::DB::SizeApproximationFlags::INCLUDE_MEMTABLES |
          rocksdb::DB::SizeApproximationFlags::INCLUDE_FILES));

  builder->add("documentsSize", VPackValue(out));
}

/// @brief creates the initial indexes for the collection
void RocksDBCollection::createInitialIndexes() {
  // LOCKED from the outside
  if (!_indexes.empty()) {
    return;
  }

  std::vector<std::shared_ptr<arangodb::Index>> systemIndexes;
  StorageEngine* engine = EngineSelectorFeature::ENGINE;
  IndexFactory const* idxFactory = engine->indexFactory();
  TRI_ASSERT(idxFactory != nullptr);

  idxFactory->fillSystemIndexes(_logicalCollection, systemIndexes);
  for (auto const& it : systemIndexes) {
    addIndex(it);
  }
}

void RocksDBCollection::addIndex(std::shared_ptr<arangodb::Index> idx) {
  // LOCKED from the outside
  // primary index must be added at position 0
  TRI_ASSERT(idx->type() != arangodb::Index::TRI_IDX_TYPE_PRIMARY_INDEX ||
             _indexes.empty());

  auto const id = idx->id();
  for (auto const& it : _indexes) {
    if (it->id() == id) {
      // already have this particular index. do not add it again
      return;
    }
  }

  TRI_UpdateTickServer(static_cast<TRI_voc_tick_t>(id));
  _indexes.emplace_back(idx);
  if (idx->type() == Index::TRI_IDX_TYPE_GEO1_INDEX ||
      idx->type() == Index::TRI_IDX_TYPE_GEO2_INDEX) {
    _hasGeoIndex = true;
  }
  if (idx->type() == Index::TRI_IDX_TYPE_PRIMARY_INDEX) {
    TRI_ASSERT(idx->id() == 0);
    _primaryIndex = static_cast<RocksDBPrimaryIndex*>(idx.get());
  }
}

void RocksDBCollection::addIndexCoordinator(
    std::shared_ptr<arangodb::Index> idx) {
  // LOCKED from the outside
  auto const id = idx->id();
  for (auto const& it : _indexes) {
    if (it->id() == id) {
      // already have this particular index. do not add it again
      return;
    }
  }
  _indexes.emplace_back(idx);
  if (idx->type() == Index::TRI_IDX_TYPE_PRIMARY_INDEX) {
    TRI_ASSERT(idx->id() == 0);
    _primaryIndex = static_cast<RocksDBPrimaryIndex*>(idx.get());
  }
}

int RocksDBCollection::saveIndex(transaction::Methods* trx,
                                 std::shared_ptr<arangodb::Index> idx) {
  // LOCKED from the outside
  TRI_ASSERT(!ServerState::instance()->isCoordinator());
  // we cannot persist primary or edge indexes
  TRI_ASSERT(idx->type() != Index::IndexType::TRI_IDX_TYPE_PRIMARY_INDEX);
  TRI_ASSERT(idx->type() != Index::IndexType::TRI_IDX_TYPE_EDGE_INDEX);

  Result res = fillIndexes(trx, idx);
  if (!res.ok()) {
    return res.errorNumber();
  }

  std::shared_ptr<VPackBuilder> builder = idx->toVelocyPack(false, true);
  auto vocbase = _logicalCollection->vocbase();
  auto collectionId = _logicalCollection->cid();
  VPackSlice data = builder->slice();

  StorageEngine* engine = EngineSelectorFeature::ENGINE;
  engine->createIndex(vocbase, collectionId, idx->id(), data);

  return TRI_ERROR_NO_ERROR;
}

/// non-transactional: fill index with existing documents
/// from this collection
arangodb::Result RocksDBCollection::fillIndexes(
    transaction::Methods* trx, std::shared_ptr<arangodb::Index> added) {
  // LOCKED from the outside, can't use lookupIndex
  RocksDBPrimaryIndex* primIndex = nullptr;
  for (std::shared_ptr<Index> idx : _indexes) {
    if (idx->type() == Index::TRI_IDX_TYPE_PRIMARY_INDEX) {
      primIndex = static_cast<RocksDBPrimaryIndex*>(idx.get());
      break;
    }
  }
  TRI_ASSERT(primIndex != nullptr);
  // FIXME: assert for an exclusive lock on this collection
  TRI_ASSERT(trx->state()->collection(_logicalCollection->cid(),
                                      AccessMode::Type::EXCLUSIVE) != nullptr);

  ManagedDocumentResult mmdr;
  RocksDBIndex* ridx = static_cast<RocksDBIndex*>(added.get());
  auto state = RocksDBTransactionState::toState(trx);
  std::unique_ptr<IndexIterator> it(new RocksDBAllIndexIterator(
      _logicalCollection, trx, &mmdr, primaryIndex(), false));

  // fillindex can be non transactional
  rocksdb::DB* db = globalRocksDB()->GetBaseDB();
  TRI_ASSERT(db != nullptr);

  uint64_t numDocsWritten = 0;
  // write batch will be reset every x documents
  rocksdb::WriteBatchWithIndex batch(ridx->columnFamily()->GetComparator(),
                                     32 * 1024 * 1024);
  RocksDBBatchedMethods batched(state, &batch);

  arangodb::Result res;
  auto cb = [&](DocumentIdentifierToken const& token, VPackSlice slice) {
    if (res.ok()) {
      res = ridx->insertInternal(trx, &batched, token._data, slice);
      if (res.ok()) {
        numDocsWritten++;
      }
    }
  };

  rocksdb::WriteOptions writeOpts;
  bool hasMore = true;
  while (hasMore && res.ok()) {
    hasMore = it->nextDocument(cb, 250);
    if (_logicalCollection->status() == TRI_VOC_COL_STATUS_DELETED ||
        _logicalCollection->deleted()) {
      res = TRI_ERROR_INTERNAL;
    }
    if (res.ok()) {
      rocksdb::Status s = db->Write(writeOpts, batch.GetWriteBatch());
      if (!s.ok()) {
        res = rocksutils::convertStatus(s, rocksutils::StatusHint::index);
        break;
      }
    }
    batch.Clear();
  }

  // we will need to remove index elements created before an error
  // occured, this needs to happen since we are non transactional
  if (!res.ok()) {
    it->reset();
    batch.Clear();

    arangodb::Result res2;  // do not overwrite original error
    auto removeCb = [&](DocumentIdentifierToken token) {
      if (res2.ok() && numDocsWritten > 0 &&
          this->readDocument(trx, token, mmdr)) {
        // we need to remove already inserted documents up to numDocsWritten
        res2 = ridx->removeInternal(trx, &batched, mmdr.lastRevisionId(),
                                    VPackSlice(mmdr.vpack()));
        if (res2.ok()) {
          numDocsWritten--;
        }
      }
    };

    hasMore = true;
    while (hasMore && numDocsWritten > 0) {
      hasMore = it->next(removeCb, 500);
    }
    rocksdb::WriteOptions writeOpts;
    db->Write(writeOpts, batch.GetWriteBatch());
  }
  if (numDocsWritten > 0) {
    _needToPersistIndexEstimates = true;
  }

  return res;
}

RocksDBOperationResult RocksDBCollection::insertDocument(
    arangodb::transaction::Methods* trx, TRI_voc_rid_t revisionId,
    VPackSlice const& doc, bool& waitForSync) const {
  RocksDBOperationResult res;
  // Coordinator doesn't know index internals
  TRI_ASSERT(!ServerState::instance()->isCoordinator());
  TRI_ASSERT(trx->state()->isRunning());

  RocksDBKeyLeaser key(trx);
  key->constructDocument(_objectId, revisionId);

  blackListKey(key->string().data(), static_cast<uint32_t>(key->string().size()));

  RocksDBMethods* mthd = RocksDBTransactionState::toMethods(trx);
  res = mthd->Put(RocksDBColumnFamily::documents(), key.ref(),
                  rocksdb::Slice(reinterpret_cast<char const*>(doc.begin()),
                                 static_cast<size_t>(doc.byteSize())));
  if (!res.ok()) {
    // set keysize that is passed up to the crud operations
    res.keySize(key->string().size());
    return res;
  }

  READ_LOCKER(guard, _indexesLock);
  for (std::shared_ptr<Index> const& idx : _indexes) {
    RocksDBIndex* rIdx = static_cast<RocksDBIndex*>(idx.get());
    Result tmpres = rIdx->insertInternal(trx, mthd, revisionId, doc);
    if (!tmpres.ok()) {
      if (tmpres.is(TRI_ERROR_OUT_OF_MEMORY)) {
        // in case of OOM return immediately
        return tmpres;
      } else if (tmpres.is(TRI_ERROR_ARANGO_UNIQUE_CONSTRAINT_VIOLATED) ||
                 res.ok()) {
        // "prefer" unique constraint violated over other errors
        res.reset(tmpres);
      }
    }
  }

  if (res.ok()) {
    if (_logicalCollection->waitForSync()) {
      waitForSync = true;  // output parameter (by ref)
    }

    if (waitForSync) {
      trx->state()->waitForSync(true);
    }
    _needToPersistIndexEstimates = true;
  }

  return res;
}

RocksDBOperationResult RocksDBCollection::removeDocument(
    arangodb::transaction::Methods* trx, TRI_voc_rid_t revisionId,
    VPackSlice const& doc, bool isUpdate, bool& waitForSync) const {
  // Coordinator doesn't know index internals
  TRI_ASSERT(!ServerState::instance()->isCoordinator());
  TRI_ASSERT(trx->state()->isRunning());
  TRI_ASSERT(_objectId != 0);

  RocksDBKeyLeaser key(trx);
  key->constructDocument(_objectId, revisionId);

  blackListKey(key->string().data(), static_cast<uint32_t>(key->string().size()));

  // prepare operation which adds log statements is called
  // from the outside. We do not need to DELETE a document from the
  // document store, if the doc is overwritten with PUT
  // Simon: actually we do, because otherwise the counter recovery is broken
  // if (!isUpdate) {
  RocksDBMethods* mthd = RocksDBTransactionState::toMethods(trx);
  RocksDBOperationResult res =
      mthd->Delete(RocksDBColumnFamily::documents(), key.ref());
  if (!res.ok()) {
    return res;
  }
  //}

  /*LOG_TOPIC(ERR, Logger::FIXME)
      << "Delete rev: " << revisionId << " trx: " << trx->state()->id()
      << " seq: " << mthd->readOptions().snapshot->GetSequenceNumber()
      << " objectID " << _objectId << " name: " << _logicalCollection->name();*/

  RocksDBOperationResult resInner;
  READ_LOCKER(guard, _indexesLock);
  for (std::shared_ptr<Index> const& idx : _indexes) {
    Result tmpres = idx->remove(trx, revisionId, doc, false);
    if (!tmpres.ok()) {
      if (tmpres.is(TRI_ERROR_OUT_OF_MEMORY)) {
        // in case of OOM return immediately
        return tmpres;
      }
      // for other errors, set result
      res.reset(tmpres);
    }
  }

  if (res.ok()) {
    if (_logicalCollection->waitForSync()) {
      waitForSync = true;
    }

    if (waitForSync) {
      trx->state()->waitForSync(true);
    }
    _needToPersistIndexEstimates = true;
  }

  return res;
}

/// @brief looks up a document by key, low level worker
/// the key must be a string slice, no revision check is performed
RocksDBOperationResult RocksDBCollection::lookupDocument(
    transaction::Methods* trx, VPackSlice const& key,
    ManagedDocumentResult& mdr) const {
  if (!key.isString()) {
    return RocksDBOperationResult(TRI_ERROR_ARANGO_DOCUMENT_KEY_BAD);
  }

  RocksDBToken token = primaryIndex()->lookupKey(trx, StringRef(key));
  TRI_voc_rid_t revisionId = token.revisionId();

  if (revisionId > 0) {
    return lookupRevisionVPack(revisionId, trx, mdr, true);
  }
  return RocksDBOperationResult(TRI_ERROR_ARANGO_DOCUMENT_NOT_FOUND);
}

RocksDBOperationResult RocksDBCollection::updateDocument(
    transaction::Methods* trx, TRI_voc_rid_t oldRevisionId,
    VPackSlice const& oldDoc, TRI_voc_rid_t newRevisionId,
    VPackSlice const& newDoc, bool& waitForSync) const {
  // keysize in return value is set by insertDocument

  // Coordinator doesn't know index internals
  TRI_ASSERT(!ServerState::instance()->isCoordinator());
  TRI_ASSERT(trx->state()->isRunning());
  TRI_ASSERT(_objectId != 0);

  RocksDBMethods* mthd = RocksDBTransactionState::toMethods(trx);
  RocksDBKeyLeaser oldKey(trx);
  oldKey->constructDocument(_objectId, oldRevisionId);
  blackListKey(oldKey->string().data(),
               static_cast<uint32_t>(oldKey->string().size()));

  RocksDBOperationResult res =
      mthd->Delete(RocksDBColumnFamily::documents(), oldKey.ref());
  if (!res.ok()) {
    return res;
  }

  RocksDBKeyLeaser newKey(trx);
  newKey->constructDocument(_objectId, newRevisionId);
  // TODO: given that this should have a unique revision ID, do
  // we really need to blacklist the new key?
  blackListKey(newKey->string().data(),
               static_cast<uint32_t>(newKey->string().size()));
  res = mthd->Put(RocksDBColumnFamily::documents(), newKey.ref(),
                  rocksdb::Slice(reinterpret_cast<char const*>(newDoc.begin()),
                                 static_cast<size_t>(newDoc.byteSize())));
  if (!res.ok()) {
    // set keysize that is passed up to the crud operations
    res.keySize(newKey->size());
    return res;
  }

  READ_LOCKER(guard, _indexesLock);
  for (std::shared_ptr<Index> const& idx : _indexes) {
    RocksDBIndex* rIdx = static_cast<RocksDBIndex*>(idx.get());
    Result tmpres = rIdx->updateInternal(trx, mthd, oldRevisionId, oldDoc,
                                         newRevisionId, newDoc);
    if (!tmpres.ok()) {
      if (tmpres.is(TRI_ERROR_OUT_OF_MEMORY)) {
        // in case of OOM return immediately
        return tmpres;
      }
      res.reset(tmpres);
    }
  }

  if (res.ok()) {
    if (_logicalCollection->waitForSync()) {
      waitForSync = true;
    }

    if (waitForSync) {
      trx->state()->waitForSync(true);
    }
    _needToPersistIndexEstimates = true;
  }

  return res;
}

arangodb::Result RocksDBCollection::lookupRevisionVPack(
    TRI_voc_rid_t revisionId, transaction::Methods* trx,
    arangodb::ManagedDocumentResult& mdr, bool withCache) const {
  TRI_ASSERT(trx->state()->isRunning());
  TRI_ASSERT(_objectId != 0);

  RocksDBKeyLeaser key(trx);
  key->constructDocument(_objectId, revisionId);

  bool lockTimeout = false;
  if (withCache && useCache()) {
    TRI_ASSERT(_cache != nullptr);
    // check cache first for fast path
    auto f = _cache->find(key->string().data(),
                          static_cast<uint32_t>(key->string().size()));
    if (f.found()) {
      std::string* value = mdr.prepareStringUsage();
      value->append(reinterpret_cast<char const*>(f.value()->value()),
                    f.value()->valueSize());
      mdr.setManagedAfterStringUsage(revisionId);
      return TRI_ERROR_NO_ERROR;
    } else if (f.result().errorNumber() == TRI_ERROR_LOCK_TIMEOUT) {
      // assuming someone is currently holding a write lock, which
      // is why we cannot access the TransactionalBucket.
      lockTimeout = true;  // we skip the insert in this case
    }
  }

  RocksDBMethods* mthd = RocksDBTransactionState::toMethods(trx);
  std::string* value = mdr.prepareStringUsage();
  Result res = mthd->Get(RocksDBColumnFamily::documents(), key.ref(), value);
  if (res.ok()) {
    if (withCache && useCache() && !lockTimeout) {
      TRI_ASSERT(_cache != nullptr);
      // write entry back to cache
      auto entry = cache::CachedValue::construct(
          key->string().data(), static_cast<uint32_t>(key->string().size()),
          value->data(), static_cast<uint64_t>(value->size()));
      if (entry) {
        Result status = _cache->insert(entry);
        if (status.fail() && status.errorNumber() == TRI_ERROR_LOCK_TIMEOUT) {
          // the writeLock uses cpu_relax internally, so we can try yield
          std::this_thread::yield();
          status = _cache->insert(entry);
        }
        if (status.fail()) {
          delete entry;
        }
      }
    }

    mdr.setManagedAfterStringUsage(revisionId);
  } else {
    LOG_TOPIC(ERR, Logger::FIXME)
        << "NOT FOUND rev: " << revisionId << " trx: " << trx->state()->id()
        << " seq: " << mthd->readOptions().snapshot->GetSequenceNumber()
        << " objectID " << _objectId << " name: " << _logicalCollection->name();
    mdr.reset();
  }
  return res;
}

arangodb::Result RocksDBCollection::lookupRevisionVPack(
    TRI_voc_rid_t revisionId, transaction::Methods* trx,
    IndexIterator::DocumentCallback const& cb, bool withCache) const {
  TRI_ASSERT(trx->state()->isRunning());
  TRI_ASSERT(_objectId != 0);

  RocksDBKeyLeaser key(trx);
  key->constructDocument(_objectId, revisionId);

  bool lockTimeout = false;
  if (withCache && useCache()) {
    TRI_ASSERT(_cache != nullptr);
    // check cache first for fast path
    auto f = _cache->find(key->string().data(),
                          static_cast<uint32_t>(key->string().size()));
    if (f.found()) {
      cb(RocksDBToken(revisionId),
         VPackSlice(reinterpret_cast<char const*>(f.value()->value())));
      return TRI_ERROR_NO_ERROR;
    } else if (f.result().errorNumber() == TRI_ERROR_LOCK_TIMEOUT) {
      // assuming someone is currently holding a write lock, which
      // is why we cannot access the TransactionalBucket.
      lockTimeout = true;  // we skip the insert in this case
    }
  }

  std::string value;
  auto state = RocksDBTransactionState::toState(trx);
  RocksDBMethods* mthd = state->rocksdbMethods();
  Result res = mthd->Get(RocksDBColumnFamily::documents(), key.ref(), &value);
  TRI_ASSERT(value.data());
  if (res.ok()) {
    if (withCache && useCache() && !lockTimeout) {
      TRI_ASSERT(_cache != nullptr);
      // write entry back to cache
      auto entry = cache::CachedValue::construct(
          key->string().data(), static_cast<uint32_t>(key->string().size()),
          value.data(), static_cast<uint64_t>(value.size()));
      if (entry) {
        auto status = _cache->insert(entry);
        if (status.fail() && status.errorNumber() == TRI_ERROR_LOCK_TIMEOUT) {
          // the writeLock uses cpu_relax internally, so we can try yield
          std::this_thread::yield();
          status = _cache->insert(entry);
        }
        if (status.fail()) {
          delete entry;
        }
      }
    }

    cb(RocksDBToken(revisionId), VPackSlice(value.data()));
  } else {
    LOG_TOPIC(ERR, Logger::FIXME)
        << "NOT FOUND rev: " << revisionId << " trx: " << trx->state()->id()
        << " seq: " << mthd->readOptions().snapshot->GetSequenceNumber()
        << " objectID " << _objectId << " name: " << _logicalCollection->name();
  }
  return res;
}

void RocksDBCollection::setRevision(TRI_voc_rid_t revisionId) {
  _revisionId = revisionId;
}

void RocksDBCollection::adjustNumberDocuments(int64_t adjustment) {
  if (adjustment < 0) {
    _numberDocuments -= static_cast<uint64_t>(-adjustment);
  } else if (adjustment > 0) {
    _numberDocuments += static_cast<uint64_t>(adjustment);
  }
}

/// @brief write locks a collection, with a timeout
int RocksDBCollection::lockWrite(double timeout) {
  uint64_t waitTime = 0;  // indicates that time is uninitialized
  double startTime = 0.0;

  while (true) {
    TRY_WRITE_LOCKER(locker, _exclusiveLock);

    if (locker.isLocked()) {
      // keep lock and exit loop
      locker.steal();
      return TRI_ERROR_NO_ERROR;
    }

    double now = TRI_microtime();

    if (waitTime == 0) {  // initialize times
      // set end time for lock waiting
      if (timeout <= 0.0) {
        timeout = defaultLockTimeout;
      }
      startTime = now;
      waitTime = 1;
    }

    if (now > startTime + timeout) {
      LOG_TOPIC(TRACE, arangodb::Logger::FIXME)
          << "timed out after " << timeout
          << " s waiting for write-lock on collection '"
          << _logicalCollection->name() << "'";
      return TRI_ERROR_LOCK_TIMEOUT;
    }

    if (now - startTime < 0.001) {
      std::this_thread::yield();
    } else {
      usleep(static_cast<TRI_usleep_t>(waitTime));
      if (waitTime < 32) {
        waitTime *= 2;
      }
    }
  }
}

/// @brief write unlocks a collection
int RocksDBCollection::unlockWrite() {
  _exclusiveLock.unlockWrite();

  return TRI_ERROR_NO_ERROR;
}

/// @brief read locks a collection, with a timeout
int RocksDBCollection::lockRead(double timeout) {
  uint64_t waitTime = 0;  // indicates that time is uninitialized
  double startTime = 0.0;

  while (true) {
    TRY_READ_LOCKER(locker, _exclusiveLock);

    if (locker.isLocked()) {
      // keep lock and exit loop
      locker.steal();
      return TRI_ERROR_NO_ERROR;
    }

    double now = TRI_microtime();

    if (waitTime == 0) {  // initialize times
      // set end time for lock waiting
      if (timeout <= 0.0) {
        timeout = defaultLockTimeout;
      }
      startTime = now;
      waitTime = 1;
    }

    if (now > startTime + timeout) {
      LOG_TOPIC(TRACE, arangodb::Logger::FIXME)
          << "timed out after " << timeout
          << " s waiting for read-lock on collection '"
          << _logicalCollection->name() << "'";
      return TRI_ERROR_LOCK_TIMEOUT;
    }

    if (now - startTime < 0.001) {
      std::this_thread::yield();
    } else {
      usleep(static_cast<TRI_usleep_t>(waitTime));
      if (waitTime < 32) {
        waitTime *= 2;
      }
    }
  }
}

/// @brief read unlocks a collection
int RocksDBCollection::unlockRead() {
  _exclusiveLock.unlockRead();
  return TRI_ERROR_NO_ERROR;
}

// rescans the collection to update document count
uint64_t RocksDBCollection::recalculateCounts() {
  // start transaction to get a collection lock
  arangodb::SingleCollectionTransaction trx(
      arangodb::transaction::StandaloneContext::Create(
          _logicalCollection->vocbase()),
      _logicalCollection->cid(), AccessMode::Type::EXCLUSIVE);
  auto res = trx.begin();
  if (res.fail()) {
    THROW_ARANGO_EXCEPTION(res);
  }

  // count documents
  auto documentBounds = RocksDBKeyBounds::CollectionDocuments(_objectId);
  _numberDocuments =
      rocksutils::countKeyRange(globalRocksDB(), documentBounds, true);

  // update counter manager value
  res = globalRocksEngine()->counterManager()->setAbsoluteCounter(
      _objectId, _numberDocuments);
  if (res.ok()) {
    // in case of fail the counter has never been written and hence does not
    // need correction. The value is not changed and does not need to be synced
    globalRocksEngine()->counterManager()->sync(true);
  }
  trx.commit();

  return _numberDocuments;
}

void RocksDBCollection::compact() {
  rocksdb::TransactionDB* db = rocksutils::globalRocksDB();
  rocksdb::CompactRangeOptions opts;
  RocksDBKeyBounds bounds = RocksDBKeyBounds::CollectionDocuments(_objectId);
  rocksdb::Slice b = bounds.start(), e = bounds.end();
  db->CompactRange(opts, bounds.columnFamily(), &b, &e);

  READ_LOCKER(guard, _indexesLock);
  for (std::shared_ptr<Index> i : _indexes) {
    RocksDBIndex* index = static_cast<RocksDBIndex*>(i.get());
    index->cleanup();
  }
}

void RocksDBCollection::estimateSize(velocypack::Builder& builder) {
  TRI_ASSERT(!builder.isOpenObject() && !builder.isOpenArray());

  rocksdb::TransactionDB* db = rocksutils::globalRocksDB();
  RocksDBKeyBounds bounds = RocksDBKeyBounds::CollectionDocuments(_objectId);
  rocksdb::Range r(bounds.start(), bounds.end());
  uint64_t out = 0, total = 0;
  db->GetApproximateSizes(
      RocksDBColumnFamily::documents(), &r, 1, &out,
      static_cast<uint8_t>(
          rocksdb::DB::SizeApproximationFlags::INCLUDE_MEMTABLES |
          rocksdb::DB::SizeApproximationFlags::INCLUDE_FILES));
  total += out;

  builder.openObject();
  builder.add("documents", VPackValue(out));
  builder.add("indexes", VPackValue(VPackValueType::Object));

  READ_LOCKER(guard, _indexesLock);
  for (std::shared_ptr<Index> i : _indexes) {
    RocksDBIndex* index = static_cast<RocksDBIndex*>(i.get());
    out = index->memory();
    builder.add(std::to_string(index->id()), VPackValue(out));
    total += out;
  }
  builder.close();
  builder.add("total", VPackValue(total));
  builder.close();
}

arangodb::Result RocksDBCollection::serializeIndexEstimates(
    rocksdb::Transaction* rtrx) const {
  if (!_needToPersistIndexEstimates) {
    return {TRI_ERROR_NO_ERROR};
  }
  _needToPersistIndexEstimates = false;
  std::string output;
  rocksdb::TransactionDB* tdb = rocksutils::globalRocksDB();
  for (auto index : getIndexes()) {
    output.clear();
    RocksDBIndex* cindex = static_cast<RocksDBIndex*>(index.get());
    TRI_ASSERT(cindex != nullptr);
    rocksutils::uint64ToPersistent(
        output, static_cast<uint64_t>(tdb->GetLatestSequenceNumber()));
    cindex->serializeEstimate(output);
    if (output.size() > sizeof(uint64_t)) {
      RocksDBKey key;
      key.constructIndexEstimateValue(cindex->objectId());
      rocksdb::Slice value(output);
      rocksdb::Status s =
          rtrx->Put(RocksDBColumnFamily::definitions(), key.string(), value);

      if (!s.ok()) {
        LOG_TOPIC(WARN, Logger::ENGINES) << "writing index estimates failed";
        rtrx->Rollback();
        return rocksutils::convertStatus(s);
      }
    }
  }
  return Result();
}

void RocksDBCollection::deserializeIndexEstimates(RocksDBCounterManager* mgr) {
  std::vector<std::shared_ptr<Index>> toRecalculate;
  for (auto const& it : getIndexes()) {
    auto idx = static_cast<RocksDBIndex*>(it.get());
    if (!idx->deserializeEstimate(mgr)) {
      toRecalculate.push_back(it);
    }
  }
  if (!toRecalculate.empty()) {
    recalculateIndexEstimates(toRecalculate);
  }
}

void RocksDBCollection::recalculateIndexEstimates() {
  auto idxs = getIndexes();
  recalculateIndexEstimates(idxs);
}

void RocksDBCollection::recalculateIndexEstimates(
    std::vector<std::shared_ptr<Index>> const& indexes) {
  // start transaction to get a collection lock
  arangodb::SingleCollectionTransaction trx(
      arangodb::transaction::StandaloneContext::Create(
          _logicalCollection->vocbase()),
      _logicalCollection->cid(), AccessMode::Type::EXCLUSIVE);
  auto res = trx.begin();
  if (res.fail()) {
    THROW_ARANGO_EXCEPTION(res);
  }

  for (auto const& it : indexes) {
    auto idx = static_cast<RocksDBIndex*>(it.get());
    TRI_ASSERT(idx != nullptr);
    idx->recalculateEstimates();
  }
  _needToPersistIndexEstimates = true;
  trx.commit();
}

arangodb::Result RocksDBCollection::serializeKeyGenerator(
    rocksdb::Transaction* rtrx) const {
  VPackBuilder builder;
  builder.openObject();
  _logicalCollection->keyGenerator()->toVelocyPack(builder);
  builder.close();

  RocksDBKey key;
  key.constructKeyGeneratorValue(_objectId);
  RocksDBValue value = RocksDBValue::KeyGeneratorValue(builder.slice());
  rocksdb::Status s = rtrx->Put(RocksDBColumnFamily::definitions(),
                                key.string(), value.string());

  if (!s.ok()) {
    LOG_TOPIC(WARN, Logger::ENGINES) << "writing key generator data failed";
    rtrx->Rollback();
    return rocksutils::convertStatus(s);
  }

  return Result();
}

void RocksDBCollection::deserializeKeyGenerator(RocksDBCounterManager* mgr) {
  uint64_t value = mgr->stealKeyGenerator(_objectId);
  if (value > 0) {
    std::string k(basics::StringUtils::itoa(value));
    _logicalCollection->keyGenerator()->track(k.data(), k.size());
  }
}

void RocksDBCollection::createCache() const {
  if (!_cacheEnabled || _cachePresent ||
      ServerState::instance()->isCoordinator()) {
    // we leave this if we do not need the cache
    // or if cache already created
    return;
  }

  TRI_ASSERT(_cacheEnabled);
  TRI_ASSERT(_cache.get() == nullptr);
  TRI_ASSERT(CacheManagerFeature::MANAGER != nullptr);
  _cache = CacheManagerFeature::MANAGER->createCache(
      cache::CacheType::Transactional);
  _cachePresent = (_cache.get() != nullptr);
  TRI_ASSERT(_cacheEnabled);
}

void RocksDBCollection::destroyCache() const {
  if (!_cachePresent) {
    return;
  }
  TRI_ASSERT(CacheManagerFeature::MANAGER != nullptr);
  // must have a cache...
  TRI_ASSERT(_cacheEnabled);
  TRI_ASSERT(_cachePresent);
  TRI_ASSERT(_cache.get() != nullptr);
  CacheManagerFeature::MANAGER->destroyCache(_cache);
  _cache.reset();
  _cachePresent = false;
  TRI_ASSERT(_cacheEnabled);
}

// blacklist given key from transactional cache
void RocksDBCollection::blackListKey(char const* data, std::size_t len) const {
  if (useCache()) {
    TRI_ASSERT(_cache != nullptr);
    bool blacklisted = false;
    while (!blacklisted) {
      auto status = _cache->blacklist(data, static_cast<uint32_t>(len));
      if (status.ok()) {
        blacklisted = true;
      } else if (status.errorNumber() == TRI_ERROR_SHUTTING_DOWN) {
        destroyCache();
        break;
      }
    }
  }
}<|MERGE_RESOLUTION|>--- conflicted
+++ resolved
@@ -741,9 +741,6 @@
     }
     iter->Next();
   }
-<<<<<<< HEAD
-  
-=======
 
   // delete index items
   READ_LOCKER(guard, _indexesLock);
@@ -752,8 +749,7 @@
     rindex->truncate(trx);
   }
   _needToPersistIndexEstimates = true;
-
->>>>>>> 26ede63c
+  
 #ifdef ARANGODB_ENABLE_MAINTAINER_MODE
   // check if documents have been deleted
   if (mthd->countInBounds(documentBounds, true)) {
@@ -762,27 +758,7 @@
                                    "failed - not all documents have been "
                                    "deleted");
   }
-<<<<<<< HEAD
 #endif
-
-  // delete index items
-  READ_LOCKER(guard, _indexesLock);
-  for (std::shared_ptr<Index> const& index : _indexes) {
-    RocksDBIndex* rindex = static_cast<RocksDBIndex*>(index.get());
-    rindex->truncate(trx);
-=======
-
-  for (std::shared_ptr<Index> const& index : _indexes) {
-    RocksDBIndex* rindex = static_cast<RocksDBIndex*>(index.get());
-    if (mthd->countInBounds(rindex->getBounds(), true)) {
-      THROW_ARANGO_EXCEPTION_MESSAGE(TRI_ERROR_INTERNAL,
-                                     "deletion check in collection truncate "
-                                     "failed - not all documents in an index "
-                                     "have been deleted");
-    }
->>>>>>> 26ede63c
-  }
-  _needToPersistIndexEstimates = true;
 }
 
 DocumentIdentifierToken RocksDBCollection::lookupKey(transaction::Methods* trx,
