////////////////////////////////////////////////////////////////////////////////
/// DISCLAIMER
///
/// Copyright 2014-2021 ArangoDB GmbH, Cologne, Germany
/// Copyright 2004-2014 triAGENS GmbH, Cologne, Germany
///
/// Licensed under the Apache License, Version 2.0 (the "License");
/// you may not use this file except in compliance with the License.
/// You may obtain a copy of the License at
///
///     http://www.apache.org/licenses/LICENSE-2.0
///
/// Unless required by applicable law or agreed to in writing, software
/// distributed under the License is distributed on an "AS IS" BASIS,
/// WITHOUT WARRANTIES OR CONDITIONS OF ANY KIND, either express or implied.
/// See the License for the specific language governing permissions and
/// limitations under the License.
///
/// Copyright holder is ArangoDB GmbH, Cologne, Germany
///
/// @author Jan Christoph Uhde
////////////////////////////////////////////////////////////////////////////////

#include "RocksDBCollection.h"

#include "ApplicationFeatures/ApplicationServer.h"
#include "Aql/PlanCache.h"
#include "Basics/Exceptions.h"
#include "Basics/ReadLocker.h"
#include "Basics/RecursiveLocker.h"
#include "Basics/Result.h"
#include "Basics/StaticStrings.h"
#include "Basics/StringUtils.h"
#include "Basics/VelocyPackHelper.h"
#include "Basics/WriteLocker.h"
#include "Basics/debugging.h"
#include "Basics/hashes.h"
#include "Cache/CacheManagerFeature.h"
#include "Cache/Common.h"
#include "Cache/Manager.h"
#include "Cache/TransactionalCache.h"
#include "Cluster/ClusterMethods.h"
#include "Indexes/Index.h"
#include "Indexes/IndexIterator.h"
#include "Random/RandomGenerator.h"
#include "RestServer/DatabaseFeature.h"
#include "Metrics/Counter.h"
#include "Metrics/Histogram.h"
#include "Metrics/LogScale.h"
#include "Metrics/MetricsFeature.h"
#include "RocksDBEngine/RocksDBBuilderIndex.h"
#include "RocksDBEngine/RocksDBColumnFamilyManager.h"
#include "RocksDBEngine/RocksDBCommon.h"
#include "RocksDBEngine/RocksDBComparator.h"
#include "RocksDBEngine/RocksDBEngine.h"
#include "RocksDBEngine/RocksDBIterators.h"
#include "RocksDBEngine/RocksDBKey.h"
#include "RocksDBEngine/RocksDBLogValue.h"
#include "RocksDBEngine/RocksDBPrimaryIndex.h"
#include "RocksDBEngine/RocksDBReplicationIterator.h"
#include "RocksDBEngine/RocksDBReplicationManager.h"
#include "RocksDBEngine/RocksDBSavePoint.h"
#include "RocksDBEngine/RocksDBSettingsManager.h"
#include "RocksDBEngine/RocksDBTransactionMethods.h"
#include "RocksDBEngine/RocksDBTransactionState.h"
#include "StorageEngine/EngineSelectorFeature.h"
#include "StorageEngine/StorageEngine.h"
#include "Transaction/Context.h"
#include "Transaction/Helpers.h"
#include "Transaction/Hints.h"
#include "Transaction/StandaloneContext.h"
#include "Utils/CollectionGuard.h"
#include "Utils/CollectionNameResolver.h"
#include "Utils/Events.h"
#include "Utils/OperationOptions.h"
#include "VocBase/Identifiers/LocalDocumentId.h"
#include "VocBase/Identifiers/RevisionId.h"
#include "VocBase/KeyGenerator.h"
#include "VocBase/LogicalCollection.h"
#include "VocBase/ManagedDocumentResult.h"
#include "VocBase/Methods/Collections.h"
#include "VocBase/ticks.h"
#include "VocBase/voc-types.h"

#include <rocksdb/utilities/transaction.h>
#include <rocksdb/utilities/transaction_db.h>
#include <velocypack/Iterator.h>
#include <velocypack/velocypack-aliases.h>

namespace {
// number of write operations in transactions after which we will start
// doing preflight checks before every document insert or update/replace.
// the rationale is that if we already have a lot of operations accumulated
// in our transaction's WriteBatch, every rollback due to a unique constraint
// violation will be prohibitively expensive for larger WriteBatch sizes.
// so instead of performing an insert, update/replace directly, we first
// check for uniqueness violations and instantly abort if there are any,
// without having modified the transaction's WriteBatch for the failed
// operation. We can thus avoid the costly RollbackToSavePoint() call here.
// we don't do this preflight check for smaller batches though.
constexpr size_t preflightThreshold = 100;

arangodb::LocalDocumentId generateDocumentId(
    arangodb::LogicalCollection const& collection,
    arangodb::RevisionId revisionId) {
  bool useRev = collection.usesRevisionsAsDocumentIds();
  return useRev ? arangodb::LocalDocumentId::create(revisionId)
                : arangodb::LocalDocumentId::create();
}

template<typename F>
void reverseIdxOps(
    arangodb::PhysicalCollection::IndexContainerType const& indexes,
    arangodb::PhysicalCollection::IndexContainerType::const_iterator& it,
    F&& op) {
  while (it != indexes.begin()) {
    it--;
    auto* rIdx = static_cast<arangodb::RocksDBIndex*>(it->get());
    if (rIdx->needsReversal()) {
      if (std::forward<F>(op)(rIdx).fail()) {
        // best effort for reverse failed. Let`s trigger full rollback
        // or we will end up with inconsistent storage and indexes
        THROW_ARANGO_EXCEPTION_MESSAGE(TRI_ERROR_INTERNAL,
                                       "Failed to reverse index operation.");
      }
    }
  }
}

/// @brief remove an index from a container, by id
bool removeIndex(arangodb::PhysicalCollection::IndexContainerType& indexes,
                 arangodb::IndexId id) {
  auto it = indexes.begin();
  while (it != indexes.end()) {
    if ((*it)->id() == id) {
      indexes.erase(it);
      return true;
    }
    ++it;
  }
  return false;
}

/// @brief helper RAII base class to count and time-track a CRUD operation
struct TimeTracker {
  TimeTracker(TimeTracker const&) = delete;
  TimeTracker& operator=(TimeTracker const&) = delete;

  using Metrics = arangodb::TransactionStatistics::ReadWriteMetrics;
  using Count = void (*)(Metrics& metrics, float time) noexcept;

  explicit TimeTracker(std::optional<Metrics>& metrics, Count count) noexcept
      : metrics{metrics}, count{count} {
    if (metrics) {
      // time measurement is not free. only do it if metrics are enabled
      start = std::chrono::steady_clock::now();
    }
  }

  ~TimeTracker() {
    if (metrics) {
      // metrics gathering is not free. only do it if metrics are enabled. Unit
      // is seconds here
      count(*metrics, std::chrono::duration<float>(
                          std::chrono::steady_clock::now() - start)
                          .count());
    }
  }

 private:
  std::optional<arangodb::TransactionStatistics::ReadWriteMetrics>& metrics;
  Count count;
  std::chrono::time_point<std::chrono::steady_clock> start;
};

/// @brief helper RAII class to count and time-track a CRUD read operation
using ReadTimeTracker = TimeTracker;

/// @brief helper RAII class to count and time-track CRUD write operations
struct WriteTimeTracker final : public TimeTracker {
  explicit WriteTimeTracker(std::optional<Metrics>& metrics,
                            arangodb::OperationOptions const& options,
                            Count count) noexcept
      : TimeTracker{metrics, count} {
    if (metrics) {  // metrics collection is not free. only track writes if
                    // metrics are enabled
      if (options.isSynchronousReplicationFrom.empty()) {
        metrics->numWrites.count();
      } else {
        metrics->numWritesReplication.count();
      }
    }
  }
};

/// @brief helper RAII class to count and time-track truncate operations
struct TruncateTimeTracker final : public TimeTracker {
  explicit TruncateTimeTracker(std::optional<Metrics>& metrics,
                               arangodb::OperationOptions const& options,
                               Count count) noexcept
      : TimeTracker{metrics, count} {
    if (metrics) {  // metrics collection is not free. only track truncates if
                    // metrics are enabled
      if (options.isSynchronousReplicationFrom.empty()) {
        metrics->numTruncates.count();
      } else {
        metrics->numTruncatesReplication.count();
      }
    }
  }
};

void reportPrimaryIndexInconsistency(arangodb::Result const& res,
                                     std::string_view key,
                                     arangodb::LocalDocumentId const& rev) {
  if (res.is(TRI_ERROR_ARANGO_DOCUMENT_NOT_FOUND)) {
    // Scandal! A primary index entry is pointing to nowhere! Let's report
    // this to the authorities immediately:
    LOG_TOPIC("42536", ERR, arangodb::Logger::ENGINES)
        << "Found primary index entry for which there is no actual "
           "document: _key="
        << key << ", _rev=" << rev.id();
    TRI_ASSERT(false);
  }
}

}  // namespace

namespace arangodb {

RocksDBCollection::RocksDBCollection(LogicalCollection& collection,
                                     arangodb::velocypack::Slice const& info)
    : RocksDBMetaCollection(collection, info),
      _primaryIndex(nullptr),
      _cacheEnabled(!collection.system() &&
                    basics::VelocyPackHelper::getBooleanValue(
                        info, StaticStrings::CacheEnabled, false) &&
                    collection.vocbase()
                            .server()
                            .getFeature<CacheManagerFeature>()
                            .manager() != nullptr),
      _numIndexCreations(0),
      _statistics(collection.vocbase()
                      .server()
                      .getFeature<metrics::MetricsFeature>()
                      .serverStatistics()
                      ._transactionsStatistics) {
  TRI_ASSERT(_logicalCollection.isAStub() || objectId() != 0);
  if (_cacheEnabled) {
    createCache();
  }
}

RocksDBCollection::RocksDBCollection(LogicalCollection& collection,
                                     PhysicalCollection const* physical)
    : RocksDBMetaCollection(collection, VPackSlice::emptyObjectSlice()),
      _primaryIndex(nullptr),
      _cacheEnabled(
          static_cast<RocksDBCollection const*>(physical)->_cacheEnabled &&
          collection.vocbase()
                  .server()
                  .getFeature<CacheManagerFeature>()
                  .manager() != nullptr),
      _numIndexCreations(0),
      _statistics(collection.vocbase()
                      .server()
                      .getFeature<metrics::MetricsFeature>()
                      .serverStatistics()
                      ._transactionsStatistics) {
  TRI_ASSERT(ServerState::instance()->isRunningInCluster());
  if (_cacheEnabled) {
    createCache();
  }
}

RocksDBCollection::~RocksDBCollection() {
  if (useCache()) {
    try {
      destroyCache();
    } catch (...) {
    }
  }
}

Result RocksDBCollection::updateProperties(VPackSlice const& slice,
                                           bool doSync) {
  auto isSys = _logicalCollection.system();

  _cacheEnabled = !isSys &&
                  basics::VelocyPackHelper::getBooleanValue(
                      slice, StaticStrings::CacheEnabled, _cacheEnabled) &&
                  _logicalCollection.vocbase()
                          .server()
                          .getFeature<CacheManagerFeature>()
                          .manager() != nullptr;
  primaryIndex()->setCacheEnabled(_cacheEnabled);

  if (_cacheEnabled) {
    createCache();
    primaryIndex()->createCache();
  } else {
    // will do nothing if cache is not present
    destroyCache();
    primaryIndex()->destroyCache();
    TRI_ASSERT(_cache.get() == nullptr);
  }

  // nothing else to do
  return {};
}

PhysicalCollection* RocksDBCollection::clone(LogicalCollection& logical) const {
  return new RocksDBCollection(logical, this);
}

/// @brief export properties
void RocksDBCollection::getPropertiesVPack(velocypack::Builder& result) const {
  TRI_ASSERT(result.isOpenObject());
  result.add(StaticStrings::ObjectId, VPackValue(std::to_string(objectId())));
  result.add(StaticStrings::CacheEnabled, VPackValue(_cacheEnabled));
  TRI_ASSERT(result.isOpenObject());
}

/// @brief closes an open collection
ErrorCode RocksDBCollection::close() {
  RECURSIVE_READ_LOCKER(_indexesLock, _indexesLockWriteOwner);
  for (auto it : _indexes) {
    it->unload();
  }
  return TRI_ERROR_NO_ERROR;
}

/// return bounds for all documents
RocksDBKeyBounds RocksDBCollection::bounds() const {
  return RocksDBKeyBounds::CollectionDocuments(objectId());
}

void RocksDBCollection::prepareIndexes(
    arangodb::velocypack::Slice indexesSlice) {
  TRI_ASSERT(indexesSlice.isArray());

  auto& selector =
      _logicalCollection.vocbase().server().getFeature<EngineSelectorFeature>();
  auto& engine = selector.engine<RocksDBEngine>();
  std::vector<std::shared_ptr<Index>> indexes;
  {
    // link creation needs read-lock too
    RECURSIVE_READ_LOCKER(_indexesLock, _indexesLockWriteOwner);
    if (indexesSlice.length() == 0 && _indexes.empty()) {
      engine.indexFactory().fillSystemIndexes(_logicalCollection, indexes);
    } else {
      engine.indexFactory().prepareIndexes(_logicalCollection, indexesSlice,
                                           indexes);
    }
  }

  RECURSIVE_WRITE_LOCKER(_indexesLock, _indexesLockWriteOwner);
  TRI_ASSERT(_indexes.empty());
  for (std::shared_ptr<Index>& idx : indexes) {
    TRI_ASSERT(idx != nullptr);
    auto const id = idx->id();
    for (auto const& it : _indexes) {
      TRI_ASSERT(it != nullptr);
      if (it->id() == id) {  // index is there twice
        idx.reset();
        break;
      }
    }

    if (idx) {
      TRI_UpdateTickServer(static_cast<TRI_voc_tick_t>(id.id()));
      _indexes.emplace(idx);
      if (idx->type() == Index::TRI_IDX_TYPE_PRIMARY_INDEX) {
        TRI_ASSERT(idx->id().isPrimary());
        _primaryIndex = static_cast<RocksDBPrimaryIndex*>(idx.get());
      }
    }
  }

  auto it = _indexes.cbegin();
  if ((*it)->type() != Index::IndexType::TRI_IDX_TYPE_PRIMARY_INDEX ||
      (TRI_COL_TYPE_EDGE == _logicalCollection.type() &&
       (_indexes.size() < 3 ||
        ((*++it)->type() != Index::IndexType::TRI_IDX_TYPE_EDGE_INDEX ||
         (*++it)->type() != Index::IndexType::TRI_IDX_TYPE_EDGE_INDEX)))) {
    std::string msg = "got invalid indexes for collection '" +
                      _logicalCollection.name() + "'";
    LOG_TOPIC("0ef34", ERR, arangodb::Logger::ENGINES) << msg;
#ifdef ARANGODB_ENABLE_MAINTAINER_MODE
    for (auto it : _indexes) {
      LOG_TOPIC("19e0b", ERR, arangodb::Logger::ENGINES)
          << "- " << it->context();
    }
#endif
    THROW_ARANGO_EXCEPTION_MESSAGE(TRI_ERROR_INTERNAL, msg);
  }

  TRI_ASSERT(!_indexes.empty());
}

std::shared_ptr<Index> RocksDBCollection::createIndex(VPackSlice const& info,
                                                      bool restore,
                                                      bool& created) {
  TRI_ASSERT(info.isObject());

  // Step 0. Lock all the things
  TRI_vocbase_t& vocbase = _logicalCollection.vocbase();
  if (!vocbase.use()) {  // someone dropped the database
    THROW_ARANGO_EXCEPTION(TRI_ERROR_ARANGO_DATABASE_NOT_FOUND);
  }

  std::unique_ptr<CollectionGuard> guard;
  try {
    guard =
        std::make_unique<CollectionGuard>(&vocbase, _logicalCollection.id());
  } catch (...) {
    vocbase.release();
    throw;
  }

  _numIndexCreations.fetch_add(1, std::memory_order_release);
  auto colGuard = scopeGuard([&]() noexcept {
    _numIndexCreations.fetch_sub(1, std::memory_order_release);
    vocbase.release();
  });

  READ_LOCKER(inventoryLocker, vocbase._inventoryLock);

  RocksDBBuilderIndex::Locker locker(this);
  if (!locker.lock()) {
    THROW_ARANGO_EXCEPTION(TRI_ERROR_LOCK_TIMEOUT);
  }

  auto& selector = vocbase.server().getFeature<EngineSelectorFeature>();
  auto& engine = selector.engine<RocksDBEngine>();

  // Step 1. Create new index object
  std::shared_ptr<Index> newIdx;
  try {
    newIdx = engine.indexFactory().prepareIndexFromSlice(
        info, /*generateKey*/ !restore, _logicalCollection, false);
  } catch (std::exception const& ex) {
    THROW_ARANGO_EXCEPTION_MESSAGE(TRI_ERROR_ARANGO_INDEX_CREATION_FAILED,
                                   ex.what());
  }

  // we cannot persist primary or edge indexes
  TRI_ASSERT(newIdx->type() != Index::IndexType::TRI_IDX_TYPE_PRIMARY_INDEX);
  TRI_ASSERT(newIdx->type() != Index::IndexType::TRI_IDX_TYPE_EDGE_INDEX);

  {
    // Step 2. Check for existing matching index
    RECURSIVE_READ_LOCKER(_indexesLock, _indexesLockWriteOwner);

    if (auto existingIdx = findIndex(info, _indexes); existingIdx != nullptr) {
      // We already have this index.
      if (existingIdx->type() == arangodb::Index::TRI_IDX_TYPE_TTL_INDEX) {
        // special handling for TTL indexes
        // if there is exactly the same index present, we return it
        if (!existingIdx->matchesDefinition(info)) {
          // if there is another TTL index already, we make things abort here
          THROW_ARANGO_EXCEPTION_MESSAGE(
              TRI_ERROR_BAD_PARAMETER,
              "there can only be one ttl index per collection");
        }
      }
      // same index already exists. return it
      created = false;
      return existingIdx;
    }

    // check all existing indexes for id/new conflicts
    for (auto const& other : _indexes) {
      if (other->id() == newIdx->id() || other->name() == newIdx->name()) {
        // definition shares an identifier with an existing index with a
        // different definition
#ifdef ARANGODB_ENABLE_MAINTAINER_MODE
        VPackBuilder builder;
        other->toVelocyPack(
            builder, static_cast<std::underlying_type<Index::Serialize>::type>(
                         Index::Serialize::Basics));
        LOG_TOPIC("29d1c", WARN, Logger::ENGINES)
            << "attempted to create index '" << info.toJson()
            << "' but found conflicting index '" << builder.slice().toJson()
            << "'";
#endif
        THROW_ARANGO_EXCEPTION_MESSAGE(TRI_ERROR_ARANGO_DUPLICATE_IDENTIFIER,
                                       "duplicate value for `" +
                                           StaticStrings::IndexId + "` or `" +
                                           StaticStrings::IndexName + "`");
      }
    }
  }

  // until here we have been completely read only.
  // modifications start now...

  Result res = arangodb::basics::catchToResult([&]() -> Result {
    Result res;

    // Step 3. add index to collection entry (for removal after a crash)
    auto buildIdx = std::make_shared<RocksDBBuilderIndex>(
        std::static_pointer_cast<RocksDBIndex>(newIdx));
    if (!engine.inRecovery()) {
      // manually modify collection entry, other methods need lock
      RocksDBKey key;  // read collection info from database
      key.constructCollection(vocbase.id(), _logicalCollection.id());
      rocksdb::PinnableSlice ps;
      rocksdb::Status s =
          engine.db()->Get(rocksdb::ReadOptions(),
                           RocksDBColumnFamilyManager::get(
                               RocksDBColumnFamilyManager::Family::Definitions),
                           key.string(), &ps);
      if (!s.ok()) {
        return res.reset(rocksutils::convertStatus(s));
      }

      VPackBuilder builder;
      builder.openObject();
      for (auto pair : VPackObjectIterator(RocksDBValue::data(ps))) {
        if (pair.key.isEqualString("indexes")) {  // append new index
          VPackArrayBuilder arrGuard(&builder, "indexes");
          builder.add(VPackArrayIterator(pair.value));
          buildIdx->toVelocyPack(builder,
                                 Index::makeFlags(Index::Serialize::Internals));
        } else {
          builder.add(pair.key);
          builder.add(pair.value);
        }
      }
      builder.close();
      res = engine.writeCreateCollectionMarker(
          vocbase.id(), _logicalCollection.id(), builder.slice(),
          RocksDBLogValue::Empty());
      if (res.fail()) {
        return res;
      }
    }

    // release inventory lock while we are filling the index
    inventoryLocker.unlock();

    // Step 4. fill index
    bool const inBackground = basics::VelocyPackHelper::getBooleanValue(
        info, StaticStrings::IndexInBackground, false);
    if (inBackground) {
      // allow concurrent inserts into index
      {
        RECURSIVE_WRITE_LOCKER(_indexesLock, _indexesLockWriteOwner);
        _indexes.emplace(buildIdx);
      }

      res = buildIdx->fillIndexBackground(locker);
    } else {
      res = buildIdx->fillIndexForeground();
    }
    if (res.fail()) {
      return res;
    }

    // always (re-)lock to avoid inconsistencies
    locker.lock();

    inventoryLocker.lock();

    // Step 5. register in index list
    {
      RECURSIVE_WRITE_LOCKER(_indexesLock, _indexesLockWriteOwner);
      if (inBackground) {
        // remove temporary index and swap in actual index
        removeIndex(_indexes, buildIdx->id());
      }
      _indexes.emplace(newIdx);
    }
#if USE_PLAN_CACHE
    arangodb::aql::PlanCache::instance()->invalidate(vocbase);
#endif

    // inBackground index might not recover selectivity estimate w/o sync
    if (inBackground && !newIdx->unique() && newIdx->hasSelectivityEstimate()) {
      engine.settingsManager()->sync(false);
    }

    // Step 6. persist in rocksdb
    if (!engine.inRecovery()) {
      // write new collection marker
      auto builder = _logicalCollection.toVelocyPackIgnore(
          {"path", "statusString"},
          LogicalDataSource::Serialization::PersistenceWithInProgress);
      VPackBuilder indexInfo;
      newIdx->toVelocyPack(indexInfo,
                           Index::makeFlags(Index::Serialize::Internals));
      res = engine.writeCreateCollectionMarker(
          vocbase.id(), _logicalCollection.id(), builder.slice(),
          RocksDBLogValue::IndexCreate(vocbase.id(), _logicalCollection.id(),
                                       indexInfo.slice()));
    }

    return res;
  });

  if (res.ok()) {
    created = true;
    return newIdx;
  }

  // cleanup routine
  // We could not create the index. Better abort
  {
    RECURSIVE_WRITE_LOCKER(_indexesLock, _indexesLockWriteOwner);
    removeIndex(_indexes, newIdx->id());
  }
  newIdx->drop();
  THROW_ARANGO_EXCEPTION(res);
}

/// @brief Drop an index with the given iid.
bool RocksDBCollection::dropIndex(IndexId iid) {
  // usually always called when _exclusiveLock is held
  if (iid.empty() || iid.isPrimary()) {
    return true;
  }

  auto& selector =
      _logicalCollection.vocbase().server().getFeature<EngineSelectorFeature>();
  auto& engine = selector.engine<RocksDBEngine>();
  bool const inRecovery = engine.inRecovery();

  std::shared_ptr<arangodb::Index> toRemove;
  {
    RECURSIVE_WRITE_LOCKER(_indexesLock, _indexesLockWriteOwner);
    for (auto& it : _indexes) {
      if (iid == it->id()) {
        toRemove = it;
        _indexes.erase(it);
        break;
      }
    }

    if (!toRemove) {  // index not found
      // We tried to remove an index that does not exist
      events::DropIndex(_logicalCollection.vocbase().name(),
                        _logicalCollection.name(), std::to_string(iid.id()),
                        TRI_ERROR_ARANGO_INDEX_NOT_FOUND);
      return false;
    }

    // skip writing WAL marker if inRecovery()
    if (!inRecovery) {
      auto builder = _logicalCollection.toVelocyPackIgnore(
          {"path", "statusString"},
          LogicalDataSource::Serialization::PersistenceWithInProgress);
      // log this event in the WAL and in the collection meta-data
      Result res = engine.writeCreateCollectionMarker(  // write marker
          _logicalCollection.vocbase().id(),            // vocbase id
          _logicalCollection.id(),                      // collection id
          builder.slice(),                              // RocksDB path
          RocksDBLogValue::IndexDrop(                   // marker
              _logicalCollection.vocbase().id(), _logicalCollection.id(),
              iid  // args
              ));

      if (res.fail()) {
        return false;
      }
    }
  }

  TRI_ASSERT(toRemove != nullptr);

  RocksDBIndex* cindex = static_cast<RocksDBIndex*>(toRemove.get());
  TRI_ASSERT(cindex != nullptr);

  Result res = cindex->drop();

  if (res.ok()) {
    events::DropIndex(_logicalCollection.vocbase().name(),
                      _logicalCollection.name(), std::to_string(iid.id()),
                      TRI_ERROR_NO_ERROR);

<<<<<<< HEAD
    if (meta().numberDocuments() >= 32 * 1024) {
      cindex->compact(); // trigger compaction to reclaim disk space
    }
=======
    cindex->compact();  // trigger compaction before deleting the object
>>>>>>> 740b098e
  }

  return res.ok();
}

std::unique_ptr<IndexIterator> RocksDBCollection::getAllIterator(
    transaction::Methods* trx, ReadOwnWrites readOwnWrites) const {
  return std::make_unique<RocksDBAllIndexIterator>(&_logicalCollection, trx,
                                                   readOwnWrites);
}

std::unique_ptr<IndexIterator> RocksDBCollection::getAnyIterator(
    transaction::Methods* trx) const {
  return std::make_unique<RocksDBAnyIndexIterator>(&_logicalCollection, trx);
}

std::unique_ptr<ReplicationIterator> RocksDBCollection::getReplicationIterator(
    ReplicationIterator::Ordering order, uint64_t batchId) {
  if (order != ReplicationIterator::Ordering::Revision) {
    // not supported
    return nullptr;
  }

  EngineSelectorFeature& selector =
      _logicalCollection.vocbase().server().getFeature<EngineSelectorFeature>();
  RocksDBEngine& engine = selector.engine<RocksDBEngine>();
  RocksDBReplicationManager* manager = engine.replicationManager();
  RocksDBReplicationContext* ctx =
      batchId == 0 ? nullptr : manager->find(batchId);
  auto guard = scopeGuard([manager, ctx]() noexcept {
    if (ctx) {
      manager->release(ctx);
    }
  });
  rocksdb::Snapshot const* snapshot = ctx ? ctx->snapshot() : nullptr;

  return std::make_unique<RocksDBRevisionReplicationIterator>(
      _logicalCollection, snapshot);
}

std::unique_ptr<ReplicationIterator> RocksDBCollection::getReplicationIterator(
    ReplicationIterator::Ordering order, transaction::Methods& trx) {
  if (order != ReplicationIterator::Ordering::Revision) {
    // not supported
    return nullptr;
  }

  return std::make_unique<RocksDBRevisionReplicationIterator>(
      _logicalCollection, trx);
}

////////////////////////////////////
// -- SECTION DML Operations --
///////////////////////////////////

Result RocksDBCollection::truncate(transaction::Methods& trx,
                                   OperationOptions& options) {
  TRI_ASSERT(!RocksDBTransactionState::toState(&trx)->isReadOnlyTransaction());

  ::TruncateTimeTracker timeTracker(
      _statistics._readWriteMetrics, options,
      [](TransactionStatistics::ReadWriteMetrics& metrics,
         float time) noexcept { metrics.rocksdb_truncate_sec.count(time); });

  TRI_ASSERT(objectId() != 0);
  auto state = RocksDBTransactionState::toState(&trx);
  RocksDBTransactionMethods* mthds =
      state->rocksdbMethods(_logicalCollection.id());

  if (state->isOnlyExclusiveTransaction() &&
      state->hasHint(transaction::Hints::Hint::ALLOW_RANGE_DELETE) &&
      this->canUseRangeDeleteInWal() && _meta.numberDocuments() >= 32 * 1024) {
    // non-transactional truncate optimization. We perform a bunch of
    // range deletes and circumvent the normal rocksdb::Transaction.
    // no savepoint needed here
    TRI_ASSERT(!state->hasOperations());  // not allowed

    TRI_IF_FAILURE("RocksDBRemoveLargeRangeOn") {
      return Result(TRI_ERROR_DEBUG);
    }

    RocksDBEngine& engine = _logicalCollection.vocbase()
                                .server()
                                .getFeature<EngineSelectorFeature>()
                                .engine<RocksDBEngine>();
    rocksdb::DB* db = engine.db()->GetRootDB();

    TRI_IF_FAILURE("RocksDBCollection::truncate::forceSync") {
      engine.settingsManager()->sync(false);
    }

    // pre commit sequence needed to place a blocker
    RocksDBBlockerGuard blocker(&_logicalCollection);
    blocker.placeBlocker(state->id());

    rocksdb::WriteBatch batch;
    // delete documents
    RocksDBKeyBounds bounds = RocksDBKeyBounds::CollectionDocuments(objectId());
    rocksdb::Status s =
        batch.DeleteRange(bounds.columnFamily(), bounds.start(), bounds.end());
    if (!s.ok()) {
      return rocksutils::convertStatus(s);
    }

    // delete indexes, place estimator blockers
    {
      RECURSIVE_READ_LOCKER(_indexesLock, _indexesLockWriteOwner);
      for (std::shared_ptr<Index> const& idx : _indexes) {
        RocksDBIndex* ridx = static_cast<RocksDBIndex*>(idx.get());
        bounds = ridx->getBounds();
        s = batch.DeleteRange(bounds.columnFamily(), bounds.start(),
                              bounds.end());
        if (!s.ok()) {
          return rocksutils::convertStatus(s);
        }
      }
    }

    // add the log entry so we can recover the correct count
    auto log = RocksDBLogValue::CollectionTruncate(
        trx.vocbase().id(), _logicalCollection.id(), objectId());

    s = batch.PutLogData(log.slice());

    if (!s.ok()) {
      return rocksutils::convertStatus(s);
    }

    rocksdb::WriteOptions wo;

    s = db->Write(wo, &batch);

    if (!s.ok()) {
      return rocksutils::convertStatus(s);
    }

    rocksdb::SequenceNumber seq =
        db->GetLatestSequenceNumber() - 1;  // post commit sequence

    uint64_t numDocs = _meta.numberDocuments();
    _meta.adjustNumberDocuments(seq, /*revision*/ newRevisionId(),
                                -static_cast<int64_t>(numDocs));

    {
      RECURSIVE_READ_LOCKER(_indexesLock, _indexesLockWriteOwner);
      for (std::shared_ptr<Index> const& idx : _indexes) {
        idx->afterTruncate(
            seq, &trx);  // clears caches / clears links (if applicable)
      }
    }
    bufferTruncate(seq);

    TRI_ASSERT(!state->hasOperations());  // not allowed
    return {};
  }

  TRI_IF_FAILURE("RocksDBRemoveLargeRangeOff") { return {TRI_ERROR_DEBUG}; }

  // normal transactional truncate
  RocksDBKeyBounds documentBounds =
      RocksDBKeyBounds::CollectionDocuments(objectId());
  rocksdb::Comparator const* cmp =
      RocksDBColumnFamilyManager::get(
          RocksDBColumnFamilyManager::Family::Documents)
          ->GetComparator();
  rocksdb::Slice const end = documentBounds.end();

  // avoid OOM error for truncate by committing earlier
  uint64_t const prvICC = state->options().intermediateCommitCount;
  if (!state->hasHint(transaction::Hints::Hint::GLOBAL_MANAGED)) {
    state->options().intermediateCommitCount =
        std::min<uint64_t>(prvICC, 10000);
  }

  // push our current transaction on the stack
  state->beginQuery(true);
  auto stateGuard = scopeGuard([state, prvICC]() noexcept {
    state->endQuery(true);
    // reset to previous value after truncate is finished
    state->options().intermediateCommitCount = prvICC;
  });

  uint64_t found = 0;

  VPackBuilder docBuffer;
  auto iter =
      mthds->NewIterator(documentBounds.columnFamily(), [&](ReadOptions& ro) {
        ro.iterate_upper_bound = &end;
        // we are going to blow away all data anyway. no need to blow up the
        // cache
        ro.fill_cache = false;
        ro.readOwnWrites = false;
        TRI_ASSERT(ro.snapshot);
      });
  for (iter->Seek(documentBounds.start());
       iter->Valid() && cmp->Compare(iter->key(), end) < 0; iter->Next()) {
    ++found;
    TRI_ASSERT(objectId() == RocksDBKey::objectId(iter->key()));
    VPackSlice document(reinterpret_cast<uint8_t const*>(iter->value().data()));
    TRI_ASSERT(document.isObject());

    // tmp may contain a pointer into rocksdb::WriteBuffer::_rep. This is
    // a 'std::string' which might be realloc'ed on any Put/Delete operation
    docBuffer.clear();
    docBuffer.add(document);

    // To print the WAL we need key and RID
    VPackSlice key;
    RevisionId rid = RevisionId::none();
    transaction::helpers::extractKeyAndRevFromDocument(document, key, rid);
    TRI_ASSERT(key.isString());
    TRI_ASSERT(rid.isSet());

    RocksDBSavePoint savepoint(_logicalCollection.id(), *state,
                               TRI_VOC_DOCUMENT_OPERATION_REMOVE);

    LocalDocumentId docId = RocksDBKey::documentId(iter->key());
    auto res =
        removeDocument(&trx, savepoint, docId, docBuffer.slice(), options, rid);

    if (res.ok()) {
      res = savepoint.finish(newRevisionId());

      if (res.ok()) {
        res =
            state->performIntermediateCommitIfRequired(_logicalCollection.id());
      }
    }

    if (res.fail()) {  // Failed to remove document in truncate.
      return res;
    }
    trackWaitForSync(&trx, options);
  }

#ifdef ARANGODB_ENABLE_MAINTAINER_MODE
  if (state->numCommits() == 0) {
    // check IN TRANSACTION if documents have been deleted
    if (mthds->countInBounds(RocksDBKeyBounds::CollectionDocuments(objectId()),
                             true)) {
      THROW_ARANGO_EXCEPTION_MESSAGE(TRI_ERROR_INTERNAL,
                                     "deletion check in collection truncate "
                                     "failed - not all documents have been "
                                     "deleted");
    }
  }
#endif

  TRI_IF_FAILURE("FailAfterAllCommits") { return Result(TRI_ERROR_DEBUG); }
  TRI_IF_FAILURE("SegfaultAfterAllCommits") {
    TRI_TerminateDebugging("SegfaultAfterAllCommits");
  }
  return {};
}

Result RocksDBCollection::lookupKey(
    transaction::Methods* trx, std::string_view key,
    std::pair<LocalDocumentId, RevisionId>& result,
    ReadOwnWrites readOwnWrites) const {
  result.first = LocalDocumentId::none();
  result.second = RevisionId::none();

  // lookup the revision id in the primary index
  if (!primaryIndex()->lookupRevision(trx, key, result.first, result.second,
                                      readOwnWrites)) {
    // document not found
    TRI_ASSERT(!result.first.isSet());
    TRI_ASSERT(result.second.empty());
    return Result(TRI_ERROR_ARANGO_DOCUMENT_NOT_FOUND);
  }

  // document found, but revisionId may not have been present in the primary
  // index. this can happen for "older" collections
  TRI_ASSERT(result.first.isSet());
  TRI_ASSERT(result.second.isSet());
  return {};
}

bool RocksDBCollection::lookupRevision(transaction::Methods* trx,
                                       VPackSlice const& key,
                                       RevisionId& revisionId,
                                       ReadOwnWrites readOwnWrites) const {
  TRI_ASSERT(key.isString());
  LocalDocumentId documentId;
  revisionId = RevisionId::none();
  // lookup the revision id in the primary index
  if (!primaryIndex()->lookupRevision(trx, key.stringView(), documentId,
                                      revisionId, readOwnWrites)) {
    // document not found
    TRI_ASSERT(revisionId.empty());
    return false;
  }

  // document found, and we have a valid revisionId
  TRI_ASSERT(documentId.isSet());
  TRI_ASSERT(revisionId.isSet());
  return true;
}

Result RocksDBCollection::read(transaction::Methods* trx, std::string_view key,
                               IndexIterator::DocumentCallback const& cb,
                               ReadOwnWrites readOwnWrites) const {
  TRI_IF_FAILURE("LogicalCollection::read") { return Result(TRI_ERROR_DEBUG); }

  ::ReadTimeTracker timeTracker(
      _statistics._readWriteMetrics,
      [](TransactionStatistics::ReadWriteMetrics& metrics,
         float time) noexcept { metrics.rocksdb_read_sec.count(time); });

  rocksdb::PinnableSlice ps;
  Result res;
  LocalDocumentId documentId;
  do {
    documentId = primaryIndex()->lookupKey(trx, key, readOwnWrites);
    if (!documentId.isSet()) {
      res.reset(TRI_ERROR_ARANGO_DOCUMENT_NOT_FOUND);
      return res;
    }  // else found

    TRI_IF_FAILURE("RocksDBCollection::read-delay") {
      std::this_thread::sleep_for(
          std::chrono::milliseconds(RandomGenerator::interval(uint32_t(2000))));
    }

    res = lookupDocumentVPack(trx, documentId, ps, /*readCache*/ true,
                              /*fillCache*/ true, readOwnWrites);
    if (res.ok()) {
      cb(documentId, VPackSlice(reinterpret_cast<uint8_t const*>(ps.data())));
    }
  } while (res.is(TRI_ERROR_ARANGO_DOCUMENT_NOT_FOUND) &&
           RocksDBTransactionState::toState(trx)->ensureSnapshot());
  ::reportPrimaryIndexInconsistency(res, key, documentId);
  return res;
}

// read using a local document id
Result RocksDBCollection::read(transaction::Methods* trx,
                               LocalDocumentId const& documentId,
                               IndexIterator::DocumentCallback const& cb,
                               ReadOwnWrites readOwnWrites) const {
  ::ReadTimeTracker timeTracker(
      _statistics._readWriteMetrics,
      [](TransactionStatistics::ReadWriteMetrics& metrics,
         float time) noexcept { metrics.rocksdb_read_sec.count(time); });

  if (!documentId.isSet()) {
    return Result{TRI_ERROR_ARANGO_DOCUMENT_KEY_BAD,
                  "invalid local document id"};
  }

  return lookupDocumentVPack(trx, documentId, cb, /*withCache*/ true,
                             readOwnWrites);
}

// read using a local document id
bool RocksDBCollection::readDocument(transaction::Methods* trx,
                                     LocalDocumentId const& documentId,
                                     ManagedDocumentResult& result,
                                     ReadOwnWrites readOwnWrites) const {
  ::ReadTimeTracker timeTracker(
      _statistics._readWriteMetrics,
      [](TransactionStatistics::ReadWriteMetrics& metrics,
         float time) noexcept { metrics.rocksdb_read_sec.count(time); });

  bool ret = false;

  if (documentId.isSet()) {
    std::string* buffer = result.setManaged();
    rocksdb::PinnableSlice ps(buffer);
    Result res = lookupDocumentVPack(trx, documentId, ps, /*readCache*/ true,
                                     /*fillCache*/ true, readOwnWrites);
    if (res.ok()) {
      if (ps.IsPinned()) {
        buffer->assign(ps.data(), ps.size());
      }  // else value is already assigned
      ret = true;
    }
  }

  return ret;
}

Result RocksDBCollection::insert(arangodb::transaction::Methods* trx,
                                 arangodb::velocypack::Slice const slice,
                                 arangodb::ManagedDocumentResult& resultMdr,
                                 OperationOptions& options) {
  RocksDBTransactionStateGuard transactionStateGuard(
      RocksDBTransactionState::toState(trx));

  TRI_ASSERT(!RocksDBTransactionState::toState(trx)->isReadOnlyTransaction());

  ::WriteTimeTracker timeTracker(
      _statistics._readWriteMetrics, options,
      [](TransactionStatistics::ReadWriteMetrics& metrics,
         float time) noexcept { metrics.rocksdb_insert_sec.count(time); });

  bool const isEdgeCollection =
      (TRI_COL_TYPE_EDGE == _logicalCollection.type());
  transaction::BuilderLeaser builder(trx);
  RevisionId revisionId;
  Result res(newObjectForInsert(trx, slice, isEdgeCollection, *builder.get(),
                                options.isRestore, revisionId));
  if (res.fail()) {
    return res;
  }

  VPackSlice newSlice = builder->slice();

  if (options.validate && !options.isRestore &&
      options.isSynchronousReplicationFrom.empty()) {
    // only do schema validation when we are not restoring/replicating
    res = _logicalCollection.validate(
        newSlice, trx->transactionContextPtr()->getVPackOptions());

    if (res.fail()) {
      return res;
    }
  }

  auto r = transaction::Methods::validateSmartJoinAttribute(_logicalCollection,
                                                            newSlice);

  if (r != TRI_ERROR_NO_ERROR) {
    res.reset(r);
    return res;
  }

  LocalDocumentId const documentId =
      ::generateDocumentId(_logicalCollection, revisionId);

  auto* state = RocksDBTransactionState::toState(trx);
  RocksDBSavePoint savepoint(_logicalCollection.id(), *state,
                             TRI_VOC_DOCUMENT_OPERATION_INSERT);

  res =
      insertDocument(trx, savepoint, documentId, newSlice, options, revisionId);

  if (res.ok()) {
    trackWaitForSync(trx, options);

    if (options.returnNew) {
      resultMdr.setManaged(newSlice.begin());
      TRI_ASSERT(resultMdr.revisionId() == revisionId);
    } else if (!options.silent) {  //  need to pass revId manually
      transaction::BuilderLeaser keyBuilder(trx);
      keyBuilder->openObject(/*unindexed*/ true);
      keyBuilder->add(StaticStrings::KeyString,
                      transaction::helpers::extractKeyFromDocument(newSlice));
      keyBuilder->close();
      resultMdr.setManaged()->assign(
          reinterpret_cast<char const*>(keyBuilder->start()),
          keyBuilder->size());
      resultMdr.setRevisionId(revisionId);
    }

    res = savepoint.finish(revisionId);
  }

  return res;
}

Result RocksDBCollection::update(transaction::Methods* trx,
                                 velocypack::Slice newSlice,
                                 ManagedDocumentResult& resultMdr,
                                 OperationOptions& options,
                                 ManagedDocumentResult& previousMdr) {
  ::WriteTimeTracker timeTracker(
      _statistics._readWriteMetrics, options,
      [](TransactionStatistics::ReadWriteMetrics& metrics,
         float time) noexcept { metrics.rocksdb_update_sec.count(time); });
  return performUpdateOrReplace(trx, newSlice, resultMdr, options, previousMdr,
                                true);
}

Result RocksDBCollection::replace(transaction::Methods* trx,
                                  velocypack::Slice newSlice,
                                  ManagedDocumentResult& resultMdr,
                                  OperationOptions& options,
                                  ManagedDocumentResult& previousMdr) {
  ::WriteTimeTracker timeTracker(
      _statistics._readWriteMetrics, options,
      [](TransactionStatistics::ReadWriteMetrics& metrics,
         float time) noexcept { metrics.rocksdb_replace_sec.count(time); });
  return performUpdateOrReplace(trx, newSlice, resultMdr, options, previousMdr,
                                false);
}

Result RocksDBCollection::performUpdateOrReplace(
    transaction::Methods* trx, velocypack::Slice newSlice,
    ManagedDocumentResult& resultMdr, OperationOptions& options,
    ManagedDocumentResult& previousMdr, bool isUpdate) {
  RocksDBTransactionStateGuard transactionStateGuard(
      RocksDBTransactionState::toState(trx));

  TRI_ASSERT(!RocksDBTransactionState::toState(trx)->isReadOnlyTransaction());

  Result res;

  VPackSlice keySlice = newSlice.get(StaticStrings::KeyString);
  if (keySlice.isNone()) {
    return res.reset(TRI_ERROR_ARANGO_DOCUMENT_HANDLE_BAD);
  } else if (!keySlice.isString()) {
    return res.reset(TRI_ERROR_ARANGO_DOCUMENT_KEY_BAD);
  }
  std::string_view keyStr = keySlice.stringView();
  if (keyStr.empty()) {
    return res.reset(TRI_ERROR_ARANGO_DOCUMENT_KEY_BAD);
  }

  // modifications always need to observe all changes in order to validate
  // uniqueness constraints
  auto const oldDocumentId =
      primaryIndex()->lookupKey(trx, keyStr, ReadOwnWrites::yes);
  if (!oldDocumentId.isSet()) {
    return res.reset(TRI_ERROR_ARANGO_DOCUMENT_NOT_FOUND);
  }
  std::string* prevBuffer = previousMdr.setManaged();
  // uses either prevBuffer or avoids memcpy (if read hits block cache)
  rocksdb::PinnableSlice previousPS(prevBuffer);
  // modifications always need to observe all changes in order to validate
  // uniqueness constraints
  res = lookupDocumentVPack(trx, oldDocumentId, previousPS,
                            /*readCache*/ true, /*fillCache*/ false,
                            ReadOwnWrites::yes);
  if (res.fail()) {
    ::reportPrimaryIndexInconsistency(res, keyStr, oldDocumentId);
    return res;
  }

  TRI_ASSERT(previousPS.size() > 0);
  VPackSlice const oldDoc(reinterpret_cast<uint8_t const*>(previousPS.data()));
  previousMdr.setRevisionId(
      transaction::helpers::extractRevFromDocument(oldDoc));
  TRI_ASSERT(previousMdr.revisionId().isSet());

  if (!options.ignoreRevs) {  // Check old revision:
    RevisionId expectedRev = RevisionId::fromSlice(newSlice);
    if (!checkRevision(trx, expectedRev, previousMdr.revisionId())) {
      return res.reset(TRI_ERROR_ARANGO_CONFLICT,
                       "conflict, _rev values do not match");
    }
  }

  // merge old and new values
  RevisionId revisionId;
  bool const isEdgeCollection =
      (TRI_COL_TYPE_EDGE == _logicalCollection.type());

  transaction::BuilderLeaser builder(trx);
  if (isUpdate) {
    res = mergeObjectsForUpdate(trx, oldDoc, newSlice, isEdgeCollection,
                                options.mergeObjects, options.keepNull,
                                *builder.get(), options.isRestore, revisionId);
  } else {
    res = newObjectForReplace(trx, oldDoc, newSlice, isEdgeCollection,
                              *builder.get(), options.isRestore, revisionId);
  }
  if (res.fail()) {
    return res;
  }
  LocalDocumentId const newDocumentId =
      ::generateDocumentId(_logicalCollection, revisionId);

  if (_isDBServer) {
    // Need to check that no sharding keys have changed:
    if (arangodb::shardKeysChanged(_logicalCollection, oldDoc, builder->slice(),
                                   isUpdate)) {
      return res.reset(TRI_ERROR_CLUSTER_MUST_NOT_CHANGE_SHARDING_ATTRIBUTES);
    }
    if (arangodb::smartJoinAttributeChanged(_logicalCollection, oldDoc,
                                            builder->slice(), isUpdate)) {
      return res.reset(TRI_ERROR_CLUSTER_MUST_NOT_CHANGE_SMART_JOIN_ATTRIBUTE);
    }
  }

  VPackSlice const newDoc(builder->slice());

  if (options.validate && options.isSynchronousReplicationFrom.empty()) {
    res = _logicalCollection.validate(
        newDoc, oldDoc, trx->transactionContextPtr()->getVPackOptions());
    if (res.fail()) {
      return res;
    }
  }

  auto* state = RocksDBTransactionState::toState(trx);
  auto opType = isUpdate ? TRI_VOC_DOCUMENT_OPERATION_UPDATE
                         : TRI_VOC_DOCUMENT_OPERATION_REPLACE;
  RocksDBSavePoint savepoint(_logicalCollection.id(), *state, opType);

  res = modifyDocument(trx, savepoint, oldDocumentId, oldDoc, newDocumentId,
                       newDoc, options, revisionId);

  if (res.ok()) {
    trackWaitForSync(trx, options);

    if (options.returnNew) {
      resultMdr.setManaged(newDoc.begin());
      TRI_ASSERT(!resultMdr.empty());
    } else {  //  need to pass revId manually
      resultMdr.setRevisionId(revisionId);
    }
    if (options.returnOld) {
      if (previousPS.IsPinned()) {  // value was not copied
        prevBuffer->assign(previousPS.data(), previousPS.size());
      }  // else value is already assigned
      TRI_ASSERT(!previousMdr.empty());
    } else {
      previousMdr.clearData();
    }

    res = savepoint.finish(revisionId);
    if (res.fail()) {
      THROW_ARANGO_EXCEPTION(res);
    }
  }

  return res;
}

Result RocksDBCollection::remove(transaction::Methods& trx,
                                 velocypack::Slice slice,
                                 ManagedDocumentResult& previousMdr,
                                 OperationOptions& options) {
  RocksDBTransactionStateGuard transactionStateGuard(
      RocksDBTransactionState::toState(&trx));

  TRI_ASSERT(!RocksDBTransactionState::toState(&trx)->isReadOnlyTransaction());

  ::WriteTimeTracker timeTracker(
      _statistics._readWriteMetrics, options,
      [](TransactionStatistics::ReadWriteMetrics& metrics,
         float time) noexcept { metrics.rocksdb_remove_sec.count(time); });

  VPackSlice keySlice;

  if (slice.isString()) {
    keySlice = slice;
  } else {
    keySlice = slice.get(StaticStrings::KeyString);
  }
  TRI_ASSERT(!keySlice.isNone());
  if (!keySlice.isString()) {
    return TRI_ERROR_ARANGO_DOCUMENT_KEY_BAD;
  }
  std::string_view keyStr = keySlice.stringView();
  if (keyStr.empty()) {
    return TRI_ERROR_ARANGO_DOCUMENT_KEY_BAD;
  }

  // modifications always need to observe all changes in order to validate
  // uniqueness constraints
  auto const documentId =
      primaryIndex()->lookupKey(&trx, keyStr, ReadOwnWrites::yes);
  if (!documentId.isSet()) {
    return TRI_ERROR_ARANGO_DOCUMENT_NOT_FOUND;
  }

  // Check old revision:
  RevisionId expectedId = RevisionId::none();
  if (!options.ignoreRevs && slice.isObject()) {
    expectedId = RevisionId::fromSlice(slice);
  }

  Result res = remove(trx, documentId, expectedId, previousMdr, options);
  ::reportPrimaryIndexInconsistency(res, keyStr, documentId);
  return res;
}

Result RocksDBCollection::remove(transaction::Methods& trx,
                                 LocalDocumentId documentId,
                                 ManagedDocumentResult& previousMdr,
                                 OperationOptions& options) {
  ::WriteTimeTracker timeTracker(
      _statistics._readWriteMetrics, options,
      [](TransactionStatistics::ReadWriteMetrics& metrics,
         float time) noexcept { metrics.rocksdb_remove_sec.count(time); });
  return remove(trx, documentId, /*expectedRev*/ RevisionId::none(),
                previousMdr, options);
}

Result RocksDBCollection::remove(transaction::Methods& trx,
                                 LocalDocumentId documentId,
                                 RevisionId expectedRev,
                                 ManagedDocumentResult& previousMdr,
                                 OperationOptions& options) {
  // all callers that get here must make sure that this operation is properly
  // counted and time-tracked, metrics-wise!

  Result res;
  if (!documentId.isSet()) {
    return res.reset(TRI_ERROR_ARANGO_DOCUMENT_NOT_FOUND);
  }
  std::string* prevBuffer = previousMdr.setManaged();
  // uses either prevBuffer or avoids memcpy (if read hits block cache)
  rocksdb::PinnableSlice previousPS(prevBuffer);
  // modifications always need to observe all changes in order to validate
  // uniqueness constraints
  res = lookupDocumentVPack(&trx, documentId, previousPS,
                            /*readCache*/ true, /*fillCache*/ false,
                            ReadOwnWrites::yes);
  if (res.fail()) {
    return res;
  }

  TRI_ASSERT(previousPS.size() > 0);
  VPackSlice const oldDoc(reinterpret_cast<uint8_t const*>(previousPS.data()));
  previousMdr.setRevisionId(
      transaction::helpers::extractRevFromDocument(oldDoc));
  TRI_ASSERT(previousMdr.revisionId().isSet());

  // Check old revision:
  if (!options.ignoreRevs && expectedRev.isSet()) {
    if (!checkRevision(&trx, expectedRev, previousMdr.revisionId())) {
      return res.reset(TRI_ERROR_ARANGO_CONFLICT,
                       "conflict, _rev values do not match");
    }
  }

  auto* state = RocksDBTransactionState::toState(&trx);
  RocksDBSavePoint savepoint(_logicalCollection.id(), *state,
                             TRI_VOC_DOCUMENT_OPERATION_REMOVE);

  res = removeDocument(&trx, savepoint, documentId, oldDoc, options,
                       previousMdr.revisionId());

  if (res.ok()) {
    trackWaitForSync(&trx, options);

    if (options.returnOld) {
      if (previousPS.IsPinned()) {  // value was not copied
        prevBuffer->assign(previousPS.data(), previousPS.size());
      }  // else value is already assigned
      TRI_ASSERT(!previousMdr.empty());
    } else {
      previousMdr.clearData();
    }

    res = savepoint.finish(newRevisionId());
  }

  return res;
}

bool RocksDBCollection::hasDocuments() {
  RocksDBEngine& engine = _logicalCollection.vocbase()
                              .server()
                              .getFeature<EngineSelectorFeature>()
                              .engine<RocksDBEngine>();
  RocksDBKeyBounds bounds = RocksDBKeyBounds::CollectionDocuments(objectId());
  return rocksutils::hasKeys(engine.db(), bounds, /*snapshot*/ nullptr, true);
}

/// @brief return engine-specific figures
void RocksDBCollection::figuresSpecific(
    bool details, arangodb::velocypack::Builder& builder) {
  auto& selector =
      _logicalCollection.vocbase().server().getFeature<EngineSelectorFeature>();
  auto& engine = selector.engine<RocksDBEngine>();
  rocksdb::TransactionDB* db = engine.db();
  RocksDBKeyBounds bounds = RocksDBKeyBounds::CollectionDocuments(objectId());
  rocksdb::Range r(bounds.start(), bounds.end());

  uint64_t out = 0;
  db->GetApproximateSizes(
      RocksDBColumnFamilyManager::get(
          RocksDBColumnFamilyManager::Family::Documents),
      &r, 1, &out,
      static_cast<uint8_t>(
          rocksdb::DB::SizeApproximationFlags::INCLUDE_MEMTABLES |
          rocksdb::DB::SizeApproximationFlags::INCLUDE_FILES));

  builder.add("documentsSize", VPackValue(out));
  bool cacheInUse = useCache();
  builder.add("cacheInUse", VPackValue(cacheInUse));
  if (cacheInUse) {
    builder.add("cacheSize", VPackValue(_cache->size()));
    builder.add("cacheUsage", VPackValue(_cache->usage()));
    auto hitRates = _cache->hitRates();
    double rate = hitRates.first;
    rate = std::isnan(rate) ? 0.0 : rate;
    builder.add("cacheLifeTimeHitRate", VPackValue(rate));
    rate = hitRates.second;
    rate = std::isnan(rate) ? 0.0 : rate;
    builder.add("cacheWindowedHitRate", VPackValue(rate));
  } else {
    builder.add("cacheSize", VPackValue(0));
    builder.add("cacheUsage", VPackValue(0));
  }

  if (details) {
    // engine-specific stuff here
    RocksDBFilePurgePreventer purgePreventer(engine.disallowPurging());

    rocksdb::DB* rootDB = db->GetRootDB();

    // acquire a snapshot
    rocksdb::Snapshot const* snapshot = db->GetSnapshot();

    try {
      builder.add("engine", VPackValue(VPackValueType::Object));

      builder.add("documents",
                  VPackValue(rocksutils::countKeyRange(
                      rootDB, RocksDBKeyBounds::CollectionDocuments(objectId()),
                      snapshot, true)));
      builder.add("indexes", VPackValue(VPackValueType::Array));

      RECURSIVE_READ_LOCKER(_indexesLock, _indexesLockWriteOwner);
      for (auto it : _indexes) {
        auto type = it->type();
        if (type == Index::TRI_IDX_TYPE_UNKNOWN ||
            type == Index::TRI_IDX_TYPE_IRESEARCH_LINK ||
            type == Index::TRI_IDX_TYPE_NO_ACCESS_INDEX) {
          continue;
        }

        builder.openObject();
        builder.add("type", VPackValue(it->typeName()));
        builder.add("id", VPackValue(it->id().id()));

        RocksDBIndex const* rix = static_cast<RocksDBIndex const*>(it.get());
        size_t count = 0;
        switch (type) {
          case Index::TRI_IDX_TYPE_PRIMARY_INDEX:
            count = rocksutils::countKeyRange(
                db, RocksDBKeyBounds::PrimaryIndex(rix->objectId()), snapshot,
                true);
            break;
          case Index::TRI_IDX_TYPE_GEO_INDEX:
          case Index::TRI_IDX_TYPE_GEO1_INDEX:
          case Index::TRI_IDX_TYPE_GEO2_INDEX:
            count = rocksutils::countKeyRange(
                db, RocksDBKeyBounds::GeoIndex(rix->objectId()), snapshot,
                true);
            break;
          case Index::TRI_IDX_TYPE_HASH_INDEX:
          case Index::TRI_IDX_TYPE_SKIPLIST_INDEX:
          case Index::TRI_IDX_TYPE_TTL_INDEX:
          case Index::TRI_IDX_TYPE_PERSISTENT_INDEX:
            if (it->unique()) {
              count = rocksutils::countKeyRange(
                  db,
                  RocksDBKeyBounds::UniqueVPackIndex(rix->objectId(), false),
                  snapshot, true);
            } else {
              count = rocksutils::countKeyRange(
                  db, RocksDBKeyBounds::VPackIndex(rix->objectId(), false),
                  snapshot, true);
            }
            break;
          case Index::TRI_IDX_TYPE_EDGE_INDEX:
            count = rocksutils::countKeyRange(
                db, RocksDBKeyBounds::EdgeIndex(rix->objectId()), snapshot,
                false);
            break;
          case Index::TRI_IDX_TYPE_FULLTEXT_INDEX:
            count = rocksutils::countKeyRange(
                db, RocksDBKeyBounds::FulltextIndex(rix->objectId()), snapshot,
                true);
            break;
          default:
            // we should not get here
            TRI_ASSERT(false);
        }

        builder.add("count", VPackValue(count));
        builder.close();
      }

      db->ReleaseSnapshot(snapshot);
    } catch (...) {
      // always free the snapshot
      db->ReleaseSnapshot(snapshot);
      throw;
    }
    builder.close();  // "indexes" array
    builder.close();  // "engine" object
  }
}

Result RocksDBCollection::insertDocument(arangodb::transaction::Methods* trx,
                                         RocksDBSavePoint& savepoint,
                                         LocalDocumentId const& documentId,
                                         VPackSlice doc,
                                         OperationOptions const& options,
                                         RevisionId const& revisionId) const {
  savepoint.prepareOperation(revisionId);

  // Coordinator doesn't know index internals
  TRI_ASSERT(!ServerState::instance()->isCoordinator());
  TRI_ASSERT(trx->state()->isRunning());
  Result res;

  RocksDBTransactionState* state = RocksDBTransactionState::toState(trx);
  RocksDBMethods* mthds = state->rocksdbMethods(_logicalCollection.id());

  TRI_ASSERT(!options.checkUniqueConstraintsInPreflight ||
             state->isOnlyExclusiveTransaction());

  bool const performPreflightChecks =
      (options.checkUniqueConstraintsInPreflight ||
       state->numOperations() >= ::preflightThreshold);

  if (performPreflightChecks) {
    // do a round of checks for all indexes, to verify that the insertion
    // will work (i.e. that there will be no unique constraint violations
    // later - we can't guard against disk full etc. later).
    // if this check already fails, there is no need to carry out the
    // actual index insertion, which will fail anyway, and in addition
    // spoil the current WriteBatch, which on a RollbackToSavePoint will
    // need to be completely reconstructed. the reconstruction of write
    // batches is super expensive, so we try to avoid it here.
    RECURSIVE_READ_LOCKER(_indexesLock, _indexesLockWriteOwner);

    for (auto const& idx : _indexes) {
      RocksDBIndex* rIdx = static_cast<RocksDBIndex*>(idx.get());
      res = rIdx->checkInsert(*trx, mthds, documentId, doc, options);
      if (res.fail()) {
        return res;
      }
    }
  }

  TRI_ASSERT(res.ok());

  RocksDBKeyLeaser key(trx);
  key->constructDocument(objectId(), documentId);
  TRI_ASSERT(key->containsLocalDocumentId(documentId));

  if (state->hasHint(transaction::Hints::Hint::GLOBAL_MANAGED)) {
    // banish new document to avoid caching without committing first
    invalidateCacheEntry(key.ref());
  }

  // disable indexing in this transaction if we are allowed to
  IndexingDisabler disabler(mthds, state->isSingleOperation());

  TRI_IF_FAILURE("RocksDBCollection::insertFail1") {
    if (RandomGenerator::interval(uint32_t(1000)) >= 995) {
      return res.reset(TRI_ERROR_DEBUG);
    }
  }

  TRI_IF_FAILURE("RocksDBCollection::insertFail1Always") {
    return res.reset(TRI_ERROR_DEBUG);
  }

  rocksdb::Status s = mthds->PutUntracked(
      RocksDBColumnFamilyManager::get(
          RocksDBColumnFamilyManager::Family::Documents),
      key.ref(),
      rocksdb::Slice(doc.startAs<char>(), static_cast<size_t>(doc.byteSize())));
  if (!s.ok()) {
    res.reset(rocksutils::convertStatus(s, rocksutils::document));
    res.withError([&doc](result::Error& err) {
      TRI_ASSERT(doc.get(StaticStrings::KeyString).isString());
      err.appendErrorMessage("; key: ");
      err.appendErrorMessage(doc.get(StaticStrings::KeyString).copyString());
    });
    return res;
  }

  // we have successfully added a value to the WBWI. after this, we
  // can only restore the previous state via a full rebuild
  savepoint.tainted();

  {
    bool needReversal = false;
    RECURSIVE_READ_LOCKER(_indexesLock, _indexesLockWriteOwner);

    for (auto it = _indexes.begin(); it != _indexes.end(); ++it) {
      TRI_IF_FAILURE("RocksDBCollection::insertFail2") {
        if (it == _indexes.begin() &&
            RandomGenerator::interval(uint32_t(1000)) >= 995) {
          return res.reset(TRI_ERROR_DEBUG);
        }
      }

      TRI_IF_FAILURE("RocksDBCollection::insertFail2Always") {
        return res.reset(TRI_ERROR_DEBUG);
      }

      RocksDBIndex* rIdx = static_cast<RocksDBIndex*>(it->get());
      // if we already performed the preflight checks, there is no need to
      // repeat the checks once again here
      res = rIdx->insert(*trx, mthds, documentId, doc, options,
                         /*performChecks*/ !performPreflightChecks);
      // currently only IResearchLink indexes need a reversal
      needReversal = needReversal || rIdx->needsReversal();

      if (res.fail()) {
        if (needReversal && !state->isSingleOperation()) {
          ::reverseIdxOps(_indexes, it,
                          [mthds, trx, &documentId, &doc](RocksDBIndex* rid) {
                            return rid->remove(*trx, mthds, documentId, doc);
                          });
        }
        break;
      }
    }
  }

  if (res.ok()) {
    TRI_ASSERT(revisionId == RevisionId::fromSlice(doc));
    state->trackInsert(_logicalCollection.id(), revisionId);
  }

  return res;
}

Result RocksDBCollection::removeDocument(arangodb::transaction::Methods* trx,
                                         RocksDBSavePoint& savepoint,
                                         LocalDocumentId const& documentId,
                                         VPackSlice doc,
                                         OperationOptions const& options,
                                         RevisionId const& revisionId) const {
  savepoint.prepareOperation(revisionId);

  // Coordinator doesn't know index internals
  TRI_ASSERT(!ServerState::instance()->isCoordinator());
  TRI_ASSERT(trx->state()->isRunning());
  TRI_ASSERT(objectId() != 0);
  Result res;

  RocksDBKeyLeaser key(trx);
  key->constructDocument(objectId(), documentId);
  TRI_ASSERT(key->containsLocalDocumentId(documentId));

  invalidateCacheEntry(key.ref());

  RocksDBMethods* mthds =
      RocksDBTransactionState::toMethods(trx, _logicalCollection.id());

  // disable indexing in this transaction if we are allowed to
  IndexingDisabler disabler(mthds, trx->isSingleOperationTransaction());

  TRI_IF_FAILURE("RocksDBCollection::removeFail1") {
    if (RandomGenerator::interval(uint32_t(1000)) >= 995) {
      return res.reset(TRI_ERROR_DEBUG);
    }
  }

  TRI_IF_FAILURE("RocksDBCollection::removeFail1Always") {
    return res.reset(TRI_ERROR_DEBUG);
  }

  rocksdb::Status s =
      mthds->SingleDelete(RocksDBColumnFamilyManager::get(
                              RocksDBColumnFamilyManager::Family::Documents),
                          key.ref());
  if (!s.ok()) {
    res.reset(rocksutils::convertStatus(s, rocksutils::document));
    res.withError([&doc](result::Error& err) {
      TRI_ASSERT(doc.get(StaticStrings::KeyString).isString());
      err.appendErrorMessage("; key: ");
      err.appendErrorMessage(doc.get(StaticStrings::KeyString).copyString());
    });
    return res;
  }

  // we have successfully removed a value from the WBWI. after this, we
  // can only restore the previous state via a full rebuild
  savepoint.tainted();

  {
    bool needReversal = false;
    RECURSIVE_READ_LOCKER(_indexesLock, _indexesLockWriteOwner);

    for (auto it = _indexes.begin(); it != _indexes.end(); it++) {
      TRI_IF_FAILURE("RocksDBCollection::removeFail2") {
        if (it == _indexes.begin() &&
            RandomGenerator::interval(uint32_t(1000)) >= 995) {
          return res.reset(TRI_ERROR_DEBUG);
        }
      }
      TRI_IF_FAILURE("RocksDBCollection::removeFail2Always") {
        return res.reset(TRI_ERROR_DEBUG);
      }

      RocksDBIndex* rIdx = static_cast<RocksDBIndex*>(it->get());
      res = rIdx->remove(*trx, mthds, documentId, doc);
      needReversal = needReversal || rIdx->needsReversal();
      if (res.fail()) {
        if (needReversal && !trx->isSingleOperationTransaction()) {
          ::reverseIdxOps(
              _indexes, it, [mthds, trx, &documentId, &doc](RocksDBIndex* rid) {
                OperationOptions options;
                options.indexOperationMode = IndexOperationMode::rollback;
                return rid->insert(*trx, mthds, documentId, doc, options,
                                   /*performChecks*/ true);
              });
        }
        break;
      }
    }
  }

  if (res.ok()) {
    RocksDBTransactionState* state = RocksDBTransactionState::toState(trx);
    TRI_ASSERT(revisionId == RevisionId::fromSlice(doc));
    state->trackRemove(_logicalCollection.id(), revisionId);
  }

  return res;
}

Result RocksDBCollection::modifyDocument(
    transaction::Methods* trx, RocksDBSavePoint& savepoint,
    LocalDocumentId const& oldDocumentId, VPackSlice const& oldDoc,
    LocalDocumentId const& newDocumentId, VPackSlice const& newDoc,
    OperationOptions& options, RevisionId const& revisionId) const {
  savepoint.prepareOperation(revisionId);

  // Coordinator doesn't know index internals
  TRI_ASSERT(!ServerState::instance()->isCoordinator());
  TRI_ASSERT(trx->state()->isRunning());
  TRI_ASSERT(objectId() != 0);
  Result res;

  RocksDBTransactionState* state = RocksDBTransactionState::toState(trx);
  RocksDBMethods* mthds = state->rocksdbMethods(_logicalCollection.id());

  TRI_ASSERT(!options.checkUniqueConstraintsInPreflight ||
             state->isOnlyExclusiveTransaction());

  bool const performPreflightChecks =
      (options.checkUniqueConstraintsInPreflight ||
       state->numOperations() >= ::preflightThreshold);

  if (performPreflightChecks) {
    // do a round of checks for all indexes, to verify that the insertion
    // will work (i.e. that there will be no unique constraint violations
    // later - we can't guard against disk full etc. later).
    // if this check already fails, there is no need to carry out the
    // actual index insertion, which will fail anyway, and in addition
    // spoil the current WriteBatch, which on a RollbackToSavePoint will
    // need to be completely reconstructed. the reconstruction of write
    // batches is super expensive, so we try to avoid it here.
    RECURSIVE_READ_LOCKER(_indexesLock, _indexesLockWriteOwner);

    for (auto const& idx : _indexes) {
      RocksDBIndex* rIdx = static_cast<RocksDBIndex*>(idx.get());
      res = rIdx->checkReplace(*trx, mthds, oldDocumentId, newDoc, options);
      if (res.fail()) {
        return res;
      }
    }
  }

  // disable indexing in this transaction if we are allowed to
  IndexingDisabler disabler(mthds, trx->isSingleOperationTransaction());

  RocksDBKeyLeaser key(trx);
  key->constructDocument(objectId(), oldDocumentId);
  TRI_ASSERT(key->containsLocalDocumentId(oldDocumentId));
  invalidateCacheEntry(key.ref());

  TRI_IF_FAILURE("RocksDBCollection::modifyFail1") {
    if (RandomGenerator::interval(uint32_t(1000)) >= 995) {
      return res.reset(TRI_ERROR_DEBUG);
    }
  }

  TRI_IF_FAILURE("RocksDBCollection::modifyFail1Always") {
    return res.reset(TRI_ERROR_DEBUG);
  }

  rocksdb::Status s =
      mthds->SingleDelete(RocksDBColumnFamilyManager::get(
                              RocksDBColumnFamilyManager::Family::Documents),
                          key.ref());
  if (!s.ok()) {
    res.reset(rocksutils::convertStatus(s, rocksutils::document));
    res.withError([&newDoc](result::Error& err) {
      TRI_ASSERT(newDoc.get(StaticStrings::KeyString).isString());
      err.appendErrorMessage("; key: ");
      err.appendErrorMessage(newDoc.get(StaticStrings::KeyString).copyString());
    });
    return res;
  }

  // we have successfully removed a value from the WBWI. after this, we
  // can only restore the previous state via a full rebuild
  savepoint.tainted();

  TRI_IF_FAILURE("RocksDBCollection::modifyFail2") {
    if (RandomGenerator::interval(uint32_t(1000)) >= 995) {
      return res.reset(TRI_ERROR_DEBUG);
    }
  }

  TRI_IF_FAILURE("RocksDBCollection::modifyFail2Always") {
    return res.reset(TRI_ERROR_DEBUG);
  }

  key->constructDocument(objectId(), newDocumentId);
  TRI_ASSERT(key->containsLocalDocumentId(newDocumentId));
  s = mthds->PutUntracked(
      RocksDBColumnFamilyManager::get(
          RocksDBColumnFamilyManager::Family::Documents),
      key.ref(),
      rocksdb::Slice(newDoc.startAs<char>(),
                     static_cast<size_t>(newDoc.byteSize())));
  if (!s.ok()) {
    return res.reset(rocksutils::convertStatus(s, rocksutils::document));
  }

  if (state->hasHint(transaction::Hints::Hint::GLOBAL_MANAGED)) {
    // banish new document to avoid caching without committing first
    invalidateCacheEntry(key.ref());
  }

  {
    bool needReversal = false;
    RECURSIVE_READ_LOCKER(_indexesLock, _indexesLockWriteOwner);

    for (auto it = _indexes.begin(); it != _indexes.end(); it++) {
      TRI_IF_FAILURE("RocksDBCollection::modifyFail3") {
        if (it == _indexes.begin() &&
            RandomGenerator::interval(uint32_t(1000)) >= 995) {
          return res.reset(TRI_ERROR_DEBUG);
        }
      }

      TRI_IF_FAILURE("RocksDBCollection::modifyFail3Always") {
        return res.reset(TRI_ERROR_DEBUG);
      }

      auto rIdx = static_cast<RocksDBIndex*>(it->get());
      // if we already performed the preflight checks, there is no need to
      // repeat the checks once again here
      res = rIdx->update(*trx, mthds, oldDocumentId, oldDoc, newDocumentId,
                         newDoc, options,
                         /*performChecks*/ !performPreflightChecks);
      needReversal = needReversal || rIdx->needsReversal();
      if (!res.ok()) {
        if (needReversal && !trx->isSingleOperationTransaction()) {
          ::reverseIdxOps(_indexes, it, [&](RocksDBIndex* rid) {
            return rid->update(*trx, mthds, newDocumentId, newDoc,
                               oldDocumentId, oldDoc, options,
                               /*performChecks*/ true);
          });
        }
        break;
      }
    }
  }

  if (res.ok()) {
    TRI_ASSERT(revisionId == RevisionId::fromSlice(newDoc));
    state->trackRemove(_logicalCollection.id(), RevisionId::fromSlice(oldDoc));
    state->trackInsert(_logicalCollection.id(), revisionId);
  }

  return res;
}

/// @brief lookup document in cache and / or rocksdb
/// @param readCache attempt to read from cache
/// @param fillCache fill cache with found document
arangodb::Result RocksDBCollection::lookupDocumentVPack(
    transaction::Methods* trx, LocalDocumentId const& documentId,
    rocksdb::PinnableSlice& ps, bool readCache, bool fillCache,
    ReadOwnWrites readOwnWrites) const {
  TRI_ASSERT(trx->state()->isRunning());
  TRI_ASSERT(objectId() != 0);
  Result res;

  RocksDBKeyLeaser key(trx);
  key->constructDocument(objectId(), documentId);

  bool lockTimeout = false;
  if (readCache && useCache()) {
    TRI_ASSERT(_cache != nullptr);
    // check cache first for fast path
    auto f = _cache->find(key->string().data(),
                          static_cast<uint32_t>(key->string().size()));
    if (f.found()) {  // copy finding into buffer
      ps.PinSelf(
          rocksdb::Slice(reinterpret_cast<char const*>(f.value()->value()),
                         f.value()->valueSize()));
      // TODO we could potentially use the PinSlice method ?!
      return res;  // all good
    }
    if (f.result().errorNumber() == TRI_ERROR_LOCK_TIMEOUT) {
      // assuming someone is currently holding a write lock, which
      // is why we cannot access the TransactionalBucket.
      lockTimeout = true;  // we skip the insert in this case
    }
  }

  RocksDBMethods* mthd =
      RocksDBTransactionState::toMethods(trx, _logicalCollection.id());
  rocksdb::Status s =
      mthd->Get(RocksDBColumnFamilyManager::get(
                    RocksDBColumnFamilyManager::Family::Documents),
                key->string(), &ps, readOwnWrites);

  if (!s.ok()) {
    LOG_TOPIC("f63dd", DEBUG, Logger::ENGINES)
        << "NOT FOUND rev: " << documentId.id()
        << " trx: " << trx->state()->id().id() << " objectID " << objectId()
        << " name: " << _logicalCollection.name();
    return res.reset(rocksutils::convertStatus(s, rocksutils::document));
  }

  if (fillCache && useCache() && !lockTimeout) {
    TRI_ASSERT(_cache != nullptr);
    // write entry back to cache
    size_t attempts = 0;
    cache::Cache::Inserter inserter(*_cache, key->string().data(),
                                    static_cast<uint32_t>(key->string().size()),
                                    ps.data(), static_cast<uint64_t>(ps.size()),
                                    [&attempts](Result const& res) -> bool {
                                      return res.is(TRI_ERROR_LOCK_TIMEOUT) &&
                                             ++attempts < 2;
                                    });
  }

  return res;
}

Result RocksDBCollection::lookupDocumentVPack(
    transaction::Methods* trx, LocalDocumentId const& documentId,
    IndexIterator::DocumentCallback const& cb, bool withCache,
    ReadOwnWrites readOwnWrites) const {
  TRI_ASSERT(trx->state()->isRunning());
  TRI_ASSERT(objectId() != 0);

  RocksDBKeyLeaser key(trx);
  key->constructDocument(objectId(), documentId);

  if (withCache && useCache()) {
    TRI_ASSERT(_cache != nullptr);
    // check cache first for fast path
    auto f = _cache->find(key->string().data(),
                          static_cast<uint32_t>(key->string().size()));
    if (f.found()) {
      cb(documentId,
         VPackSlice(reinterpret_cast<uint8_t const*>(f.value()->value())));
      return Result{};
    }
  }

  transaction::StringLeaser buffer(trx);
  rocksdb::PinnableSlice ps(buffer.get());

  RocksDBMethods* mthd =
      RocksDBTransactionState::toMethods(trx, _logicalCollection.id());
  rocksdb::Status s =
      mthd->Get(RocksDBColumnFamilyManager::get(
                    RocksDBColumnFamilyManager::Family::Documents),
                key->string(), &ps, readOwnWrites);

  if (!s.ok()) {
    return rocksutils::convertStatus(s);
  }

  TRI_ASSERT(ps.size() > 0);
  cb(documentId, VPackSlice(reinterpret_cast<uint8_t const*>(ps.data())));

  if (withCache && useCache()) {
    TRI_ASSERT(_cache != nullptr);
    // write entry back to cache
    size_t attempts = 0;
    cache::Cache::Inserter inserter(*_cache, key->string().data(),
                                    static_cast<uint32_t>(key->string().size()),
                                    ps.data(), static_cast<uint64_t>(ps.size()),
                                    [&attempts](Result const& res) -> bool {
                                      return res.is(TRI_ERROR_LOCK_TIMEOUT) &&
                                             ++attempts < 2;
                                    });
  }

  return Result{};
}

void RocksDBCollection::createCache() const {
  if (!_cacheEnabled || _cache || _logicalCollection.isAStub() ||
      ServerState::instance()->isCoordinator()) {
    // we leave this if we do not need the cache
    // or if cache already created
    return;
  }

  TRI_ASSERT(_cacheEnabled);
  TRI_ASSERT(_cache.get() == nullptr);
  auto* manager = _logicalCollection.vocbase()
                      .server()
                      .getFeature<CacheManagerFeature>()
                      .manager();
  TRI_ASSERT(manager != nullptr);
  LOG_TOPIC("f5df2", DEBUG, Logger::CACHE) << "Creating document cache";
  _cache = manager->createCache(cache::CacheType::Transactional);
  TRI_ASSERT(_cacheEnabled);
}

void RocksDBCollection::destroyCache() const {
  if (!_cache) {
    return;
  }
  auto* manager = _logicalCollection.vocbase()
                      .server()
                      .getFeature<CacheManagerFeature>()
                      .manager();
  TRI_ASSERT(manager != nullptr);
  // must have a cache...
  TRI_ASSERT(_cache.get() != nullptr);
  LOG_TOPIC("7137b", DEBUG, Logger::CACHE) << "Destroying document cache";
  manager->destroyCache(_cache);
  _cache.reset();
}

// banish given key from transactional cache
void RocksDBCollection::invalidateCacheEntry(RocksDBKey const& k) const {
  if (useCache()) {
    TRI_ASSERT(_cache != nullptr);
    bool banished = false;
    while (!banished) {
      auto status = _cache->banish(k.buffer()->data(),
                                   static_cast<uint32_t>(k.buffer()->size()));
      if (status.ok()) {
        banished = true;
      } else if (status.errorNumber() == TRI_ERROR_SHUTTING_DOWN) {
        destroyCache();
        break;
      }
    }
  }
}

/// @brief can use non transactional range delete in write ahead log
bool RocksDBCollection::canUseRangeDeleteInWal() const {
  if (ServerState::instance()->isSingleServer()) {
    // disableWalFilePruning is used by createIndex
    return _numIndexCreations.load(std::memory_order_acquire) == 0;
  }
  return false;
}

}  // namespace arangodb<|MERGE_RESOLUTION|>--- conflicted
+++ resolved
@@ -678,13 +678,9 @@
                       _logicalCollection.name(), std::to_string(iid.id()),
                       TRI_ERROR_NO_ERROR);
 
-<<<<<<< HEAD
     if (meta().numberDocuments() >= 32 * 1024) {
-      cindex->compact(); // trigger compaction to reclaim disk space
-    }
-=======
-    cindex->compact();  // trigger compaction before deleting the object
->>>>>>> 740b098e
+      cindex->compact();  // trigger compaction to reclaim disk space
+    }
   }
 
   return res.ok();
