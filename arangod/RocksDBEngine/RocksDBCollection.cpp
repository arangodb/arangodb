--- conflicted
+++ resolved
@@ -61,6 +61,7 @@
 #include "Utils/OperationOptions.h"
 #include "Utils/SingleCollectionTransaction.h"
 #include "VocBase/Identifiers/LocalDocumentId.h"
+#include "VocBase/Identifiers/RevisionId.h"
 #include "VocBase/KeyGenerator.h"
 #include "VocBase/LogicalCollection.h"
 #include "VocBase/ManagedDocumentResult.h"
@@ -74,12 +75,8 @@
 #include <velocypack/velocypack-aliases.h>
 
 namespace {
-<<<<<<< HEAD
-LocalDocumentId generateDocumentId(LogicalCollection const& collection, RevisionId revisionId) {
-=======
 arangodb::LocalDocumentId generateDocumentId(arangodb::LogicalCollection const& collection,
-                                             TRI_voc_rid_t revisionId) {
->>>>>>> 9851b66c
+                                             arangodb::RevisionId revisionId) {
   bool useRev = collection.usesRevisionsAsDocumentIds();
   return useRev ? arangodb::LocalDocumentId::create(revisionId)
                 : arangodb::LocalDocumentId::create();
@@ -293,12 +290,7 @@
                      arangodb::RocksDBKeyBounds& bounds,
                      rocksdb::Slice oldValue, std::uint64_t tempObjectId) {
   arangodb::velocypack::Slice document = arangodb::RocksDBValue::data(oldValue);
-  arangodb::velocypack::Builder builder;
-  arangodb::velocypack::Slice revSlice = document.get(arangodb::StaticStrings::RevString);
-  TRI_ASSERT(revSlice.isString());
-  arangodb::velocypack::ValueLength l;
-  char const* p = revSlice.getString(l);
-  TRI_voc_rid_t revision = TRI_StringToRid(p, l, false);
+  arangodb::RevisionId revision = arangodb::RevisionId::fromSlice(document);
 
   arangodb::LocalDocumentId newDocumentId{revision};
 
@@ -383,7 +375,7 @@
   return id;
 }
 
-TRI_voc_rid_t getRevisionFromOldDocumentId(rocksdb::DB& db,
+arangodb::RevisionId getRevisionFromOldDocumentId(rocksdb::DB& db,
                                            arangodb::RocksDBMetaCollection& rcoll,
                                            arangodb::LocalDocumentId oldId) {
   arangodb::RocksDBKey key;
@@ -393,7 +385,7 @@
       db.Get(rocksdb::ReadOptions(), arangodb::RocksDBColumnFamily::documents(),
              key.string(), &ps);
   if (!s.ok()) {
-    return TRI_voc_rid_t{0};
+    return arangodb::RevisionId{0};
   }
 
   arangodb::velocypack::Slice doc = arangodb::RocksDBValue::data(ps);
@@ -405,7 +397,7 @@
                               rocksdb::Slice oldKey, rocksdb::Slice oldValue,
                               arangodb::LocalDocumentId const& newId) {
   arangodb::velocypack::StringRef docKey = arangodb::RocksDBKey::primaryKey(oldKey);
-  TRI_voc_rid_t revision = arangodb::RocksDBValue::revisionId(oldValue);
+  arangodb::RevisionId revision = arangodb::RocksDBValue::revisionId(oldValue);
   key.constructPrimaryIndexValue(ridx.tempObjectId(), docKey);
   buffer = arangodb::RocksDBValue::PrimaryIndexValue(newId, revision);
   value = {buffer.string().data(), buffer.string().size()};
@@ -449,7 +441,7 @@
                                    rocksdb::Slice oldKey, rocksdb::Slice oldValue) {
   arangodb::LocalDocumentId oldId =
       ::extractDocumentIdFromIndexEntry(ridx, oldKey, oldValue);
-  TRI_voc_rid_t revision = ::getRevisionFromOldDocumentId(db, rcoll, oldId);
+  arangodb::RevisionId revision = ::getRevisionFromOldDocumentId(db, rcoll, oldId);
   arangodb::LocalDocumentId newId = arangodb::LocalDocumentId::create(revision);
   if (!newId.isSet()) {
     return arangodb::Result(TRI_ERROR_INTERNAL,
@@ -554,7 +546,9 @@
     auto& ridx = static_cast<arangodb::RocksDBIndex&>(*idx);
     if (ridx.tempObjectId() != 0) {
       auto bounds = ridx.getBounds(ridx.tempObjectId());
-      res = arangodb::rocksutils::removeLargeRange(&db, bounds, ridx.type() != arangodb::Index::TRI_IDX_TYPE_EDGE_INDEX, true);
+      res = arangodb::rocksutils::removeLargeRange(&db, bounds,
+                                                   ridx.type() != arangodb::Index::TRI_IDX_TYPE_EDGE_INDEX,
+                                                   true);
       if (res.fail()) {
         return res;
       }
