--- conflicted
+++ resolved
@@ -381,7 +381,6 @@
       }
     }
   }
-<<<<<<< HEAD
   
   do {
     
@@ -393,33 +392,15 @@
       RocksDBKey key;             // read collection info from database
       key.constructCollection(_logicalCollection.vocbase().id(),
                               _logicalCollection.id());
-      rocksdb::PinnableSlice value;
+      rocksdb::PinnableSlice ps;
       rocksdb::Status s = engine->db()->Get(rocksdb::ReadOptions(),
                                             RocksDBColumnFamily::definitions(),
-                                            key.string(), &value);
+                                            key.string(), &ps);
       if (!s.ok()) {
         res.reset(rocksutils::convertStatus(s));
         break;
       }
       
-=======
-
-  auto buildIdx =
-      std::make_shared<RocksDBBuilderIndex>(std::static_pointer_cast<RocksDBIndex>(idx));
-  // Step 3. add index to collection entry (for removal after a crash)
-  if (!engine->inRecovery()) {  // manually modify collection entry, other
-                                // methods need lock
-    RocksDBKey key;             // read collection info from database
-    key.constructCollection(_logicalCollection.vocbase().id(),
-                            _logicalCollection.id());
-    rocksdb::PinnableSlice ps;
-    rocksdb::Status s = engine->db()->Get(rocksdb::ReadOptions(),
-                                          RocksDBColumnFamily::definitions(),
-                                          key.string(), &ps);
-    if (!s.ok()) {
-      res.reset(rocksutils::convertStatus(s));
-    } else {
->>>>>>> 2b594bda
       VPackBuilder builder;
       builder.openObject();
       for (auto const& pair : VPackObjectIterator(VPackSlice(ps.data()))) {
