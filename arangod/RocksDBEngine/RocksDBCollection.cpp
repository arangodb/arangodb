--- conflicted
+++ resolved
@@ -310,18 +310,6 @@
 
   // Step 0. Lock all the things
   TRI_vocbase_t& vocbase = _logicalCollection.vocbase();
-<<<<<<< HEAD
-  CollectionGuard guard(&vocbase, _logicalCollection.id());
-  
-  Result res = lockWrite();
-  if (res.fail()) {
-    THROW_ARANGO_EXCEPTION(res);
-  }
-  //  WRITE_LOCKER(indexGuard, _indexesLock);
-  auto unlockGuard = scopeGuard([&] {
-    //    indexGuard.unlock(); // unlock in reverse order
-    this->unlockWrite();
-=======
   TRI_vocbase_col_status_e status;
   res = vocbase.useCollection(&_logicalCollection, status);
   if (res.fail()) {
@@ -331,7 +319,6 @@
   auto colGuard = scopeGuard([&] {
     vocbase.releaseCollection(&_logicalCollection);
     _numIndexCreations.fetch_sub(1, std::memory_order_release);
->>>>>>> 655d5949
   });
 
   RocksDBBuilderIndex::Locker locker(this);
