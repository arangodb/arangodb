////////////////////////////////////////////////////////////////////////////////
/// DISCLAIMER
///
/// Copyright 2017 ArangoDB GmbH, Cologne, Germany
///
/// Licensed under the Apache License, Version 2.0 (the "License");
/// you may not use this file except in compliance with the License.
/// You may obtain a copy of the License at
///
///     http://www.apache.org/licenses/LICENSE-2.0
///
/// Unless required by applicable law or agreed to in writing, software
/// distributed under the License is distributed on an "AS IS" BASIS,
/// WITHOUT WARRANTIES OR CONDITIONS OF ANY KIND, either express or implied.
/// See the License for the specific language governing permissions and
/// limitations under the License.
///
/// Copyright holder is ArangoDB GmbH, Cologne, Germany
///
/// @author Jan Christoph Uhde
////////////////////////////////////////////////////////////////////////////////

#include "RocksDBCollection.h"
#include "Aql/PlanCache.h"
#include "Basics/ReadLocker.h"
#include "Basics/Result.h"
#include "Basics/StaticStrings.h"
#include "Basics/StringUtils.h"
#include "Basics/VelocyPackHelper.h"
#include "Basics/WriteLocker.h"
#include "Cache/CacheManagerFeature.h"
#include "Cache/Common.h"
#include "Cache/Manager.h"
#include "Cache/TransactionalCache.h"
#include "Cluster/ClusterMethods.h"
#include "Cluster/CollectionLockState.h"
#include "Indexes/Index.h"
#include "Indexes/IndexIterator.h"
#include "RestServer/DatabaseFeature.h"
#include "RocksDBEngine/RocksDBCommon.h"
#include "RocksDBEngine/RocksDBComparator.h"
#include "RocksDBEngine/RocksDBCounterManager.h"
#include "RocksDBEngine/RocksDBEngine.h"
#include "RocksDBEngine/RocksDBIterators.h"
#include "RocksDBEngine/RocksDBKey.h"
#include "RocksDBEngine/RocksDBLogValue.h"
#include "RocksDBEngine/RocksDBMethods.h"
#include "RocksDBEngine/RocksDBPrimaryIndex.h"
#include "RocksDBEngine/RocksDBToken.h"
#include "RocksDBEngine/RocksDBTransactionCollection.h"
#include "RocksDBEngine/RocksDBTransactionState.h"
#include "RocksDBEngine/RocksDBValue.h"
#include "StorageEngine/EngineSelectorFeature.h"
#include "StorageEngine/StorageEngine.h"
#include "StorageEngine/TransactionState.h"
#include "Transaction/Helpers.h"
#include "Transaction/StandaloneContext.h"
#include "Utils/CollectionNameResolver.h"
#include "Utils/Events.h"
#include "Utils/OperationOptions.h"
#include "Utils/SingleCollectionTransaction.h"
#include "VocBase/KeyGenerator.h"
#include "VocBase/LogicalCollection.h"
#include "VocBase/ticks.h"
#include "VocBase/voc-types.h"

#include <rocksdb/db.h>
#include <rocksdb/utilities/transaction.h>
#include <rocksdb/utilities/write_batch_with_index.h>
#include <velocypack/Iterator.h>
#include <velocypack/velocypack-aliases.h>

using namespace arangodb;
using namespace arangodb::rocksutils;

namespace {

static std::string const Empty;

}  // namespace

RocksDBCollection::RocksDBCollection(LogicalCollection* collection,
                                     VPackSlice const& info)
    : PhysicalCollection(collection, info),
      _objectId(basics::VelocyPackHelper::stringUInt64(info, "objectId")),
      _numberDocuments(0),
      _revisionId(0),
      _needToPersistIndexEstimates(false),
      _hasGeoIndex(false),
      _cache(nullptr),
      _cachePresent(false),
      _useCache(false) {
  
  VPackSlice s = info.get("isVolatile");
  if (s.isBoolean() && s.getBoolean()) {
      THROW_ARANGO_EXCEPTION_MESSAGE(
          TRI_ERROR_BAD_PARAMETER,
          "volatile collections are unsupported in the RocksDB engine");
  }
  addCollectionMapping(_objectId, _logicalCollection->vocbase()->id(),
                       _logicalCollection->cid());
  if (_useCache) {
    createCache();
  }
}

RocksDBCollection::RocksDBCollection(LogicalCollection* collection,
                                     PhysicalCollection* physical)
    : PhysicalCollection(collection, VPackSlice::emptyObjectSlice()),
      _objectId(static_cast<RocksDBCollection*>(physical)->_objectId),
      _numberDocuments(0),
      _revisionId(0),
      _needToPersistIndexEstimates(false),
      _hasGeoIndex(false),
      _cache(nullptr),
      _cachePresent(false),
      _useCache(false) {
  addCollectionMapping(_objectId, _logicalCollection->vocbase()->id(),
                       _logicalCollection->cid());
  if (_useCache) {
    createCache();
  }
}

RocksDBCollection::~RocksDBCollection() {
  if (useCache()) {
    try {
      TRI_ASSERT(_cache != nullptr);
      TRI_ASSERT(CacheManagerFeature::MANAGER != nullptr);
      CacheManagerFeature::MANAGER->destroyCache(_cache);
    } catch (...) {
    }
  }
}

std::string const& RocksDBCollection::path() const {
  return Empty;  // we do not have any path
}

void RocksDBCollection::setPath(std::string const&) {
  // we do not have any path
}

arangodb::Result RocksDBCollection::updateProperties(VPackSlice const& slice,
                                                     bool doSync) {

  // nothing to do
  return arangodb::Result{};
}

arangodb::Result RocksDBCollection::persistProperties() {
  // only code path calling this causes these properties to be
  // already written in RocksDBEngine::changeCollection()
  return arangodb::Result{};
}

PhysicalCollection* RocksDBCollection::clone(LogicalCollection* logical) {
  return new RocksDBCollection(logical, this);
}

void RocksDBCollection::getPropertiesVPack(velocypack::Builder& result) const {
  // objectId might be undefined on the coordinator
  TRI_ASSERT(result.isOpenObject());
  result.add("objectId", VPackValue(std::to_string(_objectId)));
  TRI_ASSERT(result.isOpenObject());
}

void RocksDBCollection::getPropertiesVPackCoordinator(
    velocypack::Builder& result) const {
  getPropertiesVPack(result);
}

/// @brief closes an open collection
int RocksDBCollection::close() {
  READ_LOCKER(guard, _indexesLock);
  for (auto it : _indexes) {
    it->unload();
  }
  return TRI_ERROR_NO_ERROR;
}

void RocksDBCollection::load() {
  READ_LOCKER(guard, _indexesLock);
  for (auto it : _indexes) {
    it->load();
  }
}

void RocksDBCollection::unload() {
  READ_LOCKER(guard, _indexesLock);
  for (auto it : _indexes) {
    it->unload();
  }
}

TRI_voc_rid_t RocksDBCollection::revision() const { return _revisionId; }

TRI_voc_rid_t RocksDBCollection::revision(transaction::Methods* trx) const {
  auto state = RocksDBTransactionState::toState(trx);
  auto trxCollection = static_cast<RocksDBTransactionCollection*>(
      state->findCollection(_logicalCollection->cid()));
  TRI_ASSERT(trxCollection != nullptr);

  return trxCollection->revision();
}

uint64_t RocksDBCollection::numberDocuments() const { return _numberDocuments; }

uint64_t RocksDBCollection::numberDocuments(transaction::Methods* trx) const {
  auto state = RocksDBTransactionState::toState(trx);
  auto trxCollection = static_cast<RocksDBTransactionCollection*>(
      state->findCollection(_logicalCollection->cid()));
  TRI_ASSERT(trxCollection != nullptr);

  return trxCollection->numberDocuments();
}

/// @brief report extra memory used by indexes etc.
size_t RocksDBCollection::memory() const { return 0; }

void RocksDBCollection::open(bool ignoreErrors) {
  TRI_ASSERT(_objectId != 0);

  // set the initial number of documents
  RocksDBEngine* engine =
      static_cast<RocksDBEngine*>(EngineSelectorFeature::ENGINE);
  auto counterValue = engine->counterManager()->loadCounter(this->objectId());
  _numberDocuments = counterValue.added() - counterValue.removed();
  _revisionId = counterValue.revisionId();

  READ_LOCKER(guard, _indexesLock);
  for (std::shared_ptr<Index> it : _indexes) {
    if (it->type() == Index::TRI_IDX_TYPE_GEO1_INDEX ||
        it->type() == Index::TRI_IDX_TYPE_GEO2_INDEX) {
      _hasGeoIndex = true;
    }
  }
}

void RocksDBCollection::prepareIndexes(
    arangodb::velocypack::Slice indexesSlice) {
  WRITE_LOCKER(guard, _indexesLock);
  TRI_ASSERT(indexesSlice.isArray());
  if (indexesSlice.length() == 0) {
    createInitialIndexes();
  }

  StorageEngine* engine = EngineSelectorFeature::ENGINE;
  IndexFactory const* idxFactory = engine->indexFactory();
  TRI_ASSERT(idxFactory != nullptr);
  bool splitEdgeIndex = false;
  TRI_idx_iid_t last = 0;
  for (auto const& v : VPackArrayIterator(indexesSlice)) {
    if (arangodb::basics::VelocyPackHelper::getBooleanValue(v, "error",
                                                            false)) {
      // We have an error here.
      // Do not add index.
      // TODO Handle Properly
      continue;
    }

    bool alreadyHandled = false;
    // check for combined edge index from MMFiles; must split!
    auto value = v.get("type");
    if (value.isString()) {
      std::string tmp = value.copyString();
      arangodb::Index::IndexType const type =
          arangodb::Index::type(tmp.c_str());
      if (type == Index::IndexType::TRI_IDX_TYPE_EDGE_INDEX) {
        VPackSlice fields = v.get("fields");
        if (fields.isArray() && fields.length() == 2) {
          VPackBuilder from;
          from.openObject();
          for (auto const& f : VPackObjectIterator(v)) {
            if (arangodb::StringRef(f.key) == "fields") {
              from.add(VPackValue("fields"));
              from.openArray();
              from.add(VPackValue(StaticStrings::FromString));
              from.close();
            } else {
              from.add(f.key);
              from.add(f.value);
            }
          }
          from.close();

          VPackBuilder to;
          to.openObject();
          for (auto const& f : VPackObjectIterator(v)) {
            if (arangodb::StringRef(f.key) == "fields") {
              to.add(VPackValue("fields"));
              to.openArray();
              to.add(VPackValue(StaticStrings::ToString));
              to.close();
            } else if (arangodb::StringRef(f.key) == "id") {
              auto iid = basics::StringUtils::uint64(f.value.copyString()) + 1;
              last = iid;
              to.add("id", VPackValue(std::to_string(iid)));
            } else {
              to.add(f.key);
              to.add(f.value);
            }
          }
          to.close();

          auto idxFrom = idxFactory->prepareIndexFromSlice(
              from.slice(), false, _logicalCollection, true);

          if (ServerState::instance()->isRunningInCluster()) {
            addIndexCoordinator(idxFrom);
          } else {
            addIndex(idxFrom);
          }

          auto idxTo = idxFactory->prepareIndexFromSlice(
              to.slice(), false, _logicalCollection, true);

          if (ServerState::instance()->isRunningInCluster()) {
            addIndexCoordinator(idxTo);
          } else {
            addIndex(idxTo);
          }

          alreadyHandled = true;
          splitEdgeIndex = true;
        }
      } else if (splitEdgeIndex) {
        VPackBuilder b;
        b.openObject();
        for (auto const& f : VPackObjectIterator(v)) {
          if (arangodb::StringRef(f.key) == "id") {
            last++;
            b.add("id", VPackValue(std::to_string(last)));
          } else {
            b.add(f.key);
            b.add(f.value);
          }
        }
        b.close();

        auto idx = idxFactory->prepareIndexFromSlice(b.slice(), false,
                                                     _logicalCollection, true);

        if (ServerState::instance()->isRunningInCluster()) {
          addIndexCoordinator(idx);
        } else {
          addIndex(idx);
        }

        alreadyHandled = true;
      }
    }

    if (!alreadyHandled) {
      auto idx =
          idxFactory->prepareIndexFromSlice(v, false, _logicalCollection, true);

      if (ServerState::instance()->isRunningInCluster()) {
        addIndexCoordinator(idx);
      } else {
        addIndex(idx);
      }
    }
  }

#ifdef ARANGODB_ENABLE_MAINTAINER_MODE
  if (_indexes[0]->type() != Index::IndexType::TRI_IDX_TYPE_PRIMARY_INDEX ||
      (_logicalCollection->type() == TRI_COL_TYPE_EDGE &&
       (_indexes[1]->type() != Index::IndexType::TRI_IDX_TYPE_EDGE_INDEX ||
        _indexes[2]->type() != Index::IndexType::TRI_IDX_TYPE_EDGE_INDEX))) {
    LOG_TOPIC(ERR, arangodb::Logger::FIXME)
        << "got invalid indexes for collection '" << _logicalCollection->name()
        << "'";
    for (auto it : _indexes) {
      LOG_TOPIC(ERR, arangodb::Logger::FIXME) << "- " << it.get();
    }
  }
#endif
}

static std::shared_ptr<Index> findIndex(
    velocypack::Slice const& info,
    std::vector<std::shared_ptr<Index>> const& indexes) {
  TRI_ASSERT(info.isObject());

  // extract type
  VPackSlice value = info.get("type");

  if (!value.isString()) {
    // Compatibility with old v8-vocindex.
    THROW_ARANGO_EXCEPTION_MESSAGE(TRI_ERROR_INTERNAL, "invalid index type definition");
  }

  std::string tmp = value.copyString();
  arangodb::Index::IndexType const type = arangodb::Index::type(tmp.c_str());

  for (auto const& idx : indexes) {
    if (idx->type() == type) {
      // Only check relevant indexes
      if (idx->matchesDefinition(info)) {
        // We found an index for this definition.
        return idx;
      }
    }
  }
  return nullptr;
}

/// @brief Find index by definition
std::shared_ptr<Index> RocksDBCollection::lookupIndex(
    velocypack::Slice const& info) const {
  READ_LOCKER(guard, _indexesLock);
  return findIndex(info, _indexes);
}

std::shared_ptr<Index> RocksDBCollection::createIndex(
    transaction::Methods* trx, arangodb::velocypack::Slice const& info,
    bool& created) {
  // prevent concurrent dropping
  bool isLocked =
      trx->isLocked(_logicalCollection, AccessMode::Type::EXCLUSIVE);
  CONDITIONAL_WRITE_LOCKER(guard, _exclusiveLock, !isLocked);
  std::shared_ptr<Index> idx;
  {
    WRITE_LOCKER(guard, _indexesLock);
    idx = findIndex(info, _indexes);
    if (idx) {
      created = false;
      // We already have this index.
      return idx;
    }
  }

  StorageEngine* engine = EngineSelectorFeature::ENGINE;
  IndexFactory const* idxFactory = engine->indexFactory();
  TRI_ASSERT(idxFactory != nullptr);

  // We are sure that we do not have an index of this type.
  // We also hold the lock.
  // Create it

  idx =
      idxFactory->prepareIndexFromSlice(info, true, _logicalCollection, false);
  TRI_ASSERT(idx != nullptr);
  if (ServerState::instance()->isCoordinator()) {
    // In the coordinator case we do not fill the index
    // We only inform the others.
    addIndexCoordinator(idx);
    created = true;
    return idx;
  }

  int res = saveIndex(trx, idx);

  if (res != TRI_ERROR_NO_ERROR) {
    THROW_ARANGO_EXCEPTION(res);
  }

  arangodb::aql::PlanCache::instance()->invalidate(
      _logicalCollection->vocbase());
  // Until here no harm is done if sth fails. The shared ptr will clean up. if
  // left before
  {
    WRITE_LOCKER(guard, _indexesLock);
    addIndex(idx);
  }
  VPackBuilder builder = _logicalCollection->toVelocyPackIgnore(
      {"path", "statusString"}, true, /*forPersistence*/ true);

  VPackBuilder indexInfo;
  idx->toVelocyPack(indexInfo, false, true);
  res = static_cast<RocksDBEngine*>(engine)->writeCreateCollectionMarker(
      _logicalCollection->vocbase()->id(), _logicalCollection->cid(),
      builder.slice(), RocksDBLogValue::IndexCreate(
                           _logicalCollection->vocbase()->id(),
                           _logicalCollection->cid(), indexInfo.slice()));
  if (res != TRI_ERROR_NO_ERROR) {
    // We could not persist the index creation. Better abort
    // Remove the Index in the local list again.
    size_t i = 0;
    WRITE_LOCKER(guard, _indexesLock);
    for (auto index : _indexes) {
      if (index == idx) {
        _indexes.erase(_indexes.begin() + i);
        break;
      }
      ++i;
    }
    THROW_ARANGO_EXCEPTION(res);
  }
  created = true;
  return idx;
}

/// @brief Restores an index from VelocyPack.
int RocksDBCollection::restoreIndex(transaction::Methods* trx,
                                    velocypack::Slice const& info,
                                    std::shared_ptr<Index>& idx) {
  // The coordinator can never get into this state!
  TRI_ASSERT(!ServerState::instance()->isCoordinator());
  idx.reset();  // Clear it to make sure.
  if (!info.isObject()) {
    return TRI_ERROR_INTERNAL;
  }

  // We create a new Index object to make sure that the index
  // is not handed out except for a successful case.
  std::shared_ptr<Index> newIdx;
  try {
    StorageEngine* engine = EngineSelectorFeature::ENGINE;
    IndexFactory const* idxFactory = engine->indexFactory();
    TRI_ASSERT(idxFactory != nullptr);
    newIdx = idxFactory->prepareIndexFromSlice(info, false, _logicalCollection,
                                               false);
  } catch (arangodb::basics::Exception const& e) {
    // Something with index creation went wrong.
    // Just report.
    return e.code();
  }
  TRI_ASSERT(newIdx != nullptr);

  auto const id = newIdx->id();

  TRI_UpdateTickServer(id);

  for (auto& it : _indexes) {
    if (it->id() == id) {
      // index already exists
      idx = it;
      return TRI_ERROR_NO_ERROR;
    }
  }

  TRI_ASSERT(newIdx.get()->type() !=
             Index::IndexType::TRI_IDX_TYPE_PRIMARY_INDEX);

  Result res = fillIndexes(trx, newIdx);

  if (!res.ok()) {
    return res.errorNumber();
  }

  addIndex(newIdx);
  {
    VPackBuilder builder = _logicalCollection->toVelocyPackIgnore(
        {"path", "statusString"}, true, /*forPersistence*/ true);
    VPackBuilder indexInfo;
    newIdx->toVelocyPack(indexInfo, false, true);

    RocksDBEngine* engine =
        static_cast<RocksDBEngine*>(EngineSelectorFeature::ENGINE);
    TRI_ASSERT(engine != nullptr);
    int res = engine->writeCreateCollectionMarker(
        _logicalCollection->vocbase()->id(), _logicalCollection->cid(),
        builder.slice(), RocksDBLogValue::IndexCreate(
                             _logicalCollection->vocbase()->id(),
                             _logicalCollection->cid(), indexInfo.slice()));
    if (res != TRI_ERROR_NO_ERROR) {
      // We could not persist the index creation. Better abort
      // Remove the Index in the local list again.
      size_t i = 0;
      WRITE_LOCKER(guard, _indexesLock);
      for (auto index : _indexes) {
        if (index == newIdx) {
          _indexes.erase(_indexes.begin() + i);
          break;
        }
        ++i;
      }
      return res;
    }
  }

  idx = newIdx;
  // We need to write the IndexMarker

  return TRI_ERROR_NO_ERROR;
}

/// @brief Drop an index with the given iid.
bool RocksDBCollection::dropIndex(TRI_idx_iid_t iid) {
  // usually always called when _exclusiveLock is held
  if (iid == 0) {
    // invalid index id or primary index
    return true;
  }

  size_t i = 0;
  WRITE_LOCKER(guard, _indexesLock);
  for (auto index : _indexes) {
    RocksDBIndex* cindex = static_cast<RocksDBIndex*>(index.get());
    TRI_ASSERT(cindex != nullptr);

    if (iid == cindex->id()) {
      int rv = cindex->drop();

      if (rv == TRI_ERROR_NO_ERROR) {
        // trigger compaction before deleting the object
        cindex->cleanup();

        _indexes.erase(_indexes.begin() + i);
        events::DropIndex("", std::to_string(iid), TRI_ERROR_NO_ERROR);
        // toVelocyPackIgnore will take a read lock and we don't need the
        // lock anymore, this branch always returns
        guard.unlock();

        VPackBuilder builder = _logicalCollection->toVelocyPackIgnore(
            {"path", "statusString"}, true, true);
        StorageEngine* engine = EngineSelectorFeature::ENGINE;

        // log this event in the WAL and in the collection meta-data
        int res =
            static_cast<RocksDBEngine*>(engine)->writeCreateCollectionMarker(
                _logicalCollection->vocbase()->id(), _logicalCollection->cid(),
                builder.slice(),
                RocksDBLogValue::IndexDrop(_logicalCollection->vocbase()->id(),
                                           _logicalCollection->cid(), iid));
        return res == TRI_ERROR_NO_ERROR;
      }

      break;
    }
    ++i;
  }

  // We tried to remove an index that does not exist
  events::DropIndex("", std::to_string(iid), TRI_ERROR_ARANGO_INDEX_NOT_FOUND);
  return false;
}

std::unique_ptr<IndexIterator> RocksDBCollection::getAllIterator(
    transaction::Methods* trx, ManagedDocumentResult* mdr, bool reverse) const {
  return std::unique_ptr<IndexIterator>(new RocksDBAllIndexIterator(
      _logicalCollection, trx, mdr, primaryIndex(), reverse));
}

std::unique_ptr<IndexIterator> RocksDBCollection::getAnyIterator(
    transaction::Methods* trx, ManagedDocumentResult* mdr) const {
  return std::unique_ptr<IndexIterator>(new RocksDBAnyIndexIterator(
      _logicalCollection, trx, mdr, primaryIndex()));
}

std::unique_ptr<IndexIterator> RocksDBCollection::getSortedAllIterator(
    transaction::Methods* trx, ManagedDocumentResult* mdr) const {
  return std::unique_ptr<RocksDBSortedAllIterator>(new RocksDBSortedAllIterator(
      _logicalCollection, trx, mdr, primaryIndex()));
}

void RocksDBCollection::invokeOnAllElements(
    transaction::Methods* trx,
    std::function<bool(DocumentIdentifierToken const&)> callback) {
  ManagedDocumentResult mmdr;
  std::unique_ptr<IndexIterator> cursor(
      this->getAllIterator(trx, &mmdr, false));
  bool cnt = true;
  auto cb = [&](DocumentIdentifierToken token) {
    if (cnt) {
      cnt = callback(token);
    }
  };
  while (cursor->next(cb, 1000) && cnt) {
  }
}

////////////////////////////////////
// -- SECTION DML Operations --
///////////////////////////////////

void RocksDBCollection::truncate(transaction::Methods* trx,
                                 OperationOptions& options) {
  // TODO FIXME -- improve transaction size
  TRI_ASSERT(_objectId != 0);
  TRI_voc_cid_t cid = _logicalCollection->cid();
  auto state = RocksDBTransactionState::toState(trx);
  RocksDBMethods* mthd = state->rocksdbMethods();

  // delete documents
  RocksDBKeyBounds documentBounds =
      RocksDBKeyBounds::CollectionDocuments(this->objectId());
  rocksdb::Comparator const* cmp =
      RocksDBColumnFamily::documents()->GetComparator();
  rocksdb::ReadOptions ro = mthd->readOptions();
  rocksdb::Slice const end = documentBounds.end();
  ro.iterate_upper_bound = &end;

  std::unique_ptr<rocksdb::Iterator> iter =
      mthd->NewIterator(ro, documentBounds.columnFamily());
  iter->Seek(documentBounds.start());

  while (iter->Valid() && cmp->Compare(iter->key(), end) < 0) {
    TRI_ASSERT(_objectId == RocksDBKey::objectId(iter->key()));

    TRI_voc_rid_t revId =
        RocksDBKey::revisionId(RocksDBEntryType::Document, iter->key());
    VPackSlice key =
        VPackSlice(iter->value().data()).get(StaticStrings::KeyString);
    TRI_ASSERT(key.isString());

    blackListKey(iter->key().data(), static_cast<uint32_t>(iter->key().size()));

    // add possible log statement
    state->prepareOperation(cid, revId, StringRef(key),
                            TRI_VOC_DOCUMENT_OPERATION_REMOVE);
    Result r =
        mthd->Delete(RocksDBColumnFamily::documents(), RocksDBKey(iter->key()));
    if (!r.ok()) {
      THROW_ARANGO_EXCEPTION(r);
    }
    // report size of key
    RocksDBOperationResult result = state->addOperation(
        cid, revId, TRI_VOC_DOCUMENT_OPERATION_REMOVE, 0, iter->key().size());

    // transaction size limit reached -- fail
    if (result.fail()) {
      THROW_ARANGO_EXCEPTION(result);
    }
    iter->Next();
  }

  // delete index items
  READ_LOCKER(guard, _indexesLock);
  for (std::shared_ptr<Index> const& index : _indexes) {
    RocksDBIndex* rindex = static_cast<RocksDBIndex*>(index.get());
    rindex->truncate(trx);
  }
  _needToPersistIndexEstimates = true;
  
  
#ifdef ARANGODB_ENABLE_MAINTAINER_MODE
  //check if documents have been deleted
  if (mthd->countInBounds(documentBounds, true)) {
    THROW_ARANGO_EXCEPTION_MESSAGE(TRI_ERROR_INTERNAL, "deletion check in collection truncate failed - not all documents have been deleted");
  }
  
  for (std::shared_ptr<Index> const& index : _indexes) {
    RocksDBIndex* rindex = static_cast<RocksDBIndex*>(index.get());
    if (mthd->countInBounds(rindex->getBounds(),true)) {
      THROW_ARANGO_EXCEPTION_MESSAGE(TRI_ERROR_INTERNAL, "deletion check in collection truncate failed - not all documents in an index have been deleted");
    }
  }
#endif
}

DocumentIdentifierToken RocksDBCollection::lookupKey(transaction::Methods* trx,
                                                     VPackSlice const& key) {
  TRI_ASSERT(key.isString());
  return primaryIndex()->lookupKey(trx, StringRef(key));
}

Result RocksDBCollection::read(transaction::Methods* trx,
                               arangodb::velocypack::Slice const key,
                               ManagedDocumentResult& result, bool) {
  TRI_ASSERT(key.isString());
  RocksDBToken token = primaryIndex()->lookupKey(trx, StringRef(key));

  if (token.revisionId()) {
    if (readDocument(trx, token, result)) {
      // found
      return TRI_ERROR_NO_ERROR;
    }
  }

  // not found
  return TRI_ERROR_ARANGO_DOCUMENT_NOT_FOUND;
}

// read using a token!
bool RocksDBCollection::readDocument(transaction::Methods* trx,
                                     DocumentIdentifierToken const& token,
                                     ManagedDocumentResult& result) {
  RocksDBToken const* tkn = static_cast<RocksDBToken const*>(&token);
  TRI_voc_rid_t revisionId = tkn->revisionId();
  if (revisionId != 0) {
    auto res = lookupRevisionVPack(revisionId, trx, result, true);
    return res.ok();
  }
  return false;
}

// read using a token!
bool RocksDBCollection::readDocumentWithCallback(transaction::Methods* trx,
                                                 DocumentIdentifierToken const& token,
                                                 IndexIterator::DocumentCallback const& cb) {
  RocksDBToken const* tkn = static_cast<RocksDBToken const*>(&token);
  TRI_voc_rid_t revisionId = tkn->revisionId();
  if (revisionId != 0) {
    auto res = lookupRevisionVPack(revisionId, trx, cb, true);
    return res.ok();
  }
  return false;
}

Result RocksDBCollection::insert(arangodb::transaction::Methods* trx,
                                 arangodb::velocypack::Slice const slice,
                                 arangodb::ManagedDocumentResult& mdr,
                                 OperationOptions& options,
                                 TRI_voc_tick_t& resultMarkerTick,
                                 bool /*lock*/) {
  // store the tick that was used for writing the document
  // note that we don't need it for this engine
  resultMarkerTick = 0;

  VPackSlice fromSlice;
  VPackSlice toSlice;

  RocksDBOperationResult res;
  bool const isEdgeCollection =
      (_logicalCollection->type() == TRI_COL_TYPE_EDGE);

  if (isEdgeCollection) {
    // _from:
    fromSlice = slice.get(StaticStrings::FromString);
    if (!fromSlice.isString()) {
      res.reset(TRI_ERROR_ARANGO_INVALID_EDGE_ATTRIBUTE);
      return res.errorNumber();
    }
    VPackValueLength len;
    char const* docId = fromSlice.getString(len);
    size_t split;
    if (!TRI_ValidateDocumentIdKeyGenerator(docId, static_cast<size_t>(len),
                                            &split)) {
      res.reset(TRI_ERROR_ARANGO_INVALID_EDGE_ATTRIBUTE);
      return res.errorNumber();
    }
    // _to:
    toSlice = slice.get(StaticStrings::ToString);
    if (!toSlice.isString()) {
      res.reset(TRI_ERROR_ARANGO_INVALID_EDGE_ATTRIBUTE);
      return res.errorNumber();
    }
    docId = toSlice.getString(len);
    if (!TRI_ValidateDocumentIdKeyGenerator(docId, static_cast<size_t>(len),
                                            &split)) {
      res.reset(TRI_ERROR_ARANGO_INVALID_EDGE_ATTRIBUTE);
      return res.errorNumber();
    }
  }

  transaction::BuilderLeaser builder(trx);
  res.reset(newObjectForInsert(trx, slice, fromSlice, toSlice, isEdgeCollection,
                               *builder.get(), options.isRestore));
  if (res.fail()) {
    return res;
  }
  VPackSlice newSlice = builder->slice();

  TRI_voc_rid_t revisionId =
      transaction::helpers::extractRevFromDocument(newSlice);

  auto state = RocksDBTransactionState::toState(trx);
  auto mthds = RocksDBTransactionState::toMethods(trx);
  RocksDBSavePoint guard(mthds,
                         trx->isSingleOperationTransaction(),
                         [&state]() { state->resetLogState(); });

  state->prepareOperation(_logicalCollection->cid(), revisionId, StringRef(),
                          TRI_VOC_DOCUMENT_OPERATION_INSERT);

  res = insertDocument(trx, revisionId, newSlice, options.waitForSync);
  if (res.ok()) {
    Result lookupResult = lookupRevisionVPack(revisionId, trx, mdr, false);

    if (lookupResult.fail()) {
      return lookupResult;
    }

    // report document and key size
    RocksDBOperationResult result = state->addOperation(
        _logicalCollection->cid(), revisionId,
        TRI_VOC_DOCUMENT_OPERATION_INSERT, newSlice.byteSize(), res.keySize());

    // transaction size limit reached -- fail
    if (result.fail()) {
      THROW_ARANGO_EXCEPTION(result);
    }

    guard.commit();
  }

  return res;
}

Result RocksDBCollection::update(arangodb::transaction::Methods* trx,
                                 arangodb::velocypack::Slice const newSlice,
                                 arangodb::ManagedDocumentResult& mdr,
                                 OperationOptions& options,
                                 TRI_voc_tick_t& resultMarkerTick,
                                 bool /*lock*/, TRI_voc_rid_t& prevRev,
                                 ManagedDocumentResult& previous,
                                 TRI_voc_rid_t const& revisionId,
                                 arangodb::velocypack::Slice const key) {
  resultMarkerTick = 0;

  bool const isEdgeCollection =
      (_logicalCollection->type() == TRI_COL_TYPE_EDGE);
  RocksDBOperationResult res = lookupDocument(trx, key, previous);

  if (res.fail()) {
    return res;
  }

  TRI_ASSERT(!previous.empty());

  VPackSlice oldDoc(previous.vpack());
  TRI_voc_rid_t oldRevisionId =
      transaction::helpers::extractRevFromDocument(oldDoc);
  prevRev = oldRevisionId;

  // Check old revision:
  if (!options.ignoreRevs) {
    TRI_voc_rid_t expectedRev = 0;
    if (newSlice.isObject()) {
      expectedRev = TRI_ExtractRevisionId(newSlice);
    }
    int result = checkRevision(trx, expectedRev, prevRev);
    if (result != TRI_ERROR_NO_ERROR) {
      return result;
    }
  }

  if (newSlice.length() <= 1) {
    // shortcut. no need to do anything
    previous.clone(mdr);

    TRI_ASSERT(!mdr.empty());

    if (_logicalCollection->waitForSync()) {
      trx->state()->waitForSync(true);
      options.waitForSync = true;
    }
    return TRI_ERROR_NO_ERROR;
  }

  // merge old and new values
  transaction::BuilderLeaser builder(trx);
  mergeObjectsForUpdate(trx, oldDoc, newSlice, isEdgeCollection,
                        TRI_RidToString(revisionId), options.mergeObjects,
                        options.keepNull, *builder.get());
  auto state = RocksDBTransactionState::toState(trx);
  if (state->isDBServer()) {
    // Need to check that no sharding keys have changed:
    if (arangodb::shardKeysChanged(_logicalCollection->dbName(),
                                   trx->resolver()->getCollectionNameCluster(
                                       _logicalCollection->planId()),
                                   oldDoc, builder->slice(), false)) {
      return TRI_ERROR_CLUSTER_MUST_NOT_CHANGE_SHARDING_ATTRIBUTES;
    }
  }

  VPackSlice const newDoc(builder->slice());

  RocksDBSavePoint guard(RocksDBTransactionState::toMethods(trx),
                         trx->isSingleOperationTransaction(),
                         [&state]() { state->resetLogState(); });

  // add possible log statement under guard
  state->prepareOperation(_logicalCollection->cid(), revisionId, StringRef(),
                          TRI_VOC_DOCUMENT_OPERATION_UPDATE);
  res = updateDocument(trx, oldRevisionId, oldDoc, revisionId, newDoc,
                       options.waitForSync);

  if (res.ok()) {
    mdr.setManaged(newDoc.begin(), revisionId);
    TRI_ASSERT(!mdr.empty());

    // report document and key size
    RocksDBOperationResult result = state->addOperation(
        _logicalCollection->cid(), revisionId,
        TRI_VOC_DOCUMENT_OPERATION_UPDATE, newDoc.byteSize(), res.keySize());

    // transaction size limit reached -- fail
    if (result.fail()) {
      THROW_ARANGO_EXCEPTION(result);
    }

    guard.commit();
  }

  return res;
}

Result RocksDBCollection::replace(
    transaction::Methods* trx, arangodb::velocypack::Slice const newSlice,
    ManagedDocumentResult& mdr, OperationOptions& options,
    TRI_voc_tick_t& resultMarkerTick, bool /*lock*/, TRI_voc_rid_t& prevRev,
    ManagedDocumentResult& previous, TRI_voc_rid_t const revisionId,
    arangodb::velocypack::Slice const fromSlice,
    arangodb::velocypack::Slice const toSlice) {
  resultMarkerTick = 0;

  bool const isEdgeCollection =
      (_logicalCollection->type() == TRI_COL_TYPE_EDGE);

  // get the previous revision
  VPackSlice key = newSlice.get(StaticStrings::KeyString);
  if (key.isNone()) {
    return TRI_ERROR_ARANGO_DOCUMENT_HANDLE_BAD;
  }

  // get the previous revision
  Result res = lookupDocument(trx, key, previous).errorNumber();

  if (res.fail()) {
    return res;
  }

  TRI_ASSERT(!previous.empty());

  VPackSlice oldDoc(previous.vpack());
  TRI_voc_rid_t oldRevisionId =
      transaction::helpers::extractRevFromDocument(oldDoc);
  prevRev = oldRevisionId;

  // Check old revision:
  if (!options.ignoreRevs) {
    TRI_voc_rid_t expectedRev = 0;
    if (newSlice.isObject()) {
      expectedRev = TRI_ExtractRevisionId(newSlice);
    }
    int res = checkRevision(trx, expectedRev, prevRev);
    if (res != TRI_ERROR_NO_ERROR) {
      return res;
    }
  }

  // merge old and new values
  transaction::BuilderLeaser builder(trx);
  newObjectForReplace(trx, oldDoc, newSlice, fromSlice, toSlice,
                      isEdgeCollection, TRI_RidToString(revisionId),
                      *builder.get());

  auto state = RocksDBTransactionState::toState(trx);
  if (state->isDBServer()) {
    // Need to check that no sharding keys have changed:
    if (arangodb::shardKeysChanged(_logicalCollection->dbName(),
                                   trx->resolver()->getCollectionNameCluster(
                                       _logicalCollection->planId()),
                                   oldDoc, builder->slice(), false)) {
      return TRI_ERROR_CLUSTER_MUST_NOT_CHANGE_SHARDING_ATTRIBUTES;
    }
  }

  RocksDBSavePoint guard(RocksDBTransactionState::toMethods(trx),
                         trx->isSingleOperationTransaction(),
                         [&state]() { state->resetLogState(); });

  // add possible log statement under guard
  state->prepareOperation(_logicalCollection->cid(), revisionId, StringRef(),
                          TRI_VOC_DOCUMENT_OPERATION_REPLACE);

  VPackSlice const newDoc(builder->slice());

  RocksDBOperationResult opResult = updateDocument(
      trx, oldRevisionId, oldDoc, revisionId, newDoc, options.waitForSync);
  if (opResult.ok()) {
    mdr.setManaged(newDoc.begin(), revisionId);
    TRI_ASSERT(!mdr.empty());

    // report document and key size
    RocksDBOperationResult result =
        state->addOperation(_logicalCollection->cid(), revisionId,
                            TRI_VOC_DOCUMENT_OPERATION_REPLACE,
                            newDoc.byteSize(), opResult.keySize());

    // transaction size limit reached -- fail
    if (result.fail()) {
      THROW_ARANGO_EXCEPTION(result);
    }

    guard.commit();
  }

  return opResult;
}

Result RocksDBCollection::remove(arangodb::transaction::Methods* trx,
                                 arangodb::velocypack::Slice const slice,
                                 arangodb::ManagedDocumentResult& previous,
                                 OperationOptions& options,
                                 TRI_voc_tick_t& resultMarkerTick,
                                 bool /*lock*/, TRI_voc_rid_t const& revisionId,
                                 TRI_voc_rid_t& prevRev) {
  // store the tick that was used for writing the document
  // note that we don't need it for this engine
  resultMarkerTick = 0;
  prevRev = 0;

  transaction::BuilderLeaser builder(trx);
  newObjectForRemove(trx, slice, TRI_RidToString(revisionId), *builder.get());

  VPackSlice key;
  if (slice.isString()) {
    key = slice;
  } else {
    key = slice.get(StaticStrings::KeyString);
  }
  TRI_ASSERT(!key.isNone());

  // get the previous revision
  RocksDBOperationResult res = lookupDocument(trx, key, previous);

  if (res.fail()) {
    return res.errorNumber();
  }

  TRI_ASSERT(!previous.empty());

  VPackSlice oldDoc(previous.vpack());
  TRI_voc_rid_t oldRevisionId =
      arangodb::transaction::helpers::extractRevFromDocument(oldDoc);
  prevRev = oldRevisionId;

  // Check old revision:
  if (!options.ignoreRevs && slice.isObject()) {
    TRI_voc_rid_t expectedRevisionId = TRI_ExtractRevisionId(slice);
    int res = checkRevision(trx, expectedRevisionId, oldRevisionId);

    if (res != TRI_ERROR_NO_ERROR) {
      return res;
    }
  }

  auto state = RocksDBTransactionState::toState(trx);
  RocksDBSavePoint guard(RocksDBTransactionState::toMethods(trx),
                         trx->isSingleOperationTransaction(),
                         [&state]() { state->resetLogState(); });

  // add possible log statement under guard
  state->prepareOperation(_logicalCollection->cid(), revisionId, StringRef(key),
                          TRI_VOC_DOCUMENT_OPERATION_REMOVE);
  res = removeDocument(trx, oldRevisionId, oldDoc, false, options.waitForSync);
  if (res.ok()) {
    // report key size
    res = state->addOperation(_logicalCollection->cid(), revisionId,
                              TRI_VOC_DOCUMENT_OPERATION_REMOVE, 0,
                              res.keySize());
    // transaction size limit reached -- fail
    if (res.fail()) {
      THROW_ARANGO_EXCEPTION(res);
    }

    guard.commit();
  }

  return res;
}

void RocksDBCollection::deferDropCollection(
    std::function<bool(LogicalCollection*)> /*callback*/) {
  // nothing to do here
}

/// @brief return engine-specific figures
void RocksDBCollection::figuresSpecific(
    std::shared_ptr<arangodb::velocypack::Builder>& builder) {
  rocksdb::TransactionDB* db = rocksutils::globalRocksDB();
  RocksDBKeyBounds bounds = RocksDBKeyBounds::CollectionDocuments(_objectId);
  rocksdb::Range r(bounds.start(), bounds.end());

  uint64_t out = 0;
  db->GetApproximateSizes(
      RocksDBColumnFamily::documents(), &r, 1, &out,
      static_cast<uint8_t>(
          rocksdb::DB::SizeApproximationFlags::INCLUDE_MEMTABLES |
          rocksdb::DB::SizeApproximationFlags::INCLUDE_FILES));

  builder->add("documentsSize", VPackValue(out));
}

/// @brief creates the initial indexes for the collection
void RocksDBCollection::createInitialIndexes() {
  // LOCKED from the outside
  if (!_indexes.empty()) {
    return;
  }

  std::vector<std::shared_ptr<arangodb::Index>> systemIndexes;
  StorageEngine* engine = EngineSelectorFeature::ENGINE;
  IndexFactory const* idxFactory = engine->indexFactory();
  TRI_ASSERT(idxFactory != nullptr);

  idxFactory->fillSystemIndexes(_logicalCollection, systemIndexes);
  for (auto const& it : systemIndexes) {
    addIndex(it);
  }
}

void RocksDBCollection::addIndex(std::shared_ptr<arangodb::Index> idx) {
  // LOCKED from the outside
  // primary index must be added at position 0
  TRI_ASSERT(idx->type() != arangodb::Index::TRI_IDX_TYPE_PRIMARY_INDEX ||
             _indexes.empty());

  auto const id = idx->id();
  for (auto const& it : _indexes) {
    if (it->id() == id) {
      // already have this particular index. do not add it again
      return;
    }
  }

  TRI_UpdateTickServer(static_cast<TRI_voc_tick_t>(id));
  _indexes.emplace_back(idx);
  if (idx->type() == Index::TRI_IDX_TYPE_GEO1_INDEX ||
      idx->type() == Index::TRI_IDX_TYPE_GEO2_INDEX) {
    _hasGeoIndex = true;
  }
}

void RocksDBCollection::addIndexCoordinator(
    std::shared_ptr<arangodb::Index> idx) {
  // LOCKED from the outside
  auto const id = idx->id();
  for (auto const& it : _indexes) {
    if (it->id() == id) {
      // already have this particular index. do not add it again
      return;
    }
  }
  _indexes.emplace_back(idx);
}

int RocksDBCollection::saveIndex(transaction::Methods* trx,
                                 std::shared_ptr<arangodb::Index> idx) {
  // LOCKED from the outside
  TRI_ASSERT(!ServerState::instance()->isCoordinator());
  // we cannot persist primary or edge indexes
  TRI_ASSERT(idx->type() != Index::IndexType::TRI_IDX_TYPE_PRIMARY_INDEX);
  TRI_ASSERT(idx->type() != Index::IndexType::TRI_IDX_TYPE_EDGE_INDEX);

  Result res = fillIndexes(trx, idx);
  if (!res.ok()) {
    return res.errorNumber();
  }

<<<<<<< HEAD
  std::shared_ptr<VPackBuilder> builder = idx->toVelocyPack(false, false);
=======
  std::shared_ptr<VPackBuilder> builder = idx->toVelocyPack(false, true);
>>>>>>> e446cff4
  auto vocbase = _logicalCollection->vocbase();
  auto collectionId = _logicalCollection->cid();
  VPackSlice data = builder->slice();

  StorageEngine* engine = EngineSelectorFeature::ENGINE;
  engine->createIndex(vocbase, collectionId, idx->id(), data);

  return TRI_ERROR_NO_ERROR;
}

/// non-transactional: fill index with existing documents
/// from this collection
arangodb::Result RocksDBCollection::fillIndexes(
    transaction::Methods* trx, std::shared_ptr<arangodb::Index> added) {
  // LOCKED from the outside, can't use lookupIndex
  RocksDBPrimaryIndex* primIndex = nullptr;
  for (std::shared_ptr<Index> idx : _indexes) {
    if (idx->type() == Index::TRI_IDX_TYPE_PRIMARY_INDEX) {
      primIndex = static_cast<RocksDBPrimaryIndex*>(idx.get());
      break;
    }
  }
  TRI_ASSERT(primIndex != nullptr);
  // FIXME: assert for an exclusive lock on this collection
  TRI_ASSERT(trx->state()->collection(_logicalCollection->cid(),
                                      AccessMode::Type::EXCLUSIVE) != nullptr);

  ManagedDocumentResult mmdr;
  RocksDBIndex* ridx = static_cast<RocksDBIndex*>(added.get());
  auto state = RocksDBTransactionState::toState(trx);
  std::unique_ptr<IndexIterator> it(new RocksDBAllIndexIterator(
      _logicalCollection, trx, &mmdr, primaryIndex(), false));

  // fillindex can be non transactional
  rocksdb::DB* db = globalRocksDB()->GetBaseDB();
  TRI_ASSERT(db != nullptr);
  
  uint64_t numDocsWritten = 0;
  // write batch will be reset each 5000 documents
  rocksdb::WriteBatchWithIndex batch(ridx->columnFamily()->GetComparator(),
                                     32 * 1024 * 1024);
  RocksDBBatchedMethods batched(state, &batch);

  arangodb::Result res;
  auto cb = [&](DocumentIdentifierToken const& token, VPackSlice slice) {
    if (res.ok()) {
      res = ridx->insertInternal(trx, &batched, token._data, slice);
      if (res.ok()) {
        numDocsWritten++;
      }
    }
  };

  rocksdb::WriteOptions writeOpts;
  bool hasMore = true;
  while (hasMore && res.ok()) {
    hasMore = it->nextDocument(cb, 250);
    if (_logicalCollection->status() == TRI_VOC_COL_STATUS_DELETED ||
        _logicalCollection->deleted()) {
      res = TRI_ERROR_INTERNAL;
    }
    if (res.ok()) {
      rocksdb::Status s = db->Write(writeOpts, batch.GetWriteBatch());
      if (!s.ok()) {
        res = rocksutils::convertStatus(s, rocksutils::StatusHint::index);
        break;
      }
    }
    batch.Clear();
  }

  // we will need to remove index elements created before an error
  // occured, this needs to happen since we are non transactional
  if (!res.ok()) {
    it->reset();
    batch.Clear();

    arangodb::Result res2;// do not overwrite original error
    auto removeCb = [&](DocumentIdentifierToken token) {
      if (res2.ok() && numDocsWritten > 0 &&
          this->readDocument(trx, token, mmdr)) {
        // we need to remove already inserted documents up to numDocsWritten
        res2 = ridx->removeInternal(trx, &batched, mmdr.lastRevisionId(),
                              VPackSlice(mmdr.vpack()));
        if (res2.ok()) {
          numDocsWritten--;
        }
      }
    };

    hasMore = true;
    while (hasMore && numDocsWritten > 0) {
      hasMore = it->next(removeCb, 500);
    }
    // TODO: if this fails, do we have any recourse?
    // Simon: Don't think so
    rocksdb::WriteOptions writeOpts;
    db->Write(writeOpts, batch.GetWriteBatch());
  }
  if (numDocsWritten > 0) {
    _needToPersistIndexEstimates = true;
  }

  return res;
}

// @brief return the primary index
// WARNING: Make sure that this LogicalCollection Instance
// is somehow protected. If it goes out of all scopes
// or it's indexes are freed the pointer returned will get invalidated.
arangodb::RocksDBPrimaryIndex* RocksDBCollection::primaryIndex() const {
  // The primary index always has iid 0
  auto primary = PhysicalCollection::lookupIndex(0);
  TRI_ASSERT(primary != nullptr);

#ifdef ARANGODB_ENABLE_MAINTAINER_MODE
  if (primary->type() != Index::IndexType::TRI_IDX_TYPE_PRIMARY_INDEX) {
    LOG_TOPIC(ERR, arangodb::Logger::FIXME)
        << "got invalid indexes for collection '" << _logicalCollection->name()
        << "'";
    READ_LOCKER(guard, _indexesLock);
    for (auto const& it : _indexes) {
      LOG_TOPIC(ERR, arangodb::Logger::FIXME) << "- " << it.get();
    }
  }
#endif
  TRI_ASSERT(primary->type() == Index::IndexType::TRI_IDX_TYPE_PRIMARY_INDEX);
  // the primary index must be the index at position #0
  return static_cast<arangodb::RocksDBPrimaryIndex*>(primary.get());
}

RocksDBOperationResult RocksDBCollection::insertDocument(
    arangodb::transaction::Methods* trx, TRI_voc_rid_t revisionId,
    VPackSlice const& doc, bool& waitForSync) const {
  RocksDBOperationResult res;
  // Coordinator doesn't know index internals
  TRI_ASSERT(!ServerState::instance()->isCoordinator());
  TRI_ASSERT(trx->state()->isRunning());

  RocksDBKey key(RocksDBKey::Document(_objectId, revisionId));
  RocksDBValue value(RocksDBValue::Document(doc));

  blackListKey(key.string().data(), static_cast<uint32_t>(key.string().size()));

  RocksDBMethods* mthd = RocksDBTransactionState::toMethods(trx);
  res = mthd->Put(RocksDBColumnFamily::documents(), key, value.string());
  if (!res.ok()) {
    // set keysize that is passed up to the crud operations
    res.keySize(key.string().size());
    return res;
  }

  /*LOG_TOPIC(ERR, Logger::FIXME)
      << "PUT rev: " << revisionId << " trx: " << trx->state()->id()
      << " seq: " << mthd->readOptions().snapshot->GetSequenceNumber()
      << " objectID " << _objectId << " name: " << _logicalCollection->name();*/

  RocksDBOperationResult innerRes;
  READ_LOCKER(guard, _indexesLock);
  for (std::shared_ptr<Index> const& idx : _indexes) {
    innerRes.reset(idx->insert(trx, revisionId, doc, false));

    // in case of OOM return immediately
    if (innerRes.is(TRI_ERROR_OUT_OF_MEMORY)) {
      return innerRes;
    }

    if (innerRes.fail()) {
      // "prefer" unique constraint violated over other errors
      if (innerRes.is(TRI_ERROR_ARANGO_UNIQUE_CONSTRAINT_VIOLATED) ||
          res.ok()) {
        res = innerRes;
      }
    }
  }

  if (res.ok()) {
    if (_logicalCollection->waitForSync()) {
      waitForSync = true;  // output parameter (by ref)
    }

    if (waitForSync) {
      trx->state()->waitForSync(true);
    }
    _needToPersistIndexEstimates = true;
  }

  return res;
}

RocksDBOperationResult RocksDBCollection::removeDocument(
    arangodb::transaction::Methods* trx, TRI_voc_rid_t revisionId,
    VPackSlice const& doc, bool isUpdate, bool& waitForSync) const {
  // Coordinator doesn't know index internals
  TRI_ASSERT(!ServerState::instance()->isCoordinator());
  TRI_ASSERT(trx->state()->isRunning());
  TRI_ASSERT(_objectId != 0);

  auto key = RocksDBKey::Document(_objectId, revisionId);

  blackListKey(key.string().data(), static_cast<uint32_t>(key.string().size()));

  // prepare operation which adds log statements is called
  // from the outside. We do not need to DELETE a document from the
  // document store, if the doc is overwritten with PUT
  // Simon: actually we do, because otherwise the counter recovery is broken
  // if (!isUpdate) {
  RocksDBMethods* mthd = RocksDBTransactionState::toMethods(trx);
  RocksDBOperationResult res =
      mthd->Delete(RocksDBColumnFamily::documents(), key);
  if (!res.ok()) {
    return res;
  }
  //}

  /*LOG_TOPIC(ERR, Logger::FIXME)
      << "Delete rev: " << revisionId << " trx: " << trx->state()->id()
      << " seq: " << mthd->readOptions().snapshot->GetSequenceNumber()
      << " objectID " << _objectId << " name: " << _logicalCollection->name();*/

  RocksDBOperationResult resInner;
  READ_LOCKER(guard, _indexesLock);
  for (std::shared_ptr<Index> const& idx : _indexes) {
    Result tmpres = idx->remove(trx, revisionId, doc, false);
    resInner.reset(tmpres);

    // in case of OOM return immediately
    if (resInner.is(TRI_ERROR_OUT_OF_MEMORY)) {
      return resInner;
    }

    // for other errors, set result
    if (resInner.fail()) {
      res = resInner;
    }
  }

  if (res.ok()) {
    if (_logicalCollection->waitForSync()) {
      waitForSync = true;
    }

    if (waitForSync) {
      trx->state()->waitForSync(true);
    }
    _needToPersistIndexEstimates = true;
  }

  return res;
}

/// @brief looks up a document by key, low level worker
/// the key must be a string slice, no revision check is performed
RocksDBOperationResult RocksDBCollection::lookupDocument(
    transaction::Methods* trx, VPackSlice key,
    ManagedDocumentResult& mdr) const {
  RocksDBOperationResult res;
  if (!key.isString()) {
    res.reset(TRI_ERROR_ARANGO_DOCUMENT_KEY_BAD);
    return res;
  }

  RocksDBToken token = primaryIndex()->lookupKey(trx, StringRef(key));
  TRI_voc_rid_t revisionId = token.revisionId();

  if (revisionId > 0) {
    res = lookupRevisionVPack(revisionId, trx, mdr, true);
  } else {
    res.reset(TRI_ERROR_ARANGO_DOCUMENT_NOT_FOUND);
  }
  return res;
}

RocksDBOperationResult RocksDBCollection::updateDocument(
    transaction::Methods* trx, TRI_voc_rid_t oldRevisionId,
    VPackSlice const& oldDoc, TRI_voc_rid_t newRevisionId,
    VPackSlice const& newDoc, bool& waitForSync) const {
  // keysize in return value is set by insertDocument

  // Coordinator doesn't know index internals
  TRI_ASSERT(trx->state()->isRunning());
  TRI_ASSERT(!ServerState::instance()->isCoordinator());

  RocksDBOperationResult res =
      removeDocument(trx, oldRevisionId, oldDoc, true, waitForSync);
  if (res.fail()) {
    return res;
  }

  res = insertDocument(trx, newRevisionId, newDoc, waitForSync);
  return res;
}

Result RocksDBCollection::lookupDocumentToken(transaction::Methods* trx,
                                              arangodb::StringRef key,
                                              RocksDBToken& outToken) const {
  TRI_ASSERT(_objectId != 0);

  // TODO fix as soon as we got a real primary index
  outToken = primaryIndex()->lookupKey(trx, key);
  return outToken.revisionId() > 0
             ? Result()
             : Result(TRI_ERROR_ARANGO_DOCUMENT_NOT_FOUND);
}

arangodb::Result RocksDBCollection::lookupRevisionVPack(
    TRI_voc_rid_t revisionId, transaction::Methods* trx,
    arangodb::ManagedDocumentResult& mdr, bool withCache) const {
  TRI_ASSERT(trx->state()->isRunning());
  TRI_ASSERT(_objectId != 0);

  auto key = RocksDBKey::Document(_objectId, revisionId);

  if (withCache && useCache()) {
    TRI_ASSERT(_cache != nullptr);
    // check cache first for fast path
    auto f = _cache->find(key.string().data(),
                          static_cast<uint32_t>(key.string().size()));
    if (f.found()) {
      std::string* value = mdr.prepareStringUsage();
      value->append(reinterpret_cast<char const*>(f.value()->value()),
                    static_cast<size_t>(f.value()->valueSize));
      mdr.setManagedAfterStringUsage(revisionId);
      return {TRI_ERROR_NO_ERROR};
    }
  }

  RocksDBMethods* mthd = RocksDBTransactionState::toMethods(trx);
  std::string* value = mdr.prepareStringUsage();
  Result res = mthd->Get(RocksDBColumnFamily::documents(), key, value);
  if (res.ok()) {
    if (withCache && useCache()) {
      TRI_ASSERT(_cache != nullptr);
      // write entry back to cache
      auto entry = cache::CachedValue::construct(
          key.string().data(), static_cast<uint32_t>(key.string().size()),
          value->data(), static_cast<uint64_t>(value->size()));
      auto status = _cache->insert(entry);
      if (status.fail()) {
        delete entry;
      }
    }

    mdr.setManagedAfterStringUsage(revisionId);
  } else {
    LOG_TOPIC(ERR, Logger::FIXME)
        << "NOT FOUND rev: " << revisionId << " trx: " << trx->state()->id()
        << " seq: " << mthd->readOptions().snapshot->GetSequenceNumber()
        << " objectID " << _objectId << " name: " << _logicalCollection->name();
    mdr.reset();
  }
  return res;
}

arangodb::Result RocksDBCollection::lookupRevisionVPack(
    TRI_voc_rid_t revisionId, transaction::Methods* trx,
    IndexIterator::DocumentCallback const& cb, bool withCache) const {
  TRI_ASSERT(trx->state()->isRunning());
  TRI_ASSERT(_objectId != 0);

  auto key = RocksDBKey::Document(_objectId, revisionId);

  if (withCache && useCache()) {
    TRI_ASSERT(_cache != nullptr);
    // check cache first for fast path
    auto f = _cache->find(key.string().data(),
                          static_cast<uint32_t>(key.string().size()));
    if (f.found()) {
      cb(RocksDBToken(revisionId), VPackSlice(reinterpret_cast<char const*>(f.value()->value())));
      return {TRI_ERROR_NO_ERROR};
    }
  }

  std::string value;
  auto state = RocksDBTransactionState::toState(trx);
  RocksDBMethods* mthd = state->rocksdbMethods();
  Result res = mthd->Get(RocksDBColumnFamily::documents(), key, &value);
  TRI_ASSERT(value.data());
  if (res.ok()) {
    if (withCache && useCache()) {
      TRI_ASSERT(_cache != nullptr);
      // write entry back to cache
      auto entry = cache::CachedValue::construct(
          key.string().data(), static_cast<uint32_t>(key.string().size()),
          value.data(), static_cast<uint64_t>(value.size()));
      auto status = _cache->insert(entry);
      if (status.fail()) {
        delete entry;
      }
    }

    cb(RocksDBToken(revisionId), VPackSlice(value.data()));
  } else {
    LOG_TOPIC(ERR, Logger::FIXME)
        << "NOT FOUND rev: " << revisionId << " trx: " << trx->state()->id()
        << " seq: " << mthd->readOptions().snapshot->GetSequenceNumber()
        << " objectID " << _objectId << " name: " << _logicalCollection->name();
  }
  return res;
}

void RocksDBCollection::setRevision(TRI_voc_rid_t revisionId) {
  _revisionId = revisionId;
}

void RocksDBCollection::adjustNumberDocuments(int64_t adjustment) {
  if (adjustment < 0) {
    _numberDocuments -= static_cast<uint64_t>(-adjustment);
  } else if (adjustment > 0) {
    _numberDocuments += static_cast<uint64_t>(adjustment);
  }
}

/// @brief write locks a collection, with a timeout
int RocksDBCollection::lockWrite(double timeout) {
  uint64_t waitTime = 0;  // indicates that time is uninitialized
  double startTime = 0.0;

  while (true) {
    TRY_WRITE_LOCKER(locker, _exclusiveLock);

    if (locker.isLocked()) {
      // keep lock and exit loop
      locker.steal();
      return TRI_ERROR_NO_ERROR;
    }

    double now = TRI_microtime();

    if (waitTime == 0) {  // initialize times
      // set end time for lock waiting
      if (timeout <= 0.0) {
        timeout = defaultLockTimeout;
      }
      startTime = now;
      waitTime = 1;
    }

    if (now > startTime + timeout) {
      LOG_TOPIC(TRACE, arangodb::Logger::FIXME)
          << "timed out after " << timeout
          << " s waiting for write-lock on collection '"
          << _logicalCollection->name() << "'";
      return TRI_ERROR_LOCK_TIMEOUT;
    }

    if (now - startTime < 0.001) {
      std::this_thread::yield();
    } else {
      usleep(static_cast<TRI_usleep_t>(waitTime));
      if (waitTime < 32) {
        waitTime *= 2;
      }
    }
  }
}

/// @brief write unlocks a collection
int RocksDBCollection::unlockWrite() {
  _exclusiveLock.unlockWrite();

  return TRI_ERROR_NO_ERROR;
}

/// @brief read locks a collection, with a timeout
int RocksDBCollection::lockRead(double timeout) {
  uint64_t waitTime = 0;  // indicates that time is uninitialized
  double startTime = 0.0;

  while (true) {
    TRY_READ_LOCKER(locker, _exclusiveLock);

    if (locker.isLocked()) {
      // keep lock and exit loop
      locker.steal();
      return TRI_ERROR_NO_ERROR;
    }

    double now = TRI_microtime();

    if (waitTime == 0) {  // initialize times
      // set end time for lock waiting
      if (timeout <= 0.0) {
        timeout = defaultLockTimeout;
      }
      startTime = now;
      waitTime = 1;
    }

    if (now > startTime + timeout) {
      LOG_TOPIC(TRACE, arangodb::Logger::FIXME)
          << "timed out after " << timeout
          << " s waiting for read-lock on collection '"
          << _logicalCollection->name() << "'";
      return TRI_ERROR_LOCK_TIMEOUT;
    }

    if (now - startTime < 0.001) {
      std::this_thread::yield();
    } else {
      usleep(static_cast<TRI_usleep_t>(waitTime));
      if (waitTime < 32) {
        waitTime *= 2;
      }
    }
  }
}

/// @brief read unlocks a collection
int RocksDBCollection::unlockRead() {
  _exclusiveLock.unlockRead();
  return TRI_ERROR_NO_ERROR;
}

// rescans the collection to update document count
uint64_t RocksDBCollection::recalculateCounts() {
  // start transaction to get a collection lock
  arangodb::SingleCollectionTransaction trx(
      arangodb::transaction::StandaloneContext::Create(
          _logicalCollection->vocbase()),
      _logicalCollection->cid(), AccessMode::Type::EXCLUSIVE);
  auto res = trx.begin();
  if (res.fail()) {
    THROW_ARANGO_EXCEPTION(res);
  }

  rocksdb::ReadOptions readOptions;
  readOptions.fill_cache = false;

  // count documents
  auto documentBounds = RocksDBKeyBounds::CollectionDocuments(_objectId);
  _numberDocuments =
      rocksutils::countKeyRange(globalRocksDB(), readOptions, documentBounds);

  // update counter manager value
  res = globalRocksEngine()->counterManager()->setAbsoluteCounter(
      _objectId, _numberDocuments);
  if (res.ok()) {
    // in case of fail the counter has never been written and hence does not
    // need correction. The value is not changed and does not need to be synced
    globalRocksEngine()->counterManager()->sync(true);
  }
  trx.commit();

  return _numberDocuments;
}

void RocksDBCollection::compact() {
  rocksdb::TransactionDB* db = rocksutils::globalRocksDB();
  rocksdb::CompactRangeOptions opts;
  RocksDBKeyBounds bounds = RocksDBKeyBounds::CollectionDocuments(_objectId);
  rocksdb::Slice b = bounds.start(), e = bounds.end();
  db->CompactRange(opts, bounds.columnFamily(), &b, &e);

  READ_LOCKER(guard, _indexesLock);
  for (std::shared_ptr<Index> i : _indexes) {
    RocksDBIndex* index = static_cast<RocksDBIndex*>(i.get());
    index->cleanup();
  }
}

void RocksDBCollection::estimateSize(velocypack::Builder& builder) {
  TRI_ASSERT(!builder.isOpenObject() && !builder.isOpenArray());

  rocksdb::TransactionDB* db = rocksutils::globalRocksDB();
  RocksDBKeyBounds bounds = RocksDBKeyBounds::CollectionDocuments(_objectId);
  rocksdb::Range r(bounds.start(), bounds.end());
  uint64_t out = 0, total = 0;
  db->GetApproximateSizes(
      RocksDBColumnFamily::documents(), &r, 1, &out,
      static_cast<uint8_t>(
          rocksdb::DB::SizeApproximationFlags::INCLUDE_MEMTABLES |
          rocksdb::DB::SizeApproximationFlags::INCLUDE_FILES));
  total += out;

  builder.openObject();
  builder.add("documents", VPackValue(out));
  builder.add("indexes", VPackValue(VPackValueType::Object));

  READ_LOCKER(guard, _indexesLock);
  for (std::shared_ptr<Index> i : _indexes) {
    RocksDBIndex* index = static_cast<RocksDBIndex*>(i.get());
    out = index->memory();
    builder.add(std::to_string(index->id()), VPackValue(out));
    total += out;
  }
  builder.close();
  builder.add("total", VPackValue(total));
  builder.close();
}

arangodb::Result RocksDBCollection::serializeIndexEstimates(
    rocksdb::Transaction* rtrx) const {
  if (!_needToPersistIndexEstimates) {
    return {TRI_ERROR_NO_ERROR};
  }
  _needToPersistIndexEstimates = false;
  std::string output;
  rocksdb::TransactionDB* tdb = rocksutils::globalRocksDB();
  for (auto index : getIndexes()) {
    output.clear();
    RocksDBIndex* cindex = static_cast<RocksDBIndex*>(index.get());
    TRI_ASSERT(cindex != nullptr);
    rocksutils::uint64ToPersistent(
        output, static_cast<uint64_t>(tdb->GetLatestSequenceNumber()));
    cindex->serializeEstimate(output);
    if (output.size() > sizeof(uint64_t)) {
      RocksDBKey key = RocksDBKey::IndexEstimateValue(cindex->objectId());
      rocksdb::Slice value(output);
      rocksdb::Status s = rtrx->Put(RocksDBColumnFamily::definitions(),
                                    key.string(), value);

      if (!s.ok()) {
        LOG_TOPIC(WARN, Logger::ENGINES) << "writing index estimates failed";
        rtrx->Rollback();
        return rocksutils::convertStatus(s);
      }
    }
  }
  return {TRI_ERROR_NO_ERROR};
}

void RocksDBCollection::deserializeIndexEstimates(RocksDBCounterManager* mgr) {
  std::vector<std::shared_ptr<Index>> toRecalculate;
  for (auto const& it : getIndexes()) {
    auto idx = static_cast<RocksDBIndex*>(it.get());
    if (!idx->deserializeEstimate(mgr)) {
      toRecalculate.push_back(it);
    }
  }
  if (!toRecalculate.empty()) {
    recalculateIndexEstimates(toRecalculate);
  }
}

void RocksDBCollection::recalculateIndexEstimates() {
  auto idxs = getIndexes();
  recalculateIndexEstimates(idxs);
}

void RocksDBCollection::recalculateIndexEstimates(
    std::vector<std::shared_ptr<Index>> const& indexes) {
  // start transaction to get a collection lock
  arangodb::SingleCollectionTransaction trx(
      arangodb::transaction::StandaloneContext::Create(
          _logicalCollection->vocbase()),
      _logicalCollection->cid(), AccessMode::Type::EXCLUSIVE);
  auto res = trx.begin();
  if (res.fail()) {
    THROW_ARANGO_EXCEPTION(res);
  }

  for (auto const& it : indexes) {
    auto idx = static_cast<RocksDBIndex*>(it.get());
    TRI_ASSERT(idx != nullptr);
    idx->recalculateEstimates();
  }
  _needToPersistIndexEstimates = true;
  trx.commit();
}

void RocksDBCollection::createCache() const {
  if (!_useCache || _cachePresent) {
    // we leave this if we do not need the cache
    // or if cache already created
    return;
  }

  TRI_ASSERT(_useCache);
  TRI_ASSERT(_cache.get() == nullptr);
  TRI_ASSERT(CacheManagerFeature::MANAGER != nullptr);
  _cache = CacheManagerFeature::MANAGER->createCache(
      cache::CacheType::Transactional);
  _cachePresent = (_cache.get() != nullptr);
  TRI_ASSERT(_useCache);
}

arangodb::Result RocksDBCollection::serializeKeyGenerator(
    rocksdb::Transaction* rtrx) const {
  VPackBuilder builder;
  builder.openObject();
  _logicalCollection->keyGenerator()->toVelocyPack(builder);
  builder.close();

  RocksDBKey key = RocksDBKey::KeyGeneratorValue(_objectId);
  RocksDBValue value = RocksDBValue::KeyGeneratorValue(builder.slice());
  rocksdb::Status s = rtrx->Put(RocksDBColumnFamily::definitions(),
                                key.string(), value.string());

  if (!s.ok()) {
    LOG_TOPIC(WARN, Logger::ENGINES) << "writing key generator data failed";
    rtrx->Rollback();
    return rocksutils::convertStatus(s);
  }

  return {TRI_ERROR_NO_ERROR};
}

void RocksDBCollection::deserializeKeyGenerator(RocksDBCounterManager* mgr) {
  uint64_t value = mgr->stealKeyGenerator(_objectId);
  if (value > 0) {
    std::string k(basics::StringUtils::itoa(value));
    _logicalCollection->keyGenerator()->track(k.data(), k.size());
  }
}

void RocksDBCollection::disableCache() const {
  if (!_cachePresent) {
    return;
  }
  TRI_ASSERT(CacheManagerFeature::MANAGER != nullptr);
  // must have a cache...
  TRI_ASSERT(_useCache);
  TRI_ASSERT(_cachePresent);
  TRI_ASSERT(_cache.get() != nullptr);
  CacheManagerFeature::MANAGER->destroyCache(_cache);
  _cache.reset();
  _cachePresent = false;
  TRI_ASSERT(_useCache);
}

// blacklist given key from transactional cache
void RocksDBCollection::blackListKey(char const* data, std::size_t len) const {
  if (useCache()) {
    TRI_ASSERT(_cache != nullptr);
    bool blacklisted = false;
    while (!blacklisted) {
      auto status = _cache->blacklist(data, static_cast<uint32_t>(len));
      if (status.ok()) {
        blacklisted = true;
      } else if (status.errorNumber() == TRI_ERROR_SHUTTING_DOWN) {
        disableCache();
        break;
      }
    }
  }
}<|MERGE_RESOLUTION|>--- conflicted
+++ resolved
@@ -1233,11 +1233,7 @@
     return res.errorNumber();
   }
 
-<<<<<<< HEAD
-  std::shared_ptr<VPackBuilder> builder = idx->toVelocyPack(false, false);
-=======
   std::shared_ptr<VPackBuilder> builder = idx->toVelocyPack(false, true);
->>>>>>> e446cff4
   auto vocbase = _logicalCollection->vocbase();
   auto collectionId = _logicalCollection->cid();
   VPackSlice data = builder->slice();
