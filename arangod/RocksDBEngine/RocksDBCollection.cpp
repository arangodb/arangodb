--- conflicted
+++ resolved
@@ -2057,14 +2057,9 @@
 
   if (!s.ok()) {
     LOG_TOPIC("f63dd", DEBUG, Logger::ENGINES)
-<<<<<<< HEAD
         << "NOT FOUND rev: " << documentId.id()
-        << " trx: " << trx->state()->id().id() << " objectID " << _objectId
+        << " trx: " << trx->state()->id().id() << " objectID " << objectId()
         << " name: " << _logicalCollection.name();
-=======
-        << "NOT FOUND rev: " << documentId.id() << " trx: " << trx->state()->id()
-        << " objectID " << objectId() << " name: " << _logicalCollection.name();
->>>>>>> 2e2fa0e8
     return res.reset(rocksutils::convertStatus(s, rocksutils::document));
   }
 
