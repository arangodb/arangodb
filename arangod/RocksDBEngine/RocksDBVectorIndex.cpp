////////////////////////////////////////////////////////////////////////////////
/// DISCLAIMER
///
/// Copyright 2014-2024 ArangoDB GmbH, Cologne, Germany
/// Copyright 2004-2014 triAGENS GmbH, Cologne, Germany
///
/// Licensed under the Business Source License 1.1 (the "License");
/// you may not use this file except in compliance with the License.
/// You may obtain a copy of the License at
///
///     https://github.com/arangodb/arangodb/blob/devel/LICENSE
///
/// Unless required by applicable law or agreed to in writing, software
/// distributed under the License is distributed on an "AS IS" BASIS,
/// WITHOUT WARRANTIES OR CONDITIONS OF ANY KIND, either express or implied.
/// See the License for the specific language governing permissions and
/// limitations under the License.
///
/// Copyright holder is ArangoDB GmbH, Cologne, Germany
///
/// @author Jure Bajic
////////////////////////////////////////////////////////////////////////////////

#include "RocksDBEngine/RocksDBVectorIndex.h"

#include <cmath>
#include <cstddef>
#include <cstdint>
#include <cstring>

#include "Aql/AstNode.h"
#include "Aql/Function.h"
#include "Assertions/Assert.h"
#include "Basics/Exceptions.h"
#include "Basics/voc-errors.h"
#include "Basics/BoundedChannel.h"
#include "Inspection/VPack.h"
#include "Logger/LogMacros.h"
#include "RocksDBEngine/RocksDBTransactionMethods.h"
#include "RocksDBIndex.h"
#include "RocksDBEngine/RocksDBColumnFamilyManager.h"
#include "Transaction/Helpers.h"
#include <sys/types.h>
#include <velocypack/Builder.h>
#include <velocypack/Iterator.h>
#include <velocypack/Slice.h>
#include <velocypack/Value.h>
#include <omp.h>
#include "Indexes/Index.h"
#include "VocBase/Identifiers/LocalDocumentId.h"
#include "VocBase/LogicalCollection.h"
#include "faiss/IndexIVFFlat.h"
#include "faiss/MetricType.h"
#include "faiss/utils/distances.h"

namespace arangodb {

faiss::MetricType metricToFaissMetric(SimilarityMetric const metric) {
  switch (metric) {
    case SimilarityMetric::kL2:
      return faiss::MetricType::METRIC_L2;
    case SimilarityMetric::kCosine:
      return faiss::MetricType::METRIC_INNER_PRODUCT;
  }
}

struct RocksDBInvertedListsIterator : faiss::InvertedListsIterator {
  RocksDBInvertedListsIterator(RocksDBVectorIndex* index,
                               LogicalCollection* collection,
                               transaction::Methods* trx,
                               std::size_t listNumber, std::size_t codeSize)
      : InvertedListsIterator(),
        _index(index),
        _listNumber(listNumber),
        _codeSize(codeSize) {
    RocksDBTransactionMethods* mthds =
        RocksDBTransactionState::toMethods(trx, collection->id());
    TRI_ASSERT(index->columnFamily() ==
               RocksDBColumnFamilyManager::get(
                   RocksDBColumnFamilyManager::Family::VectorIndex));

    _it = mthds->NewIterator(index->columnFamily(), [&](auto& opts) {
      TRI_ASSERT(opts.prefix_same_as_start);
    });

    _rocksdbKey.constructVectorIndexValue(_index->objectId(), _listNumber);
    _it->Seek(_rocksdbKey.string());
  }

  [[nodiscard]] bool is_available() const override {
    return _it->Valid() && _it->key().starts_with(_rocksdbKey.string());
  }

  void next() override { _it->Next(); }

  std::pair<faiss::idx_t, uint8_t const*> get_id_and_codes() override {
    auto const docId = RocksDBKey::indexDocumentId(_it->key());
    TRI_ASSERT(_codeSize == _it->value().size());
    auto const* value = reinterpret_cast<uint8_t const*>(_it->value().data());
    return {static_cast<faiss::idx_t>(docId.id()), value};
  }

 private:
  RocksDBKey _rocksdbKey;
  arangodb::RocksDBVectorIndex* _index = nullptr;

  std::unique_ptr<rocksdb::Iterator> _it;
  std::size_t _listNumber;
  std::size_t _codeSize;
};

struct RocksDBInvertedLists : faiss::InvertedLists {
  RocksDBInvertedLists(RocksDBVectorIndex* index, LogicalCollection* collection,
                       transaction::Methods* trx,
                       RocksDBMethods* rocksDBMethods,
                       rocksdb::ColumnFamilyHandle* cf, std::size_t nlist,
                       size_t codeSize)
      : InvertedLists(nlist, codeSize),
        _index(index),
        _collection(collection),
        _trx(trx),
        _rocksDBMethods(rocksDBMethods),
        _cf(cf) {
    use_iterator = true;
    assert(status.ok());
  }

  std::size_t list_size(std::size_t /*listNumber*/) const override {
    THROW_ARANGO_EXCEPTION_MESSAGE(TRI_ERROR_NOT_IMPLEMENTED,
                                   "faiss list_size not supported");
  }

  std::uint8_t const* get_codes(std::size_t /*listNumber*/) const override {
    THROW_ARANGO_EXCEPTION_MESSAGE(TRI_ERROR_NOT_IMPLEMENTED,
                                   "faiss get_codes not supported");
  }

  faiss::idx_t const* get_ids(std::size_t /*listNumber*/) const override {
    THROW_ARANGO_EXCEPTION_MESSAGE(TRI_ERROR_NOT_IMPLEMENTED,
                                   "faiss get_ids not supported");
  }

  size_t add_entries(std::size_t listNumber, std::size_t nEntry,
                     faiss::idx_t const* ids,
                     std::uint8_t const* code) override {
    for (std::size_t i = 0; i < nEntry; i++) {
      RocksDBKey rocksdbKey;
      // Can we get away with saving LocalDocumentID in key, maybe we need to
      // the use IdSelector in options during search
      auto const docId = LocalDocumentId(*(ids + i));
      rocksdbKey.constructVectorIndexValue(_index->objectId(), listNumber,
                                           docId);

      auto const value = RocksDBValue::VectorIndexValue(
          reinterpret_cast<const char*>(code + i * code_size), code_size);
      auto const status =
          _rocksDBMethods->PutUntracked(_cf, rocksdbKey, value.string());

      if (!status.ok()) {
        // Here we need to throw since there is no way to return the status
        auto const res = rocksutils::convertStatus(status);
        THROW_ARANGO_EXCEPTION_MESSAGE(res.errorNumber(), res.errorMessage());
      }
    }
    return 0;
  }

  void update_entries(std::size_t /*listNumber*/, std::size_t /*offset*/,
                      std::size_t /*n_entry*/, const faiss::idx_t* /*ids*/,
                      const std::uint8_t* /*code*/) override {
    THROW_ARANGO_EXCEPTION(TRI_ERROR_NOT_IMPLEMENTED);
  }

  void resize(std::size_t /*listNumber*/, std::size_t /*new_size*/) override {
    THROW_ARANGO_EXCEPTION(TRI_ERROR_NOT_IMPLEMENTED);
  }

  void remove_id(size_t list_no, faiss::idx_t id) {
    RocksDBKey rocksdbKey;
    // Can we get away with saving LocalDocumentID in key, maybe we need to
    // the use IdSelector in options during search
    auto const docId = LocalDocumentId(id);
    rocksdbKey.constructVectorIndexValue(_index->objectId(), list_no, docId);
    auto status = _rocksDBMethods->Delete(_cf, rocksdbKey);

    if (!status.ok()) {
      // Here we need to throw since there is no way to return the status
      auto const res = rocksutils::convertStatus(status);
      THROW_ARANGO_EXCEPTION_MESSAGE(res.errorNumber(), res.errorMessage());
    }
  }

  faiss::InvertedListsIterator* get_iterator(
      std::size_t listNumber, void* /*inverted_list_context*/) const override {
    return new RocksDBInvertedListsIterator(_index, _collection, _trx,
                                            listNumber, this->code_size);
  }

 private:
  RocksDBVectorIndex* _index;
  LogicalCollection* _collection;
  transaction::Methods* _trx;
  RocksDBMethods* _rocksDBMethods;
  rocksdb::ColumnFamilyHandle* _cf;
};

struct RocksDBIndexIVFFlat : faiss::IndexIVFFlat {
  RocksDBIndexIVFFlat(Index* quantizer,
                      UserVectorIndexDefinition const& definition)
      : IndexIVFFlat(quantizer, definition.dimension, definition.nLists,
                     metricToFaissMetric(definition.metric)) {
    cp.check_input_data_for_NaNs = false;
    cp.niter = definition.trainingIterations;
  }

  void replace_invlists(RocksDBInvertedLists* invertedList) {
    IndexIVFFlat::replace_invlists(invertedList, false);
    rocksdbInvertedLists = invertedList;
  }

  void remove_id(std::vector<float>& vector, faiss::idx_t const docId) {
    faiss::idx_t listId{0};
    quantizer->assign(1, vector.data(), &listId);
    rocksdbInvertedLists->remove_id(listId, docId);
    ntotal -= 1;
  }

  RocksDBInvertedLists* rocksdbInvertedLists = nullptr;
};

RocksDBIndexIVFFlat createFaissIndex(auto& quantitizer,
                                     auto& vectorDefinition) {
  return std::visit(
      [&vectorDefinition](auto& quant) {
        return RocksDBIndexIVFFlat(&quant, vectorDefinition);
      },
      quantitizer);
}

#define LOG_VECTOR_INDEX(lid, level, topic) \
  LOG_TOPIC((lid), level, topic)            \
      << "[shard=" << _collection.name() << ", index=" << _iid.id() << "] "

RocksDBVectorIndex::RocksDBVectorIndex(IndexId iid, LogicalCollection& coll,
                                       arangodb::velocypack::Slice info)
    : RocksDBIndex(iid, coll, info,
                   RocksDBColumnFamilyManager::get(
                       RocksDBColumnFamilyManager::Family::VectorIndex),
                   /*useCache*/ false,
                   /*cacheManager*/ nullptr,
                   /*engine*/
                   coll.vocbase().engine<RocksDBEngine>()) {
  TRI_ASSERT(type() == Index::TRI_IDX_TYPE_VECTOR_INDEX);
  velocypack::deserialize(info.get("params"), _definition);
  if (auto data = info.get("trainedData"); !data.isNone()) {
    velocypack::deserialize(data, _trainedData.emplace());
  }

  _quantizer =
      std::invoke([this]() -> std::variant<faiss::IndexFlat, faiss::IndexFlatL2,
                                           faiss::IndexFlatIP> {
        switch (_definition.metric) {
          case arangodb::SimilarityMetric::kL2:
            return {faiss::IndexFlatL2(_definition.dimension)};
          case arangodb::SimilarityMetric::kCosine:
            return {faiss::IndexFlatIP(_definition.dimension)};
        }
      });
  if (_trainedData) {
    std::visit(
        [this](auto&& quant) {
          quant.ntotal = _trainedData->numberOfCentroids;
          quant.codes = _trainedData->codeData;
          quant.code_size = _trainedData->codeSize;
          quant.d = _definition.dimension;
          quant.metric_type = metricToFaissMetric(_definition.metric);
          quant.is_trained = true;
        },
        _quantizer);
  }
}

/// @brief Test if this index matches the definition
bool RocksDBVectorIndex::matchesDefinition(VPackSlice const& info) const {
  // check if we have the same parameter
  if (!RocksDBIndex::matchesDefinition(info)) {
    return false;
  }

  UserVectorIndexDefinition definition;
  velocypack::deserialize(info.get("params"), definition);

  if (definition != _definition) {
    return false;
  }

  return true;
}

void RocksDBVectorIndex::toVelocyPack(
    arangodb::velocypack::Builder& builder,
    std::underlying_type<Index::Serialize>::type flags) const {
  VPackObjectBuilder objectBuilder(&builder);
  RocksDBIndex::toVelocyPack(builder, flags);
  builder.add(VPackValue("params"));
  velocypack::serialize(builder, _definition);

  if (_trainedData && Index::hasFlag(flags, Index::Serialize::Internals)) {
    builder.add(VPackValue("trainedData"));
    velocypack::serialize(builder, *_trainedData);
  }
}

std::pair<std::vector<VectorIndexLabelId>, std::vector<float>>
RocksDBVectorIndex::readBatch(std::vector<float>& inputs,
<<<<<<< HEAD
                              std::optional<std::size_t> nProbe,
=======
                              SearchParameters const& searchParameters,
>>>>>>> e11fb08f
                              RocksDBMethods* rocksDBMethods,
                              transaction::Methods* trx,
                              std::shared_ptr<LogicalCollection> collection,
                              std::size_t count, std::size_t topK) {
  TRI_ASSERT(topK * count == (inputs.size() / _definition.dimension) * topK)
      << "Number of components does not match vectors dimesnions, topK: "
      << topK << ", count: " << count
      << ", dimension: " << _definition.dimension
      << ", inputs size: " << inputs.size();

  auto flatIndex = createFaissIndex(_quantizer, _definition);
  RocksDBInvertedLists ril(this, collection.get(), trx, rocksDBMethods, _cf,
                           _definition.nLists, flatIndex.code_size);
<<<<<<< HEAD
  if (nProbe) {
    flatIndex.nprobe = *nProbe;
=======
  if (searchParameters.nProbe) {
    flatIndex.nprobe = *searchParameters.nProbe;
  } else {
    flatIndex.nprobe = _definition.defaultNProbe;
>>>>>>> e11fb08f
  }
  flatIndex.replace_invlists(&ril);

  std::vector<float> distances(topK * count);
  std::vector<faiss::idx_t> labels(topK * count);

  if (_definition.metric == SimilarityMetric::kCosine) {
    faiss::fvec_renorm_L2(_definition.dimension, count, inputs.data());
  }
  flatIndex.search(count, inputs.data(), topK, distances.data(), labels.data(),
                   nullptr);
  // faiss returns squared distances for L2, square them so they are returned in
  // normal form
  if (_definition.metric == SimilarityMetric::kL2) {
    std::ranges::transform(distances, distances.begin(),
                           [](auto const& elem) { return std::sqrt(elem); });
  }

  return {std::move(labels), std::move(distances)};
}

/// @brief inserts a document into the index
Result RocksDBVectorIndex::insert(transaction::Methods& /*trx*/,
                                  RocksDBMethods* methods,
                                  LocalDocumentId documentId,
                                  velocypack::Slice doc,
                                  OperationOptions const& /*options*/,
                                  bool /*performChecks*/) {
  TRI_ASSERT(_fields.size() == 1);
  auto flatIndex = createFaissIndex(_quantizer, _definition);
  RocksDBInvertedLists ril(this, nullptr, nullptr, methods, _cf,
                           _definition.nLists, flatIndex.code_size);
  flatIndex.replace_invlists(&ril);

  VPackSlice value = rocksutils::accessDocumentPath(doc, _fields[0]);
  std::vector<float> input;
  input.reserve(_definition.dimension);
  if (auto res = velocypack::deserializeWithStatus(value, input); !res.ok()) {
    return {TRI_ERROR_BAD_PARAMETER, res.error()};
  }

  if (input.size() != static_cast<std::size_t>(_definition.dimension)) {
    return {TRI_ERROR_BAD_PARAMETER,
            fmt::format("input vector of {} dimension does not have the "
                        "correct dimension of {}",
                        input.size(), _definition.dimension)};
  }

  auto const docId = static_cast<faiss::idx_t>(documentId.id());
  if (_definition.metric == SimilarityMetric::kCosine) {
    faiss::fvec_renorm_L2(_definition.dimension, 1, input.data());
  }
  try {
    flatIndex.add_with_ids(1, input.data(), &docId);
  } catch (basics::Exception& e) {
    return {e.code(), e.message()};
  }

  return {};
}

void RocksDBVectorIndex::prepareIndex(std::unique_ptr<rocksdb::Iterator> it,
                                      rocksdb::Slice upper,
                                      RocksDBMethods* methods) {
  auto flatIndex = createFaissIndex(_quantizer, _definition);
  RocksDBInvertedLists ril(this, &_collection, nullptr, methods, _cf,
                           _definition.nLists, flatIndex.code_size);
  flatIndex.replace_invlists(&ril);

  std::int64_t counter{0};
  std::int64_t trainingDataSize =
      flatIndex.cp.max_points_per_centroid * _definition.nLists;
  std::vector<float> trainingData;
  std::vector<float> input;
  input.reserve(_definition.dimension);

  LOG_VECTOR_INDEX("b161b", INFO, Logger::FIXME)
      << "Loading " << trainingDataSize << " vectors of dimension "
      << _definition.dimension << " for training.";

  while (counter < trainingDataSize && it->Valid()) {
    TRI_ASSERT(it->key().compare(upper) < 0);

    auto doc = VPackSlice(reinterpret_cast<uint8_t const*>(it->value().data()));
    VPackSlice value = rocksutils::accessDocumentPath(doc, _fields[0]);
    if (auto res = velocypack::deserializeWithStatus(value, input); !res.ok()) {
      THROW_ARANGO_EXCEPTION_MESSAGE(TRI_ERROR_QUERY_INVALID_ARITHMETIC_VALUE,
                                     "vector must be array of numbers!");
    }

    if (input.size() != static_cast<std::size_t>(_definition.dimension)) {
      THROW_ARANGO_EXCEPTION_MESSAGE(
          TRI_ERROR_QUERY_INVALID_ARITHMETIC_VALUE,
          fmt::format(
              "vector length must be of size {}, same as index dimension!",
              _definition.dimension));
    }

    trainingData.insert(trainingData.end(), input.begin(), input.end());
    input.clear();

    it->Next();
    ++counter;
  }

  LOG_VECTOR_INDEX("a162b", INFO, Logger::FIXME)
      << "Loaded " << counter << " vectors. Start training process on "
      << _definition.nLists << " centroids.";

  if (_definition.metric == SimilarityMetric::kCosine) {
    faiss::fvec_renorm_L2(_definition.dimension, counter, trainingData.data());
  }
  flatIndex.train(counter, trainingData.data());
  LOG_VECTOR_INDEX("a160b", INFO, Logger::FIXME) << "Finished training.";

  // Update vector definition data with quantizier data
  _trainedData = std::visit(
      [](auto&& quant) {
        return TrainedData{.codeData = quant.codes,
                           .numberOfCentroids = quant.ntotal,
                           .codeSize = quant.code_size};
      },
      _quantizer);
}

/// @brief removes a document from the index
Result RocksDBVectorIndex::remove(transaction::Methods& /*trx*/,
                                  RocksDBMethods* methods,
                                  LocalDocumentId documentId,
                                  velocypack::Slice doc,
                                  OperationOptions const& /*options*/) {
  TRI_ASSERT(_fields.size() == 1);
  auto flatIndex = createFaissIndex(_quantizer, _definition);
  RocksDBInvertedLists ril(this, nullptr, nullptr, methods, _cf,
                           _definition.nLists, flatIndex.code_size);
  flatIndex.replace_invlists(&ril);

  VPackSlice value = rocksutils::accessDocumentPath(doc, _fields[0]);
  std::vector<float> input;
  input.reserve(_definition.dimension);
  if (auto res = velocypack::deserializeWithStatus(value, input); !res.ok()) {
    return {TRI_ERROR_BAD_PARAMETER, res.error()};
  }
  TRI_ASSERT(input.size() == static_cast<std::size_t>(_definition.dimension));

  if (input.size() != static_cast<std::size_t>(_definition.dimension)) {
    return {TRI_ERROR_BAD_PARAMETER,
            "input vector does not have correct dimension"};
  }

  if (_definition.metric == SimilarityMetric::kCosine) {
    faiss::fvec_renorm_L2(_definition.dimension, 1, input.data());
  }
  auto const docId = static_cast<faiss::idx_t>(documentId.id());

  try {
    flatIndex.remove_id(input, docId);
  } catch (basics::Exception& e) {
    return {e.code(), e.message()};
  }

  return {};
}

UserVectorIndexDefinition const&
RocksDBVectorIndex::getVectorIndexDefinition() {
  return getDefinition();
}

namespace {

void readVectorFromDocument(velocypack::Slice doc,
                            std::vector<basics::AttributeName> const& path,
                            std::vector<float>& output) try {
  auto v = rocksutils::accessDocumentPath(doc, path);

  for (auto d : VPackArrayIterator(v)) {
    output.push_back(d.getDouble());
  }
} catch (velocypack::Exception const& e) {
  LOG_DEVEL << "INVALID VECTOR IN DOC " << doc.toJson();
  throw;  // TODO handle vpack errors
}

}  // namespace

#define LOG_INGESTION LOG_DEVEL_IF(false)

Result RocksDBVectorIndex::ingestVectors(
    rocksdb::DB* rootDB, std::unique_ptr<rocksdb::Iterator> documentIterator) {
  // Ingestion Strategy
  // We have three thread groups:
  // 1. Reader - read documents and extract the vector data from them
  // 2. Encoder - use the faiss index to encode the vectors
  // 3. Writer - collect encoded vectors into write batches and write them to
  // disk The number of threads in each group can be configured. Also, each
  // stage communicates with the next stage via a bounded queue. This limits the
  // amount of excess work and makes sure that the bottleneck is never starving
  // of work.
  LOG_INGESTION << __func__
                << " BEGIN iter->valid = " << documentIterator->Valid();
  auto flatIndex = createFaissIndex(_quantizer, _definition);

  struct DocumentVectors {
    std::vector<LocalDocumentId> docIds;
    // dim * docIds.size() vectors
    std::vector<float> vectors;
  };

  struct EncodedVectors {
    std::vector<LocalDocumentId> docIds;
    std::unique_ptr<faiss::idx_t[]> lists;
    std::unique_ptr<uint8_t[]> codes;
  };

  struct BlockCounters {
    uint64_t readProduceBlocked{0};
    uint64_t encodeProduceBlocked{0};
    uint64_t encodeConsumeBlocked{0};
    uint64_t writeConsumeBlocked{0};
  } counters;

  BoundedChannel<DocumentVectors> documentChannel{5};
  BoundedChannel<EncodedVectors> encodedChannel{5};

  constexpr auto numReaders = 1;
  constexpr auto numEncoders = 8;
  constexpr auto numWriters = 2;

  constexpr auto documentPerBatch = 8000;

  std::atomic<std::size_t> countBatches{0};
  std::atomic<std::size_t> countDocuments{0};

  auto encodeVectors = [&]() {
    BoundedChannelProducerGuard guard(encodedChannel);
    // This trivially parallelizes
    while (true) {
      auto [item, blocked] = documentChannel.pop();
      if (item == nullptr) {
        return;
      }

      counters.encodeConsumeBlocked += blocked;
      auto n = item->docIds.size();
      countBatches += 1;
      countDocuments += n;

      float* x = item->vectors.data();
      std::unique_ptr<faiss::idx_t[]> coarse_idx(new faiss::idx_t[n]);
      flatIndex.quantizer->assign(n, x, coarse_idx.get());
      auto code_size = flatIndex.code_size;
      std::unique_ptr<uint8_t[]> flat_codes(new uint8_t[n * code_size]);

      // TODO: since we only use IVTFlat this is just copying the data.
      //  Probably we want to use some PQ encoding later on.
      flatIndex.encode_vectors(n, x, coarse_idx.get(), flat_codes.get());

      auto encoded = std::make_unique<EncodedVectors>();
      encoded->docIds = std::move(item->docIds);
      encoded->lists = std::move(coarse_idx);
      encoded->codes = std::move(flat_codes);

      LOG_INGESTION << "ENCODE encoded " << encoded->docIds.size()
                    << " vectors";
      auto [shouldStop, pushBlocked] = encodedChannel.push(std::move(encoded));
      counters.encodeProduceBlocked += pushBlocked;
      if (shouldStop) {
        break;
      }
    }
  };

  auto readDocuments = [&] {
    // This is a simple implementation, using a single thread.
    // If reading becomes the bottleneck, we can always adapt the parallel index
    // reader code
    static_assert(numReaders == 1,
                  "this code is not prepared for multiple reads");

    BoundedChannelProducerGuard guard(documentChannel);

    auto prepareBatch = [&] {
      auto batch = std::make_unique<DocumentVectors>();
      batch->docIds.reserve(documentPerBatch);
      batch->vectors.reserve(documentPerBatch * _definition.dimension);
      return batch;
    };

    std::unique_ptr<DocumentVectors> batch = prepareBatch();
    while (documentIterator->Valid()) {
      LocalDocumentId docId = RocksDBKey::documentId(documentIterator->key());
      VPackSlice doc = RocksDBValue::data(documentIterator->value());
      readVectorFromDocument(doc, _fields[0], batch->vectors);
      batch->docIds.push_back(docId);
      documentIterator->Next();

      if (batch->docIds.size() == documentPerBatch) {
        LOG_INGESTION << "READ done with batch " << documentPerBatch;
        auto [shouldStop, blocked] = documentChannel.push(std::move(batch));
        counters.readProduceBlocked += blocked;

        if (shouldStop) {
          return;
        }
        batch = prepareBatch();
      }
    }

    if (batch) {
      LOG_INGESTION << "READ producing final batch size="
                    << batch->docIds.size();
      std::ignore = documentChannel.push(std::move(batch));
    }
  };

  auto writeDocuments = [&] {
    // This parallelized trivially already
    rocksdb::WriteBatch batch;
    while (true) {
      auto [item, blocked] = encodedChannel.pop();
      if (item == nullptr) {
        break;
      }

      counters.writeConsumeBlocked += blocked;
      batch.Clear();

      RocksDBKey key;

      for (size_t k = 0; k < item->docIds.size(); k++) {
        key.constructVectorIndexValue(objectId(), item->lists[k],
                                      item->docIds[k]);

        auto const value = RocksDBValue::VectorIndexValue(
            reinterpret_cast<const char*>(item->codes.get() +
                                          k * flatIndex.code_size),
            flatIndex.code_size);
        batch.Put(_cf, key.string(), value.string());
      }

      LOG_INGESTION << "[WRITE] writing " << item->docIds.size()
                    << " encoded vectors, batch size = " << batch.Count();

      rocksdb::WriteOptions ro;
      rootDB->Write(ro, &batch);
    }
  };

  std::vector<std::jthread> _threads;

  auto startNThreads = [&](auto& func, size_t n) {
    for (size_t k = 0; k < n; k++) {
      _threads.emplace_back(func);
    }
  };

  LOG_VECTOR_INDEX("71c45", INFO, Logger::FIXME)
      << "Ingesting vectors into index. Threads: num-readers=" << numReaders
      << " num-encoders=" << numEncoders << " numWriters=" << numWriters;

  startNThreads(readDocuments, numReaders);
  startNThreads(encodeVectors, numEncoders);
  startNThreads(writeDocuments, numWriters);

  LOG_INGESTION << "ALL THREADS STARTED!";

  _threads.clear();
  LOG_TOPIC("41658", INFO, Logger::FIXME)
      << "Ingestion done. Encoded " << countDocuments << " vectors in "
      << countBatches
      << " batches. Pipeline skew: " << counters.readProduceBlocked << " "
      << counters.encodeConsumeBlocked << " " << counters.encodeProduceBlocked
      << " " << counters.writeConsumeBlocked;

  return Result();
}

}  // namespace arangodb<|MERGE_RESOLUTION|>--- conflicted
+++ resolved
@@ -313,11 +313,7 @@
 
 std::pair<std::vector<VectorIndexLabelId>, std::vector<float>>
 RocksDBVectorIndex::readBatch(std::vector<float>& inputs,
-<<<<<<< HEAD
-                              std::optional<std::size_t> nProbe,
-=======
                               SearchParameters const& searchParameters,
->>>>>>> e11fb08f
                               RocksDBMethods* rocksDBMethods,
                               transaction::Methods* trx,
                               std::shared_ptr<LogicalCollection> collection,
@@ -331,15 +327,10 @@
   auto flatIndex = createFaissIndex(_quantizer, _definition);
   RocksDBInvertedLists ril(this, collection.get(), trx, rocksDBMethods, _cf,
                            _definition.nLists, flatIndex.code_size);
-<<<<<<< HEAD
-  if (nProbe) {
-    flatIndex.nprobe = *nProbe;
-=======
   if (searchParameters.nProbe) {
     flatIndex.nprobe = *searchParameters.nProbe;
   } else {
     flatIndex.nprobe = _definition.defaultNProbe;
->>>>>>> e11fb08f
   }
   flatIndex.replace_invlists(&ril);
 
