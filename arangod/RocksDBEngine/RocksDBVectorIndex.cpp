--- conflicted
+++ resolved
@@ -500,26 +500,6 @@
   return getDefinition();
 }
 
-<<<<<<< HEAD
-namespace {
-
-void readVectorFromDocument(velocypack::Slice doc,
-                            std::vector<basics::AttributeName> const& path,
-                            std::vector<float>& output) try {
-  auto v = rocksutils::accessDocumentPath(doc, path);
-
-  for (auto d : VPackArrayIterator(v)) {
-    output.push_back(d.getNumericValue<double>());
-  }
-} catch (velocypack::Exception const& e) {
-  LOG_DEVEL << "INVALID VECTOR IN DOC " << doc.toJson();
-  throw;  // TODO handle vpack errors
-}
-
-}  // namespace
-
-=======
->>>>>>> 9740facd
 #define LOG_INGESTION LOG_DEVEL_IF(false)
 
 Result RocksDBVectorIndex::ingestVectors(
