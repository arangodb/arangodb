////////////////////////////////////////////////////////////////////////////////
/// DISCLAIMER
///
/// Copyright 2014-2022 ArangoDB GmbH, Cologne, Germany
/// Copyright 2004-2014 triAGENS GmbH, Cologne, Germany
///
/// Licensed under the Apache License, Version 2.0 (the "License");
/// you may not use this file except in compliance with the License.
/// You may obtain a copy of the License at
///
///     http://www.apache.org/licenses/LICENSE-2.0
///
/// Unless required by applicable law or agreed to in writing, software
/// distributed under the License is distributed on an "AS IS" BASIS,
/// WITHOUT WARRANTIES OR CONDITIONS OF ANY KIND, either express or implied.
/// See the License for the specific language governing permissions and
/// limitations under the License.
///
/// Copyright holder is ArangoDB GmbH, Cologne, Germany
///
/// @author Jan Steemann
////////////////////////////////////////////////////////////////////////////////

#pragma once

#include "Basics/Common.h"
#include "Containers/FlatHashMap.h"
#include "StorageEngine/TransactionCollection.h"
#include "VocBase/AccessMode.h"
#include "VocBase/Identifiers/IndexId.h"
#include "VocBase/Identifiers/RevisionId.h"
#include "VocBase/Identifiers/TransactionId.h"
#include "VocBase/voc-types.h"

#include <rocksdb/types.h>
#include <unordered_map>

namespace arangodb {
struct RocksDBDocumentOperation;
namespace transaction {
class Methods;
}
class TransactionState;

/// @brief collection used in a transaction
class RocksDBTransactionCollection : public TransactionCollection {
 public:
  RocksDBTransactionCollection(TransactionState* trx, DataSourceId cid,
                               AccessMode::Type accessType);
  ~RocksDBTransactionCollection();

  /// @brief whether or not any write operations for the collection happened
  bool hasOperations() const override;

  bool canAccess(AccessMode::Type accessType) const override;
  Result lockUsage() override;
  void releaseUsage() override;

  RevisionId revision() const { return _revision; }
  uint64_t numberDocuments() const {
    return _initialNumberDocuments + _numInserts - _numRemoves;
  }
  uint64_t numInserts() const { return _numInserts; }
  uint64_t numUpdates() const { return _numUpdates; }
  uint64_t numRemoves() const { return _numRemoves; }

  /// @brief add an operation for a transaction collection
  void addOperation(TRI_voc_document_operation_e operationType,
                    RevisionId revisionId);

  /**
   * @brief Prepare collection for commit by placing collection blockers
   * @param trxId    Active transaction ID
   */
  rocksdb::SequenceNumber prepareTransaction(TransactionId trxId);

  /**
   * @brief Signal upstream abort/rollback to clean up index blockers
   * @param trxId Active transaction ID
   */
  void abortCommit(TransactionId trxId);

  /**
   * @brief Commit collection counts and buffer tracked index updates
   * @param trxId     Active transaction ID
   * @param commitSeq Seq/tick immediately after upstream commit
   */
  void commitCounts(TransactionId trxId, uint64_t commitSeq);

  /// @brief Track documents inserted to the collection
  ///        Used to update the revision tree for replication after commit
  void trackInsert(RevisionId rid);

  /// @brief Track documents removed from the collection
  ///        Used to update the revision tree for replication after commit
  void trackRemove(RevisionId rid);

  struct TrackedOperations {
    std::vector<std::uint64_t> inserts;
    std::vector<std::uint64_t> removals;
    bool empty() const { return inserts.empty() && removals.empty(); }
    void clear() {
      inserts.clear();
      removals.clear();
    }
  };

  TrackedOperations& trackedOperations() { return _trackedOperations; }

  TrackedOperations stealTrackedOperations() {
    TrackedOperations empty;
    _trackedOperations.inserts.swap(empty.inserts);
    _trackedOperations.removals.swap(empty.removals);
    return empty;
  }

  /// @brief Every index can track hashes inserted into this index
  ///        Used to update the estimate after the trx commited
  void trackIndexInsert(IndexId iid, uint64_t hash);

  /// @brief Every index can track hashes removed from this index
  ///        Used to update the estimate after the trx commited
  void trackIndexRemove(IndexId iid, uint64_t hash);

  void trackIndexCacheRefill(IndexId iid, std::string_view key);

  /// @brief tracked index operations
  struct TrackedIndexOperations {
    std::vector<uint64_t> inserts;
    std::vector<uint64_t> removals;
  };
  using IndexOperationsMap =
      std::unordered_map<IndexId, TrackedIndexOperations>;

  /// @brief steal the tracked operations from the map
  IndexOperationsMap stealTrackedIndexOperations() {
    IndexOperationsMap empty;
    _trackedIndexOperations.swap(empty);
    return empty;
  }

  void handleIndexCacheRefills();

 protected:
  virtual Result ensureCollection();

 private:
  /// @brief request a lock for a collection
  /// returns TRI_ERROR_LOCKED in case the lock was successfully acquired
  /// returns TRI_ERROR_NO_ERROR in case the lock does not need to be acquired
  /// and no other error occurred returns any other error code otherwise
  Result doLock(AccessMode::Type) override;

  /// @brief request an unlock for a collection
  Result doUnlock(AccessMode::Type) override;

 private:
  uint64_t _initialNumberDocuments;
  RevisionId _revision;
  uint64_t _numInserts;
  uint64_t _numUpdates;
  uint64_t _numRemoves;

  /// @brief A list where collection can store its document operations
  ///        Will be applied on commit and not applied on abort
  TrackedOperations _trackedOperations;

  /// @brief A list where all indexes with estimates can store their operations
  ///        Will be applied to the inserter on commit and not applied on abort
  IndexOperationsMap _trackedIndexOperations;

<<<<<<< HEAD
  std::unordered_map<IndexId, std::vector<std::string>> _trackedCacheRefills;
=======
  containers::FlatHashMap<IndexId, std::vector<std::string>>
      _trackedCacheRefills;
>>>>>>> 4500b0cb

  bool _usageLocked;
  bool _exclusiveWrites;
};
}  // namespace arangodb<|MERGE_RESOLUTION|>--- conflicted
+++ resolved
@@ -169,12 +169,8 @@
   ///        Will be applied to the inserter on commit and not applied on abort
   IndexOperationsMap _trackedIndexOperations;
 
-<<<<<<< HEAD
-  std::unordered_map<IndexId, std::vector<std::string>> _trackedCacheRefills;
-=======
   containers::FlatHashMap<IndexId, std::vector<std::string>>
       _trackedCacheRefills;
->>>>>>> 4500b0cb
 
   bool _usageLocked;
   bool _exclusiveWrites;
