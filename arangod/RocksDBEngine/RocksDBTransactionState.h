--- conflicted
+++ resolved
@@ -77,34 +77,13 @@
   /// @brief abort a transaction
   [[nodiscard]] Result abortTransaction(transaction::Methods* trx) override;
 
-<<<<<<< HEAD
-  /// @returns tick of last operation in a transaction
-  /// @note the value is guaranteed to be valid only after
-  ///       transaction is committed
-  [[nodiscard]] TRI_voc_tick_t lastOperationTick() const noexcept override;
-  
-  /// @brief number of commits, including intermediate commits
-  [[nodiscard]] uint64_t numCommits() const override;
-  
-  [[nodiscard]] bool hasOperations() const noexcept;
-
-  [[nodiscard]] uint64_t numOperations() const noexcept;
-=======
-  virtual bool hasOperations() const noexcept = 0;
-
-  virtual uint64_t numOperations() const noexcept = 0;
->>>>>>> 187a32da
+  [[nodiscard]] virtual bool hasOperations() const noexcept = 0;
+
+  [[nodiscard]] virtual uint64_t numOperations() const noexcept = 0;
 
   [[nodiscard]] bool hasFailedOperations() const override;
 
-<<<<<<< HEAD
-  void beginQuery(bool isModificationQuery) override;
-  void endQuery(bool isModificationQuery) noexcept override;
-
-  [[nodiscard]] bool iteratorMustCheckBounds(ReadOwnWrites readOwnWrites) const;
-=======
-  bool iteratorMustCheckBounds(DataSourceId cid, ReadOwnWrites readOwnWrites) const;
->>>>>>> 187a32da
+  [[nodiscard]] bool iteratorMustCheckBounds(DataSourceId cid, ReadOwnWrites readOwnWrites) const;
 
   void prepareOperation(DataSourceId cid, RevisionId rid,
                         TRI_voc_document_operation_e operationType);
@@ -117,37 +96,15 @@
                       bool& hasPerformedIntermediateCommit);
 
   /// @brief return wrapper around rocksdb transaction
-<<<<<<< HEAD
-  [[nodiscard]] RocksDBTransactionMethods* rocksdbMethods();
-  
+  [[nodiscard]] virtual RocksDBTransactionMethods* rocksdbMethods(DataSourceId collectionId) const = 0;
+
   /// @brief acquire a database snapshot if we do not yet have one.
   /// Returns true if a snapshot was acquired, otherwise false (i.e., if we already had a snapshot)
-  [[nodiscard]] bool ensureSnapshot();
-  
+  [[nodiscard]] virtual bool ensureSnapshot() = 0;
+
   [[nodiscard]] static RocksDBTransactionState* toState(transaction::Methods* trx);
 
-  [[nodiscard]] static RocksDBTransactionMethods* toMethods(transaction::Methods* trx);
-=======
-  virtual RocksDBTransactionMethods* rocksdbMethods(DataSourceId collectionId) const = 0;
-  
-  /// @brief acquire a database snapshot if we do not yet have one.
-  /// Returns true if a snapshot was acquired, otherwise false (i.e., if we already had a snapshot)
-  virtual bool ensureSnapshot() = 0;
-  
-  static RocksDBTransactionState* toState(transaction::Methods* trx) {
-    TRI_ASSERT(trx != nullptr);
-    TransactionState* state = trx->state();
-    TRI_ASSERT(state != nullptr);
-    return static_cast<RocksDBTransactionState*>(state);
-  }
-
-  static RocksDBTransactionMethods* toMethods(transaction::Methods* trx, DataSourceId collectionId) {
-    TRI_ASSERT(trx != nullptr);
-    TransactionState* state = trx->state();
-    TRI_ASSERT(state != nullptr);
-    return static_cast<RocksDBTransactionState*>(state)->rocksdbMethods(collectionId);
-  }
->>>>>>> 187a32da
+  [[nodiscard]] static RocksDBTransactionMethods* toMethods(transaction::Methods* trx, DataSourceId collectionId);
 
   /// @brief make some internal preparations for accessing this state in
   /// parallel from multiple threads. READ-ONLY transactions
@@ -176,11 +133,7 @@
   /// @brief whether or not a transaction only has exclusive or read accesses
   bool isOnlyExclusiveTransaction() const noexcept;
 
-<<<<<<< HEAD
-  [[nodiscard]] rocksdb::SequenceNumber beginSeq() const;
-=======
-  virtual rocksdb::SequenceNumber beginSeq() const = 0;
->>>>>>> 187a32da
+  [[nodiscard]] virtual rocksdb::SequenceNumber beginSeq() const = 0;
 
 #ifdef ARANGODB_ENABLE_MAINTAINER_MODE
   /// @brief only needed for RocksDBTransactionStateGuard
