--- conflicted
+++ resolved
@@ -91,14 +91,8 @@
   RocksDBPersistedLog(replication2::LogId id, uint64_t objectId,
                       std::shared_ptr<RocksDBLogPersistor> persistor);
 
-<<<<<<< HEAD
-  auto insert(replication2::replicated_log::PersistedLogIterator& iter,
-              WriteOptions const&) -> Result override;
-  auto insertAsync(std::unique_ptr<replication2::replicated_log::PersistedLogIterator> iter,
-=======
   auto insert(replication2::PersistedLogIterator& iter, WriteOptions const&) -> Result override;
   auto insertAsync(std::unique_ptr<replication2::PersistedLogIterator> iter,
->>>>>>> f3055ca8
                    WriteOptions const&) -> futures::Future<Result> override;
   auto read(replication2::LogIndex start)
       -> std::unique_ptr<replication2::PersistedLogIterator> override;
