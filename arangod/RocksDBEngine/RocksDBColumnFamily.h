--- conflicted
+++ resolved
@@ -50,13 +50,8 @@
 
   static inline rocksdb::ColumnFamilyHandle* edge() { return _edge; }
 
-<<<<<<< HEAD
-  /// unique and non-unique vpack indexes (skiplist, permanent indexes)
-  static rocksdb::ColumnFamilyHandle* vpack() { return _vpack; }
-=======
   /// unique and non unique vpack indexes (skiplist, permanent indexes)
   static inline rocksdb::ColumnFamilyHandle* vpack() { return _vpack; }
->>>>>>> 3f0026d0
 
   static inline rocksdb::ColumnFamilyHandle* geo() { return _geo; }
 
