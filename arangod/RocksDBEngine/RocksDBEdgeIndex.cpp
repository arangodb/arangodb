////////////////////////////////////////////////////////////////////////////////
/// DISCLAIMER
///
/// Copyright 2014-2016 ArangoDB GmbH, Cologne, Germany
/// Copyright 2004-2014 triAGENS GmbH, Cologne, Germany
///
/// Licensed under the Apache License, Version 2.0 (the "License");
/// you may not use this file except in compliance with the License.
/// You may obtain a copy of the License at
///
///     http://www.apache.org/licenses/LICENSE-2.0
///
/// Unless required by applicable law or agreed to in writing, software
/// distributed under the License is distributed on an "AS IS" BASIS,
/// WITHOUT WARRANTIES OR CONDITIONS OF ANY KIND, either express or implied.
/// See the License for the specific language governing permissions and
/// limitations under the License.
///
/// Copyright holder is ArangoDB GmbH, Cologne, Germany
///
/// @author Simon Grätzer
/// @author Michael Hackstein
////////////////////////////////////////////////////////////////////////////////

#include "RocksDBEdgeIndex.h"
#include "Aql/AstNode.h"
#include "Aql/SortCondition.h"
#include "Basics/Exceptions.h"
#include "Basics/LocalTaskQueue.h"
#include "Basics/StaticStrings.h"
#include "Basics/StringRef.h"
#include "Basics/VelocyPackHelper.h"
#include "Cache/CachedValue.h"
#include "Cache/TransactionalCache.h"
#include "Indexes/IndexResult.h"
#include "Indexes/SimpleAttributeEqualityMatcher.h"
#include "RocksDBEngine/RocksDBCollection.h"
#include "RocksDBEngine/RocksDBCommon.h"
#include "RocksDBEngine/RocksDBKey.h"
#include "RocksDBEngine/RocksDBKeyBounds.h"
#include "RocksDBEngine/RocksDBMethods.h"
#include "RocksDBEngine/RocksDBSettingsManager.h"
#include "RocksDBEngine/RocksDBTransactionState.h"
#include "RocksDBEngine/RocksDBTypes.h"
#include "Scheduler/Scheduler.h"
#include "Scheduler/SchedulerFeature.h"
#include "Transaction/Context.h"
#include "Transaction/Helpers.h"
#include "Transaction/Methods.h"
#include "VocBase/LogicalCollection.h"

#include <rocksdb/db.h>
#include <rocksdb/utilities/transaction_db.h>
#include <rocksdb/utilities/write_batch_with_index.h>

#include <velocypack/Iterator.h>
#include <velocypack/velocypack-aliases.h>

#include <cmath>

using namespace arangodb;
using namespace arangodb::basics;

namespace {
constexpr bool EdgeIndexFillBlockCache = false;
}

RocksDBEdgeIndexWarmupTask::RocksDBEdgeIndexWarmupTask(
    std::shared_ptr<basics::LocalTaskQueue> queue,
    RocksDBEdgeIndex* index,
    transaction::Methods* trx,
    rocksdb::Slice const& lower,
    rocksdb::Slice const& upper)
  : LocalTask(queue),
    _index(index),
    _trx(trx),
    _lower(lower.data(), lower.size()),
    _upper(upper.data(), upper.size()) {}

void RocksDBEdgeIndexWarmupTask::run() {
  try {
    _index->warmupInternal(_trx, _lower, _upper);
  } catch (...) {
    _queue->setStatus(TRI_ERROR_INTERNAL);
  }
  _queue->join();
}

RocksDBEdgeIndexIterator::RocksDBEdgeIndexIterator(
    LogicalCollection* collection, transaction::Methods* trx,
    ManagedDocumentResult* mmdr, arangodb::RocksDBEdgeIndex const* index,
    std::unique_ptr<VPackBuilder>& keys, std::shared_ptr<cache::Cache> cache)
    : IndexIterator(collection, trx, mmdr, index),
      _keys(keys.get()),
      _keysIterator(_keys->slice()),
      _index(index),
      _bounds(RocksDBKeyBounds::EdgeIndex(0)),
      _cache(cache),
      _builderIterator(arangodb::basics::VelocyPackHelper::EmptyArrayValue()) {
  keys.release();  // now we have ownership for _keys
  TRI_ASSERT(_keys != nullptr);
  TRI_ASSERT(_keys->slice().isArray());

  auto* mthds = RocksDBTransactionState::toMethods(trx);
  // intentional copy of the options
  rocksdb::ReadOptions options = mthds->readOptions();
  options.fill_cache = EdgeIndexFillBlockCache;
  _iterator = mthds->NewIterator(options, index->columnFamily());
}

RocksDBEdgeIndexIterator::~RocksDBEdgeIndexIterator() {
  if (_keys != nullptr) {
    // return the VPackBuilder to the transaction context
    _trx->transactionContextPtr()->returnBuilder(_keys.release());
  }
}

void RocksDBEdgeIndexIterator::resetInplaceMemory() { _builder.clear(); }

void RocksDBEdgeIndexIterator::reset() {
  resetInplaceMemory();
  _keysIterator.reset();
  _builderIterator =
      VPackArrayIterator(arangodb::basics::VelocyPackHelper::EmptyArrayValue());
}

bool RocksDBEdgeIndexIterator::next(LocalDocumentIdCallback const& cb, size_t limit) {
  TRI_ASSERT(_trx->state()->isRunning());
#ifdef ARANGODB_ENABLE_MAINTAINER_MODE
  TRI_ASSERT(limit > 0);  // Someone called with limit == 0. Api broken
#else
  // Gracefully return in production code
  // Nothing bad has happened
  if (limit == 0) {
    return false;
  }
#endif

  while (limit > 0) {
    while (_builderIterator.valid()) {
      // We still have unreturned edges in out memory.
      // Just plainly return those.
      TRI_ASSERT(_builderIterator.value().isNumber());
      cb(LocalDocumentId{_builderIterator.value().getNumericValue<uint64_t>()});
      limit--;

      // Twice advance the iterator
      _builderIterator.next();
      // We always have <revision,_from> pairs
      TRI_ASSERT(_builderIterator.valid());
      _builderIterator.next();

      if (limit == 0) {
        // Limit reached bail out
        return true;
      }
    }

    if (!_keysIterator.valid()) {
      // We are done iterating
      return false;
    }

    // We have exhausted local memory.
    // Now fill it again:
    VPackSlice fromToSlice = _keysIterator.value();
    if (fromToSlice.isObject()) {
      fromToSlice = fromToSlice.get(StaticStrings::IndexEq);
    }
    TRI_ASSERT(fromToSlice.isString());
    StringRef fromTo(fromToSlice);

    bool needRocksLookup = true;
    if (_cache) {
      for (size_t attempts = 0; attempts < 10; ++attempts) {
        // Try to read from cache
        auto finding = _cache->find(fromTo.data(), (uint32_t)fromTo.size());
        if (finding.found()) {
          needRocksLookup = false;
          // We got sth. in the cache
          VPackSlice cachedData(finding.value()->value());
          TRI_ASSERT(cachedData.isArray());
          if (cachedData.length() / 2 < limit) {
            // Directly return it, no need to copy
            _builderIterator = VPackArrayIterator(cachedData);
            while (_builderIterator.valid()) {
              TRI_ASSERT(_builderIterator.value().isNumber());
              cb(LocalDocumentId{
                  _builderIterator.value().getNumericValue<uint64_t>()});
              limit--;

              // Twice advance the iterator
              _builderIterator.next();
              // We always have <revision,_from> pairs
              TRI_ASSERT(_builderIterator.valid());
              _builderIterator.next();
            }
            _builderIterator = VPackArrayIterator(
                arangodb::basics::VelocyPackHelper::EmptyArrayValue());
          } else {
            // We need to copy it.
            // And then we just get back to beginning of the loop
            _builder.clear();
            _builder.add(cachedData);
            TRI_ASSERT(_builder.slice().isArray());
            _builderIterator = VPackArrayIterator(_builder.slice());
            // Do not set limit
          }
          break;
        }
        if (finding.result().isNot(TRI_ERROR_LOCK_TIMEOUT)) {
          // We really have not found an entry.
          // Otherwise we do not know yet
          break;
        }
      }  // attempts
    }    // if (_cache)

    if (needRocksLookup) {
      lookupInRocksDB(fromTo);
    }

    _keysIterator.next();
  }
  TRI_ASSERT(limit == 0);
  return _builderIterator.valid() || _keysIterator.valid();
}

bool RocksDBEdgeIndexIterator::nextExtra(ExtraCallback const& cb,
                                         size_t limit) {
  TRI_ASSERT(_trx->state()->isRunning());
#ifdef ARANGODB_ENABLE_MAINTAINER_MODE
  TRI_ASSERT(limit > 0);  // Someone called with limit == 0. Api broken
#else
  // Gracefully return in production code
  // Nothing bad has happened
  if (limit == 0) {
    return false;
  }
#endif

  while (limit > 0) {
    while (_builderIterator.valid()) {
      // We still have unreturned edges in out memory.
      // Just plainly return those.
      TRI_ASSERT(_builderIterator.value().isNumber());
      LocalDocumentId tkn{_builderIterator.value().getNumericValue<uint64_t>()};
      _builderIterator.next();
      TRI_ASSERT(_builderIterator.valid());
      // For now we store the complete opposite _from/_to value
      TRI_ASSERT(_builderIterator.value().isString());

      cb(tkn, _builderIterator.value());

      _builderIterator.next();
      limit--;

      if (limit == 0) {
        // Limit reached bail out
        return true;
      }
    }

    if (!_keysIterator.valid()) {
      // We are done iterating
      return false;
    }

    // We have exhausted local memory.
    // Now fill it again:
    VPackSlice fromToSlice = _keysIterator.value();
    if (fromToSlice.isObject()) {
      fromToSlice = fromToSlice.get(StaticStrings::IndexEq);
    }
    TRI_ASSERT(fromToSlice.isString());
    StringRef fromTo(fromToSlice);

    bool needRocksLookup = true;
    if (_cache) {
      for (size_t attempts = 0; attempts < 10; ++attempts) {
        // Try to read from cache
        auto finding = _cache->find(fromTo.data(), (uint32_t)fromTo.size());
        if (finding.found()) {
          needRocksLookup = false;
          // We got sth. in the cache
          VPackSlice cachedData(finding.value()->value());
          TRI_ASSERT(cachedData.isArray());
          if (cachedData.length() / 2 < limit) {
            // Directly return it, no need to copy
            _builderIterator = VPackArrayIterator(cachedData);
            while (_builderIterator.valid()) {
              TRI_ASSERT(_builderIterator.value().isNumber());
              LocalDocumentId tkn{
                  _builderIterator.value().getNumericValue<uint64_t>()};

              _builderIterator.next();

              TRI_ASSERT(_builderIterator.valid());
              TRI_ASSERT(_builderIterator.value().isString());
              cb(tkn, _builderIterator.value());

              _builderIterator.next();
              limit--;
            }
            _builderIterator = VPackArrayIterator(
                arangodb::basics::VelocyPackHelper::EmptyArrayValue());
          } else {
            // We need to copy it.
            // And then we just get back to beginning of the loop
            _builder.clear();
            _builder.add(cachedData);
            TRI_ASSERT(_builder.slice().isArray());
            _builderIterator = VPackArrayIterator(_builder.slice());
            // Do not set limit
          }
          break;
        }  // finding found
        if (finding.result().isNot(TRI_ERROR_LOCK_TIMEOUT)) {
          // We really have not found an entry.
          // Otherwise we do not know yet
          break;
        }
      }  // attempts
    }    // if (_cache)

    if (needRocksLookup) {
      lookupInRocksDB(fromTo);
    }

    _keysIterator.next();
  }
  TRI_ASSERT(limit == 0);
  return _builderIterator.valid() || _keysIterator.valid();
}

void RocksDBEdgeIndexIterator::lookupInRocksDB(StringRef fromTo) {
  // Bad case read from RocksDB
  _bounds = RocksDBKeyBounds::EdgeIndexVertex(_index->_objectId, fromTo);
  _iterator->Seek(_bounds.start());
  resetInplaceMemory();
  rocksdb::Comparator const* cmp = _index->comparator();

  cache::Cache* cc = _cache.get();
  _builder.openArray(true);
  auto end = _bounds.end();
  while (_iterator->Valid() && (cmp->Compare(_iterator->key(), end) < 0)) {
    LocalDocumentId const documentId = LocalDocumentId(RocksDBKey::revisionId(
        RocksDBEntryType::EdgeIndexValue, _iterator->key()));

    // adding revision ID and _from or _to value
    _builder.add(VPackValue(documentId.id()));
    StringRef vertexId = RocksDBValue::vertexId(_iterator->value());
    _builder.add(VPackValuePair(vertexId.data(), vertexId.size(),
                                VPackValueType::String));

    _iterator->Next();
  }
  _builder.close();
  if (cc != nullptr) {
    // TODO Add cache retry on next call
    // Now we have something in _inplaceMemory.
    // It may be an empty array or a filled one, never mind, we cache both
    auto entry = cache::CachedValue::construct(
        fromTo.data(), static_cast<uint32_t>(fromTo.size()),
        _builder.slice().start(),
        static_cast<uint64_t>(_builder.slice().byteSize()));
    if (entry) {
      bool inserted = false;
      for (size_t attempts = 0; attempts < 10; attempts++) {
        auto status = cc->insert(entry);
        if (status.ok()) {
          inserted = true;
          break;
        }
        if (status.errorNumber() != TRI_ERROR_LOCK_TIMEOUT) {
          break;
        }
      }
      if (!inserted) {
        LOG_TOPIC(DEBUG, arangodb::Logger::CACHE) << "Failed to cache: "
                                                  << fromTo.toString();
        delete entry;
      }
    }
  }
  TRI_ASSERT(_builder.slice().isArray());
  _builderIterator = VPackArrayIterator(_builder.slice());
}

// ============================= Index ====================================

uint64_t RocksDBEdgeIndex::HashForKey(const rocksdb::Slice& key) {
  std::hash<StringRef> hasher;
  // NOTE: This function needs to use the same hashing on the
  // indexed VPack as the initial inserter does
  StringRef tmp = RocksDBKey::vertexId(key);
  return static_cast<uint64_t>(hasher(tmp));
}

RocksDBEdgeIndex::RocksDBEdgeIndex(TRI_idx_iid_t iid,
                                   arangodb::LogicalCollection* collection,
                                   VPackSlice const& info,
                                   std::string const& attr)
    : RocksDBIndex(iid, collection, std::vector<std::vector<AttributeName>>(
                                        {{AttributeName(attr, false)}}),
                   false, false, RocksDBColumnFamily::edge(),
                   basics::VelocyPackHelper::stringUInt64(info, "objectId"),
                   !ServerState::instance()->isCoordinator() /*useCache*/),
      _directionAttr(attr),
      _isFromIndex(attr == StaticStrings::FromString),
      _estimator(nullptr),
      _estimatorSerializedSeq(0) {
  TRI_ASSERT(_cf == RocksDBColumnFamily::edge());

  if (!ServerState::instance()->isCoordinator()) {
    // We activate the estimator only on DBServers
    _estimator = std::make_unique<RocksDBCuckooIndexEstimator<uint64_t>>(
        RocksDBIndex::ESTIMATOR_SIZE);
    TRI_ASSERT(_estimator != nullptr);
  }
  TRI_ASSERT(iid != 0);
  TRI_ASSERT(_objectId != 0);
}

RocksDBEdgeIndex::~RocksDBEdgeIndex() {}

/// @brief return a selectivity estimate for the index
double RocksDBEdgeIndex::selectivityEstimateLocal(
    arangodb::StringRef const* attribute) const {
  if (attribute != nullptr && attribute->compare(_directionAttr)) {
    return 0;
  }
  TRI_ASSERT(_estimator != nullptr);
  return _estimator->computeEstimate();
}

/// @brief return a VelocyPack representation of the index
void RocksDBEdgeIndex::toVelocyPack(VPackBuilder& builder, bool withFigures,
                                    bool forPersistence) const {
  builder.openObject();
  RocksDBIndex::toVelocyPack(builder, withFigures, forPersistence);
  // add selectivity estimate hard-coded
  builder.add("unique", VPackValue(false));
  builder.add("sparse", VPackValue(false));
  builder.close();
}

Result RocksDBEdgeIndex::insertInternal(transaction::Methods* trx,
                                        RocksDBMethods* mthd,
                                        LocalDocumentId const& documentId,
                                        VPackSlice const& doc,
                                        OperationMode mode) {
  VPackSlice fromTo = doc.get(_directionAttr);
  TRI_ASSERT(fromTo.isString());
  auto fromToRef = StringRef(fromTo);
  RocksDBKeyLeaser key(trx);
  key->constructEdgeIndexValue(_objectId, fromToRef, documentId.id());
  VPackSlice toFrom = _isFromIndex
                          ? transaction::helpers::extractToFromDocument(doc)
                          : transaction::helpers::extractFromFromDocument(doc);
  TRI_ASSERT(toFrom.isString());
  RocksDBValue value = RocksDBValue::EdgeIndexValue(StringRef(toFrom));

  // blacklist key in cache
  blackListKey(fromToRef);

  // acquire rocksdb transaction
  Result r = mthd->Put(_cf, key.ref(),
                       value.string(), rocksutils::index);
  if (r.ok()) {
    std::hash<StringRef> hasher;
    uint64_t hash = static_cast<uint64_t>(hasher(fromToRef));
    RocksDBTransactionState::toState(trx)->trackIndexInsert(_collection->cid(), id(), hash);
    return IndexResult();
  } else {
    return IndexResult(r.errorNumber(), this);
  }
}

Result RocksDBEdgeIndex::removeInternal(transaction::Methods* trx,
                                        RocksDBMethods* mthd,
                                        LocalDocumentId const& documentId,
                                        VPackSlice const& doc,
                                        OperationMode mode) {
  // VPackSlice primaryKey = doc.get(StaticStrings::KeyString);
  VPackSlice fromTo = doc.get(_directionAttr);
  auto fromToRef = StringRef(fromTo);
  TRI_ASSERT(fromTo.isString());
  RocksDBKeyLeaser key(trx);
  key->constructEdgeIndexValue(_objectId, fromToRef, documentId.id());
  VPackSlice toFrom = _isFromIndex
                          ? transaction::helpers::extractToFromDocument(doc)
                          : transaction::helpers::extractFromFromDocument(doc);
  TRI_ASSERT(toFrom.isString());
  RocksDBValue value = RocksDBValue::EdgeIndexValue(StringRef(toFrom));

  // blacklist key in cache
  blackListKey(fromToRef);

  Result res = mthd->Delete(_cf, key.ref());
  if (res.ok()) {
    std::hash<StringRef> hasher;
    uint64_t hash = static_cast<uint64_t>(hasher(fromToRef));
    RocksDBTransactionState::toState(trx)->trackIndexRemove(_collection->cid(), id(), hash);
    return IndexResult();
  } else {
    return IndexResult(res.errorNumber(), this);
  }
}

std::pair<RocksDBCuckooIndexEstimator<uint64_t>*, uint64_t>
RocksDBEdgeIndex::estimator() const {
  return std::make_pair(_estimator.get(), _estimatorSerializedSeq);
}

void RocksDBEdgeIndex::batchInsert(
    transaction::Methods* trx,
    std::vector<std::pair<LocalDocumentId, VPackSlice>> const& documents,
    std::shared_ptr<arangodb::basics::LocalTaskQueue> queue) {
  auto* mthds = RocksDBTransactionState::toMethods(trx);
  for (auto const& doc : documents) {
    VPackSlice fromTo = doc.second.get(_directionAttr);
    TRI_ASSERT(fromTo.isString());
    auto fromToRef = StringRef(fromTo);
    RocksDBKeyLeaser key(trx);
    key->constructEdgeIndexValue(_objectId, fromToRef, doc.first.id());

    blackListKey(fromToRef);
    Result r = mthds->Put(_cf, key.ref(),
                          rocksdb::Slice(), rocksutils::index);
    if (!r.ok()) {
      queue->setStatus(r.errorNumber());
      break;
    }
  }
}

/// @brief checks whether the index supports the condition
bool RocksDBEdgeIndex::supportsFilterCondition(
    arangodb::aql::AstNode const* node,
    arangodb::aql::Variable const* reference, size_t itemsInIndex,
    size_t& estimatedItems, double& estimatedCost) const {
  SimpleAttributeEqualityMatcher matcher(this->_fields);
  return matcher.matchOne(this, node, reference, itemsInIndex, estimatedItems,
                          estimatedCost);
}

/// @brief creates an IndexIterator for the given Condition
IndexIterator* RocksDBEdgeIndex::iteratorForCondition(
    transaction::Methods* trx, ManagedDocumentResult* mmdr,
    arangodb::aql::AstNode const* node,

    arangodb::aql::Variable const* reference, bool reverse) {
  // get computation node
  TRI_ASSERT(node->type == aql::NODE_TYPE_OPERATOR_NARY_AND);
  TRI_ASSERT(node->numMembers() == 1);
  auto comp = node->getMember(0);

  // assume a.b == value
  auto attrNode = comp->getMember(0);
  auto valNode = comp->getMember(1);

  // got value == a.b  -> flip sides
  if (attrNode->type != aql::NODE_TYPE_ATTRIBUTE_ACCESS) {
    attrNode = comp->getMember(1);
    valNode = comp->getMember(0);
  }

  TRI_ASSERT(attrNode->type == aql::NODE_TYPE_ATTRIBUTE_ACCESS);
  TRI_ASSERT(attrNode->stringEquals(_directionAttr));

  if (comp->type == aql::NODE_TYPE_OPERATOR_BINARY_EQ) {
    // a.b == value
    return createEqIterator(trx, mmdr, attrNode, valNode);
  }

  if (comp->type == aql::NODE_TYPE_OPERATOR_BINARY_IN) {
    // a.b IN values
    if (!valNode->isArray()) {
      // a.b IN non-array
      return new EmptyIndexIterator(_collection, trx, this);
    }
    return createInIterator(trx, mmdr, attrNode, valNode);
  }

  // operator type unsupported
  return new EmptyIndexIterator(_collection, trx, this);
}

/// @brief specializes the condition for use with the index
arangodb::aql::AstNode* RocksDBEdgeIndex::specializeCondition(
    arangodb::aql::AstNode* node,
    arangodb::aql::Variable const* reference) const {
  // SimpleAttributeEqualityMatcher matcher(IndexAttributes);
  SimpleAttributeEqualityMatcher matcher(this->_fields);
  return matcher.specializeOne(this, node, reference);
}

/// @brief Transform the list of search slices to search values.
///        This will multiply all IN entries and simply return all other
///        entries.
void RocksDBEdgeIndex::expandInSearchValues(VPackSlice const slice,
                                            VPackBuilder& builder) const {
  TRI_ASSERT(slice.isArray());
  builder.openArray();
  for (auto const& side : VPackArrayIterator(slice)) {
    if (side.isNull()) {
      builder.add(side);
    } else {
      TRI_ASSERT(side.isArray());
      builder.openArray();
      for (auto const& item : VPackArrayIterator(side)) {
        TRI_ASSERT(item.isObject());
        if (item.hasKey(StaticStrings::IndexEq)) {
          TRI_ASSERT(!item.hasKey(StaticStrings::IndexIn));
          builder.add(item);
        } else {
          TRI_ASSERT(item.hasKey(StaticStrings::IndexIn));
          VPackSlice list = item.get(StaticStrings::IndexIn);
          TRI_ASSERT(list.isArray());
          for (auto const& it : VPackArrayIterator(list)) {
            builder.openObject();
            builder.add(StaticStrings::IndexEq, it);
            builder.close();
          }
        }
      }
      builder.close();
    }
  }
  builder.close();
}

static std::string FindMedian(rocksdb::Iterator* it,
                              std::string const& start,
                              std::string const& end) {

  // now that we do know the actual bounds calculate a
  // bad approximation for the index median key
  size_t min = std::min(start.size(), end.size());
  std::string median = std::string(min, '\0');
  for (size_t i = 0; i < min; i++) {
    median[i] = (start.data()[i] + end.data()[i]) / 2;
  }

  // now search the beginning of a new vertex ID
  it->Seek(median);
  if (!it->Valid()) {
    return end;
  }
  do {
    median = it->key().ToString();
    it->Next();
  } while (it->Valid() &&
           RocksDBKey::vertexId(it->key()) == RocksDBKey::vertexId(median));
  if (!it->Valid()) {
    return end;
  }
  return it->key().ToString();  // median is exclusive upper bound
}

void RocksDBEdgeIndex::warmup(transaction::Methods* trx,
                              std::shared_ptr<basics::LocalTaskQueue> queue) {
  if (!useCache()) {
    return;
  }

  // prepare transaction for parallel read access
  RocksDBTransactionState::toState(trx)->prepareForParallelReads();

  auto rocksColl = toRocksDBCollection(_collection);
  auto* mthds = RocksDBTransactionState::toMethods(trx);
  auto bounds = RocksDBKeyBounds::EdgeIndex(_objectId);

  uint64_t expectedCount = static_cast<uint64_t>(selectivityEstimate() *
                                                 rocksColl->numberDocuments());

  // Prepare the cache to be resized for this amount of objects to be inserted.
  _cache->sizeHint(expectedCount);
  if (expectedCount < 100000) {
    LOG_TOPIC(DEBUG, Logger::ROCKSDB) << "Skipping the multithreaded loading";
    auto task = std::make_shared<RocksDBEdgeIndexWarmupTask>(
        queue, this, trx, bounds.start(), bounds.end());
    queue->enqueue(task);
    return;
  }

  // try to find the right bounds
  rocksdb::ReadOptions ro = mthds->readOptions();
  ro.prefix_same_as_start = false;
  ro.total_order_seek = true;
  ro.verify_checksums = false;
  ro.fill_cache = EdgeIndexFillBlockCache;

  std::unique_ptr<rocksdb::Iterator> it(rocksutils::globalRocksDB()->NewIterator(ro, _cf));
  // get the first and last actual key
  it->Seek(bounds.start());
  if (!it->Valid()) {
    LOG_TOPIC(DEBUG, Logger::ROCKSDB) << "Cannot use multithreaded edge index warmup";
    auto task = std::make_shared<RocksDBEdgeIndexWarmupTask>(
        queue, this, trx, bounds.start(), bounds.end());
    queue->enqueue(task);
    return;
  }
  std::string firstKey = it->key().ToString();
  it->SeekForPrev(bounds.end());
  if (!it->Valid()) {
    LOG_TOPIC(DEBUG, Logger::ROCKSDB) << "Cannot use multithreaded edge index warmup";
    auto task = std::make_shared<RocksDBEdgeIndexWarmupTask>(
        queue, this, trx, bounds.start(), bounds.end());
    queue->enqueue(task);
    return;
  }
  std::string lastKey = it->key().ToString();

  std::string q1 = firstKey, q2, q3, q4, q5 = lastKey;
  q3 = FindMedian(it.get(), q1, q5);
  if (q3 == lastKey) {
    LOG_TOPIC(DEBUG, Logger::ROCKSDB) << "Cannot use multithreaded edge index warmup";
    auto task = std::make_shared<RocksDBEdgeIndexWarmupTask>(
        queue, this, trx, bounds.start(), bounds.end());
    queue->enqueue(task);
    return;
  }

  q2 = FindMedian(it.get(), q1, q3);
  q4 = FindMedian(it.get(), q3, q5);

  auto task1 = std::make_shared<RocksDBEdgeIndexWarmupTask>(
      queue, this, trx, q1, q2);
  queue->enqueue(task1);

  auto task2 = std::make_shared<RocksDBEdgeIndexWarmupTask>(
      queue, this, trx, q2, q3);
  queue->enqueue(task2);

  auto task3 = std::make_shared<RocksDBEdgeIndexWarmupTask>(
      queue, this, trx, q3, q4);
  queue->enqueue(task3);

  auto task4 = std::make_shared<RocksDBEdgeIndexWarmupTask>(
      queue, this, trx, q4, bounds.end());
  queue->enqueue(task4);
}

void RocksDBEdgeIndex::warmupInternal(transaction::Methods* trx,
                                      rocksdb::Slice const& lower,
                                      rocksdb::Slice const& upper) {
  auto scheduler = SchedulerFeature::SCHEDULER;
  auto rocksColl = toRocksDBCollection(_collection);
  ManagedDocumentResult mmdr;
  bool needsInsert = false;
  std::string previous = "";
  VPackBuilder builder;

  // intentional copy of the read options
  auto* mthds = RocksDBTransactionState::toMethods(trx);
  rocksdb::Slice const end = upper;
  rocksdb::ReadOptions options = mthds->readOptions();
  options.iterate_upper_bound = &end;  // save to use on rocksb::DB directly
  options.prefix_same_as_start = false;
  options.total_order_seek = true;
  options.verify_checksums = false;
  options.fill_cache = EdgeIndexFillBlockCache;
  std::unique_ptr<rocksdb::Iterator> it(
      rocksutils::globalRocksDB()->NewIterator(options, _cf));

  size_t n = 0;
  cache::Cache* cc = _cache.get();
  for (it->Seek(lower); it->Valid(); it->Next()) {
    if (scheduler->isStopping()) {
      return;
    }
    n++;

    rocksdb::Slice key = it->key();
    StringRef v = RocksDBKey::vertexId(key);
    if (previous.empty()) {
      // First call.
      builder.clear();
      previous = v.toString();
      bool shouldTry = true;
      while (shouldTry) {
        auto finding = cc->find(previous.data(), (uint32_t)previous.size());
        if (finding.found()) {
          shouldTry = false;
          needsInsert = false;
        } else if (  // shouldTry if failed lookup was just a lock timeout
            finding.result().errorNumber() != TRI_ERROR_LOCK_TIMEOUT) {
          shouldTry = false;
          needsInsert = true;
          builder.openArray(true);
        }
      }
    }

    if (v != previous) {
      if (needsInsert) {
        // Switch to next vertex id.
        // Store what we have.
        builder.close();

        while (cc->isBusy()) {
          // We should wait here, the cache will reject
          // any inserts anyways.
          std::this_thread::sleep_for(std::chrono::microseconds(10000));
        }

        auto entry = cache::CachedValue::construct(
            previous.data(), static_cast<uint32_t>(previous.size()),
            builder.slice().start(),
            static_cast<uint64_t>(builder.slice().byteSize()));
        if (entry) {
          bool inserted = false;
          for (size_t attempts = 0; attempts < 10; attempts++) {
            auto status = cc->insert(entry);
            if (status.ok()) {
              inserted = true;
              break;
            }
            if (status.errorNumber() != TRI_ERROR_LOCK_TIMEOUT) {
              break;
            }
          }
          if (!inserted) {
            delete entry;
          }
        }
        builder.clear();
      }
      // Need to store
      previous = v.toString();
      auto finding = cc->find(previous.data(), (uint32_t)previous.size());
      if (finding.found()) {
        needsInsert = false;
      } else {
        needsInsert = true;
        builder.openArray(true);
      }
    }
    if (needsInsert) {
      LocalDocumentId const documentId(RocksDBKey::revisionId(RocksDBEntryType::EdgeIndexValue, key));
      if (rocksColl->readDocument(trx, documentId, mmdr)) {
        builder.add(VPackValue(documentId.id()));

        VPackSlice doc(mmdr.vpack());
        VPackSlice toFrom =
            _isFromIndex ? transaction::helpers::extractToFromDocument(doc)
                         : transaction::helpers::extractFromFromDocument(doc);
        TRI_ASSERT(toFrom.isString());
        builder.add(toFrom);
#ifdef ARANGODB_ENABLE_MAINTAINER_MODE
      } else {
        // Data Inconsistency.
        // We have a revision id without a document...
        TRI_ASSERT(false);
#endif
      }
    }
  }

  if (!previous.empty() && needsInsert) {
    // We still have something to store
    builder.close();

    auto entry = cache::CachedValue::construct(
        previous.data(), static_cast<uint32_t>(previous.size()),
        builder.slice().start(),
        static_cast<uint64_t>(builder.slice().byteSize()));
    if (entry) {
      bool inserted = false;
      for (size_t attempts = 0; attempts < 10; attempts++) {
        auto status = cc->insert(entry);
        if (status.ok()) {
          inserted = true;
          break;
        }
        if (status.errorNumber() != TRI_ERROR_LOCK_TIMEOUT) {
          break;
        }
      }
      if (!inserted) {
        delete entry;
      }
    }
  }
  LOG_TOPIC(DEBUG, Logger::FIXME) << "loaded n: " << n ;
}

// ===================== Helpers ==================

/// @brief create the iterator
IndexIterator* RocksDBEdgeIndex::createEqIterator(
    transaction::Methods* trx, ManagedDocumentResult* mmdr,
    arangodb::aql::AstNode const* attrNode,
    arangodb::aql::AstNode const* valNode) const {
  // lease builder, but immediately pass it to the unique_ptr so we don't leak
  transaction::BuilderLeaser builder(trx);
  std::unique_ptr<VPackBuilder> keys(builder.steal());
  keys->openArray();

  handleValNode(keys.get(), valNode);
  TRI_IF_FAILURE("EdgeIndex::noIterator") {
    THROW_ARANGO_EXCEPTION(TRI_ERROR_DEBUG);
  }
  keys->close();

  return new RocksDBEdgeIndexIterator(_collection, trx, mmdr, this, keys,
                                      _cache);
}

/// @brief create the iterator
IndexIterator* RocksDBEdgeIndex::createInIterator(
    transaction::Methods* trx, ManagedDocumentResult* mmdr,
    arangodb::aql::AstNode const* attrNode,
    arangodb::aql::AstNode const* valNode) const {
  // lease builder, but immediately pass it to the unique_ptr so we don't leak
  transaction::BuilderLeaser builder(trx);
  std::unique_ptr<VPackBuilder> keys(builder.steal());
  keys->openArray();

  size_t const n = valNode->numMembers();
  for (size_t i = 0; i < n; ++i) {
    handleValNode(keys.get(), valNode->getMemberUnchecked(i));
    TRI_IF_FAILURE("EdgeIndex::iteratorValNodes") {
      THROW_ARANGO_EXCEPTION(TRI_ERROR_DEBUG);
    }
  }

  TRI_IF_FAILURE("EdgeIndex::noIterator") {
    THROW_ARANGO_EXCEPTION(TRI_ERROR_DEBUG);
  }
  keys->close();

  return new RocksDBEdgeIndexIterator(_collection, trx, mmdr, this, keys,
                                      _cache);
}

/// @brief add a single value node to the iterator's keys
void RocksDBEdgeIndex::handleValNode(
    VPackBuilder* keys, arangodb::aql::AstNode const* valNode) const {
  if (!valNode->isStringValue() || valNode->getStringLength() == 0) {
    return;
  }

  keys->openObject();
  keys->add(StaticStrings::IndexEq,
            VPackValuePair(valNode->getStringValue(),
                           valNode->getStringLength(), VPackValueType::String));
  keys->close();

  TRI_IF_FAILURE("EdgeIndex::collectKeys") {
    THROW_ARANGO_EXCEPTION(TRI_ERROR_DEBUG);
  }
}

void RocksDBEdgeIndex::serializeEstimate(std::string& output,
                                         uint64_t seq) const {
  TRI_ASSERT(_estimator != nullptr);
  _estimator->serialize(output);
  _estimatorSerializedSeq = seq;
}

bool RocksDBEdgeIndex::deserializeEstimate(RocksDBSettingsManager* mgr) {
  TRI_ASSERT(!ServerState::instance()->isCoordinator());
  // We simply drop the current estimator and steal the one from recovery
  // We are than save for resizing issues in our _estimator format
  // and will use the old size.

  TRI_ASSERT(mgr != nullptr);
  auto tmp = mgr->stealIndexEstimator(_objectId);
  if (tmp.first == nullptr) {
    // We expected to receive a stored index estimate, however we got none.
    // We use the freshly created estimator but have to recompute it.
    return false;
  }
  _estimator.swap(tmp.first);
  TRI_ASSERT(_estimator != nullptr);
  _estimatorSerializedSeq = tmp.second;
  return true;
}

void RocksDBEdgeIndex::recalculateEstimates() {
  TRI_ASSERT(_estimator != nullptr);
  _estimator->clear();

  auto bounds = RocksDBKeyBounds::EdgeIndex(_objectId);
  rocksdb::Slice const end = bounds.end();
  rocksdb::ReadOptions options;
  options.iterate_upper_bound = &end;  // save to use on rocksb::DB directly
  options.prefix_same_as_start = false;
  options.total_order_seek = true;
  options.verify_checksums = false;
  options.fill_cache = EdgeIndexFillBlockCache;
  std::unique_ptr<rocksdb::Iterator> it(
      rocksutils::globalRocksDB()->NewIterator(options, _cf));
  for (it->Seek(bounds.start()); it->Valid(); it->Next()) {
    uint64_t hash = RocksDBEdgeIndex::HashForKey(it->key());
    _estimator->insert(hash);
  }
<<<<<<< HEAD
}

void RocksDBEdgeIndex::applyCommitedEstimates(
    std::vector<uint64_t> const& inserts,
    std::vector<uint64_t> const& removes) {
  if (_estimator != nullptr) {
    // If we have an estimator apply the changes to it.
    for (auto const& hash : inserts) {
      _estimator->insert(hash);
    }

    for (auto const& hash : removes) {
      _estimator->remove(hash);
    }
  }
}

Result RocksDBEdgeIndex::postprocessRemove(transaction::Methods* trx,
                                           rocksdb::Slice const& key,
                                           rocksdb::Slice const& value) {
  // blacklist keys during truncate
  blackListKey(key.data(), key.size());

  uint64_t hash = RocksDBEdgeIndex::HashForKey(key);
  _estimator->remove(hash);
  return Result();
=======
>>>>>>> 876cf472
}<|MERGE_RESOLUTION|>--- conflicted
+++ resolved
@@ -998,7 +998,6 @@
     uint64_t hash = RocksDBEdgeIndex::HashForKey(it->key());
     _estimator->insert(hash);
   }
-<<<<<<< HEAD
 }
 
 void RocksDBEdgeIndex::applyCommitedEstimates(
@@ -1014,17 +1013,4 @@
       _estimator->remove(hash);
     }
   }
-}
-
-Result RocksDBEdgeIndex::postprocessRemove(transaction::Methods* trx,
-                                           rocksdb::Slice const& key,
-                                           rocksdb::Slice const& value) {
-  // blacklist keys during truncate
-  blackListKey(key.data(), key.size());
-
-  uint64_t hash = RocksDBEdgeIndex::HashForKey(key);
-  _estimator->remove(hash);
-  return Result();
-=======
->>>>>>> 876cf472
 }