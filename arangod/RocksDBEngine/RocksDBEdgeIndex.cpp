////////////////////////////////////////////////////////////////////////////////
/// DISCLAIMER
///
/// Copyright 2014-2023 ArangoDB GmbH, Cologne, Germany
/// Copyright 2004-2014 triAGENS GmbH, Cologne, Germany
///
/// Licensed under the Apache License, Version 2.0 (the "License");
/// you may not use this file except in compliance with the License.
/// You may obtain a copy of the License at
///
///     http://www.apache.org/licenses/LICENSE-2.0
///
/// Unless required by applicable law or agreed to in writing, software
/// distributed under the License is distributed on an "AS IS" BASIS,
/// WITHOUT WARRANTIES OR CONDITIONS OF ANY KIND, either express or implied.
/// See the License for the specific language governing permissions and
/// limitations under the License.
///
/// Copyright holder is ArangoDB GmbH, Cologne, Germany
///
/// @author Simon Grätzer
/// @author Michael Hackstein
////////////////////////////////////////////////////////////////////////////////

#include "RocksDBEdgeIndex.h"

#include "ApplicationFeatures/ApplicationServer.h"
#include "Aql/AstNode.h"
#include "Aql/SortCondition.h"
#include "Basics/Endian.h"
#include "Basics/Exceptions.h"
#include "Basics/GlobalResourceMonitor.h"
#include "Basics/ResourceUsage.h"
#include "Basics/StaticStrings.h"
#include "Basics/VelocyPackHelper.h"
#include "Cache/BinaryKeyHasher.h"
#include "Cache/CachedValue.h"
#include "Cache/CacheManagerFeature.h"
#include "Cache/TransactionalCache.h"
#include "Indexes/SimpleAttributeEqualityMatcher.h"
#include "Logger/LogMacros.h"
#include "RocksDBEngine/RocksDBCollection.h"
#include "RocksDBEngine/RocksDBColumnFamilyManager.h"
#include "RocksDBEngine/RocksDBCommon.h"
#include "RocksDBEngine/RocksDBCuckooIndexEstimator.h"
#include "RocksDBEngine/RocksDBEngine.h"
#include "RocksDBEngine/RocksDBIndexCacheRefillFeature.h"
#include "RocksDBEngine/RocksDBKey.h"
#include "RocksDBEngine/RocksDBKeyBounds.h"
#include "RocksDBEngine/RocksDBTransactionMethods.h"
#include "RocksDBEngine/RocksDBTransactionState.h"
#include "RocksDBEngine/RocksDBTypes.h"
#include "StorageEngine/EngineSelectorFeature.h"
#include "Transaction/Context.h"
#include "Transaction/Helpers.h"
#include "Transaction/Methods.h"
#include "Transaction/OperationOrigin.h"
#include "Transaction/StandaloneContext.h"
#include "Utils/SingleCollectionTransaction.h"
#include "VocBase/LogicalCollection.h"

#include <rocksdb/db.h>
#include <rocksdb/slice.h>
#include <rocksdb/utilities/transaction_db.h>
#include <rocksdb/utilities/write_batch_with_index.h>

#include <velocypack/Iterator.h>
#include <velocypack/Slice.h>

#include <array>
#include <cmath>
#include <tuple>

#include <lz4.h>

using namespace arangodb;
using namespace arangodb::basics;

namespace {
using EdgeIndexCacheType = cache::TransactionalCache<cache::BinaryKeyHasher>;

constexpr bool EdgeIndexFillBlockCache = false;

// values > this size will not be stored LZ4-compressed in the in-memory
// edge cache
constexpr size_t maxValueSizeForCompression = 1073741824;  // 1GB

// length of compressed header.
// the header format is
// - byte 0: hard-coded to 0xff:
// - byte 1-4: uncompressed size, encoded as a uint32_t in big endian order
constexpr size_t compressedHeaderLength = 5;

size_t resizeCompressionBuffer(std::string& scratch, size_t value) {
  if (scratch.size() < value) {
    size_t increment = value - scratch.size();
    scratch.resize(value);
    // return memory usage increase
    return increment;
  }
  return 0;
}

std::tuple<char const*, size_t, bool> tryCompress(
    velocypack::Slice slice, size_t size, size_t minValueSizeForCompression,
    int accelerationFactor, std::string& scratch,
    std::function<void(size_t)> const& memoryUsageCallback) {
  char const* data = slice.startAs<char>();

  if (size < minValueSizeForCompression || size > maxValueSizeForCompression) {
    // value too big or too small. return original value
    return {data, size, /*didCompress*/ false};
  }

  // determine maximum size for output buffer
  int maxLength = LZ4_compressBound(static_cast<int>(size));
  if (maxLength <= 0) {
    // error. return original value
    return {data, size, /*didCompress*/ false};
  }

  // resize output buffer if necessary
  size_t memoryUsage = resizeCompressionBuffer(
      scratch, compressedHeaderLength + static_cast<size_t>(maxLength));
  memoryUsageCallback(memoryUsage);

  uint32_t uncompressedSize = basics::hostToBig(static_cast<uint32_t>(size));
  // store compressed value using a velocypack Custom type.
  // the compressed value is prepended by the following header:
  // - byte 0: hard-coded to 0xff
  // - byte 1-4: uncompressed size, encoded as a uint32_t in big endian
  // order

  // write prefix byte, so the decoder can distinguish between compressed
  // values and uncompressed values. note that 0xff is a velocypack Custom
  // type and should thus not appear as the first byte in uncompressed
  // data.
  scratch[0] = 0xffU;
  // copy length of uncompressed data into bytes 1-4.
  memcpy(scratch.data() + 1, &uncompressedSize, sizeof(uncompressedSize));

  bool didCompress = false;

  // compress data into output buffer, starting at byte 5.
  int compressedSize = LZ4_compress_fast(
      data, scratch.data() + compressedHeaderLength, static_cast<int>(size),
      static_cast<int>(scratch.size() - compressedHeaderLength),
      accelerationFactor);
  if (compressedSize > 0 && (static_cast<size_t>(compressedSize) +
                             compressedHeaderLength) < size * 3 / 4) {
    // only store the compressed version if it saves at least 25%
    data = scratch.data();
    size = static_cast<size_t>(compressedSize + compressedHeaderLength);
    TRI_ASSERT(reinterpret_cast<uint8_t const*>(data)[0] == 0xffU);
    TRI_ASSERT(size <= scratch.size());
    didCompress = true;
  }
  // return compressed or uncompressed value
  return {data, size, didCompress};
}

template<std::size_t N>
class StringFromParts final : public velocypack::IStringFromParts {
 public:
  template<typename... Args>
  StringFromParts(Args&&... args) noexcept
      : _parts{std::forward<Args>(args)...} {
    static_assert(sizeof...(Args) == N);
  }

  std::size_t numberOfParts() const final { return N; }

  std::size_t totalLength() const final {
    size_t length = 0;
    for (size_t index = 0; index != N; ++index) {
      length += _parts[index].length();
    }
    return length;
  }

  std::string_view operator()(size_t index) const final {
    TRI_ASSERT(index < numberOfParts());
    return _parts[index];
  }

 private:
  std::array<std::string_view, N> _parts;
};

template<typename... Args>
auto makeStringFromParts(Args&&... args) noexcept {
  return StringFromParts<sizeof...(Args)>{std::forward<Args>(args)...};
}

}  // namespace

namespace arangodb {
class RocksDBEdgeIndexLookupIterator final : public IndexIterator {
  friend class RocksDBEdgeIndex;

  // used for covering edge index lookups.
  // holds both the indexed attribute (_from/_to) and the opposite
  // attribute (_to/_from). Avoids copying the data and is thus
  // just an efficient, non-owning container for the _from/_to values
  // of a single edge during covering edge index lookups.
  class EdgeCoveringData final : public IndexIteratorCoveringData {
   public:
    explicit EdgeCoveringData(VPackSlice indexAttribute,
                              VPackSlice otherAttribute) noexcept
        : _indexAttribute(indexAttribute), _otherAttribute(otherAttribute) {}

    VPackSlice at(size_t i) const override {
      TRI_ASSERT(i <= 1);
      return i == 0 ? _indexAttribute : _otherAttribute;
    }

    VPackSlice value() const override {
      // we are assuming this API will never be called, as we are returning
      // isArray() -> true
      TRI_ASSERT(false);
      return VPackSlice::noneSlice();
    }

    bool isArray() const noexcept override { return true; }

    velocypack::ValueLength length() const override { return 2; }

   private:
    // the indexed attribute (_from/_to)
    VPackSlice _indexAttribute;
    // the opposite attribute (_to/_from)
    VPackSlice _otherAttribute;
  };

 public:
  RocksDBEdgeIndexLookupIterator(ResourceMonitor& monitor,
                                 LogicalCollection* collection,
                                 transaction::Methods* trx,
                                 RocksDBEdgeIndex const* index,
                                 VPackBuilder&& keys,
                                 std::shared_ptr<cache::Cache> cache,
                                 ReadOwnWrites readOwnWrites)
      : IndexIterator(collection, trx, readOwnWrites),
        _resourceMonitor(monitor),
        _index(index),
        _cache(std::static_pointer_cast<EdgeIndexCacheType>(std::move(cache))),
        _keys(std::move(keys)),
        _keysIterator(_keys.slice()),
        _bounds(RocksDBKeyBounds::EdgeIndex(0)),
        _builderIterator(VPackArrayIterator::Empty{}),
        _lastKey(VPackSlice::nullSlice()),
        _memoryUsage(0),
        _totalCachedSizeInitial(0),
        _totalCachedSizeEffective(0),
        _totalInserts(0),
        _totalCompressed(0),
        _totalEmptyInserts(0) {
    TRI_ASSERT(_keys.slice().isArray());
    TRI_ASSERT(_cache == nullptr || _cache->hasherName() == "BinaryKeyHasher");
    TRI_ASSERT(_builder.size() == 0);

    ResourceUsageScope scope(_resourceMonitor, _keys.size());
    // now we are responsible for tracking memory usage
    _memoryUsage += scope.trackedAndSteal();
  }

  ~RocksDBEdgeIndexLookupIterator() override {
    _resourceMonitor.decreaseMemoryUsage(_memoryUsage);

    // report compression metrics to storage engine
    _collection->vocbase()
        .server()
        .getFeature<EngineSelectorFeature>()
        .engine<RocksDBEngine>()
        .addCacheMetrics(_totalCachedSizeInitial, _totalCachedSizeEffective,
                         _totalInserts, _totalCompressed, _totalEmptyInserts);
  }

  std::string_view typeName() const noexcept final {
    return "edge-index-iterator";
  }

  // calls cb(documentId)
  bool nextImpl(LocalDocumentIdCallback const& cb, uint64_t limit) override {
    return nextImplementation(
        [&cb](LocalDocumentId docId, VPackSlice /*fromTo*/) { cb(docId); },
        limit);
  }

  // calls cb(documentId, [_from, _to]) or cb(documentId, [_to, _from])
  bool nextCoveringImpl(CoveringCallback const& cb, uint64_t limit) override {
    return nextImplementation(
        [&](LocalDocumentId docId, VPackSlice fromTo) {
          TRI_ASSERT(_lastKey.isString());
          TRI_ASSERT(fromTo.isString());
          auto data = EdgeCoveringData(_lastKey, fromTo);
          cb(docId, data);
        },
        limit);
  }

  void resetImpl() final {
    resetInplaceMemory();
    _keysIterator.reset();
    _lastKey = VPackSlice::nullSlice();
    _builderIterator = VPackArrayIterator(VPackArrayIterator::Empty{});
  }

  /// @brief index supports rearming
  bool canRearm() const override { return true; }

  /// @brief rearm the index iterator
  bool rearmImpl(aql::AstNode const* node, aql::Variable const* variable,
                 IndexIteratorOptions const& opts) override {
    TRI_ASSERT(!_index->isSorted() || opts.sorted);

    TRI_ASSERT(node != nullptr);
    TRI_ASSERT(node->type == aql::NODE_TYPE_OPERATOR_NARY_AND);
    TRI_ASSERT(node->numMembers() == 1);
    AttributeAccessParts aap(node->getMember(0), variable);

    TRI_ASSERT(aap.attribute->stringEquals(_index->_directionAttr));

    size_t oldMemoryUsage = _keys.size();
    TRI_ASSERT(_memoryUsage >= oldMemoryUsage);
    _resourceMonitor.decreaseMemoryUsage(oldMemoryUsage);
    _memoryUsage -= oldMemoryUsage;

    _keys.clear();
    TRI_ASSERT(_keys.isEmpty());

    if (aap.opType == aql::NODE_TYPE_OPERATOR_BINARY_EQ) {
      // a.b == value
      _index->fillLookupValue(_keys, aap.value);
      _keysIterator = VPackArrayIterator(_keys.slice());

      size_t newMemoryUsage = _keys.size();
      _resourceMonitor.increaseMemoryUsage(newMemoryUsage);
      _memoryUsage += newMemoryUsage;
      return true;
    }

    if (aap.opType == aql::NODE_TYPE_OPERATOR_BINARY_IN &&
        aap.value->isArray()) {
      // a.b IN values
      _index->fillInLookupValues(_trx, _keys, aap.value);
      _keysIterator = VPackArrayIterator(_keys.slice());

      size_t newMemoryUsage = _keys.size();
      _resourceMonitor.increaseMemoryUsage(newMemoryUsage);
      _memoryUsage += newMemoryUsage;

      return true;
    }

    // a.b IN non-array or operator type unsupported
    return false;
  }

 private:
  void resetInplaceMemory() {
    size_t memoryUsage = _builder.size();
    TRI_ASSERT(_memoryUsage >= memoryUsage);
    _resourceMonitor.decreaseMemoryUsage(memoryUsage);
    _memoryUsage -= memoryUsage;

    _builder.clear();
  }

  // internal retrieval loop
  template<typename F>
  inline bool nextImplementation(F&& cb, uint64_t limit) {
    TRI_ASSERT(_trx->state()->isRunning());
    TRI_ASSERT(limit > 0);
    if (limit == 0) {
      // gracefully return in production mode. nothing bad has happened
      return false;
    }

    std::string const* cacheKeyCollection = nullptr;
    std::string const* cacheValueCollection = nullptr;

    auto handleSingleResult = [&, this]() {
      TRI_ASSERT(_builderIterator.value().isNumber());
      LocalDocumentId docId{
          _builderIterator.value().getNumericValue<uint64_t>()};
      _builderIterator.next();
      TRI_ASSERT(_builderIterator.valid());
      // For now we store the complete opposite _from/_to value
      VPackSlice fromTo = _builderIterator.value();
      TRI_ASSERT(fromTo.isString());

      std::string_view v = fromTo.stringView();
      TRI_ASSERT(!v.empty());
      if (v.front() == '/') {
        // prefix-compressed value
        cacheValueCollection =
            _index->cachedValueCollection(cacheValueCollection);
        TRI_ASSERT(cacheValueCollection != nullptr);
        _idBuilder.clear();
        // collection name  and  key including forward slash
        _idBuilder.add(::makeStringFromParts(*cacheValueCollection, v));
        fromTo = _idBuilder.slice();
      }

      std::forward<F>(cb)(docId, fromTo);
    };

    while (limit > 0) {
      while (_builderIterator.valid()) {
        // we still have unreturned edges in out memory. simply return them
        handleSingleResult();
        _builderIterator.next();
        --limit;

        if (limit == 0) {
          // Limit reached. bail out
          return true;
        }
      }

      if (!_keysIterator.valid()) {
        // We are done iterating
        return false;
      }

      // We have exhausted local memory. Now fill it again:
      _lastKey = _keysIterator.value();
      TRI_ASSERT(_lastKey.isString());
      std::string_view fromTo = _lastKey.stringView();
      std::string_view cacheKey;

      bool needRocksLookup = true;
      if (_cache) {
        // try to read from cache

        // build actual cache lookup key. this is either the value of fromTo,
        // or a suffix of it in case fromTo starts with the cached collection
        // name, and an empty string_view if the lookup value is invalid.
        cacheKey = _index->buildCompressedCacheKey(cacheKeyCollection, fromTo);

        if (!cacheKey.empty()) {
          TRI_ASSERT(cacheKey == fromTo || fromTo.ends_with(cacheKey));
          // only look up a key in the cache if the key is syntactically valid.
          // this is important because we can only tell syntactically valid keys
          // apart from prefix-compressed keys.
          auto finding = _cache->find(cacheKey.data(),
                                      static_cast<uint32_t>(cacheKey.size()));

          if (finding.found()) {
            incrCacheHits();
            needRocksLookup = false;
            // We got sth. in the cache
            uint8_t const* data = finding.value()->value();
            if (data[0] == 0xffU) {
              // Custom type. this means the data is lz4-compressed
              TRI_ASSERT(finding.value()->size() >= ::compressedHeaderLength);
              // read size of uncompressed value
              uint32_t uncompressedSize;
              memcpy(&uncompressedSize, data + 1, sizeof(uncompressedSize));
              uncompressedSize = basics::bigToHost<uint32_t>(uncompressedSize);

              // prepare _builder's Buffer to hold the uncompressed data
              resetInplaceMemory();
              TRI_ASSERT(_builder.slice().isNone());
              _builder.reserve(uncompressedSize);
              TRI_ASSERT(_builder.bufferRef().data() == _builder.start());

              // uncompressed directly into _builder's Buffer.
              // this should not go wrong if we have a big enough output buffer.
              int size = LZ4_decompress_safe(
                  reinterpret_cast<char const*>(data) +
                      ::compressedHeaderLength,
                  reinterpret_cast<char*>(_builder.bufferRef().data()),
                  static_cast<int>(finding.value()->valueSize() -
                                   ::compressedHeaderLength),
                  static_cast<int>(uncompressedSize));
              TRI_ASSERT(uncompressedSize == static_cast<size_t>(size));

              // we have uncompressed data directly into the Buffer's memory.
              // we need to tell the Buffer to advance its end pointer.
              _builder.resetTo(uncompressedSize);

              size_t memoryUsage = _builder.size();
              _resourceMonitor.increaseMemoryUsage(memoryUsage);
              _memoryUsage += memoryUsage;

              TRI_ASSERT(_builder.slice().isArray());
              _builderIterator = VPackArrayIterator(_builder.slice());
            } else {
              VPackSlice cachedData(data);
              TRI_ASSERT(cachedData.isArray());
              VPackArrayIterator cachedIterator(cachedData);
              TRI_ASSERT(cachedIterator.size() % 2 == 0);
              if (cachedIterator.size() / 2 < limit) {
                // Directly return it, no need to copy
                _builderIterator = cachedIterator;
                while (_builderIterator.valid()) {
                  handleSingleResult();
                  _builderIterator.next();
                  TRI_ASSERT(limit > 0);
                  --limit;
                }
                _builderIterator =
                    VPackArrayIterator(VPackArrayIterator::Empty{});
              } else {
                // We need to copy it.
                // And then we just get back to beginning of the loop
                resetInplaceMemory();
                _builder.add(cachedData);

                size_t memoryUsage = _builder.size();
                _resourceMonitor.increaseMemoryUsage(memoryUsage);
                _memoryUsage += memoryUsage;

                TRI_ASSERT(_builder.slice().isArray());
                _builderIterator = VPackArrayIterator(_builder.slice());
                // Do not set limit
              }
            }
          } else {
            incrCacheMisses();
          }
        }
      }  // if (_cache)

      if (needRocksLookup) {
        lookupInRocksDB(fromTo, cacheKey);
      }

      _keysIterator.next();
    }
    TRI_ASSERT(limit == 0);
    return _builderIterator.valid() || _keysIterator.valid();
  }

  void lookupInRocksDB(std::string_view fromTo, std::string_view cacheKey) {
    // slow case: read from RocksDB
    auto* mthds = RocksDBTransactionState::toMethods(_trx, _collection->id());

    std::string const* cacheValueCollection = nullptr;

    // unfortunately we *must* create a new RocksDB iterator here for each edge
    // lookup. the problem is that if we don't and reuse an existing RocksDB
    // iterator, it will not work properly with different prefixes. this will be
    // problematic if we do an edge lookup from an inner loop, e.g.
    //
    //   FOR doc IN ...
    //     FOR edge IN edgeCollection FILTER edge._to == doc._id
    //     ...
    //
    // in this setup, we do rearm the RocksDBEdgeIndexLookupIterator to look up
    // multiple times, with different _to values. However, if we reuse the same
    // RocksDB iterator for this, it may or may not find all the edges. Even
    // calling `Seek` using  a new bound does not fix this. It seems to have to
    // do with the Iterator preserving some state when there is a prefix
    // extractor in place.
    //
    // in order to safely return all existing edges, we need to recreate a new
    // RocksDB iterator every time we look for an edge. the performance hit is
    // mitigated by that edge lookups are normally using the in-memory edge
    // cache, so we only hit this method when connections are not yet in the
    // cache.
    ResourceUsageScope scope(_resourceMonitor, expectedIteratorMemoryUsage);

    {
      std::unique_ptr<rocksdb::Iterator> iterator =
          mthds->NewIterator(_index->columnFamily(), [this](ReadOptions& ro) {
            ro.fill_cache = EdgeIndexFillBlockCache;
            ro.readOwnWrites = static_cast<bool>(canReadOwnWrites());
          });

      TRI_ASSERT(iterator != nullptr);

      _bounds = RocksDBKeyBounds::EdgeIndexVertex(_index->objectId(), fromTo);
      rocksdb::Comparator const* cmp = _index->comparator();
      auto end = _bounds.end();

      resetInplaceMemory();
      _builder.openArray(true);
      for (iterator->Seek(_bounds.start());
           iterator->Valid() && (cmp->Compare(iterator->key(), end) < 0);
           iterator->Next()) {
        LocalDocumentId const docId =
            RocksDBKey::edgeDocumentId(iterator->key());

        TRI_ASSERT(_index->objectId() == RocksDBKey::objectId(iterator->key()));

        // adding documentId and _from or _to value
        _builder.add(VPackValue(docId.id()));
        std::string_view vertexId = RocksDBValue::vertexId(iterator->value());

        // construct a potentially prefix-compressed vertex id from the original
        // _from/_to value
        std::string_view cacheValue =
            _index->buildCompressedCacheValue(cacheValueCollection, vertexId);
        TRI_ASSERT(!cacheValue.empty() && vertexId.ends_with(cacheValue));
        _builder.add(VPackValue(cacheValue));
      }
      _builder.close();

      // validate that Iterator is in a good shape and hasn't failed
      rocksutils::checkIteratorStatus(*iterator);
    }
    // iterator not needed anymore
    scope.decrease(expectedIteratorMemoryUsage);

    scope.increase(_builder.size());
    // now we are responsible for tracking the memory usage
    _memoryUsage += scope.trackedAndSteal();

    if (_cache != nullptr) {
      // key to store value under in the cache. we will use cacheKey is set, and
      // fromTo otherwise.
      std::string_view key = cacheKey.empty() ? fromTo : cacheKey;
      // the value we store in the cache may be an empty array or a non-empty
      // one. we don't care and cache both.
      insertIntoCache(key, _builder.slice());
    }
    TRI_ASSERT(_builder.slice().isArray());
    _builderIterator = VPackArrayIterator(_builder.slice());
  }

  void insertIntoCache(std::string_view key, velocypack::Slice slice) {
    TRI_ASSERT(_cache != nullptr);
    TRI_ASSERT(slice.isArray());

    bool const isEmpty = slice.length() == 0;

    auto& cmf =
        _collection->vocbase().server().getFeature<CacheManagerFeature>();

    // values >= this size will be stored LZ4-compressed in the in-memory
    // edge cache
    size_t const minValueSizeForCompression =
        cmf.minValueSizeForEdgeCompression();
    int const accelerationFactor = cmf.accelerationFactorForEdgeCompression();

    size_t const originalSize = slice.byteSize();

    auto [data, size, didCompress] = tryCompress(
        slice, originalSize, minValueSizeForCompression, accelerationFactor,
        _lz4CompressBuffer, [this](size_t memoryUsage) {
          _resourceMonitor.increaseMemoryUsage(memoryUsage);
          _memoryUsage += memoryUsage;
        });

    cache::Cache::SimpleInserter<EdgeIndexCacheType>{
        static_cast<EdgeIndexCacheType&>(*_cache), key.data(),
        static_cast<uint32_t>(key.size()), data, static_cast<uint64_t>(size)};

    _totalCachedSizeInitial +=
        cache::kCachedValueHeaderSize + key.size() + originalSize;
    _totalCachedSizeEffective +=
        cache::kCachedValueHeaderSize + key.size() + size;
    ++_totalInserts;
    _totalEmptyInserts += static_cast<uint64_t>(isEmpty);
    _totalCompressed += didCompress ? 1 : 0;
  }

  // expected number of bytes that a RocksDB iterator will use.
  // this is a guess and does not need to be fully accurate.
  static constexpr size_t expectedIteratorMemoryUsage = 8192;

  ResourceMonitor& _resourceMonitor;
  RocksDBEdgeIndex const* _index;

  std::shared_ptr<EdgeIndexCacheType> _cache;
  velocypack::Builder _keys;
  velocypack::ArrayIterator _keysIterator;

  RocksDBKeyBounds _bounds;
  // used to build temporary _from/_to values from compressed values
  velocypack::Builder _idBuilder;

  // the following values are required for correct batch handling
  velocypack::Builder _builder;
  velocypack::ArrayIterator _builderIterator;
  velocypack::Slice _lastKey;

  // reusable buffer for lz4 compression
  std::string _lz4CompressBuffer;
  size_t _memoryUsage;

  // total size of uncompressed values stored in the cache
  uint64_t _totalCachedSizeInitial;
  // total size of values stored in the cache (compressed/uncompressed)
  uint64_t _totalCachedSizeEffective;
  // total cache inserts
  uint64_t _totalInserts;
  // total cache compressions
  uint64_t _totalCompressed;
  // total cache inserts that contained an empty array
  uint64_t _totalEmptyInserts;
};

}  // namespace arangodb

// ============================= Index ====================================

uint64_t RocksDBEdgeIndex::HashForKey(rocksdb::Slice key) {
  std::hash<std::string_view> hasher{};
  // NOTE: This function needs to use the same hashing on the
  // indexed VPack as the initial inserter does
  std::string_view tmp = RocksDBKey::vertexId(key);
  // cppcheck-suppress uninitvar
  return static_cast<uint64_t>(hasher(tmp));
}

RocksDBEdgeIndex::RocksDBEdgeIndex(IndexId iid, LogicalCollection& collection,
                                   velocypack::Slice info,
                                   std::string const& attr)
    : RocksDBIndex(
          iid, collection,
          ((attr == StaticStrings::FromString)
               ? StaticStrings::IndexNameEdgeFrom
               : StaticStrings::IndexNameEdgeTo),
          std::vector<std::vector<AttributeName>>(
              {{AttributeName(attr, false)}}),
          /*unique*/ false, /*sparse*/ false,
          RocksDBColumnFamilyManager::get(
              RocksDBColumnFamilyManager::Family::EdgeIndex),
          basics::VelocyPackHelper::stringUInt64(info, StaticStrings::ObjectId),
<<<<<<< HEAD
          !ServerState::instance()->isCoordinator() &&
              collection.vocbase()
                  .engine<RocksDBEngine>()
                  .useEdgeCache() /*useCache*/,
=======
          /*useCache*/ !ServerState::instance()->isCoordinator(),
>>>>>>> a3f0f3d6
          /*cacheManager*/
          collection.vocbase()
              .server()
              .getFeature<CacheManagerFeature>()
              .manager(),
          /*engine*/
          collection.vocbase().engine<RocksDBEngine>()),
      _directionAttr(attr),
      _isFromIndex(attr == StaticStrings::FromString),
      _forceCacheRefill(collection.vocbase()
                            .server()
                            .getFeature<RocksDBIndexCacheRefillFeature>()
                            .autoRefill()),
      _coveredFields({{AttributeName(attr, false)},
                      {AttributeName((_isFromIndex ? StaticStrings::ToString
                                                   : StaticStrings::FromString),
                                     false)}}) {
  TRI_ASSERT(_cf == RocksDBColumnFamilyManager::get(
                        RocksDBColumnFamilyManager::Family::EdgeIndex));

  if (!ServerState::instance()->isCoordinator() && !collection.isAStub()) {
    // We activate the estimator only on DBServers
    _estimator = std::make_unique<RocksDBCuckooIndexEstimatorType>(
        &collection.vocbase()
             .server()
             .getFeature<EngineSelectorFeature>()
             .engine<RocksDBEngine>()
             .indexEstimatorMemoryUsageMetric(),
        RocksDBIndex::ESTIMATOR_SIZE);
  }
  // edge indexes are always created with ID 1 or 2
  TRI_ASSERT(iid.isEdge());
  TRI_ASSERT(objectId() != 0);

  if (_cacheEnabled.load(std::memory_order_relaxed)) {
    setupCache();
  }
}

RocksDBEdgeIndex::~RocksDBEdgeIndex() = default;

std::vector<std::vector<basics::AttributeName>> const&
RocksDBEdgeIndex::coveredFields() const {
  TRI_ASSERT(_coveredFields.size() == 2);  // _from/_to or _to/_from
  return _coveredFields;
}

/// @brief return a selectivity estimate for the index
double RocksDBEdgeIndex::selectivityEstimate(std::string_view attribute) const {
  TRI_ASSERT(!ServerState::instance()->isCoordinator());
  if (_unique) {
    return 1.0;
  }
  if (!attribute.empty() && attribute != _directionAttr) {
    return 0.0;
  }
  if (_estimator == nullptr) {
    return 0.0;
  }
  TRI_ASSERT(_estimator != nullptr);
  return _estimator->computeEstimate();
}

/// @brief return a VelocyPack representation of the index
void RocksDBEdgeIndex::toVelocyPack(
    VPackBuilder& builder, std::underlying_type<Serialize>::type flags) const {
  builder.openObject();
  RocksDBIndex::toVelocyPack(builder, flags);
  builder.close();
}

Result RocksDBEdgeIndex::insert(transaction::Methods& trx, RocksDBMethods* mthd,
                                LocalDocumentId documentId,
                                velocypack::Slice doc,
                                OperationOptions const& options,
                                bool /*performChecks*/) {
  VPackSlice fromTo = doc.get(_directionAttr);
  TRI_ASSERT(fromTo.isString());
  std::string_view fromToRef = fromTo.stringView();

  RocksDBKeyLeaser key(&trx);
  key->constructEdgeIndexValue(objectId(), fromToRef, documentId);
  TRI_ASSERT(key->containsLocalDocumentId(documentId));

  VPackSlice toFrom = _isFromIndex
                          ? transaction::helpers::extractToFromDocument(doc)
                          : transaction::helpers::extractFromFromDocument(doc);
  TRI_ASSERT(toFrom.isString());
  RocksDBValue value = RocksDBValue::EdgeIndexValue(toFrom.stringView());

  Result res;
  rocksdb::Status s = mthd->PutUntracked(_cf, key.ref(), value.string());

  if (s.ok()) {
    std::hash<std::string_view> hasher;
    uint64_t hash = static_cast<uint64_t>(hasher(fromToRef));
    RocksDBTransactionState::toState(&trx)->trackIndexInsert(_collection.id(),
                                                             id(), hash);

    if (auto cache = useCache()) {
      handleCacheInvalidation(*cache, trx, options, fromToRef);
    }
  } else {
    res.reset(rocksutils::convertStatus(s));
    addErrorMsg(res);
  }

  return res;
}

Result RocksDBEdgeIndex::remove(transaction::Methods& trx, RocksDBMethods* mthd,
                                LocalDocumentId documentId,
                                velocypack::Slice doc,
                                OperationOptions const& options) {
  VPackSlice fromTo = doc.get(_directionAttr);
  std::string_view fromToRef = fromTo.stringView();
  TRI_ASSERT(fromTo.isString());

  RocksDBKeyLeaser key(&trx);
  key->constructEdgeIndexValue(objectId(), fromToRef, documentId);

  VPackSlice toFrom = _isFromIndex
                          ? transaction::helpers::extractToFromDocument(doc)
                          : transaction::helpers::extractFromFromDocument(doc);
  TRI_ASSERT(toFrom.isString());
  RocksDBValue value = RocksDBValue::EdgeIndexValue(toFrom.stringView());

  Result res;
  rocksdb::Status s = mthd->Delete(_cf, key.ref());

  if (s.ok()) {
    std::hash<std::string_view> hasher;
    uint64_t hash = static_cast<uint64_t>(hasher(fromToRef));
    RocksDBTransactionState::toState(&trx)->trackIndexRemove(_collection.id(),
                                                             id(), hash);
    if (auto cache = useCache()) {
      handleCacheInvalidation(*cache, trx, options, fromToRef);
    }
  } else {
    res.reset(rocksutils::convertStatus(s));
    addErrorMsg(res);
  }

  return res;
}

void RocksDBEdgeIndex::refillCache(transaction::Methods& trx,
                                   std::vector<std::string> const& keys) {
  if (keys.empty()) {
    return;
  }

  auto cache = useCache();
  if (cache == nullptr) {
    return;
  }

  VPackBuilder keysBuilder;

  // intentionally empty
  keysBuilder.add(VPackSlice::emptyArraySlice());

  ResourceMonitor monitor(GlobalResourceMonitor::instance());
  RocksDBEdgeIndexLookupIterator it(monitor, &_collection, &trx, this,
                                    std::move(keysBuilder), cache,
                                    ReadOwnWrites::no);

  std::string const* cacheKeyCollection = nullptr;

  for (auto const& key : keys) {
    std::string_view fromTo = {key.data(), key.size()};
    std::string_view cacheKey =
        buildCompressedCacheKey(cacheKeyCollection, fromTo);
    TRI_ASSERT(cacheKey.empty() || cacheKey == fromTo ||
               fromTo.ends_with(cacheKey));
    it.lookupInRocksDB(fromTo, cacheKey);
  }
}

void RocksDBEdgeIndex::handleCacheInvalidation(cache::Cache& cache,
                                               transaction::Methods& trx,
                                               OperationOptions const& options,
                                               std::string_view fromToRef) {
  // always invalidate cache entry for all edges with same _from / _to

  // adjust key for potential prefix compression
  std::string const* cacheKeyCollection = nullptr;
  std::string_view cacheKey =
      buildCompressedCacheKey(cacheKeyCollection, fromToRef);
  if (!cacheKey.empty()) {
    if (!invalidateCacheEntry(cacheKey)) {
      // shutdown or document not found. no need to auto-reload
      return;
    }

    if ((_forceCacheRefill &&
         options.refillIndexCaches != RefillIndexCaches::kDontRefill) ||
        options.refillIndexCaches == RefillIndexCaches::kRefill) {
      RocksDBTransactionState::toState(&trx)->trackIndexCacheRefill(
          _collection.id(), id(), fromToRef);
    }
  }
}

/// @brief checks whether the index supports the condition
Index::FilterCosts RocksDBEdgeIndex::supportsFilterCondition(
    transaction::Methods& /*trx*/,
    std::vector<std::shared_ptr<Index>> const& /*allIndexes*/,
    aql::AstNode const* node, aql::Variable const* reference,
    size_t itemsInIndex) const {
  SimpleAttributeEqualityMatcher matcher(this->_fields);
  return matcher.matchOne(this, node, reference, itemsInIndex);
}

/// @brief creates an IndexIterator for the given Condition
std::unique_ptr<IndexIterator> RocksDBEdgeIndex::iteratorForCondition(
    ResourceMonitor& monitor, transaction::Methods* trx,
    aql::AstNode const* node, aql::Variable const* reference,
    IndexIteratorOptions const& opts, ReadOwnWrites readOwnWrites, int) {
  TRI_ASSERT(!isSorted() || opts.sorted);

  TRI_ASSERT(node != nullptr);
  TRI_ASSERT(node->type == aql::NODE_TYPE_OPERATOR_NARY_AND);
  TRI_ASSERT(node->numMembers() == 1);
  AttributeAccessParts aap(node->getMember(0), reference);

  TRI_ASSERT(aap.attribute->stringEquals(_directionAttr));

  TRI_ASSERT(aap.opType == aql::NODE_TYPE_OPERATOR_BINARY_EQ ||
             aap.opType == aql::NODE_TYPE_OPERATOR_BINARY_IN);

  if (aap.opType == aql::NODE_TYPE_OPERATOR_BINARY_EQ) {
    // a.b == value
    return createEqIterator(monitor, trx, aap.attribute, aap.value,
                            opts.useCache, readOwnWrites);
  }
  if (aap.opType == aql::NODE_TYPE_OPERATOR_BINARY_IN) {
    // "in"-checks never needs to observe own writes
    TRI_ASSERT(readOwnWrites == ReadOwnWrites::no);
    // a.b IN values
    if (aap.value->isArray()) {
      return createInIterator(monitor, trx, aap.attribute, aap.value,
                              opts.useCache);
    }

    // a.b IN non-array
    // fallthrough to empty result
  }

  // operator type unsupported
  return std::make_unique<EmptyIndexIterator>(&_collection, trx);
}

/// @brief specializes the condition for use with the index
aql::AstNode* RocksDBEdgeIndex::specializeCondition(
    transaction::Methods& trx, aql::AstNode* node,
    aql::Variable const* reference) const {
  SimpleAttributeEqualityMatcher matcher(this->_fields);
  return matcher.specializeOne(this, node, reference);
}

Result RocksDBEdgeIndex::warmup() {
  auto cache = useCache();
  if (cache == nullptr) {
    return {};
  }

  auto origin = transaction::OperationOriginREST{"warming up edge index"};
  auto ctx =
      transaction::StandaloneContext::create(_collection.vocbase(), origin);
  SingleCollectionTransaction trx(ctx, _collection, AccessMode::Type::READ);
  Result res = trx.begin();

  if (res.fail()) {
    return res;
  }

  auto rocksColl = toRocksDBCollection(_collection);
  // Prepare the cache to be resized for this amount of objects to be inserted.
  uint64_t expectedCount = rocksColl->meta().numberDocuments();
  expectedCount = static_cast<uint64_t>(expectedCount * selectivityEstimate());
  cache->sizeHint(expectedCount);

  auto bounds = RocksDBKeyBounds::EdgeIndex(objectId());

  warmupInternal(&trx, bounds.start(), bounds.end());

  return trx.commit();
}

void RocksDBEdgeIndex::warmupInternal(transaction::Methods* trx,
                                      rocksdb::Slice lower,
                                      rocksdb::Slice upper) {
  auto cache = useCache();
  if (cache == nullptr) {
    return;
  }
  auto& cmf = _collection.vocbase().server().getFeature<CacheManagerFeature>();

  size_t const minValueSizeForCompression =
      cmf.minValueSizeForEdgeCompression();
  int const accelerationFactor = cmf.accelerationFactorForEdgeCompression();

  auto rocksColl = toRocksDBCollection(_collection);

  // intentional copy of the read options
  auto* mthds = RocksDBTransactionState::toMethods(trx, _collection.id());
  rocksdb::Slice const end = upper;
  rocksdb::ReadOptions options = mthds->iteratorReadOptions();
  options.iterate_upper_bound = &end;    // safe to use on rocksdb::DB directly
  options.prefix_same_as_start = false;  // key-prefix includes edge
  options.total_order_seek = true;  // otherwise full-index-scan does not work
  options.verify_checksums = false;
  options.fill_cache = false;
  std::unique_ptr<rocksdb::Iterator> it(
      _engine.db()->NewIterator(options, _cf));

  bool needsInsert = false;
  std::string previous;
  VPackBuilder builder;
  velocypack::Builder docBuilder;
  auto callback = IndexIterator::makeDocumentCallback(docBuilder);
  std::string lz4CompressBuffer;
  std::string const* cacheKeyCollection = nullptr;
  std::string_view cacheKey;
  // byte size of values attempted to store in cache (before compression)
  uint64_t totalCachedSizeInitial = 0;
  // byte size of values effectively stored in cache (after compression)
  uint64_t totalCachedSizeEffective = 0;
  // total cache inserts
  uint64_t totalInserts = 0;
  // total cache compressions
  uint64_t totalCompressed = 0;

  auto storeInCache = [&](velocypack::Builder& b, std::string_view cacheKey) {
    builder.close();

    size_t const originalSize = b.slice().byteSize();

    auto [data, size, didCompress] = tryCompress(
        b.slice(), originalSize, minValueSizeForCompression, accelerationFactor,
        lz4CompressBuffer, [](size_t /*memoryUsage*/) {});

    cache::Cache::SimpleInserter<EdgeIndexCacheType>{
        static_cast<EdgeIndexCacheType&>(*cache), cacheKey.data(),
        static_cast<uint32_t>(cacheKey.size()), data,
        static_cast<uint64_t>(size)};
    builder.clear();

    totalCachedSizeInitial +=
        cache::kCachedValueHeaderSize + cacheKey.size() + originalSize;
    totalCachedSizeEffective +=
        cache::kCachedValueHeaderSize + cacheKey.size() + size;
    ++totalInserts;
    totalCompressed += didCompress ? 1 : 0;
  };

  size_t n = 0;
  for (it->Seek(lower); it->Valid(); it->Next()) {
    ++n;
    if (n % 1024 == 0) {
      if (collection().vocbase().server().isStopping()) {
        // periodically check for server shutdown
        THROW_ARANGO_EXCEPTION(TRI_ERROR_SHUTTING_DOWN);
      }
      if (collection().vocbase().isDropped()) {
        // database was dropped
        THROW_ARANGO_EXCEPTION(TRI_ERROR_ARANGO_DATABASE_NOT_FOUND);
      }
      if (collection().deleted()) {
        // collection was dropped
        THROW_ARANGO_EXCEPTION(TRI_ERROR_ARANGO_DATA_SOURCE_NOT_FOUND);
      }
    }

    rocksdb::Slice key = it->key();
    std::string_view v = RocksDBKey::vertexId(key);
    if (previous.empty()) {
      // First call.
      builder.clear();
      previous = v;

      // build cache lookup key (can be prefix-compressed)
      cacheKey = buildCompressedCacheKey(cacheKeyCollection, previous);
      // the lookup keys we get from RocksDB *must* be valid
      TRI_ASSERT(!cacheKey.empty() && previous.ends_with(cacheKey));

      bool shouldTry = true;
      while (shouldTry) {
        auto finding = cache->find(cacheKey.data(),
                                   static_cast<uint32_t>(cacheKey.size()));
        if (finding.found()) {
          shouldTry = false;
          needsInsert = false;
        } else if (  // shouldTry if failed lookup was just a lock timeout
            finding.result() != TRI_ERROR_LOCK_TIMEOUT) {
          shouldTry = false;
          needsInsert = true;
          builder.openArray(true);
        }
      }
    }

    if (v != previous) {
      if (needsInsert) {
        // Switch to next vertex id.
        // Store what we have.
        storeInCache(builder, cacheKey);
        TRI_ASSERT(builder.isEmpty());
      }
      // Need to store
      previous = v;
      // build cache lookup key (can be prefix-compressed)
      cacheKey = buildCompressedCacheKey(cacheKeyCollection, previous);
      // the lookup keys we get from RocksDB *must* be valid
      TRI_ASSERT(!cacheKey.empty() && previous.ends_with(cacheKey));

      auto finding =
          cache->find(cacheKey.data(), static_cast<uint32_t>(cacheKey.size()));
      if (finding.found()) {
        needsInsert = false;
      } else {
        needsInsert = true;
        builder.openArray(true);
      }
    }
    if (needsInsert) {
      docBuilder.clear();
      LocalDocumentId const docId = RocksDBKey::edgeDocumentId(key);
      // warmup does not need to observe own writes
      if (!rocksColl->lookup(trx, docId, callback, {}).ok()) {
        // Data Inconsistency. revision id without a document...
        TRI_ASSERT(false);
        continue;
      }

      builder.add(VPackValue(docId.id()));
      VPackSlice toFrom =
          _isFromIndex
              ? transaction::helpers::extractToFromDocument(docBuilder.slice())
              : transaction::helpers::extractFromFromDocument(
                    docBuilder.slice());
      TRI_ASSERT(toFrom.isString());
      builder.add(toFrom);
    }
  }

  if (!previous.empty() && needsInsert) {
    // We still have something to store
    TRI_ASSERT(!cacheKey.empty() && previous.ends_with(cacheKey));
    storeInCache(builder, cacheKey);
  }

  LOG_TOPIC("99a29", DEBUG, Logger::ENGINES) << "loaded n: " << n;

  // report compression metrics to storage engine
  _collection.vocbase()
      .server()
      .getFeature<EngineSelectorFeature>()
      .engine<RocksDBEngine>()
      .addCacheMetrics(totalCachedSizeInitial, totalCachedSizeEffective,
                       totalInserts, totalCompressed, /*totalEmpty*/ 0);
}

// ===================== Helpers ==================

/// @brief create the iterator
std::unique_ptr<IndexIterator> RocksDBEdgeIndex::createEqIterator(
    ResourceMonitor& monitor, transaction::Methods* trx,
    aql::AstNode const* /*attrNode*/, aql::AstNode const* valNode,
    bool withCache, ReadOwnWrites readOwnWrites) const {
  VPackBuilder keys;
  fillLookupValue(keys, valNode);
  return std::make_unique<RocksDBEdgeIndexLookupIterator>(
      monitor, &_collection, trx, this, std::move(keys),
      withCache ? useCache() : nullptr, readOwnWrites);
}

/// @brief create the iterator
std::unique_ptr<IndexIterator> RocksDBEdgeIndex::createInIterator(
    ResourceMonitor& monitor, transaction::Methods* trx,
    aql::AstNode const* /*attrNode*/, aql::AstNode const* valNode,
    bool withCache) const {
  VPackBuilder keys;
  fillInLookupValues(trx, keys, valNode);
  // "in"-checks never need to observe own writes.
  return std::make_unique<RocksDBEdgeIndexLookupIterator>(
      monitor, &_collection, trx, this, std::move(keys),
      withCache ? useCache() : nullptr, ReadOwnWrites::no);
}

void RocksDBEdgeIndex::fillLookupValue(VPackBuilder& keys,
                                       aql::AstNode const* value) const {
  TRI_ASSERT(keys.isEmpty());
  keys.openArray(/*unindexed*/ true);
  handleValNode(&keys, value);
  TRI_IF_FAILURE("EdgeIndex::noIterator") {
    THROW_ARANGO_EXCEPTION(TRI_ERROR_DEBUG);
  }
  keys.close();
}

void RocksDBEdgeIndex::fillInLookupValues(transaction::Methods* /*trx*/,
                                          VPackBuilder& keys,
                                          aql::AstNode const* values) const {
  TRI_ASSERT(values != nullptr);
  TRI_ASSERT(values->type == aql::NODE_TYPE_ARRAY);
  TRI_ASSERT(keys.isEmpty());

  keys.openArray(/*unindexed*/ true);
  size_t const n = values->numMembers();
  for (size_t i = 0; i < n; ++i) {
    handleValNode(&keys, values->getMemberUnchecked(i));
    TRI_IF_FAILURE("EdgeIndex::iteratorValNodes") {
      THROW_ARANGO_EXCEPTION(TRI_ERROR_DEBUG);
    }
  }

  TRI_IF_FAILURE("EdgeIndex::noIterator") {
    THROW_ARANGO_EXCEPTION(TRI_ERROR_DEBUG);
  }
  keys.close();
}

/// @brief add a single value node to the iterator's keys
void RocksDBEdgeIndex::handleValNode(VPackBuilder* keys,
                                     aql::AstNode const* valNode) const {
  if (!valNode->isStringValue() || valNode->getStringLength() == 0) {
    return;
  }

  keys->add(VPackValuePair(valNode->getStringValue(),
                           valNode->getStringLength(), VPackValueType::String));

  TRI_IF_FAILURE("EdgeIndex::collectKeys") {
    THROW_ARANGO_EXCEPTION(TRI_ERROR_DEBUG);
  }
}

void RocksDBEdgeIndex::truncateCommit(TruncateGuard&& guard,
                                      TRI_voc_tick_t tick,
                                      transaction::Methods* trx) {
  TRI_ASSERT(!unique());
  if (_estimator != nullptr) {
    _estimator->bufferTruncate(tick);
  }
  RocksDBIndex::truncateCommit(std::move(guard), tick, trx);
}

Result RocksDBEdgeIndex::drop() {
  Result res = RocksDBIndex::drop();

  if (res.ok() && _estimator != nullptr) {
    _estimator->drain();
  }

  return res;
}

RocksDBCuckooIndexEstimatorType* RocksDBEdgeIndex::estimator() {
  return _estimator.get();
}

void RocksDBEdgeIndex::setEstimator(
    std::unique_ptr<RocksDBCuckooIndexEstimatorType> est) {
  TRI_ASSERT(_estimator == nullptr ||
             _estimator->appliedSeq() <= est->appliedSeq());
  _estimator = std::move(est);
}

void RocksDBEdgeIndex::recalculateEstimates() {
  if (_estimator == nullptr) {
    return;
  }
  TRI_ASSERT(_estimator != nullptr);
  _estimator->clear();

  rocksdb::TransactionDB* db = _engine.db();
  rocksdb::SequenceNumber seq = db->GetLatestSequenceNumber();

  auto bounds = RocksDBKeyBounds::EdgeIndex(objectId());
  rocksdb::Slice const end = bounds.end();
  rocksdb::ReadOptions options;
  options.iterate_upper_bound = &end;    // safe to use on rocksb::DB directly
  options.prefix_same_as_start = false;  // key-prefix includes edge
  options.total_order_seek = true;       // otherwise full scan fails
  options.verify_checksums = false;
  options.fill_cache = false;
  std::unique_ptr<rocksdb::Iterator> it(db->NewIterator(options, _cf));
  for (it->Seek(bounds.start()); it->Valid(); it->Next()) {
    TRI_ASSERT(it->key().compare(bounds.end()) < 1);
    uint64_t hash = RocksDBEdgeIndex::HashForKey(it->key());
    // cppcheck-suppress uninitvar ; doesn't understand above call
    _estimator->insert(hash);
  }
  _estimator->setAppliedSeq(seq);
}

std::string_view RocksDBEdgeIndex::buildCompressedCacheKey(
    std::string const*& previous, std::string_view value) const {
  return _cacheKeyCollectionName.buildCompressedValue(previous, value);
}

std::string_view RocksDBEdgeIndex::buildCompressedCacheValue(
    std::string const*& previous, std::string_view value) const {
  return _cacheValueCollectionName.buildCompressedValue(previous, value);
}

std::string const* RocksDBEdgeIndex::cachedValueCollection(
    std::string const*& previous) const noexcept {
  if (previous == nullptr) {
    previous = _cacheValueCollectionName.get();
  }
  TRI_ASSERT(previous != nullptr);
  return previous;
}

RocksDBEdgeIndex::CachedCollectionName::CachedCollectionName() noexcept
    : _name(nullptr) {}

RocksDBEdgeIndex::CachedCollectionName::~CachedCollectionName() {
  delete get();
}

std::string_view RocksDBEdgeIndex::CachedCollectionName::buildCompressedValue(
    std::string const*& previous, std::string_view value) const {
  // split lookup value to determine collection name and key parts
  auto pos = value.find('/');

  if (pos == std::string_view::npos || pos == 0 || pos + 1 == value.size() ||
      value[pos + 1] == '/') {
    // totally invalid lookup value
    return {};
  }

  if (previous == nullptr) {
    // no context yet. now try looking up cached collection name
    previous = _name.load(std::memory_order_acquire);
    if (previous == nullptr) {
      // no cached collection name yet. now try to store the collection name
      // we determined ourselves. create a string with the collection name on
      // the heap
      auto cn = std::make_unique<std::string const>(value.data(), pos);
      // try to store the name. this can race with other threads.
      if (_name.compare_exchange_strong(previous, cn.get(),
                                        std::memory_order_release,
                                        std::memory_order_acquire)) {
        // we won the race and were able to store our value. now we are owning
        // the collection name.
        previous = cn.release();
      }
    }
  }

  // here we must have a collection name
  TRI_ASSERT(previous != nullptr);

  // now check if the collection name in the value we got matches the cached
  // name.
  TRI_ASSERT(!previous->empty());
  // must have at least 'c/k'
  TRI_ASSERT(value.size() > 2);
  if (*previous == value.substr(0, pos)) {
    // match. now return the remainder of the value, including the `/` at the
    // front.
    value = value.substr(pos);
    // must have at least '/k'
    TRI_ASSERT(value.size() > 1);
    TRI_ASSERT(value.starts_with('/'));
    // cannot have '//...'
    TRI_ASSERT(value[1] != '/');
  }

  return value;
}

std::string const* RocksDBEdgeIndex::CachedCollectionName::get()
    const noexcept {
  return _name.load(std::memory_order_acquire);
}<|MERGE_RESOLUTION|>--- conflicted
+++ resolved
@@ -721,14 +721,7 @@
           RocksDBColumnFamilyManager::get(
               RocksDBColumnFamilyManager::Family::EdgeIndex),
           basics::VelocyPackHelper::stringUInt64(info, StaticStrings::ObjectId),
-<<<<<<< HEAD
-          !ServerState::instance()->isCoordinator() &&
-              collection.vocbase()
-                  .engine<RocksDBEngine>()
-                  .useEdgeCache() /*useCache*/,
-=======
           /*useCache*/ !ServerState::instance()->isCoordinator(),
->>>>>>> a3f0f3d6
           /*cacheManager*/
           collection.vocbase()
               .server()
