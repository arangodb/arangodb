--- conflicted
+++ resolved
@@ -921,11 +921,7 @@
   for (it->Seek(bounds.start()); it->Valid(); it->Next()) {
     TRI_ASSERT(it->key().compare(bounds.end()) < 1);
     uint64_t hash = RocksDBEdgeIndex::HashForKey(it->key());
-<<<<<<< HEAD
     //cppcheck-suppress uninitvar ; doesn't understand above call
-=======
-    // cppcheck-suppress uninitvar
->>>>>>> 4b59f0f9
     _estimator->insert(hash);
   }
   _estimator->setAppliedSeq(seq);
