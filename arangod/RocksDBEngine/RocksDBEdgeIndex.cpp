--- conflicted
+++ resolved
@@ -669,11 +669,7 @@
 
 void RocksDBEdgeIndex::refillCache(transaction::Methods& trx,
                                    std::vector<std::string> const& keys) {
-<<<<<<< HEAD
-  if (_cache == nullptr) {
-=======
   if (_cache == nullptr || keys.empty()) {
->>>>>>> 4500b0cb
     return;
   }
 
