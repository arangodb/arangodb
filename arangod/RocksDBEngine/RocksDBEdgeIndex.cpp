////////////////////////////////////////////////////////////////////////////////
/// DISCLAIMER
///
/// Copyright 2014-2022 ArangoDB GmbH, Cologne, Germany
/// Copyright 2004-2014 triAGENS GmbH, Cologne, Germany
///
/// Licensed under the Apache License, Version 2.0 (the "License");
/// you may not use this file except in compliance with the License.
/// You may obtain a copy of the License at
///
///     http://www.apache.org/licenses/LICENSE-2.0
///
/// Unless required by applicable law or agreed to in writing, software
/// distributed under the License is distributed on an "AS IS" BASIS,
/// WITHOUT WARRANTIES OR CONDITIONS OF ANY KIND, either express or implied.
/// See the License for the specific language governing permissions and
/// limitations under the License.
///
/// Copyright holder is ArangoDB GmbH, Cologne, Germany
///
/// @author Simon Grätzer
/// @author Michael Hackstein
////////////////////////////////////////////////////////////////////////////////

#include "RocksDBEdgeIndex.h"

#include "ApplicationFeatures/ApplicationServer.h"
#include "Aql/AstNode.h"
#include "Aql/SortCondition.h"
#include "Basics/Exceptions.h"
#include "Basics/GlobalResourceMonitor.h"
#include "Basics/ResourceUsage.h"
#include "Basics/StaticStrings.h"
#include "Basics/VelocyPackHelper.h"
#include "Cache/BinaryKeyHasher.h"
#include "Cache/CachedValue.h"
#include "Cache/CacheManagerFeature.h"
#include "Cache/TransactionalCache.h"
#include "Indexes/SimpleAttributeEqualityMatcher.h"
#include "Logger/LogMacros.h"
#include "RocksDBEngine/RocksDBCollection.h"
#include "RocksDBEngine/RocksDBColumnFamilyManager.h"
#include "RocksDBEngine/RocksDBCommon.h"
#include "RocksDBEngine/RocksDBCuckooIndexEstimator.h"
#include "RocksDBEngine/RocksDBEngine.h"
#include "RocksDBEngine/RocksDBIndexCacheRefillFeature.h"
#include "RocksDBEngine/RocksDBKey.h"
#include "RocksDBEngine/RocksDBKeyBounds.h"
#include "RocksDBEngine/RocksDBSettingsManager.h"
#include "RocksDBEngine/RocksDBTransactionMethods.h"
#include "RocksDBEngine/RocksDBTransactionState.h"
#include "RocksDBEngine/RocksDBTypes.h"
#include "StorageEngine/EngineSelectorFeature.h"
#include "Transaction/Context.h"
#include "Transaction/Helpers.h"
#include "Transaction/Methods.h"
#include "Transaction/StandaloneContext.h"
#include "Utils/SingleCollectionTransaction.h"
#include "VocBase/LogicalCollection.h"

#include <rocksdb/db.h>
#include <rocksdb/utilities/transaction_db.h>
#include <rocksdb/utilities/write_batch_with_index.h>

#include <velocypack/Iterator.h>

#include <cmath>

using namespace arangodb;
using namespace arangodb::basics;

namespace {
constexpr bool EdgeIndexFillBlockCache = false;

using EdgeIndexCacheType = cache::TransactionalCache<cache::BinaryKeyHasher>;

}  // namespace

namespace arangodb {
class RocksDBEdgeIndexLookupIterator final : public IndexIterator {
  friend class RocksDBEdgeIndex;

  // used for covering edge index lookups.
  // holds both the indexed attribute (_from/_to) and the opposite
  // attribute (_to/_from). Avoids copying the data and is thus
  // just an efficient, non-owning container for the _from/_to values
  // of a single edge during covering edge index lookups-
  class EdgeCoveringData final : public IndexIteratorCoveringData {
   public:
    explicit EdgeCoveringData(VPackSlice indexAttribute,
                              VPackSlice otherAttribute)
        : _indexAttribute(indexAttribute), _otherAttribute(otherAttribute) {}

    VPackSlice at(size_t i) const override {
      TRI_ASSERT(i <= 1);
      return i == 0 ? _indexAttribute : _otherAttribute;
    }

    VPackSlice value() const override {
      // we are assuming this API will never be called, as we are returning
      // isArray() -> true
      TRI_ASSERT(false);
      return VPackSlice::noneSlice();
    }

    bool isArray() const noexcept override { return true; }

    velocypack::ValueLength length() const override { return 2; }

   private:
    // the indexed attribute (_from/_to)
    VPackSlice _indexAttribute;
    // the opposite attribute (_to/_from)
    VPackSlice _otherAttribute;
  };

 public:
  RocksDBEdgeIndexLookupIterator(ResourceMonitor& monitor,
                                 LogicalCollection* collection,
                                 transaction::Methods* trx,
                                 RocksDBEdgeIndex const* index,
                                 VPackBuilder&& keys,
                                 std::shared_ptr<cache::Cache> cache,
                                 ReadOwnWrites readOwnWrites)
      : IndexIterator(collection, trx, readOwnWrites),
        _resourceMonitor(monitor),
        _index(index),
        _cache(std::static_pointer_cast<EdgeIndexCacheType>(std::move(cache))),
        _keys(std::move(keys)),
        _keysIterator(_keys.slice()),
        _bounds(RocksDBKeyBounds::EdgeIndex(0)),
        _builderIterator(VPackArrayIterator::Empty{}),
        _lastKey(VPackSlice::nullSlice()),
        _memoryUsage(0) {
    TRI_ASSERT(_keys.slice().isArray());
    TRI_ASSERT(_cache == nullptr || _cache->hasherName() == "BinaryKeyHasher");
    TRI_ASSERT(_builder.size() == 0);

    ResourceUsageScope scope(_resourceMonitor, _keys.size());
    // now we are responsible for tracking memory usage
    _memoryUsage += scope.trackedAndSteal();
  }

  ~RocksDBEdgeIndexLookupIterator() override {
    _resourceMonitor.decreaseMemoryUsage(_memoryUsage);
  }

  std::string_view typeName() const noexcept final {
    return "edge-index-iterator";
  }

  // calls cb(documentId)
  bool nextImpl(LocalDocumentIdCallback const& cb, uint64_t limit) override {
    return nextImplementation(
        [&cb](LocalDocumentId docId, VPackSlice /*fromTo*/) { cb(docId); },
        limit);
  }

  // calls cb(documentId, [_from, _to]) or cb(documentId, [_to, _from])
  bool nextCoveringImpl(CoveringCallback const& cb, uint64_t limit) override {
    return nextImplementation(
        [&](LocalDocumentId docId, VPackSlice fromTo) {
          TRI_ASSERT(_lastKey.isString());
          TRI_ASSERT(fromTo.isString());
          auto data = EdgeCoveringData(_lastKey, fromTo);
          cb(docId, data);
        },
        limit);
  }

  void resetImpl() final {
    resetInplaceMemory();
    _keysIterator.reset();
    _lastKey = VPackSlice::nullSlice();
    _builderIterator = VPackArrayIterator(VPackArrayIterator::Empty{});
  }

  /// @brief index supports rearming
  bool canRearm() const override { return true; }

  /// @brief rearm the index iterator
  bool rearmImpl(aql::AstNode const* node, aql::Variable const* variable,
                 IndexIteratorOptions const& opts) override {
    TRI_ASSERT(!_index->isSorted() || opts.sorted);

    TRI_ASSERT(node != nullptr);
    TRI_ASSERT(node->type == aql::NODE_TYPE_OPERATOR_NARY_AND);
    TRI_ASSERT(node->numMembers() == 1);
    AttributeAccessParts aap(node->getMember(0), variable);

    TRI_ASSERT(aap.attribute->stringEquals(_index->_directionAttr));

    size_t oldMemoryUsage = _keys.size();
    TRI_ASSERT(_memoryUsage >= oldMemoryUsage);
    _resourceMonitor.decreaseMemoryUsage(oldMemoryUsage);
    _memoryUsage -= oldMemoryUsage;

    _keys.clear();
    TRI_ASSERT(_keys.isEmpty());

    if (aap.opType == aql::NODE_TYPE_OPERATOR_BINARY_EQ) {
      // a.b == value
      _index->fillLookupValue(_keys, aap.value);
      _keysIterator = VPackArrayIterator(_keys.slice());

      size_t newMemoryUsage = _keys.size();
      _resourceMonitor.increaseMemoryUsage(newMemoryUsage);
      _memoryUsage += newMemoryUsage;
      return true;
    }

    if (aap.opType == aql::NODE_TYPE_OPERATOR_BINARY_IN &&
        aap.value->isArray()) {
      // a.b IN values
      _index->fillInLookupValues(_trx, _keys, aap.value);
      _keysIterator = VPackArrayIterator(_keys.slice());

      size_t newMemoryUsage = _keys.size();
      _resourceMonitor.increaseMemoryUsage(newMemoryUsage);
      _memoryUsage += newMemoryUsage;

      return true;
    }

    // a.b IN non-array or operator type unsupported
    return false;
  }

 private:
  void resetInplaceMemory() {
    size_t memoryUsage = _builder.size();
    TRI_ASSERT(_memoryUsage >= memoryUsage);
    _resourceMonitor.decreaseMemoryUsage(memoryUsage);
    _memoryUsage -= memoryUsage;

    _builder.clear();
  }

  /// internal retrieval loop
  template<typename F>
  inline bool nextImplementation(F&& cb, uint64_t limit) {
    TRI_ASSERT(_trx->state()->isRunning());
#ifdef ARANGODB_ENABLE_MAINTAINER_MODE
    TRI_ASSERT(limit > 0);  // Someone called with limit == 0. Api broken
#else
    // Gracefully return in production code
    // Nothing bad has happened
    if (limit == 0) {
      return false;
    }
#endif

    while (limit > 0) {
      while (_builderIterator.valid()) {
        // We still have unreturned edges in out memory.
        // Just plainly return those.
        TRI_ASSERT(_builderIterator.value().isNumber());
        LocalDocumentId docId{
            _builderIterator.value().getNumericValue<uint64_t>()};
        _builderIterator.next();
        TRI_ASSERT(_builderIterator.valid());
        // For now we store the complete opposite _from/_to value
        TRI_ASSERT(_builderIterator.value().isString());

        std::forward<F>(cb)(docId, _builderIterator.value());

        _builderIterator.next();
        limit--;

        if (limit == 0) {
          // Limit reached bail out
          return true;
        }
      }

      if (!_keysIterator.valid()) {
        // We are done iterating
        return false;
      }

      // We have exhausted local memory. Now fill it again:
      _lastKey = _keysIterator.value();
      TRI_ASSERT(_lastKey.isString());
      std::string_view fromTo = _lastKey.stringView();

      bool needRocksLookup = true;
      if (_cache) {
        // Try to read from cache
        auto finding =
            _cache->find(fromTo.data(), static_cast<uint32_t>(fromTo.size()));
        if (finding.found()) {
          incrCacheHits();
          needRocksLookup = false;
          // We got sth. in the cache
          VPackSlice cachedData(finding.value()->value());
          TRI_ASSERT(cachedData.isArray());
          if (cachedData.length() / 2 < limit) {
            // Directly return it, no need to copy
            _builderIterator = VPackArrayIterator(cachedData);
            while (_builderIterator.valid()) {
              TRI_ASSERT(_builderIterator.value().isNumber());
              LocalDocumentId docId{
                  _builderIterator.value().getNumericValue<uint64_t>()};

              _builderIterator.next();

              TRI_ASSERT(_builderIterator.valid());
              TRI_ASSERT(_builderIterator.value().isString());
              std::forward<F>(cb)(docId, _builderIterator.value());

              _builderIterator.next();
              limit--;
            }
            _builderIterator = VPackArrayIterator(VPackArrayIterator::Empty{});
          } else {
            // We need to copy it.
            // And then we just get back to beginning of the loop
            resetInplaceMemory();
            _builder.add(cachedData);

            size_t memoryUsage = _builder.size();
            _resourceMonitor.increaseMemoryUsage(memoryUsage);
            _memoryUsage += memoryUsage;

            TRI_ASSERT(_builder.slice().isArray());
            _builderIterator = VPackArrayIterator(_builder.slice());
            // Do not set limit
          }
        } else {
          incrCacheMisses();
        }
      }  // if (_cache)

      if (needRocksLookup) {
        lookupInRocksDB(fromTo);
      }

      _keysIterator.next();
    }
    TRI_ASSERT(limit == 0);
    return _builderIterator.valid() || _keysIterator.valid();
  }

  void lookupInRocksDB(std::string_view fromTo) {
    // Bad (slow) case: read from RocksDB
    auto* mthds = RocksDBTransactionState::toMethods(_trx, _collection->id());

    // create iterator only on demand, so we save the allocation in case
    // the reads can be satisfied from the cache

    // unfortunately we *must* create a new RocksDB iterator here for each edge
    // lookup. the problem is that if we don't and reuse an existing RocksDB
    // iterator, it will not work properly with different prefixes. this will be
    // problematic if we do an edge lookup from an inner loop, e.g.
    //
    //   FOR doc IN ...
    //     FOR edge IN edgeCollection FILTER edge._to == doc._id
    //     ...
    //
    // in this setup, we do rearm the RocksDBEdgeIndexLookupIterator to look up
    // multiple times, with different _to values. However, if we reuse the same
    // RocksDB iterator for this, it may or may not find all the edges. Even
    // calling `Seek` using  a new bound does not fix this. It seems to have to
    // do with the Iterator preserving some state when there is a prefix
    // extractor in place.
    //
    // in order to safely return all existing edges, we need to recreate a new
    // RocksDB iterator every time we look for an edge. the performance hit is
    // mitigated by that edge lookups are normally using the in-memory edge
    // cache, so we only hit this method when connections are not yet in the
    // cache.
    ResourceUsageScope scope(_resourceMonitor, expectedIteratorMemoryUsage);

    {
      std::unique_ptr<rocksdb::Iterator> iterator =
          mthds->NewIterator(_index->columnFamily(), [this](ReadOptions& ro) {
            ro.fill_cache = EdgeIndexFillBlockCache;
            ro.readOwnWrites = canReadOwnWrites() == ReadOwnWrites::yes;
          });

      TRI_ASSERT(iterator != nullptr);

      _bounds = RocksDBKeyBounds::EdgeIndexVertex(_index->objectId(), fromTo);
      rocksdb::Comparator const* cmp = _index->comparator();
      auto end = _bounds.end();

      resetInplaceMemory();
      _builder.openArray(true);
      for (iterator->Seek(_bounds.start());
           iterator->Valid() && (cmp->Compare(iterator->key(), end) < 0);
           iterator->Next()) {
        LocalDocumentId const docId =
            RocksDBKey::edgeDocumentId(iterator->key());

        // adding documentId and _from or _to value
        _builder.add(VPackValue(docId.id()));
        std::string_view vertexId = RocksDBValue::vertexId(iterator->value());
        _builder.add(VPackValue(vertexId));
      }
      _builder.close();

      // validate that Iterator is in a good shape and hasn't failed
      rocksutils::checkIteratorStatus(*iterator);
    }
    // iterator not needed anymore
    scope.decrease(expectedIteratorMemoryUsage);

    scope.increase(_builder.size());
    // now we are responsible for tracking the memory usage
    _memoryUsage += scope.trackedAndSteal();

    if (_cache != nullptr) {
      // TODO Add cache retry on next call
      // Now we have something in _inplaceMemory.
      // It may be an empty array or a filled one, never mind, we cache both
      cache::Cache::SimpleInserter<EdgeIndexCacheType>{
          static_cast<EdgeIndexCacheType&>(*_cache), fromTo.data(),
          static_cast<uint32_t>(fromTo.size()), _builder.slice().start(),
          static_cast<uint64_t>(_builder.slice().byteSize())};
    }
    TRI_ASSERT(_builder.slice().isArray());
    _builderIterator = VPackArrayIterator(_builder.slice());
  }

  // expected number of bytes that a RocksDB iterator will use.
  // this is a guess and does not need to be fully accurate.
  static constexpr size_t expectedIteratorMemoryUsage = 8192;

  ResourceMonitor& _resourceMonitor;
  RocksDBEdgeIndex const* _index;

  std::shared_ptr<EdgeIndexCacheType> _cache;
  velocypack::Builder _keys;
  velocypack::ArrayIterator _keysIterator;

  RocksDBKeyBounds _bounds;

  // the following values are required for correct batch handling
  velocypack::Builder _builder;
  velocypack::ArrayIterator _builderIterator;
  velocypack::Slice _lastKey;
  size_t _memoryUsage;
};

}  // namespace arangodb

// ============================= Index ====================================

uint64_t RocksDBEdgeIndex::HashForKey(rocksdb::Slice const& key) {
  std::hash<std::string_view> hasher{};
  // NOTE: This function needs to use the same hashing on the
  // indexed VPack as the initial inserter does
  std::string_view tmp = RocksDBKey::vertexId(key);
  // cppcheck-suppress uninitvar
  return static_cast<uint64_t>(hasher(tmp));
}

RocksDBEdgeIndex::RocksDBEdgeIndex(IndexId iid, LogicalCollection& collection,
                                   velocypack::Slice info,
                                   std::string const& attr)
    : RocksDBIndex(
          iid, collection,
          ((attr == StaticStrings::FromString)
               ? StaticStrings::IndexNameEdgeFrom
               : StaticStrings::IndexNameEdgeTo),
          std::vector<std::vector<AttributeName>>(
              {{AttributeName(attr, false)}}),
          /*unique*/ false, /*sparse*/ false,
          RocksDBColumnFamilyManager::get(
              RocksDBColumnFamilyManager::Family::EdgeIndex),
          basics::VelocyPackHelper::stringUInt64(info, StaticStrings::ObjectId),
          !ServerState::instance()->isCoordinator() &&
              collection.vocbase()
                  .server()
                  .getFeature<EngineSelectorFeature>()
                  .engine<RocksDBEngine>()
                  .useEdgeCache() /*useCache*/,
          /*cacheManager*/
          collection.vocbase()
              .server()
              .getFeature<CacheManagerFeature>()
              .manager(),
          /*engine*/
          collection.vocbase()
              .server()
              .getFeature<EngineSelectorFeature>()
              .engine<RocksDBEngine>()),
      _directionAttr(attr),
      _isFromIndex(attr == StaticStrings::FromString),
      _forceCacheRefill(collection.vocbase()
                            .server()
                            .getFeature<RocksDBIndexCacheRefillFeature>()
                            .autoRefill()),
      _estimator(nullptr),
      _coveredFields({{AttributeName(attr, false)},
                      {AttributeName((_isFromIndex ? StaticStrings::ToString
                                                   : StaticStrings::FromString),
                                     false)}}) {
  TRI_ASSERT(_cf == RocksDBColumnFamilyManager::get(
                        RocksDBColumnFamilyManager::Family::EdgeIndex));

  if (!ServerState::instance()->isCoordinator() && !collection.isAStub()) {
    // We activate the estimator only on DBServers
    _estimator = std::make_unique<RocksDBCuckooIndexEstimatorType>(
        RocksDBIndex::ESTIMATOR_SIZE);
  }
  // edge indexes are always created with ID 1 or 2
  TRI_ASSERT(iid.isEdge());
  TRI_ASSERT(objectId() != 0);

  if (_cacheEnabled) {
    setupCache();
  }
}

RocksDBEdgeIndex::~RocksDBEdgeIndex() = default;

std::vector<std::vector<basics::AttributeName>> const&
RocksDBEdgeIndex::coveredFields() const {
  TRI_ASSERT(_coveredFields.size() == 2);  // _from/_to or _to/_from
  return _coveredFields;
}

/// @brief return a selectivity estimate for the index
double RocksDBEdgeIndex::selectivityEstimate(std::string_view attribute) const {
  TRI_ASSERT(!ServerState::instance()->isCoordinator());
  if (_unique) {
    return 1.0;
  }
  if (!attribute.empty() && attribute != _directionAttr) {
    return 0.0;
  }
  if (_estimator == nullptr) {
    return 0.0;
  }
  TRI_ASSERT(_estimator != nullptr);
  return _estimator->computeEstimate();
}

/// @brief return a VelocyPack representation of the index
void RocksDBEdgeIndex::toVelocyPack(
    VPackBuilder& builder, std::underlying_type<Serialize>::type flags) const {
  builder.openObject();
  RocksDBIndex::toVelocyPack(builder, flags);
  builder.close();
}

Result RocksDBEdgeIndex::insert(transaction::Methods& trx, RocksDBMethods* mthd,
                                LocalDocumentId const& documentId,
                                velocypack::Slice doc,
                                OperationOptions const& options,
                                bool /*performChecks*/) {
  VPackSlice fromTo = doc.get(_directionAttr);
  TRI_ASSERT(fromTo.isString());
  std::string_view fromToRef = fromTo.stringView();

  RocksDBKeyLeaser key(&trx);
  key->constructEdgeIndexValue(objectId(), fromToRef, documentId);
  TRI_ASSERT(key->containsLocalDocumentId(documentId));

  VPackSlice toFrom = _isFromIndex
                          ? transaction::helpers::extractToFromDocument(doc)
                          : transaction::helpers::extractFromFromDocument(doc);
  TRI_ASSERT(toFrom.isString());
  RocksDBValue value = RocksDBValue::EdgeIndexValue(toFrom.stringView());

  Result res;
  rocksdb::Status s = mthd->PutUntracked(_cf, key.ref(), value.string());

  if (s.ok()) {
    std::hash<std::string_view> hasher;
    uint64_t hash = static_cast<uint64_t>(hasher(fromToRef));
    RocksDBTransactionState::toState(&trx)->trackIndexInsert(_collection.id(),
                                                             id(), hash);

<<<<<<< HEAD
    if (_cache != nullptr && (_forceCacheRefill || options.refillIndexCaches)) {
      RocksDBTransactionState::toState(&trx)->trackIndexCacheRefill(
          _collection.id(), id(), fromToRef);
    }
=======
    handleCacheInvalidation(trx, options, fromToRef);
>>>>>>> c2bf5d00
  } else {
    res.reset(rocksutils::convertStatus(s));
    addErrorMsg(res);
  }

  return res;
}

Result RocksDBEdgeIndex::remove(transaction::Methods& trx, RocksDBMethods* mthd,
                                LocalDocumentId const& documentId,
                                velocypack::Slice doc,
                                OperationOptions const& options) {
  VPackSlice fromTo = doc.get(_directionAttr);
  std::string_view fromToRef = fromTo.stringView();
  TRI_ASSERT(fromTo.isString());

  RocksDBKeyLeaser key(&trx);
  key->constructEdgeIndexValue(objectId(), fromToRef, documentId);

  VPackSlice toFrom = _isFromIndex
                          ? transaction::helpers::extractToFromDocument(doc)
                          : transaction::helpers::extractFromFromDocument(doc);
  TRI_ASSERT(toFrom.isString());
  RocksDBValue value = RocksDBValue::EdgeIndexValue(toFrom.stringView());

  Result res;
  rocksdb::Status s = mthd->Delete(_cf, key.ref());

  if (s.ok()) {
    std::hash<std::string_view> hasher;
    uint64_t hash = static_cast<uint64_t>(hasher(fromToRef));
    RocksDBTransactionState::toState(&trx)->trackIndexRemove(_collection.id(),
                                                             id(), hash);
    handleCacheInvalidation(trx, options, fromToRef);
  } else {
    res.reset(rocksutils::convertStatus(s));
    addErrorMsg(res);
  }

  return res;
}

void RocksDBEdgeIndex::refillCache(transaction::Methods& trx,
                                   std::vector<std::string> const& keys) {
  if (_cache == nullptr || keys.empty()) {
    return;
  }

  VPackBuilder keysBuilder;

  // intentionally empty
  keysBuilder.add(VPackSlice::emptyArraySlice());

  ResourceMonitor monitor(GlobalResourceMonitor::instance());
  RocksDBEdgeIndexLookupIterator it(monitor, &_collection, &trx, this,
                                    std::move(keysBuilder), _cache,
                                    ReadOwnWrites::no);

  for (auto const& key : keys) {
    it.lookupInRocksDB(VPackStringRef(key.data(), key.size()));
  }
}

<<<<<<< HEAD
=======
void RocksDBEdgeIndex::handleCacheInvalidation(transaction::Methods& trx,
                                               OperationOptions const& options,
                                               std::string_view fromToRef) {
  // always invalidate cache entry for all edges with same _from / _to
  invalidateCacheEntry(fromToRef);

  if (_cache != nullptr &&
      ((_forceCacheRefill &&
        options.refillIndexCaches != RefillIndexCaches::kDontRefill) ||
       options.refillIndexCaches == RefillIndexCaches::kRefill)) {
    RocksDBTransactionState::toState(&trx)->trackIndexCacheRefill(
        _collection.id(), id(), fromToRef);
  }
}

>>>>>>> c2bf5d00
/// @brief checks whether the index supports the condition
Index::FilterCosts RocksDBEdgeIndex::supportsFilterCondition(
    transaction::Methods& /*trx*/,
    std::vector<std::shared_ptr<Index>> const& /*allIndexes*/,
    aql::AstNode const* node, aql::Variable const* reference,
    size_t itemsInIndex) const {
  SimpleAttributeEqualityMatcher matcher(this->_fields);
  return matcher.matchOne(this, node, reference, itemsInIndex);
}

/// @brief creates an IndexIterator for the given Condition
std::unique_ptr<IndexIterator> RocksDBEdgeIndex::iteratorForCondition(
    ResourceMonitor& monitor, transaction::Methods* trx,
    aql::AstNode const* node, aql::Variable const* reference,
    IndexIteratorOptions const& opts, ReadOwnWrites readOwnWrites, int) {
  TRI_ASSERT(!isSorted() || opts.sorted);

  TRI_ASSERT(node != nullptr);
  TRI_ASSERT(node->type == aql::NODE_TYPE_OPERATOR_NARY_AND);
  TRI_ASSERT(node->numMembers() == 1);
  AttributeAccessParts aap(node->getMember(0), reference);

  TRI_ASSERT(aap.attribute->stringEquals(_directionAttr));

  TRI_ASSERT(aap.opType == aql::NODE_TYPE_OPERATOR_BINARY_EQ ||
             aap.opType == aql::NODE_TYPE_OPERATOR_BINARY_IN);

  if (aap.opType == aql::NODE_TYPE_OPERATOR_BINARY_EQ) {
    // a.b == value
    return createEqIterator(monitor, trx, aap.attribute, aap.value,
                            opts.useCache, readOwnWrites);
  }
  if (aap.opType == aql::NODE_TYPE_OPERATOR_BINARY_IN) {
    // "in"-checks never needs to observe own writes
    TRI_ASSERT(readOwnWrites == ReadOwnWrites::no);
    // a.b IN values
    if (aap.value->isArray()) {
      return createInIterator(monitor, trx, aap.attribute, aap.value,
                              opts.useCache);
    }

    // a.b IN non-array
    // fallthrough to empty result
  }

  // operator type unsupported
  return std::make_unique<EmptyIndexIterator>(&_collection, trx);
}

/// @brief specializes the condition for use with the index
aql::AstNode* RocksDBEdgeIndex::specializeCondition(
    transaction::Methods& trx, aql::AstNode* node,
    aql::Variable const* reference) const {
  SimpleAttributeEqualityMatcher matcher(this->_fields);
  return matcher.specializeOne(this, node, reference);
}

Result RocksDBEdgeIndex::warmup() {
  if (!hasCache()) {
    return {};
  }

  auto ctx = transaction::StandaloneContext::Create(_collection.vocbase());
  SingleCollectionTransaction trx(ctx, _collection, AccessMode::Type::READ);
  Result res = trx.begin();

  if (res.fail()) {
    return res;
  }

  auto rocksColl = toRocksDBCollection(_collection);
  // Prepare the cache to be resized for this amount of objects to be inserted.
  uint64_t expectedCount = rocksColl->meta().numberDocuments();
  expectedCount = static_cast<uint64_t>(expectedCount * selectivityEstimate());
  _cache->sizeHint(expectedCount);

  auto bounds = RocksDBKeyBounds::EdgeIndex(objectId());

  warmupInternal(&trx, bounds.start(), bounds.end());

  return trx.commit();
}

void RocksDBEdgeIndex::warmupInternal(transaction::Methods* trx,
                                      rocksdb::Slice lower,
                                      rocksdb::Slice upper) {
  auto rocksColl = toRocksDBCollection(_collection);
  bool needsInsert = false;
  std::string previous;
  VPackBuilder builder;

  // intentional copy of the read options
  auto* mthds = RocksDBTransactionState::toMethods(trx, _collection.id());
  rocksdb::Slice const end = upper;
  rocksdb::ReadOptions options = mthds->iteratorReadOptions();
  options.iterate_upper_bound = &end;    // safe to use on rocksdb::DB directly
  options.prefix_same_as_start = false;  // key-prefix includes edge
  options.total_order_seek = true;  // otherwise full-index-scan does not work
  options.verify_checksums = false;
  options.fill_cache = EdgeIndexFillBlockCache;
  std::unique_ptr<rocksdb::Iterator> it(
      _engine.db()->NewIterator(options, _cf));

  velocypack::Builder docBuilder;

  size_t n = 0;
  cache::Cache* cc = _cache.get();
  for (it->Seek(lower); it->Valid(); it->Next()) {
    ++n;
    if (n % 1024 == 0) {
      if (collection().vocbase().server().isStopping()) {
        return;
      }
    }

    rocksdb::Slice key = it->key();
    std::string_view v = RocksDBKey::vertexId(key);
    if (previous.empty()) {
      // First call.
      builder.clear();
      previous = v;
      bool shouldTry = true;
      while (shouldTry) {
        auto finding =
            cc->find(previous.data(), static_cast<uint32_t>(previous.size()));
        if (finding.found()) {
          shouldTry = false;
          needsInsert = false;
        } else if (  // shouldTry if failed lookup was just a lock timeout
            finding.result() != TRI_ERROR_LOCK_TIMEOUT) {
          shouldTry = false;
          needsInsert = true;
          builder.openArray(true);
        }
      }
    }

    if (v != previous) {
      if (needsInsert) {
        // Switch to next vertex id.
        // Store what we have.
        builder.close();

        cache::Cache::SimpleInserter<EdgeIndexCacheType>{
            static_cast<EdgeIndexCacheType&>(*cc), previous.data(),
            static_cast<uint32_t>(previous.size()), builder.slice().start(),
            static_cast<uint64_t>(builder.slice().byteSize())};

        builder.clear();
      }
      // Need to store
      previous = v;
      auto finding =
          cc->find(previous.data(), static_cast<uint32_t>(previous.size()));
      if (finding.found()) {
        needsInsert = false;
      } else {
        needsInsert = true;
        builder.openArray(true);
      }
    }
    if (needsInsert) {
      docBuilder.clear();
      LocalDocumentId const docId = RocksDBKey::edgeDocumentId(key);
      // warmup does not need to observe own writes
      if (rocksColl
              ->lookupDocument(*trx, docId, docBuilder, /*readCache*/ true,
                               /*fillCache*/ true, ReadOwnWrites::no)
              .fail()) {
        // Data Inconsistency. revision id without a document...
        TRI_ASSERT(false);
        continue;
      }

      builder.add(VPackValue(docId.id()));
      VPackSlice toFrom =
          _isFromIndex
              ? transaction::helpers::extractToFromDocument(docBuilder.slice())
              : transaction::helpers::extractFromFromDocument(
                    docBuilder.slice());
      TRI_ASSERT(toFrom.isString());
      builder.add(toFrom);
    }
  }

  if (!previous.empty() && needsInsert) {
    // We still have something to store
    builder.close();

    cache::Cache::SimpleInserter<EdgeIndexCacheType>{
        static_cast<EdgeIndexCacheType&>(*cc), previous.data(),
        static_cast<uint32_t>(previous.size()), builder.slice().start(),
        static_cast<uint64_t>(builder.slice().byteSize())};
  }
  LOG_TOPIC("99a29", DEBUG, Logger::ENGINES) << "loaded n: " << n;
}

// ===================== Helpers ==================

/// @brief create the iterator
std::unique_ptr<IndexIterator> RocksDBEdgeIndex::createEqIterator(
    ResourceMonitor& monitor, transaction::Methods* trx,
    aql::AstNode const* /*attrNode*/, aql::AstNode const* valNode,
    bool useCache, ReadOwnWrites readOwnWrites) const {
  VPackBuilder keys;
  fillLookupValue(keys, valNode);
  return std::make_unique<RocksDBEdgeIndexLookupIterator>(
      monitor, &_collection, trx, this, std::move(keys),
      useCache ? _cache : nullptr, readOwnWrites);
}

/// @brief create the iterator
std::unique_ptr<IndexIterator> RocksDBEdgeIndex::createInIterator(
    ResourceMonitor& monitor, transaction::Methods* trx,
    aql::AstNode const* /*attrNode*/, aql::AstNode const* valNode,
    bool useCache) const {
  VPackBuilder keys;
  fillInLookupValues(trx, keys, valNode);
  // "in"-checks never need to observe own writes.
  return std::make_unique<RocksDBEdgeIndexLookupIterator>(
      monitor, &_collection, trx, this, std::move(keys),
      useCache ? _cache : nullptr, ReadOwnWrites::no);
}

void RocksDBEdgeIndex::fillLookupValue(VPackBuilder& keys,
                                       aql::AstNode const* value) const {
  TRI_ASSERT(keys.isEmpty());
  keys.openArray(/*unindexed*/ true);
  handleValNode(&keys, value);
  TRI_IF_FAILURE("EdgeIndex::noIterator") {
    THROW_ARANGO_EXCEPTION(TRI_ERROR_DEBUG);
  }
  keys.close();
}

void RocksDBEdgeIndex::fillInLookupValues(transaction::Methods* /*trx*/,
                                          VPackBuilder& keys,
                                          aql::AstNode const* values) const {
  TRI_ASSERT(values != nullptr);
  TRI_ASSERT(values->type == aql::NODE_TYPE_ARRAY);
  TRI_ASSERT(keys.isEmpty());

  keys.openArray(/*unindexed*/ true);
  size_t const n = values->numMembers();
  for (size_t i = 0; i < n; ++i) {
    handleValNode(&keys, values->getMemberUnchecked(i));
    TRI_IF_FAILURE("EdgeIndex::iteratorValNodes") {
      THROW_ARANGO_EXCEPTION(TRI_ERROR_DEBUG);
    }
  }

  TRI_IF_FAILURE("EdgeIndex::noIterator") {
    THROW_ARANGO_EXCEPTION(TRI_ERROR_DEBUG);
  }
  keys.close();
}

/// @brief add a single value node to the iterator's keys
void RocksDBEdgeIndex::handleValNode(VPackBuilder* keys,
                                     aql::AstNode const* valNode) const {
  if (!valNode->isStringValue() || valNode->getStringLength() == 0) {
    return;
  }

  keys->add(VPackValuePair(valNode->getStringValue(),
                           valNode->getStringLength(), VPackValueType::String));

  TRI_IF_FAILURE("EdgeIndex::collectKeys") {
    THROW_ARANGO_EXCEPTION(TRI_ERROR_DEBUG);
  }
}

void RocksDBEdgeIndex::afterTruncate(TRI_voc_tick_t tick,
                                     transaction::Methods* trx) {
  TRI_ASSERT(!unique());
  if (_estimator != nullptr) {
    _estimator->bufferTruncate(tick);
  }
  RocksDBIndex::afterTruncate(tick, trx);
}

RocksDBCuckooIndexEstimatorType* RocksDBEdgeIndex::estimator() {
  return _estimator.get();
}

void RocksDBEdgeIndex::setEstimator(
    std::unique_ptr<RocksDBCuckooIndexEstimatorType> est) {
  TRI_ASSERT(_estimator == nullptr ||
             _estimator->appliedSeq() <= est->appliedSeq());
  _estimator = std::move(est);
}

void RocksDBEdgeIndex::recalculateEstimates() {
  if (_estimator == nullptr) {
    return;
  }
  TRI_ASSERT(_estimator != nullptr);
  _estimator->clear();

  rocksdb::TransactionDB* db = _engine.db();
  rocksdb::SequenceNumber seq = db->GetLatestSequenceNumber();

  auto bounds = RocksDBKeyBounds::EdgeIndex(objectId());
  rocksdb::Slice const end = bounds.end();
  rocksdb::ReadOptions options;
  options.iterate_upper_bound = &end;    // safe to use on rocksb::DB directly
  options.prefix_same_as_start = false;  // key-prefix includes edge
  options.total_order_seek = true;       // otherwise full scan fails
  options.verify_checksums = false;
  options.fill_cache = false;
  std::unique_ptr<rocksdb::Iterator> it(db->NewIterator(options, _cf));
  for (it->Seek(bounds.start()); it->Valid(); it->Next()) {
    TRI_ASSERT(it->key().compare(bounds.end()) < 1);
    uint64_t hash = RocksDBEdgeIndex::HashForKey(it->key());
    // cppcheck-suppress uninitvar ; doesn't understand above call
    _estimator->insert(hash);
  }
  _estimator->setAppliedSeq(seq);
}<|MERGE_RESOLUTION|>--- conflicted
+++ resolved
@@ -573,14 +573,7 @@
     RocksDBTransactionState::toState(&trx)->trackIndexInsert(_collection.id(),
                                                              id(), hash);
 
-<<<<<<< HEAD
-    if (_cache != nullptr && (_forceCacheRefill || options.refillIndexCaches)) {
-      RocksDBTransactionState::toState(&trx)->trackIndexCacheRefill(
-          _collection.id(), id(), fromToRef);
-    }
-=======
     handleCacheInvalidation(trx, options, fromToRef);
->>>>>>> c2bf5d00
   } else {
     res.reset(rocksutils::convertStatus(s));
     addErrorMsg(res);
@@ -644,8 +637,6 @@
   }
 }
 
-<<<<<<< HEAD
-=======
 void RocksDBEdgeIndex::handleCacheInvalidation(transaction::Methods& trx,
                                                OperationOptions const& options,
                                                std::string_view fromToRef) {
@@ -661,7 +652,6 @@
   }
 }
 
->>>>>>> c2bf5d00
 /// @brief checks whether the index supports the condition
 Index::FilterCosts RocksDBEdgeIndex::supportsFilterCondition(
     transaction::Methods& /*trx*/,
