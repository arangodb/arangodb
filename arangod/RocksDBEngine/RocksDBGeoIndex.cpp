--- conflicted
+++ resolved
@@ -43,14 +43,8 @@
 
 RocksDBGeoIndexIterator::RocksDBGeoIndexIterator(
     LogicalCollection* collection, transaction::Methods* trx,
-<<<<<<< HEAD
-    ManagedDocumentResult* mmdr, RocksDBGeoIndex const* index,
-    geo::QueryParams&& params) : IndexIterator(collection, trx, mmdr, index),
-=======
     RocksDBGeoIndex const* index,
-    arangodb::aql::AstNode const* cond, arangodb::aql::Variable const* var)
-    : IndexIterator(collection, trx, index),
->>>>>>> f8b9e17d
+    geo::QueryParams&& params) : IndexIterator(collection, trx, index),
       _index(index),
       _cursor(nullptr),
       _coor(),
@@ -199,7 +193,6 @@
   TRI_IF_FAILURE("GeoIndex::noIterator") {
     THROW_ARANGO_EXCEPTION(TRI_ERROR_DEBUG);
   }
-<<<<<<< HEAD
 
   geo::QueryParams params;
   params.sorted = true;
@@ -209,10 +202,7 @@
   TRI_ASSERT(params.minDistance == 0);
   TRI_ASSERT(params.filterType == geo::FilterType::NONE);
 
-  return new RocksDBGeoIndexIterator(_collection, trx, mmdr, this, std::move(params));
-=======
-  return new RocksDBGeoIndexIterator(_collection, trx, this, node, reference);
->>>>>>> f8b9e17d
+  return new RocksDBGeoIndexIterator(_collection, trx, this, std::move(params));
 }
 
 void RocksDBGeoIndexIterator::reset() { replaceCursor(nullptr); }
