////////////////////////////////////////////////////////////////////////////////
/// DISCLAIMER
///
/// Copyright 2017 ArangoDB GmbH, Cologne, Germany
///
/// Licensed under the Apache License, Version 2.0 (the "License");
/// you may not use this file except in compliance with the License.
/// You may obtain a copy of the License at
///
///     http://www.apache.org/licenses/LICENSE-2.0
///
/// Unless required by applicable law or agreed to in writing, software
/// distributed under the License is distributed on an "AS IS" BASIS,
/// WITHOUT WARRANTIES OR CONDITIONS OF ANY KIND, either express or implied.
/// See the License for the specific language governing permissions and
/// limitations under the License.
///
/// Copyright holder is ArangoDB GmbH, Cologne, Germany
///
/// @author Simon Grätzer
////////////////////////////////////////////////////////////////////////////////

#include "RocksDBMethods.h"
#include "Logger/Logger.h"
#include "RocksDBEngine/RocksDBCommon.h"
#include "RocksDBEngine/RocksDBTransactionState.h"

#include <rocksdb/db.h>
#include <rocksdb/options.h>
#include <rocksdb/status.h>
#include <rocksdb/utilities/optimistic_transaction_db.h>
#include <rocksdb/utilities/transaction.h>
#include <rocksdb/utilities/write_batch_with_index.h>

using namespace arangodb;

// ================= RocksDBSavePoint ==================

RocksDBSavePoint::RocksDBSavePoint(
    RocksDBMethods* trx, bool handled,
    std::function<void()> const& rollbackCallback)
    : _trx(trx), _rollbackCallback(rollbackCallback), _handled(handled) {
  TRI_ASSERT(trx != nullptr);
  if (!_handled) {
    _trx->SetSavePoint();
  }
}

RocksDBSavePoint::~RocksDBSavePoint() {
  if (!_handled) {
    rollback();
  }
}

void RocksDBSavePoint::commit() {
  // note: _handled may already be true here
  _handled = true;  // this will prevent the rollback
}

void RocksDBSavePoint::rollback() {
  TRI_ASSERT(!_handled);
  _trx->RollbackToSavePoint();
  _handled = true;  // in order to not roll back again by accident
  _rollbackCallback();
}

// =================== RocksDBMethods ===================

arangodb::Result RocksDBMethods::Get(rocksdb::ColumnFamilyHandle* cf,
                                     RocksDBKey const& key,
                                     std::string* val) {
<<<<<<< HEAD
  return Get(cf, key.string(), val);
=======
  std::string const& keyString = key.string();
  return Get(cf, rocksdb::Slice(keyString), val);
>>>>>>> 3f0026d0
}

rocksdb::ReadOptions const& RocksDBMethods::readOptions() {
  return _state->_rocksReadOptions;
}

#ifdef ARANGODB_ENABLE_MAINTAINER_MODE
std::size_t RocksDBMethods::countInBounds(RocksDBKeyBounds const& bounds, bool isElementInRange) {
  std::size_t count = 0;
  
  //iterator is from read only / trx / writebatch
  std::unique_ptr<rocksdb::Iterator> iter = this->NewIterator(this->readOptions(), bounds.columnFamily());
  iter->Seek(bounds.start());
  auto end = bounds.end();
  rocksdb::Comparator const * cmp = bounds.columnFamily()->GetComparator();
  
  // extra check to aviod extra comparisons with isElementInRage later;
  if (iter->Valid() && cmp->Compare(iter->key(), end) < 0) {
    ++count;
    if (isElementInRange) {
      return count;
    }
    iter->Next();
  }
  
  while (iter->Valid() && cmp->Compare(iter->key(), end) < 0) {
    iter->Next();
    ++count;
  }
  return count;
};
#endif

// =================== RocksDBReadOnlyMethods ====================

RocksDBReadOnlyMethods::RocksDBReadOnlyMethods(RocksDBTransactionState* state)
    : RocksDBMethods(state) {
  _db = rocksutils::globalRocksDB();
}

bool RocksDBReadOnlyMethods::Exists(rocksdb::ColumnFamilyHandle* cf,
                                    RocksDBKey const& key) {
  TRI_ASSERT(cf != nullptr);
  std::string val;  // do not care about value
  bool mayExist = _db->KeyMayExist(_state->_rocksReadOptions, cf, key.string(),
                                    &val, nullptr);
  if (mayExist) {
    rocksdb::Status s =
        _db->Get(_state->_rocksReadOptions, cf, key.string(), &val);
    return !s.IsNotFound();
  }
  return false;
}

arangodb::Result RocksDBReadOnlyMethods::Get(rocksdb::ColumnFamilyHandle* cf,
                                             rocksdb::Slice const& key,
                                             std::string* val) {
  TRI_ASSERT(cf != nullptr);
  rocksdb::ReadOptions const& ro = _state->_rocksReadOptions;
  TRI_ASSERT(ro.snapshot != nullptr);
  rocksdb::Status s = _db->Get(ro, cf, key, val);
  return s.ok() ? arangodb::Result() : rocksutils::convertStatus(s);
}

arangodb::Result RocksDBReadOnlyMethods::Put(rocksdb::ColumnFamilyHandle* cf,
                                             RocksDBKey const&,
                                             rocksdb::Slice const&,
                                             rocksutils::StatusHint) {
  THROW_ARANGO_EXCEPTION(TRI_ERROR_ARANGO_READ_ONLY);
}

arangodb::Result RocksDBReadOnlyMethods::Delete(rocksdb::ColumnFamilyHandle* cf,
                                                RocksDBKey const& key) {
  THROW_ARANGO_EXCEPTION(TRI_ERROR_ARANGO_READ_ONLY);
}

std::unique_ptr<rocksdb::Iterator> RocksDBReadOnlyMethods::NewIterator(
    rocksdb::ReadOptions const& opts, rocksdb::ColumnFamilyHandle* cf) {
  TRI_ASSERT(cf != nullptr);
  return std::unique_ptr<rocksdb::Iterator>(_db->NewIterator(opts, cf));
}

// =================== RocksDBTrxMethods ====================
  
void RocksDBTrxMethods::DisableIndexing() {
  _state->_rocksTransaction->DisableIndexing();
}

void RocksDBTrxMethods::EnableIndexing() {
  _state->_rocksTransaction->EnableIndexing();
}

RocksDBTrxMethods::RocksDBTrxMethods(RocksDBTransactionState* state)
    : RocksDBMethods(state) {}

bool RocksDBTrxMethods::Exists(rocksdb::ColumnFamilyHandle* cf,
                               RocksDBKey const& key) {
  TRI_ASSERT(cf != nullptr);
  std::string val;
  rocksdb::Status s = _state->_rocksTransaction->Get(_state->_rocksReadOptions,
                                                     cf, key.string(), &val);
  return !s.IsNotFound();
}

arangodb::Result RocksDBTrxMethods::Get(rocksdb::ColumnFamilyHandle* cf,
                                        rocksdb::Slice const& key,
                                        std::string* val) {
  TRI_ASSERT(cf != nullptr);
  rocksdb::ReadOptions const& ro = _state->_rocksReadOptions;
  TRI_ASSERT(ro.snapshot != nullptr);
  rocksdb::Status s = _state->_rocksTransaction->Get(ro, cf, key, val);
  return s.ok() ? arangodb::Result() : rocksutils::convertStatus(s);
}

arangodb::Result RocksDBTrxMethods::Put(rocksdb::ColumnFamilyHandle* cf,
                                        RocksDBKey const& key,
                                        rocksdb::Slice const& val,
                                        rocksutils::StatusHint hint) {
  TRI_ASSERT(cf != nullptr);
  rocksdb::Status s = _state->_rocksTransaction->Put(cf, key.string(), val);
  return s.ok() ? arangodb::Result() : rocksutils::convertStatus(s, hint);
}

arangodb::Result RocksDBTrxMethods::Delete(rocksdb::ColumnFamilyHandle* cf,
                                           RocksDBKey const& key) {
  TRI_ASSERT(cf != nullptr);
  rocksdb::Status s = _state->_rocksTransaction->Delete(cf, key.string());
  return s.ok() ? arangodb::Result() : rocksutils::convertStatus(s);
}

std::unique_ptr<rocksdb::Iterator> RocksDBTrxMethods::NewIterator(
    rocksdb::ReadOptions const& opts, rocksdb::ColumnFamilyHandle* cf) {
  TRI_ASSERT(cf != nullptr);
  return std::unique_ptr<rocksdb::Iterator>(
      _state->_rocksTransaction->GetIterator(opts, cf));
}

void RocksDBTrxMethods::SetSavePoint() {
  _state->_rocksTransaction->SetSavePoint();
}

arangodb::Result RocksDBTrxMethods::RollbackToSavePoint() {
  return rocksutils::convertStatus(
      _state->_rocksTransaction->RollbackToSavePoint());
}

// =================== RocksDBTrxUntrackedMethods ====================

RocksDBTrxUntrackedMethods::RocksDBTrxUntrackedMethods(RocksDBTransactionState* state)
    : RocksDBTrxMethods(state) {}

arangodb::Result RocksDBTrxUntrackedMethods::Put(rocksdb::ColumnFamilyHandle* cf,
                                                 RocksDBKey const& key,
                                                 rocksdb::Slice const& val,
                                                 rocksutils::StatusHint hint) {
  TRI_ASSERT(cf != nullptr);
  rocksdb::Status s = _state->_rocksTransaction->PutUntracked(cf, key.string(), val);
  return s.ok() ? arangodb::Result() : rocksutils::convertStatus(s, hint);
}

arangodb::Result RocksDBTrxUntrackedMethods::Delete(rocksdb::ColumnFamilyHandle* cf,
                                                    RocksDBKey const& key) {
  TRI_ASSERT(cf != nullptr);
  rocksdb::Status s = _state->_rocksTransaction->DeleteUntracked(cf, key.string());
  return s.ok() ? arangodb::Result() : rocksutils::convertStatus(s);
}

// =================== RocksDBBatchedMethods ====================

RocksDBBatchedMethods::RocksDBBatchedMethods(RocksDBTransactionState* state,
                                             rocksdb::WriteBatchWithIndex* wb)
    : RocksDBMethods(state), _wb(wb) {
  _db = rocksutils::globalRocksDB();
}

bool RocksDBBatchedMethods::Exists(rocksdb::ColumnFamilyHandle* cf,
                                   RocksDBKey const& key) {
  TRI_ASSERT(cf != nullptr);
  rocksdb::ReadOptions ro;
  std::string val;  // do not care about value
  rocksdb::Status s = _wb->GetFromBatchAndDB(_db, ro, cf, key.string(), &val);
  return !s.IsNotFound();
}

arangodb::Result RocksDBBatchedMethods::Get(rocksdb::ColumnFamilyHandle* cf,
                                            rocksdb::Slice const& key,
                                            std::string* val) {
  TRI_ASSERT(cf != nullptr);
  rocksdb::ReadOptions ro;
  rocksdb::Status s = _wb->GetFromBatchAndDB(_db, ro, cf, key, val);
  return s.ok() ? arangodb::Result() : rocksutils::convertStatus(s);
}

arangodb::Result RocksDBBatchedMethods::Put(rocksdb::ColumnFamilyHandle* cf,
                                            RocksDBKey const& key,
                                            rocksdb::Slice const& val,
                                            rocksutils::StatusHint) {
  TRI_ASSERT(cf != nullptr);
  _wb->Put(cf, key.string(), val);
  return arangodb::Result();
}

arangodb::Result RocksDBBatchedMethods::Delete(rocksdb::ColumnFamilyHandle* cf,
                                               RocksDBKey const& key) {
  TRI_ASSERT(cf != nullptr);
  _wb->Delete(cf, key.string());
  return arangodb::Result();
}

std::unique_ptr<rocksdb::Iterator> RocksDBBatchedMethods::NewIterator(
    rocksdb::ReadOptions const& ro, rocksdb::ColumnFamilyHandle* cf) {
  TRI_ASSERT(cf != nullptr);
  return std::unique_ptr<rocksdb::Iterator>(
      _wb->NewIteratorWithBase(_db->NewIterator(ro, cf)));
}<|MERGE_RESOLUTION|>--- conflicted
+++ resolved
@@ -69,12 +69,7 @@
 arangodb::Result RocksDBMethods::Get(rocksdb::ColumnFamilyHandle* cf,
                                      RocksDBKey const& key,
                                      std::string* val) {
-<<<<<<< HEAD
   return Get(cf, key.string(), val);
-=======
-  std::string const& keyString = key.string();
-  return Get(cf, rocksdb::Slice(keyString), val);
->>>>>>> 3f0026d0
 }
 
 rocksdb::ReadOptions const& RocksDBMethods::readOptions() {
