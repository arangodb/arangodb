--- conflicted
+++ resolved
@@ -217,11 +217,7 @@
 bool RocksDBTrxMethods::Exists(rocksdb::ColumnFamilyHandle* cf,
                                RocksDBKey const& key) {
   TRI_ASSERT(cf != nullptr);
-<<<<<<< HEAD
-  rocksdb::PinnableSlice val;
-=======
   rocksdb::PinnableSlice val; // do not care about value
->>>>>>> d27c4cc1
   rocksdb::Status s = _state->_rocksTransaction->Get(_state->_rocksReadOptions,
                                                      cf, key.string(), &val);
   return !s.IsNotFound();
@@ -311,19 +307,9 @@
   _db = rocksutils::globalRocksDB();
 }
 
-<<<<<<< HEAD
-bool RocksDBBatchedMethods::Exists(rocksdb::ColumnFamilyHandle* cf,
-                                   RocksDBKey const& key) {
-  TRI_ASSERT(cf != nullptr);
-  rocksdb::ReadOptions ro;
-  rocksdb::PinnableSlice val;
-  rocksdb::Status s = _wb->GetFromBatchAndDB(_db, ro, cf, key.string(), &val);
-  return !s.IsNotFound();
-=======
 bool RocksDBBatchedMethods::Exists(rocksdb::ColumnFamilyHandle*,
                                    RocksDBKey const&) {
   THROW_ARANGO_EXCEPTION_MESSAGE(TRI_ERROR_INTERNAL, "BatchedMethods does not provide Exists");
->>>>>>> d27c4cc1
 }
 
 arangodb::Result RocksDBBatchedMethods::Get(rocksdb::ColumnFamilyHandle*,
