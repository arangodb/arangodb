////////////////////////////////////////////////////////////////////////////////
/// DISCLAIMER
///
/// Copyright 2014-2017 ArangoDB GmbH, Cologne, Germany
/// Copyright 2004-2014 triAGENS GmbH, Cologne, Germany
///
/// Licensed under the Apache License, Version 2.0 (the "License");
/// you may not use this file except in compliance with the License.
/// You may obtain a copy of the License at
///
///     http://www.apache.org/licenses/LICENSE-2.0
///
/// Unless required by applicable law or agreed to in writing, software
/// distributed under the License is distributed on an "AS IS" BASIS,
/// WITHOUT WARRANTIES OR CONDITIONS OF ANY KIND, either express or implied.
/// See the License for the specific language governing permissions and
/// limitations under the License.
///
/// Copyright holder is ArangoDB GmbH, Cologne, Germany
///
/// @author Daniel H. Larkin
////////////////////////////////////////////////////////////////////////////////

#include "RocksDBReplicationContext.h"
#include "Basics/StaticStrings.h"
#include "Basics/StringBuffer.h"
#include "Basics/StringRef.h"
#include "Basics/VPackStringBufferAdapter.h"
#include "Logger/Logger.h"
#include "RestServer/DatabaseFeature.h"
#include "RocksDBEngine/RocksDBCollection.h"
#include "RocksDBEngine/RocksDBCommon.h"
#include "RocksDBEngine/RocksDBIterators.h"
#include "RocksDBEngine/RocksDBTransactionState.h"
#include "RocksDBEngine/RocksDBMethods.h"
#include "Transaction/Helpers.h"
#include "Transaction/StandaloneContext.h"
#include "Transaction/UserTransaction.h"
#include "Utils/DatabaseGuard.h"
#include "Utils/ExecContext.h"
#include "VocBase/replication-common.h"
#include "VocBase/ticks.h"

#include <velocypack/Dumper.h>
#include <velocypack/velocypack-aliases.h>

using namespace arangodb;
using namespace arangodb::rocksutils;
using namespace arangodb::velocypack;

double const RocksDBReplicationContext::DefaultTTL = 300.0; // seconds

<<<<<<< HEAD
static constexpr size_t maxChunkSize = 8 * 1024 * 1024; // 8 MB maximum size per documents transfer
=======
RocksDBReplicationContext::RocksDBReplicationContext()
    : RocksDBReplicationContext(DefaultTTL) {}
>>>>>>> 14408a46

RocksDBReplicationContext::RocksDBReplicationContext(double ttl)
    : _id(TRI_NewTickServer()),
      _lastTick(0),
      _currentTick(0),
      _trx(),
      _collection(nullptr),
      _iter(),
      _lastIteratorOffset(0),
      _mdr(),
      _customTypeHandler(),
      _vpackOptions(Options::Defaults),
      _expires(TRI_microtime() + ttl),
      _isDeleted(false),
      _isUsed(true),
      _hasMore(true) {}

RocksDBReplicationContext::~RocksDBReplicationContext() {
  releaseDumpingResources();
}

TRI_voc_tick_t RocksDBReplicationContext::id() const { return _id; }

uint64_t RocksDBReplicationContext::lastTick() const { return _lastTick; }

uint64_t RocksDBReplicationContext::count() const {
  TRI_ASSERT(_trx != nullptr);
  TRI_ASSERT(_collection != nullptr);
  RocksDBCollection* rcoll = toRocksDBCollection(_collection->getPhysical());
  return rcoll->numberDocuments(_trx.get());
}

// creates new transaction/snapshot
void RocksDBReplicationContext::bind(TRI_vocbase_t* vocbase) {
  if (!_trx || !_guard || (_guard->database() != vocbase)) {
    rocksdb::Snapshot const* snap = nullptr;
    if (_trx) {
      _trx->abort();
      auto state = RocksDBTransactionState::toState(_trx.get());
      snap = state->stealSnapshot();
      _trx.reset();
    }
    
    releaseDumpingResources();
    
    _guard.reset(new DatabaseGuard(vocbase));
    transaction::Options transactionOptions;
    transactionOptions.waitForSync = false;
    transactionOptions.allowImplicitCollections = true;
    
    auto ctx = transaction::StandaloneContext::Create(vocbase);
    _trx.reset(new transaction::UserTransaction(ctx, {}, {}, {},
                                                transactionOptions));
    auto state = RocksDBTransactionState::toState(_trx.get());
    if (snap != nullptr) {
      state->donateSnapshot(snap);
      TRI_ASSERT(snap->GetSequenceNumber() == state->sequenceNumber());
    }
    Result res = _trx->begin();
    if (!res.ok()) {
      _guard.reset();
      THROW_ARANGO_EXCEPTION(res);
    }
    _customTypeHandler = ctx->orderCustomTypeHandler();
    _vpackOptions.customTypeHandler = _customTypeHandler.get();
    _lastTick = state->sequenceNumber();
  }
}

int RocksDBReplicationContext::bindCollection(
    TRI_vocbase_t *vocbase,
    std::string const& collectionName) {
  bind(vocbase);
  
  if ((_collection == nullptr) ||
      ((_collection->name() != collectionName) &&
       std::to_string(_collection->cid()) != collectionName)) {
    _collection = _trx->vocbase()->lookupCollection(collectionName);
    if (_collection == nullptr) {
      return TRI_ERROR_BAD_PARAMETER;
    }
    
    // we are getting into trouble during the dumping of "_users"
    // this workaround avoids the auth check in addCollectionAtRuntime
    ExecContext const* old = ExecContext::CURRENT;
    if (old != nullptr && old->systemAuthLevel() == AuthLevel::RW) {
      ExecContext::CURRENT = nullptr;
    }
    TRI_DEFER(ExecContext::CURRENT = old);

    _trx->addCollectionAtRuntime(collectionName);
    _iter = static_cast<RocksDBCollection*>(_collection->getPhysical())
                ->getSortedAllIterator(_trx.get(),
                                       &_mdr);  //_mdr is not used nor updated
    _currentTick = 1;
    _hasMore = true;
  }
  return TRI_ERROR_NO_ERROR;
}

// returns inventory
std::pair<RocksDBReplicationResult, std::shared_ptr<VPackBuilder>>
RocksDBReplicationContext::getInventory(TRI_vocbase_t* vocbase,
                                        bool includeSystem,
                                        bool global) {
  TRI_ASSERT(vocbase != nullptr);
  if (!_trx) {
    return std::make_pair(
        RocksDBReplicationResult(TRI_ERROR_BAD_PARAMETER, _lastTick),
        std::shared_ptr<VPackBuilder>(nullptr));
  }

  auto nameFilter = [includeSystem](LogicalCollection const* collection) {
    std::string const cname = collection->name();
    if (!includeSystem && !cname.empty() && cname[0] == '_') {
      // exclude all system collections
      return false;
    }

    if (TRI_ExcludeCollectionReplication(cname, includeSystem)) {
      // collection is excluded from replication
      return false;
    }

    // all other cases should be included
    return true;
  };

  auto tick = TRI_CurrentTickServer();

  if (global) {
    // global inventory
    auto builder = std::make_shared<VPackBuilder>();
    DatabaseFeature::DATABASE->inventory(*builder.get(), tick, nameFilter);
    return std::make_pair(RocksDBReplicationResult(TRI_ERROR_NO_ERROR, _lastTick),
                          builder);
  } else {
    // database-specific inventory
    auto builder = std::make_shared<VPackBuilder>();
    vocbase->inventory(*builder.get(), tick, nameFilter);

    return std::make_pair(RocksDBReplicationResult(TRI_ERROR_NO_ERROR, _lastTick),
                          builder);
  }
}

// iterates over at most 'limit' documents in the collection specified,
// creating a new iterator if one does not exist for this collection
RocksDBReplicationResult RocksDBReplicationContext::dump(
    TRI_vocbase_t* vocbase, std::string const& collectionName,
    basics::StringBuffer& buff, uint64_t chunkSize) {
  TRI_ASSERT(vocbase != nullptr);
  if (!_trx) {
    return RocksDBReplicationResult(TRI_ERROR_BAD_PARAMETER, _lastTick);
  }
  int res = bindCollection(vocbase, collectionName);
  if (res != TRI_ERROR_NO_ERROR) {
    return RocksDBReplicationResult(res, _lastTick);
  }

  // set type
  int type = REPLICATION_MARKER_DOCUMENT;  // documents
  arangodb::basics::VPackStringBufferAdapter adapter(buff.stringBuffer());

  VPackBuilder builder(&_vpackOptions);

  auto cb = [this, &type, &buff, &adapter, &builder](LocalDocumentId const& documentId) {
    builder.clear();

    builder.openObject();
    // set type
    builder.add("type", VPackValue(type));

    // set data
    bool ok = _collection->readDocument(_trx.get(), documentId, _mdr);

    if (!ok) {
      LOG_TOPIC(ERR, Logger::REPLICATION)
          << "could not get document with token: " << documentId.id();
      throw RocksDBReplicationResult(TRI_ERROR_INTERNAL, _lastTick);
    }

    builder.add(VPackValue("data"));
    _mdr.addToBuilder(builder, false);
    builder.close();

    // note: we need the CustomTypeHandler here
    VPackDumper dumper( &adapter,
        &_vpackOptions);
    VPackSlice slice = builder.slice();
    dumper.dump(slice);
    buff.appendChar('\n');
  };

  while (_hasMore && buff.length() < chunkSize) {
    try {
      _hasMore = _iter->next(cb, 1);  // TODO: adjust limit?
    } catch (std::exception const&) {
      _hasMore = false;
      return RocksDBReplicationResult(TRI_ERROR_INTERNAL, _lastTick);
    } catch (RocksDBReplicationResult const& ex) {
      _hasMore = false;
      return ex;
    }
  }

  if (_hasMore) {
    _currentTick++;
  }

  return RocksDBReplicationResult(TRI_ERROR_NO_ERROR, _currentTick);
}

arangodb::Result RocksDBReplicationContext::dumpKeyChunks(VPackBuilder& b,
                                                          uint64_t chunkSize) {
  Result rv;

  TRI_ASSERT(_trx);
  if(!_iter){
    return rv.reset(TRI_ERROR_BAD_PARAMETER, "the replication context iterator has not been initialized");
  }

  std::string lowKey;
  VPackSlice highKey; // points into document owned by _mdr
  uint64_t hash = 0x012345678;
  auto cb = [&](LocalDocumentId const& documentId) {
    bool ok = _collection->readDocument(_trx.get(), documentId, _mdr);
    if (!ok) {
      // TODO: do something here?
      return;
    }

    VPackSlice doc(_mdr.vpack());
    highKey = doc.get(StaticStrings::KeyString);
    // set type
    if (lowKey.empty()) {
      lowKey = highKey.copyString();
    }

    // we can get away with the fast hash function here, as key values are
    // restricted to strings
    hash ^= transaction::helpers::extractKeyFromDocument(doc).hashString();
    hash ^= transaction::helpers::extractRevSliceFromDocument(doc).hash();
  };

  b.openArray();
  while (_hasMore) {
    try {
      _hasMore = _iter->next(cb, chunkSize);

      if (lowKey.empty()) {
        // if lowKey is empty, no new documents were found
        break;
      }
      b.add(VPackValue(VPackValueType::Object));
      b.add("low", VPackValue(lowKey));
      b.add("high", highKey);
      b.add("hash", VPackValue(std::to_string(hash)));
      b.close();
      lowKey.clear();  // reset string
      hash = 0x012345678;   // the next block ought to start with a clean sheet
    } catch (std::exception const&) {
      return rv.reset(TRI_ERROR_INTERNAL);
    }
  }

  b.close();
  // we will not call this method twice
  _iter->reset();
  _lastIteratorOffset = 0;

  return rv;
}

/// dump all keys from collection
arangodb::Result RocksDBReplicationContext::dumpKeys(
    VPackBuilder& b, size_t chunk, size_t chunkSize,
    std::string const& lowKey) {
  TRI_ASSERT(_trx);

  Result rv;
  if(!_iter){
    return rv.reset(TRI_ERROR_BAD_PARAMETER, "the replication context iterator has not been initialized");
  }

  RocksDBSortedAllIterator* primary =
      static_cast<RocksDBSortedAllIterator*>(_iter.get());

  // Position the iterator correctly
  if (chunk != 0 && ((std::numeric_limits<std::size_t>::max() / chunk) < chunkSize)) {
    return rv.reset(TRI_ERROR_BAD_PARAMETER, "It seems that your chunk / chunkSize combination is not valid - overflow");
  }

  size_t from = chunk * chunkSize;

  if (from != _lastIteratorOffset) {
    if (!lowKey.empty()) {
      primary->seek(StringRef(lowKey));
      _lastIteratorOffset = from;
    } else {  // no low key supplied, we can not use seek
      if (from == 0 || !_hasMore || from < _lastIteratorOffset) {
        _iter->reset();
        _lastIteratorOffset = 0;
      }

      if (from > _lastIteratorOffset) {
        TRI_ASSERT(from >= chunkSize);
        uint64_t diff = from - _lastIteratorOffset;
        uint64_t to = 0;  // = (chunk + 1) * chunkSize;
        _iter->skip(diff, to);
        _lastIteratorOffset += to;
      }

      //TRI_ASSERT(_lastIteratorOffset == from);
      if(_lastIteratorOffset != from){
        return rv.reset(TRI_ERROR_BAD_PARAMETER, "The parameters you provided lead to an invalid iterator offset.");
      }
    }
  }

  auto cb = [&](LocalDocumentId const& documentId, StringRef const& key) {
    b.openArray();
    b.add(VPackValuePair(key.data(), key.size(), VPackValueType::String));
    /////////////////////////////////////////////////////////////////////////////////////////////////////
    /////////////////////////////////////////////////////////////////////////////////////////////////////
    /////////////////////////////////////////////////////////////////////////////////////////////////////
    /////////////////////////////////////////////////////////////////////////////////////////////////////
    /////////////////////////////////////////////////////////////////////////////////////////////////////
    /////////////////////////////////////////////////////////////////////////////////////////////////////
    /////////////////////////////////////////////////////////////////////////////////////////////////////
    /////////////////////////////////////////////////////////////////////////////////////////////////////
    /////////////////////////////////////////////////////////////////////////////////////////////////////
    b.add(VPackValue(std::to_string(documentId.id()))); // TODO: must return the revision here 
    /////////////////////////////////////////////////////////////////////////////////////////////////////
    /////////////////////////////////////////////////////////////////////////////////////////////////////
    /////////////////////////////////////////////////////////////////////////////////////////////////////
    /////////////////////////////////////////////////////////////////////////////////////////////////////
    /////////////////////////////////////////////////////////////////////////////////////////////////////
    /////////////////////////////////////////////////////////////////////////////////////////////////////
    /////////////////////////////////////////////////////////////////////////////////////////////////////
    /////////////////////////////////////////////////////////////////////////////////////////////////////
    /////////////////////////////////////////////////////////////////////////////////////////////////////
    /////////////////////////////////////////////////////////////////////////////////////////////////////
    b.close();
  };

  b.openArray();
  // chunkSize is going to be ignored here
  try {
    _hasMore = primary->nextWithKey(cb, chunkSize);
    _lastIteratorOffset++;
  } catch (std::exception const&) {
    return rv.reset(TRI_ERROR_INTERNAL);
  }
  b.close();

  return rv;
}

/// dump keys and document
arangodb::Result RocksDBReplicationContext::dumpDocuments(
    VPackBuilder& b, size_t chunk, size_t chunkSize, size_t offsetInChunk,
    size_t maxChunkSize, std::string const& lowKey, VPackSlice const& ids) {
  Result rv;

  TRI_ASSERT(_trx);
  if(!_iter){
    return rv.reset(TRI_ERROR_BAD_PARAMETER, "the replication context iterator has not been initialized");
  }

  TRI_ASSERT(_iter);
  RocksDBSortedAllIterator* primary =
      static_cast<RocksDBSortedAllIterator*>(_iter.get());

  // Position the iterator must be reset to the beginning
  // after calls to dumpKeys moved it forwards
  if (chunk != 0 && ((std::numeric_limits<std::size_t>::max() / chunk) < chunkSize)) {
    return rv.reset(TRI_ERROR_BAD_PARAMETER, "It seems that your chunk / chunkSize combination is not valid - overflow");
  }
  size_t from = chunk * chunkSize;

  if (from != _lastIteratorOffset) {
    if (!lowKey.empty()) {
      primary->seek(StringRef(lowKey));
      _lastIteratorOffset = from;
    } else {  // no low key supplied, we can not use seek
      if (from == 0 || !_hasMore || from < _lastIteratorOffset) {
        _iter->reset();
        _lastIteratorOffset = 0;
      }
      if (from > _lastIteratorOffset) {
        TRI_ASSERT(from >= chunkSize);
        uint64_t diff = from - _lastIteratorOffset;
        uint64_t to = 0;  // = (chunk + 1) * chunkSize;
        _iter->skip(diff, to);
        _lastIteratorOffset += to;
        TRI_ASSERT(to == diff);
      }

      if(_lastIteratorOffset != from){
        return rv.reset(TRI_ERROR_BAD_PARAMETER, "The parameters you provided lead to an invalid iterator offset.");
      }
    }
  }

  auto cb = [&](LocalDocumentId const& token) {
    bool ok = _collection->readDocument(_trx.get(), token, _mdr);
    if (!ok) {
      // TODO: do something here?
      return;
    }
    VPackSlice current(_mdr.vpack());
    TRI_ASSERT(current.isObject());
    b.add(current);
  };

  auto buffer = b.buffer();
  bool hasMore = true;
  b.openArray();
  size_t oldPos = from;
  size_t offset = 0;
  
  for (auto const& it : VPackArrayIterator(ids)) {
    if (!it.isNumber()) {
      return Result(TRI_ERROR_BAD_PARAMETER);
    }
    if (!hasMore) {
      LOG_TOPIC(ERR, Logger::REPLICATION) << "Not enough data";
      b.close();
      return Result(TRI_ERROR_FAILED);
    }

    size_t newPos = from + it.getNumber<size_t>();
    if (newPos > oldPos) {
      uint64_t ignore = 0;
      primary->skip(newPos - oldPos, ignore);
      TRI_ASSERT(ignore == newPos - oldPos);
      _lastIteratorOffset += ignore;
    }

    bool full = false;
    if (offset < offsetInChunk) {
      // skip over the initial few documents
      hasMore = _iter->next([&b](LocalDocumentId const&) {
        b.add(VPackValue(VPackValueType::Null));
      }, 1);
    } else {
      hasMore = _iter->next(cb, 1);
      if (buffer->byteSize() > maxChunkSize) {
        // result is big enough so that we abort prematurely
        full = true;
      }
    }
    _lastIteratorOffset++;
    oldPos = newPos + 1;
    ++offset;
    if (full) {
      break;
    }
  }
  b.close();
  _hasMore = hasMore;

  return Result();
}

double RocksDBReplicationContext::expires() const { return _expires; }

bool RocksDBReplicationContext::isDeleted() const { return _isDeleted; }

void RocksDBReplicationContext::deleted() { _isDeleted = true; }

bool RocksDBReplicationContext::isUsed() const { return _isUsed; }
bool RocksDBReplicationContext::more() const { return _hasMore; }

void RocksDBReplicationContext::use(double ttl) {
  TRI_ASSERT(!_isDeleted);
  TRI_ASSERT(!_isUsed);

  _isUsed = true;
  if (ttl <= 0.0) {
    ttl = DefaultTTL;
  }
  _expires = TRI_microtime() + ttl;
}

void RocksDBReplicationContext::release() {
  TRI_ASSERT(_isUsed);
  _isUsed = false;
}

void RocksDBReplicationContext::releaseDumpingResources() {
  if (_iter != nullptr) {
    _iter.reset();
  }
  if (_trx != nullptr) {
    _trx->abort();
    _trx.reset();
  }
  _collection = nullptr;
  _guard.reset();
}<|MERGE_RESOLUTION|>--- conflicted
+++ resolved
@@ -50,13 +50,6 @@
 
 double const RocksDBReplicationContext::DefaultTTL = 300.0; // seconds
 
-<<<<<<< HEAD
-static constexpr size_t maxChunkSize = 8 * 1024 * 1024; // 8 MB maximum size per documents transfer
-=======
-RocksDBReplicationContext::RocksDBReplicationContext()
-    : RocksDBReplicationContext(DefaultTTL) {}
->>>>>>> 14408a46
-
 RocksDBReplicationContext::RocksDBReplicationContext(double ttl)
     : _id(TRI_NewTickServer()),
       _lastTick(0),
