////////////////////////////////////////////////////////////////////////////////
/// DISCLAIMER
///
/// Copyright 2014-2017 ArangoDB GmbH, Cologne, Germany
/// Copyright 2004-2014 triAGENS GmbH, Cologne, Germany
///
/// Licensed under the Apache License, Version 2.0 (the "License");
/// you may not use this file except in compliance with the License.
/// You may obtain a copy of the License at
///
///     http://www.apache.org/licenses/LICENSE-2.0
///
/// Unless required by applicable law or agreed to in writing, software
/// distributed under the License is distributed on an "AS IS" BASIS,
/// WITHOUT WARRANTIES OR CONDITIONS OF ANY KIND, either express or implied.
/// See the License for the specific language governing permissions and
/// limitations under the License.
///
/// Copyright holder is ArangoDB GmbH, Cologne, Germany
///
/// @author Simon Grätzer
////////////////////////////////////////////////////////////////////////////////

#include "RocksDBCounterManager.h"

#include "ApplicationFeatures/ApplicationServer.h"
#include "Basics/ReadLocker.h"
#include "Basics/StringUtils.h"
#include "Basics/VelocyPackHelper.h"
#include "Basics/WriteLocker.h"
#include "Logger/Logger.h"
#include "RestServer/DatabaseFeature.h"
#include "RocksDBEngine/RocksDBCollection.h"
#include "RocksDBEngine/RocksDBColumnFamily.h"
#include "RocksDBEngine/RocksDBCommon.h"
#include "RocksDBEngine/RocksDBCuckooIndexEstimator.h"
#include "RocksDBEngine/RocksDBEdgeIndex.h"
#include "RocksDBEngine/RocksDBKey.h"
#include "RocksDBEngine/RocksDBKeyBounds.h"
#include "RocksDBEngine/RocksDBVPackIndex.h"
#include "RocksDBEngine/RocksDBValue.h"
#include "StorageEngine/EngineSelectorFeature.h"
#include "VocBase/ticks.h"

#include <rocksdb/utilities/transaction_db.h>
#include <rocksdb/utilities/write_batch_with_index.h>
#include <rocksdb/write_batch.h>

#include <velocypack/Iterator.h>
#include <velocypack/Parser.h>
#include <velocypack/Slice.h>
#include <velocypack/velocypack-aliases.h>

using namespace arangodb;
using namespace arangodb::application_features;

RocksDBCounterManager::CMValue::CMValue(VPackSlice const& slice)
    : _sequenceNum(0), _count(0), _revisionId(0) {
  if (!slice.isArray()) {
    // got a somewhat invalid slice. probably old data from before the key
    // structure changes
    return;
  }

  velocypack::ArrayIterator array(slice);
  if (array.valid()) {
    this->_sequenceNum = (*array).getUInt();
    this->_count = (*(++array)).getUInt();
    this->_revisionId = (*(++array)).getUInt();
  }
}

void RocksDBCounterManager::CMValue::serialize(VPackBuilder& b) const {
  b.openArray();
  b.add(VPackValue(this->_sequenceNum));
  b.add(VPackValue(this->_count));
  b.add(VPackValue(this->_revisionId));
  b.close();
}

/// Constructor needs to be called synchrunously,
/// will load counts from the db and scan the WAL
RocksDBCounterManager::RocksDBCounterManager(rocksdb::DB* db)
    : _syncing(false), _db(db) {
  readSettings();
  readIndexEstimates();

  readCounterValues();
  if (!_counters.empty()) {
    if (parseRocksWAL()) {
      sync(false);
    }
  }
}

RocksDBCounterManager::CounterAdjustment RocksDBCounterManager::loadCounter(
    uint64_t objectId) const {
  TRI_ASSERT(objectId != 0);  // TODO fix this

  READ_LOCKER(guard, _rwLock);
  auto const& it = _counters.find(objectId);
  if (it != _counters.end()) {
    return CounterAdjustment(it->second._sequenceNum, it->second._count, 0,
                             it->second._revisionId);
  }
  return CounterAdjustment();  // do not create
}

/// collections / views / indexes can call this method to update
/// their total counts. Thread-Safe needs the snapshot so we know
/// the sequence number used
void RocksDBCounterManager::updateCounter(uint64_t objectId,
                                          CounterAdjustment const& update) {
  // From write_batch.cc in rocksdb: first 64 bits in the internal rep_
  // buffer are the sequence number
  /*TRI_ASSERT(trx->GetState() == rocksdb::Transaction::COMMITED);
  rocksdb::WriteBatchWithIndex *batch = trx->GetWriteBatch();
  rocksdb::SequenceNumber seq =
  DecodeFixed64(batch->GetWriteBatch()->Data().data());*/

  bool needsSync = false;
  {
    WRITE_LOCKER(guard, _rwLock);

    auto it = _counters.find(objectId);
    if (it != _counters.end()) {
      it->second._count += update.added();
      it->second._count -= update.removed();
      // just use the latest trx info
      if (update.sequenceNumber() > it->second._sequenceNum) {
        it->second._sequenceNum = update.sequenceNumber();
        it->second._revisionId = update.revisionId();
      }
    } else {
      // insert new counter
      _counters.emplace(std::make_pair(
          objectId,
          CMValue(update.sequenceNumber(), update.added() - update.removed(),
                  update.revisionId())));
      needsSync = true;  // only count values from WAL if they are in the DB
    }
  }
  if (needsSync) {
    sync(true);
  }
}

arangodb::Result RocksDBCounterManager::setAbsoluteCounter(uint64_t objectId,
                                                           uint64_t value) {
  arangodb::Result res;
  WRITE_LOCKER(guard, _rwLock);
  auto it = _counters.find(objectId);
  if (it != _counters.end()) {
    it->second._count = value;
  } else {
    // nothing to do as the counter has never been written it can not be set to
    // a value that would require correction. but we use the return value to
    // signal that no sync is rquired
    res.reset(TRI_ERROR_INTERNAL, "counter value not found - no sync required");
  }
  return res;
}

void RocksDBCounterManager::removeCounter(uint64_t objectId) {
  WRITE_LOCKER(guard, _rwLock);
  auto const& it = _counters.find(objectId);
  if (it != _counters.end()) {
    RocksDBKey key = RocksDBKey::CounterValue(it->first);
    rocksdb::WriteOptions options;
    rocksdb::Status s = _db->Delete(options, key.string());
    if (!s.ok()) {
      LOG_TOPIC(ERR, Logger::ENGINES) << "deleting counter failed";
    }
    _counters.erase(it);
  }
}

/// Thread-Safe force sync
Result RocksDBCounterManager::sync(bool force) {
  if (force) {
    while (true) {
      bool expected = false;
      bool res = _syncing.compare_exchange_strong(
          expected, true, std::memory_order_acquire, std::memory_order_relaxed);
      if (res) {
        break;
      }
      usleep(10000);
    }
  } else {
    bool expected = false;

    if (!_syncing.compare_exchange_strong(expected, true,
                                          std::memory_order_acquire,
                                          std::memory_order_relaxed)) {
      return Result();
    }
  }

  TRI_DEFER(_syncing = false);

  std::unordered_map<uint64_t, CMValue> copy;
  {  // block all updates
    WRITE_LOCKER(guard, _rwLock);
    copy = _counters;
  }

  rocksdb::WriteOptions writeOptions;
  rocksdb::TransactionDB* db = rocksutils::globalRocksDB();
  std::unique_ptr<rocksdb::Transaction> rtrx(
      db->BeginTransaction(writeOptions));

  VPackBuilder b;
  for (std::pair<uint64_t, CMValue> const& pair : copy) {
    // Skip values which we did not change
    auto const& it = _syncedSeqNums.find(pair.first);
    if (it != _syncedSeqNums.end() && it->second == pair.second._sequenceNum) {
      continue;
    }

    b.clear();
    pair.second.serialize(b);

    RocksDBKey key = RocksDBKey::CounterValue(pair.first);
    rocksdb::Slice value((char*)b.start(), b.size());
    rocksdb::Status s = rtrx->Put(key.string(), value);
    if (!s.ok()) {
      rtrx->Rollback();
      LOG_TOPIC(WARN, Logger::ENGINES) << "writing counters failed";
      return rocksutils::convertStatus(s);
    }
  }

  // now write global settings
  b.clear();
  b.openObject();
  b.add("tick", VPackValue(std::to_string(TRI_CurrentTickServer())));
  b.add("hlc", VPackValue(std::to_string(TRI_HybridLogicalClock())));
  b.close();

  VPackSlice slice = b.slice();
  LOG_TOPIC(TRACE, Logger::ENGINES) << "writing settings: " << slice.toJson();

  RocksDBKey key = RocksDBKey::SettingsValue();
  rocksdb::Slice value(slice.startAs<char>(), slice.byteSize());

  rocksdb::Status s = rtrx->Put(key.string(), value);

  if (!s.ok()) {
    LOG_TOPIC(WARN, Logger::ENGINES) << "writing settings failed";
    rtrx->Rollback();
    return rocksutils::convertStatus(s);
  }

  // Now persist the index estimates and key generators
  {
    for (auto const& pair : copy) {
      auto dbColPair = rocksutils::mapObjectToCollection(pair.first);
      if (dbColPair.second == 0 && dbColPair.first == 0) {
        // collection with this objectID not known.Skip.
        continue;
      }
      auto dbfeature =
          ApplicationServer::getFeature<DatabaseFeature>("Database");
      TRI_ASSERT(dbfeature != nullptr);
      auto vocbase = dbfeature->useDatabase(dbColPair.first);
      if (vocbase == nullptr) {
        // Bad state, we have references to a database that is not known
        // anymore.
        // However let's just skip in production. Not allowed to crash.
        // If we cannot find this infos during recovery we can either recompute
        // or start fresh.
        continue;
      }
      TRI_DEFER(vocbase->release());

      auto collection = vocbase->lookupCollection(dbColPair.second);
      if (collection == nullptr) {
        // Bad state, we have references to a collection that is not known
        // anymore.
        // However let's just skip in production. Not allowed to crash.
        // If we cannot find this infos during recovery we can either recompute
        // or start fresh.
        continue;
      }
      auto rocksCollection =
          static_cast<RocksDBCollection*>(collection->getPhysical());
      TRI_ASSERT(rocksCollection != nullptr);
      Result res = rocksCollection->serializeIndexEstimates(rtrx.get());
      if (!res.ok()) {
        return res;
      }

      res = rocksCollection->serializeKeyGenerator(rtrx.get());
      if (!res.ok()) {
        return res;
      }
    }
  }

  // we have to commit all counters in one batch
  s = rtrx->Commit();
  if (s.ok()) {
    for (std::pair<uint64_t, CMValue> const& pair : copy) {
      _syncedSeqNums[pair.first] = pair.second._sequenceNum;
    }
  }

  return rocksutils::convertStatus(s);
}

void RocksDBCounterManager::readSettings() {
  RocksDBKey key = RocksDBKey::SettingsValue();

  std::string result;
  rocksdb::Status status =
      _db->Get(rocksdb::ReadOptions(), key.string(), &result);
  if (status.ok()) {
    // key may not be there, so don't fail when not found
    VPackSlice slice = VPackSlice(result.data());
    TRI_ASSERT(slice.isObject());
    LOG_TOPIC(TRACE, Logger::ENGINES) << "read initial settings: "
                                      << slice.toJson();

    if (!result.empty()) {
      try {
        uint64_t lastTick =
            basics::VelocyPackHelper::stringUInt64(slice.get("tick"));
        LOG_TOPIC(TRACE, Logger::ENGINES) << "using last tick: " << lastTick;
        TRI_UpdateTickServer(lastTick);

        if (slice.hasKey("hlc")) {
          uint64_t lastHlc =
              basics::VelocyPackHelper::stringUInt64(slice.get("hlc"));
          LOG_TOPIC(TRACE, Logger::ENGINES) << "using last hlc: " << lastHlc;
          TRI_HybridLogicalClock(lastHlc);
        }
      } catch (...) {
        LOG_TOPIC(WARN, Logger::ENGINES)
            << "unable to read initial settings: invalid data";
      }
    }
  }
}

void RocksDBCounterManager::readIndexEstimates() {
  WRITE_LOCKER(guard, _rwLock);
  RocksDBKeyBounds bounds = RocksDBKeyBounds::IndexEstimateValues();

  rocksdb::Comparator const* cmp = _db->GetOptions().comparator;
  rocksdb::ReadOptions readOptions;
  std::unique_ptr<rocksdb::Iterator> iter(
      _db->NewIterator(readOptions, RocksDBColumnFamily::definitions()));
  iter->Seek(bounds.start());

  for (; iter->Valid() && cmp->Compare(iter->key(), bounds.end()) < 0;
       iter->Next()) {
    uint64_t objectId = RocksDBKey::definitionsObjectId(iter->key());
    uint64_t lastSeqNumber =
        rocksutils::uint64FromPersistent(iter->value().data());

    StringRef estimateSerialisation(iter->value().data() + sizeof(uint64_t),
                                    iter->value().size() - sizeof(uint64_t));
    // If this hits we have two estimates for the same index
    TRI_ASSERT(_estimators.find(objectId) == _estimators.end());
    try {
      if (RocksDBCuckooIndexEstimator<uint64_t>::isFormatSupported(
              estimateSerialisation)) {
        _estimators.emplace(
            objectId,
            std::make_pair(
                lastSeqNumber,
                std::make_unique<RocksDBCuckooIndexEstimator<uint64_t>>(
                    estimateSerialisation)));
      }
    } catch (...) {
      // Nothing to do, if the estimator fails to create we let it be recreated.
      // Just validate that no corrupted memory was produced.
      TRI_ASSERT(_estimators.find(objectId) == _estimators.end());
    }
  }
}

void RocksDBCounterManager::readKeyGenerators() {
  WRITE_LOCKER(guard, _rwLock);
  RocksDBKeyBounds bounds = RocksDBKeyBounds::KeyGenerators();

  rocksdb::Comparator const* cmp = _db->GetOptions().comparator;
  rocksdb::ReadOptions readOptions;
  std::unique_ptr<rocksdb::Iterator> iter(
      _db->NewIterator(readOptions, RocksDBColumnFamily::definitions()));
  iter->Seek(bounds.start());

  for (; iter->Valid() && cmp->Compare(iter->key(), bounds.end()) < 0;
       iter->Next()) {
    uint64_t objectId = RocksDBKey::definitionsObjectId(iter->key());
    auto properties = RocksDBValue::data(iter->value());
    uint64_t lastValue = properties.get("lastValue").getUInt();

    // If this hits we have two generators for the same collection
    TRI_ASSERT(_generators.find(objectId) == _generators.end());
    try {
      _generators.emplace(objectId, lastValue);
    } catch (...) {
      // Nothing to do, just validate that no corrupted memory was produced.
      TRI_ASSERT(_generators.find(objectId) == _generators.end());
    }
  }
}

std::unique_ptr<RocksDBCuckooIndexEstimator<uint64_t>>
RocksDBCounterManager::stealIndexEstimator(uint64_t objectId) {
  std::unique_ptr<RocksDBCuckooIndexEstimator<uint64_t>> res(nullptr);
  auto it = _estimators.find(objectId);
  if (it != _estimators.end()) {
    // We swap out the stored estimate in order to move it to the caller
    res.swap(it->second.second);
    // Drop the now empty estimator
    _estimators.erase(objectId);
  }
  return res;
}

uint64_t RocksDBCounterManager::stealKeyGenerator(uint64_t objectId) {
  uint64_t res = 0;
  auto it = _generators.find(objectId);
  if (it != _generators.end()) {
    // We swap out the stored estimate in order to move it to the caller
    res = it->second;
    // Drop the now empty estimator
    _generators.erase(objectId);
  }
  return res;
}

void RocksDBCounterManager::clearIndexEstimators() {
  // We call this to remove all index estimators that have been stored but are
  // no longer read
  // by recovery.

  // TODO REMOVE RocksDB Keys of all not stolen values?
  _estimators.clear();
}

void RocksDBCounterManager::clearKeyGenerators() { _generators.clear(); }

/// Parse counter values from rocksdb
void RocksDBCounterManager::readCounterValues() {
  WRITE_LOCKER(guard, _rwLock);
  RocksDBKeyBounds bounds = RocksDBKeyBounds::CounterValues();

  rocksdb::Comparator const* cmp = _db->GetOptions().comparator;
  rocksdb::ReadOptions readOptions;
  std::unique_ptr<rocksdb::Iterator> iter(
      _db->NewIterator(readOptions, RocksDBColumnFamily::definitions()));
  iter->Seek(bounds.start());

  while (iter->Valid() && cmp->Compare(iter->key(), bounds.end()) < 0) {
    uint64_t objectId = RocksDBKey::definitionsObjectId(iter->key());
    auto const& it =
        _counters.emplace(objectId, CMValue(VPackSlice(iter->value().data())));
    _syncedSeqNums[objectId] = it.first->second._sequenceNum;

    iter->Next();
  }
}

/// WAL parser, no locking required here, because we have been locked from the
/// outside
class WBReader final : public rocksdb::WriteBatch::Handler {
 public:
  // must be set by the counter manager
  std::unordered_map<uint64_t, rocksdb::SequenceNumber> seqStart;
  std::unordered_map<uint64_t, RocksDBCounterManager::CounterAdjustment> deltas;
  std::unordered_map<
      uint64_t,
      std::pair<uint64_t,
                std::unique_ptr<RocksDBCuckooIndexEstimator<uint64_t>>>>*
      _estimators;
  std::unordered_map<uint64_t, uint64_t>* _generators;
  rocksdb::SequenceNumber currentSeqNum;
  uint64_t _maxTick = 0;
  uint64_t _maxHLC = 0;

  explicit WBReader(
      std::unordered_map<
          uint64_t,
          std::pair<uint64_t,
                    std::unique_ptr<RocksDBCuckooIndexEstimator<uint64_t>>>>*
          estimators,
      std::unordered_map<uint64_t, uint64_t>* generators)
      : _estimators(estimators), _generators(generators), currentSeqNum(0) {}

  ~WBReader() {
    // update ticks after parsing wal
    LOG_TOPIC(TRACE, Logger::ENGINES) << "max tick found in WAL: " << _maxTick
                                      << ", last HLC value: " << _maxHLC;

    TRI_UpdateTickServer(_maxTick);
    TRI_HybridLogicalClock(_maxHLC);
  }

  bool shouldHandleDocument(uint32_t column_family_id,
                            const rocksdb::Slice& key) {
    if (column_family_id == RocksDBColumnFamily::documents()->GetID()) {
      uint64_t objectId = RocksDBKey::objectId(key);
      auto const& it = seqStart.find(objectId);
      if (it != seqStart.end()) {
        if (deltas.find(objectId) == deltas.end()) {
          deltas.emplace(objectId, RocksDBCounterManager::CounterAdjustment());
        }
        return it->second <= currentSeqNum;
      }
    }
    return false;
  }

  void storeMaxHLC(uint64_t hlc) {
    if (hlc > _maxHLC) {
      _maxHLC = hlc;
    }
  }

  void storeMaxTick(uint64_t tick) {
    if (tick > _maxTick) {
      _maxTick = tick;
    }
  }

  void storeLastKeyValue(uint64_t objectId, uint64_t keyValue) {
    if (keyValue == 0) {
      return;
    }

    auto it = _generators->find(objectId);

    if (it == _generators->end()) {
      try {
        _generators->emplace(objectId, keyValue);
      } catch (...) {
      }
      return;
    }

    if (keyValue > (*it).second) {
      (*it).second = keyValue;
    }
  }

  void updateMaxTick(uint32_t column_family_id, const rocksdb::Slice& key,
                     const rocksdb::Slice& value) {
    // RETURN (side-effect): update _maxTick
    //
    // extract max tick from Markers and store them as side-effect in
    // _maxTick member variable that can be used later (dtor) to call
    // TRI_UpdateTickServer (ticks.h)
    // Markers: - collections (id,objectid) as tick and max tick in indexes
    // array
    //          - documents - _rev (revision as maxtick)
    //          - databases

    if (column_family_id == RocksDBColumnFamily::documents()->GetID()) {
      storeMaxHLC(RocksDBKey::revisionId(RocksDBEntryType::Document, key));
      storeLastKeyValue(RocksDBKey::objectId(key),
                        RocksDBValue::keyValue(value));
    } else if (column_family_id == RocksDBColumnFamily::primary()->GetID()) {
      // document key
      StringRef ref = RocksDBKey::primaryKey(key);
      TRI_ASSERT(!ref.empty());
      // check if the key is numeric
      if (ref[0] >= '1' && ref[0] <= '9') {
        // numeric start byte. looks good
        try {
          // extract uint64_t value from key. this will throw if the key
          // is non-numeric
          uint64_t tick =
              basics::StringUtils::uint64_check(ref.data(), ref.size());
          // if no previous _maxTick set or the numeric value found is
          // "near" our previous _maxTick, then we update it
          if (tick > _maxTick && (_maxTick == 0 || tick - _maxTick < 2048)) {
            storeMaxTick(tick);
          }
        } catch (...) {
          // non-numeric key. simply ignore it
        }
      }
    } else if (column_family_id ==
               RocksDBColumnFamily::definitions()->GetID()) {
      auto const type = RocksDBKey::type(key);

      if (type == RocksDBEntryType::Collection) {
        storeMaxTick(RocksDBKey::collectionId(key));
        auto slice = RocksDBValue::data(value);
        storeMaxTick(basics::VelocyPackHelper::stringUInt64(slice, "objectId"));
        VPackSlice indexes = slice.get("indexes");
        for (VPackSlice const& idx : VPackArrayIterator(indexes)) {
          storeMaxTick(
              std::max(basics::VelocyPackHelper::stringUInt64(idx, "objectId"),
                       basics::VelocyPackHelper::stringUInt64(idx, "id")));
        }
      } else if (type == RocksDBEntryType::Database) {
        storeMaxTick(RocksDBKey::databaseId(key));
      } else if (type == RocksDBEntryType::View) {
        LOG_TOPIC(ERR, Logger::STARTUP)
            << "tick update for views needs to be implemented";
      }
<<<<<<< HEAD
=======
    } else if (type == RocksDBEntryType::Database) {
      storeMaxTick(RocksDBKey::databaseId(key));
    } else if (type == RocksDBEntryType::View) {
      storeMaxTick(std::max(RocksDBKey::databaseId(key),
                            RocksDBKey::viewId(key)));
>>>>>>> c7c8910c
    }
  }

  rocksdb::Status PutCF(uint32_t column_family_id, const rocksdb::Slice& key,
                        const rocksdb::Slice& value) override {
    updateMaxTick(column_family_id, key, value);
    if (shouldHandleDocument(column_family_id, key)) {
      uint64_t objectId = RocksDBKey::objectId(key);
      uint64_t revisionId =
          RocksDBKey::revisionId(RocksDBEntryType::Document, key);

      auto const& it = deltas.find(objectId);
      if (it != deltas.end()) {
        it->second._sequenceNum = currentSeqNum;
        it->second._added++;
        it->second._revisionId = revisionId;
      }
    } else {
      // We have to adjust the estimate with an insert
      if (column_family_id == RocksDBColumnFamily::vpack()->GetID() ||
          column_family_id == RocksDBColumnFamily::vpackHash()->GetID()) {
        uint64_t objectId = RocksDBKey::objectId(key);
        auto it = _estimators->find(objectId);
        if (it != _estimators->end() && it->second.first < currentSeqNum) {
          // We track estimates for this index
          uint64_t hash = RocksDBVPackIndex::HashForKey(key);
          it->second.second->insert(hash);
        }
      } else if (column_family_id == RocksDBColumnFamily::edge()->GetID()) {
        uint64_t objectId = RocksDBKey::objectId(key);
        auto it = _estimators->find(objectId);
        if (it != _estimators->end() && it->second.first < currentSeqNum) {
          // We track estimates for this index
          uint64_t hash = RocksDBEdgeIndex::HashForKey(key);
          it->second.second->insert(hash);
        }
      }
    }
    return rocksdb::Status();
  }

  rocksdb::Status DeleteCF(uint32_t column_family_id,
                           const rocksdb::Slice& key) override {
    if (shouldHandleDocument(column_family_id, key)) {
      uint64_t objectId = RocksDBKey::objectId(key);
      uint64_t revisionId =
          RocksDBKey::revisionId(RocksDBEntryType::Document, key);

      auto const& it = deltas.find(objectId);
      if (it != deltas.end()) {
        it->second._sequenceNum = currentSeqNum;
        it->second._removed++;
        it->second._revisionId = revisionId;
      }
    } else {
      // We have to adjust the estimate with an remove
      if (column_family_id == RocksDBColumnFamily::vpack()->GetID() ||
          column_family_id == RocksDBColumnFamily::vpackHash()->GetID()) {
        uint64_t objectId = RocksDBKey::objectId(key);
        auto it = _estimators->find(objectId);
        if (it != _estimators->end() && it->second.first < currentSeqNum) {
          // We track estimates for this index
          uint64_t hash = RocksDBVPackIndex::HashForKey(key);
          it->second.second->remove(hash);
        }
      } else if (column_family_id == RocksDBColumnFamily::edge()->GetID()) {
        uint64_t objectId = RocksDBKey::objectId(key);
        auto it = _estimators->find(objectId);
        if (it != _estimators->end() && it->second.first < currentSeqNum) {
          // We track estimates for this index
          uint64_t hash = RocksDBEdgeIndex::HashForKey(key);
          it->second.second->remove(hash);
        }
      }
    }
    return rocksdb::Status();
  }
};

/// parse the WAL with the above handler parser class
bool RocksDBCounterManager::parseRocksWAL() {
  WRITE_LOCKER(guard, _rwLock);
  TRI_ASSERT(_counters.size() > 0);

  rocksdb::SequenceNumber start = UINT64_MAX;
  // Tell the WriteBatch reader the transaction markers to look for
  auto handler = std::make_unique<WBReader>(&_estimators, &_generators);

  for (auto const& pair : _counters) {
    handler->seqStart.emplace(pair.first, pair.second._sequenceNum);
    start = std::min(start, pair.second._sequenceNum);
  }

  std::unique_ptr<rocksdb::TransactionLogIterator> iterator;  // reader();
  rocksdb::Status s = _db->GetUpdatesSince(start, &iterator);
  if (!s.ok()) {  // TODO do something?
    return false;
  }

  while (iterator->Valid()) {
    s = iterator->status();
    if (s.ok()) {
      rocksdb::BatchResult batch = iterator->GetBatch();
      start = batch.sequence;
      handler->currentSeqNum = start;
      s = batch.writeBatchPtr->Iterate(handler.get());
    }
    if (!s.ok()) {
      LOG_TOPIC(ERR, Logger::ENGINES) << "error during WAL scan";
      break;
    }

    iterator->Next();
  }

  LOG_TOPIC(TRACE, Logger::ENGINES) << "finished WAL scan with "
                                    << handler->deltas.size();
  for (std::pair<uint64_t, RocksDBCounterManager::CounterAdjustment> pair :
       handler->deltas) {
    auto const& it = _counters.find(pair.first);
    if (it != _counters.end()) {
      it->second._sequenceNum = start;
      it->second._count += pair.second.added();
      it->second._count -= pair.second.removed();
      it->second._revisionId = pair.second._revisionId;
      LOG_TOPIC(TRACE, Logger::ENGINES)
          << "WAL recovered " << pair.second.added() << " PUTs and "
          << pair.second.removed() << " DELETEs for a total of "
          << it->second._count;
    }
  }
  return handler->deltas.size() > 0;
}<|MERGE_RESOLUTION|>--- conflicted
+++ resolved
@@ -601,17 +601,9 @@
       } else if (type == RocksDBEntryType::Database) {
         storeMaxTick(RocksDBKey::databaseId(key));
       } else if (type == RocksDBEntryType::View) {
-        LOG_TOPIC(ERR, Logger::STARTUP)
-            << "tick update for views needs to be implemented";
-      }
-<<<<<<< HEAD
-=======
-    } else if (type == RocksDBEntryType::Database) {
-      storeMaxTick(RocksDBKey::databaseId(key));
-    } else if (type == RocksDBEntryType::View) {
-      storeMaxTick(std::max(RocksDBKey::databaseId(key),
-                            RocksDBKey::viewId(key)));
->>>>>>> c7c8910c
+        storeMaxTick(std::max(RocksDBKey::databaseId(key),
+                              RocksDBKey::viewId(key)));
+      }
     }
   }
 
