////////////////////////////////////////////////////////////////////////////////
/// DISCLAIMER
///
/// Copyright 2017 ArangoDB GmbH, Cologne, Germany
///
/// Licensed under the Apache License, Version 2.0 (the "License");
/// you may not use this file except in compliance with the License.
/// You may obtain a copy of the License at
///
///     http://www.apache.org/licenses/LICENSE-2.0
///
/// Unless required by applicable law or agreed to in writing, software
/// distributed under the License is distributed on an "AS IS" BASIS,
/// WITHOUT WARRANTIES OR CONDITIONS OF ANY KIND, either express or implied.
/// See the License for the specific language governing permissions and
/// limitations under the License.
///
/// Copyright holder is ArangoDB GmbH, Cologne, Germany
///
/// @author Simon Grätzer
////////////////////////////////////////////////////////////////////////////////

#include "RocksDBIncrementalSync.h"
#include "Basics/StaticStrings.h"
#include "Basics/StringUtils.h"
#include "Indexes/IndexIterator.h"
#include "Replication/DatabaseInitialSyncer.h"
#include "Replication/utilities.h"
#include "RocksDBEngine/RocksDBCollection.h"
#include "RocksDBEngine/RocksDBIterators.h"
#include "RocksDBEngine/RocksDBKey.h"
#include "RocksDBEngine/RocksDBPrimaryIndex.h"
#include "SimpleHttpClient/SimpleHttpClient.h"
#include "SimpleHttpClient/SimpleHttpResult.h"
#include "StorageEngine/PhysicalCollection.h"
#include "Transaction/Helpers.h"
#include "Transaction/StandaloneContext.h"
#include "Utils/OperationOptions.h"
#include "VocBase/LocalDocumentId.h"
#include "VocBase/LogicalCollection.h"
#include "VocBase/ManagedDocumentResult.h"

#include <velocypack/Builder.h>
#include <velocypack/Iterator.h>
#include <velocypack/Slice.h>
#include <velocypack/velocypack-aliases.h>

namespace arangodb {

// remove all keys that are below first remote key or beyond last remote key
Result removeKeysOutsideRange(VPackSlice chunkSlice, 
                              LogicalCollection* col,
                              OperationOptions& options,
                              InitialSyncerIncrementalSyncStats& stats) {
  size_t const numChunks = chunkSlice.length();

  if (numChunks == 0) {
    // no need to do anything
    return Result();
  }
  
  // first chunk
  SingleCollectionTransaction trx(
    transaction::StandaloneContext::Create(col->vocbase()),
    *col,
    AccessMode::Type::EXCLUSIVE
  );

  trx.addHint(
      transaction::Hints::Hint::RECOVERY);  // to turn off waitForSync!
  trx.addHint(transaction::Hints::Hint::NO_TRACKING);
  trx.addHint(transaction::Hints::Hint::NO_INDEXING);

  Result res = trx.begin();

  if (!res.ok()) {
    return Result(
        res.errorNumber(),
        std::string("unable to start transaction: ") + res.errorMessage());
  }

  VPackSlice chunk = chunkSlice.at(0);

  TRI_ASSERT(chunk.isObject());
  auto lowSlice = chunk.get("low");
  TRI_ASSERT(lowSlice.isString());
  StringRef lowRef(lowSlice);

  // last high
  chunk = chunkSlice.at(numChunks - 1);
  TRI_ASSERT(chunk.isObject());

  auto highSlice = chunk.get("high");
  TRI_ASSERT(highSlice.isString());
  StringRef highRef(highSlice);

  LogicalCollection* coll = trx.documentCollection();
  auto iterator = createPrimaryIndexIterator(&trx, coll);

  VPackBuilder builder;

  // remove everything from the beginning of the key range until the lowest
  // remote key
  iterator.next(
      [&](rocksdb::Slice const& rocksKey, rocksdb::Slice const& rocksValue) {
        StringRef docKey(RocksDBKey::primaryKey(rocksKey));
        if (docKey.compare(lowRef) < 0) {
          builder.clear();
          builder.add(velocypack::ValuePair(docKey.data(), docKey.size(),
                                            velocypack::ValueType::String));
          trx.remove(col->name(), builder.slice(), options);
          ++stats.numDocsRemoved;
          // continue iteration
          return true;
        }

        // stop iteration
        return false;
      },
      std::numeric_limits<std::uint64_t>::max());
  
  // remove everything from the highest remote key until the end of the key range
  auto index = col->lookupIndex(0); //RocksDBCollection->primaryIndex() is private
  TRI_ASSERT(index->type() == Index::IndexType::TRI_IDX_TYPE_PRIMARY_INDEX);
  auto primaryIndex = static_cast<RocksDBPrimaryIndex*>(index.get());

  RocksDBKeyLeaser key(&trx);
  key->constructPrimaryIndexValue(primaryIndex->objectId(), highRef);
  iterator.seek(key->string());

  iterator.next(
      [&](rocksdb::Slice const& rocksKey, rocksdb::Slice const& rocksValue) {
        StringRef docKey(RocksDBKey::primaryKey(rocksKey));
        if (docKey.compare(highRef) > 0) {
          builder.clear();
          builder.add(velocypack::ValuePair(docKey.data(), docKey.size(),
                                            velocypack::ValueType::String));
          trx.remove(col->name(), builder.slice(), options);
          ++stats.numDocsRemoved;
        }

        // continue iteration until end
        return true;
      },
      std::numeric_limits<std::uint64_t>::max());

  return trx.commit();
}

Result syncChunkRocksDB(
    DatabaseInitialSyncer& syncer, SingleCollectionTransaction* trx,
    InitialSyncerIncrementalSyncStats& stats,
    std::string const& keysId, uint64_t chunkId, std::string const& lowString,
    std::string const& highString,
    std::vector<std::pair<std::string, uint64_t>> const& markers) {

  // first thing we do is extend the batch lifetime
  if (!syncer._state.isChildSyncer) {
    syncer._batch.extend(syncer._state.connection, syncer._progress);
    syncer._state.barrier.extend(syncer._state.connection);
  }

  std::string const baseUrl = replutils::ReplicationUrl + "/keys";
  TRI_voc_tick_t const chunkSize = 5000;
  std::string const& collectionName = trx->documentCollection()->name();
  PhysicalCollection* physical = trx->documentCollection()->getPhysical();
  OperationOptions options;
  options.silent = true;
  options.ignoreRevs = true;
  options.isRestore = true;
  options.indexOperationMode = Index::OperationMode::internal;
  if (!syncer._state.leaderId.empty()) {
    options.isSynchronousReplicationFrom = syncer._state.leaderId;
  }

  LOG_TOPIC(TRACE, Logger::REPLICATION) << "syncing chunk. low: '" << lowString
                                        << "', high: '" << highString << "'";

  // no match
  // must transfer keys for non-matching range
  std::unique_ptr<httpclient::SimpleHttpResult> response;
  
  {
    std::string const url =
        baseUrl + "/" + keysId + "?type=keys&chunk=" + std::to_string(chunkId) +
        "&chunkSize=" + std::to_string(chunkSize) + "&low=" + lowString;

    syncer.setProgress(std::string("fetching keys chunk ") + std::to_string(chunkId) + " from " + url);

    // time how long the request takes
    double t = TRI_microtime();

    response.reset(syncer._state.connection.client->retryRequest(rest::RequestType::PUT, url, nullptr, 0,
                   replutils::createHeaders()));

    stats.waitedForKeys += TRI_microtime() - t;
    ++stats.numKeysRequests;
  }

  if (response == nullptr || !response->isComplete()) {
    return Result(TRI_ERROR_REPLICATION_NO_RESPONSE,
                  std::string("could not connect to master at ") +
                      syncer._state.master.endpoint + ": " +
                      syncer._state.connection.client->getErrorMessage());
  }

  TRI_ASSERT(response != nullptr);

  if (response->wasHttpError()) {
    return Result(TRI_ERROR_REPLICATION_MASTER_ERROR,
                  std::string("got invalid response from master at ") +
                      syncer._state.master.endpoint + ": HTTP " +
                      basics::StringUtils::itoa(response->getHttpReturnCode()) +
                      ": " + response->getHttpReturnMessage());
  }

  VPackBuilder builder;
  Result r = replutils::parseResponse(builder, response.get());
  response.reset(); // not needed anymore

  if (r.fail()) {
    return Result(TRI_ERROR_REPLICATION_INVALID_RESPONSE,
                  std::string("got invalid response from master at ") +
                      syncer._state.master.endpoint + ": response is no array");
  }

  VPackSlice const responseBody = builder.slice();
  if (!responseBody.isArray()) {
    return Result(TRI_ERROR_REPLICATION_INVALID_RESPONSE,
                  std::string("got invalid response from master at ") +
                      syncer._state.master.endpoint + ": response is no array");
  }

  transaction::BuilderLeaser keyBuilder(trx);

  std::vector<size_t> toFetch;

  size_t const numKeys = static_cast<size_t>(responseBody.length());
  if (numKeys == 0) {
    return Result(TRI_ERROR_REPLICATION_INVALID_RESPONSE,
                  std::string("got invalid response from master at ") +
                      syncer._state.master.endpoint +
                      ": response contains an empty chunk. Collection: " +
                      collectionName + " Chunk: " + std::to_string(chunkId));
  }
  TRI_ASSERT(numKeys > 0);

  ManagedDocumentResult mmdr;
  size_t i = 0;
  size_t nextStart = 0;

  for (VPackSlice pair : VPackArrayIterator(responseBody)) {
    if (!pair.isArray() || pair.length() != 2) {
      return Result(TRI_ERROR_REPLICATION_INVALID_RESPONSE,
                    std::string("got invalid response from master at ") +
                        syncer._state.master.endpoint +
                        ": response key pair is no valid array");
    }

    // key
    VPackSlice const keySlice = pair.at(0);
    if (!keySlice.isString()) {
      return Result(TRI_ERROR_REPLICATION_INVALID_RESPONSE,
                    std::string("got invalid response from master at ") +
                        syncer._state.master.endpoint +
                        ": response key is no string");
    }

    // rid
    if (markers.empty()) {
      // no local markers
      toFetch.emplace_back(i);
      i++;
      continue;
    }

    bool mustRefetch = false;

    // remove keys not present anymore
    while (nextStart < markers.size()) {
      std::string const& localKey = markers[nextStart].first;

      int res = keySlice.compareString(localKey);
      if (res > 0) {
        // we have a local key that is not present remotely
        keyBuilder->clear();
        keyBuilder->openObject();
        keyBuilder->add(StaticStrings::KeyString, VPackValue(localKey));
        keyBuilder->close();

        trx->remove(collectionName, keyBuilder->slice(), options);
        ++stats.numDocsRemoved;

        ++nextStart;
      } else if (res == 0) {
        // key match
        break;
      } else {
        // we have a remote key that is not present locally
        TRI_ASSERT(res < 0);
        mustRefetch = true;
        break;
      }
    }

    if (mustRefetch) {
      toFetch.emplace_back(i);
    } else {
      // see if key exists
      LocalDocumentId const documentId = physical->lookupKey(trx, keySlice);
      if (!documentId.isSet()) {
        // key not found locally
        toFetch.emplace_back(i);
      } else {
        TRI_voc_rid_t currentRevisionId = 0;
        if (physical->readDocument(trx, documentId, mmdr)) {
          currentRevisionId = transaction::helpers::extractRevFromDocument(
              VPackSlice(mmdr.vpack()));
        }
        if (!pair.at(1).isEqualString(TRI_RidToString(currentRevisionId))) {
          // key found, but revision id differs
          toFetch.emplace_back(i);
          ++nextStart;
        } else {
          // a match - nothing to do!
          ++nextStart;
        }
      }
    }

    i++;
  }

  // delete all keys at end of the range
  while (nextStart < markers.size()) {
    std::string const& localKey = markers[nextStart].first;

    if (localKey.compare(highString) > 0) {
      // we have a local key that is not present remotely
      keyBuilder->clear();
      keyBuilder->openObject(true);
      keyBuilder->add(StaticStrings::KeyString, VPackValue(localKey));
      keyBuilder->close();

      trx->remove(collectionName, keyBuilder->slice(), options);
      ++stats.numDocsRemoved;
    }
    ++nextStart;
  }

  if (toFetch.empty()) {
    // nothing to do
    return Result();
  }

  if (!syncer._state.isChildSyncer) {
    syncer._batch.extend(syncer._state.connection, syncer._progress);
    syncer._state.barrier.extend(syncer._state.connection);
  }

  LOG_TOPIC(TRACE, Logger::REPLICATION)
      << "will refetch " << toFetch.size() << " documents for this chunk";

  VPackBuilder keysBuilder;
  keysBuilder.openArray(false);
  for (auto const& it : toFetch) {
    keysBuilder.add(VPackValue(it));
  }
  keysBuilder.close();

  std::string const keyJsonString(keysBuilder.slice().toJson());

  size_t offsetInChunk = 0;

  while (true) {
    std::unique_ptr<httpclient::SimpleHttpResult> response;

    {
      std::string const url =
          baseUrl + "/" + keysId + "?type=docs&chunk=" + std::to_string(chunkId) +
          "&chunkSize=" + std::to_string(chunkSize) + "&low=" + lowString +
          "&offset=" + std::to_string(offsetInChunk);

      syncer.setProgress(std::string("fetching documents chunk ") + std::to_string(chunkId) + " (" +
                 std::to_string(toFetch.size()) + " keys) for collection '" +
                 collectionName + "' from " + url);

      double t = TRI_microtime();

      response.reset(syncer._state.connection.client->retryRequest(
            rest::RequestType::PUT, url, keyJsonString.c_str(),
            keyJsonString.size(), replutils::createHeaders()));

      stats.waitedForDocs += TRI_microtime() - t;
      stats.numDocsRequested += toFetch.size();
      ++stats.numDocsRequests;
    }

    if (response == nullptr || !response->isComplete()) {
      return Result(TRI_ERROR_REPLICATION_NO_RESPONSE,
                    std::string("could not connect to master at ") +
                        syncer._state.master.endpoint + ": " +
                        syncer._state.connection.client->getErrorMessage());
    }

    TRI_ASSERT(response != nullptr);

    if (response->wasHttpError()) {
      return Result(
          TRI_ERROR_REPLICATION_MASTER_ERROR,
          std::string("got invalid response from master at ") +
              syncer._state.master.endpoint + ": HTTP " +
              basics::StringUtils::itoa(response->getHttpReturnCode()) + ": " +
              response->getHttpReturnMessage());
    }

    VPackBuilder builder;
    Result r = replutils::parseResponse(builder, response.get());

    if (r.fail()) {
      return Result(TRI_ERROR_REPLICATION_INVALID_RESPONSE,
                    std::string("got invalid response from master at ") +
                        syncer._state.master.endpoint +
                        ": response is no array");
    }

    VPackSlice const slice = builder.slice();
    if (!slice.isArray()) {
      return Result(TRI_ERROR_REPLICATION_INVALID_RESPONSE,
                    std::string("got invalid response from master at ") +
                        syncer._state.master.endpoint +
                        ": response is no array");
    }

    size_t foundLength = slice.length();

    for (auto const& it : VPackArrayIterator(slice)) {
      if (it.isNull()) {
        continue;
      }

      if (!it.isObject()) {
        return Result(TRI_ERROR_REPLICATION_INVALID_RESPONSE,
                      std::string("got invalid response from master at ") +
                          syncer._state.master.endpoint +
                          ": document is no object");
      }

      VPackSlice const keySlice = it.get(StaticStrings::KeyString);

      if (!keySlice.isString()) {
        return Result(TRI_ERROR_REPLICATION_INVALID_RESPONSE,
                      std::string("got invalid response from master at ") +
                          syncer._state.master.endpoint +
                          ": document key is invalid");
      }

      VPackSlice const revSlice = it.get(StaticStrings::RevString);

      if (!revSlice.isString()) {
        return Result(TRI_ERROR_REPLICATION_INVALID_RESPONSE,
                      std::string("got invalid response from master at ") +
                          syncer._state.master.endpoint +
                          ": document revision is invalid");
      }

      LocalDocumentId const documentId = physical->lookupKey(trx, keySlice);

      auto removeConflict =
          [&](std::string const& conflictingKey) -> OperationResult {
        VPackBuilder conflict;
        conflict.add(VPackValue(conflictingKey));
        LocalDocumentId conflictId = physical->lookupKey(trx, conflict.slice());
        if (conflictId.isSet()) {
          ManagedDocumentResult mmdr;
          bool success = physical->readDocument(trx, conflictId, mmdr);
          if (success) {
            VPackSlice conflictingKey(mmdr.vpack());
            return trx->remove(collectionName, conflictingKey, options);
          }
        }
        return OperationResult(TRI_ERROR_ARANGO_DOCUMENT_NOT_FOUND);
      };

      if (!documentId.isSet()) {
        // INSERT
        OperationResult opRes = trx->insert(collectionName, it, options);
        if (opRes.fail()) {
          if (opRes.is(TRI_ERROR_ARANGO_UNIQUE_CONSTRAINT_VIOLATED) &&
              opRes.errorMessage() > keySlice.copyString()) {
            // remove conflict and retry
            auto inner = removeConflict(opRes.errorMessage());
            if (inner.fail()) {
              return opRes.result;
            }
            opRes = trx->insert(collectionName, it, options);
            if (opRes.fail()) {
              return opRes.result;
            }
          } else {
            return opRes.result;
          }
        }
      } else {
        // REPLACE
        OperationResult opRes = trx->replace(collectionName, it, options);
        if (opRes.fail()) {
          if (opRes.is(TRI_ERROR_ARANGO_UNIQUE_CONSTRAINT_VIOLATED) &&
              opRes.errorMessage() > keySlice.copyString()) {
            // remove conflict and retry
            auto inner = removeConflict(opRes.errorMessage());
            if (inner.fail()) {
              return opRes.result;
            }
            opRes = trx->replace(collectionName, it, options);
            if (opRes.fail()) {
              return opRes.result;
            }
          } else {
            return opRes.result;
          }
        }
      }
      ++stats.numDocsInserted;
    }

    if (foundLength >= toFetch.size()) {
      break;
    }

    // try again in next round
    offsetInChunk = foundLength;
  }

  return Result();
}

Result handleSyncKeysRocksDB(DatabaseInitialSyncer& syncer,
                             arangodb::LogicalCollection* col,
                             std::string const& keysId) {
  double const startTime = TRI_microtime();

  syncer.setProgress(std::string("collecting local keys for collection '") + col->name() + "'");

  if (syncer.isAborted()) {
    return Result(TRI_ERROR_REPLICATION_APPLIER_STOPPED);
  }

  if (!syncer._state.isChildSyncer) {
    syncer._batch.extend(syncer._state.connection, syncer._progress);
    syncer._state.barrier.extend(syncer._state.connection);
  }
  
  TRI_voc_tick_t const chunkSize = 5000;
  std::string const baseUrl = replutils::ReplicationUrl + "/keys";
  
  InitialSyncerIncrementalSyncStats stats;

  std::unique_ptr<httpclient::SimpleHttpResult> response;

  {
    std::string const url =
        baseUrl + "/" + keysId + "?chunkSize=" + std::to_string(chunkSize);

    syncer.setProgress(std::string("fetching remote keys chunks for collection '") + col->name() + "' from " + url);
    
    auto const headers = replutils::createHeaders();
    
    double t = TRI_microtime();
    response.reset(syncer._state.connection.client->retryRequest(rest::RequestType::GET, url, nullptr, 0, headers));

    stats.waitedForInitial += TRI_microtime() - t;
  }

  if (response == nullptr || !response->isComplete()) {
    return Result(TRI_ERROR_REPLICATION_NO_RESPONSE,
                  std::string("could not connect to master at ") +
                      syncer._state.master.endpoint + ": " +
                      syncer._state.connection.client->getErrorMessage());
  }

  TRI_ASSERT(response != nullptr);

  if (response->wasHttpError()) {
    return Result(TRI_ERROR_REPLICATION_MASTER_ERROR,
                  std::string("got invalid response from master at ") +
                      syncer._state.master.endpoint + ": HTTP " +
                      basics::StringUtils::itoa(response->getHttpReturnCode()) +
                      ": " + response->getHttpReturnMessage());
  }

  VPackBuilder builder;
  Result r = replutils::parseResponse(builder, response.get());

  if (r.fail()) {
    return Result(TRI_ERROR_REPLICATION_INVALID_RESPONSE,
                  std::string("got invalid response from master at ") +
                      syncer._state.master.endpoint + ": response is no array");
  }

  VPackSlice const chunkSlice = builder.slice();

  if (!chunkSlice.isArray()) {
    return Result(TRI_ERROR_REPLICATION_INVALID_RESPONSE,
                  std::string("got invalid response from master at ") +
                      syncer._state.master.endpoint + ": response is no array");
  }

  ManagedDocumentResult mmdr;
  OperationOptions options;
  options.silent = true;
  options.ignoreRevs = true;
  options.isRestore = true;

  if (!syncer._state.leaderId.empty()) {
    options.isSynchronousReplicationFrom = syncer._state.leaderId;
  }

<<<<<<< HEAD
  size_t const numChunks = static_cast<size_t>(chunkSlice.length());

  // remove all keys that are below first remote key or beyond last remote key
  if (numChunks > 0) {
    // first chunk
    SingleCollectionTransaction trx(
      transaction::StandaloneContext::Create(syncer.vocbase()),
      *col,
      AccessMode::Type::EXCLUSIVE
    );

    trx.addHint(transaction::Hints::Hint::RECOVERY);  // turn off waitForSync!
    trx.addHint(transaction::Hints::Hint::NO_INDEXING);

    Result res = trx.begin();

    if (!res.ok()) {
      return Result(
          res.errorNumber(),
          std::string("unable to start transaction: ") + res.errorMessage());
    }

    VPackSlice chunk = chunkSlice.at(0);

    TRI_ASSERT(chunk.isObject());
    auto lowSlice = chunk.get("low");
    TRI_ASSERT(lowSlice.isString());

    // last high
    chunk = chunkSlice.at(numChunks - 1);
    TRI_ASSERT(chunk.isObject());

    auto highSlice = chunk.get("high");
    TRI_ASSERT(highSlice.isString());

    StringRef lowRef(lowSlice);
    StringRef highRef(highSlice);

    LogicalCollection* coll = trx.documentCollection();
    auto iterator = createPrimaryIndexIterator(&trx, coll);

    VPackBuilder builder;
    iterator.next(
        [&](rocksdb::Slice const& rocksKey, rocksdb::Slice const& rocksValue) {
          StringRef docKey(RocksDBKey::primaryKey(rocksKey));
          if (docKey.compare(lowRef) < 0 || docKey.compare(highRef) > 0) {
            builder.clear();
            builder.add(velocypack::ValuePair(docKey.data(), docKey.size(),
                                              velocypack::ValueType::String));
            trx.remove(col->name(), builder.slice(), options);
            ++stats.numDocsRemoved;
          }
        },
        std::numeric_limits<std::uint64_t>::max());

    res = trx.commit();
=======
  {
    // remove all keys that are below first remote key or beyond last remote key
    Result res = removeKeysOutsideRange(chunkSlice, col, options, stats);
>>>>>>> 4693fa44

    if (res.fail()) {
      return res;
    }
  }

  size_t const numChunks = static_cast<size_t>(chunkSlice.length());

  {
    if (syncer.isAborted()) {
      return Result(TRI_ERROR_REPLICATION_APPLIER_STOPPED);
    }

    SingleCollectionTransaction trx(
      transaction::StandaloneContext::Create(syncer.vocbase()),
      *col,
      AccessMode::Type::EXCLUSIVE
    );

    trx.addHint(transaction::Hints::Hint::RECOVERY);  // turn off waitForSync!
    trx.addHint(transaction::Hints::Hint::NO_INDEXING);

    Result res = trx.begin();

    if (!res.ok()) {
      return Result(
          res.errorNumber(),
          std::string("unable to start transaction: ") + res.errorMessage());
    }

    // We do not take responsibility for the index.
    // The LogicalCollection is protected by trx.
    // Neither it nor it's indexes can be invalidated

    size_t currentChunkId = 0;

    std::string lowKey;
    std::string highKey;
    std::string hashString;
    uint64_t localHash = 0x012345678;
    // chunk keys + revisionId
    std::vector<std::pair<std::string, uint64_t>> markers;
    bool foundLowKey = false;

    auto resetChunk = [&]() -> void {
      if (!syncer._state.isChildSyncer) {
        syncer._batch.extend(syncer._state.connection, syncer._progress);
        syncer._state.barrier.extend(syncer._state.connection);
      }

      syncer.setProgress(std::string("processing keys chunk ") + std::to_string(currentChunkId) +
                 " for collection '" + col->name() + "'");

      // read remote chunk
      TRI_ASSERT(chunkSlice.isArray());
      TRI_ASSERT(chunkSlice.length() > 0);  // chunkSlice.at will throw otherwise
      VPackSlice chunk = chunkSlice.at(currentChunkId);
      if (!chunk.isObject()) {
        THROW_ARANGO_EXCEPTION_MESSAGE(
            TRI_ERROR_REPLICATION_INVALID_RESPONSE,
            std::string("got invalid response from master at ") +
                syncer._state.master.endpoint + ": chunk is no object");
      }

      VPackSlice const lowSlice = chunk.get("low");
      VPackSlice const highSlice = chunk.get("high");
      VPackSlice const hashSlice = chunk.get("hash");
      if (!lowSlice.isString() || !highSlice.isString() ||
          !hashSlice.isString()) {
        THROW_ARANGO_EXCEPTION_MESSAGE(
            TRI_ERROR_REPLICATION_INVALID_RESPONSE,
            std::string("got invalid response from master at ") +
                syncer._state.master.endpoint +
                ": chunks in response have an invalid format");
      }

      // now reset chunk information
      markers.clear();
      lowKey = lowSlice.copyString();
      highKey = highSlice.copyString();
      hashString = hashSlice.copyString();
      localHash = 0x012345678;
      foundLowKey = false;
    };
    // set to first chunk
    resetChunk();

    // tempBuilder is reused inside compareChunk
    VPackBuilder tempBuilder;

    std::function<void(std::string, std::uint64_t)> compareChunk =
        [&trx, &col, &options, &foundLowKey, &markers, &localHash, &hashString,
         &syncer, &currentChunkId, &numChunks, &keysId, &resetChunk,
         &compareChunk, &lowKey, &highKey, 
         &tempBuilder, &stats](std::string const& docKey, std::uint64_t docRev) {
          bool rangeUnequal = false;
          bool nextChunk = false;

          tempBuilder.clear(); 
          tempBuilder.add(VPackValue(docKey));
          VPackSlice docKeySlice(tempBuilder.slice());
          int cmp1 = docKey.compare(lowKey);
          int cmp2 = docKey.compare(highKey);

          if (cmp1 < 0) {
            // smaller values than lowKey mean they don't exist remotely
            trx.remove(col->name(), docKeySlice, options);
            ++stats.numDocsRemoved;
            return;
          }
           
          if (cmp1 >= 0 && cmp2 <= 0) {
            // we only need to hash we are in the range
            if (cmp1 == 0) {
              foundLowKey = true;
            }

            markers.emplace_back(docKey, docRev);  // revision as uint64
            // don't bother hashing if we have't found lower key
            if (foundLowKey) {
              localHash ^= docKeySlice.hashString();
  
              tempBuilder.clear();
              // use a temporary char buffer for building to rid string
              char ridBuffer[21];
              tempBuilder.add(TRI_RidToValuePair(docRev, &ridBuffer[0]));
              localHash ^= tempBuilder.slice().hashString();  // revision as string

              if (cmp2 == 0) {  // found highKey
                rangeUnequal = std::to_string(localHash) != hashString;
                nextChunk = true;
              }
            } else if (cmp2 == 0) {  // found high key, but not low key
              rangeUnequal = true;
              nextChunk = true;
            }
          } else if (cmp2 > 0) {  // higher than highKey
            // current range was unequal and we did not find the
            // high key. Load range and skip to next
            rangeUnequal = true;
            nextChunk = true;
          }

          TRI_ASSERT(!rangeUnequal || nextChunk);  // A => B
          if (nextChunk) {  // we are out of range, see next chunk
            if (rangeUnequal && currentChunkId < numChunks) {
              Result res =
                  syncChunkRocksDB(syncer, &trx, stats, keysId, currentChunkId, lowKey,
                                   highKey, markers);
              if (!res.ok()) {
                THROW_ARANGO_EXCEPTION(res);
              }
            }
            currentChunkId++;
            if (currentChunkId < numChunks) {
              resetChunk();
              // key is higher than upper bound, recheck the current document
              if (cmp2 > 0) {
                compareChunk(docKey, docRev);
              }
            }
          }
        };  // compare chunk - end

    LogicalCollection* coll = trx.documentCollection();
    auto iterator = createPrimaryIndexIterator(&trx, coll);
    iterator.next(
        [&](rocksdb::Slice const& rocksKey, rocksdb::Slice const& rocksValue) {
          std::string docKey = RocksDBKey::primaryKey(rocksKey).toString();
          TRI_voc_rid_t docRev;
          if (!RocksDBValue::revisionId(rocksValue, docRev)) {
            // for collections that do not have the revisionId in the value
            auto documentId = RocksDBValue::documentId(
                rocksValue);  // we want probably to do this instead
            if (col->readDocument(&trx, documentId, mmdr) == false) {
              TRI_ASSERT(false);
              return true;
            }
            VPackSlice doc(mmdr.vpack());
            docRev = TRI_ExtractRevisionId(doc);
          }
          compareChunk(docKey, docRev);
          return true;
        },
        std::numeric_limits<std::uint64_t>::max());  // no limit on documents

    // we might have missed chunks, if the keys don't exist at all locally
    while (currentChunkId < numChunks) {
      Result res = syncChunkRocksDB(syncer, &trx, stats, keysId, currentChunkId,
                                    lowKey, highKey, markers);
      if (!res.ok()) {
        THROW_ARANGO_EXCEPTION(res);
      }
      currentChunkId++;
      if (currentChunkId < numChunks) {
        resetChunk();
      }
    }

    res = trx.commit();
    if (!res.ok()) {
      return res;
    }
  }

  syncer.setProgress(
      std::string("incremental sync statistics for collection '") + col->name() + "': " + 
      "keys requests: " + std::to_string(stats.numKeysRequests) + ", " +
      "docs requests: " + std::to_string(stats.numDocsRequests) + ", " +
      "number of documents requested: " + std::to_string(stats.numDocsRequested) + ", " +
      "number of documents inserted: " + std::to_string(stats.numDocsInserted) + ", " +
      "number of documents removed: " + std::to_string(stats.numDocsRemoved) + ", " +
      "waited for initial: " + std::to_string(stats.waitedForInitial) + " s, " +
      "waited for keys: " + std::to_string(stats.waitedForKeys) + " s, " +
      "waited for docs: " + std::to_string(stats.waitedForDocs) + " s, " + 
      "total time: " + std::to_string(TRI_microtime() - startTime) + " s");

  return Result();
}
}  // namespace arangodb<|MERGE_RESOLUTION|>--- conflicted
+++ resolved
@@ -66,9 +66,7 @@
     AccessMode::Type::EXCLUSIVE
   );
 
-  trx.addHint(
-      transaction::Hints::Hint::RECOVERY);  // to turn off waitForSync!
-  trx.addHint(transaction::Hints::Hint::NO_TRACKING);
+  trx.addHint(transaction::Hints::Hint::RECOVERY);  // turn off waitForSync!
   trx.addHint(transaction::Hints::Hint::NO_INDEXING);
 
   Result res = trx.begin();
@@ -616,68 +614,9 @@
     options.isSynchronousReplicationFrom = syncer._state.leaderId;
   }
 
-<<<<<<< HEAD
-  size_t const numChunks = static_cast<size_t>(chunkSlice.length());
-
-  // remove all keys that are below first remote key or beyond last remote key
-  if (numChunks > 0) {
-    // first chunk
-    SingleCollectionTransaction trx(
-      transaction::StandaloneContext::Create(syncer.vocbase()),
-      *col,
-      AccessMode::Type::EXCLUSIVE
-    );
-
-    trx.addHint(transaction::Hints::Hint::RECOVERY);  // turn off waitForSync!
-    trx.addHint(transaction::Hints::Hint::NO_INDEXING);
-
-    Result res = trx.begin();
-
-    if (!res.ok()) {
-      return Result(
-          res.errorNumber(),
-          std::string("unable to start transaction: ") + res.errorMessage());
-    }
-
-    VPackSlice chunk = chunkSlice.at(0);
-
-    TRI_ASSERT(chunk.isObject());
-    auto lowSlice = chunk.get("low");
-    TRI_ASSERT(lowSlice.isString());
-
-    // last high
-    chunk = chunkSlice.at(numChunks - 1);
-    TRI_ASSERT(chunk.isObject());
-
-    auto highSlice = chunk.get("high");
-    TRI_ASSERT(highSlice.isString());
-
-    StringRef lowRef(lowSlice);
-    StringRef highRef(highSlice);
-
-    LogicalCollection* coll = trx.documentCollection();
-    auto iterator = createPrimaryIndexIterator(&trx, coll);
-
-    VPackBuilder builder;
-    iterator.next(
-        [&](rocksdb::Slice const& rocksKey, rocksdb::Slice const& rocksValue) {
-          StringRef docKey(RocksDBKey::primaryKey(rocksKey));
-          if (docKey.compare(lowRef) < 0 || docKey.compare(highRef) > 0) {
-            builder.clear();
-            builder.add(velocypack::ValuePair(docKey.data(), docKey.size(),
-                                              velocypack::ValueType::String));
-            trx.remove(col->name(), builder.slice(), options);
-            ++stats.numDocsRemoved;
-          }
-        },
-        std::numeric_limits<std::uint64_t>::max());
-
-    res = trx.commit();
-=======
   {
     // remove all keys that are below first remote key or beyond last remote key
     Result res = removeKeysOutsideRange(chunkSlice, col, options, stats);
->>>>>>> 4693fa44
 
     if (res.fail()) {
       return res;
