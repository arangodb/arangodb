////////////////////////////////////////////////////////////////////////////////
/// DISCLAIMER
///
/// Copyright 2017 ArangoDB GmbH, Cologne, Germany
///
/// Licensed under the Apache License, Version 2.0 (the "License");
/// you may not use this file except in compliance with the License.
/// You may obtain a copy of the License at
///
///     http://www.apache.org/licenses/LICENSE-2.0
///
/// Unless required by applicable law or agreed to in writing, software
/// distributed under the License is distributed on an "AS IS" BASIS,
/// WITHOUT WARRANTIES OR CONDITIONS OF ANY KIND, either express or implied.
/// See the License for the specific language governing permissions and
/// limitations under the License.
///
/// Copyright holder is ArangoDB GmbH, Cologne, Germany
///
/// @author Simon Grätzer
////////////////////////////////////////////////////////////////////////////////

#ifndef ARANGOD_ROCKSDB_ROCKSDB_METHODS_H
#define ARANGOD_ROCKSDB_ROCKSDB_METHODS_H 1

#include "Basics/Result.h"
#include "RocksDBColumnFamily.h"
#include "RocksDBCommon.h"

namespace rocksdb {
class Transaction;
class Slice;
class Iterator;
class TransactionDB;
class WriteBatchWithIndex;
class Comparator;
struct ReadOptions;
}  // namespace rocksdb

namespace arangodb {

class RocksDBKey;
class RocksDBMethods;
class RocksDBTransactionState;

class RocksDBSavePoint {
 public:
  RocksDBSavePoint(RocksDBMethods* trx, bool handled,
                   std::function<void()> const& rollbackCallback);
  ~RocksDBSavePoint();

  void commit();

 private:
  void rollback();

 private:
  RocksDBMethods* _trx;
  std::function<void()> const _rollbackCallback;
  bool _handled;
};

class RocksDBMethods {
 public:
  explicit RocksDBMethods(RocksDBTransactionState* state) : _state(state) {}
  virtual ~RocksDBMethods() {}

  rocksdb::ReadOptions const& readOptions();

  // the default implementation is to do nothing
  virtual void DisableIndexing() {}
  
  // the default implementation is to do nothing
  virtual void EnableIndexing() {}

  virtual bool Exists(rocksdb::ColumnFamilyHandle*, RocksDBKey const&) = 0;
  virtual arangodb::Result Get(rocksdb::ColumnFamilyHandle*, rocksdb::Slice const&,
                               std::string*) = 0;
  virtual arangodb::Result Put(
      rocksdb::ColumnFamilyHandle*, RocksDBKey const&, rocksdb::Slice const&,
      rocksutils::StatusHint hint = rocksutils::StatusHint::none) = 0;
  
  virtual arangodb::Result Delete(rocksdb::ColumnFamilyHandle*,
                                  RocksDBKey const&) = 0;

  std::unique_ptr<rocksdb::Iterator> NewIterator(
      rocksdb::ColumnFamilyHandle* cf) {
    return this->NewIterator(this->readOptions(), cf);
  }
  virtual std::unique_ptr<rocksdb::Iterator> NewIterator(
      rocksdb::ReadOptions const&, rocksdb::ColumnFamilyHandle*) = 0;

  virtual void SetSavePoint() = 0;
  virtual arangodb::Result RollbackToSavePoint() = 0;
  
  // convenience and compatibility method
  arangodb::Result Get(rocksdb::ColumnFamilyHandle*, RocksDBKey const&,
                               std::string*);


#ifdef ARANGODB_ENABLE_MAINTAINER_MODE
  std::size_t countInBounds(RocksDBKeyBounds const& bounds, bool isElementInRange = false);
#endif
  
 protected:
  RocksDBTransactionState* _state;
};

// only implements GET and NewIterator
class RocksDBReadOnlyMethods final : public RocksDBMethods {
 public:
  explicit RocksDBReadOnlyMethods(RocksDBTransactionState* state);

  bool Exists(rocksdb::ColumnFamilyHandle*, RocksDBKey const&) override;
  arangodb::Result Get(rocksdb::ColumnFamilyHandle*, rocksdb::Slice const& key,
                       std::string* val) override;
  arangodb::Result Put(
      rocksdb::ColumnFamilyHandle*, RocksDBKey const& key,
      rocksdb::Slice const& val,
      rocksutils::StatusHint hint = rocksutils::StatusHint::none) override;
  arangodb::Result Delete(rocksdb::ColumnFamilyHandle*,
                          RocksDBKey const& key) override;

  std::unique_ptr<rocksdb::Iterator> NewIterator(
      rocksdb::ReadOptions const&, rocksdb::ColumnFamilyHandle*) override;

  void SetSavePoint() override {}
  arangodb::Result RollbackToSavePoint() override { return arangodb::Result(); }

 private:
  rocksdb::TransactionDB* _db;
};

<<<<<<< HEAD
/// transactio wrapper, uses the current rocksdb transaction
class RocksDBTrxMethods final : public RocksDBMethods {
=======
/// transaction wrapper, uses the current rocksdb transaction
class RocksDBTrxMethods : public RocksDBMethods {
>>>>>>> 3f0026d0
 public:
  explicit RocksDBTrxMethods(RocksDBTransactionState* state);
  
  void DisableIndexing() override;
  
  void EnableIndexing() override;

  bool Exists(rocksdb::ColumnFamilyHandle*, RocksDBKey const&) override;
  arangodb::Result Get(rocksdb::ColumnFamilyHandle*, rocksdb::Slice const& key,
                       std::string* val) override;

  arangodb::Result Put(
      rocksdb::ColumnFamilyHandle*, RocksDBKey const& key,
      rocksdb::Slice const& val,
      rocksutils::StatusHint hint = rocksutils::StatusHint::none) override;
  arangodb::Result Delete(rocksdb::ColumnFamilyHandle*,
                          RocksDBKey const& key) override;

  std::unique_ptr<rocksdb::Iterator> NewIterator(
      rocksdb::ReadOptions const&, rocksdb::ColumnFamilyHandle*) override;

  void SetSavePoint() override;
  arangodb::Result RollbackToSavePoint() override;
};

/// transaction wrapper, uses the current rocksdb transaction and non-tracking methods
class RocksDBTrxUntrackedMethods final : public RocksDBTrxMethods {
 public:
  explicit RocksDBTrxUntrackedMethods(RocksDBTransactionState* state);
  
  arangodb::Result Put(
      rocksdb::ColumnFamilyHandle*, RocksDBKey const& key,
      rocksdb::Slice const& val,
      rocksutils::StatusHint hint = rocksutils::StatusHint::none) override;
  arangodb::Result Delete(rocksdb::ColumnFamilyHandle*,
                          RocksDBKey const& key) override;
};

/// wraps a writebatch - non transactional
class RocksDBBatchedMethods final : public RocksDBMethods {
 public:
  RocksDBBatchedMethods(RocksDBTransactionState*,
                        rocksdb::WriteBatchWithIndex*);

  bool Exists(rocksdb::ColumnFamilyHandle*, RocksDBKey const&) override;
  arangodb::Result Get(rocksdb::ColumnFamilyHandle*, rocksdb::Slice const& key,
                       std::string* val) override;
  arangodb::Result Put(
      rocksdb::ColumnFamilyHandle*, RocksDBKey const& key,
      rocksdb::Slice const& val,
      rocksutils::StatusHint hint = rocksutils::StatusHint::none) override;
  arangodb::Result Delete(rocksdb::ColumnFamilyHandle*,
                          RocksDBKey const& key) override;
  std::unique_ptr<rocksdb::Iterator> NewIterator(
      rocksdb::ReadOptions const&, rocksdb::ColumnFamilyHandle*) override;

  void SetSavePoint() override {}
  arangodb::Result RollbackToSavePoint() override { return arangodb::Result(); }

 private:
  rocksdb::TransactionDB* _db;
  rocksdb::WriteBatchWithIndex* _wb;
};

}  // namespace arangodb

#endif<|MERGE_RESOLUTION|>--- conflicted
+++ resolved
@@ -131,13 +131,8 @@
   rocksdb::TransactionDB* _db;
 };
 
-<<<<<<< HEAD
-/// transactio wrapper, uses the current rocksdb transaction
-class RocksDBTrxMethods final : public RocksDBMethods {
-=======
 /// transaction wrapper, uses the current rocksdb transaction
 class RocksDBTrxMethods : public RocksDBMethods {
->>>>>>> 3f0026d0
  public:
   explicit RocksDBTrxMethods(RocksDBTransactionState* state);
   
