--- conflicted
+++ resolved
@@ -112,6 +112,7 @@
 public:
 
   RocksDBHotBackupCreate() = delete;
+  virtual ~RocksDBHotBackupCreate() = default;
   explicit RocksDBHotBackupCreate(VPackSlice body);
 
   // @brief Validate and extract parameters appropriate to the operation type
@@ -122,26 +123,15 @@
 
   // @brief accessors to the parameters
   bool isCreate() const {return _isCreate;}
-<<<<<<< HEAD
   const std::string & getTimestamp() const {return _timestamp;}
   const std::string & getUserString() const {return _userString;}
   const std::string & getDirectory() const {return _directory;}
 protected:
-=======
-  std::string const& getTimestamp() const {return _timestamp;}
-  std::string const& getUserString() const {return _userString;}
-
- protected:
->>>>>>> 04a0e1fe
   // @brief Execute the create operation
   void executeCreate();
 
   // @brief Execute the delete operation
-<<<<<<< HEAD
   void executeDelete();
-=======
-  void executeDelete() {}
->>>>>>> 04a0e1fe
 
   bool _isCreate;
   bool _forceBackup;
