////////////////////////////////////////////////////////////////////////////////
/// DISCLAIMER
///
/// Copyright 2014-2022 ArangoDB GmbH, Cologne, Germany
/// Copyright 2004-2014 triAGENS GmbH, Cologne, Germany
///
/// Licensed under the Apache License, Version 2.0 (the "License");
/// you may not use this file except in compliance with the License.
/// You may obtain a copy of the License at
///
///     http://www.apache.org/licenses/LICENSE-2.0
///
/// Unless required by applicable law or agreed to in writing, software
/// distributed under the License is distributed on an "AS IS" BASIS,
/// WITHOUT WARRANTIES OR CONDITIONS OF ANY KIND, either express or implied.
/// See the License for the specific language governing permissions and
/// limitations under the License.
///
/// Copyright holder is ArangoDB GmbH, Cologne, Germany
///
/// @author Jan Steemann
/// @author Daniel H. Larkin
/// @author Simon Grätzer
////////////////////////////////////////////////////////////////////////////////

#pragma once

#include <velocypack/Buffer.h>
#include <velocypack/Slice.h>

#include "Aql/AstNode.h"
#include "Basics/Common.h"
#include "Containers/SmallVector.h"
#include "Indexes/IndexIterator.h"
#include "RocksDBEngine/RocksDBCuckooIndexEstimator.h"
#include "RocksDBEngine/RocksDBFormat.h"
#include "RocksDBEngine/RocksDBIndex.h"
#include "RocksDBEngine/RocksDBKey.h"
#include "RocksDBEngine/RocksDBKeyBounds.h"
#include "RocksDBEngine/RocksDBValue.h"
#include "VocBase/Identifiers/IndexId.h"
#include "VocBase/voc-types.h"
#include "VocBase/vocbase.h"

#include <span>

namespace rocksdb {
class Slice;
}

namespace arangodb {
namespace aql {
class SortCondition;
struct Variable;
}  // namespace aql

class LogicalCollection;
class RocksDBPrimaryIndex;
class RocksDBVPackIndex;

namespace transaction {
class Methods;
}

enum class RocksDBVPackIndexSearchValueFormat : uint8_t {
  kDetect,
  kOperatorsAndValues,
  kValuesOnly,
  kIn,
};

class RocksDBVPackIndex : public RocksDBIndex {
  template<bool unique, bool reverse, bool mustCheckBounds>
  friend class RocksDBVPackIndexIterator;
  friend class RocksDBVPackIndexInIterator;

 public:
  static uint64_t HashForKey(rocksdb::Slice const& key);

  RocksDBVPackIndex() = delete;

  RocksDBVPackIndex(IndexId iid, LogicalCollection& collection,
                    velocypack::Slice info);

  ~RocksDBVPackIndex();

  std::vector<std::vector<basics::AttributeName>> const& coveredFields()
      const override;

  bool hasSelectivityEstimate() const override;

  double selectivityEstimate(
      std::string_view = std::string_view()) const override;

  RocksDBCuckooIndexEstimatorType* estimator() override;
  void setEstimator(std::unique_ptr<RocksDBCuckooIndexEstimatorType>) override;
  void recalculateEstimates() override;

  void toVelocyPack(
      velocypack::Builder&,
      std::underlying_type<Index::Serialize>::type) const override;

  bool canBeDropped() const override { return true; }

  /// @brief return the attribute paths
  std::vector<std::vector<std::string>> const& paths() const { return _paths; }

  /// @brief whether or not the index has estimates
  bool hasEstimates() const noexcept { return _estimates; }

  // warm up the index cache
  Result warmup() override;

  Index::FilterCosts supportsFilterCondition(
      transaction::Methods& trx,
      std::vector<std::shared_ptr<Index>> const& allIndexes,
      aql::AstNode const* node, aql::Variable const* reference,
      size_t itemsInIndex) const override;

  Index::SortCosts supportsSortCondition(
      aql::SortCondition const* sortCondition, aql::Variable const* reference,
      size_t itemsInIndex) const override;

  aql::AstNode* specializeCondition(
      transaction::Methods& trx, aql::AstNode* node,
      aql::Variable const* reference) const override;

  std::unique_ptr<IndexIterator> iteratorForCondition(
      ResourceMonitor& monitor, transaction::Methods* trx,
      aql::AstNode const* node, aql::Variable const* reference,
      IndexIteratorOptions const& opts, ReadOwnWrites readOwnWrites,
      int) override;

  void afterTruncate(TRI_voc_tick_t tick, transaction::Methods* trx) override;

  std::shared_ptr<cache::Cache> makeCache() const override;

  size_t numFieldsToConsiderInIndexSelection() const noexcept override {
    return _fields.size() + _storedValues.size();
  }

  bool hasStoredValues() const noexcept { return !_storedValues.empty(); }

  void buildEmptySearchValues(velocypack::Builder& result) const;

  // build new search values. this can also be called from the
  // VPackIndexIterator
  void buildSearchValues(ResourceMonitor& monitor, transaction::Methods* trx,
                         aql::AstNode const* node,
                         aql::Variable const* reference,
                         IndexIteratorOptions const& opts,
                         velocypack::Builder& searchValues,
                         RocksDBVPackIndexSearchValueFormat& format) const;

  void buildSearchValuesInner(ResourceMonitor& monitor,
                              transaction::Methods* trx,
                              aql::AstNode const* node,
                              aql::Variable const* reference,
                              IndexIteratorOptions const& opts,
                              velocypack::Builder& searchValues,
                              RocksDBVPackIndexSearchValueFormat& format) const;

 protected:
  Result insert(transaction::Methods& trx, RocksDBMethods* methods,
                LocalDocumentId const& documentId, velocypack::Slice doc,
                OperationOptions const& options, bool performChecks) override;

  Result remove(transaction::Methods& trx, RocksDBMethods* methods,
                LocalDocumentId const& documentId, velocypack::Slice doc,
                OperationOptions const& options) override;

  Result update(transaction::Methods& trx, RocksDBMethods* methods,
                LocalDocumentId const& oldDocumentId, velocypack::Slice oldDoc,
                LocalDocumentId const& newDocumentId, velocypack::Slice newDoc,
                OperationOptions const& options, bool performChecks) override;

  void refillCache(transaction::Methods& trx,
                   std::vector<std::string> const& keys) override;

 private:
  void expandInSearchValues(ResourceMonitor& monitor, velocypack::Slice base,
                            velocypack::Builder& result,
                            IndexIteratorOptions const& opts) const;

  // build an index iterator from a VelocyPack range description
  std::unique_ptr<IndexIterator> buildIterator(
      ResourceMonitor& monitor, transaction::Methods* trx,
      velocypack::Slice searchValues, IndexIteratorOptions const& opts,
      ReadOwnWrites readOwnWrites, RocksDBVPackIndexSearchValueFormat format,
      bool& isUniqueIndexIterator) const;

  // build bounds for an index range
  void buildIndexRangeBounds(transaction::Methods* trx, VPackSlice searchValues,
                             VPackBuilder& leftSearch, VPackSlice lastNonEq,
                             RocksDBKeyBounds& bounds) const;

  std::unique_ptr<IndexIterator> buildIteratorFromBounds(
      ResourceMonitor& monitor, transaction::Methods* trx, bool reverse,
      IndexIteratorOptions const& opts, ReadOwnWrites readOwnWrites,
      RocksDBKeyBounds&& bounds, RocksDBVPackIndexSearchValueFormat format,
      bool useCache) const;

  /// @brief returns whether the document can be inserted into the index
  /// (or if there will be a conflict)
  [[nodiscard]] Result checkInsert(transaction::Methods& trx,
                                   RocksDBMethods* methods,
                                   LocalDocumentId const& documentId,
                                   velocypack::Slice doc,
                                   OperationOptions const& options) override;

  /// @brief returns whether the document can be updated/replaced in the index
  /// (or if there will be a conflict)
  [[nodiscard]] Result checkReplace(transaction::Methods& trx,
                                    RocksDBMethods* methods,
                                    LocalDocumentId const& documentId,
                                    velocypack::Slice doc,
                                    OperationOptions const& options) override;

  [[nodiscard]] Result checkOperation(transaction::Methods& trx,
                                      RocksDBMethods* methods,
                                      LocalDocumentId const& documentId,
                                      velocypack::Slice doc,
                                      OperationOptions const& options,
                                      bool ignoreExisting);

  /// @brief helper function to transform AttributeNames into string lists
  void fillPaths(std::vector<std::vector<basics::AttributeName>> const& source,
                 std::vector<std::vector<std::string>>& paths,
                 std::vector<int>* expanding);

  /// @brief helper function to insert a document into any index type
  ErrorCode fillElement(velocypack::Builder& leased,
                        LocalDocumentId const& documentId, VPackSlice doc,
                        containers::SmallVector<RocksDBKey, 4>& elements,
                        containers::SmallVector<uint64_t, 4>& hashes);

  /// @brief helper function to build the key and value for rocksdb from the
  /// vector of slices
  /// @param hashes list of VPackSlice hashes for the estimator.
  void addIndexValue(velocypack::Builder& leased,
                     LocalDocumentId const& documentId, VPackSlice document,
                     containers::SmallVector<RocksDBKey, 4>& elements,
                     containers::SmallVector<uint64_t, 4>& hashes,
                     std::span<VPackSlice const> sliceStack);

  /// @brief helper function to create a set of value combinations to insert
  /// into the rocksdb index.
  /// @param elements vector of resulting index entries
  /// @param sliceStack working list of values to insert into the index
  /// @param hashes list of VPackSlice hashes for the estimator.
  void buildIndexValues(velocypack::Builder& leased,
                        LocalDocumentId const& documentId,
                        VPackSlice const document, size_t level,
                        containers::SmallVector<RocksDBKey, 4>& elements,
                        containers::SmallVector<uint64_t, 4>& hashes,
                        containers::SmallVector<VPackSlice, 4>& sliceStack);

  void warmupInternal(transaction::Methods* trx);

<<<<<<< HEAD
=======
  void handleCacheInvalidation(transaction::Methods& trx,
                               OperationOptions const& options,
                               rocksdb::Slice key);

>>>>>>> c2bf5d00
  /// @brief the attribute paths (for regular fields)
  std::vector<std::vector<std::string>> _paths;
  /// @brief the attribute paths (for stored values)
  std::vector<std::vector<std::string>> _storedValuesPaths;

  /// @brief ... and which of them expands
  /// @brief a -1 entry means none is expanding,
  /// otherwise the non-negative number is the index of the expanding one.
  std::vector<int> _expanding;

  /// @brief whether or not the user requested to use a cache for the index.
  /// note: even if this is set to true, it may not mean that the cache is
  /// effectively in use. for example, for system collections and on the
  /// coordinator, no cache will actually be used although this flag may be true
  bool const _cacheEnabled;

  // if true, force a refill of the in-memory cache after each
  // insert/update/replace operation
  bool const _forceCacheRefill;

  /// @brief whether or not array indexes will de-duplicate their input values
  bool const _deduplicate;

  /// @brief whether or not we want to have estimates
  bool _estimates;

  /// @brief A fixed size buffer to estimate the selectivity of the index.
  /// On insertion of a document we have to insert it into the estimator,
  /// On removal we have to remove it in the estimator as well.
  std::unique_ptr<RocksDBCuckooIndexEstimatorType> _estimator;

  std::vector<std::vector<basics::AttributeName>> const _storedValues;

  std::vector<std::vector<basics::AttributeName>> const _coveredFields;
};

}  // namespace arangodb<|MERGE_RESOLUTION|>--- conflicted
+++ resolved
@@ -257,13 +257,10 @@
 
   void warmupInternal(transaction::Methods* trx);
 
-<<<<<<< HEAD
-=======
   void handleCacheInvalidation(transaction::Methods& trx,
                                OperationOptions const& options,
                                rocksdb::Slice key);
 
->>>>>>> c2bf5d00
   /// @brief the attribute paths (for regular fields)
   std::vector<std::vector<std::string>> _paths;
   /// @brief the attribute paths (for stored values)
