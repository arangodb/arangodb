////////////////////////////////////////////////////////////////////////////////
/// DISCLAIMER
///
/// Copyright 2017 ArangoDB GmbH, Cologne, Germany
///
/// Licensed under the Apache License, Version 2.0 (the "License");
/// you may not use this file except in compliance with the License.
/// You may obtain a copy of the License at
///
///     http://www.apache.org/licenses/LICENSE-2.0
///
/// Unless required by applicable law or agreed to in writing, software
/// distributed under the License is distributed on an "AS IS" BASIS,
/// WITHOUT WARRANTIES OR CONDITIONS OF ANY KIND, either express or implied.
/// See the License for the specific language governing permissions and
/// limitations under the License.
///
/// Copyright holder is ArangoDB GmbH, Cologne, Germany
///
/// @author Simon Grätzer
////////////////////////////////////////////////////////////////////////////////

#ifndef ARANGOD_ROCKSDB_ENGINE_ROCKSDB_ITERATORS_H
#define ARANGOD_ROCKSDB_ENGINE_ROCKSDB_ITERATORS_H 1

#include "Indexes/Index.h"
#include "Indexes/IndexIterator.h"
#include "RocksDBEngine/RocksDBKeyBounds.h"

#include <velocypack/Iterator.h>
#include <velocypack/Slice.h>

namespace rocksdb {
class Iterator;
class Comparator;
}

namespace arangodb {
class RocksDBCollection;
class RocksDBPrimaryIndex;

/// @brief iterator over all documents in the collection
/// basically sorted after revision ID
class RocksDBAllIndexIterator final : public IndexIterator {
 public:
  RocksDBAllIndexIterator(LogicalCollection* collection,
                          transaction::Methods* trx,
<<<<<<< HEAD
                          ManagedDocumentResult* mmdr,
                          RocksDBPrimaryIndex const* index);
=======
                          RocksDBPrimaryIndex const* index, bool reverse);
>>>>>>> 7f860153

  ~RocksDBAllIndexIterator() {}

  char const* typeName() const override { return "all-index-iterator"; }

  bool next(LocalDocumentIdCallback const& cb, size_t limit) override;
  bool nextDocument(DocumentCallback const& cb, size_t limit) override;
  void skip(uint64_t count, uint64_t& skipped) override;

  void reset() override;

 private:
  bool outOfRange() const;

  RocksDBKeyBounds const _bounds;
  std::unique_ptr<rocksdb::Iterator> _iterator;
  rocksdb::Comparator const* _cmp;
};

class RocksDBAnyIndexIterator final : public IndexIterator {
 public:
  RocksDBAnyIndexIterator(LogicalCollection* collection,
                          transaction::Methods* trx,
                          RocksDBPrimaryIndex const* index);

  ~RocksDBAnyIndexIterator() {}

  char const* typeName() const override { return "any-index-iterator"; }

  bool next(LocalDocumentIdCallback const& cb, size_t limit) override;
  bool nextDocument(DocumentCallback const& cb, size_t limit) override;

  void reset() override;

 private:
  bool outOfRange() const;
  static uint64_t newOffset(LogicalCollection* collection,
                            transaction::Methods* trx);

  rocksdb::Comparator const* _cmp;
  std::unique_ptr<rocksdb::Iterator> _iterator;
  RocksDBKeyBounds const _bounds;
  uint64_t _total;
  uint64_t _returned;
};

/// @brief iterates over the primary index and does lookups
/// into the document store. E.g. used for incremental sync
class RocksDBSortedAllIterator final : public IndexIterator {
 public:
  RocksDBSortedAllIterator(LogicalCollection* collection,
                           transaction::Methods* trx,
                           RocksDBPrimaryIndex const* index);

  ~RocksDBSortedAllIterator() {}

  char const* typeName() const override { return "sorted-all-index-iterator"; }

  bool next(LocalDocumentIdCallback const& cb, size_t limit) override;
  void reset() override;

  // engine specific optimizations
  void seek(StringRef const& key);

 private:
  bool outOfRange() const;

  transaction::Methods* _trx;
  RocksDBKeyBounds const _bounds;
  std::unique_ptr<rocksdb::Iterator> _iterator;
  rocksdb::Comparator const* _cmp;
};
}

#endif<|MERGE_RESOLUTION|>--- conflicted
+++ resolved
@@ -45,13 +45,7 @@
  public:
   RocksDBAllIndexIterator(LogicalCollection* collection,
                           transaction::Methods* trx,
-<<<<<<< HEAD
-                          ManagedDocumentResult* mmdr,
                           RocksDBPrimaryIndex const* index);
-=======
-                          RocksDBPrimaryIndex const* index, bool reverse);
->>>>>>> 7f860153
-
   ~RocksDBAllIndexIterator() {}
 
   char const* typeName() const override { return "all-index-iterator"; }
