////////////////////////////////////////////////////////////////////////////////
/// DISCLAIMER
///
/// Copyright 2014-2024 ArangoDB GmbH, Cologne, Germany
/// Copyright 2004-2014 triAGENS GmbH, Cologne, Germany
///
/// Licensed under the Business Source License 1.1 (the "License");
/// you may not use this file except in compliance with the License.
/// You may obtain a copy of the License at
///
///     https://github.com/arangodb/arangodb/blob/devel/LICENSE
///
/// Unless required by applicable law or agreed to in writing, software
/// distributed under the License is distributed on an "AS IS" BASIS,
/// WITHOUT WARRANTIES OR CONDITIONS OF ANY KIND, either express or implied.
/// See the License for the specific language governing permissions and
/// limitations under the License.
///
/// Copyright holder is ArangoDB GmbH, Cologne, Germany
///
/// @author Jan Christoph Uhde
////////////////////////////////////////////////////////////////////////////////

#include <algorithm>
#include <cstddef>
#include <ios>
#include <limits>
#include <memory>

#include "RocksDBOptionFeature.h"

#include "ApplicationFeatures/ApplicationServer.h"
#include "Agency/AgencyFeature.h"
#include "Basics/NumberOfCores.h"
#include "Basics/PhysicalMemory.h"
#include "Basics/application-exit.h"
#include "Basics/process-utils.h"
#include "Basics/system-functions.h"
#include "Logger/LogMacros.h"
#include "Logger/Logger.h"
#include "Logger/LoggerStream.h"
#include "ProgramOptions/Option.h"
#include "ProgramOptions/Parameters.h"
#include "ProgramOptions/ProgramOptions.h"
#include "RocksDBEngine/RocksDBColumnFamilyManager.h"
#include "RocksDBEngine/RocksDBPrefixExtractor.h"

#include <rocksdb/advanced_options.h>
#include <rocksdb/cache.h>
#include <rocksdb/filter_policy.h>
#include <rocksdb/memory_allocator.h>
#include <rocksdb/options.h>
#include <rocksdb/slice_transform.h>
#include <rocksdb/sst_partitioner.h>
#include <rocksdb/statistics.h>
#include <rocksdb/table.h>
#include <rocksdb/utilities/transaction_db.h>

// It's not atomic because it shouldn't change after initilization.
// And initialization should happen before rocksdb initialization.
static bool ioUringEnabled = true;

// weak symbol from rocksdb
extern "C" bool RocksDbIOUringEnable() { return ioUringEnabled; }

using namespace arangodb;
using namespace arangodb::application_features;
using namespace arangodb::options;

namespace {
// compression
std::string const kCompressionTypeSnappy = "snappy";
std::string const kCompressionTypeLZ4 = "lz4";
std::string const kCompressionTypeLZ4HC = "lz4hc";
std::string const kCompressionTypeNone = "none";

std::unordered_set<std::string> const compressionTypes = {
    {kCompressionTypeSnappy},
    {kCompressionTypeLZ4},
    {kCompressionTypeLZ4HC},
    {kCompressionTypeNone}};

rocksdb::CompressionType compressionTypeFromString(std::string_view type) {
  if (type == kCompressionTypeNone) {
    return rocksdb::kNoCompression;
  }
  if (type == kCompressionTypeSnappy) {
    return rocksdb::kSnappyCompression;
  }
  if (type == kCompressionTypeLZ4) {
    return rocksdb::kLZ4Compression;
  }
  if (type == kCompressionTypeLZ4HC) {
    return rocksdb::kLZ4HCCompression;
  }
  TRI_ASSERT(false);
  LOG_TOPIC("edc91", FATAL, arangodb::Logger::STARTUP)
      << "unexpected compression type '" << type << "'";
  FATAL_ERROR_EXIT();
}

// types of block cache
std::string const kBlockCacheTypeLRU = "lru";
std::string const kBlockCacheTypeHyperClock = "hyper-clock";

std::unordered_set<std::string> const blockCacheTypes = {
    {kBlockCacheTypeLRU}, {kBlockCacheTypeHyperClock}};

// checksum types
std::string const kChecksumTypeCRC32C = "crc32c";
std::string const kChecksumTypeXXHash = "xxHash";
std::string const kChecksumTypeXXHash64 = "xxHash64";
std::string const kChecksumTypeXXH3 = "XXH3";

std::unordered_set<std::string> const checksumTypes = {
    kChecksumTypeCRC32C, kChecksumTypeXXHash, kChecksumTypeXXHash64,
    kChecksumTypeXXH3};

// compaction styles
std::string const kCompactionStyleLevel = "level";
std::string const kCompactionStyleUniversal = "universal";
std::string const kCompactionStyleFifo = "fifo";
std::string const kCompactionStyleNone = "none";

std::unordered_set<std::string> const compactionStyles = {
    kCompactionStyleLevel, kCompactionStyleUniversal, kCompactionStyleFifo,
    kCompactionStyleNone};

rocksdb::CompactionStyle compactionStyleFromString(std::string_view type) {
  if (type == kCompactionStyleLevel) {
    return rocksdb::kCompactionStyleLevel;
  }
  if (type == kCompactionStyleUniversal) {
    return rocksdb::kCompactionStyleUniversal;
  }
  if (type == kCompactionStyleFifo) {
    return rocksdb::kCompactionStyleFIFO;
  }
  if (type == kCompactionStyleNone) {
    return rocksdb::kCompactionStyleNone;
  }

  TRI_ASSERT(false);
  LOG_TOPIC("edc92", FATAL, arangodb::Logger::STARTUP)
      << "unexpected compaction style '" << type << "'";
  FATAL_ERROR_EXIT();
}

// defaults
rocksdb::TransactionDBOptions rocksDBTrxDefaults;
rocksdb::Options rocksDBDefaults;
rocksdb::BlockBasedTableOptions rocksDBTableOptionsDefaults;

// minimum size of a block cache shard. we want to at least store
// that much data in each shard (rationale: a data block read from
// disk must fit into the block cache if the block cache's strict
// capacity limit is set. otherwise the block cache will fail reads
// with Status::Incomplete() or Status::MemoryLimit()).
constexpr uint64_t minShardSize = 128 * 1024 * 1024;

uint64_t defaultBlockCacheSize() {
  if (PhysicalMemory::getValue() >= (static_cast<uint64_t>(4) << 30)) {
    // if we have at least 4GB of RAM, the default size is (RAM - 2GB) * 0.3
    return static_cast<uint64_t>(
        (PhysicalMemory::getValue() - (static_cast<uint64_t>(2) << 30)) * 0.3);
  }
  if (PhysicalMemory::getValue() >= (static_cast<uint64_t>(2) << 30)) {
    // if we have at least 2GB of RAM, the default size is 512MB
    return (static_cast<uint64_t>(512) << 20);
  }
  if (PhysicalMemory::getValue() >= (static_cast<uint64_t>(1) << 30)) {
    // if we have at least 1GB of RAM, the default size is 256MB
    return (static_cast<uint64_t>(256) << 20);
  }
  // for everything else the default size is 128MB
  return (static_cast<uint64_t>(128) << 20);
}

uint64_t defaultTotalWriteBufferSize() {
  if (PhysicalMemory::getValue() >= (static_cast<uint64_t>(4) << 30)) {
    // if we have at least 4GB of RAM, the default size is (RAM - 2GB) * 0.4
    return static_cast<uint64_t>(
        (PhysicalMemory::getValue() - (static_cast<uint64_t>(2) << 30)) * 0.4);
  }
  if (PhysicalMemory::getValue() >= (static_cast<uint64_t>(1) << 30)) {
    // if we have at least 1GB of RAM, the default size is 512MB
    return (static_cast<uint64_t>(512) << 20);
  }
  // for everything else the default size is 256MB
  return (static_cast<uint64_t>(256) << 20);
}

uint64_t defaultMinWriteBufferNumberToMerge(uint64_t totalSize,
                                            uint64_t sizePerBuffer,
                                            uint64_t maxBuffers) {
  uint64_t safe = rocksDBDefaults.min_write_buffer_number_to_merge;
  uint64_t test = safe + 1;

  // increase it to as much as 4 if it makes sense
  for (; test <= 4; ++test) {
    // next make sure we have enough buffers for it to matter
    uint64_t minBuffers = 1 + (2 * test);
    if (maxBuffers < minBuffers) {
      break;
    }

    // next make sure we have enough space for all the buffers
    if (minBuffers * sizePerBuffer *
            RocksDBColumnFamilyManager::numberOfColumnFamilies >
        totalSize) {
      break;
    }

    safe = test;
  }

  return safe;
}

}  // namespace

RocksDBOptionFeature::RocksDBOptionFeature(Server& server)
    : ArangodFeature{server, *this},
      // number of lock stripes for the transaction lock manager. we bump this
      // to at least 16 to reduce contention for small scale systems.
      _transactionLockStripes(
          std::max(NumberOfCores::getValue(), std::size_t(16))),
      _transactionLockTimeout(rocksDBTrxDefaults.transaction_lock_timeout),
      _totalWriteBufferSize(rocksDBDefaults.db_write_buffer_size),
      _writeBufferSize(rocksDBDefaults.write_buffer_size),
      _maxWriteBufferNumber(RocksDBColumnFamilyManager::numberOfColumnFamilies +
                            2),  // number of column families plus 2
      _maxWriteBufferSizeToMaintain(0),
      _maxTotalWalSize(256 << 20),
      _delayedWriteRate(rocksDBDefaults.delayed_write_rate),
      _minWriteBufferNumberToMerge(defaultMinWriteBufferNumberToMerge(
          _totalWriteBufferSize, _writeBufferSize, _maxWriteBufferNumber)),
      _numLevels(rocksDBDefaults.num_levels),
      _numUncompressedLevels(2),
      _maxBytesForLevelBase(rocksDBDefaults.max_bytes_for_level_base),
      _maxBytesForLevelMultiplier(
          rocksDBDefaults.max_bytes_for_level_multiplier),
      // set max number of background jobs to the number of available cores
      _maxBackgroundJobs(static_cast<int32_t>(
          std::max(static_cast<size_t>(2), NumberOfCores::getValue()))),
      _maxSubcompactions(4),
      _numThreadsHigh(0),
      _numThreadsLow(0),
      _targetFileSizeBase(rocksDBDefaults.target_file_size_base),
      _targetFileSizeMultiplier(rocksDBDefaults.target_file_size_multiplier),
      _blockCacheSize(::defaultBlockCacheSize()),
      _blockCacheShardBits(-1),
      _blockCacheEstimatedEntryCharge(0),
      _minBlobSize(256),
      _blobFileSize(1ULL << 30),
      _blobFileStartingLevel(0),
      _enableBlobFiles(false),
      _enableBlobCache(false),
      _blobGarbageCollectionAgeCutoff(0.25),
      _blobGarbageCollectionForceThreshold(1.0),
      _bloomBitsPerKey(10.0),
      _tableBlockSize(std::max(
          rocksDBTableOptionsDefaults.block_size,
          static_cast<decltype(rocksDBTableOptionsDefaults.block_size)>(16 *
                                                                        1024))),
      _compactionReadaheadSize(8 * 1024 * 1024),
      _level0CompactionTrigger(2),
      _level0SlowdownTrigger(16),
      _level0StopTrigger(256),
      // pending compactions slowdown trigger is set to 1GB
      _pendingCompactionBytesSlowdownTrigger(1024ULL * 1024ULL * 1024ULL),
      // pending compactions stop trigger is set to 32GB
      _pendingCompactionBytesStopTrigger(32ULL * 1024ULL * 1024ULL * 1024ULL),
      // note: this is a default value from RocksDB (db/column_family.cc,
      // kAdjustedTtl):
<<<<<<< HEAD
      _periodicCompactionTtl(30 * 24 * 60 * 60),
      _recycleLogFileNum(0),
=======
      _periodicCompactionTtl(24 * 60 * 60),  // once per day by default
      _recycleLogFileNum(rocksDBDefaults.recycle_log_file_num),
>>>>>>> 54dc82e7
      _compressionType(::kCompressionTypeLZ4),
      _blobCompressionType(::kCompressionTypeLZ4),
      _blockCacheType(::kBlockCacheTypeLRU),
      _checksumType(::kChecksumTypeXXHash64),
      _compactionStyle(::kCompactionStyleLevel),
      // stay at format version 5 for now so downgrading back to the older
      // RocksDB 7.2 is possible with the datafiles from the newer version
      // of RocksDB. Later go to format version 6
      _formatVersion(5),
      // note: the following option has historically had a default value of
      // false in RocksDB. RocksDB 9.1 changes the default value to true.
      // explicitly set it to false here to keep old behavior intact
      _optimizeFiltersForMemory(false),
      _enableIndexCompression(
          rocksDBTableOptionsDefaults.enable_index_compression),
      _useJemallocAllocator(false),
      _prepopulateBlockCache(false),
      _prepopulateBlobCache(false),
      _reserveTableBuilderMemory(true),
      _reserveTableReaderMemory(true),
      _reserveFileMetadataMemory(true),
      _enforceBlockCacheSizeLimit(false),
      _cacheIndexAndFilterBlocks(true),
      _cacheIndexAndFilterBlocksWithHighPriority(
          rocksDBTableOptionsDefaults
              .cache_index_and_filter_blocks_with_high_priority),
      _pinl0FilterAndIndexBlocksInCache(
          rocksDBTableOptionsDefaults.pin_l0_filter_and_index_blocks_in_cache),
      _pinTopLevelIndexAndFilter(
          rocksDBTableOptionsDefaults.pin_top_level_index_and_filter),
      _blockAlignDataBlocks(rocksDBTableOptionsDefaults.block_align),
      _enablePipelinedWrite(true),
      _optimizeFiltersForHits(rocksDBDefaults.optimize_filters_for_hits),
      _useDirectReads(rocksDBDefaults.use_direct_reads),
      _useDirectIoForFlushAndCompaction(
          rocksDBDefaults.use_direct_io_for_flush_and_compaction),
      _useFSync(rocksDBDefaults.use_fsync),
      _skipCorrupted(false),
      _dynamicLevelBytes(true),
      _enableStatistics(false),
      _useFileLogging(false),
      _limitOpenFilesAtStartup(false),
      _allowFAllocate(true),
      _enableBlobGarbageCollection(true),
      _exclusiveWrites(false),
      _minWriteBufferNumberToMergeTouched(false),
      _partitionFilesForDocumentsCf(true),
      _partitionFilesForPrimaryIndexCf(false),
      _partitionFilesForEdgeIndexCf(false),
      _partitionFilesForVPackIndexCf(false),
      _partitionFilesForMdiIndexCf(false),
      _partitionFilesForVectorIndexCf(false),
      _maxWriteBufferNumberCf{0, 0, 0, 0, 0, 0, 0, 0, 0, 0} {
  if (_totalWriteBufferSize == 0) {
    // unlimited write buffer size... now set to some fraction of physical RAM
    _totalWriteBufferSize = ::defaultTotalWriteBufferSize();
  }

  setOptional(true);
  startsAfter<BasicFeaturePhaseServer>();
}

void RocksDBOptionFeature::collectOptions(
    std::shared_ptr<ProgramOptions> options) {
  options->addSection("rocksdb", "RocksDB engine");

  options->addObsoleteOption("--rocksdb.enabled",
                             "Whether the RocksDB engine is enabled for the "
                             "persistent index type - this option is obsolete "
                             "and always active!",
                             true);

  options->addOption("--rocksdb.wal-directory",
                     "Absolute path for RocksDB WAL files. If not set, a "
                     "subdirectory `journals` inside the database directory "
                     "is used.",
                     new StringParameter(&_walDirectory),
                     arangodb::options::makeFlags(
                         arangodb::options::Flags::DefaultNoComponents,
                         arangodb::options::Flags::OnAgent,
                         arangodb::options::Flags::OnDBServer,
                         arangodb::options::Flags::OnSingle));

  options->addOption("--rocksdb.target-file-size-base",
                     "Per-file target file size for compaction (in bytes). The "
                     "actual target file size for each level is "
                     "`--rocksdb.target-file-size-base` multiplied by "
                     "`--rocksdb.target-file-size-multiplier` ^ (level - 1)",
                     new UInt64Parameter(&_targetFileSizeBase),
                     arangodb::options::makeFlags(
                         arangodb::options::Flags::DefaultNoComponents,
                         arangodb::options::Flags::OnAgent,
                         arangodb::options::Flags::OnDBServer,
                         arangodb::options::Flags::OnSingle));

  options->addOption(
      "--rocksdb.target-file-size-multiplier",
      "The multiplier for `--rocksdb.target-file-size`. A value of 1 means "
      "that files in different levels will have the same size.",
      new UInt64Parameter(&_targetFileSizeMultiplier, /*base*/ 1,
                          /*minValue*/ 1),
      arangodb::options::makeFlags(
          arangodb::options::Flags::DefaultNoComponents,
          arangodb::options::Flags::OnAgent,
          arangodb::options::Flags::OnDBServer,
          arangodb::options::Flags::OnSingle));

  TRI_ASSERT(::compressionTypes.contains(_compressionType));
  options
      ->addOption("--rocksdb.compression-type",
                  "The compression algorithm to use within RocksDB.",
                  new DiscreteValuesParameter<StringParameter>(
                      &_compressionType, ::compressionTypes))
      .setIntroducedIn(31000);

  options
      ->addOption("--rocksdb.transaction-lock-stripes",
                  "The number of lock stripes to use for transaction locks.",
                  new UInt64Parameter(&_transactionLockStripes),
                  arangodb::options::makeFlags(
                      arangodb::options::Flags::Dynamic,
                      arangodb::options::Flags::DefaultNoComponents,
                      arangodb::options::Flags::OnAgent,
                      arangodb::options::Flags::OnDBServer,
                      arangodb::options::Flags::OnSingle))
      .setIntroducedIn(30902)
      .setLongDescription(R"(You can control the number of lock stripes to use
for RocksDB's transaction lock manager with this option. You can use higher
values to reduce a potential contention in the lock manager.

The option defaults to the number of available cores, but is increased to a
value of `16` if the number of cores is lower.)");

  options->addOption(
      "--rocksdb.transaction-lock-timeout",
      "If positive, specifies the wait timeout in milliseconds when "
      " a transaction attempts to lock a document. A negative value "
      "is not recommended as it can lead to deadlocks (0 = no waiting, < 0 no "
      "timeout)",
      new Int64Parameter(&_transactionLockTimeout),
      arangodb::options::makeFlags(
          arangodb::options::Flags::DefaultNoComponents,
          arangodb::options::Flags::OnAgent,
          arangodb::options::Flags::OnDBServer,
          arangodb::options::Flags::OnSingle));

  options
      ->addOption(
          "--rocksdb.total-write-buffer-size",
          "The maximum total size of in-memory write buffers (0 = unbounded).",
          new UInt64Parameter(&_totalWriteBufferSize),
          arangodb::options::makeFlags(
              arangodb::options::Flags::Dynamic,
              arangodb::options::Flags::DefaultNoComponents,
              arangodb::options::Flags::OnAgent,
              arangodb::options::Flags::OnDBServer,
              arangodb::options::Flags::OnSingle))
      .setLongDescription(R"(The total amount of data to build up in all
in-memory buffers (backed by log files). You can use this option together with
the block cache size configuration option to limit memory usage.

If set to `0`, the memory usage is not limited.

If set to a value larger than `0`, this caps memory usage for write buffers but
may have an effect on performance. If there is more than 4 GiB of RAM in the
system, the default value is `(system RAM size - 2 GiB) * 0.5`.

For systems with less RAM, the default values are:

- 512 MiB for systems with between 1 and 4 GiB of RAM.
- 256 MiB for systems with less than 1 GiB of RAM.)");

  options
      ->addOption("--rocksdb.write-buffer-size",
                  "The amount of data to build up in memory before "
                  "converting to a sorted on-disk file (0 = disabled).",
                  new UInt64Parameter(&_writeBufferSize),
                  arangodb::options::makeFlags(
                      arangodb::options::Flags::DefaultNoComponents,
                      arangodb::options::Flags::OnAgent,
                      arangodb::options::Flags::OnDBServer,
                      arangodb::options::Flags::OnSingle))
      .setLongDescription(R"(The amount of data to build up in each in-memory
buffer (backed by a log file) before closing the buffer and queuing it to be
flushed to standard storage. Larger values than the default may improve
performance, especially for bulk loads.)");

  options
      ->addOption(
          "--rocksdb.max-write-buffer-number",
          "The maximum number of write buffers that build up in memory "
          "(default: number of column families + 2 = 12 write buffers). "
          "You can only increase the number.",
          new UInt64Parameter(&_maxWriteBufferNumber),
          arangodb::options::makeFlags(
              arangodb::options::Flags::DefaultNoComponents,
              arangodb::options::Flags::OnAgent,
              arangodb::options::Flags::OnDBServer,
              arangodb::options::Flags::OnSingle))
      .setLongDescription(R"(If this number is reached before the buffers can
be flushed, writes are slowed or stalled.)");

  options
      ->addOption(
          "--rocksdb.max-write-buffer-size-to-maintain",
          "The maximum size of immutable write buffers that build up in memory "
          "per column family. Larger values mean that more in-memory data "
          "can be used for transaction conflict checking (-1 = use automatic "
          "default value, 0 = do not keep immutable flushed write buffers, "
          "which is the default and usually correct).",
          new Int64Parameter(&_maxWriteBufferSizeToMaintain),
          arangodb::options::makeFlags(
              arangodb::options::Flags::DefaultNoComponents,
              arangodb::options::Flags::OnAgent,
              arangodb::options::Flags::OnDBServer,
              arangodb::options::Flags::OnSingle))
      .setLongDescription(R"(The default value `0` restores the memory usage
pattern of version 3.6. This makes RocksDB not keep any flushed immutable
write-buffers in memory.)");

  options
      ->addOption("--rocksdb.max-total-wal-size",
                  "The maximum total size of WAL files that force a flush "
                  "of stale column families.",
                  new UInt64Parameter(&_maxTotalWalSize),
                  arangodb::options::makeFlags(
                      arangodb::options::Flags::DefaultNoComponents,
                      arangodb::options::Flags::OnAgent,
                      arangodb::options::Flags::OnDBServer,
                      arangodb::options::Flags::OnSingle))
      .setLongDescription(R"(When reached, force a flush of all column families
whose data is backed by the oldest WAL files. If you set this option to a low
value, regular flushing of column family data from memtables is triggered, so
that WAL files can be moved to the archive.

If you set this option to a high value, regular flushing is avoided but may
prevent WAL files from being moved to the archive and being removed.)");

  options->addOption(
      "--rocksdb.delayed-write-rate",
      "Limit the write rate to the database (in bytes per second) when writing "
      "to the last mem-table allowed and if more than 3 mem-tables are "
      "allowed, or if a certain number of level-0 files are surpassed and "
      "writes need to be slowed down.",
      new UInt64Parameter(&_delayedWriteRate),
      arangodb::options::makeFlags(
          arangodb::options::Flags::Uncommon,
          arangodb::options::Flags::DefaultNoComponents,
          arangodb::options::Flags::OnAgent,
          arangodb::options::Flags::OnDBServer,
          arangodb::options::Flags::OnSingle));

  options->addOldOption("rocksdb.delayed_write_rate",
                        "rocksdb.delayed-write-rate");

  options->addOption("--rocksdb.min-write-buffer-number-to-merge",
                     "The minimum number of write buffers that are merged "
                     "together before writing to storage.",
                     new UInt64Parameter(&_minWriteBufferNumberToMerge),
                     arangodb::options::makeFlags(
                         arangodb::options::Flags::Dynamic,
                         arangodb::options::Flags::DefaultNoComponents,
                         arangodb::options::Flags::OnAgent,
                         arangodb::options::Flags::OnDBServer,
                         arangodb::options::Flags::OnSingle));

  options->addOption("--rocksdb.num-levels",
                     "The number of levels for the database in the LSM tree.",
                     new UInt64Parameter(&_numLevels, /*base*/ 1,
                                         /*minValue*/ 1, /*maxValue*/ 20),
                     arangodb::options::makeFlags(
                         arangodb::options::Flags::DefaultNoComponents,
                         arangodb::options::Flags::OnAgent,
                         arangodb::options::Flags::OnDBServer,
                         arangodb::options::Flags::OnSingle));

  options
      ->addOption("--rocksdb.num-uncompressed-levels",
                  "The number of levels that do not use compression in the "
                  "LSM tree.",
                  new UInt64Parameter(&_numUncompressedLevels),
                  arangodb::options::makeFlags(
                      arangodb::options::Flags::DefaultNoComponents,
                      arangodb::options::Flags::OnAgent,
                      arangodb::options::Flags::OnDBServer,
                      arangodb::options::Flags::OnSingle))
      .setLongDescription(R"(Levels above the default of `2` use
compression to reduce the disk space requirements for storing data in these
levels.)");

  options
      ->addOption("--rocksdb.dynamic-level-bytes",
                  "Whether to determine the number of bytes for each level "
                  "dynamically to minimize space amplification.",
                  new BooleanParameter(&_dynamicLevelBytes),
                  arangodb::options::makeFlags(
                      arangodb::options::Flags::DefaultNoComponents,
                      arangodb::options::Flags::OnAgent,
                      arangodb::options::Flags::OnDBServer,
                      arangodb::options::Flags::OnSingle))
      .setLongDescription(R"(If set to `true`, the amount of data in each level
of the LSM tree is determined dynamically to minimize the space amplification.
Otherwise, the level sizes are fixed. The dynamic sizing allows RocksDB to
maintain a well-structured LSM tree regardless of total data size.)");

  options->addOption("--rocksdb.max-bytes-for-level-base",
                     "If not using dynamic level sizes, this controls the "
                     "maximum total data size for level-1 of the LSM tree.",
                     new UInt64Parameter(&_maxBytesForLevelBase),
                     arangodb::options::makeFlags(
                         arangodb::options::Flags::DefaultNoComponents,
                         arangodb::options::Flags::OnAgent,
                         arangodb::options::Flags::OnDBServer,
                         arangodb::options::Flags::OnSingle));

  options->addOption(
      "--rocksdb.max-bytes-for-level-multiplier",
      "If not using dynamic level sizes, the maximum number of "
      "bytes for level L of the LSM tree can be calculated as "
      " max-bytes-for-level-base * "
      "(max-bytes-for-level-multiplier ^ (L-1))",
      new DoubleParameter(&_maxBytesForLevelMultiplier, /*base*/ 1.0,
                          /*minValue*/ 0.0,
                          /*maxValue*/ std::numeric_limits<double>::max(),
                          /*minInclusive*/ false),
      arangodb::options::makeFlags(
          arangodb::options::Flags::DefaultNoComponents,
          arangodb::options::Flags::OnAgent,
          arangodb::options::Flags::OnDBServer,
          arangodb::options::Flags::OnSingle));

  options
      ->addOption(
          "--rocksdb.block-align-data-blocks",
          "If enabled, data blocks are aligned on the lesser of page size and "
          "block size.",
          new BooleanParameter(&_blockAlignDataBlocks),
          arangodb::options::makeFlags(
              arangodb::options::Flags::DefaultNoComponents,
              arangodb::options::Flags::OnAgent,
              arangodb::options::Flags::OnDBServer,
              arangodb::options::Flags::OnSingle))
      .setLongDescription(R"(This may waste some memory but may reduce the
number of cross-page I/O operations.)");

  options->addOption("--rocksdb.enable-pipelined-write",
                     "If enabled, use a two stage write queue for WAL writes "
                     "and memtable writes.",
                     new BooleanParameter(&_enablePipelinedWrite),
                     arangodb::options::makeFlags(
                         arangodb::options::Flags::DefaultNoComponents,
                         arangodb::options::Flags::OnAgent,
                         arangodb::options::Flags::OnDBServer,
                         arangodb::options::Flags::OnSingle));

  options->addOption("--rocksdb.enable-statistics",
                     "Whether RocksDB statistics should be enabled.",
                     new BooleanParameter(&_enableStatistics),
                     arangodb::options::makeFlags(
                         arangodb::options::Flags::DefaultNoComponents,
                         arangodb::options::Flags::OnAgent,
                         arangodb::options::Flags::OnDBServer,
                         arangodb::options::Flags::OnSingle));

  options->addOption(
      "--rocksdb.optimize-filters-for-hits",
      "Whether the implementation should optimize the filters mainly for cases "
      "where keys are found rather than also optimize for keys missed. You can "
      "enable the option if you know that there are very few misses or the "
      "performance in the case of misses is not important for your "
      "application.",
      new BooleanParameter(&_optimizeFiltersForHits),
      arangodb::options::makeFlags(
          arangodb::options::Flags::Uncommon,
          arangodb::options::Flags::DefaultNoComponents,
          arangodb::options::Flags::OnAgent,
          arangodb::options::Flags::OnDBServer,
          arangodb::options::Flags::OnSingle));

  options->addOption(
      "--rocksdb.use-direct-reads", "Use O_DIRECT for reading files.",
      new BooleanParameter(&_useDirectReads),
      arangodb::options::makeFlags(arangodb::options::Flags::Uncommon));

  options->addOption(
      "--rocksdb.use-direct-io-for-flush-and-compaction",
      "Use O_DIRECT for writing files for flush and compaction.",
      new BooleanParameter(&_useDirectIoForFlushAndCompaction),
      arangodb::options::makeFlags(arangodb::options::Flags::Uncommon));

  options->addOption(
      "--rocksdb.use-fsync",
      "Whether to use fsync calls when writing to disk (set to false "
      "for issuing fdatasync calls only).",
      new BooleanParameter(&_useFSync),
      arangodb::options::makeFlags(
          arangodb::options::Flags::Uncommon,
          arangodb::options::Flags::DefaultNoComponents,
          arangodb::options::Flags::OnAgent,
          arangodb::options::Flags::OnDBServer,
          arangodb::options::Flags::OnSingle));

  options
      ->addOption("--rocksdb.max-background-jobs",
                  "The maximum number of concurrent background jobs "
                  "(compactions and flushes).",
                  new Int32Parameter(&_maxBackgroundJobs),
                  arangodb::options::makeFlags(
                      arangodb::options::Flags::Uncommon,
                      arangodb::options::Flags::Dynamic,
                      arangodb::options::Flags::DefaultNoComponents,
                      arangodb::options::Flags::OnAgent,
                      arangodb::options::Flags::OnDBServer,
                      arangodb::options::Flags::OnSingle))
      .setLongDescription(R"(The jobs are submitted to the low priority thread
pool. The default value is the number of processors in the system.)");

  options->addOption("--rocksdb.max-subcompactions",
                     "The maximum number of concurrent sub-jobs for a "
                     "background compaction.",
                     new UInt32Parameter(&_maxSubcompactions),
                     arangodb::options::makeFlags(
                         arangodb::options::Flags::DefaultNoComponents,
                         arangodb::options::Flags::OnAgent,
                         arangodb::options::Flags::OnDBServer,
                         arangodb::options::Flags::OnSingle));

  options
      ->addOption("--rocksdb.level0-compaction-trigger",
                  "The number of level-0 files that triggers a compaction.",
                  new Int64Parameter(&_level0CompactionTrigger),
                  arangodb::options::makeFlags(
                      arangodb::options::Flags::DefaultNoComponents,
                      arangodb::options::Flags::OnAgent,
                      arangodb::options::Flags::OnDBServer,
                      arangodb::options::Flags::OnSingle))
      .setLongDescription(R"(Compaction of level-0 to level-1 is triggered when
this many files exist in level-0. If you set this option to a higher number, it
may help bulk writes at the expense of slowing down reads.)");

  options
      ->addOption("--rocksdb.level0-slowdown-trigger",
                  "The number of level-0 files that triggers a write slowdown",
                  new Int64Parameter(&_level0SlowdownTrigger),
                  arangodb::options::makeFlags(
                      arangodb::options::Flags::DefaultNoComponents,
                      arangodb::options::Flags::OnAgent,
                      arangodb::options::Flags::OnDBServer,
                      arangodb::options::Flags::OnSingle))
      .setLongDescription(R"(When this many files accumulate in level-0, writes
are slowed down to `--rocksdb.delayed-write-rate` to allow compaction to
catch up.)");

  options
      ->addOption("--rocksdb.level0-stop-trigger",
                  "The number of level-0 files that triggers a full write stop",
                  new Int64Parameter(&_level0StopTrigger),
                  arangodb::options::makeFlags(
                      arangodb::options::Flags::DefaultNoComponents,
                      arangodb::options::Flags::OnAgent,
                      arangodb::options::Flags::OnDBServer,
                      arangodb::options::Flags::OnSingle))
      .setLongDescription(R"(When this many files accumulate in level-0, writes
are stopped to allow compaction to catch up.)");

  options
      ->addOption("--rocksdb.pending-compactions-slowdown-trigger",
                  "The number of pending compaction bytes that triggers a "
                  "write slowdown.",
                  new UInt64Parameter(&_pendingCompactionBytesSlowdownTrigger),
                  arangodb::options::makeFlags(
                      arangodb::options::Flags::DefaultNoComponents,
                      arangodb::options::Flags::OnAgent,
                      arangodb::options::Flags::OnDBServer,
                      arangodb::options::Flags::OnSingle))
      .setIntroducedIn(30805);

  options
      ->addOption("--rocksdb.pending-compactions-stop-trigger",
                  "The number of pending compaction bytes that triggers a full "
                  "write stop.",
                  new UInt64Parameter(&_pendingCompactionBytesStopTrigger),
                  arangodb::options::makeFlags(
                      arangodb::options::Flags::DefaultNoComponents,
                      arangodb::options::Flags::OnAgent,
                      arangodb::options::Flags::OnDBServer,
                      arangodb::options::Flags::OnSingle))
      .setIntroducedIn(30805);

  options
      ->addOption(
          "--rocksdb.num-threads-priority-high",
          "The number of threads for high priority operations (e.g. flush).",
          new UInt32Parameter(&_numThreadsHigh, /*base*/ 1, /*minValue*/ 0,
                              /*maxValue*/ 64),
          arangodb::options::makeFlags(
              arangodb::options::Flags::DefaultNoComponents,
              arangodb::options::Flags::OnAgent,
              arangodb::options::Flags::OnDBServer,
              arangodb::options::Flags::OnSingle))
      .setIntroducedIn(30805)
      .setLongDescription(R"(The recommended value is to set this equal to
`max-background-flushes`. The default value is `number of processors / 2`.)");

  options
      ->addOption("--rocksdb.block-cache-estimated-entry-charge",
                  "The estimated charge of cache entries (in bytes) for the "
                  "hyper-clock cache.",
                  new UInt64Parameter(&_blockCacheEstimatedEntryCharge),
                  arangodb::options::makeFlags(
                      arangodb::options::Flags::Experimental,
                      arangodb::options::Flags::DefaultNoComponents,
                      arangodb::options::Flags::OnAgent,
                      arangodb::options::Flags::OnDBServer,
                      arangodb::options::Flags::OnSingle))
      .setIntroducedIn(31202);

  TRI_ASSERT(::blockCacheTypes.contains(_blockCacheType));
  options
      ->addOption("--rocksdb.block-cache-type",
                  "The block cache type to use (note: the 'hyper-clock' cache "
                  "type is experimental).",
                  new DiscreteValuesParameter<StringParameter>(
                      &_blockCacheType, ::blockCacheTypes))
      .setIntroducedIn(31202);

  options
      ->addOption(
          "--rocksdb.num-threads-priority-low",
          "The number of threads for low priority operations (e.g. "
          "compaction).",
          new UInt32Parameter(&_numThreadsLow, /*base*/ 1, /*minValue*/ 0,
                              /*maxValue*/ 256),
          arangodb::options::makeFlags(
              arangodb::options::Flags::DefaultNoComponents,
              arangodb::options::Flags::OnAgent,
              arangodb::options::Flags::OnDBServer,
              arangodb::options::Flags::OnSingle))
      .setLongDescription(R"(The default value is
`number of processors / 2`.)");

  options
      ->addOption("--rocksdb.block-cache-size",
                  "The size of block cache (in bytes).",
                  new UInt64Parameter(&_blockCacheSize),
                  arangodb::options::makeFlags(
                      arangodb::options::Flags::Dynamic,
                      arangodb::options::Flags::DefaultNoComponents,
                      arangodb::options::Flags::OnAgent,
                      arangodb::options::Flags::OnDBServer,
                      arangodb::options::Flags::OnSingle))
      .setLongDescription(R"(This is the maximum size of the block cache in
bytes. Increasing this value may improve performance. If there is more than
4 GiB of RAM in the system, the default value is
`(system RAM size - 2GiB) * 0.3`.

For systems with less RAM, the default values are:

- 512 MiB for systems with between 2 and 4 GiB of RAM.
- 256 MiB for systems with between 1 and 2 GiB of RAM.
- 128 MiB for systems with less than 1 GiB of RAM.)");

  options
      ->addOption(
          "--rocksdb.block-cache-shard-bits",
          "The number of shard bits to use for the block cache "
          "(-1 = default value).",
          new Int64Parameter(&_blockCacheShardBits, /*base*/ 1, /*minValue*/ -1,
                             /*maxValue*/ 20, /*minInclusive*/ true,
                             /*maxInclusive*/ false),
          arangodb::options::makeFlags(
              arangodb::options::Flags::DefaultNoComponents,
              arangodb::options::Flags::OnAgent,
              arangodb::options::Flags::OnDBServer,
              arangodb::options::Flags::OnSingle))
      .setLongDescription(R"(The number of bits used to shard the block cache
to allow concurrent operations. To keep individual shards at a reasonable size
(i.e. at least 512 KiB), keep this value to at most
`block-cache-shard-bits / 512 KiB`. Default: `block-cache-size / 2^19`.)");

  options
      ->addOption("--rocksdb.enforce-block-cache-size-limit",
                  "If enabled, strictly enforces the block cache size limit.",
                  new BooleanParameter(&_enforceBlockCacheSizeLimit),
                  arangodb::options::makeFlags(
                      arangodb::options::Flags::DefaultNoComponents,
                      arangodb::options::Flags::OnAgent,
                      arangodb::options::Flags::OnDBServer,
                      arangodb::options::Flags::OnSingle))
      .setLongDescription(R"(Whether the maximum size of the RocksDB block
cache is strictly enforced. You can set this option to limit the memory usage of
the block cache to at most the specified size. If inserting a data block into
the cache would exceed the cache's capacity, the data block is not inserted.
If disabled, a data block may still get inserted into the cache. It is evicted
later, but the cache may temporarily grow beyond its capacity limit. 

The default value for `--rocksdb.enforce-block-cache-size-limit` was `false`
before version 3.10, but was changed to `true` from version 3.10 onwards.

To improve stability of memory usage and prevent exceeding the block cache
capacity limit (as configurable via `--rocksdb.block-cache-size`), it is
recommended to set this option to `true`.)");

  options
      ->addOption("--rocksdb.cache-index-and-filter-blocks",
                  "If enabled, the RocksDB block cache quota also includes "
                  "RocksDB memtable sizes.",
                  new BooleanParameter(&_cacheIndexAndFilterBlocks),
                  arangodb::options::makeFlags(
                      arangodb::options::Flags::Uncommon,
                      arangodb::options::Flags::DefaultNoComponents,
                      arangodb::options::Flags::OnAgent,
                      arangodb::options::Flags::OnDBServer,
                      arangodb::options::Flags::OnSingle))
      .setLongDescription(R"(If you set this option to `true`, RocksDB tracks
all loaded index and filter blocks in the block cache, so that they count
towards RocksDB's block cache memory limit.

If you set this option to `false`, the memory usage for index and filter blocks
is not accounted for.

The default value of `--rocksdb.cache-index-and-filter-blocks` was `false` in 
versions before 3.10, and was changed to `true` from version 3.10 onwards.

To improve stability of memory usage and avoid untracked memory allocations by
RocksDB, it is recommended to set this option to `true`. Note that tracking
index and filter blocks leaves less room for other data in the block cache, so
in case servers have unused RAM capacity available, it may be useful to increase
the overall size of the block cache.)");

  options->addOption(
      "--rocksdb.cache-index-and-filter-blocks-with-high-priority",
      "If enabled and `--rocksdb.cache-index-and-filter-blocks` is also "
      "enabled, cache index and filter blocks with high priority, "
      "making index and filter blocks be less likely to be evicted than "
      "data blocks.",
      new BooleanParameter(&_cacheIndexAndFilterBlocksWithHighPriority),
      arangodb::options::makeFlags(
          arangodb::options::Flags::Uncommon,
          arangodb::options::Flags::DefaultNoComponents,
          arangodb::options::Flags::OnAgent,
          arangodb::options::Flags::OnDBServer,
          arangodb::options::Flags::OnSingle));

  options->addOption(
      "--rocksdb.pin-l0-filter-and-index-blocks-in-cache",
      "If enabled and `--rocksdb.cache-index-and-filter-blocks` is also "
      "enabled, filter and index blocks are pinned and only evicted from "
      "cache when the table reader is freed.",
      new BooleanParameter(&_pinl0FilterAndIndexBlocksInCache),
      arangodb::options::makeFlags(
          arangodb::options::Flags::Uncommon,
          arangodb::options::Flags::DefaultNoComponents,
          arangodb::options::Flags::OnAgent,
          arangodb::options::Flags::OnDBServer,
          arangodb::options::Flags::OnSingle));

  options->addOption(
      "--rocksdb.pin-top-level-index-and-filter",
      "If enabled and `--rocksdb.cache-index-and-filter-blocks` is also "
      "enabled, the top-level index of partitioned filter and index blocks "
      "are pinned and only evicted from cache when the table reader is "
      "freed.",
      new BooleanParameter(&_pinTopLevelIndexAndFilter),
      arangodb::options::makeFlags(
          arangodb::options::Flags::Uncommon,
          arangodb::options::Flags::DefaultNoComponents,
          arangodb::options::Flags::OnAgent,
          arangodb::options::Flags::OnDBServer,
          arangodb::options::Flags::OnSingle));

  options->addOption("--rocksdb.table-block-size",
                     "The approximate size (in bytes) of the user data packed "
                     "per block for uncompressed data.",
                     new UInt64Parameter(&_tableBlockSize),
                     arangodb::options::makeFlags(
                         arangodb::options::Flags::Uncommon,
                         arangodb::options::Flags::DefaultNoComponents,
                         arangodb::options::Flags::OnAgent,
                         arangodb::options::Flags::OnDBServer,
                         arangodb::options::Flags::OnSingle));

  options->addOption(
      "--rocksdb.recycle-log-file-num",
      "If enabled, keep a pool of log files around for recycling.",
      new SizeTParameter(&_recycleLogFileNum),
      arangodb::options::makeFlags(
          arangodb::options::Flags::Uncommon,
          arangodb::options::Flags::DefaultNoComponents,
          arangodb::options::Flags::OnAgent,
          arangodb::options::Flags::OnDBServer,
          arangodb::options::Flags::OnSingle));

  options
      ->addOption(
          "--rocksdb.bloom-filter-bits-per-key",
          "The average number of bits to use per key in a Bloom filter.",
          new DoubleParameter(&_bloomBitsPerKey),
          arangodb::options::makeFlags(
              arangodb::options::Flags::Uncommon,
              arangodb::options::Flags::DefaultNoComponents,
              arangodb::options::Flags::OnAgent,
              arangodb::options::Flags::OnDBServer,
              arangodb::options::Flags::OnSingle))
      .setIntroducedIn(31003);

  options->addOption(
      "--rocksdb.compaction-read-ahead-size",
      "If non-zero, bigger reads are performed when doing compaction. If you "
      "run RocksDB on spinning disks, you should set this to at least 2 MB. "
      "That way, RocksDB's compaction does sequential instead of random reads.",
      new UInt64Parameter(&_compactionReadaheadSize),
      arangodb::options::makeFlags(
          arangodb::options::Flags::DefaultNoComponents,
          arangodb::options::Flags::OnAgent,
          arangodb::options::Flags::OnDBServer,
          arangodb::options::Flags::OnSingle));

  options
      ->addOption("--rocksdb.use-file-logging",
                  "Use a file-base logger for RocksDB's own logs.",
                  new BooleanParameter(&_useFileLogging),
                  arangodb::options::makeFlags(
                      arangodb::options::Flags::Uncommon,
                      arangodb::options::Flags::DefaultNoComponents,
                      arangodb::options::Flags::OnAgent,
                      arangodb::options::Flags::OnDBServer,
                      arangodb::options::Flags::OnSingle))
      .setLongDescription(R"(If set to `true`, enables writing of RocksDB's own
informational log files into RocksDB's database directory.

This option is turned off by default, but you can enable it for debugging
RocksDB internals and performance.)");

  options->addOption("--rocksdb.wal-recovery-skip-corrupted",
                     "Skip corrupted records in WAL recovery.",
                     new BooleanParameter(&_skipCorrupted),
                     arangodb::options::makeFlags(
                         arangodb::options::Flags::Uncommon,
                         arangodb::options::Flags::DefaultNoComponents,
                         arangodb::options::Flags::OnAgent,
                         arangodb::options::Flags::OnDBServer,
                         arangodb::options::Flags::OnSingle));

  options->addOption("--rocksdb.limit-open-files-at-startup",
                     "Limit the amount of .sst files RocksDB inspects at "
                     "startup, in order to reduce the startup I/O operations.",
                     new BooleanParameter(&_limitOpenFilesAtStartup),
                     arangodb::options::makeFlags(
                         arangodb::options::Flags::Uncommon,
                         arangodb::options::Flags::DefaultNoComponents,
                         arangodb::options::Flags::OnAgent,
                         arangodb::options::Flags::OnDBServer,
                         arangodb::options::Flags::OnSingle));

  options
      ->addOption("--rocksdb.allow-fallocate",
                  "Whether to allow RocksDB to use fallocate calls. "
                  "If disabled, fallocate calls are bypassed and no "
                  "pre-allocation is done.",
                  new BooleanParameter(&_allowFAllocate),
                  arangodb::options::makeFlags(
                      arangodb::options::Flags::Uncommon,
                      arangodb::options::Flags::DefaultNoComponents,
                      arangodb::options::Flags::OnAgent,
                      arangodb::options::Flags::OnDBServer,
                      arangodb::options::Flags::OnSingle))
      .setLongDescription(R"(Preallocation is turned on by default, but you can
turn it off for operating system versions that are known to have issues with it.
This option only has an effect on operating systems that support
`fallocate`.)");

  options
      ->addOption(
          "--rocksdb.exclusive-writes",
          "If enabled, writes are exclusive. This allows the RocksDB engine to "
          "mimic the collection locking behavior of the now-removed MMFiles "
          "storage engine, but inhibits concurrent write operations.",
          new BooleanParameter(&_exclusiveWrites),
          arangodb::options::makeFlags(
              arangodb::options::Flags::Uncommon,
              arangodb::options::Flags::DefaultNoComponents,
              arangodb::options::Flags::OnAgent,
              arangodb::options::Flags::OnDBServer,
              arangodb::options::Flags::OnSingle))
      .setDeprecatedIn(30800)
      .setLongDescription(R"(This option allows you to make all writes to the
RocksDB storage exclusive and therefore avoid write-write conflicts.

This option was introduced to open a way to upgrade from the legacy MMFiles to
the RocksDB storage engine without modifying client application code.
You should avoid enabling this option as the use of exclusive locks on
collections introduce a noticeable throughput penalty.

**Note**: The MMFiles engine was removed and this option is a stopgap measure
only. This option is thus deprecated, and will be removed in a future
version.)");

  TRI_ASSERT(::checksumTypes.contains(_checksumType));
  options
      ->addOption("--rocksdb.checksum-type",
                  "The checksum type to use for table files.",
                  new DiscreteValuesParameter<StringParameter>(&_checksumType,
                                                               ::checksumTypes),
                  arangodb::options::makeFlags(
                      arangodb::options::Flags::DefaultNoComponents,
                      arangodb::options::Flags::OnAgent,
                      arangodb::options::Flags::OnDBServer,
                      arangodb::options::Flags::OnSingle))
      .setIntroducedIn(31000);

  TRI_ASSERT(::compactionStyles.contains(_compactionStyle));
  options
      ->addOption(
          "--rocksdb.compaction-style",
          "The compaction style which is used to pick the next file(s) to "
          "be compacted (note: all styles except 'level' are experimental).",
          new DiscreteValuesParameter<StringParameter>(&_compactionStyle,
                                                       ::compactionStyles),
          arangodb::options::makeFlags(
              arangodb::options::Flags::DefaultNoComponents,
              arangodb::options::Flags::OnAgent,
              arangodb::options::Flags::OnDBServer,
              arangodb::options::Flags::OnSingle))
      .setIntroducedIn(31000);

  std::unordered_set<uint32_t> formatVersions = {3, 4, 5, 6};
  options
      ->addOption("--rocksdb.format-version",
                  "The table format version to use inside RocksDB.",
                  new DiscreteValuesParameter<UInt32Parameter>(&_formatVersion,
                                                               formatVersions),
                  arangodb::options::makeFlags(
                      arangodb::options::Flags::Uncommon,
                      arangodb::options::Flags::DefaultNoComponents,
                      arangodb::options::Flags::OnAgent,
                      arangodb::options::Flags::OnDBServer,
                      arangodb::options::Flags::OnSingle))
      .setIntroducedIn(31000)
      .setLongDescription(
          R"(Note that format version 6 can only be read by RocksDB versions
>= 8.6.0. Thus switching to format version 6 will make the database files
incompatible with ArangoDB versions with a lower RocksDB version in case of
downgrading.)");

  options
      ->addOption("--rocksdb.optimize-filters-for-memory",
                  "Optimize RocksDB bloom filters to reduce internal memory "
                  "fragmentation.",
                  new BooleanParameter(&_optimizeFiltersForMemory),
                  arangodb::options::makeFlags(
                      arangodb::options::Flags::Uncommon,
                      arangodb::options::Flags::DefaultNoComponents,
                      arangodb::options::Flags::OnAgent,
                      arangodb::options::Flags::OnDBServer,
                      arangodb::options::Flags::OnSingle))
      .setIntroducedIn(31202);

  options
      ->addOption("--rocksdb.enable-index-compression",
                  "Enable index compression.",
                  new BooleanParameter(&_enableIndexCompression),
                  arangodb::options::makeFlags(
                      arangodb::options::Flags::Uncommon,
                      arangodb::options::Flags::DefaultNoComponents,
                      arangodb::options::Flags::OnAgent,
                      arangodb::options::Flags::OnDBServer,
                      arangodb::options::Flags::OnSingle))
      .setIntroducedIn(31000);

  options
      ->addOption("--rocksdb.enable-blob-files",
                  "Enable blob files for the documents column family.",
                  new BooleanParameter(&_enableBlobFiles),
                  arangodb::options::makeFlags(
                      arangodb::options::Flags::Experimental,
                      arangodb::options::Flags::DefaultNoComponents,
                      arangodb::options::Flags::OnAgent,
                      arangodb::options::Flags::OnDBServer,
                      arangodb::options::Flags::OnSingle))
      .setIntroducedIn(31100);

  options
      ->addOption(
          "--rocksdb.enable-blob-cache",
          "Enable caching of blobs in the block cache for the documents "
          "column family.",
          new BooleanParameter(&_enableBlobCache),
          arangodb::options::makeFlags(
              arangodb::options::Flags::Experimental,
              arangodb::options::Flags::DefaultNoComponents,
              arangodb::options::Flags::OnAgent,
              arangodb::options::Flags::OnDBServer,
              arangodb::options::Flags::OnSingle))
      .setIntroducedIn(31202);

  options
      ->addOption("--rocksdb.min-blob-size",
                  "The size threshold for storing documents in blob files (in "
                  "bytes, 0 = store all documents in blob files). "
                  "Requires `--rocks.enable-blob-files`.",
                  new UInt64Parameter(&_minBlobSize),
                  arangodb::options::makeFlags(
                      arangodb::options::Flags::Experimental,
                      arangodb::options::Flags::DefaultNoComponents,
                      arangodb::options::Flags::OnAgent,
                      arangodb::options::Flags::OnDBServer,
                      arangodb::options::Flags::OnSingle))
      .setIntroducedIn(31100);

  options
      ->addOption("--rocksdb.blob-file-size",
                  "The size limit for blob files in the documents column "
                  "family (in bytes). Requires `--rocksdb.enable-blob-files`.",
                  new UInt64Parameter(&_blobFileSize),
                  arangodb::options::makeFlags(
                      arangodb::options::Flags::Experimental,
                      arangodb::options::Flags::DefaultNoComponents,
                      arangodb::options::Flags::OnAgent,
                      arangodb::options::Flags::OnDBServer,
                      arangodb::options::Flags::OnSingle))
      .setIntroducedIn(31100);

  options
      ->addOption("--rocksdb.blob-file-starting-level",
                  "The level from which on to use blob files in the documents "
                  "column family. Requires `--rocksdb.enable-blob-files`.",
                  new UInt32Parameter(&_blobFileStartingLevel),
                  arangodb::options::makeFlags(
                      arangodb::options::Flags::Experimental,
                      arangodb::options::Flags::DefaultNoComponents,
                      arangodb::options::Flags::OnAgent,
                      arangodb::options::Flags::OnDBServer,
                      arangodb::options::Flags::OnSingle))
      .setIntroducedIn(31202);

  options
      ->addOption(
          "--rocksdb.blob-garbage-collection-age-cutoff",
          "The age cutoff for garbage collecting blob files in the documents "
          "column family (percentage value from 0 to 1 determines how many "
          "blob files are garbage collected during compaction). Requires "
          "`--rocksdb.enable-blob-files` and "
          "`--rocksdb.enable-blob-garbage-collection`.",
          new DoubleParameter(&_blobGarbageCollectionAgeCutoff, 1.0, 0.0, 1.0),
          arangodb::options::makeFlags(
              arangodb::options::Flags::Experimental,
              arangodb::options::Flags::DefaultNoComponents,
              arangodb::options::Flags::OnAgent,
              arangodb::options::Flags::OnDBServer,
              arangodb::options::Flags::OnSingle))
      .setIntroducedIn(31100);

  options
      ->addOption(
          "--rocksdb.blob-garbage-collection-force-threshold",
          "The garbage ratio threshold for scheduling targeted compactions "
          "for the oldest blob files in the documents column family "
          "(percentage value between 0 and 1). "
          "Requires `--rocksdb.enable-blob-files` and "
          "`--rocksdb.enable-blob-garbage-collection`.",
          new DoubleParameter(&_blobGarbageCollectionForceThreshold, 1.0, 0.0,
                              1.0),
          arangodb::options::makeFlags(
              arangodb::options::Flags::Experimental,
              arangodb::options::Flags::DefaultNoComponents,
              arangodb::options::Flags::OnAgent,
              arangodb::options::Flags::OnDBServer,
              arangodb::options::Flags::OnSingle))
      .setIntroducedIn(31100);

  TRI_ASSERT(::compressionTypes.contains(_blobCompressionType));
  options
      ->addOption("--rocksdb.blob-compression-type",
                  "The compression algorithm to use for blob data in the "
                  "documents column family. "
                  "Requires `--rocksdb.enable-blob-files`.",
                  new DiscreteValuesParameter<StringParameter>(
                      &_blobCompressionType, ::compressionTypes),
                  arangodb::options::makeFlags(
                      arangodb::options::Flags::Experimental,
                      arangodb::options::Flags::DefaultNoComponents,
                      arangodb::options::Flags::OnAgent,
                      arangodb::options::Flags::OnDBServer,
                      arangodb::options::Flags::OnSingle))
      .setIntroducedIn(31100);

  options
      ->addOption(
          "--rocksdb.enable-blob-garbage-collection",
          "Enable blob garbage collection during compaction in the "
          "documents column family. Requires `--rocksdb.enable-blob-files`.",
          new BooleanParameter(&_enableBlobGarbageCollection),
          arangodb::options::makeFlags(
              arangodb::options::Flags::Experimental,
              arangodb::options::Flags::DefaultNoComponents,
              arangodb::options::Flags::OnAgent,
              arangodb::options::Flags::OnDBServer,
              arangodb::options::Flags::OnSingle))
      .setIntroducedIn(31100);

  options
      ->addOption("--rocksdb.prepopulate-blob-cache",
                  "Pre-populate the blob cache on flushes.",
                  new BooleanParameter(&_prepopulateBlobCache),
                  arangodb::options::makeFlags(
                      arangodb::options::Flags::Experimental,
                      arangodb::options::Flags::Uncommon,
                      arangodb::options::Flags::DefaultNoComponents,
                      arangodb::options::Flags::OnAgent,
                      arangodb::options::Flags::OnDBServer,
                      arangodb::options::Flags::OnSingle))
      .setIntroducedIn(31202);

  options
      ->addOption(
          "--rocksdb.block-cache-jemalloc-allocator",
          "Use jemalloc-based memory allocator for RocksDB block cache.",
          new BooleanParameter(&_useJemallocAllocator),
          arangodb::options::makeFlags(arangodb::options::Flags::Experimental,
                                       arangodb::options::Flags::Uncommon,
                                       arangodb::options::Flags::OnAgent,
                                       arangodb::options::Flags::OnDBServer,
                                       arangodb::options::Flags::OnSingle))
      .setIntroducedIn(31100)
      .setLongDescription(
          R"(The jemalloc-based memory allocator for the RocksDB block cache
will also exclude the block cache contents from coredumps, potentially making generated 
coredumps a lot smaller.
In order to use this option, the executable needs to be compiled with jemalloc
support (which is the default on Linux).)");

  options
      ->addOption("--rocksdb.prepopulate-block-cache",
                  "Pre-populate block cache on flushes.",
                  new BooleanParameter(&_prepopulateBlockCache),
                  arangodb::options::makeFlags(
                      arangodb::options::Flags::Uncommon,
                      arangodb::options::Flags::DefaultNoComponents,
                      arangodb::options::Flags::OnAgent,
                      arangodb::options::Flags::OnDBServer,
                      arangodb::options::Flags::OnSingle))
      .setIntroducedIn(31000);

  options
      ->addOption("--rocksdb.reserve-table-builder-memory",
                  "Account for table building memory in block cache.",
                  new BooleanParameter(&_reserveTableBuilderMemory),
                  arangodb::options::makeFlags(
                      arangodb::options::Flags::Uncommon,
                      arangodb::options::Flags::DefaultNoComponents,
                      arangodb::options::Flags::OnAgent,
                      arangodb::options::Flags::OnDBServer,
                      arangodb::options::Flags::OnSingle))
      .setIntroducedIn(31000);

  options
      ->addOption("--rocksdb.reserve-table-reader-memory",
                  "Account for table reader memory in block cache.",
                  new BooleanParameter(&_reserveTableReaderMemory),
                  arangodb::options::makeFlags(
                      arangodb::options::Flags::Uncommon,
                      arangodb::options::Flags::DefaultNoComponents,
                      arangodb::options::Flags::OnAgent,
                      arangodb::options::Flags::OnDBServer,
                      arangodb::options::Flags::OnSingle))
      .setIntroducedIn(31000);

  options
      ->addOption("--rocksdb.reserve-file-metadata-memory",
                  "account for .sst file metadata memory in block cache",
                  new BooleanParameter(&_reserveFileMetadataMemory),
                  arangodb::options::makeFlags(
                      arangodb::options::Flags::Uncommon,
                      arangodb::options::Flags::DefaultNoComponents,
                      arangodb::options::Flags::OnAgent,
                      arangodb::options::Flags::OnDBServer,
                      arangodb::options::Flags::OnSingle))
      .setIntroducedIn(31100);

  options
      ->addOption("--rocksdb.periodic-compaction-ttl",
                  "Time-to-live (in seconds) for periodic compaction of .sst "
                  "files, based on the file age (0 = no periodic compaction).",
                  new UInt64Parameter(&_periodicCompactionTtl),
                  arangodb::options::makeFlags(
                      arangodb::options::Flags::DefaultNoComponents,
                      arangodb::options::Flags::OnAgent,
                      arangodb::options::Flags::OnDBServer,
                      arangodb::options::Flags::OnSingle))
      .setIntroducedIn(30903)
      .setLongDescription(R"(The default value from RocksDB is ~30 days. To
avoid periodic auto-compaction and the I/O caused by it, you can set this
option to `0`.)");

  options
      ->addOption("--rocksdb.partition-files-for-documents",
                  "If enabled, the document data for different "
                  "collections/shards will end up in "
                  "different .sst files.",
                  new BooleanParameter(&_partitionFilesForDocumentsCf),
                  arangodb::options::makeFlags(
                      arangodb::options::Flags::Uncommon,
                      arangodb::options::Flags::Experimental,
                      arangodb::options::Flags::DefaultNoComponents,
                      arangodb::options::Flags::OnAgent,
                      arangodb::options::Flags::OnDBServer,
                      arangodb::options::Flags::OnSingle))
      .setIntroducedIn(31200)
      .setLongDescription(R"(Enabling this option will make RocksDB's
compaction write the document data for different collections/shards
into different .sst files. Otherwise the document data from different 
collections/shards can be mixed and written into the same .sst files.

Enabling this option usually has the benefit of making the RocksDB
compaction more efficient when a lot of different collections/shards
are written to in parallel.
The disavantage of enabling this option is that there can be more .sst
files than when the option is turned off, and the disk space used by
these .sst files can be higher than if there are fewer .sst files (this
is because there is some per-.sst file overhead).
In particular on deployments with many collections/shards
this can lead to a very high number of .sst files, with the potential
of outgrowing the maximum number of file descriptors the ArangoDB process 
can open. Thus the option should only be enabled on deployments with a
limited number of collections/shards.)");

  options
      ->addOption("--rocksdb.partition-files-for-primary-index",
                  "If enabled, the primary index data for different "
                  "collections/shards will end up in "
                  "different .sst files.",
                  new BooleanParameter(&_partitionFilesForPrimaryIndexCf),
                  arangodb::options::makeFlags(
                      arangodb::options::Flags::Uncommon,
                      arangodb::options::Flags::Experimental,
                      arangodb::options::Flags::DefaultNoComponents,
                      arangodb::options::Flags::OnAgent,
                      arangodb::options::Flags::OnDBServer,
                      arangodb::options::Flags::OnSingle))
      .setIntroducedIn(31200)
      .setLongDescription(R"(Enabling this option will make RocksDB's
compaction write the primary index data for different collections/shards
into different .sst files. Otherwise the primary index data from different 
collections/shards can be mixed and written into the same .sst files.

Enabling this option usually has the benefit of making the RocksDB
compaction more efficient when a lot of different collections/shards
are written to in parallel.
The disavantage of enabling this option is that there can be more .sst
files than when the option is turned off, and the disk space used by
these .sst files can be higher than if there are fewer .sst files (this
is because there is some per-.sst file overhead).
In particular on deployments with many collections/shards
this can lead to a very high number of .sst files, with the potential
of outgrowing the maximum number of file descriptors the ArangoDB process 
can open. Thus the option should only be enabled on deployments with a
limited number of collections/shards.)");

  options
      ->addOption("--rocksdb.partition-files-for-edge-index",
                  "If enabled, the index data for different edge "
                  "indexes will end up in different .sst files.",
                  new BooleanParameter(&_partitionFilesForEdgeIndexCf),
                  arangodb::options::makeFlags(
                      arangodb::options::Flags::Uncommon,
                      arangodb::options::Flags::Experimental,
                      arangodb::options::Flags::DefaultNoComponents,
                      arangodb::options::Flags::OnAgent,
                      arangodb::options::Flags::OnDBServer,
                      arangodb::options::Flags::OnSingle))
      .setIntroducedIn(31200)
      .setLongDescription(R"(Enabling this option will make RocksDB's
compaction write the edge index data for different edge collections/shards
into different .sst files. Otherwise the edge index data from different 
edge collections/shards can be mixed and written into the same .sst files.

Enabling this option usually has the benefit of making the RocksDB
compaction more efficient when a lot of different edge collections/shards
are written to in parallel.
The disavantage of enabling this option is that there can be more .sst
files than when the option is turned off, and the disk space used by
these .sst files can be higher than if there are fewer .sst files (this
is because there is some per-.sst file overhead).
In particular on deployments with many edge collections/shards
this can lead to a very high number of .sst files, with the potential
of outgrowing the maximum number of file descriptors the ArangoDB process 
can open. Thus the option should only be enabled on deployments with a
limited number of edge collections/shards.)");

  options
      ->addOption("--rocksdb.partition-files-for-persistent-index",
                  "If enabled, the index data for different persistent "
                  "indexes will end up in different .sst files.",
                  new BooleanParameter(&_partitionFilesForVPackIndexCf),
                  arangodb::options::makeFlags(
                      arangodb::options::Flags::Uncommon,
                      arangodb::options::Flags::Experimental,
                      arangodb::options::Flags::DefaultNoComponents,
                      arangodb::options::Flags::OnAgent,
                      arangodb::options::Flags::OnDBServer,
                      arangodb::options::Flags::OnSingle))
      .setIntroducedIn(31200)
      .setLongDescription(R"(Enabling this option will make RocksDB's
compaction write the persistent index data for different persistent
indexes (also indexes from different collections/shards) into different 
.sst files. Otherwise the persistent index data from different 
collections/shards/indexes can be mixed and written into the same .sst files.

Enabling this option usually has the benefit of making the RocksDB
compaction more efficient when a lot of different collections/shards/indexes
are written to in parallel.
The disavantage of enabling this option is that there can be more .sst
files than when the option is turned off, and the disk space used by
these .sst files can be higher than if there are fewer .sst files (this
is because there is some per-.sst file overhead).
In particular on deployments with many collections/shards/indexes
this can lead to a very high number of .sst files, with the potential
of outgrowing the maximum number of file descriptors the ArangoDB process 
can open. Thus the option should only be enabled on deployments with a
limited number of edge collections/shards/indexes.)");

  options
      ->addOption("--rocksdb.partition-files-for-mdi-index",
                  "If enabled, the index data for different mdi "
                  "indexes will end up in different .sst files.",
                  new BooleanParameter(&_partitionFilesForMdiIndexCf),
                  arangodb::options::makeFlags(
                      arangodb::options::Flags::Uncommon,
                      arangodb::options::Flags::Experimental,
                      arangodb::options::Flags::DefaultNoComponents,
                      arangodb::options::Flags::OnAgent,
                      arangodb::options::Flags::OnDBServer,
                      arangodb::options::Flags::OnSingle))
      .setIntroducedIn(31200)
      .setLongDescription(R"(Enabling this option will make RocksDB's
  compaction write the persistent index data for different mdi
  indexes (also indexes from different collections/shards) into different
  .sst files. Otherwise the persistent index data from different
  collections/shards/indexes can be mixed and written into the same .sst files.

  Enabling this option usually has the benefit of making the RocksDB
  compaction more efficient when a lot of different collections/shards/indexes
  are written to in parallel.
  The disavantage of enabling this option is that there can be more .sst
  files than when the option is turned off, and the disk space used by
  these .sst files can be higher than if there are fewer .sst files (this
  is because there is some per-.sst file overhead).
  In particular on deployments with many collections/shards/indexes
  this can lead to a very high number of .sst files, with the potential
  of outgrowing the maximum number of file descriptors the ArangoDB process
  can open. Thus the option should only be enabled on deployments with a
  limited number of edge collections/shards/indexes.)");

  options
      ->addOption("--rocksdb.partition-files-for-vector-index",
                  "If enabled, the index data for different vector "
                  "indexes will end up in different .sst files.",
                  new BooleanParameter(&_partitionFilesForVectorIndexCf),
                  arangodb::options::makeFlags(
                      arangodb::options::Flags::Uncommon,
                      arangodb::options::Flags::Experimental,
                      arangodb::options::Flags::DefaultNoComponents,
                      arangodb::options::Flags::OnDBServer,
                      arangodb::options::Flags::OnSingle))
      .setIntroducedIn(31204)
      .setLongDescription(R"(Enabling this option makes RocksDB's
compaction write the index data for different vector
indexes (also indexes from different collections/shards) into different
.sst files. Otherwise, the index data from different
collections/shards/indexes can be mixed and written into the same .sst files.

Enabling this option usually has the benefit of making the RocksDB
compaction more efficient when a lot of different collections/shards/indexes
are written to in parallel.
The disadvantage of enabling this option is that there can be more .sst
files than when the option is disabled, and the disk space used by
these .sst files can be higher than if there are fewer .sst files
because there is some overhead per .sst file.
For deployments with many collections/shards/indexes in particular,
this can lead to a very high number of .sst files, with the potential
of outgrowing the maximum number of file descriptors the ArangoDB process
can open. The option should thus only be enabled for deployments with a
limited number of edge collections/shards/indexes.)");

  options
      ->addOption(
          "--rocksdb.use-io_uring",
          "Check for existence of io_uring at startup and use it if available. "
          "Should be set to false only to opt out of using io_uring.",
          new BooleanParameter(&ioUringEnabled),
          arangodb::options::makeFlags(arangodb::options::Flags::Uncommon,
                                       arangodb::options::Flags::OnAgent,
                                       arangodb::options::Flags::OnDBServer,
                                       arangodb::options::Flags::OnSingle))
      .setIntroducedIn(3'12'00);

  //////////////////////////////////////////////////////////////////////////////
  /// add column family-specific options now
  //////////////////////////////////////////////////////////////////////////////
  static constexpr std::initializer_list<RocksDBColumnFamilyManager::Family>
      families{RocksDBColumnFamilyManager::Family::Definitions,
               RocksDBColumnFamilyManager::Family::Documents,
               RocksDBColumnFamilyManager::Family::PrimaryIndex,
               RocksDBColumnFamilyManager::Family::EdgeIndex,
               RocksDBColumnFamilyManager::Family::VPackIndex,
               RocksDBColumnFamilyManager::Family::GeoIndex,
               RocksDBColumnFamilyManager::Family::FulltextIndex,
               RocksDBColumnFamilyManager::Family::ReplicatedLogs,
               RocksDBColumnFamilyManager::Family::MdiIndex,
               RocksDBColumnFamilyManager::Family::MdiVPackIndex,
               RocksDBColumnFamilyManager::Family::VectorIndex};

  auto addMaxWriteBufferNumberCf =
      [this, &options](RocksDBColumnFamilyManager::Family family) {
        std::string name = RocksDBColumnFamilyManager::name(
            family, RocksDBColumnFamilyManager::NameMode::External);
        std::size_t index = static_cast<
            std::underlying_type<RocksDBColumnFamilyManager::Family>::type>(
            family);
        auto introducedIn = 30800;
        if (family == RocksDBColumnFamilyManager::Family::MdiVPackIndex ||
            family == RocksDBColumnFamilyManager::Family::MdiIndex) {
          introducedIn = 31200;
        }
        if (family == RocksDBColumnFamilyManager::Family::VectorIndex) {
          introducedIn = 31204;
        }

        options
            ->addOption("--rocksdb.max-write-buffer-number-" + name,
                        "If non-zero, overrides the value of "
                        "`--rocksdb.max-write-buffer-number` for the " +
                            name + " column family",
                        new UInt64Parameter(&_maxWriteBufferNumberCf[index]),
                        arangodb::options::makeDefaultFlags(
                            arangodb::options::Flags::Uncommon))
            .setIntroducedIn(introducedIn);
      };
  for (auto family : families) {
    addMaxWriteBufferNumberCf(family);
  }
}

void RocksDBOptionFeature::validateOptions(
    std::shared_ptr<ProgramOptions> options) {
  if (_writeBufferSize > 0 && _writeBufferSize < 1024 * 1024) {
    LOG_TOPIC("4ce44", FATAL, arangodb::Logger::STARTUP)
        << "invalid value for '--rocksdb.write-buffer-size'";
    FATAL_ERROR_EXIT();
  }
  if (_totalWriteBufferSize > 0 && _totalWriteBufferSize < 64 * 1024 * 1024) {
    LOG_TOPIC("4ab88", FATAL, arangodb::Logger::STARTUP)
        << "invalid value for '--rocksdb.total-write-buffer-size'";
    FATAL_ERROR_EXIT();
  }
  if (_maxBackgroundJobs != -1 && _maxBackgroundJobs < 1) {
    LOG_TOPIC("cfc5a", FATAL, arangodb::Logger::STARTUP)
        << "invalid value for '--rocksdb.max-background-jobs'";
    FATAL_ERROR_EXIT();
  }

  _minWriteBufferNumberToMergeTouched = options->processingResult().touched(
      "--rocksdb.min-write-buffer-number-to-merge");

  // limit memory usage of agent instances, if not otherwise configured
  if (server().hasFeature<AgencyFeature>()) {
    AgencyFeature& feature = server().getFeature<AgencyFeature>();
    if (feature.activated()) {
      // if we are an agency instance...
      if (!options->processingResult().touched("--rocksdb.block-cache-size")) {
        // restrict block cache size to 1 GB if not set explicitly
        _blockCacheSize =
            std::min<uint64_t>(_blockCacheSize, uint64_t(1) << 30);
      }
      if (!options->processingResult().touched(
              "--rocksdb.total-write-buffer-size")) {
        // restrict total write buffer size to 512 MB if not set explicitly
        _totalWriteBufferSize =
            std::min<uint64_t>(_totalWriteBufferSize, uint64_t(512) << 20);
      }
    }
  }

  if (_blockCacheType == ::kBlockCacheTypeLRU &&
      options->processingResult().touched(
          "--rocksdb.block-cache-estimated-entry-charge")) {
    LOG_TOPIC("a527b", WARN, arangodb::Logger::ENGINES)
        << "Setting value of '--rocksdb.block-cache-estimated-entry-charge' "
           "has no effect when using LRU block cache";
  }

  if (_enforceBlockCacheSizeLimit && !options->processingResult().touched(
                                         "--rocksdb.block-cache-shard-bits")) {
    // if block cache size limit is enforced, and the number of shard bits for
    // the block cache hasn't been set, we set it dynamically:
    // we would like that each block cache shard can hold data blocks of
    // at least a common size. Rationale: data blocks can be quite large. if
    // they don't fit into the block cache upon reading, the block cache will
    // return Status::Incomplete() or Status::MemoryLimit() when the block
    // cache's strict capacity limit is set. then we cannot read data anymore.
    // we are limiting the maximum number of shard bits to 10 here, which is
    // 1024 shards. that should be enough shards even for very big caches.
    // note that RocksDB also has an internal upper bound for the number of
    // shards bits, which is 20.
    _blockCacheShardBits = std::clamp(
        int64_t(std::floor(
            std::log2(static_cast<double>(_blockCacheSize) / ::minShardSize))),
        int64_t(1), int64_t(10));

    // TODO: hyper clock cache probably doesn't need as many shards. check this.
  }

#ifndef ARANGODB_HAVE_JEMALLOC
  // on some platforms, jemalloc is not available, because it is not compiled
  // in by default. to make the startup of the server not fail in such
  // environment, turn off the option automatically
  if (_useJemallocAllocator) {
    _useJemallocAllocator = false;
    LOG_TOPIC("b3164", INFO, Logger::STARTUP)
        << "disabling jemalloc allocator for RocksDB - jemalloc not compiled";
  }
#endif

  if (!_enableBlobFiles) {
    // turn off blob garbage collection to avoid potential side effects
    // for performance
    _enableBlobGarbageCollection = false;
  }
}

void RocksDBOptionFeature::prepare() {
  if (_enableBlobFiles) {
    LOG_TOPIC("5e48f", WARN, Logger::ENGINES)
        << "using blob files is experimental and not supported for production "
           "usage";
  }

  if (_compactionStyle != ::kCompactionStyleLevel) {
    LOG_TOPIC("6db54", WARN, Logger::ENGINES)
        << "using compaction style '" << _compactionStyle
        << "' is experimental and not supported for production usage";
  }

  if (_blockCacheType == ::kBlockCacheTypeHyperClock) {
    LOG_TOPIC("26f64", WARN, Logger::ENGINES)
        << "using block cache type 'hyper-clock' is experimental and not "
           "supported for production usage";
  }

  if (_enforceBlockCacheSizeLimit && _blockCacheSize > 0) {
    uint64_t shardSize =
        _blockCacheSize / (uint64_t(1) << _blockCacheShardBits);
    // if we can't store a data block of the mininmum size in the block cache,
    // we may run into problems when trying to put a large data block into the
    // cache. in this case the block cache may return a Status::Incomplete()
    // or Status::MemoryLimit() error and fail the entire read.
    // warn the user about it!
    if (shardSize < ::minShardSize) {
      LOG_TOPIC("31d7c", WARN, Logger::ENGINES)
          << "size of RocksDB block cache shards seems to be too low. "
          << "block cache size: " << _blockCacheSize
          << ", shard bits: " << _blockCacheShardBits
          << ", shard size: " << shardSize
          << ". it is probably useful to set "
             "`--rocksdb.enforce-block-cache-size-limit` to false "
          << "to avoid incomplete cache reads.";
    }
  }
}

void RocksDBOptionFeature::start() {
  uint32_t max = _maxBackgroundJobs / 2;
  uint32_t clamped = std::max(
      std::min(static_cast<uint32_t>(NumberOfCores::getValue()), max), 1U);
  // lets test this out
  if (_numThreadsHigh == 0) {
    _numThreadsHigh = clamped;
  }
  if (_numThreadsLow == 0) {
    _numThreadsLow = clamped;
  }

  if (_maxSubcompactions > _numThreadsLow) {
    if (server().options()->processingResult().touched(
            "--rocksdb.max-subcompactions")) {
      LOG_TOPIC("e7c85", WARN, Logger::ENGINES)
          << "overriding value for option `--rocksdb.max-subcompactions` to "
          << _numThreadsLow
          << " because the specified value is greater than the number of "
             "threads for low priority operations";
    }
    _maxSubcompactions = _numThreadsLow;
  }

  LOG_TOPIC("f66e4", TRACE, Logger::ENGINES)
      << "using RocksDB options:"
      << " wal_dir: '" << _walDirectory << "'"
      << ", compression type: " << _compressionType
      << ", write_buffer_size: " << _writeBufferSize
      << ", total_write_buffer_size: " << _totalWriteBufferSize
      << ", max_write_buffer_number: " << _maxWriteBufferNumber
      << ", max_write_buffer_size_to_maintain: "
      << _maxWriteBufferSizeToMaintain
      << ", max_total_wal_size: " << _maxTotalWalSize
      << ", delayed_write_rate: " << _delayedWriteRate
      << ", min_write_buffer_number_to_merge: " << _minWriteBufferNumberToMerge
      << ", num_levels: " << _numLevels
      << ", num_uncompressed_levels: " << _numUncompressedLevels
      << ", max_bytes_for_level_base: " << _maxBytesForLevelBase
      << ", max_bytes_for_level_multiplier: " << _maxBytesForLevelMultiplier
      << ", max_background_jobs: " << _maxBackgroundJobs
      << ", max_sub_compactions: " << _maxSubcompactions
      << ", target_file_size_base: " << _targetFileSizeBase
      << ", target_file_size_multiplier: " << _targetFileSizeMultiplier
      << ", num_threads_high: " << _numThreadsHigh
      << ", num_threads_low: " << _numThreadsLow
      << ", block_cache_type: " << _blockCacheType
      << ", use_jemalloc_allocator: " << _useJemallocAllocator
      << ", block_cache_size: " << _blockCacheSize
      << ", block_cache_shard_bits: " << _blockCacheShardBits
      << ", block_cache_estimated_entry_charge: "
      << _blockCacheEstimatedEntryCharge
      << ", block_cache_strict_capacity_limit: " << std::boolalpha
      << _enforceBlockCacheSizeLimit
      << ", cache_index_and_filter_blocks: " << std::boolalpha
      << _cacheIndexAndFilterBlocks
      << ", cache_index_and_filter_blocks_with_high_priority: "
      << std::boolalpha << _cacheIndexAndFilterBlocksWithHighPriority
      << ", pin_l0_filter_and_index_blocks_in_cache: " << std::boolalpha
      << _pinl0FilterAndIndexBlocksInCache
      << ", pin_top_level_index_and_filter: " << std::boolalpha
      << _pinTopLevelIndexAndFilter << ", table_block_size: " << _tableBlockSize
      << ", recycle_log_file_num: " << _recycleLogFileNum
      << ", compaction_read_ahead_size: " << _compactionReadaheadSize
      << ", level0_compaction_trigger: " << _level0CompactionTrigger
      << ", level0_slowdown_trigger: " << _level0SlowdownTrigger
      << ", periodic_compaction_ttl: " << _periodicCompactionTtl
      << ", checksum: " << _checksumType
      << ", format_version: " << _formatVersion
      << ", bloom_bits_per_key: " << _bloomBitsPerKey
      << ", enable_blob_files: " << std::boolalpha << _enableBlobFiles
      << ", enable_blob_cache: " << std::boolalpha << _enableBlobCache
      << ", min_blob_size: " << _minBlobSize
      << ", blob_file_size: " << _blobFileSize
      << ", blob_file_starting_level: " << _blobFileStartingLevel
      << ", blob_compression type: " << _blobCompressionType
      << ", enable_blob_garbage_collection: " << std::boolalpha
      << _enableBlobGarbageCollection
      << ", blob_garbage_collection_age_cutoff: "
      << _blobGarbageCollectionAgeCutoff
      << ", blob_garbage_collection_force_threshold: "
      << _blobGarbageCollectionForceThreshold
      << ", prepopulate_blob_cache: " << std::boolalpha << _prepopulateBlobCache
      << ", enable_index_compression: " << std::boolalpha
      << _enableIndexCompression
      << ", prepopulate_block_cache: " << std::boolalpha
      << _prepopulateBlockCache
      << ", reserve_table_builder_memory: " << std::boolalpha
      << _reserveTableBuilderMemory
      << ", reserve_table_reader_memory: " << std::boolalpha
      << _reserveTableReaderMemory
      << ", enable_pipelined_write: " << std::boolalpha << _enablePipelinedWrite
      << ", optimize_filters_for_hits: " << std::boolalpha
      << _optimizeFiltersForHits << ", use_direct_reads: " << std::boolalpha
      << _useDirectReads
      << ", use_direct_io_for_flush_and_compaction: " << std::boolalpha
      << _useDirectIoForFlushAndCompaction << ", use_fsync: " << std::boolalpha
      << _useFSync << ", allow_fallocate: " << std::boolalpha << _allowFAllocate
      << ", max_open_files limit: " << std::boolalpha
      << _limitOpenFilesAtStartup
      << ", dynamic_level_bytes: " << _dynamicLevelBytes;
}

rocksdb::TransactionDBOptions RocksDBOptionFeature::getTransactionDBOptions()
    const {
  rocksdb::TransactionDBOptions result;
  // number of locks per column_family
  result.num_stripes =
      std::max(size_t(1), static_cast<size_t>(_transactionLockStripes));
  result.transaction_lock_timeout = _transactionLockTimeout;
  return result;
}

rocksdb::Options RocksDBOptionFeature::doGetOptions() const {
  rocksdb::Options result;
  result.allow_fallocate = _allowFAllocate;
  result.enable_pipelined_write = _enablePipelinedWrite;
  result.write_buffer_size = static_cast<size_t>(_writeBufferSize);
  result.max_write_buffer_number = static_cast<int>(_maxWriteBufferNumber);
  // The following setting deserves an explanation: We found that if we leave
  // the default for max_write_buffer_number_to_maintain at 0, then setting
  // max_write_buffer_size_to_maintain to 0 has not the desired effect, rather
  // TransactionDB::PrepareWrap then sets the latter to -1 which in turn is
  // later corrected to max_write_buffer_number * write_buffer_size.
  // Therefore, we set the deprecated option max_write_buffer_number_to_maintain
  // to 1, so that we can then configure max_write_buffer_size_to_maintain
  // correctly. Set to -1, 0 or a concrete number as needed. The default of
  // 0 should be good, since we do not use OptimisticTransactionDBs anyway.
  result.max_write_buffer_number_to_maintain = 1;
  result.max_write_buffer_size_to_maintain = _maxWriteBufferSizeToMaintain;
  result.delayed_write_rate = _delayedWriteRate;
  result.min_write_buffer_number_to_merge =
      static_cast<int>(_minWriteBufferNumberToMerge);
  result.num_levels = static_cast<int>(_numLevels);
  result.level_compaction_dynamic_level_bytes = _dynamicLevelBytes;
  result.max_bytes_for_level_base = _maxBytesForLevelBase;
  result.max_bytes_for_level_multiplier =
      static_cast<int>(_maxBytesForLevelMultiplier);
  result.optimize_filters_for_hits = _optimizeFiltersForHits;
  result.use_direct_reads = _useDirectReads;
  result.use_direct_io_for_flush_and_compaction =
      _useDirectIoForFlushAndCompaction;

  result.target_file_size_base = _targetFileSizeBase;
  result.target_file_size_multiplier =
      static_cast<int>(_targetFileSizeMultiplier);
  // during startup, limit the total WAL size to a small value so we do not see
  // large WAL files created at startup.
  // Instead, we will start with a small value here and up it later in the
  // startup process
  result.max_total_wal_size = 4 * 1024 * 1024;

  result.wal_dir = _walDirectory;

  if (_skipCorrupted) {
    result.wal_recovery_mode =
        rocksdb::WALRecoveryMode::kSkipAnyCorruptedRecords;
  } else {
    result.wal_recovery_mode = rocksdb::WALRecoveryMode::kPointInTimeRecovery;
  }

  result.max_background_jobs = static_cast<int>(_maxBackgroundJobs);
  result.max_subcompactions = _maxSubcompactions;
  result.use_fsync = _useFSync;

  rocksdb::CompressionType compressionType =
      ::compressionTypeFromString(_compressionType);

  // only compress levels >= 2
  result.compression_per_level.resize(result.num_levels);
  for (int level = 0; level < result.num_levels; ++level) {
    result.compression_per_level[level] =
        ((static_cast<uint64_t>(level) >= _numUncompressedLevels)
             ? compressionType
             : rocksdb::kNoCompression);
  }

  result.compaction_style = ::compactionStyleFromString(_compactionStyle);
  result.compaction_pri = rocksdb::kMinOverlappingRatio;

  // Number of files to trigger level-0 compaction. A value <0 means that
  // level-0 compaction will not be triggered by number of files at all.
  // Default: 4
  result.level0_file_num_compaction_trigger =
      static_cast<int>(_level0CompactionTrigger);

  // Soft limit on number of level-0 files. We start slowing down writes at this
  // point. A value <0 means that no writing slow down will be triggered by
  // number of files in level-0.
  result.level0_slowdown_writes_trigger =
      static_cast<int>(_level0SlowdownTrigger);

  // Maximum number of level-0 files.  We stop writes at this point.
  result.level0_stop_writes_trigger = static_cast<int>(_level0StopTrigger);

  // Soft limit on pending compaction bytes. We start slowing down writes
  // at this point.
  result.soft_pending_compaction_bytes_limit =
      _pendingCompactionBytesSlowdownTrigger;

  // Maximum number of pending compaction bytes. We stop writes at this point.
  result.hard_pending_compaction_bytes_limit =
      _pendingCompactionBytesStopTrigger;

  // table cache is only used when max_open_files != -1
  result.table_cache_numshardbits = 8;

  result.recycle_log_file_num = _recycleLogFileNum;
  result.compaction_readahead_size =
      static_cast<size_t>(_compactionReadaheadSize);

  // intentionally set the RocksDB logger to ERROR because it will
  // log lots of things otherwise
  if (!_useFileLogging) {
    // if we don't use file logging but log into ArangoDB's logfile,
    // we only want real errors
    result.info_log_level = rocksdb::InfoLogLevel::ERROR_LEVEL;
  }

  if (_enableStatistics) {
    result.statistics = rocksdb::CreateDBStatistics();
    // result.stats_dump_period_sec = 1;
  }

  result.table_factory.reset(
      rocksdb::NewBlockBasedTableFactory(getTableOptions()));

  result.create_if_missing = true;
  result.create_missing_column_families = true;

  if (_limitOpenFilesAtStartup) {
    result.max_open_files = 16;
    result.skip_stats_update_on_db_open = true;
    result.avoid_flush_during_recovery = true;
  } else {
    result.max_open_files = -1;
  }

  if (_totalWriteBufferSize > 0) {
    result.db_write_buffer_size = _totalWriteBufferSize;
  }

  // we manage WAL file deletion ourselves, don't let RocksDB garbage-collect
  // obsolete files.
  result.WAL_ttl_seconds =
      933120000;  // ~30 years (60 * 60 * 24 * 30 * 12 * 30)
  result.WAL_size_limit_MB = 0;
  result.memtable_prefix_bloom_size_ratio = 0.2;  // TODO: pick better value?
  // TODO: enable memtable_insert_with_hint_prefix_extractor?
  result.bloom_locality = 1;

  if (!server().options()->processingResult().touched(
          "rocksdb.max-write-buffer-number")) {
    // TODO It is unclear if this value makes sense as a default, but we aren't
    // changing it yet, in order to maintain backwards compatibility.

    // user hasn't explicitly set the number of write buffers, so we use a
    // default value based on the number of column families this is
    // cfFamilies.size() + 2 ... but _option needs to be set before
    //  building cfFamilies
    // Update max_write_buffer_number above if you change number of families
    // used
    result.max_write_buffer_number = 8 + 2;
  } else if (result.max_write_buffer_number < 4) {
    // user set the value explicitly, and it is lower than recommended
    result.max_write_buffer_number = 4;
    LOG_TOPIC("d5c49", WARN, Logger::ENGINES)
        << "overriding value for option `--rocksdb.max-write-buffer-number` "
           "to 4 because it is lower than recommended";
  }

  return result;
}

rocksdb::BlockBasedTableOptions RocksDBOptionFeature::doGetTableOptions()
    const {
  rocksdb::BlockBasedTableOptions result;

  if (_blockCacheSize > 0) {
    std::shared_ptr<rocksdb::MemoryAllocator> allocator;

#ifdef ARANGODB_HAVE_JEMALLOC
    if (_useJemallocAllocator) {
      rocksdb::JemallocAllocatorOptions jopts;
      rocksdb::Status s =
          rocksdb::NewJemallocNodumpAllocator(jopts, &allocator);
      if (!s.ok()) {
        LOG_TOPIC("004e6", FATAL, Logger::STARTUP)
            << "unable to use jemalloc allocator for RocksDB: " << s.ToString();
        FATAL_ERROR_EXIT();
      }
    }
#endif

    if (_blockCacheType == ::kBlockCacheTypeLRU) {
      rocksdb::LRUCacheOptions opts;

      opts.capacity = _blockCacheSize;
      opts.num_shard_bits = static_cast<int>(_blockCacheShardBits);
      opts.strict_capacity_limit = _enforceBlockCacheSizeLimit;
      opts.memory_allocator = allocator;

      result.block_cache = rocksdb::NewLRUCache(opts);
    } else if (_blockCacheType == ::kBlockCacheTypeHyperClock) {
      rocksdb::HyperClockCacheOptions opts(
          _blockCacheSize, _blockCacheEstimatedEntryCharge,
          static_cast<int>(_blockCacheShardBits), _enforceBlockCacheSizeLimit,
          allocator);

      result.block_cache = opts.MakeSharedCache();
    } else {
      TRI_ASSERT(false);
    }

  } else {
    result.no_block_cache = true;
  }

  result.cache_index_and_filter_blocks = _cacheIndexAndFilterBlocks;
  result.cache_index_and_filter_blocks_with_high_priority =
      _cacheIndexAndFilterBlocksWithHighPriority;
  result.pin_l0_filter_and_index_blocks_in_cache =
      _pinl0FilterAndIndexBlocksInCache;
  result.pin_top_level_index_and_filter = _pinTopLevelIndexAndFilter;

  result.block_size = _tableBlockSize;
  result.filter_policy.reset(
      rocksdb::NewBloomFilterPolicy(_bloomBitsPerKey, true));
  result.enable_index_compression = _enableIndexCompression;
  result.format_version = _formatVersion;
  result.optimize_filters_for_memory = _optimizeFiltersForMemory;
  result.prepopulate_block_cache =
      _prepopulateBlockCache
          ? rocksdb::BlockBasedTableOptions::PrepopulateBlockCache::kFlushOnly
          : rocksdb::BlockBasedTableOptions::PrepopulateBlockCache::kDisable;
  result.cache_usage_options.options_overrides.insert(
      {rocksdb::CacheEntryRole::kFilterConstruction,
       {/*.charged = */ _reserveTableBuilderMemory
            ? rocksdb::CacheEntryRoleOptions::Decision::kEnabled
            : rocksdb::CacheEntryRoleOptions::Decision::kDisabled}});
  result.cache_usage_options.options_overrides.insert(
      {rocksdb::CacheEntryRole::kBlockBasedTableReader,
       {/*.charged = */ _reserveTableReaderMemory
            ? rocksdb::CacheEntryRoleOptions::Decision::kEnabled
            : rocksdb::CacheEntryRoleOptions::Decision::kDisabled}});
  result.cache_usage_options.options_overrides.insert(
      {rocksdb::CacheEntryRole::kFileMetadata,
       {/*.charged = */ _reserveFileMetadataMemory
            ? rocksdb::CacheEntryRoleOptions::Decision::kEnabled
            : rocksdb::CacheEntryRoleOptions::Decision::kDisabled}});

  result.block_align = _blockAlignDataBlocks;

  if (_checksumType == ::kChecksumTypeCRC32C) {
    result.checksum = rocksdb::ChecksumType::kCRC32c;
  } else if (_checksumType == ::kChecksumTypeXXHash) {
    result.checksum = rocksdb::ChecksumType::kxxHash;
  } else if (_checksumType == ::kChecksumTypeXXHash64) {
    result.checksum = rocksdb::ChecksumType::kxxHash64;
  } else if (_checksumType == ::kChecksumTypeXXH3) {
    result.checksum = rocksdb::ChecksumType::kXXH3;
  } else {
    TRI_ASSERT(false);
    LOG_TOPIC("8d602", WARN, arangodb::Logger::STARTUP)
        << "unexpected value for '--rocksdb.checksum-type'";
  }

  return result;
}

rocksdb::ColumnFamilyOptions RocksDBOptionFeature::getColumnFamilyOptions(
    RocksDBColumnFamilyManager::Family family) const {
  rocksdb::ColumnFamilyOptions result =
      RocksDBOptionsProvider::getColumnFamilyOptions(family);

  if (family == RocksDBColumnFamilyManager::Family::Documents) {
    result.enable_blob_files = _enableBlobFiles;
    result.min_blob_size = _minBlobSize;
    result.blob_file_size = _blobFileSize;
    result.blob_compression_type =
        ::compressionTypeFromString(_blobCompressionType);
    result.enable_blob_garbage_collection = _enableBlobGarbageCollection;
    result.blob_garbage_collection_age_cutoff = _blobGarbageCollectionAgeCutoff;
    result.blob_garbage_collection_force_threshold =
        _blobGarbageCollectionForceThreshold;
    result.blob_file_starting_level = _blobFileStartingLevel;
    result.prepopulate_blob_cache =
        _prepopulateBlobCache ? rocksdb::PrepopulateBlobCache::kFlushOnly
                              : rocksdb::PrepopulateBlobCache::kDisable;
    if (_enableBlobCache) {
      // use whatever block cache we use for blobs as well
      result.blob_cache = getTableOptions().block_cache;
    }
    if (_partitionFilesForDocumentsCf) {
      // partition .sst files by object id prefix
      result.sst_partitioner_factory =
          rocksdb::NewSstPartitionerFixedPrefixFactory(sizeof(uint64_t));
    }
  }

  if (family == RocksDBColumnFamilyManager::Family::PrimaryIndex) {
    // partition .sst files by object id prefix
    if (_partitionFilesForPrimaryIndexCf) {
      result.sst_partitioner_factory =
          rocksdb::NewSstPartitionerFixedPrefixFactory(sizeof(uint64_t));
    }
    // keep immutable mem tables around in memory for conflict checking
    result.max_write_buffer_size_to_maintain = 64 << 20;
  }

  if (family == RocksDBColumnFamilyManager::Family::EdgeIndex) {
    // partition .sst files by object id prefix
    if (_partitionFilesForEdgeIndexCf) {
      result.sst_partitioner_factory =
          rocksdb::NewSstPartitionerFixedPrefixFactory(sizeof(uint64_t));
    }
  }

  if (family == RocksDBColumnFamilyManager::Family::VPackIndex) {
    // partition .sst files by object id prefix
    if (_partitionFilesForVPackIndexCf) {
      result.sst_partitioner_factory =
          rocksdb::NewSstPartitionerFixedPrefixFactory(sizeof(uint64_t));
    }
  }

  if (family == RocksDBColumnFamilyManager::Family::MdiIndex ||
      family == RocksDBColumnFamilyManager::Family::MdiVPackIndex) {
    // partition .sst files by object id prefix
    if (_partitionFilesForMdiIndexCf) {
      result.sst_partitioner_factory =
          rocksdb::NewSstPartitionerFixedPrefixFactory(sizeof(uint64_t));
    }
  }
  if (family == RocksDBColumnFamilyManager::Family::VectorIndex) {
    // partition .sst files by object id prefix
    if (_partitionFilesForVectorIndexCf) {
      result.sst_partitioner_factory =
          rocksdb::NewSstPartitionerFixedPrefixFactory(sizeof(uint64_t));
    }
  }

  // override
  std::size_t index = static_cast<
      std::underlying_type<RocksDBColumnFamilyManager::Family>::type>(family);
  TRI_ASSERT(index < _maxWriteBufferNumberCf.size());
  if (_maxWriteBufferNumberCf[index] > 0) {
    result.max_write_buffer_number =
        static_cast<int>(_maxWriteBufferNumberCf[index]);
  }
  if (!_minWriteBufferNumberToMergeTouched) {
    result.min_write_buffer_number_to_merge =
        static_cast<int>(defaultMinWriteBufferNumberToMerge(
            _totalWriteBufferSize, _writeBufferSize,
            result.max_write_buffer_number));
  }

  return result;
}<|MERGE_RESOLUTION|>--- conflicted
+++ resolved
@@ -273,13 +273,8 @@
       _pendingCompactionBytesStopTrigger(32ULL * 1024ULL * 1024ULL * 1024ULL),
       // note: this is a default value from RocksDB (db/column_family.cc,
       // kAdjustedTtl):
-<<<<<<< HEAD
-      _periodicCompactionTtl(30 * 24 * 60 * 60),
-      _recycleLogFileNum(0),
-=======
       _periodicCompactionTtl(24 * 60 * 60),  // once per day by default
       _recycleLogFileNum(rocksDBDefaults.recycle_log_file_num),
->>>>>>> 54dc82e7
       _compressionType(::kCompressionTypeLZ4),
       _blobCompressionType(::kCompressionTypeLZ4),
       _blockCacheType(::kBlockCacheTypeLRU),
