--- conflicted
+++ resolved
@@ -1601,11 +1601,7 @@
       << _prepopulateBlockCache
       << ", reserve_table_builder_memory: " << std::boolalpha
       << _reserveTableBuilderMemory
-<<<<<<< HEAD
-      << ", reserve_table reader_memory: " << std::boolalpha
-=======
       << ", reserve_table_reader_memory: " << std::boolalpha
->>>>>>> ec634087
       << _reserveTableReaderMemory
       << ", enable_pipelined_write: " << std::boolalpha << _enablePipelinedWrite
       << ", optimize_filters_for_hits: " << std::boolalpha
