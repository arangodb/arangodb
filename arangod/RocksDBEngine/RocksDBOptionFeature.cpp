--- conflicted
+++ resolved
@@ -636,11 +636,8 @@
     case RocksDBColumnFamilyManager::Family::PrimaryIndex:
     case RocksDBColumnFamilyManager::Family::GeoIndex:
     case RocksDBColumnFamilyManager::Family::FulltextIndex:
-<<<<<<< HEAD
-    case RocksDBColumnFamilyManager::Family::ZkdIndex: {
-=======
+    case RocksDBColumnFamilyManager::Family::ZkdIndex:
     case RocksDBColumnFamilyManager::Family::ReplicatedLogs: {
->>>>>>> c624b0e8
       // fixed 8 byte object id prefix
       options.prefix_extractor = std::shared_ptr<rocksdb::SliceTransform const>(
           rocksdb::NewFixedPrefixTransform(RocksDBKey::objectIdSize()));
