--- conflicted
+++ resolved
@@ -295,16 +295,9 @@
 #ifdef ARANGODB_ROCKSDB8
       _prepopulateBlobCache(false),
 #endif
-<<<<<<< HEAD
       _reserveTableBuilderMemory(true),
       _reserveTableReaderMemory(true),
       _reserveFileMetadataMemory(true),
-      _recycleLogFileNum(rocksDBDefaults.recycle_log_file_num),
-=======
-      _reserveTableBuilderMemory(false),
-      _reserveTableReaderMemory(false),
-      _reserveFileMetadataMemory(false),
->>>>>>> 1679b143
       _enforceBlockCacheSizeLimit(false),
       _cacheIndexAndFilterBlocks(true),
       _cacheIndexAndFilterBlocksWithHighPriority(
