////////////////////////////////////////////////////////////////////////////////
/// DISCLAIMER
///
/// Copyright 2014-2022 ArangoDB GmbH, Cologne, Germany
/// Copyright 2004-2014 triAGENS GmbH, Cologne, Germany
///
/// Licensed under the Apache License, Version 2.0 (the "License");
/// you may not use this file except in compliance with the License.
/// You may obtain a copy of the License at
///
///     http://www.apache.org/licenses/LICENSE-2.0
///
/// Unless required by applicable law or agreed to in writing, software
/// distributed under the License is distributed on an "AS IS" BASIS,
/// WITHOUT WARRANTIES OR CONDITIONS OF ANY KIND, either express or implied.
/// See the License for the specific language governing permissions and
/// limitations under the License.
///
/// Copyright holder is ArangoDB GmbH, Cologne, Germany
///
/// @author Jan Christoph Uhde
////////////////////////////////////////////////////////////////////////////////

#include <algorithm>
#include <cstddef>
#include <ios>
#include <limits>
#include <memory>

#include "RocksDBOptionFeature.h"

#include "ApplicationFeatures/ApplicationServer.h"
#include "Agency/AgencyFeature.h"
#include "Basics/NumberOfCores.h"
#include "Basics/PhysicalMemory.h"
#include "Basics/application-exit.h"
#include "Basics/process-utils.h"
#include "Basics/system-functions.h"
#include "Logger/LogMacros.h"
#include "Logger/Logger.h"
#include "Logger/LoggerStream.h"
#include "ProgramOptions/Option.h"
#include "ProgramOptions/Parameters.h"
#include "ProgramOptions/ProgramOptions.h"
#include "RocksDBEngine/RocksDBColumnFamilyManager.h"
#include "RocksDBEngine/RocksDBPrefixExtractor.h"

#include <rocksdb/advanced_options.h>
#include <rocksdb/cache.h>
#include <rocksdb/filter_policy.h>
#include <rocksdb/memory_allocator.h>
#include <rocksdb/options.h>
#include <rocksdb/slice_transform.h>
#include <rocksdb/table.h>
#include <rocksdb/utilities/transaction_db.h>

using namespace arangodb;
using namespace arangodb::application_features;
using namespace arangodb::options;

namespace {
// compression
std::string const kCompressionTypeSnappy = "snappy";
std::string const kCompressionTypeLZ4 = "lz4";
std::string const kCompressionTypeLZ4HC = "lz4hc";
std::string const kCompressionTypeNone = "none";

std::unordered_set<std::string> const compressionTypes = {
    {kCompressionTypeSnappy},
    {kCompressionTypeLZ4},
    {kCompressionTypeLZ4HC},
    {kCompressionTypeNone}};

rocksdb::CompressionType compressionTypeFromString(std::string_view type) {
  if (type == kCompressionTypeNone) {
    return rocksdb::kNoCompression;
  }
  if (type == kCompressionTypeSnappy) {
    return rocksdb::kSnappyCompression;
  }
  if (type == kCompressionTypeLZ4) {
    return rocksdb::kLZ4Compression;
  }
  if (type == kCompressionTypeLZ4HC) {
    return rocksdb::kLZ4HCCompression;
  }
  TRI_ASSERT(false);
  LOG_TOPIC("edc91", FATAL, arangodb::Logger::STARTUP)
      << "unexpected compression type '" << type << "'";
  FATAL_ERROR_EXIT();
}

// types of block cache
std::string const kBlockCacheTypeLRU = "lru";
std::string const kBlockCacheTypeHyperClock = "hyper-clock";

std::unordered_set<std::string> const blockCacheTypes = {
    {kBlockCacheTypeLRU}, {kBlockCacheTypeHyperClock}};

// checksum types
std::string const kChecksumTypeCRC32C = "crc32c";
std::string const kChecksumTypeXXHash = "xxHash";
std::string const kChecksumTypeXXHash64 = "xxHash64";
std::string const kChecksumTypeXXH3 = "XXH3";

std::unordered_set<std::string> const checksumTypes = {
    kChecksumTypeCRC32C, kChecksumTypeXXHash, kChecksumTypeXXHash64,
    kChecksumTypeXXH3};

// compaction styles
std::string const kCompactionStyleLevel = "level";
std::string const kCompactionStyleUniversal = "universal";
std::string const kCompactionStyleFifo = "fifo";
std::string const kCompactionStyleNone = "none";

std::unordered_set<std::string> const compactionStyles = {
    kCompactionStyleLevel, kCompactionStyleUniversal, kCompactionStyleFifo,
    kCompactionStyleNone};

rocksdb::CompactionStyle compactionStyleFromString(std::string_view type) {
  if (type == kCompactionStyleLevel) {
    return rocksdb::kCompactionStyleLevel;
  }
  if (type == kCompactionStyleUniversal) {
    return rocksdb::kCompactionStyleUniversal;
  }
  if (type == kCompactionStyleFifo) {
    return rocksdb::kCompactionStyleFIFO;
  }
  if (type == kCompactionStyleNone) {
    return rocksdb::kCompactionStyleNone;
  }

  TRI_ASSERT(false);
  LOG_TOPIC("edc92", FATAL, arangodb::Logger::STARTUP)
      << "unexpected compaction style '" << type << "'";
  FATAL_ERROR_EXIT();
}

// defaults
rocksdb::TransactionDBOptions rocksDBTrxDefaults;
rocksdb::Options rocksDBDefaults;
rocksdb::BlockBasedTableOptions rocksDBTableOptionsDefaults;

// minimum size of a block cache shard. we want to at least store
// that much data in each shard (rationale: a data block read from
// disk must fit into the block cache if the block cache's strict
// capacity limit is set. otherwise the block cache will fail reads
// with Status::Incomplete() or Status::MemoryLimit()).
constexpr uint64_t minShardSize = 128 * 1024 * 1024;

uint64_t defaultBlockCacheSize() {
  if (PhysicalMemory::getValue() >= (static_cast<uint64_t>(4) << 30)) {
    // if we have at least 4GB of RAM, the default size is (RAM - 2GB) * 0.3
    return static_cast<uint64_t>(
        (PhysicalMemory::getValue() - (static_cast<uint64_t>(2) << 30)) * 0.3);
  }
  if (PhysicalMemory::getValue() >= (static_cast<uint64_t>(2) << 30)) {
    // if we have at least 2GB of RAM, the default size is 512MB
    return (static_cast<uint64_t>(512) << 20);
  }
  if (PhysicalMemory::getValue() >= (static_cast<uint64_t>(1) << 30)) {
    // if we have at least 1GB of RAM, the default size is 256MB
    return (static_cast<uint64_t>(256) << 20);
  }
  // for everything else the default size is 128MB
  return (static_cast<uint64_t>(128) << 20);
}

uint64_t defaultTotalWriteBufferSize() {
  if (PhysicalMemory::getValue() >= (static_cast<uint64_t>(4) << 30)) {
    // if we have at least 4GB of RAM, the default size is (RAM - 2GB) * 0.4
    return static_cast<uint64_t>(
        (PhysicalMemory::getValue() - (static_cast<uint64_t>(2) << 30)) * 0.4);
  }
  if (PhysicalMemory::getValue() >= (static_cast<uint64_t>(1) << 30)) {
    // if we have at least 1GB of RAM, the default size is 512MB
    return (static_cast<uint64_t>(512) << 20);
  }
  // for everything else the default size is 256MB
  return (static_cast<uint64_t>(256) << 20);
}

uint64_t defaultMinWriteBufferNumberToMerge(uint64_t totalSize,
                                            uint64_t sizePerBuffer,
                                            uint64_t maxBuffers) {
  uint64_t safe = rocksDBDefaults.min_write_buffer_number_to_merge;
  uint64_t test = safe + 1;

  // increase it to as much as 4 if it makes sense
  for (; test <= 4; ++test) {
    // next make sure we have enough buffers for it to matter
    uint64_t minBuffers = 1 + (2 * test);
    if (maxBuffers < minBuffers) {
      break;
    }

    // next make sure we have enough space for all the buffers
    if (minBuffers * sizePerBuffer *
            RocksDBColumnFamilyManager::numberOfColumnFamilies >
        totalSize) {
      break;
    }

    safe = test;
  }

  return safe;
}

}  // namespace

RocksDBOptionFeature::RocksDBOptionFeature(Server& server)
    : ArangodFeature{server, *this},
      // number of lock stripes for the transaction lock manager. we bump this
      // to at least 16 to reduce contention for small scale systems.
      _transactionLockStripes(
          std::max(NumberOfCores::getValue(), std::size_t(16))),
      _transactionLockTimeout(rocksDBTrxDefaults.transaction_lock_timeout),
      _totalWriteBufferSize(rocksDBDefaults.db_write_buffer_size),
      _writeBufferSize(rocksDBDefaults.write_buffer_size),
      _maxWriteBufferNumber(8 + 2),  // number of column families plus 2
      _maxWriteBufferSizeToMaintain(0),
      _maxTotalWalSize(80 << 20),
      _delayedWriteRate(rocksDBDefaults.delayed_write_rate),
      _minWriteBufferNumberToMerge(defaultMinWriteBufferNumberToMerge(
          _totalWriteBufferSize, _writeBufferSize, _maxWriteBufferNumber)),
      _numLevels(rocksDBDefaults.num_levels),
      _numUncompressedLevels(2),
      _maxBytesForLevelBase(rocksDBDefaults.max_bytes_for_level_base),
      _maxBytesForLevelMultiplier(
          rocksDBDefaults.max_bytes_for_level_multiplier),
      _maxBackgroundJobs(rocksDBDefaults.max_background_jobs),
      _maxSubcompactions(2),
      _numThreadsHigh(0),
      _numThreadsLow(0),
      _targetFileSizeBase(rocksDBDefaults.target_file_size_base),
      _targetFileSizeMultiplier(rocksDBDefaults.target_file_size_multiplier),
      _blockCacheSize(::defaultBlockCacheSize()),
      _blockCacheShardBits(-1),
<<<<<<< HEAD
      _blockCacheEstimatedEntryCharge(0),
      _minBlobSize(0),
      _blobFileSize(1ULL << 28),
      _blobFileStartingLevel(0),
      _enableBlobFiles(false),
      _enableBlobCache(false),
      _blobGarbageCollectionAgeCutoff(0.25),
      _blobGarbageCollectionForceThreshold(1.0),
=======
>>>>>>> e8cfc1a4
      _bloomBitsPerKey(10.0),
      _tableBlockSize(std::max(
          rocksDBTableOptionsDefaults.block_size,
          static_cast<decltype(rocksDBTableOptionsDefaults.block_size)>(16 *
                                                                        1024))),
      _compactionReadaheadSize(
          2 * 1024 * 1024),  // rocksDBDefaults.compaction_readahead_size
      _level0CompactionTrigger(2),
      _level0SlowdownTrigger(16),
      _level0StopTrigger(256),
      _pendingCompactionBytesSlowdownTrigger(128 * 1024ull),
      _pendingCompactionBytesStopTrigger(16 * 1073741824ull),
      // note: this is a default value from RocksDB (db/column_family.cc,
      // kAdjustedTtl):
      _periodicCompactionTtl(30 * 24 * 60 * 60),
      _compressionType(::kCompressionTypeLZ4),
      _blobCompressionType(::kCompressionTypeLZ4),
      _blockCacheType(::kBlockCacheTypeLRU),
      _checksumType(::kChecksumTypeXXHash64),
      _compactionStyle(::kCompactionStyleLevel),
      _formatVersion(5),
      _enableIndexCompression(
          rocksDBTableOptionsDefaults.enable_index_compression),
      _useJemallocAllocator(false),
      _prepopulateBlockCache(false),
      _prepopulateBlobCache(false),
      _reserveTableBuilderMemory(false),
      _reserveTableReaderMemory(false),
      _reserveFileMetadataMemory(false),
      _recycleLogFileNum(rocksDBDefaults.recycle_log_file_num),
      _enforceBlockCacheSizeLimit(false),
      _cacheIndexAndFilterBlocks(true),
      _cacheIndexAndFilterBlocksWithHighPriority(
          rocksDBTableOptionsDefaults
              .cache_index_and_filter_blocks_with_high_priority),
      _pinl0FilterAndIndexBlocksInCache(
          rocksDBTableOptionsDefaults.pin_l0_filter_and_index_blocks_in_cache),
      _pinTopLevelIndexAndFilter(
          rocksDBTableOptionsDefaults.pin_top_level_index_and_filter),
      _blockAlignDataBlocks(rocksDBTableOptionsDefaults.block_align),
      _enablePipelinedWrite(true),
      _optimizeFiltersForHits(rocksDBDefaults.optimize_filters_for_hits),
      _useDirectReads(rocksDBDefaults.use_direct_reads),
      _useDirectIoForFlushAndCompaction(
          rocksDBDefaults.use_direct_io_for_flush_and_compaction),
      _useFSync(rocksDBDefaults.use_fsync),
      _skipCorrupted(false),
      _dynamicLevelBytes(true),
      _enableStatistics(false),
      _useFileLogging(false),
      _limitOpenFilesAtStartup(false),
      _allowFAllocate(true),
      _enableBlobGarbageCollection(false),
      _exclusiveWrites(false),
      _minWriteBufferNumberToMergeTouched(false),
      _maxWriteBufferNumberCf{0, 0, 0, 0, 0, 0, 0} {
  // setting the number of background jobs to
  _maxBackgroundJobs = static_cast<int32_t>(
      std::max(static_cast<size_t>(2), NumberOfCores::getValue()));

  if (_totalWriteBufferSize == 0) {
    // unlimited write buffer size... now set to some fraction of physical RAM
    _totalWriteBufferSize = ::defaultTotalWriteBufferSize();
  }

  setOptional(true);
  startsAfter<BasicFeaturePhaseServer>();
}

void RocksDBOptionFeature::collectOptions(
    std::shared_ptr<ProgramOptions> options) {
  options->addSection("rocksdb", "RocksDB engine");

  options->addObsoleteOption("--rocksdb.enabled",
                             "Whether the RocksDB engine is enabled for the "
                             "persistent index type - this option is obsolete "
                             "and always active!",
                             true);

  options->addOption("--rocksdb.wal-directory",
                     "Absolute path for RocksDB WAL files. If not set, a "
                     "subdirectory `journals` inside the database directory "
                     "is used.",
                     new StringParameter(&_walDirectory),
                     arangodb::options::makeFlags(
                         arangodb::options::Flags::DefaultNoComponents,
                         arangodb::options::Flags::OnAgent,
                         arangodb::options::Flags::OnDBServer,
                         arangodb::options::Flags::OnSingle));

  options
      ->addOption("--rocksdb.target-file-size-base",
                  "Per-file target file size for compaction (in bytes). The "
                  "actual target file size for each level is "
                  "`--rocksdb.target-file-size-base` multiplied by "
                  "`--rocksdb.target-file-size-multiplier` ^ (level - 1)",
                  new UInt64Parameter(&_targetFileSizeBase),
                  arangodb::options::makeFlags(
                      arangodb::options::Flags::DefaultNoComponents,
                      arangodb::options::Flags::OnAgent,
                      arangodb::options::Flags::OnDBServer,
                      arangodb::options::Flags::OnSingle))
      .setIntroducedIn(30701);

  options
      ->addOption(
          "--rocksdb.target-file-size-multiplier",
          "The multiplier for `--rocksdb.target-file-size`. A value of 1 means "
          "that files in different levels will have the same size.",
          new UInt64Parameter(&_targetFileSizeMultiplier, /*base*/ 1,
                              /*minValue*/ 1),
          arangodb::options::makeFlags(
              arangodb::options::Flags::DefaultNoComponents,
              arangodb::options::Flags::OnAgent,
              arangodb::options::Flags::OnDBServer,
              arangodb::options::Flags::OnSingle))
      .setIntroducedIn(30701);

  TRI_ASSERT(::compressionTypes.contains(_compressionType));
  options
      ->addOption("--rocksdb.compression-type",
                  "The compression algorithm to use within RocksDB.",
                  new DiscreteValuesParameter<StringParameter>(
                      &_compressionType, ::compressionTypes))
      .setIntroducedIn(31000);

  options
      ->addOption("--rocksdb.transaction-lock-stripes",
                  "The number of lock stripes to use for transaction locks.",
                  new UInt64Parameter(&_transactionLockStripes),
                  arangodb::options::makeFlags(
                      arangodb::options::Flags::Dynamic,
                      arangodb::options::Flags::DefaultNoComponents,
                      arangodb::options::Flags::OnAgent,
                      arangodb::options::Flags::OnDBServer,
                      arangodb::options::Flags::OnSingle))
      .setIntroducedIn(30902)
      .setLongDescription(R"(You can control the number of lock stripes to use
for RocksDB's transaction lock manager with this option. You can use higher
values to reduce a potential contention in the lock manager.

The option defaults to the number of available cores, but is increased to a
value of `16` if the number of cores is lower.)");

  options->addOption(
      "--rocksdb.transaction-lock-timeout",
      "If positive, specifies the wait timeout in milliseconds when "
      " a transaction attempts to lock a document. A negative value "
      "is not recommended as it can lead to deadlocks (0 = no waiting, < 0 no "
      "timeout)",
      new Int64Parameter(&_transactionLockTimeout),
      arangodb::options::makeFlags(
          arangodb::options::Flags::DefaultNoComponents,
          arangodb::options::Flags::OnAgent,
          arangodb::options::Flags::OnDBServer,
          arangodb::options::Flags::OnSingle));

  options
      ->addOption(
          "--rocksdb.total-write-buffer-size",
          "The maximum total size of in-memory write buffers (0 = unbounded).",
          new UInt64Parameter(&_totalWriteBufferSize),
          arangodb::options::makeFlags(
              arangodb::options::Flags::Dynamic,
              arangodb::options::Flags::DefaultNoComponents,
              arangodb::options::Flags::OnAgent,
              arangodb::options::Flags::OnDBServer,
              arangodb::options::Flags::OnSingle))
      .setLongDescription(R"(The total amount of data to build up in all
in-memory buffers (backed by log files). You can use this option together with
the block cache size configuration option to limit memory usage.

If set to `0`, the memory usage is not limited.

If set to a value larger than `0`, this caps memory usage for write buffers but
may have an effect on performance. If there is more than 4 GiB of RAM in the
system, the default value is `(system RAM size - 2 GiB) * 0.5`.

For systems with less RAM, the default values are:

- 512 MiB for systems with between 1 and 4 GiB of RAM.
- 256 MiB for systems with less than 1 GiB of RAM.)");

  options
      ->addOption("--rocksdb.write-buffer-size",
                  "The amount of data to build up in memory before "
                  "converting to a sorted on-disk file (0 = disabled).",
                  new UInt64Parameter(&_writeBufferSize),
                  arangodb::options::makeFlags(
                      arangodb::options::Flags::DefaultNoComponents,
                      arangodb::options::Flags::OnAgent,
                      arangodb::options::Flags::OnDBServer,
                      arangodb::options::Flags::OnSingle))
      .setLongDescription(R"(The amount of data to build up in each in-memory
buffer (backed by a log file) before closing the buffer and queuing it to be
flushed to standard storage. Larger values than the default may improve
performance, especially for bulk loads.)");

  options
      ->addOption("--rocksdb.max-write-buffer-number",
                  "The maximum number of write buffers that build up in memory "
                  "(default: number of column families + 2 = 9 write buffers). "
                  "You can only increase the number.",
                  new UInt64Parameter(&_maxWriteBufferNumber),
                  arangodb::options::makeFlags(
                      arangodb::options::Flags::DefaultNoComponents,
                      arangodb::options::Flags::OnAgent,
                      arangodb::options::Flags::OnDBServer,
                      arangodb::options::Flags::OnSingle))
      .setLongDescription(R"(If this number is reached before the buffers can
be flushed, writes are slowed or stalled.)");

  options
      ->addOption(
          "--rocksdb.max-write-buffer-size-to-maintain",
          "The maximum size of immutable write buffers that build up in memory "
          "per column family. Larger values mean that more in-memory data "
          "can be used for transaction conflict checking (-1 = use automatic "
          "default value, 0 = do not keep immutable flushed write buffers, "
          "which is the default and usually correct).",
          new Int64Parameter(&_maxWriteBufferSizeToMaintain),
          arangodb::options::makeFlags(
              arangodb::options::Flags::DefaultNoComponents,
              arangodb::options::Flags::OnAgent,
              arangodb::options::Flags::OnDBServer,
              arangodb::options::Flags::OnSingle))
      .setIntroducedIn(30703)
      .setLongDescription(R"(The default value `0` restores the memory usage
pattern of version 3.6. This makes RocksDB not keep any flushed immutable
write-buffers in memory.)");

  options
      ->addOption("--rocksdb.max-total-wal-size",
                  "The maximum total size of WAL files that force a flush "
                  "of stale column families.",
                  new UInt64Parameter(&_maxTotalWalSize),
                  arangodb::options::makeFlags(
                      arangodb::options::Flags::DefaultNoComponents,
                      arangodb::options::Flags::OnAgent,
                      arangodb::options::Flags::OnDBServer,
                      arangodb::options::Flags::OnSingle))
      .setLongDescription(R"(When reached, force a flush of all column families
whose data is backed by the oldest WAL files. If you set this option to a low
value, regular flushing of column family data from memtables is triggered, so
that WAL files can be moved to the archive.

If you set this option to a high value, regular flushing is avoided but may
prevent WAL files from being moved to the archive and being removed.)");

  options->addOption(
      "--rocksdb.delayed-write-rate",
      "Limit the write rate to the database (in bytes per second) when writing "
      "to the last mem-table allowed and if more than 3 mem-tables are "
      "allowed, or if a certain number of level-0 files are surpassed and "
      "writes need to be slowed down.",
      new UInt64Parameter(&_delayedWriteRate),
      arangodb::options::makeFlags(
          arangodb::options::Flags::Uncommon,
          arangodb::options::Flags::DefaultNoComponents,
          arangodb::options::Flags::OnAgent,
          arangodb::options::Flags::OnDBServer,
          arangodb::options::Flags::OnSingle));

  options->addOldOption("rocksdb.delayed_write_rate",
                        "rocksdb.delayed-write-rate");

  options->addOption("--rocksdb.min-write-buffer-number-to-merge",
                     "The minimum number of write buffers that are merged "
                     "together before writing to storage.",
                     new UInt64Parameter(&_minWriteBufferNumberToMerge),
                     arangodb::options::makeFlags(
                         arangodb::options::Flags::Dynamic,
                         arangodb::options::Flags::DefaultNoComponents,
                         arangodb::options::Flags::OnAgent,
                         arangodb::options::Flags::OnDBServer,
                         arangodb::options::Flags::OnSingle));

  options->addOption("--rocksdb.num-levels",
                     "The number of levels for the database in the LSM tree.",
                     new UInt64Parameter(&_numLevels, /*base*/ 1,
                                         /*minValue*/ 1, /*maxValue*/ 20),
                     arangodb::options::makeFlags(
                         arangodb::options::Flags::DefaultNoComponents,
                         arangodb::options::Flags::OnAgent,
                         arangodb::options::Flags::OnDBServer,
                         arangodb::options::Flags::OnSingle));

  options
      ->addOption("--rocksdb.num-uncompressed-levels",
                  "The number of levels that do not use compression in the "
                  "LSM tree.",
                  new UInt64Parameter(&_numUncompressedLevels),
                  arangodb::options::makeFlags(
                      arangodb::options::Flags::DefaultNoComponents,
                      arangodb::options::Flags::OnAgent,
                      arangodb::options::Flags::OnDBServer,
                      arangodb::options::Flags::OnSingle))
      .setLongDescription(R"(Levels above the default of `2` use Snappy
compression to reduce the disk space requirements for storing data in these
levels.)");

  options
      ->addOption("--rocksdb.dynamic-level-bytes",
                  "Whether to determine the number of bytes for each level "
                  "dynamically to minimize space amplification.",
                  new BooleanParameter(&_dynamicLevelBytes),
                  arangodb::options::makeFlags(
                      arangodb::options::Flags::DefaultNoComponents,
                      arangodb::options::Flags::OnAgent,
                      arangodb::options::Flags::OnDBServer,
                      arangodb::options::Flags::OnSingle))
      .setLongDescription(R"(If set to `true`, the amount of data in each level
of the LSM tree is determined dynamically to minimize the space amplification.
Otherwise, the level sizes are fixed. The dynamic sizing allows RocksDB to
maintain a well-structured LSM tree regardless of total data size.)");

  options->addOption("--rocksdb.max-bytes-for-level-base",
                     "If not using dynamic level sizes, this controls the "
                     "maximum total data size for level-1 of the LSM tree.",
                     new UInt64Parameter(&_maxBytesForLevelBase),
                     arangodb::options::makeFlags(
                         arangodb::options::Flags::DefaultNoComponents,
                         arangodb::options::Flags::OnAgent,
                         arangodb::options::Flags::OnDBServer,
                         arangodb::options::Flags::OnSingle));

  options->addOption(
      "--rocksdb.max-bytes-for-level-multiplier",
      "If not using dynamic level sizes, the maximum number of "
      "bytes for level L of the LSM tree can be calculated as "
      " max-bytes-for-level-base * "
      "(max-bytes-for-level-multiplier ^ (L-1))",
      new DoubleParameter(&_maxBytesForLevelMultiplier, /*base*/ 1.0,
                          /*minValue*/ 0.0,
                          /*maxValue*/ std::numeric_limits<double>::max(),
                          /*minInclusive*/ false),
      arangodb::options::makeFlags(
          arangodb::options::Flags::DefaultNoComponents,
          arangodb::options::Flags::OnAgent,
          arangodb::options::Flags::OnDBServer,
          arangodb::options::Flags::OnSingle));

  options
      ->addOption(
          "--rocksdb.block-align-data-blocks",
          "If enabled, data blocks are aligned on the lesser of page size and "
          "block size.",
          new BooleanParameter(&_blockAlignDataBlocks),
          arangodb::options::makeFlags(
              arangodb::options::Flags::DefaultNoComponents,
              arangodb::options::Flags::OnAgent,
              arangodb::options::Flags::OnDBServer,
              arangodb::options::Flags::OnSingle))
      .setLongDescription(R"(This may waste some memory but may reduce the
number of cross-page I/O operations.)");

  options->addOption("--rocksdb.enable-pipelined-write",
                     "If enabled, use a two stage write queue for WAL writes "
                     "and memtable writes.",
                     new BooleanParameter(&_enablePipelinedWrite),
                     arangodb::options::makeFlags(
                         arangodb::options::Flags::DefaultNoComponents,
                         arangodb::options::Flags::OnAgent,
                         arangodb::options::Flags::OnDBServer,
                         arangodb::options::Flags::OnSingle));

  options->addOption("--rocksdb.enable-statistics",
                     "Whether RocksDB statistics should be enabled.",
                     new BooleanParameter(&_enableStatistics),
                     arangodb::options::makeFlags(
                         arangodb::options::Flags::DefaultNoComponents,
                         arangodb::options::Flags::OnAgent,
                         arangodb::options::Flags::OnDBServer,
                         arangodb::options::Flags::OnSingle));

  options->addOption(
      "--rocksdb.optimize-filters-for-hits",
      "Whether the implementation should optimize the filters mainly for cases "
      "where keys are found rather than also optimize for keys missed. You can "
      "enable the option if you know that there are very few misses or the "
      "performance in the case of misses is not important for your "
      "application.",
      new BooleanParameter(&_optimizeFiltersForHits),
      arangodb::options::makeFlags(
          arangodb::options::Flags::Uncommon,
          arangodb::options::Flags::DefaultNoComponents,
          arangodb::options::Flags::OnAgent,
          arangodb::options::Flags::OnDBServer,
          arangodb::options::Flags::OnSingle));

#ifdef __linux__
  options->addOption(
      "--rocksdb.use-direct-reads", "Use O_DIRECT for reading files.",
      new BooleanParameter(&_useDirectReads),
      arangodb::options::makeFlags(arangodb::options::Flags::DefaultNoOs,
                                   arangodb::options::Flags::OsLinux,
                                   arangodb::options::Flags::Uncommon));

  options->addOption(
      "--rocksdb.use-direct-io-for-flush-and-compaction",
      "Use O_DIRECT for writing files for flush and compaction.",
      new BooleanParameter(&_useDirectIoForFlushAndCompaction),
      arangodb::options::makeFlags(arangodb::options::Flags::DefaultNoOs,
                                   arangodb::options::Flags::OsLinux,
                                   arangodb::options::Flags::Uncommon));
#endif

  options->addOption(
      "--rocksdb.use-fsync",
      "Whether to use fsync calls when writing to disk (set to false "
      "for issuing fdatasync calls only).",
      new BooleanParameter(&_useFSync),
      arangodb::options::makeFlags(
          arangodb::options::Flags::Uncommon,
          arangodb::options::Flags::DefaultNoComponents,
          arangodb::options::Flags::OnAgent,
          arangodb::options::Flags::OnDBServer,
          arangodb::options::Flags::OnSingle));

  options
      ->addOption("--rocksdb.max-background-jobs",
                  "The maximum number of concurrent background jobs "
                  "(compactions and flushes).",
                  new Int32Parameter(&_maxBackgroundJobs),
                  arangodb::options::makeFlags(
                      arangodb::options::Flags::Uncommon,
                      arangodb::options::Flags::Dynamic,
                      arangodb::options::Flags::DefaultNoComponents,
                      arangodb::options::Flags::OnAgent,
                      arangodb::options::Flags::OnDBServer,
                      arangodb::options::Flags::OnSingle))
      .setLongDescription(R"(The jobs are submitted to the low priority thread
pool. The default value is the number of processors in the system.)");

  options->addOption("--rocksdb.max-subcompactions",
                     "The maximum number of concurrent sub-jobs for a "
                     "background compaction.",
                     new UInt32Parameter(&_maxSubcompactions),
                     arangodb::options::makeFlags(
                         arangodb::options::Flags::DefaultNoComponents,
                         arangodb::options::Flags::OnAgent,
                         arangodb::options::Flags::OnDBServer,
                         arangodb::options::Flags::OnSingle));

  options
      ->addOption("--rocksdb.level0-compaction-trigger",
                  "The number of level-0 files that triggers a compaction.",
                  new Int64Parameter(&_level0CompactionTrigger),
                  arangodb::options::makeFlags(
                      arangodb::options::Flags::DefaultNoComponents,
                      arangodb::options::Flags::OnAgent,
                      arangodb::options::Flags::OnDBServer,
                      arangodb::options::Flags::OnSingle))
      .setLongDescription(R"(Compaction of level-0 to level-1 is triggered when
this many files exist in level-0. If you set this option to a higher number, it
may help bulk writes at the expense of slowing down reads.)");

  options
      ->addOption("--rocksdb.level0-slowdown-trigger",
                  "The number of level-0 files that triggers a write slowdown",
                  new Int64Parameter(&_level0SlowdownTrigger),
                  arangodb::options::makeFlags(
                      arangodb::options::Flags::DefaultNoComponents,
                      arangodb::options::Flags::OnAgent,
                      arangodb::options::Flags::OnDBServer,
                      arangodb::options::Flags::OnSingle))
      .setLongDescription(R"(When this many files accumulate in level-0, writes
are slowed down to `--rocksdb.delayed-write-rate` to allow compaction to
catch up.)");

  options
      ->addOption("--rocksdb.level0-stop-trigger",
                  "The number of level-0 files that triggers a full write stop",
                  new Int64Parameter(&_level0StopTrigger),
                  arangodb::options::makeFlags(
                      arangodb::options::Flags::DefaultNoComponents,
                      arangodb::options::Flags::OnAgent,
                      arangodb::options::Flags::OnDBServer,
                      arangodb::options::Flags::OnSingle))
      .setLongDescription(R"(When this many files accumulate in level-0, writes
are stopped to allow compaction to catch up.)");

  options
      ->addOption("--rocksdb.pending-compactions-slowdown-trigger",
                  "The number of pending compaction bytes that triggers a "
                  "write slowdown.",
                  new UInt64Parameter(&_pendingCompactionBytesSlowdownTrigger),
                  arangodb::options::makeFlags(
                      arangodb::options::Flags::DefaultNoComponents,
                      arangodb::options::Flags::OnAgent,
                      arangodb::options::Flags::OnDBServer,
                      arangodb::options::Flags::OnSingle))
      .setIntroducedIn(30805);

  options
      ->addOption("--rocksdb.pending-compactions-stop-trigger",
                  "The number of pending compaction bytes that triggers a full "
                  "write stop.",
                  new UInt64Parameter(&_pendingCompactionBytesStopTrigger),
                  arangodb::options::makeFlags(
                      arangodb::options::Flags::DefaultNoComponents,
                      arangodb::options::Flags::OnAgent,
                      arangodb::options::Flags::OnDBServer,
                      arangodb::options::Flags::OnSingle))
      .setIntroducedIn(30805);

  options
      ->addOption(
          "--rocksdb.num-threads-priority-high",
          "The number of threads for high priority operations (e.g. flush).",
          new UInt32Parameter(&_numThreadsHigh, /*base*/ 1, /*minValue*/ 0,
                              /*maxValue*/ 64),
          arangodb::options::makeFlags(
              arangodb::options::Flags::DefaultNoComponents,
              arangodb::options::Flags::OnAgent,
              arangodb::options::Flags::OnDBServer,
              arangodb::options::Flags::OnSingle))
      .setIntroducedIn(30805)
      .setLongDescription(R"(The recommended value is to set this equal to
`max-background-flushes`. The default value is `number of processors / 2`.)");

  options->addOption(
      "--rocksdb.num-threads-priority-low",
      "The number of threads for low priority operations (e.g. compaction).",
      new UInt32Parameter(&_numThreadsLow, /*base*/ 1, /*minValue*/ 0,
                          /*maxValue*/ 256),
      arangodb::options::makeFlags(
          arangodb::options::Flags::DefaultNoComponents,
          arangodb::options::Flags::OnAgent,
          arangodb::options::Flags::OnDBServer,
          arangodb::options::Flags::OnSingle));

  options->addOption(
      "--rocksdb.block-cache-shard-bits",
      "The number of shard bits to use for block cache (use -1 for default "
      "value).",
      new Int64Parameter(&_blockCacheShardBits, /*base*/ 1, /*minValue*/ -1,
                         /*maxValue*/ 20, /*minInclusive*/ true,
                         /*maxInclusive*/ false),
      arangodb::options::makeFlags(
          arangodb::options::Flags::DefaultNoComponents,
          arangodb::options::Flags::OnAgent,
          arangodb::options::Flags::OnDBServer,
          arangodb::options::Flags::OnSingle));

  options
      ->addOption("--rocksdb.block-cache-estimated-entry-charge",
                  "The estimated charge of cache entries (in bytes) for the "
                  "hyper-clock cache.",
                  new UInt64Parameter(&_blockCacheEstimatedEntryCharge),
                  arangodb::options::makeFlags(
                      arangodb::options::Flags::Experimental,
                      arangodb::options::Flags::DefaultNoComponents,
                      arangodb::options::Flags::OnAgent,
                      arangodb::options::Flags::OnDBServer,
                      arangodb::options::Flags::OnSingle))
      .setIntroducedIn(31100);

  options->addOption("--rocksdb.enforce-block-cache-size-limit",
                     "If true, strictly enforces the block cache size limit.",
                     new BooleanParameter(&_enforceBlockCacheSizeLimit),
                     arangodb::options::makeFlags(
                         arangodb::options::Flags::DefaultNoComponents,
                         arangodb::options::Flags::OnAgent,
                         arangodb::options::Flags::OnDBServer,
                         arangodb::options::Flags::OnSingle));

  TRI_ASSERT(::blockCacheTypes.contains(_blockCacheType));
  options
      ->addOption("--rocksdb.block-cache-type",
                  "The block cache type to use (note: the 'hyper-clock' cache "
                  "type is experimental).",
                  new DiscreteValuesParameter<StringParameter>(
                      &_blockCacheType, ::blockCacheTypes))
      .setIntroducedIn(31100);

  options
      ->addOption(
          "--rocksdb.num-threads-priority-low",
          "The number of threads for low priority operations (e.g. "
          "compaction).",
          new UInt32Parameter(&_numThreadsLow, /*base*/ 1, /*minValue*/ 0,
                              /*maxValue*/ 256),
          arangodb::options::makeFlags(
              arangodb::options::Flags::DefaultNoComponents,
              arangodb::options::Flags::OnAgent,
              arangodb::options::Flags::OnDBServer,
              arangodb::options::Flags::OnSingle))
      .setLongDescription(R"(The default value is
`number of processors / 2`.)");

  options
      ->addOption("--rocksdb.block-cache-size",
                  "The size of block cache (in bytes).",
                  new UInt64Parameter(&_blockCacheSize),
                  arangodb::options::makeFlags(
                      arangodb::options::Flags::Dynamic,
                      arangodb::options::Flags::DefaultNoComponents,
                      arangodb::options::Flags::OnAgent,
                      arangodb::options::Flags::OnDBServer,
                      arangodb::options::Flags::OnSingle))
      .setLongDescription(R"(This is the maximum size of the block cache in
bytes. Increasing this value may improve performance. If there is more than
4 GiB of RAM in the system, the default value is
`(system RAM size - 2GiB) * 0.3`.

For systems with less RAM, the default values are:

- 512 MiB for systems with between 2 and 4 GiB of RAM.
- 256 MiB for systems with between 1 and 2 GiB of RAM.
- 128 MiB for systems with less than 1 GiB of RAM.)");

  options
      ->addOption(
          "--rocksdb.block-cache-shard-bits",
          "The number of shard bits to use for the block cache "
          "(-1 = default value).",
          new Int64Parameter(&_blockCacheShardBits, /*base*/ 1, /*minValue*/ -1,
                             /*maxValue*/ 20, /*minInclusive*/ true,
                             /*maxInclusive*/ false),
          arangodb::options::makeFlags(
              arangodb::options::Flags::DefaultNoComponents,
              arangodb::options::Flags::OnAgent,
              arangodb::options::Flags::OnDBServer,
              arangodb::options::Flags::OnSingle))
      .setLongDescription(R"(The number of bits used to shard the block cache
to allow concurrent operations. To keep individual shards at a reasonable size
(i.e. at least 512 KiB), keep this value to at most
`block-cache-shard-bits / 512 KiB`. Default: `block-cache-size / 2^19`.)");

  options
      ->addOption("--rocksdb.enforce-block-cache-size-limit",
                  "If enabled, strictly enforces the block cache size limit.",
                  new BooleanParameter(&_enforceBlockCacheSizeLimit),
                  arangodb::options::makeFlags(
                      arangodb::options::Flags::DefaultNoComponents,
                      arangodb::options::Flags::OnAgent,
                      arangodb::options::Flags::OnDBServer,
                      arangodb::options::Flags::OnSingle))
      .setLongDescription(R"(Whether the maximum size of the RocksDB block
cache is strictly enforced. You can set this option to limit the memory usage of
the block cache to at most the specified size. If inserting a data block into
the cache would exceed the cache's capacity, the data block is not inserted.
If disabled, a data block may still get inserted into the cache. It is evicted
later, but the cache may temporarily grow beyond its capacity limit. 

The default value for `--rocksdb.enforce-block-cache-size-limit` was `false`
before version 3.10, but was changed to `true` from version 3.10 onwards.

To improve stability of memory usage and prevent exceeding the block cache
capacity limit (as configurable via `--rocksdb.block-cache-size`), it is
recommended to set this option to `true`.)");

  options
      ->addOption("--rocksdb.cache-index-and-filter-blocks",
                  "If enabled, the RocksDB block cache quota also includes "
                  "RocksDB memtable sizes.",
                  new BooleanParameter(&_cacheIndexAndFilterBlocks),
                  arangodb::options::makeFlags(
                      arangodb::options::Flags::Uncommon,
                      arangodb::options::Flags::DefaultNoComponents,
                      arangodb::options::Flags::OnAgent,
                      arangodb::options::Flags::OnDBServer,
                      arangodb::options::Flags::OnSingle))
      .setIntroducedIn(30701)
      .setLongDescription(R"(If you set this option to `true`, RocksDB tracks
all loaded index and filter blocks in the block cache, so that they count
towards RocksDB's block cache memory limit.

If you set this option to `false`, the memory usage for index and filter blocks
is not accounted for.

The default value of `--rocksdb.cache-index-and-filter-blocks` was `false` in 
versions before 3.10, and was changed to `true` from version 3.10 onwards.

To improve stability of memory usage and avoid untracked memory allocations by
RocksDB, it is recommended to set this option to `true`. Note that tracking
index and filter blocks leaves less room for other data in the block cache, so
in case servers have unused RAM capacity available, it may be useful to increase
the overall size of the block cache.)");

  options
      ->addOption(
          "--rocksdb.cache-index-and-filter-blocks-with-high-priority",
          "If enabled and `--rocksdb.cache-index-and-filter-blocks` is also "
          "enabled, cache index and filter blocks with high priority, "
          "making index and filter blocks be less likely to be evicted than "
          "data blocks.",
          new BooleanParameter(&_cacheIndexAndFilterBlocksWithHighPriority),
          arangodb::options::makeFlags(
              arangodb::options::Flags::Uncommon,
              arangodb::options::Flags::DefaultNoComponents,
              arangodb::options::Flags::OnAgent,
              arangodb::options::Flags::OnDBServer,
              arangodb::options::Flags::OnSingle))
      .setIntroducedIn(30701);

  options
      ->addOption(
          "--rocksdb.pin-l0-filter-and-index-blocks-in-cache",
          "If enabled and `--rocksdb.cache-index-and-filter-blocks` is also "
          "enabled, filter and index blocks are pinned and only evicted from "
          "cache when the table reader is freed.",
          new BooleanParameter(&_pinl0FilterAndIndexBlocksInCache),
          arangodb::options::makeFlags(
              arangodb::options::Flags::Uncommon,
              arangodb::options::Flags::DefaultNoComponents,
              arangodb::options::Flags::OnAgent,
              arangodb::options::Flags::OnDBServer,
              arangodb::options::Flags::OnSingle))
      .setIntroducedIn(30701);

  options
      ->addOption(
          "--rocksdb.pin-top-level-index-and-filter",
          "If enabled and `--rocksdb.cache-index-and-filter-blocks` is also "
          "enabled, the top-level index of partitioned filter and index blocks "
          "are pinned and only evicted from cache when the table reader is "
          "freed.",
          new BooleanParameter(&_pinTopLevelIndexAndFilter),
          arangodb::options::makeFlags(
              arangodb::options::Flags::Uncommon,
              arangodb::options::Flags::DefaultNoComponents,
              arangodb::options::Flags::OnAgent,
              arangodb::options::Flags::OnDBServer,
              arangodb::options::Flags::OnSingle))
      .setIntroducedIn(30701);

  options->addOption("--rocksdb.table-block-size",
                     "The approximate size (in bytes) of the user data packed "
                     "per block for uncompressed data.",
                     new UInt64Parameter(&_tableBlockSize),
                     arangodb::options::makeFlags(
                         arangodb::options::Flags::Uncommon,
                         arangodb::options::Flags::DefaultNoComponents,
                         arangodb::options::Flags::OnAgent,
                         arangodb::options::Flags::OnDBServer,
                         arangodb::options::Flags::OnSingle));

  options->addOption(
      "--rocksdb.recycle-log-file-num",
      "If enabled, keep a pool of log files around for recycling.",
      new BooleanParameter(&_recycleLogFileNum),
      arangodb::options::makeFlags(
          arangodb::options::Flags::Uncommon,
          arangodb::options::Flags::DefaultNoComponents,
          arangodb::options::Flags::OnAgent,
          arangodb::options::Flags::OnDBServer,
          arangodb::options::Flags::OnSingle));

  options
      ->addOption(
          "--rocksdb.bloom-filter-bits-per-key",
          "The average number of bits to use per key in a Bloom filter.",
          new DoubleParameter(&_bloomBitsPerKey),
          arangodb::options::makeFlags(
              arangodb::options::Flags::Uncommon,
              arangodb::options::Flags::DefaultNoComponents,
              arangodb::options::Flags::OnAgent,
              arangodb::options::Flags::OnDBServer,
              arangodb::options::Flags::OnSingle))
<<<<<<< HEAD
      .setIntroducedIn(31100);
=======
      .setIntroducedIn(31003);
>>>>>>> e8cfc1a4

  options->addOption(
      "--rocksdb.compaction-read-ahead-size",
      "If non-zero, bigger reads are performed when doing compaction. If you "
      "run RocksDB on spinning disks, you should set this to at least 2 MB. "
      "That way, RocksDB's compaction does sequential instead of random reads.",
      new UInt64Parameter(&_compactionReadaheadSize),
      arangodb::options::makeFlags(
          arangodb::options::Flags::DefaultNoComponents,
          arangodb::options::Flags::OnAgent,
          arangodb::options::Flags::OnDBServer,
          arangodb::options::Flags::OnSingle));

  options
      ->addOption("--rocksdb.use-file-logging",
                  "Use a file-base logger for RocksDB's own logs.",
                  new BooleanParameter(&_useFileLogging),
                  arangodb::options::makeFlags(
                      arangodb::options::Flags::Uncommon,
                      arangodb::options::Flags::DefaultNoComponents,
                      arangodb::options::Flags::OnAgent,
                      arangodb::options::Flags::OnDBServer,
                      arangodb::options::Flags::OnSingle))
      .setLongDescription(R"(If set to `true`, enables writing of RocksDB's own
informational log files into RocksDB's database directory.

This option is turned off by default, but you can enable it for debugging
RocksDB internals and performance.)");

  options->addOption("--rocksdb.wal-recovery-skip-corrupted",
                     "Skip corrupted records in WAL recovery.",
                     new BooleanParameter(&_skipCorrupted),
                     arangodb::options::makeFlags(
                         arangodb::options::Flags::Uncommon,
                         arangodb::options::Flags::DefaultNoComponents,
                         arangodb::options::Flags::OnAgent,
                         arangodb::options::Flags::OnDBServer,
                         arangodb::options::Flags::OnSingle));

  options
      ->addOption("--rocksdb.limit-open-files-at-startup",
                  "Limit the amount of .sst files RocksDB inspects at "
                  "startup, in order to reduce the startup I/O operations.",
                  new BooleanParameter(&_limitOpenFilesAtStartup),
                  arangodb::options::makeFlags(
                      arangodb::options::Flags::Uncommon,
                      arangodb::options::Flags::DefaultNoComponents,
                      arangodb::options::Flags::OnAgent,
                      arangodb::options::Flags::OnDBServer,
                      arangodb::options::Flags::OnSingle))
      .setIntroducedIn(30405);

  options
      ->addOption("--rocksdb.allow-fallocate",
                  "Whether to allow RocksDB to use fallocate calls. "
                  "If disabled, fallocate calls are bypassed and no "
                  "pre-allocation is done.",
                  new BooleanParameter(&_allowFAllocate),
                  arangodb::options::makeFlags(
                      arangodb::options::Flags::Uncommon,
                      arangodb::options::Flags::DefaultNoComponents,
                      arangodb::options::Flags::OnAgent,
                      arangodb::options::Flags::OnDBServer,
                      arangodb::options::Flags::OnSingle))
      .setIntroducedIn(30405)
      .setLongDescription(R"(Preallocation is turned on by default, but you can
turn it off for operating system versions that are known to have issues with it.
This option only has an effect on operating systems that support
`fallocate`.)");

  options
      ->addOption(
          "--rocksdb.exclusive-writes",
          "If enabled, writes are exclusive. This allows the RocksDB engine to "
          "mimic the collection locking behavior of the now-removed MMFiles "
          "storage engine, but inhibits concurrent write operations.",
          new BooleanParameter(&_exclusiveWrites),
          arangodb::options::makeFlags(
              arangodb::options::Flags::Uncommon,
              arangodb::options::Flags::DefaultNoComponents,
              arangodb::options::Flags::OnAgent,
              arangodb::options::Flags::OnDBServer,
              arangodb::options::Flags::OnSingle))
      .setIntroducedIn(30504)
      .setDeprecatedIn(30800)
      .setLongDescription(R"(This option allows you to make all writes to the
RocksDB storage exclusive and therefore avoid write-write conflicts.

This option was introduced to open a way to upgrade from the legacy MMFiles to
the RocksDB storage engine without modifying client application code.
You should avoid enabling this option as the use of exclusive locks on
collections introduce a noticeable throughput penalty.

**Note**: The MMFiles engine was removed and this option is a stopgap measure
only. This option is thus deprecated, and will be removed in a future
version.)");

  TRI_ASSERT(::checksumTypes.contains(_checksumType));
  options
      ->addOption("--rocksdb.checksum-type",
                  "The checksum type to use for table files.",
                  new DiscreteValuesParameter<StringParameter>(&_checksumType,
                                                               ::checksumTypes),
                  arangodb::options::makeFlags(
                      arangodb::options::Flags::DefaultNoComponents,
                      arangodb::options::Flags::OnAgent,
                      arangodb::options::Flags::OnDBServer,
                      arangodb::options::Flags::OnSingle))
      .setIntroducedIn(31000);

  TRI_ASSERT(::compactionStyles.contains(_compactionStyle));
  options
      ->addOption(
          "--rocksdb.compaction-style",
          "The compaction style which is used to pick the next file(s) to "
          "be compacted (note: all styles except 'level' are experimental).",
          new DiscreteValuesParameter<StringParameter>(&_compactionStyle,
                                                       ::compactionStyles),
          arangodb::options::makeFlags(
              arangodb::options::Flags::DefaultNoComponents,
              arangodb::options::Flags::OnAgent,
              arangodb::options::Flags::OnDBServer,
              arangodb::options::Flags::OnSingle))
      .setIntroducedIn(31000);

  std::unordered_set<uint32_t> formatVersions = {3, 4, 5};
  options
      ->addOption("--rocksdb.format-version",
                  "The table format version to use inside RocksDB.",
                  new DiscreteValuesParameter<UInt32Parameter>(&_formatVersion,
                                                               formatVersions),
                  arangodb::options::makeFlags(
                      arangodb::options::Flags::Uncommon,
                      arangodb::options::Flags::DefaultNoComponents,
                      arangodb::options::Flags::OnAgent,
                      arangodb::options::Flags::OnDBServer,
                      arangodb::options::Flags::OnSingle))
      .setIntroducedIn(31000);

  options
      ->addOption("--rocksdb.enable-index-compression",
                  "Enable index compression.",
                  new BooleanParameter(&_enableIndexCompression),
                  arangodb::options::makeFlags(
                      arangodb::options::Flags::Uncommon,
                      arangodb::options::Flags::DefaultNoComponents,
                      arangodb::options::Flags::OnAgent,
                      arangodb::options::Flags::OnDBServer,
                      arangodb::options::Flags::OnSingle))
      .setIntroducedIn(31000);

  options
      ->addOption("--rocksdb.enable-blob-files",
                  "Enable blob files for the documents column family.",
                  new BooleanParameter(&_enableBlobFiles),
                  arangodb::options::makeFlags(
                      arangodb::options::Flags::Experimental,
                      arangodb::options::Flags::DefaultNoComponents,
                      arangodb::options::Flags::OnAgent,
                      arangodb::options::Flags::OnDBServer,
                      arangodb::options::Flags::OnSingle))
      .setIntroducedIn(31100);

  options
      ->addOption(
          "--rocksdb.enable-blob-cache",
          "Enable caching of blobs in the block cache for the documents "
          "column family.",
          new BooleanParameter(&_enableBlobCache),
          arangodb::options::makeFlags(
              arangodb::options::Flags::Experimental,
              arangodb::options::Flags::DefaultNoComponents,
              arangodb::options::Flags::OnAgent,
              arangodb::options::Flags::OnDBServer,
              arangodb::options::Flags::OnSingle))
      .setIntroducedIn(31100);

  options
      ->addOption(
          "--rocksdb.min-blob-size",
          "The minimum size threshold for storing blobs in the documents "
          "column family (in bytes). Requires `--rocks.enable-blob-files`.",
          new UInt64Parameter(&_minBlobSize),
          arangodb::options::makeFlags(
              arangodb::options::Flags::Experimental,
              arangodb::options::Flags::DefaultNoComponents,
              arangodb::options::Flags::OnAgent,
              arangodb::options::Flags::OnDBServer,
              arangodb::options::Flags::OnSingle))
      .setIntroducedIn(31100);

  options
      ->addOption("--rocksdb.blob-file-size",
                  "The size limit for blob files in the documents column "
                  "family (in bytes). Requires `--rocksdb.enable-blob-files`.",
                  new UInt64Parameter(&_blobFileSize),
                  arangodb::options::makeFlags(
                      arangodb::options::Flags::Experimental,
                      arangodb::options::Flags::DefaultNoComponents,
                      arangodb::options::Flags::OnAgent,
                      arangodb::options::Flags::OnDBServer,
                      arangodb::options::Flags::OnSingle))
      .setIntroducedIn(31100);

  options
      ->addOption("--rocksdb.blob-file-starting-level",
                  "The level from which on to use blob files in the documents "
                  "column family. Requires `--rocksdb.enable-blob-files`.",
                  new UInt32Parameter(&_blobFileStartingLevel),
                  arangodb::options::makeFlags(
                      arangodb::options::Flags::Experimental,
                      arangodb::options::Flags::DefaultNoComponents,
                      arangodb::options::Flags::OnAgent,
                      arangodb::options::Flags::OnDBServer,
                      arangodb::options::Flags::OnSingle))
      .setIntroducedIn(31100);

  options
      ->addOption(
          "--rocksdb.blob-garbage-collection-age-cutoff",
          "The age cutoff for garbage collecting blobs in the documents "
          "column family. Requires `--rocksdb.enable-blob-files`.",
          new DoubleParameter(&_blobGarbageCollectionAgeCutoff, 1.0, 0.0, 1.0),
          arangodb::options::makeFlags(
              arangodb::options::Flags::Experimental,
              arangodb::options::Flags::DefaultNoComponents,
              arangodb::options::Flags::OnAgent,
              arangodb::options::Flags::OnDBServer,
              arangodb::options::Flags::OnSingle))
      .setIntroducedIn(31100);

  options
      ->addOption("--rocksdb.blob-garbage-collection-force-threshold",
                  "The garbage threshold for scheduling targeted compactions "
                  "for the oldest blob files in the documents column family. "
                  "Requires `--rocksdb.enable-blob-files`.",
                  new DoubleParameter(&_blobGarbageCollectionForceThreshold,
                                      1.0, 0.0, 1.0),
                  arangodb::options::makeFlags(
                      arangodb::options::Flags::Experimental,
                      arangodb::options::Flags::DefaultNoComponents,
                      arangodb::options::Flags::OnAgent,
                      arangodb::options::Flags::OnDBServer,
                      arangodb::options::Flags::OnSingle))
      .setIntroducedIn(31100);

  TRI_ASSERT(::compressionTypes.contains(_blobCompressionType));
  options
      ->addOption("--rocksdb.blob-compression-type",
                  "The compression algorithm to use for blobs within the "
                  "documents column family. "
                  "Requires `--rocksdb.enable-blob-files`.",
                  new DiscreteValuesParameter<StringParameter>(
                      &_blobCompressionType, ::compressionTypes),
                  arangodb::options::makeFlags(
                      arangodb::options::Flags::Experimental,
                      arangodb::options::Flags::DefaultNoComponents,
                      arangodb::options::Flags::OnAgent,
                      arangodb::options::Flags::OnDBServer,
                      arangodb::options::Flags::OnSingle))
      .setIntroducedIn(31100);

  options
      ->addOption(
          "--rocksdb.enable-blob-garbage-collection",
          "Enable blob garbage compaction during compaction in the "
          "documents column family. Requires `--rocksdb.enable-blob-files`.",
          new BooleanParameter(&_enableBlobGarbageCollection),
          arangodb::options::makeFlags(
              arangodb::options::Flags::Experimental,
              arangodb::options::Flags::DefaultNoComponents,
              arangodb::options::Flags::OnAgent,
              arangodb::options::Flags::OnDBServer,
              arangodb::options::Flags::OnSingle))
      .setIntroducedIn(31100);

  options
      ->addOption("--rocksdb.prepopulate-blob-cache",
                  "Prepopulate the blob cache on flushes.",
                  new BooleanParameter(&_prepopulateBlobCache),
                  arangodb::options::makeFlags(
                      arangodb::options::Flags::Experimental,
                      arangodb::options::Flags::Uncommon,
                      arangodb::options::Flags::DefaultNoComponents,
                      arangodb::options::Flags::OnAgent,
                      arangodb::options::Flags::OnDBServer,
                      arangodb::options::Flags::OnSingle))
      .setIntroducedIn(31100);

  options
      ->addOption(
          "--rocksdb.block-cache-jemalloc-allocator",
          "Use jemalloc-based memory allocator for RocksDB block cache.",
          new BooleanParameter(&_useJemallocAllocator),
          arangodb::options::makeFlags(arangodb::options::Flags::Experimental,
                                       arangodb::options::Flags::Uncommon,
                                       arangodb::options::Flags::OsLinux,
                                       arangodb::options::Flags::OnAgent,
                                       arangodb::options::Flags::OnDBServer,
                                       arangodb::options::Flags::OnSingle))
      .setIntroducedIn(31100)
      .setLongDescription(
          R"(The jemalloc-based memory allocator for the RocksDB block cache
will also exclude the block cache contents from coredumps, potentially making generated 
coredumps a lot smaller.
In order to use this option, the executable needs to be compiled with jemalloc
support (which is the default on Linux).)");

  options
      ->addOption("--rocksdb.prepopulate-block-cache",
                  "Pre-populate block cache on flushes.",
                  new BooleanParameter(&_prepopulateBlockCache),
                  arangodb::options::makeFlags(
                      arangodb::options::Flags::Uncommon,
                      arangodb::options::Flags::DefaultNoComponents,
                      arangodb::options::Flags::OnAgent,
                      arangodb::options::Flags::OnDBServer,
                      arangodb::options::Flags::OnSingle))
      .setIntroducedIn(31000);

  options
      ->addOption("--rocksdb.reserve-table-builder-memory",
                  "Account for table building memory in block cache.",
                  new BooleanParameter(&_reserveTableBuilderMemory),
                  arangodb::options::makeFlags(
                      arangodb::options::Flags::Uncommon,
                      arangodb::options::Flags::DefaultNoComponents,
                      arangodb::options::Flags::OnAgent,
                      arangodb::options::Flags::OnDBServer,
                      arangodb::options::Flags::OnSingle))
      .setIntroducedIn(31000);

  options
      ->addOption("--rocksdb.reserve-table-reader-memory",
                  "Account for table reader memory in block cache.",
                  new BooleanParameter(&_reserveTableReaderMemory),
                  arangodb::options::makeFlags(
                      arangodb::options::Flags::Uncommon,
                      arangodb::options::Flags::DefaultNoComponents,
                      arangodb::options::Flags::OnAgent,
                      arangodb::options::Flags::OnDBServer,
                      arangodb::options::Flags::OnSingle))
      .setIntroducedIn(31000);

  options
      ->addOption("--rocksdb.reserve-file-metadata-memory",
                  "account for .sst file metadata memory in block cache",
                  new BooleanParameter(&_reserveFileMetadataMemory),
                  arangodb::options::makeFlags(
                      arangodb::options::Flags::Uncommon,
                      arangodb::options::Flags::DefaultNoComponents,
                      arangodb::options::Flags::OnAgent,
                      arangodb::options::Flags::OnDBServer,
                      arangodb::options::Flags::OnSingle))
      .setIntroducedIn(31100);

  options
      ->addOption("--rocksdb.periodic-compaction-ttl",
                  "Time-to-live (in seconds) for periodic compaction of .sst "
                  "files, based on the file age (0 = no periodic compaction).",
                  new UInt64Parameter(&_periodicCompactionTtl),
                  arangodb::options::makeFlags(
                      arangodb::options::Flags::DefaultNoComponents,
                      arangodb::options::Flags::OnAgent,
                      arangodb::options::Flags::OnDBServer,
                      arangodb::options::Flags::OnSingle))
      .setIntroducedIn(30903)
      .setLongDescription(R"(The default value from RocksDB is ~30 days. To
avoid periodic auto-compaction and the I/O caused by it, you can set this
option to `0`.)");

  //////////////////////////////////////////////////////////////////////////////
  /// add column family-specific options now
  //////////////////////////////////////////////////////////////////////////////
  std::initializer_list<RocksDBColumnFamilyManager::Family> families = {
      RocksDBColumnFamilyManager::Family::Definitions,
      RocksDBColumnFamilyManager::Family::Documents,
      RocksDBColumnFamilyManager::Family::PrimaryIndex,
      RocksDBColumnFamilyManager::Family::EdgeIndex,
      RocksDBColumnFamilyManager::Family::VPackIndex,
      RocksDBColumnFamilyManager::Family::GeoIndex,
      RocksDBColumnFamilyManager::Family::FulltextIndex,
      RocksDBColumnFamilyManager::Family::ReplicatedLogs};

  auto addMaxWriteBufferNumberCf =
      [this, &options](RocksDBColumnFamilyManager::Family family) {
        std::string name = RocksDBColumnFamilyManager::name(
            family, RocksDBColumnFamilyManager::NameMode::External);
        std::size_t index = static_cast<
            std::underlying_type<RocksDBColumnFamilyManager::Family>::type>(
            family);
        options
            ->addOption("--rocksdb.max-write-buffer-number-" + name,
                        "If non-zero, overrides the value of "
                        "`--rocksdb.max-write-buffer-number` for the " +
                            name + " column family",
                        new UInt64Parameter(&_maxWriteBufferNumberCf[index]),
                        arangodb::options::makeDefaultFlags(
                            arangodb::options::Flags::Uncommon))
            .setIntroducedIn(30800);
      };
  for (auto family : families) {
    addMaxWriteBufferNumberCf(family);
  }
}

void RocksDBOptionFeature::validateOptions(
    std::shared_ptr<ProgramOptions> options) {
  if (_writeBufferSize > 0 && _writeBufferSize < 1024 * 1024) {
    LOG_TOPIC("4ce44", FATAL, arangodb::Logger::STARTUP)
        << "invalid value for '--rocksdb.write-buffer-size'";
    FATAL_ERROR_EXIT();
  }
  if (_totalWriteBufferSize > 0 && _totalWriteBufferSize < 64 * 1024 * 1024) {
    LOG_TOPIC("4ab88", FATAL, arangodb::Logger::STARTUP)
        << "invalid value for '--rocksdb.total-write-buffer-size'";
    FATAL_ERROR_EXIT();
  }
  if (_maxBackgroundJobs != -1 &&
      (_maxBackgroundJobs < 1 || _maxBackgroundJobs > 128)) {
    LOG_TOPIC("cfc5a", FATAL, arangodb::Logger::STARTUP)
        << "invalid value for '--rocksdb.max-background-jobs'";
    FATAL_ERROR_EXIT();
  }

  _minWriteBufferNumberToMergeTouched = options->processingResult().touched(
      "--rocksdb.min-write-buffer-number-to-merge");

  // limit memory usage of agent instances, if not otherwise configured
  if (server().hasFeature<AgencyFeature>()) {
    AgencyFeature& feature = server().getFeature<AgencyFeature>();
    if (feature.activated()) {
      // if we are an agency instance...
      if (!options->processingResult().touched("--rocksdb.block-cache-size")) {
        // restrict block cache size to 1 GB if not set explicitly
        _blockCacheSize =
            std::min<uint64_t>(_blockCacheSize, uint64_t(1) << 30);
      }
      if (!options->processingResult().touched(
              "--rocksdb.total-write-buffer-size")) {
        // restrict total write buffer size to 512 MB if not set explicitly
        _totalWriteBufferSize =
            std::min<uint64_t>(_totalWriteBufferSize, uint64_t(512) << 20);
      }
    }
  }

  if (_blockCacheType == ::kBlockCacheTypeHyperClock) {
    if (_blockCacheEstimatedEntryCharge == 0) {
      LOG_TOPIC("0ffa2", FATAL, arangodb::Logger::ENGINES)
          << "value of option '--rocksdb.block-cache-estimated-entry-charge' "
             "must be set when using hyper-clock cache";
      FATAL_ERROR_EXIT();
    }
  } else {
    TRI_ASSERT(_blockCacheType == ::kBlockCacheTypeLRU);
    if (options->processingResult().touched(
            "--rocksdb.block-cache-estimated-entry-charge")) {
      LOG_TOPIC("a527b", WARN, arangodb::Logger::ENGINES)
          << "Setting value of '--rocksdb.block-cache-estimated-entry-charge' "
             "has no effect when using LRU block cache";
    }
  }

  if (_enforceBlockCacheSizeLimit && !options->processingResult().touched(
                                         "--rocksdb.block-cache-shard-bits")) {
    // if block cache size limit is enforced, and the number of shard bits for
    // the block cache hasn't been set, we set it dynamically:
    // we would like that each block cache shard can hold data blocks of
    // at least a common size. Rationale: data blocks can be quite large. if
    // they don't fit into the block cache upon reading, the block cache will
    // return Status::Incomplete() or Status::MemoryLimit() when the block
    // cache's strict capacity limit is set. then we cannot read data anymore.
    // we are limiting the maximum number of shard bits to 10 here, which is
    // 1024 shards. that should be enough shards even for very big caches.
    // note that RocksDB also has an internal upper bound for the number of
    // shards bits, which is 20.
    _blockCacheShardBits = std::clamp(
        int64_t(std::floor(
            std::log2(static_cast<double>(_blockCacheSize) / ::minShardSize))),
        int64_t(1), int64_t(10));

    // TODO: hyper clock cache probably doesn't need as many shards. check this.
  }

#ifndef ARANGODB_HAVE_JEMALLOC
  // on some platforms, jemalloc is not available, because it is not compiled
  // in by default. to make the startup of the server not fail in such
  // environment, turn off the option automatically
  if (_useJemallocAllocator) {
    _useJemallocAllocator = false;
    LOG_TOPIC("b3164", INFO, Logger::STARTUP)
        << "disabling jemalloc allocator for RocksDB - jemalloc not compiled";
  }
#endif
}

void RocksDBOptionFeature::prepare() {
  if (_enableBlobFiles) {
    LOG_TOPIC("5e48f", WARN, Logger::ENGINES)
        << "using blob files is experimental and not supported for production "
           "usage";
  }

  if (_compactionStyle != ::kCompactionStyleLevel) {
    LOG_TOPIC("6db54", WARN, Logger::ENGINES)
        << "using compaction style '" << _compactionStyle
        << "' is experimental and not supported for production usage";
  }

  if (_blockCacheType == ::kBlockCacheTypeHyperClock) {
    LOG_TOPIC("26f64", WARN, Logger::ENGINES)
        << "using block cache type 'hyper-clock' is experimental and not "
           "supported for production usage";
  }

  if (_enforceBlockCacheSizeLimit && _blockCacheSize > 0) {
    uint64_t shardSize =
        _blockCacheSize / (uint64_t(1) << _blockCacheShardBits);
    // if we can't store a data block of the mininmum size in the block cache,
    // we may run into problems when trying to put a large data block into the
    // cache. in this case the block cache may return a Status::Incomplete()
    // or Status::MemoryLimit() error and fail the entire read.
    // warn the user about it!
    if (shardSize < ::minShardSize) {
      LOG_TOPIC("31d7c", WARN, Logger::ENGINES)
          << "size of RocksDB block cache shards seems to be too low. "
          << "block cache size: " << _blockCacheSize
          << ", shard bits: " << _blockCacheShardBits
          << ", shard size: " << shardSize
          << ". it is probably useful to set "
             "`--rocksdb.enforce-block-cache-size-limit` to false "
          << "to avoid incomplete cache reads.";
    }
  }
}

void RocksDBOptionFeature::start() {
  uint32_t max = _maxBackgroundJobs / 2;
  uint32_t clamped = std::max(
      std::min(static_cast<uint32_t>(NumberOfCores::getValue()), max), 1U);
  // lets test this out
  if (_numThreadsHigh == 0) {
    _numThreadsHigh = clamped;
  }
  if (_numThreadsLow == 0) {
    _numThreadsLow = clamped;
  }

  if (_maxSubcompactions > _numThreadsLow) {
    if (server().options()->processingResult().touched(
            "--rocksdb.max-subcompactions")) {
      LOG_TOPIC("e7c85", WARN, Logger::ENGINES)
          << "overriding value for option `--rocksdb.max-subcompactions` to "
          << _numThreadsLow
          << " because the specified value is greater than the number of "
             "threads for low priority operations";
    }
    _maxSubcompactions = _numThreadsLow;
  }

  LOG_TOPIC("f66e4", TRACE, Logger::ENGINES)
      << "using RocksDB options:"
      << " wal_dir: '" << _walDirectory << "'"
      << ", compression type: " << _compressionType
      << ", write_buffer_size: " << _writeBufferSize
      << ", total_write_buffer_size: " << _totalWriteBufferSize
      << ", max_write_buffer_number: " << _maxWriteBufferNumber
      << ", max_write_buffer_size_to_maintain: "
      << _maxWriteBufferSizeToMaintain
      << ", max_total_wal_size: " << _maxTotalWalSize
      << ", delayed_write_rate: " << _delayedWriteRate
      << ", min_write_buffer_number_to_merge: " << _minWriteBufferNumberToMerge
      << ", num_levels: " << _numLevels
      << ", num_uncompressed_levels: " << _numUncompressedLevels
      << ", max_bytes_for_level_base: " << _maxBytesForLevelBase
      << ", max_bytes_for_level_multiplier: " << _maxBytesForLevelMultiplier
      << ", max_background_jobs: " << _maxBackgroundJobs
      << ", max_sub_compactions: " << _maxSubcompactions
      << ", target_file_size_base: " << _targetFileSizeBase
      << ", target_file_size_multiplier: " << _targetFileSizeMultiplier
      << ", num_threads_high: " << _numThreadsHigh
      << ", num_threads_low: " << _numThreadsLow
      << ", block_cache_type: " << _blockCacheType
      << ", use_jemalloc_allocator: " << _useJemallocAllocator
      << ", block_cache_size: " << _blockCacheSize
      << ", block_cache_shard_bits: " << _blockCacheShardBits
      << ", block_cache_estimated_entry_charge: "
      << _blockCacheEstimatedEntryCharge
      << ", block_cache_strict_capacity_limit: " << std::boolalpha
      << _enforceBlockCacheSizeLimit
      << ", cache_index_and_filter_blocks: " << std::boolalpha
      << _cacheIndexAndFilterBlocks
      << ", cache_index_and_filter_blocks_with_high_priority: "
      << std::boolalpha << _cacheIndexAndFilterBlocksWithHighPriority
      << ", pin_l0_filter_and_index_blocks_in_cache: " << std::boolalpha
      << _pinl0FilterAndIndexBlocksInCache
      << ", pin_top_level_index_and_filter: " << std::boolalpha
      << _pinTopLevelIndexAndFilter << ", table_block_size: " << _tableBlockSize
      << ", recycle_log_file_num: " << std::boolalpha << _recycleLogFileNum
      << ", compaction_read_ahead_size: " << _compactionReadaheadSize
      << ", level0_compaction_trigger: " << _level0CompactionTrigger
      << ", level0_slowdown_trigger: " << _level0SlowdownTrigger
      << ", periodic_compaction_ttl: " << _periodicCompactionTtl
      << ", checksum: " << _checksumType
      << ", format_version: " << _formatVersion
      << ", bloom_bits_per_key: " << _bloomBitsPerKey
<<<<<<< HEAD
      << ", enable_blob_files: " << std::boolalpha << _enableBlobFiles
      << ", enable_blob_cache: " << std::boolalpha << _enableBlobCache
      << ", min_blob_size: " << _minBlobSize
      << ", blob_file_size: " << _blobFileSize
      << ", blob_file_starting_level: " << _blobFileStartingLevel
      << ", blob_compression type: " << _blobCompressionType
      << ", enable_blob_garbage_collection: " << std::boolalpha
      << _enableBlobGarbageCollection
      << ", blob_garbage_collection_age_cutoff: "
      << _blobGarbageCollectionAgeCutoff
      << ", blob_garbage_collection_force_threshold: "
      << _blobGarbageCollectionForceThreshold
      << ", prepopulate_blob_cache: " << std::boolalpha << _prepopulateBlobCache
=======
>>>>>>> e8cfc1a4
      << ", enable_index_compression: " << std::boolalpha
      << _enableIndexCompression
      << ", prepopulate_block_cache: " << std::boolalpha
      << _prepopulateBlockCache
      << ", reserve_table_builder_memory: " << std::boolalpha
      << _reserveTableBuilderMemory
      << ", reserve_table_reader_memory: " << std::boolalpha
      << _reserveTableReaderMemory
      << ", enable_pipelined_write: " << std::boolalpha << _enablePipelinedWrite
      << ", optimize_filters_for_hits: " << std::boolalpha
      << _optimizeFiltersForHits << ", use_direct_reads: " << std::boolalpha
      << _useDirectReads
      << ", use_direct_io_for_flush_and_compaction: " << std::boolalpha
      << _useDirectIoForFlushAndCompaction << ", use_fsync: " << std::boolalpha
      << _useFSync << ", allow_fallocate: " << std::boolalpha << _allowFAllocate
      << ", max_open_files limit: " << std::boolalpha
      << _limitOpenFilesAtStartup
      << ", dynamic_level_bytes: " << _dynamicLevelBytes;
}

rocksdb::TransactionDBOptions RocksDBOptionFeature::getTransactionDBOptions()
    const {
  rocksdb::TransactionDBOptions result;
  // number of locks per column_family
  result.num_stripes =
      std::max(size_t(1), static_cast<size_t>(_transactionLockStripes));
  result.transaction_lock_timeout = _transactionLockTimeout;
  return result;
}

rocksdb::Options RocksDBOptionFeature::doGetOptions() const {
  rocksdb::Options result;
  result.allow_fallocate = _allowFAllocate;
  result.enable_pipelined_write = _enablePipelinedWrite;
  result.write_buffer_size = static_cast<size_t>(_writeBufferSize);
  result.max_write_buffer_number = static_cast<int>(_maxWriteBufferNumber);
  // The following setting deserves an explanation: We found that if we leave
  // the default for max_write_buffer_number_to_maintain at 0, then setting
  // max_write_buffer_size_to_maintain to 0 has not the desired effect, rather
  // TransactionDB::PrepareWrap then sets the latter to -1 which in turn is
  // later corrected to max_write_buffer_number * write_buffer_size.
  // Therefore, we set the deprecated option max_write_buffer_number_to_maintain
  // to 1, so that we can then configure max_write_buffer_size_to_maintain
  // correctly. Set to -1, 0 or a concrete number as needed. The default of
  // 0 should be good, since we do not use OptimisticTransactionDBs anyway.
  result.max_write_buffer_number_to_maintain = 1;
  result.max_write_buffer_size_to_maintain = _maxWriteBufferSizeToMaintain;
  result.delayed_write_rate = _delayedWriteRate;
  result.min_write_buffer_number_to_merge =
      static_cast<int>(_minWriteBufferNumberToMerge);
  result.num_levels = static_cast<int>(_numLevels);
  result.level_compaction_dynamic_level_bytes = _dynamicLevelBytes;
  result.max_bytes_for_level_base = _maxBytesForLevelBase;
  result.max_bytes_for_level_multiplier =
      static_cast<int>(_maxBytesForLevelMultiplier);
  result.optimize_filters_for_hits = _optimizeFiltersForHits;
  result.use_direct_reads = _useDirectReads;
  result.use_direct_io_for_flush_and_compaction =
      _useDirectIoForFlushAndCompaction;

  result.target_file_size_base = _targetFileSizeBase;
  result.target_file_size_multiplier =
      static_cast<int>(_targetFileSizeMultiplier);
  // during startup, limit the total WAL size to a small value so we do not see
  // large WAL files created at startup.
  // Instead, we will start with a small value here and up it later in the
  // startup process
  result.max_total_wal_size = 4 * 1024 * 1024;

  result.wal_dir = _walDirectory;

  if (_skipCorrupted) {
    result.wal_recovery_mode =
        rocksdb::WALRecoveryMode::kSkipAnyCorruptedRecords;
  } else {
    result.wal_recovery_mode = rocksdb::WALRecoveryMode::kPointInTimeRecovery;
  }

  result.max_background_jobs = static_cast<int>(_maxBackgroundJobs);
  result.max_subcompactions = _maxSubcompactions;
  result.use_fsync = _useFSync;

  rocksdb::CompressionType compressionType =
      ::compressionTypeFromString(_compressionType);

  // only compress levels >= 2
  result.compression_per_level.resize(result.num_levels);
  for (int level = 0; level < result.num_levels; ++level) {
    result.compression_per_level[level] =
        ((static_cast<uint64_t>(level) >= _numUncompressedLevels)
             ? compressionType
             : rocksdb::kNoCompression);
  }

  result.compaction_style = ::compactionStyleFromString(_compactionStyle);

  // Number of files to trigger level-0 compaction. A value <0 means that
  // level-0 compaction will not be triggered by number of files at all.
  // Default: 4
  result.level0_file_num_compaction_trigger =
      static_cast<int>(_level0CompactionTrigger);

  // Soft limit on number of level-0 files. We start slowing down writes at this
  // point. A value <0 means that no writing slow down will be triggered by
  // number of files in level-0.
  result.level0_slowdown_writes_trigger =
      static_cast<int>(_level0SlowdownTrigger);

  // Maximum number of level-0 files.  We stop writes at this point.
  result.level0_stop_writes_trigger = static_cast<int>(_level0StopTrigger);

  // Soft limit on pending compaction bytes. We start slowing down writes
  // at this point.
  result.soft_pending_compaction_bytes_limit =
      _pendingCompactionBytesSlowdownTrigger;

  // Maximum number of pending compaction bytes. We stop writes at this point.
  result.hard_pending_compaction_bytes_limit =
      _pendingCompactionBytesStopTrigger;

  result.recycle_log_file_num = _recycleLogFileNum;
  result.compaction_readahead_size =
      static_cast<size_t>(_compactionReadaheadSize);

  // intentionally set the RocksDB logger to ERROR because it will
  // log lots of things otherwise
  if (!_useFileLogging) {
    // if we don't use file logging but log into ArangoDB's logfile,
    // we only want real errors
    result.info_log_level = rocksdb::InfoLogLevel::ERROR_LEVEL;
  }

  if (_enableStatistics) {
    result.statistics = rocksdb::CreateDBStatistics();
    // result.stats_dump_period_sec = 1;
  }

  result.table_factory.reset(
      rocksdb::NewBlockBasedTableFactory(getTableOptions()));

  result.create_if_missing = true;
  result.create_missing_column_families = true;

  if (_limitOpenFilesAtStartup) {
    result.max_open_files = 16;
    result.skip_stats_update_on_db_open = true;
    result.avoid_flush_during_recovery = true;
  } else {
    result.max_open_files = -1;
  }

  if (_totalWriteBufferSize > 0) {
    result.db_write_buffer_size = _totalWriteBufferSize;
  }

  // WAL_ttl_seconds needs to be bigger than the sync interval of the count
  // manager. Should be several times bigger counter_sync_seconds
  result.WAL_ttl_seconds = 60 * 60 * 24 * 30;  // we manage WAL file deletion
  // ourselves, don't let RocksDB
  // garbage collect them
  result.WAL_size_limit_MB = 0;
  result.memtable_prefix_bloom_size_ratio = 0.2;  // TODO: pick better value?
  // TODO: enable memtable_insert_with_hint_prefix_extractor?
  result.bloom_locality = 1;

  if (!server().options()->processingResult().touched(
          "rocksdb.max-write-buffer-number")) {
    // TODO It is unclear if this value makes sense as a default, but we aren't
    // changing it yet, in order to maintain backwards compatibility.

    // user hasn't explicitly set the number of write buffers, so we use a
    // default value based on the number of column families this is
    // cfFamilies.size() + 2 ... but _option needs to be set before
    //  building cfFamilies
    // Update max_write_buffer_number above if you change number of families
    // used
    result.max_write_buffer_number = 8 + 2;
  } else if (result.max_write_buffer_number < 4) {
    // user set the value explicitly, and it is lower than recommended
    result.max_write_buffer_number = 4;
    LOG_TOPIC("d5c49", WARN, Logger::ENGINES)
        << "overriding value for option `--rocksdb.max-write-buffer-number` "
           "to 4 because it is lower than recommended";
  }

  return result;
}

rocksdb::BlockBasedTableOptions RocksDBOptionFeature::doGetTableOptions()
    const {
  rocksdb::BlockBasedTableOptions result;

  if (_blockCacheSize > 0) {
    std::shared_ptr<rocksdb::MemoryAllocator> allocator;

#ifdef ARANGODB_HAVE_JEMALLOC
    if (_useJemallocAllocator) {
      rocksdb::JemallocAllocatorOptions jopts;
      rocksdb::Status s =
          rocksdb::NewJemallocNodumpAllocator(jopts, &allocator);
      if (!s.ok()) {
        LOG_TOPIC("004e6", FATAL, Logger::STARTUP)
            << "unable to use jemalloc allocator for RocksDB: " << s.ToString();
        FATAL_ERROR_EXIT();
      }
    }
#endif

    if (_blockCacheType == ::kBlockCacheTypeLRU) {
      rocksdb::LRUCacheOptions opts;

      opts.capacity = _blockCacheSize;
      opts.num_shard_bits = static_cast<int>(_blockCacheShardBits);
      opts.strict_capacity_limit = _enforceBlockCacheSizeLimit;
      opts.memory_allocator = allocator;

      result.block_cache = rocksdb::NewLRUCache(opts);
    } else if (_blockCacheType == ::kBlockCacheTypeHyperClock) {
      TRI_ASSERT(_blockCacheEstimatedEntryCharge > 0);

      rocksdb::HyperClockCacheOptions opts(
          _blockCacheSize, _blockCacheEstimatedEntryCharge,
          static_cast<int>(_blockCacheShardBits), _enforceBlockCacheSizeLimit,
          allocator);

      result.block_cache = opts.MakeSharedCache();
    } else {
      TRI_ASSERT(false);
    }

  } else {
    result.no_block_cache = true;
  }

  result.cache_index_and_filter_blocks = _cacheIndexAndFilterBlocks;
  result.cache_index_and_filter_blocks_with_high_priority =
      _cacheIndexAndFilterBlocksWithHighPriority;
  result.pin_l0_filter_and_index_blocks_in_cache =
      _pinl0FilterAndIndexBlocksInCache;
  result.pin_top_level_index_and_filter = _pinTopLevelIndexAndFilter;

  result.block_size = _tableBlockSize;
  result.filter_policy.reset(
      rocksdb::NewBloomFilterPolicy(_bloomBitsPerKey, true));
  result.enable_index_compression = _enableIndexCompression;
  result.format_version = _formatVersion;
  result.prepopulate_block_cache =
      _prepopulateBlockCache
          ? rocksdb::BlockBasedTableOptions::PrepopulateBlockCache::kFlushOnly
          : rocksdb::BlockBasedTableOptions::PrepopulateBlockCache::kDisable;
  result.cache_usage_options.options_overrides.insert(
      {rocksdb::CacheEntryRole::kFilterConstruction,
       {/*.charged = */ _reserveTableBuilderMemory
            ? rocksdb::CacheEntryRoleOptions::Decision::kEnabled
            : rocksdb::CacheEntryRoleOptions::Decision::kDisabled}});
  result.cache_usage_options.options_overrides.insert(
      {rocksdb::CacheEntryRole::kBlockBasedTableReader,
       {/*.charged = */ _reserveTableReaderMemory
            ? rocksdb::CacheEntryRoleOptions::Decision::kEnabled
            : rocksdb::CacheEntryRoleOptions::Decision::kDisabled}});
  result.cache_usage_options.options_overrides.insert(
      {rocksdb::CacheEntryRole::kFileMetadata,
       {/*.charged = */ _reserveFileMetadataMemory
            ? rocksdb::CacheEntryRoleOptions::Decision::kEnabled
            : rocksdb::CacheEntryRoleOptions::Decision::kDisabled}});

  result.block_align = _blockAlignDataBlocks;

  if (_checksumType == ::kChecksumTypeCRC32C) {
    result.checksum = rocksdb::ChecksumType::kCRC32c;
  } else if (_checksumType == ::kChecksumTypeXXHash) {
    result.checksum = rocksdb::ChecksumType::kxxHash;
  } else if (_checksumType == ::kChecksumTypeXXHash64) {
    result.checksum = rocksdb::ChecksumType::kxxHash64;
  } else if (_checksumType == ::kChecksumTypeXXH3) {
    result.checksum = rocksdb::ChecksumType::kXXH3;
  } else {
    TRI_ASSERT(false);
    LOG_TOPIC("8d602", WARN, arangodb::Logger::STARTUP)
        << "unexpected value for '--rocksdb.checksum-type'";
  }

  return result;
}

rocksdb::ColumnFamilyOptions RocksDBOptionFeature::getColumnFamilyOptions(
    RocksDBColumnFamilyManager::Family family) const {
  rocksdb::ColumnFamilyOptions result =
      RocksDBOptionsProvider::getColumnFamilyOptions(family);

  if (family == RocksDBColumnFamilyManager::Family::Documents) {
    result.enable_blob_files = _enableBlobFiles;
    result.min_blob_size = _minBlobSize;
    result.blob_file_size = _blobFileSize;
    result.blob_file_starting_level = _blobFileStartingLevel;
    result.blob_compression_type =
        ::compressionTypeFromString(_blobCompressionType);
    result.enable_blob_garbage_collection = _enableBlobGarbageCollection;
    result.blob_garbage_collection_age_cutoff = _blobGarbageCollectionAgeCutoff;
    result.blob_garbage_collection_force_threshold =
        _blobGarbageCollectionForceThreshold;
    result.prepopulate_blob_cache =
        _prepopulateBlobCache ? rocksdb::PrepopulateBlobCache::kFlushOnly
                              : rocksdb::PrepopulateBlobCache::kDisable;
    if (_enableBlobCache) {
      // use whatever block cache we use for blobs as well
      result.blob_cache = getTableOptions().block_cache;
    }
  }

  // override
  std::size_t index = static_cast<
      std::underlying_type<RocksDBColumnFamilyManager::Family>::type>(family);
  TRI_ASSERT(index < _maxWriteBufferNumberCf.size());
  if (_maxWriteBufferNumberCf[index] > 0) {
    result.max_write_buffer_number =
        static_cast<int>(_maxWriteBufferNumberCf[index]);
  }
  if (!_minWriteBufferNumberToMergeTouched) {
    result.min_write_buffer_number_to_merge =
        static_cast<int>(defaultMinWriteBufferNumberToMerge(
            _totalWriteBufferSize, _writeBufferSize,
            result.max_write_buffer_number));
  }

  return result;
}<|MERGE_RESOLUTION|>--- conflicted
+++ resolved
@@ -238,7 +238,6 @@
       _targetFileSizeMultiplier(rocksDBDefaults.target_file_size_multiplier),
       _blockCacheSize(::defaultBlockCacheSize()),
       _blockCacheShardBits(-1),
-<<<<<<< HEAD
       _blockCacheEstimatedEntryCharge(0),
       _minBlobSize(0),
       _blobFileSize(1ULL << 28),
@@ -247,8 +246,6 @@
       _enableBlobCache(false),
       _blobGarbageCollectionAgeCutoff(0.25),
       _blobGarbageCollectionForceThreshold(1.0),
-=======
->>>>>>> e8cfc1a4
       _bloomBitsPerKey(10.0),
       _tableBlockSize(std::max(
           rocksDBTableOptionsDefaults.block_size,
@@ -1010,11 +1007,7 @@
               arangodb::options::Flags::OnAgent,
               arangodb::options::Flags::OnDBServer,
               arangodb::options::Flags::OnSingle))
-<<<<<<< HEAD
-      .setIntroducedIn(31100);
-=======
       .setIntroducedIn(31003);
->>>>>>> e8cfc1a4
 
   options->addOption(
       "--rocksdb.compaction-read-ahead-size",
@@ -1622,7 +1615,6 @@
       << ", checksum: " << _checksumType
       << ", format_version: " << _formatVersion
       << ", bloom_bits_per_key: " << _bloomBitsPerKey
-<<<<<<< HEAD
       << ", enable_blob_files: " << std::boolalpha << _enableBlobFiles
       << ", enable_blob_cache: " << std::boolalpha << _enableBlobCache
       << ", min_blob_size: " << _minBlobSize
@@ -1636,8 +1628,6 @@
       << ", blob_garbage_collection_force_threshold: "
       << _blobGarbageCollectionForceThreshold
       << ", prepopulate_blob_cache: " << std::boolalpha << _prepopulateBlobCache
-=======
->>>>>>> e8cfc1a4
       << ", enable_index_compression: " << std::boolalpha
       << _enableIndexCompression
       << ", prepopulate_block_cache: " << std::boolalpha
