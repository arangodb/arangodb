/// DISCLAIMER
///
/// Copyright 2014-2024 ArangoDB GmbH, Cologne, Germany
/// Copyright 2004-2014 triAGENS GmbH, Cologne, Germany
///
/// Licensed under the Business Source License 1.1 (the "License");
/// you may not use this file except in compliance with the License.
/// You may obtain a copy of the License at
///
///     https://github.com/arangodb/arangodb/blob/devel/LICENSE
///
/// Unless required by applicable law or agreed to in writing, software
/// distributed under the License is distributed on an "AS IS" BASIS,
/// WITHOUT WARRANTIES OR CONDITIONS OF ANY KIND, either express or implied.
/// See the License for the specific language governing permissions and
/// limitations under the License.
///
/// Copyright holder is ArangoDB GmbH, Cologne, Germany
///
/// @author Jure Bajic
////////////////////////////////////////////////////////////////////////////////

#pragma once

#include <faiss/invlists/InvertedLists.h>
#include <faiss/IndexFlat.h>
#include <faiss/IndexIVFFlat.h>
#include <type_traits>

#include "RocksDBIndex.h"
#include "Indexes/VectorIndexDefinition.h"
#include "RocksDBEngine/RocksDBIndex.h"
#include "Transaction/Methods.h"
#include "VocBase/Identifiers/IndexId.h"
#include "VocBase/Identifiers/LocalDocumentId.h"
#include "faiss/MetricType.h"

namespace arangodb {
class LogicalCollection;
class RocksDBMethods;

namespace velocypack {
class Builder;
class Slice;
}  // namespace velocypack

using Quantizer =
    std::variant<faiss::IndexFlat, faiss::IndexFlatL2, faiss::IndexFlatIP>;

// This assertion must hold for faiss::idx_t to be used
static_assert(sizeof(faiss::idx_t) == sizeof(LocalDocumentId::BaseType),
              "Faiss id and LocalDocumentId must be of same size");

// This assertion is that faiss::idx_t is the same type as std::int64_t
static_assert(std::is_same_v<faiss::idx_t, std::int64_t>,
              "Faiss idx_t base type is no longer int64_t");

using VectorIndexLabelId = faiss::idx_t;

class RocksDBVectorIndex final : public RocksDBIndex {
 public:
  RocksDBVectorIndex(IndexId iid, LogicalCollection& coll,
                     arangodb::velocypack::Slice info);

  IndexType type() const override { return Index::TRI_IDX_TYPE_VECTOR_INDEX; }

  bool isSorted() const override { return false; }

  bool canBeDropped() const override { return true; }

  bool hasSelectivityEstimate() const override { return false; }

  char const* typeName() const override { return "rocksdb-vector"; }

  bool matchesDefinition(VPackSlice const& /*unused*/) const override;

  void prepareIndex(std::unique_ptr<rocksdb::Iterator> it, rocksdb::Slice upper,
                    RocksDBMethods* methods) override;

  void toVelocyPack(
      arangodb::velocypack::Builder& builder,
      std::underlying_type<Index::Serialize>::type flags) const override;
  UserVectorIndexDefinition const& getDefinition() const noexcept {
    return _definition;
  }

  std::pair<std::vector<VectorIndexLabelId>, std::vector<float>> readBatch(
<<<<<<< HEAD
      std::vector<float>& inputs, std::optional<std::size_t> nProbe,
=======
      std::vector<float>& inputs, SearchParameters const& searchParameters,
>>>>>>> e11fb08f
      RocksDBMethods* rocksDBMethods, transaction::Methods* trx,
      std::shared_ptr<LogicalCollection> collection, std::size_t count,
      std::size_t topK);

  UserVectorIndexDefinition const& getVectorIndexDefinition() override;

  Result ingestVectors(rocksdb::DB* rootDB, std::unique_ptr<rocksdb::Iterator>);

 protected:
  Result insert(transaction::Methods& trx, RocksDBMethods* methods,
                LocalDocumentId documentId, velocypack::Slice doc,
                OperationOptions const& options, bool performChecks) override;

  Result remove(transaction::Methods& trx, RocksDBMethods* methods,
                LocalDocumentId documentId, velocypack::Slice doc,
                OperationOptions const& /*options*/) override;

 private:
  UserVectorIndexDefinition _definition;
  Quantizer _quantizer;
  std::optional<TrainedData> _trainedData;
};

}  // namespace arangodb<|MERGE_RESOLUTION|>--- conflicted
+++ resolved
@@ -85,11 +85,7 @@
   }
 
   std::pair<std::vector<VectorIndexLabelId>, std::vector<float>> readBatch(
-<<<<<<< HEAD
-      std::vector<float>& inputs, std::optional<std::size_t> nProbe,
-=======
       std::vector<float>& inputs, SearchParameters const& searchParameters,
->>>>>>> e11fb08f
       RocksDBMethods* rocksDBMethods, transaction::Methods* trx,
       std::shared_ptr<LogicalCollection> collection, std::size_t count,
       std::size_t topK);
