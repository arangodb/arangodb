////////////////////////////////////////////////////////////////////////////////
/// DISCLAIMER
///
/// Copyright 2014-2022 ArangoDB GmbH, Cologne, Germany
/// Copyright 2004-2014 triAGENS GmbH, Cologne, Germany
///
/// Licensed under the Apache License, Version 2.0 (the "License");
/// you may not use this file except in compliance with the License.
/// You may obtain a copy of the License at
///
///     http://www.apache.org/licenses/LICENSE-2.0
///
/// Unless required by applicable law or agreed to in writing, software
/// distributed under the License is distributed on an "AS IS" BASIS,
/// WITHOUT WARRANTIES OR CONDITIONS OF ANY KIND, either express or implied.
/// See the License for the specific language governing permissions and
/// limitations under the License.
///
/// Copyright holder is ArangoDB GmbH, Cologne, Germany
///
/// @author Jan Christoph Uhde
////////////////////////////////////////////////////////////////////////////////

#pragma once

#include "Statistics/ServerStatistics.h"
#include "RocksDBEngine/RocksDBMetaCollection.h"
#include "RocksDBEngine/RocksDBPrimaryIndex.h"
#include "VocBase/Identifiers/IndexId.h"
#include "VocBase/vocbase.h"

namespace rocksdb {
class PinnableSlice;
class Transaction;
}  // namespace rocksdb

namespace arangodb {
namespace cache {
class Cache;
class Manager;
}  // namespace cache

class LogicalCollection;
class RocksDBSavePoint;
class LocalDocumentId;

class RocksDBCollection final : public RocksDBMetaCollection {
  friend class RocksDBEngine;

 public:
  explicit RocksDBCollection(LogicalCollection& collection,
                             velocypack::Slice info);
  ~RocksDBCollection();

  Result updateProperties(velocypack::Slice slice) override;

  /// @brief export properties
  void getPropertiesVPack(velocypack::Builder&) const override;

  /// return bounds for all documents
  RocksDBKeyBounds bounds() const override;

  ////////////////////////////////////
  // -- SECTION Indexes --
  ///////////////////////////////////

  std::shared_ptr<Index> createIndex(velocypack::Slice info, bool restore,
                                     bool& created) override;

  std::unique_ptr<IndexIterator> getAllIterator(
      transaction::Methods* trx, ReadOwnWrites readOwnWrites) const override;
  std::unique_ptr<IndexIterator> getAnyIterator(
      transaction::Methods* trx) const override;

  std::unique_ptr<ReplicationIterator> getReplicationIterator(
      ReplicationIterator::Ordering, uint64_t batchId) override;
  std::unique_ptr<ReplicationIterator> getReplicationIterator(
      ReplicationIterator::Ordering, transaction::Methods&) override;

  ////////////////////////////////////
  // -- SECTION DML Operations --
  ///////////////////////////////////

  Result truncate(transaction::Methods& trx, OperationOptions& options,
                  bool& usedRangeDelete) override;

  /// @brief returns the LocalDocumentId and the revision id for the document
  /// with the specified key.
  Result lookupKey(transaction::Methods* trx, std::string_view key,
                   std::pair<LocalDocumentId, RevisionId>& result,
                   ReadOwnWrites readOwnWrites) const override;

  /// @brief returns the LocalDocumentId and the revision id for the document
  /// with the specified key.
  Result lookupKeyForUpdate(
      transaction::Methods* trx, std::string_view key,
      std::pair<LocalDocumentId, RevisionId>& result) const override;

  bool lookupRevision(transaction::Methods* trx, velocypack::Slice const& key,
                      RevisionId& revisionId, ReadOwnWrites) const;

  Result read(transaction::Methods*, std::string_view key,
              IndexIterator::DocumentCallback const& cb,
              ReadOwnWrites readOwnWrites) const override;

  /// @brief lookup with callback, not thread-safe on same transaction::Context
  Result read(transaction::Methods* trx, LocalDocumentId const& token,
              IndexIterator::DocumentCallback const& cb,
              ReadOwnWrites readOwnWrites) const override;

  Result insert(transaction::Methods& trx, RevisionId newRevisionId,
                velocypack::Slice newDocument,
                OperationOptions const& options) override;

  Result update(transaction::Methods& trx, LocalDocumentId previousDocumentId,
                RevisionId previousRevisionId,
                velocypack::Slice previousDocument, RevisionId newRevisionId,
                velocypack::Slice newDocument,
                OperationOptions const& options) override;

  Result replace(transaction::Methods& trx, LocalDocumentId previousDocumentId,
                 RevisionId previousRevisionId,
                 velocypack::Slice previousDocument, RevisionId newRevisionId,
                 velocypack::Slice newDocument,
                 OperationOptions const& options) override;

  Result remove(transaction::Methods& trx, LocalDocumentId previousDocumentId,
                RevisionId previousRevisionId,
                velocypack::Slice previousDocument,
                OperationOptions const& options) override;

  inline bool cacheEnabled() const { return _cacheEnabled; }

  bool hasDocuments() override;

  /// @brief lookup document in cache and / or rocksdb
  /// @param readCache attempt to read from cache
  /// @param fillCache fill cache with found document
  Result lookupDocument(transaction::Methods& trx, LocalDocumentId documentId,
                        velocypack::Builder& builder, bool readCache,
                        bool fillCache,
                        ReadOwnWrites readOwnWrites) const override;

  // @brief return the primary index
  // WARNING: Make sure that this instance
  // is somehow protected. If it goes out of all scopes
  // or its indexes are freed the pointer returned will get invalidated.
  arangodb::RocksDBPrimaryIndex* primaryIndex() const override {
    TRI_ASSERT(_primaryIndex != nullptr);
    return _primaryIndex;
  }

 private:
  Result doLookupKey(transaction::Methods* trx, std::string_view key,
                     std::pair<LocalDocumentId, RevisionId>& result,
                     ReadOwnWrites readOwnWrites, bool lockForUpdate) const;

  // optimized truncate, using DeleteRange operations.
  // this can only be used if the truncate is performed as a standalone
  // operation (i.e. not part of a larger transaction)
  Result truncateWithRangeDelete(transaction::Methods& trx);

  // slow truncate that performs a document-by-document removal.
  Result truncateWithRemovals(transaction::Methods& trx,
                              OperationOptions& options);

  [[nodiscard]] Result performUpdateOrReplace(
      transaction::Methods& trx, LocalDocumentId previousDocumentId,
      RevisionId previousRevisionId, velocypack::Slice previousDocument,
      RevisionId newRevisionId, velocypack::Slice newDocument,
      OperationOptions const& options, TRI_voc_document_operation_e opType);

  /// @brief return engine-specific figures
  void figuresSpecific(bool details, velocypack::Builder&) override;

  Result doInsertDocument(arangodb::transaction::Methods* trx,
                          RocksDBSavePoint& savepoint,
                          LocalDocumentId documentId,
                          arangodb::velocypack::Slice doc,
                          OperationOptions const& options,
                          RevisionId revisionId) const;

  Result removeDocument(transaction::Methods* trx, RocksDBSavePoint& savepoint,
                        LocalDocumentId documentId, velocypack::Slice doc,
                        OperationOptions const& options,
                        RevisionId revisionId) const;

  Result modifyDocument(transaction::Methods* trx, RocksDBSavePoint& savepoint,
                        LocalDocumentId oldDocumentId, velocypack::Slice oldDoc,
                        LocalDocumentId newDocumentId, velocypack::Slice newDoc,
                        RevisionId oldRevisionId, RevisionId newRevisionId,
                        OperationOptions const& options) const;

  /// @brief lookup document in cache and / or rocksdb
  /// @param readCache attempt to read from cache
  /// @param fillCache fill cache with found document
  Result lookupDocumentVPack(transaction::Methods* trx,
                             LocalDocumentId const& documentId,
                             rocksdb::PinnableSlice& ps, bool readCache,
                             bool fillCache, ReadOwnWrites readOwnWrites) const;

  Result lookupDocumentVPack(transaction::Methods*,
                             LocalDocumentId const& documentId,
                             IndexIterator::DocumentCallback const& cb,
                             bool withCache, ReadOwnWrites readOwnWrites) const;

  /// @brief create hash-cache
  void setupCache() const;
  /// @brief destory hash-cache
  void destroyCache() const;

  /// is this collection using a cache
  inline bool useCache() const noexcept { return (_cacheEnabled && _cache); }

  /// @brief track key in file
  void invalidateCacheEntry(RocksDBKey const& key) const;

  /// @brief can use non transactional range delete in write ahead log
  bool canUseRangeDeleteInWal() const;

 private:
<<<<<<< HEAD
  RocksDBEngine& _engine;
=======
  // callback that is called directly before the index is dropped.
  // the write-lock on all indexes is still held
  Result duringDropIndex(std::shared_ptr<Index> idx) override;

  // callback that is called directly after the index has been dropped.
  // no locks are held anymore.
  Result afterDropIndex(std::shared_ptr<Index> idx) override;

  // callback that is called while adding a new index. called under
  // indexes write-lock
  void duringAddIndex(std::shared_ptr<Index> idx) override;
>>>>>>> 36ff3894

  /// @brief cached ptr to primary index for performance, never delete
  RocksDBPrimaryIndex* _primaryIndex;

  // we have to store the cacheManager's pointer here because the
  // vocbase might already be destroyed at the time the destructor is executed
  cache::Manager* _cacheManager;

  /// @brief document cache (optional)
  mutable std::shared_ptr<cache::Cache> _cache;

  std::atomic<bool> _cacheEnabled;

  TransactionStatistics& _statistics;
};

inline RocksDBCollection* toRocksDBCollection(PhysicalCollection* physical) {
  auto rv = static_cast<RocksDBCollection*>(physical);
  TRI_ASSERT(rv != nullptr);
  return rv;
}

inline RocksDBCollection* toRocksDBCollection(LogicalCollection& logical) {
  auto phys = logical.getPhysical();
  TRI_ASSERT(phys != nullptr);
  return toRocksDBCollection(phys);
}

}  // namespace arangodb<|MERGE_RESOLUTION|>--- conflicted
+++ resolved
@@ -27,7 +27,6 @@
 #include "RocksDBEngine/RocksDBMetaCollection.h"
 #include "RocksDBEngine/RocksDBPrimaryIndex.h"
 #include "VocBase/Identifiers/IndexId.h"
-#include "VocBase/vocbase.h"
 
 namespace rocksdb {
 class PinnableSlice;
@@ -219,9 +218,6 @@
   bool canUseRangeDeleteInWal() const;
 
  private:
-<<<<<<< HEAD
-  RocksDBEngine& _engine;
-=======
   // callback that is called directly before the index is dropped.
   // the write-lock on all indexes is still held
   Result duringDropIndex(std::shared_ptr<Index> idx) override;
@@ -233,7 +229,6 @@
   // callback that is called while adding a new index. called under
   // indexes write-lock
   void duringAddIndex(std::shared_ptr<Index> idx) override;
->>>>>>> 36ff3894
 
   /// @brief cached ptr to primary index for performance, never delete
   RocksDBPrimaryIndex* _primaryIndex;
