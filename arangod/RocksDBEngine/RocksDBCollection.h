////////////////////////////////////////////////////////////////////////////////
/// DISCLAIMER
///
/// Copyright 2014-2022 ArangoDB GmbH, Cologne, Germany
/// Copyright 2004-2014 triAGENS GmbH, Cologne, Germany
///
/// Licensed under the Apache License, Version 2.0 (the "License");
/// you may not use this file except in compliance with the License.
/// You may obtain a copy of the License at
///
///     http://www.apache.org/licenses/LICENSE-2.0
///
/// Unless required by applicable law or agreed to in writing, software
/// distributed under the License is distributed on an "AS IS" BASIS,
/// WITHOUT WARRANTIES OR CONDITIONS OF ANY KIND, either express or implied.
/// See the License for the specific language governing permissions and
/// limitations under the License.
///
/// Copyright holder is ArangoDB GmbH, Cologne, Germany
///
/// @author Jan Christoph Uhde
////////////////////////////////////////////////////////////////////////////////

#pragma once

#include "Statistics/ServerStatistics.h"
#include "RocksDBEngine/RocksDBMetaCollection.h"
#include "RocksDBEngine/RocksDBPrimaryIndex.h"
#include "VocBase/Identifiers/IndexId.h"
#include "VocBase/vocbase.h"

namespace rocksdb {
class PinnableSlice;
class Transaction;
}  // namespace rocksdb

namespace arangodb {
namespace cache {
class Cache;
class Manager;
}  // namespace cache

class LogicalCollection;
<<<<<<< HEAD
class ManagedDocumentResult;
=======
class RocksDBPrimaryIndex;
>>>>>>> 158d04ae
class RocksDBSavePoint;
class LocalDocumentId;

class RocksDBCollection final : public RocksDBMetaCollection {
  friend class RocksDBEngine;

  RocksDBCollection(LogicalCollection& collection,
                    PhysicalCollection const*);  // use in cluster only!!!!!

 public:
  explicit RocksDBCollection(LogicalCollection& collection,
                             velocypack::Slice info);
  ~RocksDBCollection();

  arangodb::Result updateProperties(velocypack::Slice slice) override;

  virtual PhysicalCollection* clone(LogicalCollection& logical) const override;

  /// @brief export properties
  void getPropertiesVPack(velocypack::Builder&) const override;

  /// @brief closes an open collection
  ErrorCode close() override;

  /// return bounds for all documents
  RocksDBKeyBounds bounds() const override;

  ////////////////////////////////////
  // -- SECTION Indexes --
  ///////////////////////////////////

  void prepareIndexes(velocypack::Slice indexesSlice) override;

  std::shared_ptr<Index> createIndex(velocypack::Slice info, bool restore,
                                     bool& created) override;

  /// @brief Drop an index with the given iid.
  bool dropIndex(IndexId iid) override;

  std::unique_ptr<IndexIterator> getAllIterator(
      transaction::Methods* trx, ReadOwnWrites readOwnWrites) const override;
  std::unique_ptr<IndexIterator> getAnyIterator(
      transaction::Methods* trx) const override;

  std::unique_ptr<ReplicationIterator> getReplicationIterator(
      ReplicationIterator::Ordering, uint64_t batchId) override;
  std::unique_ptr<ReplicationIterator> getReplicationIterator(
      ReplicationIterator::Ordering, transaction::Methods&) override;

  ////////////////////////////////////
  // -- SECTION DML Operations --
  ///////////////////////////////////

  Result truncate(transaction::Methods& trx, OperationOptions& options,
                  bool& usedRangeDelete) override;

  /// @brief returns the LocalDocumentId and the revision id for the document
  /// with the specified key.
  Result lookupKey(transaction::Methods* trx, std::string_view key,
                   std::pair<LocalDocumentId, RevisionId>& result,
                   ReadOwnWrites readOwnWrites) const override;

  /// @brief returns the LocalDocumentId and the revision id for the document
  /// with the specified key.
  Result lookupKeyForUpdate(
      transaction::Methods* trx, std::string_view key,
      std::pair<LocalDocumentId, RevisionId>& result) const override;

  bool lookupRevision(transaction::Methods* trx, velocypack::Slice const& key,
                      RevisionId& revisionId, ReadOwnWrites) const;

  Result read(transaction::Methods*, std::string_view key,
              IndexIterator::DocumentCallback const& cb,
              ReadOwnWrites readOwnWrites) const override;

  /// @brief lookup with callback, not thread-safe on same transaction::Context
  Result read(transaction::Methods* trx, LocalDocumentId const& token,
              IndexIterator::DocumentCallback const& cb,
              ReadOwnWrites readOwnWrites) const override;

  Result insert(transaction::Methods& trx, RevisionId newRevisionId,
                velocypack::Slice newDocument,
                OperationOptions const& options) override;

  Result update(transaction::Methods& trx, LocalDocumentId previousDocumentId,
                RevisionId previousRevisionId,
                velocypack::Slice previousDocument, RevisionId newRevisionId,
                velocypack::Slice newDocument,
                OperationOptions const& options) override;

  Result replace(transaction::Methods& trx, LocalDocumentId previousDocumentId,
                 RevisionId previousRevisionId,
                 velocypack::Slice previousDocument, RevisionId newRevisionId,
                 velocypack::Slice newDocument,
                 OperationOptions const& options) override;

  Result remove(transaction::Methods& trx, LocalDocumentId previousDocumentId,
                RevisionId previousRevisionId,
                velocypack::Slice previousDocument,
                OperationOptions const& options) override;

  inline bool cacheEnabled() const { return _cacheEnabled; }

  bool hasDocuments() override;

  /// @brief lookup document in cache and / or rocksdb
  /// @param readCache attempt to read from cache
  /// @param fillCache fill cache with found document
  Result lookupDocument(transaction::Methods& trx, LocalDocumentId documentId,
                        velocypack::Builder& builder, bool readCache,
                        bool fillCache,
                        ReadOwnWrites readOwnWrites) const override;

  // @brief return the primary index
  // WARNING: Make sure that this instance
  // is somehow protected. If it goes out of all scopes
  // or it's indexes are freed the pointer returned will get invalidated.
  arangodb::RocksDBPrimaryIndex* primaryIndex() const override {
    TRI_ASSERT(_primaryIndex != nullptr);
    return _primaryIndex;
  }

 private:
  Result doLookupKey(transaction::Methods* trx, std::string_view key,
                     std::pair<LocalDocumentId, RevisionId>& result,
                     ReadOwnWrites readOwnWrites, bool lockForUpdate) const;

  // optimized truncate, using DeleteRange operations.
  // this can only be used if the truncate is performed as a standalone
  // operation (i.e. not part of a larger transaction)
  Result truncateWithRangeDelete(transaction::Methods& trx);

  // slow truncate that performs a document-by-document removal.
  Result truncateWithRemovals(transaction::Methods& trx,
                              OperationOptions& options);

  [[nodiscard]] Result performUpdateOrReplace(
      transaction::Methods& trx, LocalDocumentId previousDocumentId,
      RevisionId previousRevisionId, velocypack::Slice previousDocument,
      RevisionId newRevisionId, velocypack::Slice newDocument,
      OperationOptions const& options, TRI_voc_document_operation_e opType);

  /// @brief return engine-specific figures
  void figuresSpecific(bool details, velocypack::Builder&) override;

  arangodb::Result doInsertDocument(arangodb::transaction::Methods* trx,
                                    RocksDBSavePoint& savepoint,
                                    LocalDocumentId documentId,
                                    arangodb::velocypack::Slice doc,
                                    OperationOptions const& options,
                                    RevisionId revisionId) const;

  arangodb::Result removeDocument(arangodb::transaction::Methods* trx,
                                  RocksDBSavePoint& savepoint,
                                  LocalDocumentId documentId,
                                  arangodb::velocypack::Slice doc,
                                  OperationOptions const& options,
                                  RevisionId revisionId) const;

  arangodb::Result modifyDocument(
      transaction::Methods* trx, RocksDBSavePoint& savepoint,
      LocalDocumentId oldDocumentId, velocypack::Slice oldDoc,
      LocalDocumentId newDocumentId, velocypack::Slice newDoc,
      RevisionId oldRevisionId, RevisionId newRevisionId,
      OperationOptions const& options) const;

  /// @brief lookup document in cache and / or rocksdb
  /// @param readCache attempt to read from cache
  /// @param fillCache fill cache with found document
  arangodb::Result lookupDocumentVPack(transaction::Methods* trx,
                                       LocalDocumentId const& documentId,
                                       rocksdb::PinnableSlice& ps,
                                       bool readCache, bool fillCache,
                                       ReadOwnWrites readOwnWrites) const;

  Result lookupDocumentVPack(transaction::Methods*,
                             LocalDocumentId const& documentId,
                             IndexIterator::DocumentCallback const& cb,
                             bool withCache, ReadOwnWrites readOwnWrites) const;

  /// @brief create hash-cache
  void setupCache() const;
  /// @brief destory hash-cache
  void destroyCache() const;

  /// is this collection using a cache
  inline bool useCache() const noexcept { return (_cacheEnabled && _cache); }

  /// @brief track key in file
  void invalidateCacheEntry(RocksDBKey const& key) const;

  /// @brief can use non transactional range delete in write ahead log
  bool canUseRangeDeleteInWal() const;

 private:
  /// @brief cached ptr to primary index for performance, never delete
  RocksDBPrimaryIndex* _primaryIndex;

  // we have to store the cacheManager's pointer here because the
  // vocbase might already be destroyed at the time the destructor is executed
  cache::Manager* _cacheManager;

  /// @brief document cache (optional)
  mutable std::shared_ptr<cache::Cache> _cache;

  std::atomic<bool> _cacheEnabled;

  arangodb::TransactionStatistics& _statistics;
};

inline RocksDBCollection* toRocksDBCollection(PhysicalCollection* physical) {
  auto rv = static_cast<RocksDBCollection*>(physical);
  TRI_ASSERT(rv != nullptr);
  return rv;
}

inline RocksDBCollection* toRocksDBCollection(LogicalCollection& logical) {
  auto phys = logical.getPhysical();
  TRI_ASSERT(phys != nullptr);
  return toRocksDBCollection(phys);
}

}  // namespace arangodb<|MERGE_RESOLUTION|>--- conflicted
+++ resolved
@@ -41,11 +41,7 @@
 }  // namespace cache
 
 class LogicalCollection;
-<<<<<<< HEAD
 class ManagedDocumentResult;
-=======
-class RocksDBPrimaryIndex;
->>>>>>> 158d04ae
 class RocksDBSavePoint;
 class LocalDocumentId;
 
