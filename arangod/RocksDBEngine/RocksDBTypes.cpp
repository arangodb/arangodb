////////////////////////////////////////////////////////////////////////////////
/// DISCLAIMER
///
/// Copyright 2014-2021 ArangoDB GmbH, Cologne, Germany
/// Copyright 2004-2014 triAGENS GmbH, Cologne, Germany
///
/// Licensed under the Apache License, Version 2.0 (the "License");
/// you may not use this file except in compliance with the License.
/// You may obtain a copy of the License at
///
///     http://www.apache.org/licenses/LICENSE-2.0
///
/// Unless required by applicable law or agreed to in writing, software
/// distributed under the License is distributed on an "AS IS" BASIS,
/// WITHOUT WARRANTIES OR CONDITIONS OF ANY KIND, either express or implied.
/// See the License for the specific language governing permissions and
/// limitations under the License.
///
/// Copyright holder is ArangoDB GmbH, Cologne, Germany
///
/// @author Jan Christoph Uhde
////////////////////////////////////////////////////////////////////////////////

#include "RocksDBTypes.h"

using namespace arangodb;

/// @brief rocksdb format version
char arangodb::rocksDBFormatVersion() { return '1'; }

namespace {

static RocksDBEntryType placeholder = arangodb::RocksDBEntryType::Placeholder;
static rocksdb::Slice Placeholder(
    reinterpret_cast<std::underlying_type<RocksDBEntryType>::type*>(&placeholder), 1);

static RocksDBEntryType database = arangodb::RocksDBEntryType::Database;
static rocksdb::Slice Database(
    reinterpret_cast<std::underlying_type<RocksDBEntryType>::type*>(&database), 1);

static RocksDBEntryType collection = RocksDBEntryType::Collection;
static rocksdb::Slice Collection(
    reinterpret_cast<std::underlying_type<RocksDBEntryType>::type*>(&collection), 1);

static RocksDBEntryType counterVal = RocksDBEntryType::CounterValue;
static rocksdb::Slice CounterValue(
    reinterpret_cast<std::underlying_type<RocksDBEntryType>::type*>(&counterVal), 1);

static RocksDBEntryType document = RocksDBEntryType::Document;
static rocksdb::Slice Document(
    reinterpret_cast<std::underlying_type<RocksDBEntryType>::type*>(&document), 1);

static RocksDBEntryType primaryIndexValue = RocksDBEntryType::PrimaryIndexValue;
static rocksdb::Slice PrimaryIndexValue(
    reinterpret_cast<std::underlying_type<RocksDBEntryType>::type*>(&primaryIndexValue), 1);

static RocksDBEntryType edgeIndexValue = RocksDBEntryType::EdgeIndexValue;
static rocksdb::Slice EdgeIndexValue(
    reinterpret_cast<std::underlying_type<RocksDBEntryType>::type*>(&edgeIndexValue), 1);

static RocksDBEntryType vpackIndexValue = RocksDBEntryType::VPackIndexValue;
static rocksdb::Slice VPackIndexValue(
    reinterpret_cast<std::underlying_type<RocksDBEntryType>::type*>(&vpackIndexValue), 1);

static RocksDBEntryType uniqueVPIndex = RocksDBEntryType::UniqueVPackIndexValue;
static rocksdb::Slice UniqueVPackIndexValue(
    reinterpret_cast<std::underlying_type<RocksDBEntryType>::type*>(&uniqueVPIndex), 1);

static RocksDBEntryType fulltextIndexValue = RocksDBEntryType::FulltextIndexValue;
static rocksdb::Slice FulltextIndexValue(
    reinterpret_cast<std::underlying_type<RocksDBEntryType>::type*>(&fulltextIndexValue), 1);

static RocksDBEntryType geoIndexValue = RocksDBEntryType::LegacyGeoIndexValue;
static rocksdb::Slice LegacyGeoIndexValue(
    reinterpret_cast<std::underlying_type<RocksDBEntryType>::type*>(&geoIndexValue), 1);

static RocksDBEntryType s2IndexValue = RocksDBEntryType::GeoIndexValue;
static rocksdb::Slice GeoIndexValue(
    reinterpret_cast<std::underlying_type<RocksDBEntryType>::type*>(&s2IndexValue), 1);

static RocksDBEntryType view = RocksDBEntryType::View;
static rocksdb::Slice View(
    reinterpret_cast<std::underlying_type<RocksDBEntryType>::type*>(&view), 1);

static RocksDBEntryType settingsValue = RocksDBEntryType::SettingsValue;
static rocksdb::Slice SettingsValue(
    reinterpret_cast<std::underlying_type<RocksDBEntryType>::type*>(&settingsValue), 1);

static RocksDBEntryType replicationApplierConfig = RocksDBEntryType::ReplicationApplierConfig;
static rocksdb::Slice ReplicationApplierConfig(
    reinterpret_cast<std::underlying_type<RocksDBEntryType>::type*>(&replicationApplierConfig), 1);

static RocksDBEntryType indexEstimateValue = RocksDBEntryType::IndexEstimateValue;
static rocksdb::Slice IndexEstimateValue(
    reinterpret_cast<std::underlying_type<RocksDBEntryType>::type*>(&indexEstimateValue), 1);

static RocksDBEntryType keyGeneratorValue = RocksDBEntryType::KeyGeneratorValue;
static rocksdb::Slice KeyGeneratorValue(
    reinterpret_cast<std::underlying_type<RocksDBEntryType>::type*>(&keyGeneratorValue), 1);

static RocksDBEntryType logEntry = RocksDBEntryType::LogEntry;
static rocksdb::Slice LogEntry(
    reinterpret_cast<std::underlying_type<RocksDBEntryType>::type*>(&logEntry), 1);

static RocksDBEntryType replicatedLog = RocksDBEntryType::ReplicatedLog;
static rocksdb::Slice ReplicatedLog(
    reinterpret_cast<std::underlying_type<RocksDBEntryType>::type*>(&replicatedLog), 1);

static RocksDBEntryType revisionTreeValue = RocksDBEntryType::RevisionTreeValue;
static rocksdb::Slice RevisionTreeValue(
    reinterpret_cast<std::underlying_type<RocksDBEntryType>::type*>(&revisionTreeValue), 1);

static RocksDBEntryType zkdIndexValue = RocksDBEntryType::ZkdIndexValue;
static rocksdb::Slice ZdkIndexValue(
    reinterpret_cast<std::underlying_type<RocksDBEntryType>::type*>(&zkdIndexValue), 1);

static RocksDBEntryType uniqueZkdIndexValue = RocksDBEntryType::UniqueZkdIndexValue;
static rocksdb::Slice UniqueZdkIndexValue(
    reinterpret_cast<std::underlying_type<RocksDBEntryType>::type*>(&uniqueZkdIndexValue), 1);
}  // namespace

char const* arangodb::rocksDBEntryTypeName(arangodb::RocksDBEntryType type) {
  switch (type) {
    case arangodb::RocksDBEntryType::Placeholder:
      return "Placeholder";
    case arangodb::RocksDBEntryType::Database:
      return "Database";
    case arangodb::RocksDBEntryType::Collection:
      return "Collection";
    case arangodb::RocksDBEntryType::CounterValue:
      return "CounterValue";
    case arangodb::RocksDBEntryType::Document:
      return "Document";
    case arangodb::RocksDBEntryType::PrimaryIndexValue:
      return "PrimaryIndexValue";
    case arangodb::RocksDBEntryType::EdgeIndexValue:
      return "EdgeIndexValue";
    case arangodb::RocksDBEntryType::VPackIndexValue:
      return "VPackIndexValue";
    case arangodb::RocksDBEntryType::UniqueVPackIndexValue:
      return "UniqueVPackIndexValue";
    case arangodb::RocksDBEntryType::View:
      return "View";
    case arangodb::RocksDBEntryType::SettingsValue:
      return "SettingsValue";
    case arangodb::RocksDBEntryType::ReplicationApplierConfig:
      return "ReplicationApplierConfig";
    case arangodb::RocksDBEntryType::FulltextIndexValue:
      return "FulltextIndexValue";
    case arangodb::RocksDBEntryType::LegacyGeoIndexValue:
      return "LegacyGeoIndexValue";
    case arangodb::RocksDBEntryType::GeoIndexValue:
      return "SphericalIndexValue";
    case arangodb::RocksDBEntryType::IndexEstimateValue:
      return "IndexEstimateValue";
    case arangodb::RocksDBEntryType::KeyGeneratorValue:
      return "KeyGeneratorValue";
    case arangodb::RocksDBEntryType::RevisionTreeValue:
      return "RevisionTreeValue";
<<<<<<< HEAD
    case arangodb::RocksDBEntryType::ZkdIndexValue:
      return "ZkdIndexValue";
    case arangodb::RocksDBEntryType::UniqueZkdIndexValue:
      return "UniqueZkdIndexValue";
=======
    case RocksDBEntryType::LogEntry:
      return "ReplicatedLogEntry";
    case RocksDBEntryType::ReplicatedLog:
      return "ReplicatedLog";
>>>>>>> c624b0e8
  }
  return "Invalid";
}

char const* arangodb::rocksDBLogTypeName(arangodb::RocksDBLogType type) {
  switch (type) {
    case arangodb::RocksDBLogType::DatabaseCreate:
      return "DatabaseCreate";
    case arangodb::RocksDBLogType::DatabaseDrop:
      return "DatabaseDrop";
    case arangodb::RocksDBLogType::CollectionCreate:
      return "CollectionCreate";
    case arangodb::RocksDBLogType::CollectionDrop:
      return "CollectionDrop";
    case arangodb::RocksDBLogType::CollectionRename:
      return "CollectionRename";
    case arangodb::RocksDBLogType::CollectionChange:
      return "CollectionChange";
    case arangodb::RocksDBLogType::CollectionTruncate:
      return "CollectionTruncate";
    case arangodb::RocksDBLogType::IndexCreate:
      return "IndexCreate";
    case arangodb::RocksDBLogType::IndexDrop:
      return "IndexDrop";
    case arangodb::RocksDBLogType::ViewCreate:
      return "ViewCreate";
    case arangodb::RocksDBLogType::ViewDrop:
      return "ViewDrop";
    case arangodb::RocksDBLogType::ViewChange:
      return "ViewChange";
    case arangodb::RocksDBLogType::BeginTransaction:
      return "BeginTransaction";
    case arangodb::RocksDBLogType::CommitTransaction:
      return "CommitTransaction";
    case arangodb::RocksDBLogType::DocumentOperationsPrologue:
      return "DocumentOperationsPrologue";
    case arangodb::RocksDBLogType::DocumentRemove:
      return "DocumentRemove";
    case arangodb::RocksDBLogType::DocumentRemoveV2:
      return "DocumentRemoveV2";
    case arangodb::RocksDBLogType::DocumentRemoveAsPartOfUpdate:
      return "IgnoreRemoveAsPartOfUpdate";
    case arangodb::RocksDBLogType::SinglePut:
      return "SinglePut";
    case arangodb::RocksDBLogType::SingleRemove:
      return "SingleRemove";
    case arangodb::RocksDBLogType::SingleRemoveV2:
      return "SingleRemoveV2";
    case arangodb::RocksDBLogType::FlushSync:
      return "FlushSync";
    case RocksDBLogType::TrackedDocumentInsert:
      return "TrackedDocumentInsert";
    case RocksDBLogType::TrackedDocumentRemove:
      return "TrackedDocumentRemove";
    case arangodb::RocksDBLogType::Invalid:
      return "Invalid";
  }
  return "Invalid";
}

rocksdb::Slice const& arangodb::rocksDBSlice(RocksDBEntryType const& type) {
  switch (type) {
    case RocksDBEntryType::Placeholder:
      return Placeholder;
    case RocksDBEntryType::Database:
      return Database;
    case RocksDBEntryType::Collection:
      return Collection;
    case RocksDBEntryType::CounterValue:
      return CounterValue;
    case RocksDBEntryType::Document:
      return Document;
    case RocksDBEntryType::PrimaryIndexValue:
      return PrimaryIndexValue;
    case RocksDBEntryType::EdgeIndexValue:
      return EdgeIndexValue;
    case RocksDBEntryType::VPackIndexValue:
      return VPackIndexValue;
    case RocksDBEntryType::UniqueVPackIndexValue:
      return UniqueVPackIndexValue;
    case RocksDBEntryType::FulltextIndexValue:
      return FulltextIndexValue;
    case RocksDBEntryType::LegacyGeoIndexValue:
      return LegacyGeoIndexValue;
    case RocksDBEntryType::GeoIndexValue:
      return GeoIndexValue;
    case RocksDBEntryType::View:
      return View;
    case RocksDBEntryType::SettingsValue:
      return SettingsValue;
    case RocksDBEntryType::ReplicationApplierConfig:
      return ReplicationApplierConfig;
    case RocksDBEntryType::IndexEstimateValue:
      return IndexEstimateValue;
    case RocksDBEntryType::KeyGeneratorValue:
      return KeyGeneratorValue;
    case RocksDBEntryType::RevisionTreeValue:
      return RevisionTreeValue;
<<<<<<< HEAD
    case RocksDBEntryType::ZkdIndexValue:
      return ZdkIndexValue;
    case RocksDBEntryType::UniqueZkdIndexValue:
      return UniqueZdkIndexValue;
=======
    case RocksDBEntryType::LogEntry:
      return LogEntry;
    case RocksDBEntryType::ReplicatedLog:
      return ReplicatedLog;
>>>>>>> c624b0e8
  }

  return Placeholder;  // avoids warning - errorslice instead ?!
}<|MERGE_RESOLUTION|>--- conflicted
+++ resolved
@@ -157,17 +157,14 @@
       return "KeyGeneratorValue";
     case arangodb::RocksDBEntryType::RevisionTreeValue:
       return "RevisionTreeValue";
-<<<<<<< HEAD
     case arangodb::RocksDBEntryType::ZkdIndexValue:
       return "ZkdIndexValue";
     case arangodb::RocksDBEntryType::UniqueZkdIndexValue:
       return "UniqueZkdIndexValue";
-=======
     case RocksDBEntryType::LogEntry:
       return "ReplicatedLogEntry";
     case RocksDBEntryType::ReplicatedLog:
       return "ReplicatedLog";
->>>>>>> c624b0e8
   }
   return "Invalid";
 }
@@ -266,17 +263,14 @@
       return KeyGeneratorValue;
     case RocksDBEntryType::RevisionTreeValue:
       return RevisionTreeValue;
-<<<<<<< HEAD
     case RocksDBEntryType::ZkdIndexValue:
       return ZdkIndexValue;
     case RocksDBEntryType::UniqueZkdIndexValue:
       return UniqueZdkIndexValue;
-=======
     case RocksDBEntryType::LogEntry:
       return LogEntry;
     case RocksDBEntryType::ReplicatedLog:
       return ReplicatedLog;
->>>>>>> c624b0e8
   }
 
   return Placeholder;  // avoids warning - errorslice instead ?!
