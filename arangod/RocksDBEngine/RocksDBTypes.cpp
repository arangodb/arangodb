////////////////////////////////////////////////////////////////////////////////
/// DISCLAIMER
///
/// Copyright 2014-2017 ArangoDB GmbH, Cologne, Germany
/// Copyright 2004-2014 triAGENS GmbH, Cologne, Germany
///
/// Licensed under the Apache License, Version 2.0 (the "License");
/// you may not use this file except in compliance with the License.
/// You may obtain a copy of the License at
///
///     http://www.apache.org/licenses/LICENSE-2.0
///
/// Unless required by applicable law or agreed to in writing, software
/// distributed under the License is distributed on an "AS IS" BASIS,
/// WITHOUT WARRANTIES OR CONDITIONS OF ANY KIND, either express or implied.
/// See the License for the specific language governing permissions and
/// limitations under the License.
///
/// Copyright holder is ArangoDB GmbH, Cologne, Germany
///
/// @author Jan Christoph Uhde
////////////////////////////////////////////////////////////////////////////////

#include "RocksDBTypes.h"

using namespace arangodb;

/// @brief rocksdb format version
char arangodb::rocksDBFormatVersion() { return '1'; }

namespace {

static RocksDBEntryType placeholder = arangodb::RocksDBEntryType::Placeholder;
static rocksdb::Slice Placeholder(
    reinterpret_cast<std::underlying_type<RocksDBEntryType>::type*>(&placeholder), 1);

static RocksDBEntryType database = arangodb::RocksDBEntryType::Database;
static rocksdb::Slice Database(
    reinterpret_cast<std::underlying_type<RocksDBEntryType>::type*>(&database), 1);

static RocksDBEntryType collection = RocksDBEntryType::Collection;
static rocksdb::Slice Collection(
    reinterpret_cast<std::underlying_type<RocksDBEntryType>::type*>(&collection), 1);

static RocksDBEntryType counterVal = RocksDBEntryType::CounterValue;
static rocksdb::Slice CounterValue(
    reinterpret_cast<std::underlying_type<RocksDBEntryType>::type*>(&counterVal), 1);

static RocksDBEntryType document = RocksDBEntryType::Document;
static rocksdb::Slice Document(
    reinterpret_cast<std::underlying_type<RocksDBEntryType>::type*>(&document), 1);

static RocksDBEntryType primaryIndexValue = RocksDBEntryType::PrimaryIndexValue;
static rocksdb::Slice PrimaryIndexValue(
    reinterpret_cast<std::underlying_type<RocksDBEntryType>::type*>(&primaryIndexValue), 1);

static RocksDBEntryType edgeIndexValue = RocksDBEntryType::EdgeIndexValue;
static rocksdb::Slice EdgeIndexValue(
    reinterpret_cast<std::underlying_type<RocksDBEntryType>::type*>(&edgeIndexValue), 1);

static RocksDBEntryType vpackIndexValue = RocksDBEntryType::VPackIndexValue;
static rocksdb::Slice VPackIndexValue(
    reinterpret_cast<std::underlying_type<RocksDBEntryType>::type*>(&vpackIndexValue), 1);

static RocksDBEntryType uniqueVPIndex = RocksDBEntryType::UniqueVPackIndexValue;
static rocksdb::Slice UniqueVPackIndexValue(
    reinterpret_cast<std::underlying_type<RocksDBEntryType>::type*>(&uniqueVPIndex), 1);

static RocksDBEntryType fulltextIndexValue = RocksDBEntryType::FulltextIndexValue;
static rocksdb::Slice FulltextIndexValue(
    reinterpret_cast<std::underlying_type<RocksDBEntryType>::type*>(&fulltextIndexValue), 1);

static RocksDBEntryType geoIndexValue = RocksDBEntryType::LegacyGeoIndexValue;
static rocksdb::Slice LegacyGeoIndexValue(
    reinterpret_cast<std::underlying_type<RocksDBEntryType>::type*>(&geoIndexValue), 1);

static RocksDBEntryType s2IndexValue = RocksDBEntryType::GeoIndexValue;
static rocksdb::Slice GeoIndexValue(
    reinterpret_cast<std::underlying_type<RocksDBEntryType>::type*>(&s2IndexValue), 1);

static RocksDBEntryType view = RocksDBEntryType::View;
static rocksdb::Slice View(
    reinterpret_cast<std::underlying_type<RocksDBEntryType>::type*>(&view), 1);

static RocksDBEntryType settingsValue = RocksDBEntryType::SettingsValue;
static rocksdb::Slice SettingsValue(
    reinterpret_cast<std::underlying_type<RocksDBEntryType>::type*>(&settingsValue), 1);

static RocksDBEntryType replicationApplierConfig = RocksDBEntryType::ReplicationApplierConfig;
static rocksdb::Slice ReplicationApplierConfig(
    reinterpret_cast<std::underlying_type<RocksDBEntryType>::type*>(&replicationApplierConfig), 1);

static RocksDBEntryType indexEstimateValue = RocksDBEntryType::IndexEstimateValue;
static rocksdb::Slice IndexEstimateValue(
    reinterpret_cast<std::underlying_type<RocksDBEntryType>::type*>(&indexEstimateValue), 1);

static RocksDBEntryType keyGeneratorValue = RocksDBEntryType::KeyGeneratorValue;
static rocksdb::Slice KeyGeneratorValue(
    reinterpret_cast<std::underlying_type<RocksDBEntryType>::type*>(&keyGeneratorValue), 1);
}  // namespace

char const* arangodb::rocksDBEntryTypeName(arangodb::RocksDBEntryType type) {
  switch (type) {
    case arangodb::RocksDBEntryType::Placeholder:
      return "Placeholder";
    case arangodb::RocksDBEntryType::Database:
      return "Database";
    case arangodb::RocksDBEntryType::Collection:
      return "Collection";
    case arangodb::RocksDBEntryType::CounterValue:
      return "CounterValue";
    case arangodb::RocksDBEntryType::Document:
      return "Document";
    case arangodb::RocksDBEntryType::PrimaryIndexValue:
      return "PrimaryIndexValue";
    case arangodb::RocksDBEntryType::EdgeIndexValue:
      return "EdgeIndexValue";
    case arangodb::RocksDBEntryType::VPackIndexValue:
      return "VPackIndexValue";
    case arangodb::RocksDBEntryType::UniqueVPackIndexValue:
      return "UniqueVPackIndexValue";
    case arangodb::RocksDBEntryType::View:
      return "View";
    case arangodb::RocksDBEntryType::SettingsValue:
      return "SettingsValue";
    case arangodb::RocksDBEntryType::ReplicationApplierConfig:
      return "ReplicationApplierConfig";
    case arangodb::RocksDBEntryType::FulltextIndexValue:
      return "FulltextIndexValue";
    case arangodb::RocksDBEntryType::LegacyGeoIndexValue:
      return "LegacyGeoIndexValue";
    case arangodb::RocksDBEntryType::GeoIndexValue:
      return "SphericalIndexValue";
    case arangodb::RocksDBEntryType::IndexEstimateValue:
      return "IndexEstimateValue";
    case arangodb::RocksDBEntryType::KeyGeneratorValue:
      return "KeyGeneratorValue";
  }
  return "Invalid";
}

char const* arangodb::rocksDBLogTypeName(arangodb::RocksDBLogType type) {
  switch (type) {
    case arangodb::RocksDBLogType::DatabaseCreate:
      return "DatabaseCreate";
    case arangodb::RocksDBLogType::DatabaseDrop:
      return "DatabaseDrop";
    case arangodb::RocksDBLogType::CollectionCreate:
      return "CollectionCreate";
    case arangodb::RocksDBLogType::CollectionDrop:
      return "CollectionDrop";
    case arangodb::RocksDBLogType::CollectionRename:
      return "CollectionRename";
    case arangodb::RocksDBLogType::CollectionChange:
      return "CollectionChange";
    case arangodb::RocksDBLogType::CollectionTruncate:
      return "CollectionTruncate";
    case arangodb::RocksDBLogType::IndexCreate:
      return "IndexCreate";
    case arangodb::RocksDBLogType::IndexDrop:
      return "IndexDrop";
    case arangodb::RocksDBLogType::ViewCreate:
      return "ViewCreate";
    case arangodb::RocksDBLogType::ViewDrop:
      return "ViewDrop";
    case arangodb::RocksDBLogType::ViewChange:
      return "ViewChange";
    case arangodb::RocksDBLogType::BeginTransaction:
      return "BeginTransaction";
    case arangodb::RocksDBLogType::CommitTransaction:
      return "CommitTransaction";
    case arangodb::RocksDBLogType::DocumentOperationsPrologue:
      return "DocumentOperationsPrologue";
    case arangodb::RocksDBLogType::DocumentRemove:
      return "DocumentRemove";
    case arangodb::RocksDBLogType::DocumentRemoveV2:
      return "DocumentRemoveV2";
    case arangodb::RocksDBLogType::DocumentRemoveAsPartOfUpdate:
      return "IgnoreRemoveAsPartOfUpdate";
    case arangodb::RocksDBLogType::SinglePut:
      return "SinglePut";
    case arangodb::RocksDBLogType::SingleRemove:
      return "SingleRemove";
    case arangodb::RocksDBLogType::SingleRemoveV2:
      return "SingleRemoveV2";
    case arangodb::RocksDBLogType::FlushSync:
      return "FlushSync";
    case RocksDBLogType::TrackedDocumentInsert:
      return "TrackedDocumentInsert";
    case RocksDBLogType::TrackedDocumentRemove:
      return "TrackedDocumentRemove";
    case arangodb::RocksDBLogType::Invalid:
      return "Invalid";
<<<<<<< HEAD
    case arangodb::RocksDBLogType::FlushSync:
      return "FlushSync";
=======
>>>>>>> 27c4ab53
  }
  return "Invalid";
}

rocksdb::Slice const& arangodb::rocksDBSlice(RocksDBEntryType const& type) {
  switch (type) {
    case RocksDBEntryType::Placeholder:
      return Placeholder;
    case RocksDBEntryType::Database:
      return Database;
    case RocksDBEntryType::Collection:
      return Collection;
    case RocksDBEntryType::CounterValue:
      return CounterValue;
    case RocksDBEntryType::Document:
      return Document;
    case RocksDBEntryType::PrimaryIndexValue:
      return PrimaryIndexValue;
    case RocksDBEntryType::EdgeIndexValue:
      return EdgeIndexValue;
    case RocksDBEntryType::VPackIndexValue:
      return VPackIndexValue;
    case RocksDBEntryType::UniqueVPackIndexValue:
      return UniqueVPackIndexValue;
    case RocksDBEntryType::FulltextIndexValue:
      return FulltextIndexValue;
    case RocksDBEntryType::LegacyGeoIndexValue:
      return LegacyGeoIndexValue;
    case RocksDBEntryType::GeoIndexValue:
      return GeoIndexValue;
    case RocksDBEntryType::View:
      return View;
    case RocksDBEntryType::SettingsValue:
      return SettingsValue;
    case RocksDBEntryType::ReplicationApplierConfig:
      return ReplicationApplierConfig;
    case RocksDBEntryType::IndexEstimateValue:
      return IndexEstimateValue;
    case RocksDBEntryType::KeyGeneratorValue:
      return KeyGeneratorValue;
  }

  return Placeholder;  // avoids warning - errorslice instead ?!
}<|MERGE_RESOLUTION|>--- conflicted
+++ resolved
@@ -191,11 +191,6 @@
       return "TrackedDocumentRemove";
     case arangodb::RocksDBLogType::Invalid:
       return "Invalid";
-<<<<<<< HEAD
-    case arangodb::RocksDBLogType::FlushSync:
-      return "FlushSync";
-=======
->>>>>>> 27c4ab53
   }
   return "Invalid";
 }
