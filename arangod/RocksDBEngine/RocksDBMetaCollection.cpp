--- conflicted
+++ resolved
@@ -494,8 +494,6 @@
 }
 
 rocksdb::SequenceNumber RocksDBMetaCollection::lastSerializedRevisionTree(rocksdb::SequenceNumber maxCommitSeq) {
-<<<<<<< HEAD
-=======
   // As explained at the call site in RocksDBMetadata.cpp the purpose of
   // this function is to compute a sequence number s, which is as large
   // as possible with the property, that there are and will never be
@@ -504,48 +502,9 @@
   // and smaller than s. Therefore, we can in the end move forward the
   // in memory sequence number of the latest serialized revision tree.
   // See below for a proof that we do not miss any transactions!
-
+  
   rocksdb::SequenceNumber seq = maxCommitSeq;  // start as large as possible
-
-  // first update seq in case any operations are already pending (note
-  // that we acquire the lock for this!):
->>>>>>> 7f57c5b0
-  std::unique_lock<std::mutex> guard(_revisionBufferLock);
-  
-<<<<<<< HEAD
-  // bump sequence number forward for the tree only if this is safe
-  if (!_meta.hasBlockerUpTo(maxCommitSeq) && 
-      _revisionTruncateBuffer.empty() && 
-      _revisionInsertBuffers.empty() && 
-      _revisionRemovalBuffers.empty() &&
-      _revisionTreeSerializedSeq < maxCommitSeq) {
-=======
-  if (!_logicalCollection.system()) {
-    LOG_DEVEL 
-        << "lastSerialized seq: " << maxCommitSeq << ", collection: " << _logicalCollection.name() << ", insert min is: " << (_revisionInsertBuffers.empty() ? std::string("-") : std::to_string(_revisionInsertBuffers.begin()->first));
-  }
-
-  if (!_revisionInsertBuffers.empty() && _revisionInsertBuffers.begin()->first - 1 < seq) {
-    seq = _revisionInsertBuffers.begin()->first - 1;
-  }
-
-  if (!_revisionRemovalBuffers.empty() && _revisionRemovalBuffers.begin()->first - 1 <= seq) {
-    seq = _revisionRemovalBuffers.begin()->first - 1;
-  }
-
-  // limit to before the last thing we applied, since we haven't persisted it
-  rocksdb::SequenceNumber applied = _revisionTreeApplied.load();
-  LOG_DEVEL 
-      << "YY lastSerialized seq: " << maxCommitSeq << ", collection: " << _logicalCollection.name() << ", applied: " << applied;
-  if (applied > _revisionTreeSerializedSeq && applied - 1 < seq) {
-    seq = applied - 1;
-  }
-
-  // Now `seq` is
-  //  - smaller or equal to the sequence number handed in to this function
-  //  - smaller than any pending operation for this collection
-  //  - smaller than any already applied operation for this collection
-
+  
   // A transaction commit proceeds as follows:
   //  1. Note the latest sequence number in the RocksDB WAL, call it "beginSeq"
   //  2. Create a blocker for all collections involved with beginSeq
@@ -567,34 +526,27 @@
   // pending with a sequence number `postCommitSeq` or we have applied
   // the operations to the tree and have thus moved on `_revisionTreeApplied`.
 
-  bool adjusted = false;
-  // now actually advance it if we can
-  if (seq > _revisionTreeSerializedSeq) {
-    if (_meta.hasBlockerUpTo(seq)) {
-      LOG_DEVEL << "OOOOH: " << _logicalCollection.name();
-    } else {
-      // If we get here, we can advance `_revisionTreeSerializedSeq` to `seq`,
-      // although we have not actually persisted the tree at `seq`.
-      // All we have to ensure that no transaction has or will ever again
-      // produce a change with a sequence number larger than
-      // `_revisitionTreeSerializedSeq` and smaller than or equal to `seq`.
-      // This is true, since:
-      //    ...
-      _revisionTreeSerializedSeq = seq;
-      if (!_logicalCollection.system()) {
-        LOG_DEVEL 
-            << "adjusting seq for " << _logicalCollection.name() << ", seq: " << seq;
-      }
-      adjusted = true;
-    }
-  }
->>>>>>> 7f57c5b0
-  
+  std::unique_lock<std::mutex> guard(_revisionBufferLock);
+  
+  // bump sequence number forward for the tree only if this is safe
+  if (_revisionTruncateBuffer.empty() && 
+      _revisionInsertBuffers.empty() && 
+      _revisionRemovalBuffers.empty() &&
+      _revisionTreeSerializedSeq < seq &&
+      !_meta.hasBlockerUpTo(seq)) {
+
+    // If we get here, we can advance `_revisionTreeSerializedSeq` to `seq`,
+    // although we have not actually persisted the tree at `seq`.
+    // All we have to ensure that no transaction has or will ever again
+    // produce a change with a sequence number larger than
+    // `_revisitionTreeSerializedSeq` and smaller than or equal to `seq`.
+    // This is true, since:
+    //    ...
     LOG_TOPIC("32d45", TRACE, Logger::ENGINES)
         << "adjusting sequence number for " << _logicalCollection.name() 
-        << " from " << _revisionTreeSerializedSeq << " to " << maxCommitSeq;
-    
-    _revisionTreeSerializedSeq = maxCommitSeq;
+        << " from " << _revisionTreeSerializedSeq << " to " << seq;
+    
+    _revisionTreeSerializedSeq = seq;
   }
   
   return _revisionTreeSerializedSeq;
