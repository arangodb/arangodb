////////////////////////////////////////////////////////////////////////////////
/// DISCLAIMER
///
/// Copyright 2014-2017 ArangoDB GmbH, Cologne, Germany
/// Copyright 2004-2014 triAGENS GmbH, Cologne, Germany
///
/// Licensed under the Apache License, Version 2.0 (the "License");
/// you may not use this file except in compliance with the License.
/// You may obtain a copy of the License at
///
///     http://www.apache.org/licenses/LICENSE-2.0
///
/// Unless required by applicable law or agreed to in writing, software
/// distributed under the License is distributed on an "AS IS" BASIS,
/// WITHOUT WARRANTIES OR CONDITIONS OF ANY KIND, either express or implied.
/// See the License for the specific language governing permissions and
/// limitations under the License.
///
/// Copyright holder is ArangoDB GmbH, Cologne, Germany
///
/// @author Jan Steemann
////////////////////////////////////////////////////////////////////////////////

#include "RocksDBTransactionCollection.h"

#include "ApplicationFeatures/ApplicationServer.h"
#include "Basics/Exceptions.h"
#include "Basics/system-compiler.h"
#include "Logger/Logger.h"
#include "RocksDBEngine/RocksDBIndex.h"
#include "RocksDBEngine/RocksDBMetaCollection.h"
#include "RocksDBEngine/RocksDBSettingsManager.h"
#include "StorageEngine/RocksDBOptionFeature.h"
#include "StorageEngine/TransactionState.h"
#include "Transaction/Hints.h"
#include "Transaction/Methods.h"
#include "VocBase/LogicalCollection.h"

using namespace arangodb;

RocksDBTransactionCollection::RocksDBTransactionCollection(TransactionState* trx,
                                                           TRI_voc_cid_t cid,
                                                           AccessMode::Type accessType)
    : TransactionCollection(trx, cid, accessType),
      _initialNumberDocuments(0),
      _revision(0),
      _numInserts(0),
      _numUpdates(0),
      _numRemoves(0),
      _usageLocked(false),
      _exclusiveWrites(trx->vocbase().server().getFeature<arangodb::RocksDBOptionFeature>()._exclusiveWrites) {}


RocksDBTransactionCollection::~RocksDBTransactionCollection() = default;

/// @brief whether or not any write operations for the collection happened
bool RocksDBTransactionCollection::hasOperations() const {
  return (_numInserts > 0 || _numRemoves > 0 || _numUpdates > 0);
}

bool RocksDBTransactionCollection::canAccess(AccessMode::Type accessType) const {
  if (!_collection) {
    return false;  // not opened. probably a mistake made by the caller
  }

  // check if access type matches
  if (AccessMode::isWriteOrExclusive(accessType) &&
      !AccessMode::isWriteOrExclusive(_accessType)) {
    // type doesn't match. probably also a mistake by the caller
    return false;
  }

  return true;
}

Result RocksDBTransactionCollection::lockUsage() {
  bool doSetup = false;

  if (_collection == nullptr) {
    // open the collection
    if (!_transaction->hasHint(transaction::Hints::Hint::LOCK_NEVER) &&
        !_transaction->hasHint(transaction::Hints::Hint::NO_USAGE_LOCK)) {
      // use and usage-lock
      LOG_TRX("b72bb", TRACE, _transaction) << "using collection " << _cid;

#ifdef USE_ENTERPRISE
      // we don't need to check the permissions of collections that we only
      // read from if skipInaccessible is set
      bool checkPermissions = AccessMode::isWriteOrExclusive(_accessType) || !_transaction->options().skipInaccessibleCollections;
#else
      bool checkPermissions = true;
#endif
      // will throw if collection does not exist
      try {
        _collection = _transaction->vocbase().useCollection(_cid, checkPermissions);
      } catch (basics::Exception const& ex) {
        return {ex.code(), ex.what()};
      }

      TRI_ASSERT(_collection != nullptr);
      _usageLocked = true;
    } else {
      // use without usage-lock (lock already set externally)
      _collection = _transaction->vocbase().lookupCollection(_cid);

      if (_collection == nullptr) {
        return {TRI_ERROR_ARANGO_DATA_SOURCE_NOT_FOUND};
      }
    }

    doSetup = true;
  }

  TRI_ASSERT(_collection != nullptr);

  if (/*AccessMode::isWriteOrExclusive(_accessType) &&*/!isLocked()) {
    // r/w lock the collection
    Result res = doLock(_accessType);

    // TRI_ERROR_LOCKED is not an error, but it indicates that the lock
    // operation has actually acquired the lock (and that the lock has not
    // been held before)
    if (res.fail() && !res.is(TRI_ERROR_LOCKED)) {
      return res;
    }
  }

  if (doSetup) {
    RocksDBMetaCollection* rc = static_cast<RocksDBMetaCollection*>(_collection->getPhysical());
    _initialNumberDocuments = rc->meta().numberDocuments();
    _revision = rc->meta().revisionId();
  }

  return {};
}

void RocksDBTransactionCollection::releaseUsage() {
  // questionable, but seems to work
  if (_transaction->hasHint(transaction::Hints::Hint::LOCK_NEVER) ||
      _transaction->hasHint(transaction::Hints::Hint::NO_USAGE_LOCK)) {
    TRI_ASSERT(!_usageLocked);
    _collection = nullptr;
    return;
  }

  if (isLocked()) {
    // unlock our own r/w locks
    doUnlock(_accessType);
    _lockType = AccessMode::Type::NONE;
  }

  // the top level transaction releases all collections
  if (_collection != nullptr) {
    // unuse collection, remove usage-lock
    LOG_TRX("67a6b", TRACE, _transaction) << "unusing collection " << _cid;

    TRI_ASSERT(_usageLocked); // simon: TODO make _usageLocked maintainer only
    if (_usageLocked) {
      _transaction->vocbase().releaseCollection(_collection.get());
      _usageLocked = false;
    }
    _collection = nullptr;
  } else {
    TRI_ASSERT(!_usageLocked);
  }
}

/// @brief add an operation for a transaction collection
void RocksDBTransactionCollection::addOperation(TRI_voc_document_operation_e operationType,
                                                TRI_voc_rid_t revisionId) {
  switch (operationType) {
    case TRI_VOC_DOCUMENT_OPERATION_UNKNOWN:
      break;
    case TRI_VOC_DOCUMENT_OPERATION_INSERT:
      ++_numInserts;
      _revision = revisionId;
      break;
    case TRI_VOC_DOCUMENT_OPERATION_UPDATE:
    case TRI_VOC_DOCUMENT_OPERATION_REPLACE:
      ++_numUpdates;
      _revision = revisionId;
      break;
    case TRI_VOC_DOCUMENT_OPERATION_REMOVE:
      ++_numRemoves;
      _revision = revisionId;
      break;
  }
}

void RocksDBTransactionCollection::prepareTransaction(TransactionId trxId, uint64_t beginSeq) {
  TRI_ASSERT(_collection != nullptr);
  if (hasOperations() || !_trackedOperations.empty() || !_trackedIndexOperations.empty()) {
    auto* coll = static_cast<RocksDBMetaCollection*>(_collection->getPhysical());
    TRI_ASSERT(beginSeq > 0);
    coll->meta().placeBlocker(trxId, beginSeq);
  }
}

void RocksDBTransactionCollection::abortCommit(TransactionId trxId) {
  TRI_ASSERT(_collection != nullptr);
  if (hasOperations() || !_trackedOperations.empty() || !_trackedIndexOperations.empty()) {
    auto* coll = static_cast<RocksDBMetaCollection*>(_collection->getPhysical());
    coll->meta().removeBlocker(trxId);
  }
}

<<<<<<< HEAD
void RocksDBTransactionCollection::commitCounts(TransactionId trxId, uint64_t commitSeq) {
=======
void RocksDBTransactionCollection::commitCounts(TRI_voc_tid_t trxId, uint64_t commitSeq) {
  TRI_IF_FAILURE("DisableCommitCounts") {
    return;
  }
>>>>>>> 89765a2d
  TRI_ASSERT(_collection != nullptr);
  auto* rcoll = static_cast<RocksDBMetaCollection*>(_collection->getPhysical());

  // Update the collection count
  int64_t const adj = _numInserts - _numRemoves;
  if (hasOperations()) {
    TRI_ASSERT(_revision != 0 && commitSeq != 0);
    rcoll->meta().adjustNumberDocuments(commitSeq, _revision, adj);
  }

  // update the revision tree
  if (!_trackedOperations.empty()) {
    rcoll->bufferUpdates(commitSeq, std::move(_trackedOperations.inserts),
                         std::move(_trackedOperations.removals));
  }

  // Update the index estimates.
  for (auto& pair : _trackedIndexOperations) {
    auto idx = _collection->lookupIndex(pair.first);
    if (ADB_UNLIKELY(idx == nullptr)) {
      TRI_ASSERT(false);  // Index reported estimates, but does not exist
      continue;
    }
    auto ridx = static_cast<RocksDBIndex*>(idx.get());
    auto est = ridx->estimator();
    if (ADB_LIKELY(est != nullptr)) {
      est->bufferUpdates(commitSeq, std::move(pair.second.inserts),
                         std::move(pair.second.removals));
    } else {
      TRI_ASSERT(false);
    }
  }

  if (hasOperations() || !_trackedOperations.empty() || !_trackedIndexOperations.empty()) {
    rcoll->meta().removeBlocker(trxId);
  }

  _initialNumberDocuments += adj; // needed for intermediate commits
  _numInserts = 0;
  _numUpdates = 0;
  _numRemoves = 0;
  _trackedOperations.clear();
  _trackedIndexOperations.clear();
}

void RocksDBTransactionCollection::trackInsert(TRI_voc_rid_t rid) {
  if (_collection->useSyncByRevision()) {
    _trackedOperations.inserts.emplace_back(static_cast<std::size_t>(rid));
  }
}

void RocksDBTransactionCollection::trackRemove(TRI_voc_rid_t rid) {
  if (_collection->useSyncByRevision()) {
    _trackedOperations.removals.emplace_back(static_cast<std::size_t>(rid));
  }
}

void RocksDBTransactionCollection::trackIndexInsert(IndexId iid, uint64_t hash) {
  _trackedIndexOperations[iid].inserts.emplace_back(hash);
}

void RocksDBTransactionCollection::trackIndexRemove(IndexId iid, uint64_t hash) {
  _trackedIndexOperations[iid].removals.emplace_back(hash);
}

/// @brief lock a collection
/// returns TRI_ERROR_LOCKED in case the lock was successfully acquired
/// returns TRI_ERROR_NO_ERROR in case the lock does not need to be acquired and
/// no other error occurred returns any other error code otherwise
Result RocksDBTransactionCollection::doLock(AccessMode::Type type) {
  if (AccessMode::Type::WRITE == type && _exclusiveWrites) {
    type = AccessMode::Type::EXCLUSIVE;
  }

  if (!AccessMode::isWriteOrExclusive(type)) {
    _lockType = type;
    return {};
  }

  if (_transaction->hasHint(transaction::Hints::Hint::LOCK_NEVER)) {
    // never lock
    return {};
  }

  TRI_ASSERT(_collection != nullptr);
  TRI_ASSERT(!isLocked());

  auto* physical = static_cast<RocksDBMetaCollection*>(_collection->getPhysical());
  TRI_ASSERT(physical != nullptr);

  const double timeout = _transaction->lockTimeout();

  LOG_TRX("f1246", TRACE, _transaction) << "write-locking collection " << _cid;
  Result res;
  if (AccessMode::isExclusive(type)) {
    // exclusive locking means we'll be acquiring the collection's RW lock in
    // write mode
    res = physical->lockWrite(timeout);
  } else {
    // write locking means we'll be acquiring the collection's RW lock in read
    // mode
    res = physical->lockRead(timeout);
  }

  if (res.ok()) {
    _lockType = type;
    // not an error, but we use TRI_ERROR_LOCKED to indicate that we actually
    // acquired the lock ourselves
    return {TRI_ERROR_LOCKED};
  }

  if (res.is(TRI_ERROR_LOCK_TIMEOUT) && timeout >= 0.1) {
    LOG_TOPIC("4512c", WARN, Logger::QUERIES)
        << "timed out after " << timeout << " s waiting for "
        << AccessMode::typeString(type) << "-lock on collection '"
        << _collection->name() << "'";
  }

  return res;
}

/// @brief unlock a collection
Result RocksDBTransactionCollection::doUnlock(AccessMode::Type type) {
  if (AccessMode::Type::WRITE == type && _exclusiveWrites) {
    type = AccessMode::Type::EXCLUSIVE;
  }

  if (!AccessMode::isWriteOrExclusive(type) || !AccessMode::isWriteOrExclusive(_lockType)) {
    _lockType = AccessMode::Type::NONE;
    return {};
  }

  if (_transaction->hasHint(transaction::Hints::Hint::LOCK_NEVER)) {
    // never unlock
    return {};
  }

  TRI_ASSERT(_collection != nullptr);
  TRI_ASSERT(isLocked());
  
  if (!AccessMode::isWriteOrExclusive(type) && AccessMode::isWriteOrExclusive(_lockType)) {
    // do not remove a write-lock if a read-unlock was requested!
    return {};
  }
  if (AccessMode::isWriteOrExclusive(type) && !AccessMode::isWriteOrExclusive(_lockType)) {
    // we should never try to write-unlock a collection that we have only
    // read-locked
    LOG_TOPIC("2b651", ERR, arangodb::Logger::ENGINES) << "logic error in doUnlock";
    TRI_ASSERT(false);
    return {TRI_ERROR_INTERNAL, "logical error in doUnloc"};
  }

  TRI_ASSERT(_collection);

  auto* physical = static_cast<RocksDBMetaCollection*>(_collection->getPhysical());
  TRI_ASSERT(physical != nullptr);

  LOG_TRX("372c0", TRACE, _transaction) << "write-unlocking collection " << _cid;
  if (AccessMode::isExclusive(type)) {
    // exclusive locking means we'll be releasing the collection's RW lock in
    // write mode
    physical->unlockWrite();
  } else {
    // write locking means we'll be releasing the collection's RW lock in read
    // mode
    physical->unlockRead();
  }

  _lockType = AccessMode::Type::NONE;

  return {};
}<|MERGE_RESOLUTION|>--- conflicted
+++ resolved
@@ -204,14 +204,10 @@
   }
 }
 
-<<<<<<< HEAD
 void RocksDBTransactionCollection::commitCounts(TransactionId trxId, uint64_t commitSeq) {
-=======
-void RocksDBTransactionCollection::commitCounts(TRI_voc_tid_t trxId, uint64_t commitSeq) {
   TRI_IF_FAILURE("DisableCommitCounts") {
     return;
   }
->>>>>>> 89765a2d
   TRI_ASSERT(_collection != nullptr);
   auto* rcoll = static_cast<RocksDBMetaCollection*>(_collection->getPhysical());
 
