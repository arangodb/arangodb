--- conflicted
+++ resolved
@@ -324,7 +324,7 @@
     TRI_ASSERT(_collection != nullptr);
   
   // Update the collection count
-  int64_t adjustment = _numInserts - _numRemoves;
+  int64_t const adjustment = _numInserts - _numRemoves;
   if (commitSeq != 0) {
     if (_numInserts != 0 || _numRemoves != 0 || _revision != 0) {
       RocksDBCollection* coll = static_cast<RocksDBCollection*>(_collection->getPhysical());
@@ -354,11 +354,7 @@
     }
   }
 
-<<<<<<< HEAD
   _initialNumberDocuments += adjustment;
-=======
-  _initialNumberDocuments += _numInserts - _numRemoves;
->>>>>>> 0b99acc0
   _operationSize = 0;
   _numInserts = 0;
   _numUpdates = 0;
