--- conflicted
+++ resolved
@@ -109,12 +109,9 @@
 
 /// @brief check whether a collection is locked at all
 bool RocksDBTransactionCollection::isLocked() const {
-<<<<<<< HEAD
-=======
   if (_collection == nullptr) {
     return false;
   }
->>>>>>> 8297fd38
   if (CollectionLockState::_noLockHeaders != nullptr) {
     std::string collName(_collection->name());
     auto it = CollectionLockState::_noLockHeaders->find(collName);
@@ -220,11 +217,7 @@
   if (AccessMode::isWriteOrExclusive(_accessType) && !isLocked()) {
     // r/w lock the collection
     int res = doLock(_accessType, nestingLevel);
-<<<<<<< HEAD
-  
-=======
-
->>>>>>> 8297fd38
+
     if (res == TRI_ERROR_LOCKED) {
       // TRI_ERROR_LOCKED is not an error, but it indicates that the lock operation has actually acquired the lock
       // (and that the lock has not been held before)
@@ -435,13 +428,8 @@
     _lockType = type;
     // not an error, but we use TRI_ERROR_LOCKED to indicate that we actually acquired the lock ourselves
     return TRI_ERROR_LOCKED;
-<<<<<<< HEAD
-  } 
-  
-=======
-  }
-
->>>>>>> 8297fd38
+  }
+
   if (res == TRI_ERROR_LOCK_TIMEOUT && timeout >= 0.1) {
     LOG_TOPIC(WARN, Logger::QUERIES)
         << "timed out after " << timeout << " s waiting for "
