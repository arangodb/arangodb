////////////////////////////////////////////////////////////////////////////////
/// DISCLAIMER
///
/// Copyright 2014-2017 ArangoDB GmbH, Cologne, Germany
/// Copyright 2004-2014 triAGENS GmbH, Cologne, Germany
///
/// Licensed under the Apache License, Version 2.0 (the "License");
/// you may not use this file except in compliance with the License.
/// You may obtain a copy of the License at
///
///     http://www.apache.org/licenses/LICENSE-2.0
///
/// Unless required by applicable law or agreed to in writing, software
/// distributed under the License is distributed on an "AS IS" BASIS,
/// WITHOUT WARRANTIES OR CONDITIONS OF ANY KIND, either express or implied.
/// See the License for the specific language governing permissions and
/// limitations under the License.
///
/// Copyright holder is ArangoDB GmbH, Cologne, Germany
///
/// @author Daniel H. Larkin
////////////////////////////////////////////////////////////////////////////////

#include "RocksDBReplicationTailing.h"
#include "Basics/StaticStrings.h"
#include "Basics/StringRef.h"
#include "Logger/Logger.h"
#include "Replication/common-defines.h"
#include "RocksDBEngine/RocksDBColumnFamily.h"
#include "RocksDBEngine/RocksDBCommon.h"
#include "RocksDBEngine/RocksDBLogValue.h"
#include "VocBase/ticks.h"

#include <velocypack/Builder.h>
#include <velocypack/Slice.h>
#include <velocypack/velocypack-aliases.h>

#include <rocksdb/utilities/transaction_db.h>
#include <rocksdb/utilities/write_batch_with_index.h>
#include <rocksdb/write_batch.h>

using namespace arangodb;
using namespace arangodb::rocksutils;
using namespace arangodb::velocypack;

// define to INFO to see the WAL output
#define _LOG TRACE

namespace {
static std::string const emptyString;
}

/// an incomplete convert function, basically only use for DDL ops
TRI_replication_operation_e rocksutils::convertLogType(RocksDBLogType t) {
  switch (t) {
    case RocksDBLogType::DatabaseCreate:
      return REPLICATION_DATABASE_CREATE;
    case RocksDBLogType::DatabaseDrop:
      return REPLICATION_DATABASE_DROP;
    case RocksDBLogType::CollectionCreate:
      return REPLICATION_COLLECTION_CREATE;
    case RocksDBLogType::CollectionDrop:
      return REPLICATION_COLLECTION_DROP;
    case RocksDBLogType::CollectionRename:
      return REPLICATION_COLLECTION_RENAME;
    case RocksDBLogType::CollectionChange:
      return REPLICATION_COLLECTION_CHANGE;
    case RocksDBLogType::IndexCreate:
      return REPLICATION_INDEX_CREATE;
    case RocksDBLogType::IndexDrop:
      return REPLICATION_INDEX_DROP;
    case RocksDBLogType::ViewCreate:
      return REPLICATION_VIEW_CREATE;
    case RocksDBLogType::ViewDrop:
      return REPLICATION_VIEW_DROP;
    case RocksDBLogType::ViewChange:
      return REPLICATION_VIEW_CHANGE;
    case RocksDBLogType::BeginTransaction:
      return REPLICATION_TRANSACTION_START;

    default:
      TRI_ASSERT(false);
      return REPLICATION_INVALID;
  }
}

/// WAL parser
class WALParser : public rocksdb::WriteBatch::Handler {
 public:
  WALParser(TRI_vocbase_t* vocbase, bool includeSystem,
            TRI_voc_cid_t collectionId, VPackBuilder& builder)
      : _documentsCF(RocksDBColumnFamily::documents()->GetID()),
        _definitionsCF(RocksDBColumnFamily::definitions()->GetID()),
        _vocbase(vocbase),
        _includeSystem(includeSystem),
        _onlyCollectionId(collectionId),
        _builder(builder),
        _startSequence(0),
        _currentSequence(0),
        _lastEmittedTick(0) {}

  void LogData(rocksdb::Slice const& blob) override {
    RocksDBLogType type = RocksDBLogValue::type(blob);
    TRI_DEFER(_lastLogType = type);

    // skip ignored databases and collections
    if (RocksDBLogValue::containsDatabaseId(type)) {
      TRI_voc_tick_t dbId = RocksDBLogValue::databaseId(blob);
      _currentDbId = dbId;
      if (!shouldHandleDB(dbId)) {
        resetTransientState();
        return;
      }
      if (RocksDBLogValue::containsCollectionId(type)) {
        TRI_voc_cid_t cid = RocksDBLogValue::collectionId(blob);
        _currentCid = cid;
        if (!shouldHandleCollection(dbId, cid)) {
          if (type == RocksDBLogType::SingleRemove || type == RocksDBLogType::SinglePut) {
            resetTransientState();
          } else {
            _currentCid = 0;
          }
          return;
        }
      }
    }
    
    LOG_TOPIC(_LOG, Logger::ROCKSDB) << "[LOG] " << rocksDBLogTypeName(type);
    switch (type) {
      case RocksDBLogType::DatabaseCreate:
      case RocksDBLogType::DatabaseDrop: {
        resetTransientState(); // finish ongoing trx
        _currentDbId = RocksDBLogValue::databaseId(blob);
        break;
      }
      case RocksDBLogType::CollectionRename:
      case RocksDBLogType::CollectionCreate:
      case RocksDBLogType::CollectionChange:
      case RocksDBLogType::CollectionDrop: {
        resetTransientState(); // finish ongoing trx
        if (_lastLogType == RocksDBLogType::IndexCreate) {
          TRI_ASSERT(_currentDbId == RocksDBLogValue::databaseId(blob));
          TRI_ASSERT(_currentCid == RocksDBLogValue::collectionId(blob));
        }
        _currentDbId = RocksDBLogValue::databaseId(blob);
        _currentCid = RocksDBLogValue::collectionId(blob);
        if (type == RocksDBLogType::CollectionRename) {
          _oldCollectionName = RocksDBLogValue::oldCollectionName(blob).toString();
        } else if (type == RocksDBLogType::CollectionDrop) {
          std::string UUID = RocksDBLogValue::collectionUUID(blob).toString();
          TRI_ASSERT(_currentDbId != 0 && _currentCid != 0);
          LOG_TOPIC(_LOG, Logger::ROCKSDB) << "CID: " << _currentCid;
          
          // reset name in collection name cache
          _collectionNames.erase(_currentCid);
          
          _builder.openObject();
          _builder.add("tick", VPackValue(std::to_string(_currentSequence)));
          _builder.add("type", VPackValue(REPLICATION_COLLECTION_DROP));
          _builder.add("database", VPackValue(std::to_string(_currentDbId)));
          if (!UUID.empty()) {
            _builder.add("cuid", VPackValue(UUID));
          }
          _builder.add("cid", VPackValue(std::to_string(_currentCid)));
          _builder.add("data", VPackValue(VPackValueType::Object));
          _builder.add("id", VPackValue(std::to_string(_currentCid)));
          _builder.add("name", VPackValue(""));  // not used at all
          _builder.close();
          _builder.close();
          updateLastEmittedTick(_currentSequence);
        }
        break;
      }
      case RocksDBLogType::IndexCreate: {
        resetTransientState(); // finish ongoing trx
        _currentDbId = RocksDBLogValue::databaseId(blob);
        _currentCid = RocksDBLogValue::collectionId(blob);
        // only print markers from this collection if it is set
        if (_onlyCollectionId == 0 || _currentCid == _onlyCollectionId) {
          uint64_t tick = _currentSequence + (_startOfBatch ? 0 : 1);
          VPackSlice indexSlice = RocksDBLogValue::indexSlice(blob);
          _builder.openObject();
          _builder.add("tick", VPackValue(std::to_string(tick)));
          _builder.add("type", VPackValue(convertLogType(type)));
          _builder.add("database", VPackValue(std::to_string(_currentDbId)));
          _builder.add("cid", VPackValue(std::to_string(_currentCid)));
          std::string const& cname = nameFromCid(_currentCid);
          if (!cname.empty()) {
            _builder.add("cname", VPackValue(cname));
          }
          _builder.add("data", indexSlice);
          _builder.close();
          updateLastEmittedTick(tick);
        }
        break;
      }
      case RocksDBLogType::IndexDrop: {
        resetTransientState(); // finish ongoing trx
        _currentDbId = RocksDBLogValue::databaseId(blob);
        _currentCid = RocksDBLogValue::collectionId(blob);
        TRI_idx_iid_t iid = RocksDBLogValue::indexId(blob);
        // only print markers from this collection if it is set
        if (_onlyCollectionId == 0 || _currentCid == _onlyCollectionId) {
          uint64_t tick = _currentSequence + (_startOfBatch ? 0 : 1);
          _builder.openObject();
          _builder.add("tick", VPackValue(std::to_string(tick)));
          _builder.add("type", VPackValue(convertLogType(type)));
          _builder.add("database", VPackValue(std::to_string(_currentDbId)));
          _builder.add("cid", VPackValue(std::to_string(_currentCid)));
          _builder.add("data", VPackValue(VPackValueType::Object));
          _builder.add("id", VPackValue(std::to_string(iid)));
          _builder.close();
          _builder.close();
          updateLastEmittedTick(tick);
        }
        break;
      }
      case RocksDBLogType::ViewCreate:
      case RocksDBLogType::ViewDrop:
      case RocksDBLogType::ViewChange:
      case RocksDBLogType::ViewRename: {
        resetTransientState(); // finish ongoing trx
        // TODO
        break;
      }
      case RocksDBLogType::BeginTransaction: {
        TRI_ASSERT(!_singleOp);
        resetTransientState(); // finish ongoing trx
        _seenBeginTransaction = true;
        _currentDbId = RocksDBLogValue::databaseId(blob);
        _currentTrxId = RocksDBLogValue::transactionId(blob);
        _builder.openObject();
        _builder.add("tick", VPackValue(std::to_string(_currentSequence)));
        _builder.add("type", VPackValue(convertLogType(type)));
        _builder.add("database", VPackValue(std::to_string(_currentDbId)));
        _builder.add("tid", VPackValue(std::to_string(_currentTrxId)));
        _builder.close();
        updateLastEmittedTick(_currentSequence);
        break;
      }
      case RocksDBLogType::DocumentOperationsPrologue: {
        // part of an ongoing transaction
        if (_currentDbId != 0 && _currentTrxId != 0) {
          // database (and therefore transaction) may be ignored
          TRI_ASSERT(_seenBeginTransaction && !_singleOp);
          // document ops can ignore this collection later
          _currentCid = RocksDBLogValue::collectionId(blob);
        }
        break;
      }
      case RocksDBLogType::DocumentRemove:
      case RocksDBLogType::DocumentRemoveAsPartOfUpdate: {
        // part of an ongoing transaction
        if (_currentDbId != 0 && _currentTrxId != 0 && _currentCid != 0) {
          // collection may be ignored
          TRI_ASSERT(_seenBeginTransaction && !_singleOp);
          if (shouldHandleCollection(_currentDbId, _currentCid)) {
            _removeDocumentKey = RocksDBLogValue::documentKey(blob).toString();
          }
        }
        break;
      }
      case RocksDBLogType::SingleRemove: {
        // we can only get here if we can handle this collection
        resetTransientState(); // finish ongoing trx
        _removeDocumentKey = RocksDBLogValue::documentKey(blob).toString();
        _singleOp = true;
        _currentDbId = RocksDBLogValue::databaseId(blob);
        _currentCid = RocksDBLogValue::collectionId(blob);
        break;
      }
      case RocksDBLogType::SinglePut: {
        resetTransientState(); // finish ongoing trx
        _singleOp = true;
        _currentDbId = RocksDBLogValue::databaseId(blob);
        _currentCid = RocksDBLogValue::collectionId(blob);
        break;
      }

      default:
        break;
    }
  }

  rocksdb::Status PutCF(uint32_t column_family_id, rocksdb::Slice const& key,
                        rocksdb::Slice const& value) override {
    tick();
    if (!shouldHandleKey(column_family_id, true, key)) {
      return rocksdb::Status();
    }
    LOG_TOPIC(_LOG, Logger::ROCKSDB) << "PUT: key:" << key.ToString()
                                     << "  value: " << value.ToString();
    
    if (column_family_id == _definitionsCF) {
      
      if (RocksDBKey::type(key) == RocksDBEntryType::Database) {
        TRI_ASSERT(_lastLogType == RocksDBLogType::DatabaseCreate ||
                   _lastLogType == RocksDBLogType::DatabaseDrop);
        // this version of the protocol will always ignore database markers
      } else if (RocksDBKey::type(key) == RocksDBEntryType::Collection) {
        if (_lastLogType == RocksDBLogType::IndexCreate ||
            _lastLogType == RocksDBLogType::IndexDrop) {
          _lastLogType = RocksDBLogType::Invalid;
          return rocksdb::Status();
        }
        TRI_ASSERT(_lastLogType == RocksDBLogType::CollectionCreate ||
                   _lastLogType == RocksDBLogType::CollectionChange ||
                   _lastLogType == RocksDBLogType::CollectionRename);
        TRI_ASSERT(_currentDbId != 0 && _currentCid != 0);
        LOG_TOPIC(_LOG, Logger::ROCKSDB) << "CID: " << _currentCid;
        
        VPackSlice data = RocksDBValue::data(value);
        _builder.openObject();
        _builder.add("tick", VPackValue(std::to_string(_currentSequence)));
        _builder.add("type", VPackValue(convertLogType(_lastLogType)));
        _builder.add("database", VPackValue(std::to_string(_currentDbId)));
        _builder.add("cid", VPackValue(std::to_string(_currentCid)));
        updateLastEmittedTick(_currentSequence);
        
        VPackSlice cname = data.get("name");
        if (cname.isString()) {
          _builder.add("cname", cname);
          // set name in cache
          _collectionNames[_currentCid] = cname.copyString();
        }
        
        if (_lastLogType == RocksDBLogType::CollectionRename) {
          _builder.add("data", VPackValue(VPackValueType::Object));
          _builder.add("id", VPackValue(std::to_string(_currentCid)));
          _builder.add("oldName", VPackValue(_oldCollectionName));
          _builder.add("name", cname);
          _builder.close();
        } else {  // change and create need full data
          _builder.add("data", data);
        }
        _builder.close();
        // log type is only ever relevant, immediately after it appeared
        // we want double occurences create / drop / change collection to fail
        _lastLogType = RocksDBLogType::Invalid;
        _currentDbId = 0;
        _currentCid = 0;
      } // if (RocksDBKey::type(key) == RocksDBEntryType::Collection)
      
    } else if (column_family_id == _documentsCF) {
      TRI_ASSERT((_seenBeginTransaction && !_singleOp) ||
                 (!_seenBeginTransaction && _singleOp));
      // if real transaction, we need the trx id
      TRI_ASSERT(!_seenBeginTransaction || _currentTrxId != 0);
      TRI_ASSERT(_currentDbId != 0 && _currentCid != 0);
      _builder.openObject();
      _builder.add("tick", VPackValue(std::to_string(_currentSequence)));
      _builder.add("type", VPackValue(REPLICATION_MARKER_DOCUMENT));
      _builder.add("database", VPackValue(std::to_string(_currentDbId)));
      _builder.add("cid", VPackValue(std::to_string(_currentCid)));
      updateLastEmittedTick(_currentSequence);
      // collection name
      std::string const& cname = nameFromCid(_currentCid);
      if (!cname.empty()) {
        _builder.add("cname", VPackValue(cname));
      }
      _builder.add("tid", VPackValue(std::to_string(_currentTrxId)));
      _builder.add("data", RocksDBValue::data(value));
      _builder.close();
      if (_singleOp) { // reset state immediately
        resetTransientState();
      }
    }

    return rocksdb::Status();
  }

  rocksdb::Status DeleteCF(uint32_t column_family_id,
                           rocksdb::Slice const& key) override {
    return handleDeletion(column_family_id, key);
  }

  rocksdb::Status SingleDeleteCF(uint32_t column_family_id,
                                 rocksdb::Slice const& key) override {
    return handleDeletion(column_family_id, key);
  }

  rocksdb::Status handleDeletion(uint32_t column_family_id,
                                 rocksdb::Slice const& key) {
    tick();
    if (!shouldHandleKey(column_family_id, false, key) ||
        column_family_id != _documentsCF) {
      if (column_family_id == _documentsCF) {
        if (_lastLogType == RocksDBLogType::SingleRemove) {
          TRI_ASSERT(!_seenBeginTransaction);
          resetTransientState(); // ignoring the entire op
        } else {
          TRI_ASSERT(!_singleOp);
          _removeDocumentKey.clear(); // just ignoring this key
        }
      }
      return rocksdb::Status();
    }

    if (_lastLogType == RocksDBLogType::DocumentRemoveAsPartOfUpdate) {
      _removeDocumentKey.clear();
      return rocksdb::Status();
    }
    
    // document removes, because of a collection drop is not transactional and
    // should not appear in the WAL.
    if (!(_seenBeginTransaction || _singleOp)) {
      return rocksdb::Status();
    } else if (_lastLogType != RocksDBLogType::DocumentRemove &&
               _lastLogType != RocksDBLogType::SingleRemove) {
      // collection drops etc may be batched directly after a transaction
      // single operation updates could come in a weird sequence pre 3.3:
      // [..., LogType::SinglePut, DELETE old, PUT new, ...]
      if (_lastLogType != RocksDBLogType::SinglePut) {
        resetTransientState(); // finish ongoing trx
      }
      return rocksdb::Status();
    }
    TRI_ASSERT(!_seenBeginTransaction || _currentTrxId != 0);
    TRI_ASSERT(_currentDbId != 0 && _currentCid != 0);
    TRI_ASSERT(!_removeDocumentKey.empty());

<<<<<<< HEAD
    uint64_t rid = RocksDBKey::revisionId(RocksDBEntryType::Document, key);
=======
>>>>>>> 1c807740
    _builder.openObject();
    _builder.add("tick", VPackValue(std::to_string(_currentSequence)));
    _builder.add("type", VPackValue(static_cast<uint64_t>(REPLICATION_MARKER_REMOVE)));
    _builder.add("database", VPackValue(std::to_string(_currentDbId)));
    _builder.add("cid", VPackValue(std::to_string(_currentCid)));
    updateLastEmittedTick(_currentSequence);
    std::string const& cname = nameFromCid(_currentCid);
    if (!cname.empty()) {
      _builder.add("cname", VPackValue(cname));
    }
    _builder.add("tid", VPackValue(std::to_string(_currentTrxId)));
    _builder.add("data", VPackValue(VPackValueType::Object));
    // only pass on _key, but no _rev
    _builder.add(StaticStrings::KeyString, VPackValue(_removeDocumentKey));
<<<<<<< HEAD
    _builder.add(StaticStrings::RevString, VPackValue(TRI_RidToString(rid)));
=======
>>>>>>> 1c807740
    _builder.close();
    _builder.close();
    _removeDocumentKey.clear();
    if (_singleOp) { // reset state immediately
      resetTransientState();
    }
    return rocksdb::Status();
  }

  void startNewBatch(rocksdb::SequenceNumber startSequence) {
    // starting new write batch
    _startSequence = startSequence;
    _currentSequence = startSequence;
    _lastLogType = RocksDBLogType::Invalid;
    _startOfBatch = true;
  }

  void writeCommitMarker() {
    TRI_ASSERT(_seenBeginTransaction && !_singleOp);
    LOG_TOPIC(_LOG, Logger::ROCKSDB) << "tick: " << _currentSequence
                                     << " commit transaction";

    _builder.openObject();
    _builder.add("tick", VPackValue(std::to_string(_currentSequence)));
    _builder.add("type",
        VPackValue(static_cast<uint64_t>(REPLICATION_TRANSACTION_COMMIT)));
    _builder.add("database", VPackValue(std::to_string(_currentDbId)));
    _builder.add("tid", VPackValue(std::to_string(_currentTrxId)));
    _builder.close();
    updateLastEmittedTick(_currentSequence);
  }
  
  // should reset state flags which are only valid between
  // observing a specific log entry and a sequence of immediately
  // following PUT / DELETE / Log entries
  void resetTransientState() {
    if (_seenBeginTransaction) {
      writeCommitMarker();
    }
    // reset all states
    _lastLogType = RocksDBLogType::Invalid;
    _seenBeginTransaction = false;
    _singleOp = false;
    _currentTrxId = 0;
    _currentDbId = 0;
    _currentCid = 0;
    _removeDocumentKey.clear();
    _oldCollectionName.clear();
  }

  uint64_t endBatch() {
    TRI_ASSERT(_removeDocumentKey.empty());
    resetTransientState();
    return _currentSequence;
  }

  rocksdb::SequenceNumber lastEmittedTick() const {
    return _lastEmittedTick;
  }

 private:
  void updateLastEmittedTick(rocksdb::SequenceNumber value) {
    // the tick values emitted should be always increasing
    // in the case of transaction we may see the same tick value as before, but
    // tick values must never decrease
    TRI_ASSERT(value >= _lastEmittedTick);
    _lastEmittedTick = value;
  }

  // tick function that is called before each new WAL entry
  void tick() {
    if (_startOfBatch) {
      // we are at the start of a batch. do NOT increase sequence number
      _startOfBatch = false;
    } else {
      // we are inside a batch already. now increase sequence number
      ++_currentSequence;
    }
  }
  
  bool shouldHandleDB(TRI_voc_tick_t dbid) const {
    return _vocbase->id() == dbid;
  }
  
  /// @brief Check if collection is in filter
  bool shouldHandleCollection(TRI_voc_tick_t dbid,
                              TRI_voc_cid_t cid) const {
    return shouldHandleDB(dbid) &&
           (_onlyCollectionId == 0 || _onlyCollectionId == cid);
  }

  bool shouldHandleKey(uint32_t column_family_id,
                       bool isPut, rocksdb::Slice const& key) const {
    TRI_voc_tick_t dbId = 0;
    TRI_voc_cid_t cid = 0;
    if (column_family_id == _definitionsCF) {
      if (RocksDBKey::type(key) == RocksDBEntryType::Database) {
        return false;// ignore in this protocol version
      } else if (RocksDBKey::type(key) == RocksDBEntryType::Collection) {
        dbId = RocksDBKey::databaseId(key);
        cid = RocksDBKey::collectionId(key);
        if (!isPut || dbId == 0 || cid == 0) {
          // FIXME: seems broken to get a key with zero entries here
          return false;
        }
      } else {
        return false;
      }
    } else if (column_family_id == _documentsCF) {
      dbId = _currentDbId;
      cid = _currentCid;
      // happens when dropping a collection or log markers
      // are ignored for dbs and collections
      if (!(_seenBeginTransaction || _singleOp)) {
        TRI_ASSERT(dbId == 0 && cid == 0);
        return false;
      }
    } else {
      return false;
    }

    // only return results for one collection
    if (!shouldHandleCollection(dbId, cid)) {
      return false;
    }

    // allow document removes of dropped collections
    std::string const collectionName = _vocbase->collectionName(cid);
    if (collectionName.empty()) {
      return true;
    }
    if (!_includeSystem && collectionName[0] == '_') {
      return false;
    }
    if (TRI_ExcludeCollectionReplication(collectionName, _includeSystem)) {
      return false;
    }

    return true;
  }

  /// @brief translate a (local) collection id into a collection name
  std::string const& nameFromCid(TRI_voc_cid_t cid) {
    auto it = _collectionNames.find(cid);

    if (it != _collectionNames.end()) {
      // collection name is in cache already
      return (*it).second;
    }

    // collection name not in cache yet
    std::string name(_vocbase->collectionName(cid));

    if (!name.empty()) {
      // insert into cache
      try {
        _collectionNames.emplace(cid, std::move(name));
      } catch (...) {
        return emptyString;
      }

      // and look it up again
      return nameFromCid(cid);
    }

    return emptyString;
  }

 private:
  uint32_t const _documentsCF;
  uint32_t const _definitionsCF;
  
  // these parameters are relevant to determine if we can print
  // a specific marker from the WAL
  TRI_vocbase_t* const _vocbase;
  
  bool const _includeSystem;
  TRI_voc_cid_t const _onlyCollectionId;
  /// result builder
  VPackBuilder& _builder;
  // collection name cache
  std::unordered_map<TRI_voc_cid_t, std::string> _collectionNames;

  // Various state machine flags
  rocksdb::SequenceNumber _startSequence;
  rocksdb::SequenceNumber _currentSequence;
  rocksdb::SequenceNumber _lastEmittedTick; // just used for validation
  RocksDBLogType _lastLogType = RocksDBLogType::Invalid;
  bool _seenBeginTransaction = false;
  bool _singleOp = false;
  bool _startOfBatch = false;
  TRI_voc_tick_t _currentTrxId = 0;
  TRI_voc_tick_t _currentDbId = 0;
  TRI_voc_cid_t _currentCid = 0;
  std::string _oldCollectionName;
  std::string _removeDocumentKey;
};

// iterates over WAL starting at 'from' and returns up to 'limit' documents
// from the corresponding database
RocksDBReplicationResult rocksutils::tailWal(TRI_vocbase_t* vocbase,
                                             uint64_t tickStart,
                                             uint64_t tickEnd, size_t chunkSize,
                                             bool includeSystem,
                                             TRI_voc_cid_t collectionId,
                                             VPackBuilder& builder) {
  TRI_ASSERT(tickStart <= tickEnd);
  uint64_t lastTick = tickStart;// generally contains begin of last wb
  uint64_t lastWrittenTick = tickStart;// contains end tick of last wb
  uint64_t lastScannedTick = tickStart;
  
  //LOG_TOPIC(WARN, Logger::FIXME) << "1. Starting tailing: tickStart " <<
  //tickStart << " tickEnd " << tickEnd << " chunkSize " << chunkSize;//*/

  std::unique_ptr<WALParser> handler(
      new WALParser(vocbase, includeSystem, collectionId, builder));
  std::unique_ptr<rocksdb::TransactionLogIterator> iterator;

  rocksdb::Status s;
  // no need verifying the WAL contents
  rocksdb::TransactionLogIterator::ReadOptions ro(false);
  uint64_t since = std::max(tickStart - 1, (uint64_t)0);
  s = rocksutils::globalRocksDB()->GetUpdatesSince(since, &iterator, ro);
  
  if (!s.ok()) {
    auto converted = convertStatus(s, rocksutils::StatusHint::wal);

    TRI_ASSERT(converted.fail());
    TRI_ASSERT(converted.errorNumber() != TRI_ERROR_NO_ERROR);
    return {converted.errorNumber(), lastTick};
  }

  bool minTickIncluded = false;
  // we need to check if the builder is bigger than the chunksize,
  // only after we printed a full WriteBatch. Otherwise a client might
  // never read the full writebatch
  while (iterator->Valid() && lastTick <= tickEnd &&
         builder.buffer()->size() < chunkSize) {
    s = iterator->status();
    if (!s.ok()) {
      LOG_TOPIC(ERR, Logger::ENGINES) << "error during WAL scan: " << s.ToString();
      break; // s is considered in the end
    }
    
    rocksdb::BatchResult batch = iterator->GetBatch();
    TRI_ASSERT(lastTick == tickStart || batch.sequence >= lastTick);

    if (batch.sequence <= tickEnd) {
      lastScannedTick = batch.sequence;
    }

    if (!minTickIncluded && batch.sequence <= tickStart &&
        batch.sequence <= tickEnd) {
      minTickIncluded = true;
    }
    if (batch.sequence <= tickStart) {
      iterator->Next(); // skip
      continue;
    } else if (batch.sequence > tickEnd) {
      break; // cancel out
    }

    lastTick = batch.sequence;
    LOG_TOPIC(_LOG, Logger::ROCKSDB) << "Start WriteBatch tick: " << lastTick;
    handler->startNewBatch(batch.sequence);
    s = batch.writeBatchPtr->Iterate(handler.get());
    if (!s.ok()) {
      LOG_TOPIC(ERR, Logger::ENGINES) << "error during WAL scan: " << s.ToString();
      break; // s is considered in the end
    }
    
    lastWrittenTick = handler->endBatch();
    LOG_TOPIC(_LOG, Logger::ROCKSDB) << "End WriteBatch written-tick: "
                                     << lastWrittenTick;
    TRI_ASSERT(lastTick <= lastWrittenTick);
    if (!minTickIncluded && lastWrittenTick <= tickStart && lastWrittenTick <= tickEnd) {
      minTickIncluded = true;
    }
    iterator->Next();
  }

  RocksDBReplicationResult result(TRI_ERROR_NO_ERROR, lastWrittenTick);
  result.lastScannedTick(lastScannedTick);
  if (!s.ok()) {  // TODO do something?
    result.reset(convertStatus(s, rocksutils::StatusHint::wal));
  }
  if (minTickIncluded) {
    result.includeMinTick();
  }

  TRI_ASSERT(!result.ok() || (result.maxTick() >= handler->lastEmittedTick())); 
  // LOG_TOPIC(WARN, Logger::FIXME) << "2.  lastWrittenTick: " << lastWrittenTick;
  return result;
}<|MERGE_RESOLUTION|>--- conflicted
+++ resolved
@@ -419,10 +419,6 @@
     TRI_ASSERT(_currentDbId != 0 && _currentCid != 0);
     TRI_ASSERT(!_removeDocumentKey.empty());
 
-<<<<<<< HEAD
-    uint64_t rid = RocksDBKey::revisionId(RocksDBEntryType::Document, key);
-=======
->>>>>>> 1c807740
     _builder.openObject();
     _builder.add("tick", VPackValue(std::to_string(_currentSequence)));
     _builder.add("type", VPackValue(static_cast<uint64_t>(REPLICATION_MARKER_REMOVE)));
@@ -437,10 +433,6 @@
     _builder.add("data", VPackValue(VPackValueType::Object));
     // only pass on _key, but no _rev
     _builder.add(StaticStrings::KeyString, VPackValue(_removeDocumentKey));
-<<<<<<< HEAD
-    _builder.add(StaticStrings::RevString, VPackValue(TRI_RidToString(rid)));
-=======
->>>>>>> 1c807740
     _builder.close();
     _builder.close();
     _removeDocumentKey.clear();
