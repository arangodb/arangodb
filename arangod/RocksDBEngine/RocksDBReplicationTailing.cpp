////////////////////////////////////////////////////////////////////////////////
/// DISCLAIMER
///
/// Copyright 2014-2017 ArangoDB GmbH, Cologne, Germany
/// Copyright 2004-2014 triAGENS GmbH, Cologne, Germany
///
/// Licensed under the Apache License, Version 2.0 (the "License");
/// you may not use this file except in compliance with the License.
/// You may obtain a copy of the License at
///
///     http://www.apache.org/licenses/LICENSE-2.0
///
/// Unless required by applicable law or agreed to in writing, software
/// distributed under the License is distributed on an "AS IS" BASIS,
/// WITHOUT WARRANTIES OR CONDITIONS OF ANY KIND, either express or implied.
/// See the License for the specific language governing permissions and
/// limitations under the License.
///
/// Copyright holder is ArangoDB GmbH, Cologne, Germany
///
/// @author Daniel H. Larkin
////////////////////////////////////////////////////////////////////////////////

#include "RocksDBReplicationTailing.h"
#include "Basics/StaticStrings.h"
#include "Logger/LogMacros.h"
#include "Logger/Logger.h"
#include "Logger/LoggerStream.h"
#include "Replication/common-defines.h"
#include "RocksDBEngine/RocksDBColumnFamily.h"
#include "RocksDBEngine/RocksDBCommon.h"
#include "RocksDBEngine/RocksDBLogValue.h"
#include "Utils/CollectionGuard.h"
#include "VocBase/LogicalCollection.h"
#include "VocBase/ticks.h"

#include <velocypack/Builder.h>
#include <velocypack/Slice.h>
#include <velocypack/StringRef.h>
#include <velocypack/velocypack-aliases.h>

#include <rocksdb/utilities/transaction_db.h>
#include <rocksdb/utilities/write_batch_with_index.h>
#include <rocksdb/write_batch.h>

using namespace arangodb;
using namespace arangodb::basics;
using namespace arangodb::rocksutils;

namespace {
static std::string const emptyString;
}

/// an incomplete convert function, basically only use for DDL ops
TRI_replication_operation_e rocksutils::convertLogType(RocksDBLogType t) {
  switch (t) {
    case RocksDBLogType::DatabaseCreate:
      return REPLICATION_DATABASE_CREATE;
    case RocksDBLogType::DatabaseDrop:
      return REPLICATION_DATABASE_DROP;
    case RocksDBLogType::CollectionCreate:
      return REPLICATION_COLLECTION_CREATE;
    case RocksDBLogType::CollectionDrop:
      return REPLICATION_COLLECTION_DROP;
    case RocksDBLogType::CollectionRename:
      return REPLICATION_COLLECTION_RENAME;
    case RocksDBLogType::CollectionChange:
      return REPLICATION_COLLECTION_CHANGE;
    case RocksDBLogType::CollectionTruncate:
      return REPLICATION_COLLECTION_TRUNCATE;
    case RocksDBLogType::IndexCreate:
      return REPLICATION_INDEX_CREATE;
    case RocksDBLogType::IndexDrop:
      return REPLICATION_INDEX_DROP;
    case RocksDBLogType::ViewCreate:
      return REPLICATION_VIEW_CREATE;
    case RocksDBLogType::ViewDrop:
      return REPLICATION_VIEW_DROP;
    case RocksDBLogType::ViewChange:
      return REPLICATION_VIEW_CHANGE;
    case RocksDBLogType::BeginTransaction:
      return REPLICATION_TRANSACTION_START;
    case RocksDBLogType::CommitTransaction:
      return REPLICATION_TRANSACTION_COMMIT;

    default:
      TRI_ASSERT(false);
      return REPLICATION_INVALID;
  }
}

/// WAL parser
class WALParser final : public rocksdb::WriteBatch::Handler {
  // internal WAL parser states
  enum State : char {
    INVALID = 0,
    COLLECTION_CREATE,
    COLLECTION_DROP,
    COLLECTION_RENAME,
    COLLECTION_CHANGE,
    INDEX_CREATE,
    INDEX_DROP,
    VIEW_CREATE,
    VIEW_DROP,
    VIEW_CHANGE,
    VIEW_RENAME,
    TRANSACTION,
    SINGLE_PUT,
    SINGLE_REMOVE
  };

 public:
  WALParser(TRI_vocbase_t* vocbase, bool includeSystem,
            TRI_voc_cid_t collectionId, VPackBuilder& builder)
      : _definitionsCF(RocksDBColumnFamily::definitions()->GetID()),
        _documentsCF(RocksDBColumnFamily::documents()->GetID()),
        _primaryCF(RocksDBColumnFamily::primary()->GetID()),

        _vocbase(vocbase),
        _includeSystem(includeSystem),
        _onlyCollectionId(collectionId),
        _builder(builder),
        _startSequence(0),
        _currentSequence(0),
        _lastEmittedTick(0) {}

  void LogData(rocksdb::Slice const& blob) override {
    RocksDBLogType type = RocksDBLogValue::type(blob);

    LOG_TOPIC("5a95b", TRACE, Logger::REPLICATION) << "[LOG] " << rocksDBLogTypeName(type);
    switch (type) {
      case RocksDBLogType::DatabaseCreate:  // not handled here
      case RocksDBLogType::DatabaseDrop: {
        resetTransientState();  // finish ongoing trx
        break;
      }
      case RocksDBLogType::CollectionCreate:
        resetTransientState();  // finish ongoing trx
        if (shouldHandleCollection(RocksDBLogValue::databaseId(blob),
                                   RocksDBLogValue::collectionId(blob))) {
          _state = COLLECTION_CREATE;
        }
        break;
      case RocksDBLogType::CollectionRename:
        resetTransientState();  // finish ongoing trx
        if (shouldHandleCollection(RocksDBLogValue::databaseId(blob),
                                   RocksDBLogValue::collectionId(blob))) {
          _state = COLLECTION_RENAME;
          _oldCollectionName = RocksDBLogValue::oldCollectionName(blob).toString();
        }
        break;
      case RocksDBLogType::CollectionChange:
        resetTransientState();  // finish ongoing trx
        if (shouldHandleCollection(RocksDBLogValue::databaseId(blob),
                                   RocksDBLogValue::collectionId(blob))) {
          _state = COLLECTION_CHANGE;
        }
        break;
      case RocksDBLogType::CollectionDrop: {
        resetTransientState();  // finish ongoing trx
        TRI_voc_tick_t dbid = RocksDBLogValue::databaseId(blob);
        TRI_voc_cid_t cid = RocksDBLogValue::collectionId(blob);
        // always print drop collection marker, shouldHandleCollection will
        // always return false for dropped collections
        if (shouldHandleDB(dbid)) {
          {  // tick number
            arangodb::velocypack::StringRef uuid = RocksDBLogValue::collectionUUID(blob);
            TRI_ASSERT(!uuid.empty());
            uint64_t tick = _currentSequence + (_startOfBatch ? 0 : 1);
            VPackObjectBuilder marker(&_builder, true);
            marker->add("tick", VPackValue(std::to_string(tick)));
            marker->add("type", VPackValue(REPLICATION_COLLECTION_DROP));
            marker->add("database", VPackValue(std::to_string(dbid)));
            if (!uuid.empty()) {
              marker->add("cuid", VPackValuePair(uuid.data(), uuid.size(),
                                                 VPackValueType::String));
            }
            marker->add("cid", VPackValue(std::to_string(cid)));
            VPackObjectBuilder data(&_builder, "data", true);
            data->add("id", VPackValue(std::to_string(cid)));
            data->add("name", VPackValue(""));  // not used at all
          }
          updateLastEmittedTick(_currentSequence);
        }
        break;
      }
      case RocksDBLogType::CollectionTruncate: {
        resetTransientState();  // finish ongoing trx
        TRI_voc_tick_t dbid = RocksDBLogValue::databaseId(blob);
        TRI_voc_cid_t cid = RocksDBLogValue::collectionId(blob);
        if (shouldHandleCollection(dbid, cid)) {
          TRI_ASSERT(_vocbase->id() == dbid);
          LogicalCollection* coll = loadCollection(cid);
          TRI_ASSERT(coll != nullptr);
          {
            uint64_t tick = _currentSequence;
            VPackObjectBuilder marker(&_builder, true);
            marker->add("tick", VPackValue(std::to_string(tick)));
            marker->add("type", VPackValue(REPLICATION_COLLECTION_TRUNCATE));
            marker->add("database", VPackValue(std::to_string(dbid)));
            marker->add("cuid", VPackValue(coll->guid()));
            marker->add("cid", VPackValue(std::to_string(cid)));
          }
          updateLastEmittedTick(_currentSequence);
        }
        break;
      }
      case RocksDBLogType::IndexCreate: {
        resetTransientState();  // finish ongoing trx

        TRI_voc_tick_t dbid = RocksDBLogValue::databaseId(blob);
        TRI_voc_cid_t cid = RocksDBLogValue::collectionId(blob);

        if (shouldHandleCollection(dbid, cid)) {
          TRI_ASSERT(_vocbase->id() == dbid);
          LogicalCollection* coll = loadCollection(cid);
          TRI_ASSERT(coll != nullptr);
          VPackSlice indexDef = RocksDBLogValue::indexSlice(blob);
          auto stripped = rocksutils::stripObjectIds(indexDef);
          uint64_t tick = _currentSequence + (_startOfBatch ? 0 : 1);

          _builder.openObject();
          _builder.add("tick", VPackValue(std::to_string(tick)));
          _builder.add("type", VPackValue(REPLICATION_INDEX_CREATE));
          _builder.add("database", VPackValue(std::to_string(dbid)));
          _builder.add("cid", VPackValue(std::to_string(cid)));
          _builder.add("cuid", VPackValue(coll->guid()));
          _builder.add("cname", VPackValue(coll->name()));
          _builder.add("data", stripped.first);
          _builder.close();
          updateLastEmittedTick(tick);
        }

        break;
      }
      case RocksDBLogType::IndexDrop: {
        resetTransientState();  // finish ongoing trx
        TRI_voc_tick_t dbid = RocksDBLogValue::databaseId(blob);
        TRI_voc_cid_t cid = RocksDBLogValue::collectionId(blob);
        IndexId iid = RocksDBLogValue::indexId(blob);
        // only print markers from this collection if it is set
        if (shouldHandleCollection(dbid, cid)) {
          TRI_ASSERT(_vocbase->id() == dbid);
          LogicalCollection* coll = loadCollection(cid);
          TRI_ASSERT(coll != nullptr);
          uint64_t tick = _currentSequence + (_startOfBatch ? 0 : 1);
          _builder.openObject();
          _builder.add("tick", VPackValue(std::to_string(tick)));
          _builder.add("type", VPackValue(REPLICATION_INDEX_DROP));
          _builder.add("database", VPackValue(std::to_string(dbid)));
          _builder.add("cid", VPackValue(std::to_string(cid)));
          _builder.add("cname", VPackValue(coll->name()));
          _builder.add("data", VPackValue(VPackValueType::Object));
          _builder.add("id", VPackValue(std::to_string(iid.id())));
          _builder.close();
          _builder.close();
          updateLastEmittedTick(tick);
        }
        break;
      }
      case RocksDBLogType::ViewCreate:
      case RocksDBLogType::ViewDrop:
      case RocksDBLogType::ViewChange: {
        resetTransientState();  // finish ongoing trx
        break;
      }
      case RocksDBLogType::BeginTransaction: {
        resetTransientState();  // finish ongoing trx
        TRI_voc_tick_t dbid = RocksDBLogValue::databaseId(blob);
        TransactionId tid = RocksDBLogValue::transactionId(blob);
        if (shouldHandleDB(dbid)) {
          _state = TRANSACTION;
          _currentTrxId = tid;
          _builder.openObject();
          _builder.add("tick", VPackValue(std::to_string(_currentSequence)));
          _builder.add("type", VPackValue(convertLogType(type)));
          _builder.add("database", VPackValue(std::to_string(dbid)));
          _builder.add("tid", VPackValue(std::to_string(tid.id())));
          _builder.close();
          updateLastEmittedTick(_currentSequence);
        }
        break;
      }
      case RocksDBLogType::CommitTransaction: {  // ideally optional
        if (_state == TRANSACTION) {
          TRI_voc_tick_t dbid = RocksDBLogValue::databaseId(blob);
          TransactionId tid = RocksDBLogValue::transactionId(blob);
          TRI_ASSERT(_currentTrxId == tid && _vocbase->id() == dbid);
          if (shouldHandleDB(dbid) && _currentTrxId == tid) {
            writeCommitMarker();
          }
        }
        resetTransientState();
        break;
      }
      case RocksDBLogType::SinglePut: {
        resetTransientState();  // finish ongoing trx
        TRI_voc_tick_t dbid = RocksDBLogValue::databaseId(blob);
        TRI_voc_cid_t cid = RocksDBLogValue::collectionId(blob);
        if (shouldHandleCollection(dbid, cid)) {
          _state = SINGLE_PUT;
        }
        break;
      }
      case RocksDBLogType::SingleRemove: {  // deprecated
        resetTransientState();              // finish ongoing trx
        TRI_voc_tick_t dbid = RocksDBLogValue::databaseId(blob);
        TRI_voc_cid_t cid = RocksDBLogValue::collectionId(blob);
        if (shouldHandleCollection(dbid, cid)) {
          _state = SINGLE_REMOVE;  // revisionId is unknown
        }
        break;
      }
      case RocksDBLogType::DocumentRemoveV2: {  // remove within a trx
        if (_state == TRANSACTION) {
          TRI_ASSERT(_removedDocRid.empty());
          _removedDocRid = RocksDBLogValue::revisionId(blob);
        } else {
          resetTransientState();
        }
        break;
      }
      case RocksDBLogType::SingleRemoveV2: {
        resetTransientState();  // finish ongoing trx
        TRI_voc_tick_t dbid = RocksDBLogValue::databaseId(blob);
        TRI_voc_cid_t cid = RocksDBLogValue::collectionId(blob);
        if (shouldHandleCollection(dbid, cid)) {
          _state = SINGLE_REMOVE;
          _removedDocRid = RocksDBLogValue::revisionId(blob);
        }
        break;
      }

      case RocksDBLogType::DocumentOperationsPrologue:
      case RocksDBLogType::DocumentRemove:
      case RocksDBLogType::DocumentRemoveAsPartOfUpdate:
      case RocksDBLogType::TrackedDocumentInsert:
      case RocksDBLogType::TrackedDocumentRemove:
      case RocksDBLogType::FlushSync:
        break;  // ignore deprecated && unused markers

      default:
        LOG_TOPIC("844da", WARN, Logger::REPLICATION)
            << "Unhandled wal log entry " << rocksDBLogTypeName(type);
        break;
    }
  }

  rocksdb::Status PutCF(uint32_t column_family_id, rocksdb::Slice const& key,
                        rocksdb::Slice const& value) override {
    tick();
    LOG_TOPIC("daa55", TRACE, Logger::REPLICATION)
        << "PUT: key:" << key.ToString() << "  value: " << value.ToString();

    if (column_family_id == _definitionsCF) {
      if (RocksDBKey::type(key) == RocksDBEntryType::Collection) {
        TRI_voc_tick_t dbid = RocksDBKey::databaseId(key);
        TRI_voc_cid_t cid = RocksDBKey::collectionId(key);
        if (shouldHandleCollection(dbid, cid) &&
            (_state == COLLECTION_CREATE || _state == COLLECTION_RENAME ||
             _state == COLLECTION_CHANGE)) {
          TRI_ASSERT(_vocbase->id() == dbid);
          LogicalCollection* coll = loadCollection(cid);
          TRI_ASSERT(coll != nullptr);

          VPackSlice collectionDef = RocksDBValue::data(value);
          VPackObjectBuilder marker(&_builder, true);
          marker->add("tick", VPackValue(std::to_string(_currentSequence)));
          marker->add("database", VPackValue(std::to_string(dbid)));
          marker->add("cid", VPackValue(std::to_string(cid)));
          marker->add("cname", VPackValue(coll->name()));
          if (_state == COLLECTION_CREATE) {
            auto stripped = rocksutils::stripObjectIds(collectionDef);
            marker->add("type", VPackValue(REPLICATION_COLLECTION_CREATE));
            marker->add("data", stripped.first);
          } else if (_state == COLLECTION_RENAME) {
            marker->add("type", VPackValue(REPLICATION_COLLECTION_RENAME));
            VPackObjectBuilder data(&_builder, "data", true);
            data->add("name", VPackValue(coll->name()));
            data->add("oldName", VPackValue(_oldCollectionName));
            data->add("id", VPackValue(std::to_string(cid)));
          } else if (_state == COLLECTION_CHANGE) {
            auto stripped = rocksutils::stripObjectIds(collectionDef);
            marker->add("type", VPackValue(REPLICATION_COLLECTION_CHANGE));
            marker->add("data", stripped.first);
          }
          updateLastEmittedTick(_currentSequence);
        }
      }  // if (RocksDBKey::type(key) == RocksDBEntryType::Collection)

      // reset everything immediately after DDL operations
      resetTransientState();

    } else if (column_family_id == _documentsCF) {
      if (_state != TRANSACTION && _state != SINGLE_PUT) {
        resetTransientState();
        return rocksdb::Status();
      }
<<<<<<< HEAD
      TRI_ASSERT(_state != SINGLE_PUT || _currentTrxId == 0);
      TRI_ASSERT(_removedDocRid.empty());
      _removedDocRid = RevisionId::none();
=======
      TRI_ASSERT(_state != SINGLE_PUT || _currentTrxId.empty());
      TRI_ASSERT(_removedDocRid == 0);
      _removedDocRid = 0;
>>>>>>> fb444fab

      uint64_t objectId = RocksDBKey::objectId(key);
      auto dbCollPair = rocksutils::mapObjectToCollection(objectId);
      TRI_voc_tick_t const dbid = dbCollPair.first;
      TRI_voc_cid_t const cid = dbCollPair.second;
      if (!shouldHandleCollection(dbid, cid)) {
        return rocksdb::Status();  // no reset here
      }
      TRI_ASSERT(_vocbase->id() == dbid);

      LogicalCollection* col = loadCollection(cid);
      TRI_ASSERT(col != nullptr);
      {
        VPackObjectBuilder marker(&_builder, true);
        marker->add("tick", VPackValue(std::to_string(_currentSequence)));
        marker->add("type", VPackValue(REPLICATION_MARKER_DOCUMENT));
        marker->add("database", VPackValue(std::to_string(dbid)));
        marker->add("tid", VPackValue(std::to_string(_currentTrxId.id())));
        marker->add("cid", VPackValue(std::to_string(cid)));
        marker->add("cname", VPackValue(col->name()));
        marker->add("data", RocksDBValue::data(value));
      }
      updateLastEmittedTick(_currentSequence);

      if (_state == SINGLE_PUT) {
        resetTransientState();  // always reset after single op
      }
    }

    return rocksdb::Status();
  }

  // for Delete / SingleDelete
  void handleDeleteCF(uint32_t cfId, rocksdb::Slice const& key) {
    tick();

    if (cfId != _primaryCF) {
      return;  // ignore all document operations
    }

    if (_state != TRANSACTION && _state != SINGLE_REMOVE) {
      resetTransientState();
      return;
    }
    TRI_ASSERT(_state != SINGLE_REMOVE || _currentTrxId.empty());

    uint64_t objectId = RocksDBKey::objectId(key);
    auto triple = rocksutils::mapObjectToIndex(objectId);
    TRI_voc_tick_t const dbid = std::get<0>(triple);
    TRI_voc_cid_t const cid = std::get<1>(triple);
    if (!shouldHandleCollection(dbid, cid)) {
      _removedDocRid = RevisionId::none();  // ignore rid too
      return;              // no reset here
    }
    TRI_ASSERT(_vocbase->id() == dbid);

    arangodb::velocypack::StringRef docKey = RocksDBKey::primaryKey(key);
    LogicalCollection* coll = loadCollection(cid);
    TRI_ASSERT(coll != nullptr);
    {
      VPackObjectBuilder marker(&_builder, true);
      marker->add("tick", VPackValue(std::to_string(_currentSequence)));
      marker->add("type", VPackValue(REPLICATION_MARKER_REMOVE));
      marker->add("database", VPackValue(std::to_string(dbid)));
      marker->add("cid", VPackValue(std::to_string(cid)));
      marker->add("cname", VPackValue(coll->name()));
      marker->add("tid", VPackValue(std::to_string(_currentTrxId.id())));
      VPackObjectBuilder data(&_builder, "data", true);
      data->add(StaticStrings::KeyString,
                VPackValuePair(docKey.data(), docKey.size(), VPackValueType::String));
      data->add(StaticStrings::RevString, VPackValue(_removedDocRid.toString()));
    }
    updateLastEmittedTick(_currentSequence);
    _removedDocRid = RevisionId::none();  // always reset
    if (_state == SINGLE_REMOVE) {
      resetTransientState();
    }
  }

  rocksdb::Status DeleteCF(uint32_t column_family_id, rocksdb::Slice const& key) override {
    handleDeleteCF(column_family_id, key);
    return rocksdb::Status();
  }

  rocksdb::Status SingleDeleteCF(uint32_t column_family_id, rocksdb::Slice const& key) override {
    handleDeleteCF(column_family_id, key);
    return rocksdb::Status();
  }

  rocksdb::Status DeleteRangeCF(uint32_t /*column_family_id*/,
                                const rocksdb::Slice& /*begin_key*/,
                                const rocksdb::Slice& /*end_key*/) override {
    // nothing special to-do here. collection dropping and
    // truncation is already handled elsewhere
    return rocksdb::Status();
  }

  void startNewBatch(rocksdb::SequenceNumber startSequence) {
    // starting new write batch
    _startSequence = startSequence;
    _currentSequence = startSequence;
    _startOfBatch = true;
    // reset all states
    _state = INVALID;
<<<<<<< HEAD
    _currentTrxId = 0;
    _removedDocRid = RevisionId::none();
=======
    _currentTrxId = TransactionId::none();
    _removedDocRid = 0;
>>>>>>> fb444fab
    _oldCollectionName.clear();
  }

  void writeCommitMarker() {
    TRI_ASSERT(_state == TRANSACTION);
    LOG_TOPIC("e09eb", TRACE, Logger::REPLICATION) << "tick: " << _currentSequence << " commit transaction";

    _builder.openObject();
    _builder.add("tick", VPackValue(std::to_string(_currentSequence)));
    _builder.add("type", VPackValue(static_cast<uint64_t>(REPLICATION_TRANSACTION_COMMIT)));
    _builder.add("database", VPackValue(std::to_string(_vocbase->id())));
    _builder.add("tid", VPackValue(std::to_string(_currentTrxId.id())));
    _builder.close();
    updateLastEmittedTick(_currentSequence);
    _state = INVALID;  // for safety
  }

  // should reset state flags which are only valid between
  // observing a specific log entry and a sequence of immediately
  // following PUT / DELETE / Log entries
  void resetTransientState() {
    // reset all states
    _state = INVALID;
<<<<<<< HEAD
    _currentTrxId = 0;
    _removedDocRid = RevisionId::none();
=======
    _currentTrxId = TransactionId::none();
    _removedDocRid = 0;
>>>>>>> fb444fab
    _oldCollectionName.clear();
  }

  uint64_t endBatch() {
    TRI_ASSERT(_removedDocRid.empty());
    TRI_ASSERT(_oldCollectionName.empty());
    resetTransientState();
    return _currentSequence;
  }

  rocksdb::SequenceNumber lastEmittedTick() const { return _lastEmittedTick; }

 private:
  void updateLastEmittedTick(rocksdb::SequenceNumber value) {
    // the tick values emitted should be always increasing
    // in the case of transaction we may see the same tick value as before, but
    // tick values must never decrease
    TRI_ASSERT(value >= _lastEmittedTick);
    _lastEmittedTick = value;
  }

  // tick function that is called before each new WAL entry
  void tick() {
    if (_startOfBatch) {
      // we are at the start of a batch. do NOT increase sequence number
      _startOfBatch = false;
    } else {
      // we are inside a batch already. now increase sequence number
      ++_currentSequence;
    }
  }

  bool shouldHandleDB(TRI_voc_tick_t dbid) const {
    return _vocbase->id() == dbid;
  }

  /// @brief Check if collection is in filter, will load collection
  bool shouldHandleCollection(TRI_voc_tick_t dbid, TRI_voc_cid_t cid) {
    if (dbid == 0 || cid == 0 || !shouldHandleDB(dbid)) {
      return false;
    }
    if (_onlyCollectionId == 0 || _onlyCollectionId == cid) {
      LogicalCollection* collection = loadCollection(cid);
      if (collection == nullptr) {
        return false;
      }
      return !TRI_ExcludeCollectionReplication(collection->name(), _includeSystem,
                                               /*includeFoxxQueues*/ false);
    }
    return false;
  }

  LogicalCollection* loadCollection(TRI_voc_cid_t cid) {
    TRI_ASSERT(cid != 0);
    if (_vocbase != nullptr) {
      auto const& it = _collectionCache.find(cid);
      if (it != _collectionCache.end()) {
        return it->second.collection();
      }

      try {
        auto it = _collectionCache.try_emplace(cid, _vocbase, cid).first;
        return (*it).second.collection();
      } catch (...) {
        // collection not found
      }
    }

    return nullptr;
  }

 private:
  uint32_t const _definitionsCF;
  uint32_t const _documentsCF;
  uint32_t const _primaryCF;

  // these parameters are relevant to determine if we can print
  // a specific marker from the WAL
  TRI_vocbase_t* const _vocbase;
  // @brief collection replication UUID cache
  std::map<TRI_voc_cid_t, CollectionGuard> _collectionCache;
  bool const _includeSystem;
  TRI_voc_cid_t const _onlyCollectionId;

  /// result builder
  VPackBuilder& _builder;

  // Various state machine flags
  rocksdb::SequenceNumber _startSequence;
  rocksdb::SequenceNumber _currentSequence;
  rocksdb::SequenceNumber _lastEmittedTick;  // just used for validation
  bool _startOfBatch = false;

  // Various state machine flags
  State _state = INVALID;
<<<<<<< HEAD
  TRI_voc_tick_t _currentTrxId = 0;
  RevisionId _removedDocRid = RevisionId::none();
=======
  TransactionId _currentTrxId = TransactionId::none();
  TRI_voc_rid_t _removedDocRid = 0;
>>>>>>> fb444fab
  std::string _oldCollectionName;
};

// iterates over WAL starting at 'from' and returns up to 'limit' documents
// from the corresponding database
RocksDBReplicationResult rocksutils::tailWal(TRI_vocbase_t* vocbase, uint64_t tickStart,
                                             uint64_t tickEnd, size_t chunkSize,
                                             bool includeSystem, TRI_voc_cid_t collectionId,
                                             VPackBuilder& builder) {
  TRI_ASSERT(tickStart <= tickEnd);
  uint64_t lastTick = tickStart;         // generally contains begin of last wb
  uint64_t lastWrittenTick = tickStart;  // contains end tick of last wb
  uint64_t lastScannedTick = tickStart;

  // prevent purging of WAL files while we are in here
  RocksDBFilePurgePreventer purgePreventer(rocksutils::globalRocksEngine()->disallowPurging());

  // LOG_TOPIC("89157", WARN, Logger::FIXME) << "1. Starting tailing: tickStart " <<
  // tickStart << " tickEnd " << tickEnd << " chunkSize " << chunkSize;//*/

  auto handler = std::make_unique<WALParser>(vocbase, includeSystem, collectionId, builder);

  // no need verifying the WAL contents
  rocksdb::TransactionLogIterator::ReadOptions ro(false);
  uint64_t since = 0;
  if (tickStart > 0) {
    since = tickStart - 1;
  }

  std::unique_ptr<rocksdb::TransactionLogIterator> iterator;
  rocksdb::Status s = rocksutils::globalRocksDB()->GetUpdatesSince(since, &iterator, ro);

  if (!s.ok()) {
    auto converted = convertStatus(s, rocksutils::StatusHint::wal);
    TRI_ASSERT(s.IsNotFound() || converted.fail());
    TRI_ASSERT(s.IsNotFound() || converted.errorNumber() != TRI_ERROR_NO_ERROR);
    if (s.IsNotFound()) {
      // specified from-tick not yet available in DB
      return {TRI_ERROR_NO_ERROR, 0};
    }
    return {converted.errorNumber(), lastTick};
  }

  bool minTickIncluded = false;
  // we need to check if the builder is bigger than the chunksize,
  // only after we printed a full WriteBatch. Otherwise a client might
  // never read the full writebatch
  while (iterator->Valid() && lastTick <= tickEnd && builder.bufferRef().size() < chunkSize) {
    s = iterator->status();
    if (!s.ok()) {
      LOG_TOPIC("ed096", ERR, Logger::REPLICATION) << "error during WAL scan: " << s.ToString();
      break;  // s is considered in the end
    }

    rocksdb::BatchResult batch = iterator->GetBatch();
    TRI_ASSERT(lastTick == tickStart || batch.sequence >= lastTick);

    if (batch.sequence <= tickEnd) {
      lastScannedTick = batch.sequence;
    }

    if (!minTickIncluded && batch.sequence <= tickStart && batch.sequence <= tickEnd) {
      minTickIncluded = true;
    }
    if (batch.sequence <= tickStart) {
      iterator->Next();  // skip
      continue;
    } else if (batch.sequence > tickEnd) {
      break;  // cancel out
    }

    lastTick = batch.sequence;
    LOG_TOPIC("5b4e9", TRACE, Logger::REPLICATION) << "Start WriteBatch tick: " << lastTick;
    handler->startNewBatch(batch.sequence);
    s = batch.writeBatchPtr->Iterate(handler.get());
    if (!s.ok()) {
      LOG_TOPIC("f4b88", ERR, Logger::REPLICATION) << "error during WAL scan: " << s.ToString();
      break;  // s is considered in the end
    }

    lastWrittenTick = handler->endBatch();
    LOG_TOPIC("024fc", TRACE, Logger::REPLICATION) << "End WriteBatch written-tick: " << lastWrittenTick;
    TRI_ASSERT(lastTick <= lastWrittenTick);
    if (!minTickIncluded && lastWrittenTick <= tickStart && lastWrittenTick <= tickEnd) {
      minTickIncluded = true;
    }
    iterator->Next();
  }

  RocksDBReplicationResult result(TRI_ERROR_NO_ERROR, lastWrittenTick);
  result.lastScannedTick(lastScannedTick);
  if (!s.ok()) {  // TODO do something?
    result.reset(convertStatus(s, rocksutils::StatusHint::wal));
  }
  if (minTickIncluded) {
    result.includeMinTick();
  }

  TRI_ASSERT(!result.ok() || (result.maxTick() >= handler->lastEmittedTick()));
  // LOG_TOPIC("2f212", WARN, Logger::FIXME) << "2.  lastWrittenTick: " <<
  // lastWrittenTick;
  return result;
}<|MERGE_RESOLUTION|>--- conflicted
+++ resolved
@@ -396,15 +396,9 @@
         resetTransientState();
         return rocksdb::Status();
       }
-<<<<<<< HEAD
-      TRI_ASSERT(_state != SINGLE_PUT || _currentTrxId == 0);
+      TRI_ASSERT(_state != SINGLE_PUT || _currentTrxId.empty());
       TRI_ASSERT(_removedDocRid.empty());
       _removedDocRid = RevisionId::none();
-=======
-      TRI_ASSERT(_state != SINGLE_PUT || _currentTrxId.empty());
-      TRI_ASSERT(_removedDocRid == 0);
-      _removedDocRid = 0;
->>>>>>> fb444fab
 
       uint64_t objectId = RocksDBKey::objectId(key);
       auto dbCollPair = rocksutils::mapObjectToCollection(objectId);
@@ -509,13 +503,8 @@
     _startOfBatch = true;
     // reset all states
     _state = INVALID;
-<<<<<<< HEAD
-    _currentTrxId = 0;
+    _currentTrxId = TransactionId::none();
     _removedDocRid = RevisionId::none();
-=======
-    _currentTrxId = TransactionId::none();
-    _removedDocRid = 0;
->>>>>>> fb444fab
     _oldCollectionName.clear();
   }
 
@@ -539,13 +528,8 @@
   void resetTransientState() {
     // reset all states
     _state = INVALID;
-<<<<<<< HEAD
-    _currentTrxId = 0;
+    _currentTrxId = TransactionId::none();
     _removedDocRid = RevisionId::none();
-=======
-    _currentTrxId = TransactionId::none();
-    _removedDocRid = 0;
->>>>>>> fb444fab
     _oldCollectionName.clear();
   }
 
@@ -641,13 +625,8 @@
 
   // Various state machine flags
   State _state = INVALID;
-<<<<<<< HEAD
-  TRI_voc_tick_t _currentTrxId = 0;
+  TransactionId _currentTrxId = TransactionId::none();
   RevisionId _removedDocRid = RevisionId::none();
-=======
-  TransactionId _currentTrxId = TransactionId::none();
-  TRI_voc_rid_t _removedDocRid = 0;
->>>>>>> fb444fab
   std::string _oldCollectionName;
 };
 
