--- conflicted
+++ resolved
@@ -394,9 +394,6 @@
     return res;
   }
 
-<<<<<<< HEAD
-  auto& engine = coll.vocbase().engine<RocksDBEngine>();
-=======
   struct Stats {
     rocksdb::SequenceNumber originalAppliedSeq = 0;
     rocksdb::SequenceNumber maxCommitSeq = 0;
@@ -408,11 +405,7 @@
   // store original applied seq
   stats.originalAppliedSeq = appliedSeq;
 
-  auto& engine = coll.vocbase()
-                     .server()
-                     .getFeature<EngineSelectorFeature>()
-                     .engine<RocksDBEngine>();
->>>>>>> d88c1d9e
+  auto& engine = coll.vocbase().engine<RocksDBEngine>();
   std::string const context = coll.vocbase().name() + "/" + coll.name();
 
   rocksdb::SequenceNumber const maxCommitSeq = committableSeq(appliedSeq);
