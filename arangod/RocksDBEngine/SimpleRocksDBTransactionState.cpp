////////////////////////////////////////////////////////////////////////////////
/// DISCLAIMER
///
/// Copyright 2014-2022 ArangoDB GmbH, Cologne, Germany
/// Copyright 2004-2014 triAGENS GmbH, Cologne, Germany
///
/// Licensed under the Apache License, Version 2.0 (the "License");
/// you may not use this file except in compliance with the License.
/// You may obtain a copy of the License at
///
///     http://www.apache.org/licenses/LICENSE-2.0
///
/// Unless required by applicable law or agreed to in writing, software
/// distributed under the License is distributed on an "AS IS" BASIS,
/// WITHOUT WARRANTIES OR CONDITIONS OF ANY KIND, either express or implied.
/// See the License for the specific language governing permissions and
/// limitations under the License.
///
/// Copyright holder is ArangoDB GmbH, Cologne, Germany
///
/// @author Manuel Pöter
////////////////////////////////////////////////////////////////////////////////

#include "SimpleRocksDBTransactionState.h"

#include "ApplicationFeatures/ApplicationServer.h"
#include "RocksDBEngine/Methods/RocksDBReadOnlyMethods.h"
#include "RocksDBEngine/Methods/RocksDBSingleOperationReadOnlyMethods.h"
#include "RocksDBEngine/Methods/RocksDBSingleOperationTrxMethods.h"
#include "RocksDBEngine/Methods/RocksDBTrxMethods.h"
#include "RocksDBEngine/RocksDBTransactionMethods.h"
#include "StorageEngine/EngineSelectorFeature.h"
#include "VocBase/LogicalCollection.h"

using namespace arangodb;

SimpleRocksDBTransactionState::SimpleRocksDBTransactionState(
    TRI_vocbase_t& vocbase, TransactionId tid,
    transaction::Options const& options)
    : RocksDBTransactionState(vocbase, tid, options) {}

SimpleRocksDBTransactionState::~SimpleRocksDBTransactionState() {}

Result SimpleRocksDBTransactionState::beginTransaction(
    transaction::Hints hints) {
  auto res = RocksDBTransactionState::beginTransaction(hints);
  if (!res.ok()) {
    return res;
  }

  auto& selector = vocbase().server().getFeature<EngineSelectorFeature>();
  auto& engine = selector.engine<RocksDBEngine>();
  rocksdb::TransactionDB* db = engine.db();

  if (isReadOnlyTransaction()) {
    if (isSingleOperation()) {
      _rocksMethods =
          std::make_unique<RocksDBSingleOperationReadOnlyMethods>(this, db);
    } else {
      _rocksMethods = std::make_unique<RocksDBReadOnlyMethods>(this, db);
    }
  } else {
    if (isSingleOperation()) {
      _rocksMethods =
          std::make_unique<RocksDBSingleOperationTrxMethods>(this, *this, db);
    } else {
      _rocksMethods = std::make_unique<RocksDBTrxMethods>(this, *this, db);
    }
  }

  res = _rocksMethods->beginTransaction();
  if (res.ok()) {
    maybeDisableIndexing();
  }

  return res;
}

void SimpleRocksDBTransactionState::maybeDisableIndexing() {
  if (!hasHint(transaction::Hints::Hint::NO_INDEXING)) {
    return;
  }

  TRI_ASSERT(!isReadOnlyTransaction());
  // do not track our own writes... we can only use this in very
  // specific scenarios, i.e. when we are sure that we will have a
  // single operation transaction or we are sure we are writing
  // unique keys

  // we must check if there is a unique secondary index for any of the
  // collections we write into in case it is, we must disable NO_INDEXING
  // here, as it wouldn't be safe
  bool disableIndexing = true;

  for (auto& trxCollection : _collections) {
    if (!AccessMode::isWriteOrExclusive(trxCollection->accessType())) {
      continue;
    }
    auto indexes = trxCollection->collection()->getIndexes();
    for (auto const& idx : indexes) {
      if (idx->type() == Index::IndexType::TRI_IDX_TYPE_PRIMARY_INDEX) {
        // primary index is unique, but we can ignore it here.
        // we are only looking for secondary indexes
        continue;
      }
      if (idx->unique()) {
        // found secondary unique index. we need to turn off the
        // NO_INDEXING optimization now
        disableIndexing = false;
        break;
      }
    }
  }

  if (disableIndexing) {
    // only turn it on when safe...
    _rocksMethods->DisableIndexing();
  }
}

/// @brief commit a transaction
futures::Future<Result> SimpleRocksDBTransactionState::doCommit() {
  return _rocksMethods->commitTransaction();
}

/// @brief abort and rollback a transaction
Result SimpleRocksDBTransactionState::doAbort() {
  return _rocksMethods->abortTransaction();
}

void SimpleRocksDBTransactionState::beginQuery(bool isModificationQuery) {
  auto* trxMethods = dynamic_cast<RocksDBTrxMethods*>(_rocksMethods.get());
  if (trxMethods) {
    trxMethods->beginQuery(isModificationQuery);
  }
}

void SimpleRocksDBTransactionState::endQuery(
    bool isModificationQuery) noexcept {
  auto* trxMethods = dynamic_cast<RocksDBTrxMethods*>(_rocksMethods.get());
  if (trxMethods) {
    trxMethods->endQuery(isModificationQuery);
  }
}

TRI_voc_tick_t SimpleRocksDBTransactionState::lastOperationTick()
    const noexcept {
  return _rocksMethods->lastOperationTick();
}

uint64_t SimpleRocksDBTransactionState::numCommits() const noexcept {
  return _rocksMethods->numCommits();
}

uint64_t SimpleRocksDBTransactionState::numIntermediateCommits()
    const noexcept {
  return _rocksMethods->numIntermediateCommits();
}

void SimpleRocksDBTransactionState::addIntermediateCommits(uint64_t value) {
  // this is not supposed to be called, ever
  TRI_ASSERT(false);
  THROW_ARANGO_EXCEPTION_MESSAGE(TRI_ERROR_INTERNAL,
                                 "invalid call to addIntermediateCommits");
}

bool SimpleRocksDBTransactionState::hasOperations() const noexcept {
  return _rocksMethods->hasOperations();
}

uint64_t SimpleRocksDBTransactionState::numOperations() const noexcept {
  return _rocksMethods->numOperations();
}

bool SimpleRocksDBTransactionState::ensureSnapshot() {
  return _rocksMethods->ensureSnapshot();
}

rocksdb::SequenceNumber SimpleRocksDBTransactionState::beginSeq() const {
  return _rocksMethods->GetSequenceNumber();
}

std::unique_ptr<TransactionCollection>
SimpleRocksDBTransactionState::createTransactionCollection(
    DataSourceId cid, AccessMode::Type accessType) {
  return std::unique_ptr<TransactionCollection>(
      new RocksDBTransactionCollection(this, cid, accessType));
}

<<<<<<< HEAD
rocksdb::SequenceNumber SimpleRocksDBTransactionState::prepare() {
  auto& engine = vocbase()
                     .server()
                     .getFeature<EngineSelectorFeature>()
                     .engine<RocksDBEngine>();
  rocksdb::TransactionDB* db = engine.db();

  rocksdb::SequenceNumber preSeq = db->GetLatestSequenceNumber();

  for (auto& trxColl : _collections) {
    auto* coll = static_cast<RocksDBTransactionCollection*>(trxColl);

    rocksdb::SequenceNumber seq = coll->prepareTransaction(id());
    preSeq = std::max(seq, preSeq);
  }

  return preSeq;
}

void SimpleRocksDBTransactionState::commit(
    rocksdb::SequenceNumber lastWritten) {
  TRI_ASSERT(lastWritten > 0);
  for (auto& trxColl : _collections) {
    auto* coll = static_cast<RocksDBTransactionCollection*>(trxColl);
    // we need this in case of an intermediate commit. The number of
    // initial documents is adjusted and numInserts / removes is set to 0
    // index estimator updates are buffered
    coll->commitCounts(id(), lastWritten);
  }
}

void SimpleRocksDBTransactionState::cleanup() {
  for (auto& trxColl : _collections) {
    auto* coll = static_cast<RocksDBTransactionCollection*>(trxColl);
    coll->abortCommit(id());
  }
=======
arangodb::Result SimpleRocksDBTransactionState::triggerIntermediateCommit() {
  return _rocksMethods->triggerIntermediateCommit();
}

futures::Future<Result>
SimpleRocksDBTransactionState::performIntermediateCommitIfRequired(
    DataSourceId cid) {
  if (_rocksMethods->isIntermediateCommitNeeded()) {
    return _rocksMethods->triggerIntermediateCommit();
  }
  return Result{};
>>>>>>> db2675f5
}<|MERGE_RESOLUTION|>--- conflicted
+++ resolved
@@ -187,7 +187,6 @@
       new RocksDBTransactionCollection(this, cid, accessType));
 }
 
-<<<<<<< HEAD
 rocksdb::SequenceNumber SimpleRocksDBTransactionState::prepare() {
   auto& engine = vocbase()
                      .server()
@@ -224,7 +223,8 @@
     auto* coll = static_cast<RocksDBTransactionCollection*>(trxColl);
     coll->abortCommit(id());
   }
-=======
+}
+
 arangodb::Result SimpleRocksDBTransactionState::triggerIntermediateCommit() {
   return _rocksMethods->triggerIntermediateCommit();
 }
@@ -236,5 +236,4 @@
     return _rocksMethods->triggerIntermediateCommit();
   }
   return Result{};
->>>>>>> db2675f5
 }