--- conflicted
+++ resolved
@@ -109,9 +109,6 @@
   void refillCache(transaction::Methods& trx,
                    std::vector<std::string> const& keys) override;
 
-  void refillCache(transaction::Methods& trx,
-                   std::vector<std::string> const& keys) override;
-
  private:
   std::unique_ptr<IndexIterator> createEqIterator(
       ResourceMonitor& monitor, transaction::Methods* trx, aql::AstNode const*,
@@ -138,13 +135,10 @@
   void warmupInternal(transaction::Methods* trx, rocksdb::Slice lower,
                       rocksdb::Slice upper);
 
-<<<<<<< HEAD
-=======
   void handleCacheInvalidation(transaction::Methods& trx,
                                OperationOptions const& options,
                                std::string_view fromToRef);
 
->>>>>>> c2bf5d00
   // name of direction attribute (i.e. "_from" or "_to")
   std::string const _directionAttr;
   // whether or not this is the _from part
