--- conflicted
+++ resolved
@@ -175,16 +175,9 @@
 
   virtual std::pair<RocksDBCuckooIndexEstimator<uint64_t>*, uint64_t> estimator() const override;
 
-<<<<<<< HEAD
   virtual void applyCommitedEstimates(std::vector<uint64_t> const& inserts,
                                       std::vector<uint64_t> const& removes) override;
 
- protected:
-  Result postprocessRemove(transaction::Methods* trx, rocksdb::Slice const& key,
-                           rocksdb::Slice const& value) override;
-
-=======
->>>>>>> 876cf472
  private:
   /// @brief create the iterator
   IndexIterator* createEqIterator(transaction::Methods*, ManagedDocumentResult*,
