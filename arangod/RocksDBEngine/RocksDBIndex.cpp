////////////////////////////////////////////////////////////////////////////////
/// DISCLAIMER
///
/// Copyright 2014-2017 ArangoDB GmbH, Cologne, Germany
/// Copyright 2004-2014 triAGENS GmbH, Cologne, Germany
///
/// Licensed under the Apache License, Version 2.0 (the "License");
/// you may not use this file except in compliance with the License.
/// You may obtain a copy of the License at
///
///     http://www.apache.org/licenses/LICENSE-2.0
///
/// Unless required by applicable law or agreed to in writing, software
/// distributed under the License is distributed on an "AS IS" BASIS,
/// WITHOUT WARRANTIES OR CONDITIONS OF ANY KIND, either express or implied.
/// See the License for the specific language governing permissions and
/// limitations under the License.
///
/// Copyright holder is ArangoDB GmbH, Cologne, Germany
///
/// @author Jan Steemann
////////////////////////////////////////////////////////////////////////////////

#include "RocksDBIndex.h"
#include "Basics/VelocyPackHelper.h"
#include "Cache/CacheManagerFeature.h"
#include "Cache/Common.h"
#include "Cache/Manager.h"
#include "Cache/TransactionalCache.h"
#include "RocksDBEngine/RocksDBColumnFamily.h"
#include "RocksDBEngine/RocksDBCommon.h"
#include "RocksDBEngine/RocksDBComparator.h"
#include "RocksDBEngine/RocksDBMethods.h"
#include "RocksDBEngine/RocksDBTransactionState.h"
#include "StorageEngine/EngineSelectorFeature.h"
#include "VocBase/LogicalCollection.h"
#include "VocBase/ticks.h"

#include <rocksdb/comparator.h>

using namespace arangodb;
using namespace arangodb::rocksutils;

// This is the number of distinct elements the index estimator can reliably
// store
// This correlates directly with the memory of the estimator:
// memory == ESTIMATOR_SIZE * 6 bytes

uint64_t const arangodb::RocksDBIndex::ESTIMATOR_SIZE = 4096;

RocksDBIndex::RocksDBIndex(
    TRI_idx_iid_t id, LogicalCollection* collection,
    std::vector<std::vector<arangodb::basics::AttributeName>> const& attributes,
    bool unique, bool sparse, rocksdb::ColumnFamilyHandle* cf,
    uint64_t objectId, bool useCache)
    : Index(id, collection, attributes, unique, sparse),
      _objectId((objectId != 0) ? objectId : TRI_NewTickServer()),
      _cf(cf),
      _cache(nullptr),
      _cachePresent(false),
      _cacheEnabled(useCache && !collection->isSystem()) {
  TRI_ASSERT(cf != nullptr && cf != RocksDBColumnFamily::definitions());
  if (_cacheEnabled) {
    createCache();
  }
}

RocksDBIndex::RocksDBIndex(TRI_idx_iid_t id, LogicalCollection* collection,
                           VPackSlice const& info,
                           rocksdb::ColumnFamilyHandle* cf, bool useCache)
    : Index(id, collection, info),
      _objectId(basics::VelocyPackHelper::stringUInt64(info.get("objectId"))),
      _cf(cf),
      _cache(nullptr),
      _cachePresent(false),
      _cacheEnabled(useCache && !collection->isSystem()) {
  TRI_ASSERT(cf != nullptr && cf != RocksDBColumnFamily::definitions());

  if (_objectId == 0) {
    _objectId = TRI_NewTickServer();
  }
  if (_cacheEnabled) {
    createCache();
  }
}

RocksDBIndex::~RocksDBIndex() {
  if (useCache()) {
    try {
      TRI_ASSERT(_cache != nullptr);
      TRI_ASSERT(CacheManagerFeature::MANAGER != nullptr);
      CacheManagerFeature::MANAGER->destroyCache(_cache);
    } catch (...) {
    }
  }
}

rocksdb::Comparator const* RocksDBIndex::comparator() const {
  return _cf->GetComparator();
}

void RocksDBIndex::toVelocyPackFigures(VPackBuilder& builder) const {
  TRI_ASSERT(builder.isOpenObject());
  Index::toVelocyPackFigures(builder);
  builder.add("cacheInUse", VPackValue(useCache()));
  if (useCache()) {
    builder.add("cacheSize", VPackValue(_cache->size()));
    auto hitRates = _cache->hitRates();
    double rate = hitRates.first;
    rate = std::isnan(rate) ? 0.0 : rate;
    builder.add("cacheLifeTimeHitRate", VPackValue(rate));
    rate = hitRates.second;
    rate = std::isnan(rate) ? 0.0 : rate;
    builder.add("cacheWindowedHitRate", VPackValue(rate));
  } else {
    builder.add("cacheSize", VPackValue(0));
  }
}

void RocksDBIndex::load() {
  if (_cacheEnabled) {
    createCache();
  }
}

void RocksDBIndex::unload() {
  if (useCache()) {
    // LOG_TOPIC(ERR, Logger::FIXME) << "unload cache";
    destroyCache();
    TRI_ASSERT(!_cachePresent);
  }
}

/// @brief return a VelocyPack representation of the index
void RocksDBIndex::toVelocyPack(VPackBuilder& builder, bool withFigures,
                                bool forPersistence) const {
  Index::toVelocyPack(builder, withFigures, forPersistence);
  if (forPersistence) {
    // If we store it, it cannot be 0
    TRI_ASSERT(_objectId != 0);
    builder.add("objectId", VPackValue(std::to_string(_objectId)));
  }
}

void RocksDBIndex::createCache() {
  if (!_cacheEnabled || _cachePresent ||
      _collection->isAStub() ||
      ServerState::instance()->isCoordinator()) {
    // we leave this if we do not need the cache
    // or if cache already created
    return;
  }

  TRI_ASSERT(!_collection->isSystem() &&
             !ServerState::instance()->isCoordinator());
  TRI_ASSERT(_cache.get() == nullptr);
  TRI_ASSERT(CacheManagerFeature::MANAGER != nullptr);
  _cache = CacheManagerFeature::MANAGER->createCache(
      cache::CacheType::Transactional);
  _cachePresent = (_cache.get() != nullptr);
  TRI_ASSERT(_cacheEnabled);
}

void RocksDBIndex::destroyCache() {
  if (!_cachePresent) {
    return;
  }
  TRI_ASSERT(CacheManagerFeature::MANAGER != nullptr);
  // must have a cache...
  TRI_ASSERT(_cacheEnabled);
  TRI_ASSERT(_cachePresent);
  TRI_ASSERT(_cache.get() != nullptr);
  CacheManagerFeature::MANAGER->destroyCache(_cache);
  _cache.reset();
  _cachePresent = false;
  TRI_ASSERT(_cacheEnabled);
}

void RocksDBIndex::serializeEstimate(std::string&) const {
  // All indexes that do not have an estimator do not serialize anything.
}

bool RocksDBIndex::deserializeEstimate(RocksDBCounterManager*) {
  // All indexes that do not have an estimator do not deserialize anything.
  // So the estimate is always recreatable.
  // We do not advance anything here.
  return true;
}

void RocksDBIndex::recalculateEstimates() {
  // Nothing to do.
  return;
}

int RocksDBIndex::drop() {
  // edge index needs to be dropped with prefix_same_as_start = false
  // otherwise full index scan will not work
  bool prefix_same_as_start = this->type() != Index::TRI_IDX_TYPE_EDGE_INDEX;
  arangodb::Result r = rocksutils::removeLargeRange(
    rocksutils::globalRocksDB(), this->getBounds(), prefix_same_as_start);

  // Try to drop the cache as well.
  if (_cachePresent) {
    try {
      TRI_ASSERT(CacheManagerFeature::MANAGER != nullptr);
      CacheManagerFeature::MANAGER->destroyCache(_cache);
      // Reset flag
      _cache.reset();
      _cachePresent = false;
    } catch (...) {
    }
  }

#ifdef ARANGODB_ENABLE_MAINTAINER_MODE
  //check if documents have been deleted
  size_t numDocs = rocksutils::countKeyRange(rocksutils::globalRocksDB(),
                                             this->getBounds(), prefix_same_as_start);
  if (numDocs > 0) {

    std::string errorMsg("deletion check in index drop failed - not all documents in the index have been deleted. remaining: ");
    errorMsg.append(std::to_string(numDocs));
    THROW_ARANGO_EXCEPTION_MESSAGE(TRI_ERROR_INTERNAL, errorMsg);
  }
#endif

  return r.errorNumber();
}

<<<<<<< HEAD
Result RocksDBIndex::updateInternal(transaction::Methods* trx,
                                    RocksDBMethods* mthd,
=======
int RocksDBIndex::afterTruncate() {
  // simply drop the cache and re-create it
  if (_cacheEnabled) {
    destroyCache();
    createCache();
    TRI_ASSERT(_cachePresent);
  }
  return TRI_ERROR_NO_ERROR;
}

Result RocksDBIndex::updateInternal(transaction::Methods* trx, RocksDBMethods* mthd,
>>>>>>> 87eb63ce
                                    LocalDocumentId const& oldDocumentId,
                                    arangodb::velocypack::Slice const& oldDoc,
                                    LocalDocumentId const& newDocumentId,
                                    arangodb::velocypack::Slice const& newDoc,
                                    OperationMode mode) {
  Result res = removeInternal(trx, mthd, oldDocumentId, oldDoc, mode);
  if (!res.ok()) {
    return res;
  }
  return insertInternal(trx, mthd, newDocumentId, newDoc, mode);
}

void RocksDBIndex::truncate(transaction::Methods* trx) {
  auto* mthds = RocksDBTransactionState::toMethods(trx);
  auto state = RocksDBTransactionState::toState(trx);
  RocksDBKeyBounds indexBounds = getBounds(type(), _objectId, _unique);

  rocksdb::ReadOptions options = mthds->readOptions();
  rocksdb::Slice end = indexBounds.end();
  rocksdb::Comparator const* cmp = this->comparator();
  options.iterate_upper_bound = &end;
  if (type() == RocksDBIndex::TRI_IDX_TYPE_EDGE_INDEX) {
    options.prefix_same_as_start = false;
    options.total_order_seek = true;
  }
  options.verify_checksums = false;
  options.fill_cache = false;

  std::unique_ptr<rocksdb::Iterator> iter = mthds->NewIterator(options, _cf);
  iter->Seek(indexBounds.start());

  while (iter->Valid() && cmp->Compare(iter->key(), end) < 0) {
    TRI_ASSERT(_objectId == RocksDBKey::objectId(iter->key()));
    
    // report size of key
    RocksDBOperationResult result = state->addInternalOperation(
        0, iter->key().size());

    // transaction size limit reached -- fail
    if (result.fail()) {
      THROW_ARANGO_EXCEPTION(result);
    }

    Result r = mthds->Delete(_cf, RocksDBKey(iter->key()));
    if (!r.ok()) {
      THROW_ARANGO_EXCEPTION(r);
    }

    r = postprocessRemove(trx, iter->key(), iter->value());
    if (!r.ok()) {
      THROW_ARANGO_EXCEPTION(r);
    }

    iter->Next();
  }

#ifdef ARANGODB_ENABLE_MAINTAINER_MODE
  //check if index entries have been deleted
  if (type() != TRI_IDX_TYPE_GEO1_INDEX && type() != TRI_IDX_TYPE_GEO2_INDEX) {
    if (mthds->countInBounds(getBounds(), true)) {
      THROW_ARANGO_EXCEPTION_MESSAGE(TRI_ERROR_INTERNAL,
                                     "deletion check in collection truncate "
                                     "failed - not all documents in an index "
                                     "have been deleted");
    }
  }
#endif
}

/// @brief return the memory usage of the index
size_t RocksDBIndex::memory() const {
  rocksdb::TransactionDB* db = rocksutils::globalRocksDB();
  RocksDBKeyBounds bounds = getBounds();
  TRI_ASSERT(_cf == bounds.columnFamily());
  rocksdb::Range r(bounds.start(), bounds.end());
  uint64_t out;
  db->GetApproximateSizes(_cf, &r, 1, &out,
      static_cast<uint8_t>(
          rocksdb::DB::SizeApproximationFlags::INCLUDE_MEMTABLES |
          rocksdb::DB::SizeApproximationFlags::INCLUDE_FILES));
  return static_cast<size_t>(out);
}

/// compact the index, should reduce read amplification
void RocksDBIndex::cleanup() {
  rocksdb::TransactionDB* db = rocksutils::globalRocksDB();
  rocksdb::CompactRangeOptions opts;
  RocksDBKeyBounds bounds = this->getBounds();
  TRI_ASSERT(_cf == bounds.columnFamily());
  rocksdb::Slice b = bounds.start(), e = bounds.end();
  db->CompactRange(opts, _cf, &b, &e);
}

Result RocksDBIndex::postprocessRemove(transaction::Methods* trx,
                                       rocksdb::Slice const& key,
                                       rocksdb::Slice const& value) {
  return Result();
}

// blacklist given key from transactional cache
void RocksDBIndex::blackListKey(char const* data, std::size_t len) {
  if (useCache()) {
    TRI_ASSERT(_cache != nullptr);
    bool blacklisted = false;
    while (!blacklisted) {
      auto status = _cache->blacklist(data, static_cast<uint32_t>(len));
      if (status.ok()) {
        blacklisted = true;
      } else if (status.errorNumber() == TRI_ERROR_SHUTTING_DOWN) {
        destroyCache();
        break;
      }
    }
  }
}

RocksDBKeyBounds RocksDBIndex::getBounds(Index::IndexType type,
                                         uint64_t objectId, bool unique) {
  switch (type) {
    case RocksDBIndex::TRI_IDX_TYPE_PRIMARY_INDEX:
      return RocksDBKeyBounds::PrimaryIndex(objectId);
    case RocksDBIndex::TRI_IDX_TYPE_EDGE_INDEX:
      return RocksDBKeyBounds::EdgeIndex(objectId);
    case RocksDBIndex::TRI_IDX_TYPE_HASH_INDEX:
    case RocksDBIndex::TRI_IDX_TYPE_SKIPLIST_INDEX:
    case RocksDBIndex::TRI_IDX_TYPE_PERSISTENT_INDEX:
      if (unique) {
        return RocksDBKeyBounds::UniqueVPackIndex(objectId);
      }
      return RocksDBKeyBounds::VPackIndex(objectId);
    case RocksDBIndex::TRI_IDX_TYPE_FULLTEXT_INDEX:
      return RocksDBKeyBounds::FulltextIndex(objectId);
    case RocksDBIndex::TRI_IDX_TYPE_GEO1_INDEX:
    case RocksDBIndex::TRI_IDX_TYPE_GEO2_INDEX:
      return RocksDBKeyBounds::GeoIndex(objectId);
    case RocksDBIndex::TRI_IDX_TYPE_UNKNOWN:
    default:
      THROW_ARANGO_EXCEPTION(TRI_ERROR_NOT_IMPLEMENTED);
  }
}<|MERGE_RESOLUTION|>--- conflicted
+++ resolved
@@ -226,10 +226,6 @@
   return r.errorNumber();
 }
 
-<<<<<<< HEAD
-Result RocksDBIndex::updateInternal(transaction::Methods* trx,
-                                    RocksDBMethods* mthd,
-=======
 int RocksDBIndex::afterTruncate() {
   // simply drop the cache and re-create it
   if (_cacheEnabled) {
@@ -241,7 +237,6 @@
 }
 
 Result RocksDBIndex::updateInternal(transaction::Methods* trx, RocksDBMethods* mthd,
->>>>>>> 87eb63ce
                                     LocalDocumentId const& oldDocumentId,
                                     arangodb::velocypack::Slice const& oldDoc,
                                     LocalDocumentId const& newDocumentId,
