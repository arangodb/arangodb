////////////////////////////////////////////////////////////////////////////////
/// DISCLAIMER
///
/// Copyright 2014-2017 ArangoDB GmbH, Cologne, Germany
/// Copyright 2004-2014 triAGENS GmbH, Cologne, Germany
///
/// Licensed under the Apache License, Version 2.0 (the "License");
/// you may not use this file except in compliance with the License.
/// You may obtain a copy of the License at
///
///     http://www.apache.org/licenses/LICENSE-2.0
///
/// Unless required by applicable law or agreed to in writing, software
/// distributed under the License is distributed on an "AS IS" BASIS,
/// WITHOUT WARRANTIES OR CONDITIONS OF ANY KIND, either express or implied.
/// See the License for the specific language governing permissions and
/// limitations under the License.
///
/// Copyright holder is ArangoDB GmbH, Cologne, Germany
///
/// @author Jan Steemann
////////////////////////////////////////////////////////////////////////////////

#include "RocksDBIndex.h"
#include "Basics/VelocyPackHelper.h"
#include "Cache/CacheManagerFeature.h"
#include "Cache/Common.h"
#include "Cache/Manager.h"
#include "Cache/TransactionalCache.h"
#include "RocksDBEngine/RocksDBCommon.h"
#include "RocksDBEngine/RocksDBComparator.h"
#include "RocksDBEngine/RocksDBMethods.h"
#include "RocksDBEngine/RocksDBTransactionState.h"
#include "StorageEngine/EngineSelectorFeature.h"
#include "VocBase/LogicalCollection.h"
#include "VocBase/ticks.h"

#include <rocksdb/comparator.h>

using namespace arangodb;
using namespace arangodb::rocksutils;

<<<<<<< HEAD
// This is the number of distinct elements the index estimator can reliably
// store
// This correlates directly with the memmory of the estimator:
// memmory == ESTIMATOR_SIZE * 6 bytes
=======
// This is the number of distinct elements the index estimator can reliably store
// This correlates directly with the memory of the estimator:
// memory == ESTIMATOR_SIZE * 6 bytes
>>>>>>> 83712b7b

uint64_t const arangodb::RocksDBIndex::ESTIMATOR_SIZE = 4096;

RocksDBIndex::RocksDBIndex(
    TRI_idx_iid_t id, LogicalCollection* collection,
    std::vector<std::vector<arangodb::basics::AttributeName>> const& attributes,
    bool unique, bool sparse, rocksdb::ColumnFamilyHandle* cf,
    uint64_t objectId, bool useCache)
    : Index(id, collection, attributes, unique, sparse),
      _objectId((objectId != 0) ? objectId : TRI_NewTickServer()),
      _cf(cf),
      _cache(nullptr),
      _cachePresent(false),
      _useCache(useCache) {
  if (_useCache) {
    createCache();
  }
}

RocksDBIndex::RocksDBIndex(TRI_idx_iid_t id, LogicalCollection* collection,
                           VPackSlice const& info,
                           rocksdb::ColumnFamilyHandle* cf, bool useCache)
    : Index(id, collection, info),
      _objectId(basics::VelocyPackHelper::stringUInt64(info.get("objectId"))),
      _cf(cf),
      _cache(nullptr),
      _cachePresent(false),
      _useCache(useCache) {
  if (_objectId == 0) {
    _objectId = TRI_NewTickServer();
  }
  if (_useCache) {
    createCache();
  }
}

RocksDBIndex::~RocksDBIndex() {
  if (useCache()) {
    try {
      TRI_ASSERT(_cache != nullptr);
      TRI_ASSERT(CacheManagerFeature::MANAGER != nullptr);
      CacheManagerFeature::MANAGER->destroyCache(_cache);
    } catch (...) {
    }
  }
}

rocksdb::Comparator const* RocksDBIndex::comparator() const {
  return _cf->GetComparator();
}

void RocksDBIndex::toVelocyPackFigures(VPackBuilder& builder) const {
  TRI_ASSERT(builder.isOpenObject());
  Index::toVelocyPackFigures(builder);
  builder.add("cacheInUse", VPackValue(useCache()));
  if (useCache()) {
    builder.add("cacheSize", VPackValue(_cache->size()));
    auto hitRates = _cache->hitRates();
    double rate = hitRates.first;
    rate = std::isnan(rate) ? 0.0 : rate;
    builder.add("cacheLifeTimeHitRate", VPackValue(rate));
    rate = hitRates.second;
    rate = std::isnan(rate) ? 0.0 : rate;
    builder.add("cacheWindowedHitRate", VPackValue(rate));
  } else {
    builder.add("cacheSize", VPackValue(0));
  }
}

int RocksDBIndex::load() {
  if (_useCache) {
    createCache();
    TRI_ASSERT(_cachePresent);
  }
  return TRI_ERROR_NO_ERROR;
}

int RocksDBIndex::unload() {
  if (useCache()) {
    // LOG_TOPIC(ERR, Logger::FIXME) << "unload cache";
    disableCache();
    TRI_ASSERT(!_cachePresent);
  }
  return TRI_ERROR_NO_ERROR;
}

/// @brief return a VelocyPack representation of the index
void RocksDBIndex::toVelocyPack(VPackBuilder& builder, bool withFigures,
                                bool forPersistence) const {
  Index::toVelocyPack(builder, withFigures, forPersistence);
  if (forPersistence) {
    // If we store it, it cannot be 0
    TRI_ASSERT(_objectId != 0);
    builder.add("objectId", VPackValue(std::to_string(_objectId)));
  }
}

void RocksDBIndex::createCache() {
  if (!_useCache || _cachePresent) {
    // we leave this if we do not need the cache
    // or if cache already created
    return;
  }

  TRI_ASSERT(_useCache);
  TRI_ASSERT(_cache.get() == nullptr);
  TRI_ASSERT(CacheManagerFeature::MANAGER != nullptr);
  _cache = CacheManagerFeature::MANAGER->createCache(
      cache::CacheType::Transactional);
  _cachePresent = (_cache.get() != nullptr);
  TRI_ASSERT(_useCache);
}

void RocksDBIndex::disableCache() {
  if (!_cachePresent) {
    return;
  }
  TRI_ASSERT(CacheManagerFeature::MANAGER != nullptr);
  // must have a cache...
  TRI_ASSERT(_useCache);
  TRI_ASSERT(_cachePresent);
  TRI_ASSERT(_cache.get() != nullptr);
  CacheManagerFeature::MANAGER->destroyCache(_cache);
  _cache.reset();
  _cachePresent = false;
  TRI_ASSERT(_useCache);
}

int RocksDBIndex::drop() {
  // Try to drop the cache as well.
  if (_cachePresent) {
    try {
      TRI_ASSERT(CacheManagerFeature::MANAGER != nullptr);
      CacheManagerFeature::MANAGER->destroyCache(_cache);
      // Reset flag
      _cache.reset();
      _cachePresent = false;
    } catch (...) {
    }
  }
  return TRI_ERROR_NO_ERROR;
}

void RocksDBIndex::serializeEstimate(std::string&) const {
  // All indexes that do not have an estimator do not serialize anything.
}

bool RocksDBIndex::deserializeEstimate(RocksDBCounterManager*) {
  // All indexes that do not have an estimator do not deserialize anything.
  // So the estimate is always recreatable.
  // We do not advance anything here.
  return true;
}

void RocksDBIndex::recalculateEstimates() {
  // Nothing to do.
  return;
}

void RocksDBIndex::truncate(transaction::Methods* trx) {
  auto* mthds = RocksDBTransactionState::toMethods(trx);
  RocksDBKeyBounds indexBounds = getBounds(type(), _objectId, _unique);

  rocksdb::ReadOptions options = mthds->readOptions();
  rocksdb::Slice end = indexBounds.end();
  rocksdb::Comparator const* cmp = this->comparator();
  options.iterate_upper_bound = &end;
  if (type() == RocksDBIndex::TRI_IDX_TYPE_EDGE_INDEX) {
    options.prefix_same_as_start = false;
    options.total_order_seek = true;
  }

  std::unique_ptr<rocksdb::Iterator> iter = mthds->NewIterator(options, _cf);
  iter->Seek(indexBounds.start());

  while (iter->Valid() && cmp->Compare(iter->key(), end) < 0) {
    TRI_ASSERT(_objectId == RocksDBKey::objectId(iter->key()));

    Result r = mthds->Delete(_cf, RocksDBKey(iter->key()));
    if (!r.ok()) {
      THROW_ARANGO_EXCEPTION(r);
    }

    r = postprocessRemove(trx, iter->key(), iter->value());
    if (!r.ok()) {
      THROW_ARANGO_EXCEPTION(r);
    }

    iter->Next();
  }
}

Result RocksDBIndex::postprocessRemove(transaction::Methods* trx,
                                       rocksdb::Slice const& key,
                                       rocksdb::Slice const& value) {
  return {TRI_ERROR_NO_ERROR};
}

// blacklist given key from transactional cache
void RocksDBIndex::blackListKey(char const* data, std::size_t len) {
  if (useCache()) {
    TRI_ASSERT(_cache != nullptr);
    bool blacklisted = false;
    while (!blacklisted) {
      auto status = _cache->blacklist(data, static_cast<uint32_t>(len));
      if (status.ok()) {
        blacklisted = true;
      } else if (status.errorNumber() == TRI_ERROR_SHUTTING_DOWN) {
        disableCache();
        break;
      }
    }
  }
}

RocksDBKeyBounds RocksDBIndex::getBounds(Index::IndexType type,
                                         uint64_t objectId, bool unique) {
  switch (type) {
    case RocksDBIndex::TRI_IDX_TYPE_PRIMARY_INDEX:
      return RocksDBKeyBounds::PrimaryIndex(objectId);
    case RocksDBIndex::TRI_IDX_TYPE_EDGE_INDEX:
      return RocksDBKeyBounds::EdgeIndex(objectId);
    case RocksDBIndex::TRI_IDX_TYPE_HASH_INDEX:
    case RocksDBIndex::TRI_IDX_TYPE_SKIPLIST_INDEX:
    case RocksDBIndex::TRI_IDX_TYPE_PERSISTENT_INDEX:
      if (unique) {
        return RocksDBKeyBounds::UniqueVPackIndex(objectId);
      }
      return RocksDBKeyBounds::VPackIndex(objectId);
    case RocksDBIndex::TRI_IDX_TYPE_FULLTEXT_INDEX:
      return RocksDBKeyBounds::FulltextIndex(objectId);
    case RocksDBIndex::TRI_IDX_TYPE_GEO1_INDEX:
    case RocksDBIndex::TRI_IDX_TYPE_GEO2_INDEX:
      return RocksDBKeyBounds::GeoIndex(objectId);
    case RocksDBIndex::TRI_IDX_TYPE_UNKNOWN:
    default:
      THROW_ARANGO_EXCEPTION(TRI_ERROR_NOT_IMPLEMENTED);
  }
}<|MERGE_RESOLUTION|>--- conflicted
+++ resolved
@@ -40,16 +40,9 @@
 using namespace arangodb;
 using namespace arangodb::rocksutils;
 
-<<<<<<< HEAD
-// This is the number of distinct elements the index estimator can reliably
-// store
-// This correlates directly with the memmory of the estimator:
-// memmory == ESTIMATOR_SIZE * 6 bytes
-=======
 // This is the number of distinct elements the index estimator can reliably store
 // This correlates directly with the memory of the estimator:
 // memory == ESTIMATOR_SIZE * 6 bytes
->>>>>>> 83712b7b
 
 uint64_t const arangodb::RocksDBIndex::ESTIMATOR_SIZE = 4096;
 
