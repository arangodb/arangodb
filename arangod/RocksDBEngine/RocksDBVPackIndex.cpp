////////////////////////////////////////////////////////////////////////////////
/// DISCLAIMER
///
/// Copyright 2014-2016 ArangoDB GmbH, Cologne, Germany
/// Copyright 2004-2014 triAGENS GmbH, Cologne, Germany
///
/// Licensed under the Apache License, Version 2.0 (the "License");
/// you may not use this file except in compliance with the License.
/// You may obtain a copy of the License at
///
///     http://www.apache.org/licenses/LICENSE-2.0
///
/// Unless required by applicable law or agreed to in writing, software
/// distributed under the License is distributed on an "AS IS" BASIS,
/// WITHOUT WARRANTIES OR CONDITIONS OF ANY KIND, either express or implied.
/// See the License for the specific language governing permissions and
/// limitations under the License.
///
/// Copyright holder is ArangoDB GmbH, Cologne, Germany
///
/// @author Jan Steemann
/// @author Daniel H. Larkin
/// @author Simon Grätzer
////////////////////////////////////////////////////////////////////////////////

#include "RocksDBVPackIndex.h"
#include "Aql/AstNode.h"
#include "Aql/SortCondition.h"
#include "Basics/StaticStrings.h"
#include "Basics/VelocyPackHelper.h"
#include "Indexes/SortedIndexAttributeMatcher.h"
#include "RocksDBEngine/RocksDBCollection.h"
#include "RocksDBEngine/RocksDBColumnFamily.h"
#include "RocksDBEngine/RocksDBCommon.h"
#include "RocksDBEngine/RocksDBComparator.h"
#include "RocksDBEngine/RocksDBKeyBounds.h"
#include "RocksDBEngine/RocksDBMethods.h"
#include "RocksDBEngine/RocksDBPrimaryIndex.h"
#include "RocksDBEngine/RocksDBSettingsManager.h"
#include "RocksDBEngine/RocksDBTransactionCollection.h"
#include "RocksDBEngine/RocksDBTransactionState.h"
#include "Transaction/Helpers.h"
#include "Transaction/Methods.h"
#include "VocBase/LogicalCollection.h"

#include <rocksdb/iterator.h>
#include <rocksdb/options.h>
#include <rocksdb/utilities/transaction.h>
#include <rocksdb/utilities/transaction_db.h>
#include <rocksdb/utilities/write_batch_with_index.h>

#include <velocypack/Iterator.h>
#include <velocypack/velocypack-aliases.h>

using namespace arangodb;

// .............................................................................
// recall for all of the following comparison functions:
//
// left < right  return -1
// left > right  return  1
// left == right return  0
//
// furthermore:
//
// the following order is currently defined for placing an order on documents
// undef < null < boolean < number < strings < lists < hash arrays
// note: undefined will be treated as NULL pointer not NULL JSON OBJECT
// within each type class we have the following order
// boolean: false < true
// number: natural order
// strings: lexicographical
// lists: lexicographically and within each slot according to these rules.
// ...........................................................................

/// @brief Iterator structure for RocksDB unique index.
/// This iterator can be used only for equality lookups that use all
/// index attributes. It uses a point lookup and no seeks

namespace arangodb {

class RocksDBVPackUniqueIndexIterator final : public IndexIterator {
 private:
  friend class RocksDBVPackIndex;

 public:
  RocksDBVPackUniqueIndexIterator(LogicalCollection* collection, transaction::Methods* trx,
                                  arangodb::RocksDBVPackIndex const* index,
                                  VPackSlice const& indexValues)
      : IndexIterator(collection, trx),
        _index(index),
        _cmp(index->comparator()),
        _key(trx),
        _done(false) {
    TRI_ASSERT(index->columnFamily() == RocksDBColumnFamily::vpack());
    _key->constructUniqueVPackIndexValue(index->objectId(), indexValues);
  }

 public:
  char const* typeName() const override {
    return "rocksdb-unique-index-iterator";
  }

  /// @brief Get the next limit many element in the index
  bool next(LocalDocumentIdCallback const& cb, size_t limit) override {
    TRI_ASSERT(_trx->state()->isRunning());

    if (limit == 0 || _done) {
      // already looked up something
      return false;
    }

    _done = true;

    rocksdb::PinnableSlice ps;
    RocksDBMethods* mthds = RocksDBTransactionState::toMethods(_trx);
    rocksdb::Status s = mthds->Get(_index->columnFamily(), _key->string(), &ps);

    if (s.ok()) {
      cb(RocksDBValue::documentId(ps));
    }

    // there is at most one element, so we are done now
    return false;
  }

  bool nextCovering(DocumentCallback const& cb, size_t limit) override {
    TRI_ASSERT(_trx->state()->isRunning());

    if (limit == 0 || _done) {
      // already looked up something
      return false;
    }

    _done = true;

    rocksdb::PinnableSlice ps;
    RocksDBMethods* mthds = RocksDBTransactionState::toMethods(_trx);
    rocksdb::Status s = mthds->Get(_index->columnFamily(), _key->string(), &ps);

    if (s.ok()) {
      cb(LocalDocumentId(RocksDBValue::documentId(ps)),
        RocksDBKey::indexedVPack(_key.ref()));
    }

    // there is at most one element, so we are done now
    return false;
  }

  /// @brief Reset the cursor
  void reset() override {
    TRI_ASSERT(_trx->state()->isRunning());

    _done = false;
  }

  /// @brief we provide a method to provide the index attribute values
  /// while scanning the index
  bool hasCovering() const override {
    return _index->type() != arangodb::Index::IndexType::TRI_IDX_TYPE_TTL_INDEX;
  }

 private:
  arangodb::RocksDBVPackIndex const* _index;
  rocksdb::Comparator const* _cmp;
  RocksDBKeyLeaser _key;
  bool _done;
};

/// @brief Iterator structure for RocksDB. We require a start and stop node
template<bool reverse>
class RocksDBVPackIndexIterator final : public IndexIterator {
 private:
  friend class RocksDBVPackIndex;

 public:
  RocksDBVPackIndexIterator(LogicalCollection* collection, transaction::Methods* trx,
                            arangodb::RocksDBVPackIndex const* index,
                            RocksDBKeyBounds&& bounds)
      : IndexIterator(collection, trx),
        _index(index),
        _cmp(static_cast<RocksDBVPackComparator const*>(index->comparator())),
        _bounds(std::move(bounds)) {
    TRI_ASSERT(index->columnFamily() == RocksDBColumnFamily::vpack());

    RocksDBMethods* mthds = RocksDBTransactionState::toMethods(trx);
    rocksdb::ReadOptions options = mthds->iteratorReadOptions();
    // we need to have a pointer to a slice for the upper bound
    // so we need to assign the slice to an instance variable here
    if (reverse) {
      _rangeBound = _bounds.start();
      options.iterate_lower_bound = &_rangeBound;
    } else {
      _rangeBound = _bounds.end();
      options.iterate_upper_bound = &_rangeBound;
    }

    TRI_ASSERT(options.prefix_same_as_start);
    _iterator = mthds->NewIterator(options, index->columnFamily());
    if (reverse) {
      _iterator->SeekForPrev(_bounds.end());
    } else {
      _iterator->Seek(_bounds.start());
    }
  }

 public:
  char const* typeName() const override { return "rocksdb-index-iterator"; }

  /// @brief Get the next limit many elements in the index
  bool next(LocalDocumentIdCallback const& cb, size_t limit) override {
    TRI_ASSERT(_trx->state()->isRunning());

    if (limit == 0 || !_iterator->Valid() || outOfRange()) {
      // No limit no data, or we are actually done. The last call should have
      // returned false
      TRI_ASSERT(limit > 0);  // Someone called with limit == 0. Api broken
      // validate that Iterator is in a good shape and hasn't failed
      arangodb::rocksutils::checkIteratorStatus(_iterator.get());
      return false;
    }

    while (limit > 0) {
      TRI_ASSERT(_index->objectId() == RocksDBKey::objectId(_iterator->key()));

      cb(_index->_unique ? RocksDBValue::documentId(_iterator->value())
                         : RocksDBKey::indexDocumentId(_iterator->key()));

      --limit;
      if (!advance()) {
        // validate that Iterator is in a good shape and hasn't failed
        arangodb::rocksutils::checkIteratorStatus(_iterator.get());
        return false;
      }
    }

    return true;
  }

  bool nextCovering(DocumentCallback const& cb, size_t limit) override {
    TRI_ASSERT(_trx->state()->isRunning());

    if (limit == 0 || !_iterator->Valid() || outOfRange()) {
      // No limit no data, or we are actually done. The last call should have
      // returned false
      TRI_ASSERT(limit > 0);  // Someone called with limit == 0. Api broken
      // validate that Iterator is in a good shape and hasn't failed
      arangodb::rocksutils::checkIteratorStatus(_iterator.get());
      return false;
    }

    while (limit > 0) {
      rocksdb::Slice const& key = _iterator->key();
      TRI_ASSERT(_index->objectId() == RocksDBKey::objectId(key));

      LocalDocumentId const documentId(
          _index->_unique ? RocksDBValue::documentId(_iterator->value())
                          : RocksDBKey::indexDocumentId(key));
      cb(documentId, RocksDBKey::indexedVPack(key));

      --limit;
      if (!advance()) {
        // validate that Iterator is in a good shape and hasn't failed
        arangodb::rocksutils::checkIteratorStatus(_iterator.get());
        return false;
      }
    }

    return true;
  }

  void skip(uint64_t count, uint64_t& skipped) override {
    TRI_ASSERT(_trx->state()->isRunning());

    if (!_iterator->Valid() || outOfRange()) {
      // validate that Iterator is in a good shape and hasn't failed
      arangodb::rocksutils::checkIteratorStatus(_iterator.get());
      return;
    }

    while (count > 0) {
      TRI_ASSERT(_index->objectId() == RocksDBKey::objectId(_iterator->key()));

      --count;
      ++skipped;
      if (!advance()) {
        // validate that Iterator is in a good shape and hasn't failed
        arangodb::rocksutils::checkIteratorStatus(_iterator.get());
        return;
      }
    }
  }

  /// @brief Reset the cursor
  void reset() override {
    TRI_ASSERT(_trx->state()->isRunning());

    if (reverse) {
      _iterator->SeekForPrev(_bounds.end());
    } else {
      _iterator->Seek(_bounds.start());
    }

    // validate that Iterator is in a good shape and hasn't failed
    arangodb::rocksutils::checkIteratorStatus(_iterator.get());
  }

  /// @brief we provide a method to provide the index attribute values
  /// while scanning the index
  bool hasCovering() const override {
    return _index->type() != arangodb::Index::IndexType::TRI_IDX_TYPE_TTL_INDEX;
  }

 private:
  inline bool outOfRange() const {
    // we are enumerating a subset of the index
    // so we really need to run the full-featured (read: expensive)
    // comparator

    if (reverse) {
      return (_cmp->Compare(_iterator->key(), _rangeBound) < 0);
    } else {
      return (_cmp->Compare(_iterator->key(), _rangeBound) > 0);
    }
  }

  inline bool advance() {
    if (reverse) {
      _iterator->Prev();
    } else {
      _iterator->Next();
    }

    return _iterator->Valid() && !outOfRange();
  }

  arangodb::RocksDBVPackIndex const* _index;
  RocksDBVPackComparator const* _cmp;
  std::unique_ptr<rocksdb::Iterator> _iterator;
  RocksDBKeyBounds _bounds;
  // used for iterate_upper_bound iterate_lower_bound
  rocksdb::Slice _rangeBound;
};

} // namespace

uint64_t RocksDBVPackIndex::HashForKey(const rocksdb::Slice& key) {
  // NOTE: This function needs to use the same hashing on the
  // indexed VPack as the initial inserter does
  VPackSlice tmp = RocksDBKey::indexedVPack(key);
  return tmp.normalizedHash();
}

/// @brief create the index
RocksDBVPackIndex::RocksDBVPackIndex(TRI_idx_iid_t iid, arangodb::LogicalCollection& collection,
                                     arangodb::velocypack::Slice const& info)
    : RocksDBIndex(iid, collection, info, RocksDBColumnFamily::vpack(),
                   /*useCache*/ false),
      _deduplicate(
          arangodb::basics::VelocyPackHelper::getBooleanValue(info,
                                                              "deduplicate", true)),
      _allowPartialIndex(true),
      _estimator(nullptr) {
  TRI_ASSERT(_cf == RocksDBColumnFamily::vpack());

  if (!_unique && !ServerState::instance()->isCoordinator()) {
    // We activate the estimator for all non unique-indexes.
    // And only on DBServers
    _estimator = std::make_unique<RocksDBCuckooIndexEstimator<uint64_t>>(
        RocksDBIndex::ESTIMATOR_SIZE);
    TRI_ASSERT(_estimator != nullptr);
  }
  TRI_ASSERT(!_fields.empty());

  TRI_ASSERT(iid != 0);

  fillPaths(_paths, _expanding);
}

/// @brief destroy the index
RocksDBVPackIndex::~RocksDBVPackIndex() = default;

double RocksDBVPackIndex::selectivityEstimate(arangodb::velocypack::StringRef const&) const {
  TRI_ASSERT(!ServerState::instance()->isCoordinator());
  if (_unique) {
    return 1.0;
  }
  TRI_ASSERT(_estimator != nullptr);
  return _estimator->computeEstimate();
}

/// @brief return a VelocyPack representation of the index
void RocksDBVPackIndex::toVelocyPack(VPackBuilder& builder,
                                     std::underlying_type<Serialize>::type flags) const {
  builder.openObject();
  RocksDBIndex::toVelocyPack(builder, flags);
  builder.add("deduplicate", VPackValue(_deduplicate));
  builder.close();
}

/// @brief helper function to insert a document into any index type
/// Should result in an elements vector filled with the new index entries
/// uses the _unique field to determine the kind of key structure
int RocksDBVPackIndex::fillElement(VPackBuilder& leased, LocalDocumentId const& documentId,
                                   VPackSlice const& doc,
                                   ::arangodb::containers::SmallVector<RocksDBKey>& elements,
                                   ::arangodb::containers::SmallVector<uint64_t>& hashes) {
  if (doc.isNone()) {
    LOG_TOPIC("51c6c", ERR, arangodb::Logger::ENGINES)
        << "encountered invalid marker with slice of type None";
    return TRI_ERROR_INTERNAL;
  }

  TRI_IF_FAILURE("FillElementIllegalSlice") { return TRI_ERROR_INTERNAL; }

  TRI_ASSERT(leased.isEmpty());
  if (!_useExpansion) {
    // fast path for inserts... no array elements used
    leased.openArray(true);

    size_t const n = _paths.size();
    for (size_t i = 0; i < n; ++i) {
      TRI_ASSERT(!_paths[i].empty());

      VPackSlice slice = doc.get(_paths[i]);
      if (slice.isNone() || slice.isNull()) {
        // attribute not found
        if (_sparse) {
          // if sparse we do not have to index, this is indicated by result
          // being shorter than n
          return TRI_ERROR_NO_ERROR;
        }
        // null, note that this will be copied later!
        leased.add(VPackSlice::nullSlice());
      } else {
        leased.add(slice);
      }
    }
    leased.close();

    TRI_IF_FAILURE("FillElementOOM") { return TRI_ERROR_OUT_OF_MEMORY; }
    TRI_IF_FAILURE("FillElementOOM2") {
      THROW_ARANGO_EXCEPTION(TRI_ERROR_OUT_OF_MEMORY);
    }

    elements.emplace_back();
    RocksDBKey& key = elements.back();
    if (_unique) {
      // Unique VPack index values are stored as follows:
      // - Key: 7 + 8-byte object ID of index + VPack array with index
      // value(s) + separator (NUL) byte
      // - Value: primary key
      key.constructUniqueVPackIndexValue(_objectId, leased.slice());
    } else {
      // Non-unique VPack index values are stored as follows:
      // - Key: 6 + 8-byte object ID of index + VPack array with index
      // value(s) + revisionID
      // - Value: empty
      key.constructVPackIndexValue(_objectId, leased.slice(), documentId);
      hashes.push_back(leased.slice().normalizedHash());
    }
  } else {
    // other path for handling array elements, too

    ::arangodb::containers::SmallVector<VPackSlice>::allocator_type::arena_type sliceStackArena;
    ::arangodb::containers::SmallVector<VPackSlice> sliceStack{sliceStackArena};

    try {
      buildIndexValues(leased, documentId, doc, 0, elements, hashes, sliceStack);
    } catch (arangodb::basics::Exception const& ex) {
      return ex.code();
    } catch (std::bad_alloc const&) {
      return TRI_ERROR_OUT_OF_MEMORY;
    } catch (...) {
      // unknown error
      return TRI_ERROR_INTERNAL;
    }
  }

  return TRI_ERROR_NO_ERROR;
}

void RocksDBVPackIndex::addIndexValue(
    VPackBuilder& leased, LocalDocumentId const& documentId, VPackSlice const& document,
    ::arangodb::containers::SmallVector<RocksDBKey>& elements,
    ::arangodb::containers::SmallVector<uint64_t>& hashes,
    ::arangodb::containers::SmallVector<VPackSlice>& sliceStack) {
  leased.clear();
  leased.openArray(true);  // unindexed
  for (VPackSlice const& s : sliceStack) {
    leased.add(s);
  }
  leased.close();

  if (_unique) {
    // Unique VPack index values are stored as follows:
    // - Key: 7 + 8-byte object ID of index + VPack array with index value(s)
    // - Value: primary key
    RocksDBKey key;
    key.constructUniqueVPackIndexValue(_objectId, leased.slice());
    elements.emplace_back(std::move(key));
  } else {
    // Non-unique VPack index values are stored as follows:
    // - Key: 6 + 8-byte object ID of index + VPack array with index value(s)
    // + primary key
    // - Value: empty
    RocksDBKey key;
    key.constructVPackIndexValue(_objectId, leased.slice(), documentId);
    elements.emplace_back(std::move(key));
    hashes.push_back(leased.slice().normalizedHash());
  }
}

/// @brief helper function to create a set of index combinations to insert
void RocksDBVPackIndex::buildIndexValues(
    VPackBuilder& leased, LocalDocumentId const& documentId, VPackSlice const doc,
    size_t level, ::arangodb::containers::SmallVector<RocksDBKey>& elements,
    ::arangodb::containers::SmallVector<uint64_t>& hashes,
    ::arangodb::containers::SmallVector<VPackSlice>& sliceStack) {
  // Invariant: level == sliceStack.size()

  // Stop the recursion:
  if (level == _paths.size()) {
    addIndexValue(leased, documentId, doc, elements, hashes, sliceStack);
    return;
  }

  if (_expanding[level] == -1) {  // the trivial, non-expanding case
    VPackSlice slice = doc.get(_paths[level]);
    if (slice.isNone() || slice.isNull()) {
      if (_sparse) {
        return;
      }
      sliceStack.emplace_back(arangodb::velocypack::Slice::nullSlice());
    } else {
      sliceStack.emplace_back(slice);
    }
    buildIndexValues(leased, documentId, doc, level + 1, elements, hashes, sliceStack);
    sliceStack.pop_back();
    return;
  }

  // Finally, the complex case, where we have to expand one entry.
  // Note again that at most one step in the attribute path can be
  // an array step. Furthermore, if _allowPartialIndex is true and
  // anything goes wrong with this attribute path, we have to bottom out
  // with None values to be able to use the index for a prefix match.

  // Trivial case to bottom out with Illegal types.
  VPackSlice illegalSlice = arangodb::velocypack::Slice::illegalSlice();

  auto finishWithNones = [&]() -> void {
    if (!_allowPartialIndex || level == 0) {
      return;
    }
    for (size_t i = level; i < _paths.size(); i++) {
      sliceStack.emplace_back(illegalSlice);
    }
    addIndexValue(leased, documentId, doc, elements, hashes, sliceStack);
    for (size_t i = level; i < _paths.size(); i++) {
      sliceStack.pop_back();
    }
  };
  size_t const n = _paths[level].size();
  // We have 0 <= _expanding[level] < n.
  VPackSlice current(doc);
  for (size_t i = 0; i <= static_cast<size_t>(_expanding[level]); i++) {
    if (!current.isObject()) {
      finishWithNones();
      return;
    }
    current = current.get(_paths[level][i]);
    if (current.isNone()) {
      finishWithNones();
      return;
    }
  }
  // Now the expansion:
  if (!current.isArray() || current.length() == 0) {
    finishWithNones();
    return;
  }

  std::unordered_set<VPackSlice, arangodb::basics::VelocyPackHelper::VPackHash, arangodb::basics::VelocyPackHelper::VPackEqual>
      seen(2, arangodb::basics::VelocyPackHelper::VPackHash(),
           arangodb::basics::VelocyPackHelper::VPackEqual());

  auto moveOn = [&](VPackSlice something) -> void {
    auto it = seen.find(something);
    if (it == seen.end()) {
      seen.insert(something);
      sliceStack.emplace_back(something);
      buildIndexValues(leased, documentId, doc, level + 1, elements, hashes, sliceStack);
      sliceStack.pop_back();
    } else if (_unique && !_deduplicate) {
      THROW_ARANGO_EXCEPTION(TRI_ERROR_ARANGO_UNIQUE_CONSTRAINT_VIOLATED);
    }
  };
  for (VPackSlice member : VPackArrayIterator(current)) {
    VPackSlice current2(member);
    bool doneNull = false;
    for (size_t i = _expanding[level] + 1; i < n; i++) {
      if (!current2.isObject()) {
        if (!_sparse) {
          moveOn(arangodb::velocypack::Slice::nullSlice());
        }
        doneNull = true;
        break;
      }
      current2 = current2.get(_paths[level][i]);
      if (current2.isNone()) {
        if (!_sparse) {
          moveOn(arangodb::velocypack::Slice::nullSlice());
        }
        doneNull = true;
        break;
      }
    }
    if (!doneNull) {
      moveOn(current2);
    }
    // Finally, if, because of sparsity, we have not inserted anything by now,
    // we need to play the above trick with None because of the above
    // mentioned
    // reasons:
    if (seen.empty()) {
      finishWithNones();
    }
  }
}

/// @brief helper function to transform AttributeNames into strings.
void RocksDBVPackIndex::fillPaths(std::vector<std::vector<std::string>>& paths,
                                  std::vector<int>& expanding) {
  paths.clear();
  expanding.clear();
  for (std::vector<arangodb::basics::AttributeName> const& list : _fields) {
    paths.emplace_back();
    std::vector<std::string>& interior(paths.back());
    int expands = -1;
    int count = 0;
    for (auto const& att : list) {
      interior.emplace_back(att.name);
      if (att.shouldExpand) {
        expands = count;
      }
      ++count;
    }
    expanding.emplace_back(expands);
  }
}

/// @brief inserts a document into the index
Result RocksDBVPackIndex::insert(transaction::Methods& trx, RocksDBMethods* mthds,
                                 LocalDocumentId const& documentId,
                                 velocypack::Slice const& doc,
                                 Index::OperationMode mode) {
  Result res;
  rocksdb::Status s;
  ::arangodb::containers::SmallVector<RocksDBKey>::allocator_type::arena_type elementsArena;
  ::arangodb::containers::SmallVector<RocksDBKey> elements{elementsArena};
  ::arangodb::containers::SmallVector<uint64_t>::allocator_type::arena_type hashesArena;
  ::arangodb::containers::SmallVector<uint64_t> hashes{hashesArena};

  {
    // rethrow all types of exceptions from here...
    transaction::BuilderLeaser leased(&trx);
    int r = fillElement(*(leased.get()), documentId, doc, elements, hashes);

    if (r != TRI_ERROR_NO_ERROR) {
      return addErrorMsg(res, r);
    }
  }

  // now we are going to construct the value to insert into rocksdb
  if (_unique) {
    // unique indexes have a different key structure
    RocksDBValue value = RocksDBValue::UniqueVPackIndexValue(documentId);

    transaction::StringLeaser leased(&trx);
    rocksdb::PinnableSlice existing(leased.get());
    for (RocksDBKey& key : elements) {
      s = mthds->GetForUpdate(_cf, key.string(), &existing);
      if (s.ok()) {  // detected conflicting index entry
        res.reset(TRI_ERROR_ARANGO_UNIQUE_CONSTRAINT_VIOLATED);
        break;
      } else if (!s.IsNotFound()) {
        res.reset(rocksutils::convertStatus(s));
        break;
      }
      s = mthds->Put(_cf, key, value.string(), /*assume_tracked*/true);
      if (!s.ok()) {
        res = rocksutils::convertStatus(s, rocksutils::index);
        break;
      }
    }

    if (res.fail()) {
      if (res.is(TRI_ERROR_ARANGO_UNIQUE_CONSTRAINT_VIOLATED)) {
        // find conflicting document
        LocalDocumentId docId = RocksDBValue::documentId(existing);
        std::string existingKey;
        auto success = _collection.getPhysical()->readDocumentWithCallback(&trx, docId,
           [&](LocalDocumentId const&, VPackSlice doc) {
             existingKey = transaction::helpers::extractKeyFromDocument(doc).copyString();
             return true; // return value does not matter here
           });
        TRI_ASSERT(success);

        if (mode == OperationMode::internal) {
          res.resetErrorMessage(std::move(existingKey));
        } else {
          addErrorMsg(res, existingKey);
        }
      } else {
        addErrorMsg(res);
      }
    }

  } else {
    // AQL queries never read from the same collection, after writing into it
    IndexingDisabler guard(mthds, trx.state()->hasHint(transaction::Hints::Hint::FROM_TOPLEVEL_AQL));

    RocksDBValue value = RocksDBValue::VPackIndexValue();
    for (RocksDBKey& key : elements) {
      TRI_ASSERT(key.containsLocalDocumentId(documentId));
      s = mthds->PutUntracked(_cf, key, value.string());
      if (!s.ok()) {
        res = rocksutils::convertStatus(s, rocksutils::index);
        break;
      }
    }

    if (res.ok()) {
      auto* state = RocksDBTransactionState::toState(&trx);
      auto* trxc = static_cast<RocksDBTransactionCollection*>(state->findCollection(_collection.id()));
      TRI_ASSERT(trxc != nullptr);
      for (uint64_t hash : hashes) {
        trxc->trackIndexInsert(id(), hash);
      }
    } else {
      addErrorMsg(res);
    }
  }

  return res;
}

namespace {
  bool attributesEqual(VPackSlice first, VPackSlice second,
                       std::vector<arangodb::basics::AttributeName>::const_iterator begin,
                       std::vector<arangodb::basics::AttributeName>::const_iterator end) {
    for (; begin != end; ++begin) {
      // fetch subattribute
      first = first.get(begin->name);
      second = second.get(begin->name);
      if (first.isExternal()) {
        first = first.resolveExternal();
      }
      if (second.isExternal()) {
        second = second.resolveExternal();
      }

      if (begin->shouldExpand &&
          first.isArray() && second.isArray()) {
        auto next = begin + 1;
        VPackArrayIterator it1(first), it2(second);
        while (it1.valid() && it2.valid()) {
          if (!attributesEqual(*it1, *it2, next, end)) {
            return false;
          }
          it1++;
          it2++;
        }
        return true;
      }

      auto dist = std::distance(begin, end);
      bool notF1 = first.isNone() || (dist == 1 && !first.isObject());
      bool notF2 = second.isNone() || (dist == 1 && !second.isObject());
      if (notF1 != notF2) {
        return false;
      }
      if (notF1 || notF2) { // one of the paths was not found
        break;
      }
    }

    return basics::VelocyPackHelper::equal(first, second, true);
  }
} // namespace

Result RocksDBVPackIndex::update(transaction::Methods& trx, RocksDBMethods* mthds,
                                 LocalDocumentId const& oldDocumentId,
                                 velocypack::Slice const& oldDoc,
                                 LocalDocumentId const& newDocumentId,
                                 velocypack::Slice const& newDoc,
                                 Index::OperationMode mode) {
  if (!_unique) {
    // only unique index supports in-place updates
    // lets also not handle the complex case of expanded arrays
    return RocksDBIndex::update(trx, mthds, oldDocumentId, oldDoc,
                                newDocumentId, newDoc, mode);
  }

  if (!std::all_of(_fields.cbegin(), _fields.cend(), [&](auto const& path) {
    return ::attributesEqual(oldDoc, newDoc, path.begin(), path.end());
  })) {
    // we can only use in-place updates if no indexed attributes changed
    return RocksDBIndex::update(trx, mthds, oldDocumentId, oldDoc,
                                newDocumentId, newDoc, mode);
  }

  Result res;
  // more expensive method to
  ::arangodb::containers::SmallVector<RocksDBKey>::allocator_type::arena_type elementsArena;
  ::arangodb::containers::SmallVector<RocksDBKey> elements{elementsArena};
  ::arangodb::containers::SmallVector<uint64_t>::allocator_type::arena_type hashesArena;
  ::arangodb::containers::SmallVector<uint64_t> hashes{hashesArena};
  {
    // rethrow all types of exceptions from here...
    transaction::BuilderLeaser leased(&trx);
    int r = fillElement(*(leased.get()), newDocumentId, newDoc, elements, hashes);

    if (r != TRI_ERROR_NO_ERROR) {
      return addErrorMsg(res, r);
    }
  }

  RocksDBValue value = RocksDBValue::UniqueVPackIndexValue(newDocumentId);
  size_t const count = elements.size();
  for (size_t i = 0; i < count; ++i) {
    RocksDBKey& key = elements[i];
    rocksdb::Status s = mthds->Put(_cf, key, value.string(), /*assume_tracked*/false);
    if (!s.ok()) {
      res = rocksutils::convertStatus(s, rocksutils::index);
      break;
    }
  }

  return res;
}

/// @brief removes a document from the index
Result RocksDBVPackIndex::remove(transaction::Methods& trx, RocksDBMethods* mthds,
                                 LocalDocumentId const& documentId,
                                 velocypack::Slice const& doc,
                                 Index::OperationMode mode) {
  TRI_IF_FAILURE("BreakHashIndexRemove") {
    if (type() == arangodb::Index::IndexType::TRI_IDX_TYPE_HASH_INDEX) {
      // intentionally  break index removal
      return Result(TRI_ERROR_INTERNAL, "BreakHashIndexRemove failure point triggered");
    }
  }
  Result res;
  rocksdb::Status s;
  ::arangodb::containers::SmallVector<RocksDBKey>::allocator_type::arena_type elementsArena;
  ::arangodb::containers::SmallVector<RocksDBKey> elements{elementsArena};
  ::arangodb::containers::SmallVector<uint64_t>::allocator_type::arena_type hashesArena;
  ::arangodb::containers::SmallVector<uint64_t> hashes{hashesArena};

  {
    // rethrow all types of exceptions from here...
    transaction::BuilderLeaser leased(&trx);
    int r = fillElement(*(leased.get()), documentId, doc, elements, hashes);

    if (r != TRI_ERROR_NO_ERROR) {
      return addErrorMsg(res, r);
    }
  }

  IndexingDisabler guard(mthds, !_unique && trx.state()->hasHint(transaction::Hints::Hint::FROM_TOPLEVEL_AQL));

  size_t const count = elements.size();

  if (_unique) {
    for (size_t i = 0; i < count; ++i) {
      s = mthds->Delete(_cf, elements[i]);

      if (!s.ok()) {
        res.reset(rocksutils::convertStatus(s, rocksutils::index));
      }
    }
  } else {
    // non-unique index contain the unique objectID written exactly once
    for (size_t i = 0; i < count; ++i) {
      s = mthds->SingleDelete(_cf, elements[i]);

      if (!s.ok()) {
        res.reset(rocksutils::convertStatus(s, rocksutils::index));
      }
    }
  }

  if (res.ok() && !_unique) {
    auto* state = RocksDBTransactionState::toState(&trx);
    auto* trxc = static_cast<RocksDBTransactionCollection*>(state->findCollection(_collection.id()));
    TRI_ASSERT(trxc != nullptr);
    for (uint64_t hash : hashes) {
      // The estimator is only useful if we are in a non-unique indexes
      TRI_ASSERT(!_unique);
      trxc->trackIndexRemove(id(), hash);
    }
  } else if (res.fail()) {
    addErrorMsg(res);
  }

  return res;
}

/// @brief attempts to locate an entry in the index
/// Warning: who ever calls this function is responsible for destroying
/// the RocksDBVPackIndexIterator* results
std::unique_ptr<IndexIterator> RocksDBVPackIndex::lookup(transaction::Methods* trx,
                                                         VPackSlice const searchValues, bool reverse) const {
  TRI_ASSERT(searchValues.isArray());
  TRI_ASSERT(searchValues.length() <= _fields.size());

  VPackBuilder leftSearch;

  VPackSlice lastNonEq;
  leftSearch.openArray();
  for (VPackSlice it : VPackArrayIterator(searchValues)) {
    TRI_ASSERT(it.isObject());
    VPackSlice eq = it.get(StaticStrings::IndexEq);
    if (eq.isNone()) {
      lastNonEq = it;
      break;
    }
    leftSearch.add(eq);
  }

  if (lastNonEq.isNone() && _unique && searchValues.length() == _fields.size()) {
    leftSearch.close();

    return std::make_unique<RocksDBVPackUniqueIndexIterator>(&_collection, trx, this, leftSearch.slice());
  }

  VPackSlice leftBorder;
  VPackSlice rightBorder;

  VPackBuilder rightSearch;

  if (lastNonEq.isNone()) {
    // We only have equality!
    rightSearch = leftSearch;

    leftSearch.add(VPackSlice::minKeySlice());
    leftSearch.close();

    rightSearch.add(VPackSlice::maxKeySlice());
    rightSearch.close();

    leftBorder = leftSearch.slice();
    rightBorder = rightSearch.slice();
  } else {
    // Copy rightSearch = leftSearch for right border
    rightSearch = leftSearch;

    // Define Lower-Bound
    VPackSlice lastLeft = lastNonEq.get(StaticStrings::IndexGe);
    if (!lastLeft.isNone()) {
      TRI_ASSERT(!lastNonEq.hasKey(StaticStrings::IndexGt));
      leftSearch.add(lastLeft);
      leftSearch.add(VPackSlice::minKeySlice());
      leftSearch.close();
      VPackSlice search = leftSearch.slice();
      leftBorder = search;
    } else {
      lastLeft = lastNonEq.get(StaticStrings::IndexGt);
      if (!lastLeft.isNone()) {
        leftSearch.add(lastLeft);
        leftSearch.add(VPackSlice::maxKeySlice());
        leftSearch.close();
        VPackSlice search = leftSearch.slice();
        leftBorder = search;
      } else {
        // No lower bound set default to (null <= x)
        leftSearch.add(VPackSlice::minKeySlice());
        leftSearch.close();
        VPackSlice search = leftSearch.slice();
        leftBorder = search;
      }
    }

    // Define upper-bound
    VPackSlice lastRight = lastNonEq.get(StaticStrings::IndexLe);
    if (!lastRight.isNone()) {
      TRI_ASSERT(!lastNonEq.hasKey(StaticStrings::IndexLt));
      rightSearch.add(lastRight);
      rightSearch.add(VPackSlice::maxKeySlice());
      rightSearch.close();
      VPackSlice search = rightSearch.slice();
      rightBorder = search;
    } else {
      lastRight = lastNonEq.get(StaticStrings::IndexLt);
      if (!lastRight.isNone()) {
        rightSearch.add(lastRight);
        rightSearch.add(VPackSlice::minKeySlice());
        rightSearch.close();
        VPackSlice search = rightSearch.slice();
        rightBorder = search;
      } else {
        // No upper bound set default to (x <= INFINITY)
        rightSearch.add(VPackSlice::maxKeySlice());
        rightSearch.close();
        VPackSlice search = rightSearch.slice();
        rightBorder = search;
      }
    }
  }

  RocksDBKeyBounds bounds =
      _unique ? RocksDBKeyBounds::UniqueVPackIndex(_objectId, leftBorder, rightBorder)
              : RocksDBKeyBounds::VPackIndex(_objectId, leftBorder, rightBorder);

  if (reverse) {
    // reverse version
    return std::make_unique<RocksDBVPackIndexIterator<true>>(&_collection, trx, this, std::move(bounds));
  }
  // forward version
  return std::make_unique<RocksDBVPackIndexIterator<false>>(&_collection, trx, this, std::move(bounds));
}

Index::FilterCosts RocksDBVPackIndex::supportsFilterCondition(
    std::vector<std::shared_ptr<arangodb::Index>> const& allIndexes,
    arangodb::aql::AstNode const* node, arangodb::aql::Variable const* reference,
    size_t itemsInIndex) const {
  return SortedIndexAttributeMatcher::supportsFilterCondition(allIndexes, this, node, reference, itemsInIndex);
}

Index::SortCosts RocksDBVPackIndex::supportsSortCondition(arangodb::aql::SortCondition const* sortCondition,
                                                          arangodb::aql::Variable const* reference,
                                                          size_t itemsInIndex) const {
  return SortedIndexAttributeMatcher::supportsSortCondition(this, sortCondition, reference, itemsInIndex);
}

/// @brief specializes the condition for use with the index
arangodb::aql::AstNode* RocksDBVPackIndex::specializeCondition(
    arangodb::aql::AstNode* node, arangodb::aql::Variable const* reference) const {
  return SortedIndexAttributeMatcher::specializeCondition(this, node, reference);
}

std::unique_ptr<IndexIterator> RocksDBVPackIndex::iteratorForCondition(
    transaction::Methods* trx, arangodb::aql::AstNode const* node,
    arangodb::aql::Variable const* reference, IndexIteratorOptions const& opts) {
  TRI_ASSERT(!isSorted() || opts.sorted);

  VPackBuilder searchValues;
  searchValues.openArray();
  bool needNormalize = false;
  if (node == nullptr) {
    // We only use this index for sort. Empty searchValue
    VPackArrayBuilder guard(&searchValues);

    TRI_IF_FAILURE("PersistentIndex::noSortIterator") {
      THROW_ARANGO_EXCEPTION(TRI_ERROR_DEBUG);
    }
    TRI_IF_FAILURE("SkiplistIndex::noSortIterator") {
      THROW_ARANGO_EXCEPTION(TRI_ERROR_DEBUG);
    }
    TRI_IF_FAILURE("HashIndex::noSortIterator") {
      THROW_ARANGO_EXCEPTION(TRI_ERROR_DEBUG);
    }
  } else {
    // Create the search values for the lookup
    VPackArrayBuilder guard(&searchValues);

    std::unordered_map<size_t, std::vector<arangodb::aql::AstNode const*>> found;
    std::unordered_set<std::string> nonNullAttributes;
    size_t unused = 0;

    SortedIndexAttributeMatcher::matchAttributes(this, node, reference, found,
                                                 unused, unused, nonNullAttributes, true);

    // found contains all attributes that are relevant for this node.
    // It might be less than fields().
    //
    // Handle the first attributes. They can only be == or IN and only
    // one node per attribute

    auto getValueAccess = [&](arangodb::aql::AstNode const* comp,
                              arangodb::aql::AstNode const*& access,
                              arangodb::aql::AstNode const*& value) -> bool {
      access = comp->getMember(0);
      value = comp->getMember(1);
      std::pair<arangodb::aql::Variable const*, std::vector<arangodb::basics::AttributeName>> paramPair;
      if (!(access->isAttributeAccessForVariable(paramPair) && paramPair.first == reference)) {
        access = comp->getMember(1);
        value = comp->getMember(0);
        if (!(access->isAttributeAccessForVariable(paramPair) && paramPair.first == reference)) {
          // Both side do not have a correct AttributeAccess, this should not
          // happen and indicates
          // an error in the optimizer
          TRI_ASSERT(false);
        }
        return true;
      }
      return false;
    };

    size_t usedFields = 0;
    for (; usedFields < _fields.size(); ++usedFields) {
      auto it = found.find(usedFields);
      if (it == found.end()) {
        // We are either done
        // or this is a range.
        // Continue with more complicated loop
        break;
      }

      auto comp = it->second[0];
      TRI_ASSERT(comp->numMembers() == 2);
      arangodb::aql::AstNode const* access = nullptr;
      arangodb::aql::AstNode const* value = nullptr;
      getValueAccess(comp, access, value);
      // We found an access for this field

      if (comp->type == arangodb::aql::NODE_TYPE_OPERATOR_BINARY_EQ) {
        searchValues.openObject();
        searchValues.add(VPackValue(StaticStrings::IndexEq));
        TRI_IF_FAILURE("PersistentIndex::permutationEQ") {
          THROW_ARANGO_EXCEPTION(TRI_ERROR_DEBUG);
        }
        TRI_IF_FAILURE("SkiplistIndex::permutationEQ") {
          THROW_ARANGO_EXCEPTION(TRI_ERROR_DEBUG);
        }
        TRI_IF_FAILURE("HashIndex::permutationEQ") {
          THROW_ARANGO_EXCEPTION(TRI_ERROR_DEBUG);
        }
      } else if (comp->type == arangodb::aql::NODE_TYPE_OPERATOR_BINARY_IN) {
        if (isAttributeExpanded(usedFields)) {
          searchValues.openObject();
          searchValues.add(VPackValue(StaticStrings::IndexEq));
          TRI_IF_FAILURE("PersistentIndex::permutationArrayIN") {
            THROW_ARANGO_EXCEPTION(TRI_ERROR_DEBUG);
          }
          TRI_IF_FAILURE("SkiplistIndex::permutationArrayIN") {
            THROW_ARANGO_EXCEPTION(TRI_ERROR_DEBUG);
          }
          TRI_IF_FAILURE("HashIndex::permutationArrayIN") {
            THROW_ARANGO_EXCEPTION(TRI_ERROR_DEBUG);
          }
        } else {
          needNormalize = true;
          searchValues.openObject();
          searchValues.add(VPackValue(StaticStrings::IndexIn));
        }
      } else {
        // This is a one-sided range
        break;
      }
      // We have to add the value always, the key was added before
      value->toVelocyPackValue(searchValues);
      searchValues.close();
    }

    // Now handle the next element, which might be a range
    if (usedFields < _fields.size()) {
      auto it = found.find(usedFields);

      if (it != found.end()) {
        auto rangeConditions = it->second;
        TRI_ASSERT(rangeConditions.size() <= 2);

        VPackObjectBuilder searchElement(&searchValues);

        for (auto& comp : rangeConditions) {
          TRI_ASSERT(comp->numMembers() == 2);
          arangodb::aql::AstNode const* access = nullptr;
          arangodb::aql::AstNode const* value = nullptr;
          bool isReverseOrder = getValueAccess(comp, access, value);

          // Add the key
          switch (comp->type) {
            case arangodb::aql::NODE_TYPE_OPERATOR_BINARY_LT:
              if (isReverseOrder) {
                searchValues.add(VPackValue(StaticStrings::IndexGt));
              } else {
                searchValues.add(VPackValue(StaticStrings::IndexLt));
              }
              break;
            case arangodb::aql::NODE_TYPE_OPERATOR_BINARY_LE:
              if (isReverseOrder) {
                searchValues.add(VPackValue(StaticStrings::IndexGe));
              } else {
                searchValues.add(VPackValue(StaticStrings::IndexLe));
              }
              break;
            case arangodb::aql::NODE_TYPE_OPERATOR_BINARY_GT:
              if (isReverseOrder) {
                searchValues.add(VPackValue(StaticStrings::IndexLt));
              } else {
                searchValues.add(VPackValue(StaticStrings::IndexGt));
              }
              break;
            case arangodb::aql::NODE_TYPE_OPERATOR_BINARY_GE:
              if (isReverseOrder) {
                searchValues.add(VPackValue(StaticStrings::IndexLe));
              } else {
                searchValues.add(VPackValue(StaticStrings::IndexGe));
              }
              break;
            default:
              // unsupported right now. Should have been rejected by
              // supportsFilterCondition
              TRI_ASSERT(false);
              return std::make_unique<EmptyIndexIterator>(&_collection, trx);
          }

          value->toVelocyPackValue(searchValues);
        }
      }
    }
  }
  searchValues.close();

  TRI_IF_FAILURE("PersistentIndex::noIterator") {
    THROW_ARANGO_EXCEPTION(TRI_ERROR_DEBUG);
  }
  TRI_IF_FAILURE("SkiplistIndex::noIterator") {
    THROW_ARANGO_EXCEPTION(TRI_ERROR_DEBUG);
  }
  TRI_IF_FAILURE("HashIndex::noIterator") {
    THROW_ARANGO_EXCEPTION(TRI_ERROR_DEBUG);
  }

  if (needNormalize) {
    transaction::BuilderLeaser expandedSearchValues(trx);
    expandInSearchValues(searchValues.slice(), *(expandedSearchValues.get()));
    VPackSlice expandedSlice = expandedSearchValues->slice();
    std::vector<std::unique_ptr<IndexIterator>> iterators;

    for (VPackSlice val : VPackArrayIterator(expandedSlice)) {
      iterators.push_back(lookup(trx, val, !opts.ascending));
    }

    if (!opts.ascending) {
      std::reverse(iterators.begin(), iterators.end());
    }

    return std::make_unique<MultiIndexIterator>(&_collection, trx, this, std::move(iterators));
  }

  VPackSlice searchSlice = searchValues.slice();
  TRI_ASSERT(searchSlice.length() == 1);
  searchSlice = searchSlice.at(0);
  return lookup(trx, searchSlice, !opts.ascending);
}

void RocksDBVPackIndex::afterTruncate(TRI_voc_tick_t tick) {
  if (unique()) {
    return;
  }
  TRI_ASSERT(_estimator != nullptr);
  _estimator->bufferTruncate(tick);
  RocksDBIndex::afterTruncate(tick);
}

RocksDBCuckooIndexEstimator<uint64_t>* RocksDBVPackIndex::estimator() {
  return _estimator.get();
}

void RocksDBVPackIndex::setEstimator(std::unique_ptr<RocksDBCuckooIndexEstimator<uint64_t>> est) {
  TRI_ASSERT(!_unique);
  TRI_ASSERT(_estimator == nullptr || _estimator->appliedSeq() <= est->appliedSeq());
  _estimator = std::move(est);
}

void RocksDBVPackIndex::recalculateEstimates() {
  if (unique()) {
    return;
  }

  TRI_ASSERT(_estimator != nullptr);
  _estimator->clear();

  rocksdb::TransactionDB* db = rocksutils::globalRocksDB();
  rocksdb::SequenceNumber seq = db->GetLatestSequenceNumber();

  auto bounds = getBounds();
  rocksdb::Slice const end = bounds.end();
  rocksdb::ReadOptions options;
  options.iterate_upper_bound = &end;   // safe to use on rocksb::DB directly
  options.prefix_same_as_start = true;  // key-prefix includes edge
  options.verify_checksums = false;
  options.fill_cache = false;
  std::unique_ptr<rocksdb::Iterator> it(db->NewIterator(options, _cf));
  for (it->Seek(bounds.start()); it->Valid(); it->Next()) {
    uint64_t hash = RocksDBVPackIndex::HashForKey(it->key());
<<<<<<< HEAD
    //cppcheck-suppress uninitvar ; doesn't understand above call
=======
    // cppcheck-suppress uninitvar
>>>>>>> 4b59f0f9
    _estimator->insert(hash);
  }
  _estimator->setAppliedSeq(seq);
}<|MERGE_RESOLUTION|>--- conflicted
+++ resolved
@@ -1288,11 +1288,7 @@
   std::unique_ptr<rocksdb::Iterator> it(db->NewIterator(options, _cf));
   for (it->Seek(bounds.start()); it->Valid(); it->Next()) {
     uint64_t hash = RocksDBVPackIndex::HashForKey(it->key());
-<<<<<<< HEAD
     //cppcheck-suppress uninitvar ; doesn't understand above call
-=======
-    // cppcheck-suppress uninitvar
->>>>>>> 4b59f0f9
     _estimator->insert(hash);
   }
   _estimator->setAppliedSeq(seq);
