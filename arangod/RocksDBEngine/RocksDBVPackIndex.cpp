--- conflicted
+++ resolved
@@ -1696,7 +1696,6 @@
     }
   }
 
-<<<<<<< HEAD
   // now we are going to construct the value to insert into rocksdb
   if (_unique) {
     return insertUnique(trx, mthds, documentId, doc, elements, hashes, options,
@@ -1715,64 +1714,34 @@
     OperationOptions const& options, bool performChecks) {
   // build index value (storedValues array will be stored in value if
   // storedValues are used)
-  RocksDBValue value = RocksDBValue::UniqueVPackIndexValue(documentId);
-  if (!_storedValuesPaths.empty()) {
+  RocksDBValue value = RocksDBValue::Empty(RocksDBEntryType::Placeholder);
+  if (_storedValuesPaths.empty()) {
+    value = RocksDBValue::UniqueVPackIndexValue(documentId);
+  } else {
     transaction::BuilderLeaser leased(&trx);
     leased->openArray(true);
     for (auto const& it : _storedValuesPaths) {
       VPackSlice s = doc.get(it);
       if (s.isNone()) {
         s = VPackSlice::nullSlice();
-=======
+      }
+      leased->add(s);
+    }
+    leased->close();
+    value = RocksDBValue::UniqueVPackIndexValue(documentId, leased->slice());
+  }
+  TRI_ASSERT(value.type() != RocksDBEntryType::Placeholder);
+
+  transaction::StringLeaser leased(&trx);
+  rocksdb::PinnableSlice existing(leased.get());
   bool const isIndexCreation =
       trx.state()->hasHint(transaction::Hints::Hint::INDEX_CREATION);
 
-  // now we are going to construct the value to insert into rocksdb
-  if (_unique) {
-    // build index value (storedValues array will be stored in value if
-    // storedValues are used)
-    RocksDBValue value = RocksDBValue::Empty(RocksDBEntryType::Placeholder);
-    if (_storedValuesPaths.empty()) {
-      value = RocksDBValue::UniqueVPackIndexValue(documentId);
-    } else {
-      transaction::BuilderLeaser leased(&trx);
-      leased->openArray(true);
-      for (auto const& it : _storedValuesPaths) {
-        VPackSlice s = doc.get(it);
-        if (s.isNone()) {
-          s = VPackSlice::nullSlice();
-        }
-        leased->add(s);
->>>>>>> daccfd75
-      }
-      leased->add(s);
-    }
-<<<<<<< HEAD
-    leased->close();
-    value = RocksDBValue::UniqueVPackIndexValue(documentId, leased->slice());
-  }
-=======
-    TRI_ASSERT(value.type() != RocksDBEntryType::Placeholder);
->>>>>>> daccfd75
-
-  transaction::StringLeaser leased(&trx);
-  rocksdb::PinnableSlice existing(leased.get());
-  bool isIndexCreation =
-      trx.state()->hasHint(transaction::Hints::Hint::INDEX_CREATION);
-
-<<<<<<< HEAD
   Result res;
 
   RocksDBKey const* failedKey = nullptr;
   // unique indexes have a different key structure
   for (RocksDBKey const& key : elements) {
-    if (!isIndexCreation) {
-      // banish key in in-memory cache.
-      // not necessary during index creation, because nothing
-      // will be in the in-memory cache.
-      invalidateCacheEntry(::lookupValueFromSlice(key.string()));
-    }
-
     rocksdb::Status s;
     if (performChecks) {
       s = mthds->GetForUpdate(_cf, key.string(), &existing);
@@ -1782,38 +1751,20 @@
       } else if (!s.IsNotFound()) {
         failedKey = &key;
         res.reset(rocksutils::convertStatus(s));
-=======
-    rocksdb::Status s;
-    // unique indexes have a different key structure
-    for (RocksDBKey const& key : elements) {
-      if (performChecks) {
-        s = mthds->GetForUpdate(_cf, key.string(), &existing);
-        if (s.ok()) {  // detected conflicting index entry
-          res.reset(TRI_ERROR_ARANGO_UNIQUE_CONSTRAINT_VIOLATED);
-          break;
-        } else if (!s.IsNotFound()) {
-          res.reset(rocksutils::convertStatus(s));
-          break;
-        }
-      }
-      s = mthds->Put(_cf, key, value.string(), /*assume_tracked*/ true);
-      if (!s.ok()) {
-        res = rocksutils::convertStatus(s, rocksutils::index);
->>>>>>> daccfd75
         break;
-      }
-      if (!isIndexCreation) {
-        // banish key in in-memory cache and optionally schedule
-        // an index entry reload.
-        // not necessary during index creation, because nothing
-        // will be in the in-memory cache.
-        handleCacheInvalidation(trx, options, key.string());
       }
     }
     s = mthds->Put(_cf, key, value.string(), /*assume_tracked*/ true);
     if (!s.ok()) {
       res = rocksutils::convertStatus(s, rocksutils::index);
       break;
+    }
+    if (!isIndexCreation) {
+      // banish key in in-memory cache and optionally schedule
+      // an index entry reload.
+      // not necessary during index creation, because nothing
+      // will be in the in-memory cache.
+      handleCacheInvalidation(trx, options, key.string());
     }
   }
 
@@ -1893,42 +1844,26 @@
     value = RocksDBValue::VPackIndexValue(leased->slice());
   }
 
-<<<<<<< HEAD
-  bool isIndexCreation =
+  bool const isIndexCreation =
       trx.state()->hasHint(transaction::Hints::Hint::INDEX_CREATION);
 
   rocksdb::Status s;
   for (RocksDBKey const& key : elements) {
-    if (!isIndexCreation) {
-      // banish key in in-memory cache.
-      // not necessary during index creation, because nothing
-      // will be in the in-memory cache.
-      invalidateCacheEntry(::lookupValueFromSlice(key.string()));
-=======
-    rocksdb::Status s;
-    for (RocksDBKey const& key : elements) {
-      TRI_ASSERT(key.containsLocalDocumentId(documentId));
-      s = mthds->PutUntracked(_cf, key, value.string());
-      if (!s.ok()) {
-        res = rocksutils::convertStatus(s, rocksutils::index);
-        break;
-      }
-
-      if (!isIndexCreation) {
-        // banish key in in-memory cache and optionally schedule
-        // an index entry reload.
-        // not necessary during index creation, because nothing
-        // will be in the in-memory cache.
-        handleCacheInvalidation(trx, options, key.string());
-      }
->>>>>>> daccfd75
-    }
+    TRI_ASSERT(value.type() != RocksDBEntryType::Placeholder);
 
     TRI_ASSERT(key.containsLocalDocumentId(documentId));
     s = mthds->PutUntracked(_cf, key, value.string());
     if (!s.ok()) {
       Result res = rocksutils::convertStatus(s, rocksutils::index);
       return addErrorMsg(res, doc.get(StaticStrings::KeyString).stringView());
+    }
+
+    if (!isIndexCreation) {
+      // banish key in in-memory cache and optionally schedule
+      // an index entry reload.
+      // not necessary during index creation, because nothing
+      // will be in the in-memory cache.
+      handleCacheInvalidation(trx, options, key.string());
     }
   }
 
