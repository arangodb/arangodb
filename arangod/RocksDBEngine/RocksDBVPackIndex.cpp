////////////////////////////////////////////////////////////////////////////////
/// DISCLAIMER
///
/// Copyright 2014-2023 ArangoDB GmbH, Cologne, Germany
/// Copyright 2004-2014 triAGENS GmbH, Cologne, Germany
///
/// Licensed under the Apache License, Version 2.0 (the "License");
/// you may not use this file except in compliance with the License.
/// You may obtain a copy of the License at
///
///     http://www.apache.org/licenses/LICENSE-2.0
///
/// Unless required by applicable law or agreed to in writing, software
/// distributed under the License is distributed on an "AS IS" BASIS,
/// WITHOUT WARRANTIES OR CONDITIONS OF ANY KIND, either express or implied.
/// See the License for the specific language governing permissions and
/// limitations under the License.
///
/// Copyright holder is ArangoDB GmbH, Cologne, Germany
///
/// @author Jan Steemann
/// @author Daniel H. Larkin
/// @author Simon Grätzer
////////////////////////////////////////////////////////////////////////////////

#include "RocksDBVPackIndex.h"

#include "ApplicationFeatures/ApplicationServer.h"
#include "Aql/AstNode.h"
#include "Aql/SortCondition.h"
#include "Basics/GlobalResourceMonitor.h"
#include "Basics/ResourceUsage.h"
#include "Basics/StaticStrings.h"
#include "Basics/VelocyPackHelper.h"
#include "Cache/CachedValue.h"
#include "Cache/CacheManagerFeature.h"
#include "Cache/TransactionalCache.h"
#include "Cache/VPackKeyHasher.h"
#include "Containers/FlatHashMap.h"
#include "Containers/FlatHashSet.h"
#include "Indexes/SortedIndexAttributeMatcher.h"
#include "Logger/LogMacros.h"
#include "RocksDBEngine/RocksDBCollection.h"
#include "RocksDBEngine/RocksDBColumnFamilyManager.h"
#include "RocksDBEngine/RocksDBCommon.h"
#include "RocksDBEngine/RocksDBComparator.h"
#include "RocksDBEngine/RocksDBCuckooIndexEstimator.h"
#include "RocksDBEngine/RocksDBEngine.h"
#include "RocksDBEngine/RocksDBIndexCacheRefillFeature.h"
#include "RocksDBEngine/RocksDBKeyBounds.h"
#include "RocksDBEngine/RocksDBPrimaryIndex.h"
#include "RocksDBEngine/RocksDBSettingsManager.h"
#include "RocksDBEngine/RocksDBTransactionCollection.h"
#include "RocksDBEngine/RocksDBTransactionMethods.h"
#include "RocksDBEngine/RocksDBTransactionState.h"
#include "StorageEngine/EngineSelectorFeature.h"
#include "Transaction/Helpers.h"
#include "Transaction/Methods.h"
#include "Transaction/StandaloneContext.h"
#include "Utils/OperationOptions.h"
#include "Utils/SingleCollectionTransaction.h"
#include "VocBase/LogicalCollection.h"

#include <rocksdb/comparator.h>
#include <rocksdb/iterator.h>
#include <rocksdb/options.h>
#include <rocksdb/slice.h>
#include <rocksdb/utilities/transaction.h>
#include <rocksdb/utilities/transaction_db.h>
#include <rocksdb/utilities/write_batch_with_index.h>

#include <velocypack/Builder.h>
#include <velocypack/Iterator.h>
#include <velocypack/Slice.h>

using namespace arangodb;

namespace {
constexpr bool VPackIndexFillBlockCache = false;

inline rocksdb::Slice lookupValueFromSlice(rocksdb::Slice data) noexcept {
  // remove object id prefix (8 bytes)
  TRI_ASSERT(data.size() > sizeof(uint64_t));
  data.remove_prefix(sizeof(uint64_t));
  return data;
}

// largest "acceptable" cache value size
constexpr uint64_t kMaxCacheValueSize = 4 * 1024 * 1024;
static_assert(kMaxCacheValueSize < std::numeric_limits<uint32_t>::max());

using VPackIndexCacheType = cache::TransactionalCache<cache::VPackKeyHasher>;

}  // namespace

// .............................................................................
// recall for all of the following comparison functions:
//
// left < right  return -1
// left > right  return  1
// left == right return  0
//
// furthermore:
//
// the following order is currently defined for placing an order on documents
// undef < null < boolean < number < strings < lists < hash arrays
// note: undefined will be treated as NULL pointer not NULL JSON OBJECT
// within each type class we have the following order
// boolean: false < true
// number: natural order
// strings: lexicographical
// lists: lexicographically and within each slot according to these rules.
// ...........................................................................

/// @brief Iterator structure for RocksDB unique index.
/// This iterator can be used only for equality lookups that use all
/// index attributes. It uses a point lookup and no seeks

namespace arangodb {

class RocksDBVPackIndexInIterator final : public IndexIterator {
 public:
  RocksDBVPackIndexInIterator(ResourceMonitor& monitor,
                              LogicalCollection* collection,
                              transaction::Methods* trx, Index const* index,
                              std::unique_ptr<IndexIterator> wrapped,
                              velocypack::Slice searchValues,
                              IndexIteratorOptions const& opts,
                              ReadOwnWrites readOwnWrites,
                              RocksDBVPackIndexSearchValueFormat format)
      : IndexIterator(collection, trx, readOwnWrites),
        _resourceMonitor(monitor),
        _index(static_cast<RocksDBVPackIndex const*>(index)),
        _wrapped(std::move(wrapped)),
        _searchValues(searchValues),
        _current(_searchValues.slice()),
        _indexIteratorOptions(opts),
        _memoryUsage(0),
        _format(format) {
    TRI_ASSERT(_wrapped != nullptr);

    if (_format == RocksDBVPackIndexSearchValueFormat::kValuesOnly) {
      reformatLookupCondition();
    }

    ResourceUsageScope scope(_resourceMonitor, _searchValues.size());
    // now we are responsible for tracking memory usage
    _memoryUsage += scope.trackedAndSteal();
  }

  ~RocksDBVPackIndexInIterator() override {
    _resourceMonitor.decreaseMemoryUsage(_memoryUsage);
  }

  std::string_view typeName() const noexcept override {
    return "rocksdb-vpack-index-in-iterator";
  }

  bool nextImpl(LocalDocumentIdCallback const& callback,
                uint64_t limit) override {
    if (!_current.valid() || limit == 0) {
      return false;
    }

    bool result = _wrapped->next(callback, limit);
    if (!result) {
      _current.next();
      result = _current.valid();
      if (result) {
        adjustIterator();
      }
    }
    return result;
  }

  bool nextDocumentImpl(DocumentCallback const& callback,
                        uint64_t limit) override {
    if (!_current.valid() || limit == 0) {
      return false;
    }

    bool result = _wrapped->nextDocument(callback, limit);
    if (!result) {
      _current.next();
      result = _current.valid();
      if (result) {
        adjustIterator();
      }
    }
    return result;
  }

  bool nextCoveringImpl(CoveringCallback const& callback,
                        uint64_t limit) override {
    if (!_current.valid() || limit == 0) {
      return false;
    }

    bool result = _wrapped->nextCovering(callback, limit);
    if (!result) {
      _current.next();
      result = _current.valid();
      if (result) {
        adjustIterator();
      }
    }
    return result;
  }

  void resetImpl() override {
    if (_wrapped != nullptr) {
      _wrapped->reset();
    }
    _current = velocypack::ArrayIterator(_searchValues.slice());
    adjustIterator();
  }

  bool canRearm() const override { return true; }

  bool rearmImpl(aql::AstNode const* node, aql::Variable const* variable,
                 IndexIteratorOptions const& opts) override {
    TRI_ASSERT(node != nullptr);
    TRI_ASSERT(node->type == aql::NODE_TYPE_OPERATOR_NARY_AND);

    size_t oldMemoryUsage = _searchValues.size();
    TRI_ASSERT(_memoryUsage >= oldMemoryUsage);
    _resourceMonitor.decreaseMemoryUsage(oldMemoryUsage);
    _memoryUsage -= oldMemoryUsage;
    _searchValues.clear();

    RocksDBVPackIndexSearchValueFormat format =
        RocksDBVPackIndexSearchValueFormat::kDetect;
    _index->buildSearchValues(_resourceMonitor, _trx, node, variable,
                              _indexIteratorOptions, _searchValues, format);

    if (_format == RocksDBVPackIndexSearchValueFormat::kValuesOnly &&
        format == RocksDBVPackIndexSearchValueFormat::kIn) {
      reformatLookupCondition();
    }

    TRI_ASSERT(_searchValues.slice().isArray());
    _current = velocypack::ArrayIterator(_searchValues.slice());

    size_t newMemoryUsage = _searchValues.size();
    _resourceMonitor.increaseMemoryUsage(newMemoryUsage);
    _memoryUsage += newMemoryUsage;

    adjustIterator();
    return true;
  }

 private:
  void reformatLookupCondition() {
    TRI_ASSERT(_format == RocksDBVPackIndexSearchValueFormat::kValuesOnly);
    TRI_ASSERT(_searchValues.slice().isArray());

    // check if we only have equality lookups
    transaction::BuilderLeaser rewriteBuilder(_trx);

    rewriteBuilder->openArray();
    for (VPackSlice it : VPackArrayIterator(_searchValues.slice())) {
      if (!it.isArray()) {
        continue;
      }
      rewriteBuilder->openArray();
      for (VPackSlice inner : VPackArrayIterator(it)) {
        TRI_ASSERT(inner.isObject());
        VPackSlice eq = inner.get(StaticStrings::IndexEq);
        TRI_ASSERT(!eq.isNone());
        rewriteBuilder->add(eq);
      }
      rewriteBuilder->close();
    }
    rewriteBuilder->close();

    _searchValues.clear();
    _searchValues.add(rewriteBuilder->slice());
  }

  void adjustIterator() {
    bool wasRearmed = _wrapped->rearm(_current.value(), _indexIteratorOptions);
    TRI_ASSERT(wasRearmed);
  }

  ResourceMonitor& _resourceMonitor;
  RocksDBVPackIndex const* _index;
  std::unique_ptr<IndexIterator> _wrapped;
  velocypack::Builder _searchValues;
  velocypack::ArrayIterator _current;
  IndexIteratorOptions const _indexIteratorOptions;
  size_t _memoryUsage;
  RocksDBVPackIndexSearchValueFormat const _format;
};

// an index iterator for unique VPack indexes.
// this iterator will produce at most 1 result per lookup. it can only be
// used for unique indexes *and* if *all* index attributes are used in the
// filter condition using *equality* lookups. this iterator is not used
// for non-equality lookups or if not all index attributes are used in the
// lookup condition.
class RocksDBVPackUniqueIndexIterator final : public IndexIterator {
  friend class RocksDBVPackIndex;
  friend class RocksDBVPackIndexInIterator;

 public:
  RocksDBVPackUniqueIndexIterator(
      ResourceMonitor& monitor, LogicalCollection* collection,
      transaction::Methods* trx, RocksDBVPackIndex const* index,
      std::shared_ptr<cache::Cache> cache, VPackSlice indexValues,
      IndexIteratorOptions const& opts, ReadOwnWrites readOwnWrites)
      : IndexIterator(collection, trx, readOwnWrites),
        _resourceMonitor(monitor),
        _index(index),
        _cmp(index->comparator()),
        _cache(std::static_pointer_cast<VPackIndexCacheType>(std::move(cache))),
        _indexIteratorOptions(opts),
        _key(trx),
        _done(false) {
    TRI_ASSERT(index->unique());
    TRI_ASSERT(index->columnFamily() ==
               RocksDBColumnFamilyManager::get(
                   RocksDBColumnFamilyManager::Family::VPackIndex));
    _key->constructUniqueVPackIndexValue(index->objectId(), indexValues);

    // if the cache is enabled, it must use the VPackKeyHasher!
    TRI_ASSERT(_cache == nullptr || _cache->hasherName() == "VPackKeyHasher");

    TRI_IF_FAILURE("VPackIndexFailWithoutCache") {
      if (_cache == nullptr) {
        THROW_ARANGO_EXCEPTION(TRI_ERROR_DEBUG);
      }
    }
    TRI_IF_FAILURE("VPackIndexFailWithCache") {
      if (_cache != nullptr) {
        THROW_ARANGO_EXCEPTION(TRI_ERROR_DEBUG);
      }
    }

    // search key _key is fine here and can be used for cache lookups
    // without any transformation!
  }

  std::string_view typeName() const noexcept final {
    return "rocksdb-unique-index-iterator";
  }

  /// @brief index does support rearming
  bool canRearm() const override { return true; }

  /// @brief rearm the index iterator
  bool rearmImpl(aql::AstNode const* node, aql::Variable const* variable,
                 IndexIteratorOptions const& opts) override {
    TRI_ASSERT(node != nullptr);
    TRI_ASSERT(node->type == aql::NODE_TYPE_OPERATOR_NARY_AND);

    transaction::BuilderLeaser searchValues(_trx);
    RocksDBVPackIndexSearchValueFormat format =
        RocksDBVPackIndexSearchValueFormat::kValuesOnly;
    _index->buildSearchValues(_resourceMonitor, _trx, node, variable,
                              _indexIteratorOptions, *searchValues, format);
    // note: we only support the simplified format when building index search
    // values! format must not have changed!
    TRI_ASSERT(format == RocksDBVPackIndexSearchValueFormat::kValuesOnly);

    TRI_ASSERT(searchValues->slice().length() == 1);
    return rearmImpl(searchValues->slice().at(0), opts);
  }

  bool rearmImpl(velocypack::Slice slice,
                 IndexIteratorOptions const& /*opts*/) override {
    TRI_ASSERT(slice.length() > 0);
    _key->constructUniqueVPackIndexValue(_index->objectId(), slice);
    return true;
  }

  bool nextImpl(LocalDocumentIdCallback const& cb, uint64_t limit) override {
    return nextImplementation(
        [&cb](VPackArrayIterator it) {
          LocalDocumentId documentId{it.value().getNumericValue<uint64_t>()};
          cb(documentId);
        },
        [&cb](rocksdb::PinnableSlice& ps) {
          LocalDocumentId documentId = RocksDBValue::documentId(ps);
          cb(documentId);
        },
        limit);
  }

  bool nextCoveringImpl(CoveringCallback const& cb, uint64_t limit) override {
    return nextImplementation(
        [&cb, this](VPackArrayIterator it) {
          LocalDocumentId documentId{it.value().getNumericValue<uint64_t>()};
          it.next();
          VPackSlice value = it.value();
          if (_index->hasStoredValues()) {
            it.next();
            VPackSlice storedValues = it.value();
            auto data = SliceCoveringDataWithStoredValues(value, storedValues);
            cb(documentId, data);
          } else {
            auto data = SliceCoveringData(value);
            cb(documentId, data);
          }
        },
        [&cb, this](rocksdb::PinnableSlice& ps) {
          if (_index->hasStoredValues()) {
            auto data = SliceCoveringDataWithStoredValues(
                RocksDBKey::indexedVPack(_key.ref()),
                RocksDBValue::uniqueIndexStoredValues(ps));
            cb(LocalDocumentId(RocksDBValue::documentId(ps)), data);
          } else {
            auto data = SliceCoveringData(RocksDBKey::indexedVPack(_key.ref()));
            cb(LocalDocumentId(RocksDBValue::documentId(ps)), data);
          }
        },
        limit);
  }

  /// @brief Reset the cursor
  void resetImpl() final {
    TRI_ASSERT(_trx->state()->isRunning());
    _done = false;
  }

 private:
  template<typename F1, typename F2>
  inline bool nextImplementation(F1&& handleCacheEntry, F2&& handleRocksDBValue,
                                 uint64_t limit) {
    TRI_ASSERT(_trx->state()->isRunning());

    if (limit == 0 || _done) {
      // already looked up something
      return false;
    }

    _done = true;

    if (_cache != nullptr) {
      rocksdb::Slice key = lookupValueForCache();

      // Try to read from cache
      auto finding =
          _cache->find(key.data(), static_cast<uint32_t>(key.size()));
      if (finding.found()) {
        incrCacheHits();
        // We got sth. in the cache
        VPackSlice cachedData(finding.value()->value());
        if (!cachedData.isEmptyArray()) {
          TRI_ASSERT(cachedData.length() ==
                     (_index->hasStoredValues() ? 3 : 2));
          VPackArrayIterator it(cachedData);
          TRI_ASSERT(it.value().isNumber());
          handleCacheEntry(it);
        }
        return false;
      } else {
        incrCacheMisses();
      }
    }

    rocksdb::PinnableSlice ps;
    RocksDBMethods* mthds =
        RocksDBTransactionState::toMethods(_trx, _collection->id());
    rocksdb::Status s = mthds->Get(_index->columnFamily(), _key->string(), &ps,
                                   canReadOwnWrites());

    if (s.ok()) {
      handleRocksDBValue(ps);

      if (_cache != nullptr) {
        transaction::BuilderLeaser builder(_trx);

        builder->openArray(true);
        // LocalDocumentId
        builder->add(VPackValue(RocksDBValue::documentId(ps).id()));
        // index values
        builder->add(RocksDBKey::indexedVPack(_key->string()));
        if (_index->hasStoredValues()) {
          // "storedValues"
          builder->add(RocksDBValue::uniqueIndexStoredValues(ps));
        }
        builder->close();

        // store result in cache
        storeInCache(builder->slice());
      }
    } else {
      // we found nothing. store this in the cache
      if (_cache != nullptr) {
        storeInCache(VPackSlice::emptyArraySlice());
      }
    }

    // there is at most one element, so we are done now
    return false;
  }

  // store a value inside the in-memory hash cache
  void storeInCache(VPackSlice slice) {
    TRI_ASSERT(_cache != nullptr);

    uint64_t byteSize = slice.byteSize();
    rocksdb::Slice key = lookupValueForCache();
    if (ADB_UNLIKELY(key.size() > kMaxCacheValueSize ||
                     byteSize > kMaxCacheValueSize)) {
      // if key or value are too large for the cache, do not store in cache
      return;
    }
    cache::Cache::SimpleInserter<VPackIndexCacheType>{
        static_cast<VPackIndexCacheType&>(*_cache), key.data(),
        static_cast<uint32_t>(key.size()), slice.start(),
        static_cast<uint64_t>(byteSize)};
  }

  rocksdb::Slice lookupValueForCache() const noexcept {
    // use bounds start value
    return ::lookupValueFromSlice(_key->string());
  }

  ResourceMonitor& _resourceMonitor;
  RocksDBVPackIndex const* _index;
  rocksdb::Comparator const* _cmp;
  std::shared_ptr<VPackIndexCacheType> _cache;
  IndexIteratorOptions const _indexIteratorOptions;
  RocksDBKeyLeaser _key;
  bool _done;
};

/// @brief Iterator structure for RocksDB. We require a start and stop node
template<bool unique, bool reverse, bool mustCheckBounds>
class RocksDBVPackIndexIterator final : public IndexIterator {
  friend class RocksDBVPackIndex;
  friend class RocksDBVPackIndexInIterator;

 public:
  RocksDBVPackIndexIterator(
      ResourceMonitor& monitor, LogicalCollection* collection,
      transaction::Methods* trx, RocksDBVPackIndex const* index,
      RocksDBKeyBounds&& bounds, std::shared_ptr<cache::Cache> cache,
      IndexIteratorOptions const& opts, ReadOwnWrites readOwnWrites,
      RocksDBVPackIndexSearchValueFormat format)
      : IndexIterator(collection, trx, readOwnWrites),
        _index(index),
        _cmp(static_cast<RocksDBVPackComparator const*>(index->comparator())),
        _cache(std::static_pointer_cast<VPackIndexCacheType>(std::move(cache))),
        _resourceMonitor(monitor),
        _builderOptions(VPackOptions::Defaults),
        _cacheKeyBuilder(&_builderOptions),
        _cacheKeyBuilderSize(0),
        _resultBuilder(&_builderOptions),
        _resultIterator(VPackArrayIterator(VPackArrayIterator::Empty{})),
        _indexIteratorOptions(opts),
        _bounds(std::move(bounds)),
        _rangeBound(reverse ? _bounds.start() : _bounds.end()),
        _memoryUsage(0),
        _format(format),
        _mustSeek(true) {
    TRI_ASSERT(index->columnFamily() ==
               RocksDBColumnFamilyManager::get(
                   RocksDBColumnFamilyManager::Family::VPackIndex));

    // if the cache is enabled, it must use the VPackKeyHasher!
    TRI_ASSERT(_cache == nullptr || _cache->hasherName() == "VPackKeyHasher");

    TRI_IF_FAILURE("VPackIndexFailWithoutCache") {
      if (_cache == nullptr) {
        THROW_ARANGO_EXCEPTION(TRI_ERROR_DEBUG);
      }
    }
    TRI_IF_FAILURE("VPackIndexFailWithCache") {
      if (_cache != nullptr) {
        THROW_ARANGO_EXCEPTION(TRI_ERROR_DEBUG);
      }
    }

    if (_cache != nullptr) {
      // don't care about initial padding, to avoid later memmove
      _builderOptions.paddingBehavior =
          VPackOptions::PaddingBehavior::UsePadding;

      // in case we can use the hash cache for looking up data, we need to
      // extract a useful lookup value from _bounds.start() first. this is
      // because the lookup value for RocksDB contains a "min key" vpack
      // value as its last element
      rebuildCacheLookupValue();
    }
  }

  ~RocksDBVPackIndexIterator() override {
    _resourceMonitor.decreaseMemoryUsage(_memoryUsage);
  }

  std::string_view typeName() const noexcept final {
    return "rocksdb-index-iterator";
  }

  /// @brief index does support rearming
  bool canRearm() const override { return true; }

  /// @brief rearm the index iterator
  bool rearmImpl(aql::AstNode const* node, aql::Variable const* variable,
                 IndexIteratorOptions const& opts) override {
    TRI_ASSERT(node != nullptr);
    TRI_ASSERT(node->type == aql::NODE_TYPE_OPERATOR_NARY_AND);

    transaction::BuilderLeaser searchValues(_trx);
    RocksDBVPackIndexSearchValueFormat format = _format;
    _index->buildSearchValues(_resourceMonitor, _trx, node, variable,
                              _indexIteratorOptions, *searchValues, format);
    // note: we support two formats when building index search values:
    // - a generic format that supports < > <= >= and ==
    // - a simplified format that only supports ==
    // in the generic format, the contents of searchValues will be an array of
    // objects, containing the comparison operators as keys and the lookup
    // values as values. in the simplified format, searchValues will be an array
    // of just the lookup values.
    // format must not have changed!
    TRI_ASSERT(_format == format);

    TRI_ASSERT(searchValues->slice().length() == 1);
    return rearmImpl(searchValues->slice().at(0), opts);
  }

  bool rearmImpl(velocypack::Slice slice,
                 IndexIteratorOptions const& /*opts*/) override {
    VPackValueLength const l = slice.length();
    // if l == 0, then we have an iterator over the entire collection.
    // no need to adjust the bounds. only need to reseek to the start
    if (l > 0) {
      // check if we only have equality lookups
      transaction::BuilderLeaser rewriteBuilder(_trx);

      VPackSlice lastNonEq;
      rewriteBuilder->openArray();
      for (VPackSlice it : VPackArrayIterator(slice)) {
        if (_format ==
                RocksDBVPackIndexSearchValueFormat::kOperatorsAndValues ||
            _format == RocksDBVPackIndexSearchValueFormat::kIn) {
          TRI_ASSERT(it.isObject());
          VPackSlice eq = it.get(StaticStrings::IndexEq);
          if (eq.isNone()) {
            lastNonEq = it;
            break;
          }
          rewriteBuilder->add(eq);
        } else {
          TRI_ASSERT(_format ==
                     RocksDBVPackIndexSearchValueFormat::kValuesOnly);
          rewriteBuilder->add(it);
        }
      }

      TRI_ASSERT(lastNonEq.isNone() ||
                 _format != RocksDBVPackIndexSearchValueFormat::kValuesOnly);
      // we cannot use the cache if lastNonEq is set.
      TRI_ASSERT(lastNonEq.isNone() || _cache == nullptr);

      _index->buildIndexRangeBounds(_trx, slice, *rewriteBuilder, lastNonEq,
                                    _bounds);
      _rangeBound = reverse ? _bounds.start() : _bounds.end();

      // need to rebuild lookup value for cache as well
      if (_cache != nullptr) {
        rebuildCacheLookupValue();
      }
    }
    // if l == 0, there must also be no cache
    TRI_ASSERT(l > 0 || _cache == nullptr);

    return true;
  }

  /// @brief Get the next limit many elements in the index
  bool nextImpl(LocalDocumentIdCallback const& cb, uint64_t limit) override {
    return nextImplementation(
        [&cb, this]() {
          // read LocalDocumentId
          VPackSlice value = _resultIterator.value();
          TRI_ASSERT(value.isNumber());
          LocalDocumentId documentId{value.getNumericValue<uint64_t>()};
          _resultIterator.next();

          // skip over key
          TRI_ASSERT(_resultIterator.valid());
          _resultIterator.next();

          if (_index->hasStoredValues()) {
            // skip over "storedValues" if present
            _resultIterator.next();
          }

          cb(documentId);
        },
        [&cb, this]() {
          TRI_ASSERT(_index->objectId() ==
                     RocksDBKey::objectId(_iterator->key()));

          if constexpr (unique) {
            cb(RocksDBValue::documentId(_iterator->value()));
          } else {
            cb(RocksDBKey::indexDocumentId(_iterator->key()));
          }
        },
        limit);
  }

  bool nextCoveringImpl(CoveringCallback const& cb, uint64_t limit) override {
    return nextImplementation(
        [&cb, this]() {
          // read LocalDocumentId
          VPackSlice value = _resultIterator.value();
          TRI_ASSERT(value.isNumber());
          LocalDocumentId documentId{value.getNumericValue<uint64_t>()};
          _resultIterator.next();

          // read actual index value
          TRI_ASSERT(_resultIterator.valid());
          value = _resultIterator.value();
          _resultIterator.next();

          if (_index->hasStoredValues()) {
            // "storedValues"
            VPackSlice storedValues = _resultIterator.value();
            _resultIterator.next();

            auto data = SliceCoveringDataWithStoredValues(value, storedValues);
            cb(documentId, data);
          } else {
            auto data = SliceCoveringData(value);
            cb(documentId, data);
          }
        },
        [&cb, this]() {
          rocksdb::Slice key = _iterator->key();
          TRI_ASSERT(_index->objectId() == RocksDBKey::objectId(key));

          if constexpr (unique) {
            LocalDocumentId const documentId(
                RocksDBValue::documentId(_iterator->value()));
            if (_index->hasStoredValues()) {
              auto data = SliceCoveringDataWithStoredValues(
                  RocksDBKey::indexedVPack(key),
                  RocksDBValue::uniqueIndexStoredValues(_iterator->value()));
              cb(documentId, data);
            } else {
              auto data = SliceCoveringData(RocksDBKey::indexedVPack(key));
              cb(documentId, data);
            }
          } else {
            LocalDocumentId const documentId(RocksDBKey::indexDocumentId(key));
            if (_index->hasStoredValues()) {
              auto data = SliceCoveringDataWithStoredValues(
                  RocksDBKey::indexedVPack(key),
                  RocksDBValue::indexStoredValues(_iterator->value()));
              cb(documentId, data);
            } else {
              auto data = SliceCoveringData(RocksDBKey::indexedVPack(key));
              cb(documentId, data);
            }
          }
        },
        limit);
  }

  void skipImpl(uint64_t count, uint64_t& skipped) override {
    ensureIterator();
    TRI_ASSERT(_trx->state()->isRunning());
    TRI_ASSERT(_iterator != nullptr);

    if (_iterator->Valid() && !outOfRange() && count > 0) {
      do {
        TRI_ASSERT(_index->objectId() ==
                   RocksDBKey::objectId(_iterator->key()));

        --count;
        ++skipped;
        if (!advance()) {
          break;
        }

        if (count == 0) {
          return;
        }
      } while (true);
    }

    // validate that Iterator is in a good shape and hasn't failed
    rocksutils::checkIteratorStatus(*_iterator);
  }

  /// @brief Reset the cursor
  void resetImpl() final {
    TRI_ASSERT(_trx->state()->isRunning());
    _mustSeek = true;

    if (_cache != nullptr) {
      _resultBuilder.clear();
      _resultIterator = VPackArrayIterator(VPackArrayIterator::Empty{});
    }
  }

 private:
  void rebuildCacheLookupValue() {
    TRI_ASSERT(_cache != nullptr);

    // strip the object id from the lookup value
    rocksdb::Slice b = ::lookupValueFromSlice(_bounds.start());
    VPackSlice s(reinterpret_cast<uint8_t const*>(b.data()));
    TRI_ASSERT(s.isArray());

    _cacheKeyBuilder.clear();
    _cacheKeyBuilder.openArray(true);
    for (VPackSlice it : VPackArrayIterator(s)) {
      // don't include "min key" or "max key" here!
      if (it.type() == VPackValueType::MinKey ||
          it.type() == VPackValueType::MaxKey) {
        break;
      }
      _cacheKeyBuilder.add(it);
    }
    _cacheKeyBuilder.close();
    _cacheKeyBuilderSize = _cacheKeyBuilder.slice().byteSize();
  }

  enum class CacheLookupResult {
    kNotInCache,
    kInCacheAndFullyHandled,
    kInCacheAndPartlyHandled
  };

  /// internal retrieval loop
  template<typename F1, typename F2>
  inline bool nextImplementation(F1&& handleIndexEntry,
                                 F2&& consumeIteratorValue, uint64_t limit) {
    if (_cache) {
      while (true) {
        // this loop will only be left by return statements
        while (limit > 0) {
          // return values from local buffer first, if we still have any
          if (_resultIterator.valid()) {
            bool valid;
            do {
              handleIndexEntry();

              valid = _resultIterator.valid();

              if (--limit == 0) {
                // Limit reached. bail out
                return valid;
              }
            } while (valid);
            // all exhausted
            return false;
          }

          // no _resultIterator set (yet), so we need to consult the in-memory
          // cache or even do a lookup in RocksDB later.
          auto lookupResult = lookupInCache(handleIndexEntry, limit);

          if (lookupResult == CacheLookupResult::kInCacheAndFullyHandled) {
            // value was found in cache, and the number of cache results was <=
            // limit. this means we have produced all results for the lookup
            // value, and can exit the loop here.
            TRI_ASSERT(!_resultIterator.valid());
            return false;
          }
          if (lookupResult == CacheLookupResult::kNotInCache) {
            // value not found in in-memory cache. break out of the loop and
            // do a lookup in RocksDB.
            break;
          }

          // value was found in cache, but we have not yet reached limit.
          TRI_ASSERT(lookupResult ==
                     CacheLookupResult::kInCacheAndPartlyHandled);
          TRI_ASSERT(_resultIterator.valid());
        }

        TRI_ASSERT(!_resultIterator.valid());

        // look up the value in RocksDB
        ensureIterator();
        TRI_ASSERT(_iterator != nullptr);

        if (limit == 0 || !_iterator->Valid() || outOfRange()) {
          // No limit no data, or we are actually done. The last call should
          // have returned false
          TRI_ASSERT(limit > 0);  // Someone called with limit == 0. Api broken
          // validate that Iterator is in a good shape and hasn't failed
          rocksutils::checkIteratorStatus(*_iterator);

          // store in in-memory cache that we found nothing.
          storeInCache(VPackSlice::emptyArraySlice());

          // no data found
          return false;
        }

        TRI_ASSERT(limit > 0);

        fillResultBuilder();
        // now we should have data in the result builder.
        TRI_ASSERT(_resultIterator.valid());
        // go to next round
      }  // while (true)
    }

    TRI_ASSERT(!_resultIterator.valid());

    // look up the value in RocksDB
    ensureIterator();
    TRI_ASSERT(_iterator != nullptr);

    if (!_iterator->Valid() || outOfRange() || ADB_UNLIKELY(limit == 0)) {
      // No limit no data, or we are actually done. The last call should have
      // returned false
      TRI_ASSERT(limit > 0);  // Someone called with limit == 0. Api broken
      // validate that Iterator is in a good shape and hasn't failed
      rocksutils::checkIteratorStatus(*_iterator);

      // no data found
      return false;
    }

    TRI_ASSERT(limit > 0);

    // cannot get here if we have a cache
    do {
      consumeIteratorValue();

      if (!advance()) {
        // validate that Iterator is in a good shape and hasn't failed
        rocksutils::checkIteratorStatus(*_iterator);
        return false;
      }

      if (--limit == 0) {
        return true;
      }
    } while (true);
  }

  void fillResultBuilder() {
    TRI_ASSERT(_cache != nullptr);

    _resultBuilder.clear();
    _resultBuilder.openArray(true);

    while (true) {
      rocksdb::Slice key = _iterator->key();
      TRI_ASSERT(_index->objectId() == RocksDBKey::objectId(key));

      if constexpr (unique) {
        LocalDocumentId const documentId(
            RocksDBValue::documentId(_iterator->value()));
        _resultBuilder.add(VPackValue(documentId.id()));
        _resultBuilder.add(RocksDBKey::indexedVPack(key));
        if (_index->hasStoredValues()) {
          _resultBuilder.add(
              RocksDBValue::uniqueIndexStoredValues(_iterator->value()));
        }
      } else {
        LocalDocumentId const documentId(RocksDBKey::indexDocumentId(key));
        _resultBuilder.add(VPackValue(documentId.id()));
        _resultBuilder.add(RocksDBKey::indexedVPack(key));
        if (_index->hasStoredValues()) {
          _resultBuilder.add(
              RocksDBValue::indexStoredValues(_iterator->value()));
        }
      }

      if (!advance()) {
        // validate that Iterator is in a good shape and hasn't failed
        rocksutils::checkIteratorStatus(*_iterator);
        break;
      }
    }

    _resultBuilder.close();
    _resultIterator = VPackArrayIterator(_resultBuilder.slice());

    storeInCache(_resultBuilder.slice());
  }

  // look up a value in the in-memory hash cache
  template<typename F>
  inline CacheLookupResult lookupInCache(F&& cb, uint64_t& limit) {
    TRI_ASSERT(_cache != nullptr);

    // key too large to be cached. should almost never happen
    if (ADB_UNLIKELY(_cacheKeyBuilderSize) >
        std::numeric_limits<uint32_t>::max()) {
      return CacheLookupResult::kNotInCache;
    }

    size_t const numFields = _index->hasStoredValues() ? 3 : 2;
    VPackSlice key = _cacheKeyBuilder.slice();

    // Try to read from cache
    auto finding =
        _cache->find(key.start(), static_cast<uint32_t>(_cacheKeyBuilderSize));
    if (finding.found()) {
      incrCacheHits();
      // We got sth. in the cache
      VPackSlice cachedData(finding.value()->value());
      TRI_ASSERT(cachedData.isArray());
      if (cachedData.length() / numFields < limit) {
        // Directly return it, no need to copy
        _resultIterator = VPackArrayIterator(cachedData);
        while (_resultIterator.valid()) {
          cb();
          TRI_ASSERT(limit > 0);
          --limit;
        }
        _resultIterator = VPackArrayIterator(VPackArrayIterator::Empty{});
        return CacheLookupResult::kInCacheAndFullyHandled;
      }

      // We need to copy the data from the cache, and let the caller
      // handler the result.
      _resultBuilder.clear();
      _resultBuilder.add(cachedData);
      TRI_ASSERT(_resultBuilder.slice().isArray());
      _resultIterator = VPackArrayIterator(_resultBuilder.slice());
      return CacheLookupResult::kInCacheAndPartlyHandled;
    }
    incrCacheMisses();
    return CacheLookupResult::kNotInCache;
  }

  // store a value inside the in-memory hash cache
  void storeInCache(VPackSlice slice) {
    TRI_ASSERT(_cache != nullptr);

    uint64_t byteSize = slice.byteSize();
    if (ADB_UNLIKELY(_cacheKeyBuilderSize > kMaxCacheValueSize ||
                     byteSize > kMaxCacheValueSize)) {
      // if key or value are too large for the cache, do not store in cache
      return;
    }

    VPackSlice key = _cacheKeyBuilder.slice();
    cache::Cache::SimpleInserter<VPackIndexCacheType>{
        static_cast<VPackIndexCacheType&>(*_cache), key.start(),
        static_cast<uint32_t>(_cacheKeyBuilderSize), slice.start(),
        static_cast<uint64_t>(byteSize)};
  }

  inline bool outOfRange() const {
    // we can effectively disable the out-of-range checks for read-only
    // transactions, as our Iterator is a snapshot-based iterator with a
    // configured iterate_upper_bound/iterate_lower_bound value.
    // this makes RocksDB filter out non-matching keys automatically.
    // however, for a write transaction our Iterator is a rocksdb
    // BaseDeltaIterator, which will merge the values from a snapshot iterator
    // and the changes in the current transaction. here rocksdb will only apply
    // the bounds checks for the base iterator (from the snapshot), but not for
    // the delta iterator (from the current transaction), so we still have to
    // carry out the checks ourselves.
    if constexpr (mustCheckBounds) {
      int res = _cmp->Compare(_iterator->key(), _rangeBound);
      if constexpr (reverse) {
        return res < 0;
      } else {
        return res > 0;
      }
    } else {
      return false;
    }
  }

  void ensureIterator() {
    if (_iterator == nullptr) {
      // the RocksDB iterator _iterator is only built once during the
      // lifetime of the RocksVPackIndexIterator. so it is ok
      // to track its expected memory usage here and only count it down
      // when we destroy the RocksDBVPackIndexIterator object
      ResourceUsageScope scope(_resourceMonitor, expectedIteratorMemoryUsage);

      auto state = RocksDBTransactionState::toState(_trx);
      RocksDBTransactionMethods* mthds =
          state->rocksdbMethods(_collection->id());
      _iterator =
          mthds->NewIterator(_index->columnFamily(), [&](ReadOptions& options) {
            TRI_ASSERT(options.prefix_same_as_start);
            // we need to have a pointer to a slice for the upper bound
            // so we need to assign the slice to an instance variable here
            if constexpr (reverse) {
              options.iterate_lower_bound = &_rangeBound;
            } else {
              options.iterate_upper_bound = &_rangeBound;
            }
            options.readOwnWrites = canReadOwnWrites() == ReadOwnWrites::yes;
          });
      TRI_ASSERT(_mustSeek);

      _memoryUsage += scope.tracked();
      // now we are responsible for tracking the memory usage
      scope.steal();
    }

    TRI_ASSERT(_iterator != nullptr);
    if (_mustSeek) {
      if constexpr (reverse) {
        _iterator->SeekForPrev(_bounds.end());
      } else {
        _iterator->Seek(_bounds.start());
      }
      _mustSeek = false;
    }
    TRI_ASSERT(!_mustSeek);
  }

  inline bool advance() {
    if constexpr (reverse) {
      _iterator->Prev();
    } else {
      _iterator->Next();
    }

    return _iterator->Valid() && !outOfRange();
  }

  // expected number of bytes that a RocksDB iterator will use.
  // this is a guess and does not need to be fully accurate.
  static constexpr size_t expectedIteratorMemoryUsage = 8192;

  RocksDBVPackIndex const* _index;
  RocksDBVPackComparator const* _cmp;
  std::unique_ptr<rocksdb::Iterator> _iterator;
  std::shared_ptr<VPackIndexCacheType> _cache;
  ResourceMonitor& _resourceMonitor;
  // VPackOptions for _cacheKeyBuilder and _resultBuilder. only used when
  // _cache is set
  velocypack::Options _builderOptions;
  // Builder that holds the cache lookup value. only used when _cache is set
  velocypack::Builder _cacheKeyBuilder;
  // Amount of data (in bytes) in _cacheKeyBuilder. stored in a separate
  // variable so that we can avoid repeated calls to _resultBuilder.byteSize(),
  // which can be expensive
  size_t _cacheKeyBuilderSize;
  // Builder with cache lookup results (an array of 0..n index entries).
  // only used when _cache is set
  velocypack::Builder _resultBuilder;
  // Iterator into cache lookup results, pointing into _resultBuilder. only
  // set when _cache is set
  velocypack::ArrayIterator _resultIterator;

  IndexIteratorOptions const _indexIteratorOptions;
  RocksDBKeyBounds _bounds;
  // used for iterate_upper_bound iterate_lower_bound
  rocksdb::Slice _rangeBound;

  // memory used by this iterator
  size_t _memoryUsage;
  RocksDBVPackIndexSearchValueFormat const _format;
  bool _mustSeek;
};

uint64_t RocksDBVPackIndex::HashForKey(rocksdb::Slice const& key) {
  // NOTE: This function needs to use the same hashing on the
  // indexed VPack as the initial inserter does
  VPackSlice tmp = RocksDBKey::indexedVPack(key);
  return tmp.normalizedHash();
}

/// @brief create the index
RocksDBVPackIndex::RocksDBVPackIndex(IndexId iid, LogicalCollection& collection,
                                     velocypack::Slice info)
    : RocksDBIndex(iid, collection, info,
                   RocksDBColumnFamilyManager::get(
                       RocksDBColumnFamilyManager::Family::VPackIndex),
                   /*useCache*/
                   basics::VelocyPackHelper::getBooleanValue(
                       info, StaticStrings::CacheEnabled, false),
                   /*cacheManager*/
                   collection.vocbase()
                       .server()
                       .getFeature<CacheManagerFeature>()
                       .manager(),
                   /*engine*/
                   collection.vocbase()
                       .server()
                       .getFeature<EngineSelectorFeature>()
                       .engine<RocksDBEngine>()),
      _forceCacheRefill(collection.vocbase()
                            .server()
                            .getFeature<RocksDBIndexCacheRefillFeature>()
                            .autoRefill()),
      _deduplicate(basics::VelocyPackHelper::getBooleanValue(
          info, StaticStrings::IndexDeduplicate, true)),
      _estimates(true),
      _estimator(nullptr),
      _storedValues(
          Index::parseFields(info.get(StaticStrings::IndexStoredValues),
                             /*allowEmpty*/ true, /*allowExpansion*/ false)),
      _coveredFields(Index::mergeFields(fields(), _storedValues)) {
  TRI_ASSERT(_cf == RocksDBColumnFamilyManager::get(
                        RocksDBColumnFamilyManager::Family::VPackIndex));

  if (_unique) {
    // unique indexes always have a hard-coded estimate of 1
    _estimates = true;
  } else if (VPackSlice s = info.get(StaticStrings::IndexEstimates);
             s.isBoolean()) {
    // read "estimates" flag from velocypack if it is present.
    // if it's not present, we go with the default (estimates = true)
    _estimates = s.getBoolean();
  }

  if (_estimates && !_unique && !ServerState::instance()->isCoordinator() &&
      !collection.isAStub()) {
    // We activate the estimator for all non unique-indexes.
    // And only on single servers and DBServers
    _estimator = std::make_unique<RocksDBCuckooIndexEstimatorType>(
        &collection.vocbase()
             .server()
             .getFeature<EngineSelectorFeature>()
             .engine<RocksDBEngine>()
             .indexEstimatorMemoryUsageMetric(),
        RocksDBIndex::ESTIMATOR_SIZE);
  }

  TRI_ASSERT(!_fields.empty());
  TRI_ASSERT(iid.isSet());

  fillPaths(_fields, _paths, &_expanding);
  fillPaths(_storedValues, _storedValuesPaths, nullptr);
  TRI_ASSERT(_fields.size() == _paths.size());
  TRI_ASSERT(_storedValues.size() == _storedValuesPaths.size());

  if (_cacheEnabled) {
    // create a hash cache in front of the index if requested.
    // note: _cacheEnabled contains the user's setting for caching.
    // the cache may effectively still be turned off for system
    // collections or on the coordinator...
    setupCache();
    // now, we may or may not have a cache, depending on whether the
    // collection/environment are eligible for caching.
  }
}

/// @brief destroy the index
RocksDBVPackIndex::~RocksDBVPackIndex() = default;

std::vector<std::vector<basics::AttributeName>> const&
RocksDBVPackIndex::coveredFields() const {
  return _coveredFields;
}

bool RocksDBVPackIndex::hasSelectivityEstimate() const {
  // unique indexes always have a selectivity estimate (which is hard-coded
  // to a value of 1). non-unique indexes can have a selectivity estimate.
  return _unique || _estimates;
}

double RocksDBVPackIndex::selectivityEstimate(std::string_view) const {
  TRI_ASSERT(!ServerState::instance()->isCoordinator());
  if (_unique) {
    return 1.0;
  }
  if (_estimator == nullptr || !_estimates) {
    // we turn off the estimates for some system collections to avoid updating
    // them too often. we also turn off estimates for stub collections on
    // coordinator and DB servers
    return 0.0;
  }
  TRI_ASSERT(_estimator != nullptr);
  return _estimator->computeEstimate();
}

/// @brief return a VelocyPack representation of the index
void RocksDBVPackIndex::toVelocyPack(
    VPackBuilder& builder, std::underlying_type<Serialize>::type flags) const {
  builder.openObject();
  RocksDBIndex::toVelocyPack(builder, flags);

  // serialize storedValues, if they exist
  if (!_storedValues.empty()) {
    builder.add(velocypack::Value(StaticStrings::IndexStoredValues));
    builder.openArray();

    for (auto const& field : _storedValues) {
      std::string fieldString;
      TRI_AttributeNamesToString(field, fieldString);
      builder.add(VPackValue(fieldString));
    }

    builder.close();
  }

  builder.add(StaticStrings::IndexDeduplicate, VPackValue(_deduplicate));
  builder.add(StaticStrings::IndexEstimates, VPackValue(_estimates));
  builder.add(StaticStrings::CacheEnabled, VPackValue(_cacheEnabled));
  builder.close();
}

Result RocksDBVPackIndex::warmup() {
  if (!hasCache()) {
    return {};
  }

  auto ctx = transaction::StandaloneContext::Create(_collection.vocbase());
  SingleCollectionTransaction trx(ctx, _collection, AccessMode::Type::READ);
  Result res = trx.begin();

  if (res.fail()) {
    return res;
  }

  auto rocksColl = toRocksDBCollection(_collection);
  uint64_t expectedCount = rocksColl->meta().numberDocuments();
  expectedCount = static_cast<uint64_t>(expectedCount * selectivityEstimate());
  _cache->sizeHint(expectedCount);

  warmupInternal(&trx);

  return trx.commit();
}

/// @brief helper function to insert a document into any index type
/// Should result in an elements vector filled with the new index entries
/// uses the _unique field to determine the kind of key structure
ErrorCode RocksDBVPackIndex::fillElement(
    VPackBuilder& leased, LocalDocumentId const& documentId, VPackSlice doc,
    containers::SmallVector<RocksDBKey, 4>& elements,
    containers::SmallVector<uint64_t, 4>& hashes) {
  if (doc.isNone()) {
    LOG_TOPIC("51c6c", ERR, Logger::ENGINES)
        << "encountered invalid marker with slice of type None";
    return TRI_ERROR_INTERNAL;
  }

  TRI_IF_FAILURE("FillElementIllegalSlice") { return TRI_ERROR_INTERNAL; }

  TRI_ASSERT(leased.isEmpty());
  if (!_useExpansion) {
    // fast path for inserts... no array elements used
    leased.openArray(true);

    size_t const n = _paths.size();
    for (size_t i = 0; i < n; ++i) {
      TRI_ASSERT(!_paths[i].empty());

      VPackSlice slice = doc.get(_paths[i]);
      if (slice.isNone() || slice.isNull()) {
        // attribute not found
        if (_sparse) {
          // if sparse we do not have to index, this is indicated by result
          // being shorter than n
          return TRI_ERROR_NO_ERROR;
        }
        // null, note that this will be copied later!
        leased.add(VPackSlice::nullSlice());
      } else {
        leased.add(slice);
      }
    }
    leased.close();

    TRI_IF_FAILURE("FillElementOOM") { return TRI_ERROR_OUT_OF_MEMORY; }
    TRI_IF_FAILURE("FillElementOOM2") {
      THROW_ARANGO_EXCEPTION(TRI_ERROR_OUT_OF_MEMORY);
    }

    elements.emplace_back();
    RocksDBKey& key = elements.back();
    if (_unique) {
      // Unique VPack index values are stored as follows:
      // - Key: 7 + 8-byte object ID of index + VPack array with index
      // value(s) + separator (NUL) byte
      // - Value: primary key
      key.constructUniqueVPackIndexValue(objectId(), leased.slice());
    } else {
      // Non-unique VPack index values are stored as follows:
      // - Key: 6 + 8-byte object ID of index + VPack array with index
      // value(s) + revisionID
      // - Value: empty
      key.constructVPackIndexValue(objectId(), leased.slice(), documentId);
      hashes.push_back(leased.slice().normalizedHash());
    }
  } else {
    // other path for handling array elements, too

    containers::SmallVector<VPackSlice, 4> sliceStack;

    try {
      buildIndexValues(leased, documentId, doc, 0, elements, hashes,
                       sliceStack);
    } catch (basics::Exception const& ex) {
      return ex.code();
    } catch (std::bad_alloc const&) {
      return TRI_ERROR_OUT_OF_MEMORY;
    } catch (...) {
      // unknown error
      return TRI_ERROR_INTERNAL;
    }
  }

  return TRI_ERROR_NO_ERROR;
}

void RocksDBVPackIndex::addIndexValue(
    VPackBuilder& leased, LocalDocumentId const& documentId,
    VPackSlice /*document*/, containers::SmallVector<RocksDBKey, 4>& elements,
    containers::SmallVector<uint64_t, 4>& hashes,
    std::span<VPackSlice const> sliceStack) {
  leased.clear();
  leased.openArray(true);  // unindexed
  for (VPackSlice const& s : sliceStack) {
    leased.add(s);
  }
  leased.close();

  if (_unique) {
    // Unique VPack index values are stored as follows:
    // - Key: 7 + 8-byte object ID of index + VPack array with index value(s)
    // - Value: primary key
    RocksDBKey key;
    key.constructUniqueVPackIndexValue(objectId(), leased.slice());
    elements.emplace_back(std::move(key));
  } else {
    // Non-unique VPack index values are stored as follows:
    // - Key: 6 + 8-byte object ID of index + VPack array with index value(s)
    // + primary key
    // - Value: empty
    RocksDBKey key;
    key.constructVPackIndexValue(objectId(), leased.slice(), documentId);
    elements.emplace_back(std::move(key));
    hashes.push_back(leased.slice().normalizedHash());
  }
}

/// @brief helper function to create a set of index combinations to insert
void RocksDBVPackIndex::buildIndexValues(
    VPackBuilder& leased, LocalDocumentId const& documentId,
    VPackSlice const doc, size_t level,
    containers::SmallVector<RocksDBKey, 4>& elements,
    containers::SmallVector<uint64_t, 4>& hashes,
    containers::SmallVector<VPackSlice, 4>& sliceStack) {
  // Invariant: level == sliceStack.size()

  // Stop the recursion:
  if (level == _paths.size()) {
    addIndexValue(leased, documentId, doc, elements, hashes, sliceStack);
    return;
  }

  if (_expanding[level] == -1) {  // the trivial, non-expanding case
    VPackSlice slice = doc.get(_paths[level]);
    if (slice.isNone() || slice.isNull()) {
      if (_sparse) {
        return;
      }
      sliceStack.emplace_back(velocypack::Slice::nullSlice());
    } else {
      sliceStack.emplace_back(slice);
    }
    buildIndexValues(leased, documentId, doc, level + 1, elements, hashes,
                     sliceStack);
    sliceStack.pop_back();
    return;
  }

  // Finally, the complex case, where we have to expand one entry.
  // Note again that at most one step in the attribute path can be
  // an array step.

  // Trivial case to bottom out with Illegal types.
  auto finishWithNones = [&]() -> void {
    if (level != 0) {
      for (size_t i = level; i < _paths.size(); i++) {
        sliceStack.emplace_back(velocypack::Slice::illegalSlice());
      }
      addIndexValue(leased, documentId, doc, elements, hashes, sliceStack);
      for (size_t i = level; i < _paths.size(); i++) {
        sliceStack.pop_back();
      }
    }
  };
  size_t const n = _paths[level].size();
  // We have 0 <= _expanding[level] < n.
  VPackSlice current(doc);
  for (size_t i = 0; i <= static_cast<size_t>(_expanding[level]); i++) {
    if (!current.isObject()) {
      finishWithNones();
      return;
    }
    current = current.get(_paths[level][i]);
    if (current.isNone()) {
      finishWithNones();
      return;
    }
  }
  // Now the expansion:
  if (!current.isArray() || current.length() == 0) {
    finishWithNones();
    return;
  }

  std::unordered_set<VPackSlice, basics::VelocyPackHelper::VPackHash,
                     basics::VelocyPackHelper::VPackEqual>
      seen(2, basics::VelocyPackHelper::VPackHash(),
           basics::VelocyPackHelper::VPackEqual());

  auto moveOn = [&](VPackSlice something) -> void {
    auto it = seen.find(something);
    if (it == seen.end()) {
      seen.insert(something);
      sliceStack.emplace_back(something);
      buildIndexValues(leased, documentId, doc, level + 1, elements, hashes,
                       sliceStack);
      sliceStack.pop_back();
    } else if (_unique && !_deduplicate) {
      THROW_ARANGO_EXCEPTION(TRI_ERROR_ARANGO_UNIQUE_CONSTRAINT_VIOLATED);
    }
  };
  for (VPackSlice member : VPackArrayIterator(current)) {
    VPackSlice current2(member);
    bool doneNull = false;
    for (size_t i = _expanding[level] + 1; i < n; i++) {
      if (!current2.isObject()) {
        if (!_sparse) {
          moveOn(velocypack::Slice::nullSlice());
        }
        doneNull = true;
        break;
      }
      current2 = current2.get(_paths[level][i]);
      if (current2.isNone()) {
        if (!_sparse) {
          moveOn(velocypack::Slice::nullSlice());
        }
        doneNull = true;
        break;
      }
    }
    if (!doneNull) {
      moveOn(current2);
    }
    // Finally, if, because of sparsity, we have not inserted anything by now,
    // we need to play the above trick with None because of the above
    // mentioned
    // reasons:
    if (seen.empty()) {
      finishWithNones();
    }
  }
}

/// @brief helper function to transform AttributeNames into strings.
void RocksDBVPackIndex::fillPaths(
    std::vector<std::vector<basics::AttributeName>> const& source,
    std::vector<std::vector<std::string>>& paths, std::vector<int>* expanding) {
  paths.clear();
  if (expanding != nullptr) {
    expanding->clear();
  }
  for (std::vector<basics::AttributeName> const& list : source) {
    paths.emplace_back();
    std::vector<std::string>& interior(paths.back());
    int expands = -1;
    int count = 0;
    for (auto const& att : list) {
      interior.emplace_back(att.name);
      if (att.shouldExpand) {
        expands = count;
      }
      ++count;
    }
    if (expanding != nullptr) {
      expanding->emplace_back(expands);
    }
  }
}

/// @brief returns whether the document can be inserted into the index
/// (or if there will be a conflict)
Result RocksDBVPackIndex::checkInsert(transaction::Methods& trx,
                                      RocksDBMethods* mthds,
                                      LocalDocumentId const& documentId,
                                      velocypack::Slice doc,
                                      OperationOptions const& options) {
  return checkOperation(trx, mthds, documentId, doc, options, false);
}

/// @brief returns whether the document can be replaced into the index
/// (or if there will be a conflict)
Result RocksDBVPackIndex::checkReplace(transaction::Methods& trx,
                                       RocksDBMethods* mthds,
                                       LocalDocumentId const& documentId,
                                       velocypack::Slice doc,
                                       OperationOptions const& options) {
  return checkOperation(trx, mthds, documentId, doc, options, true);
}

Result RocksDBVPackIndex::checkOperation(transaction::Methods& trx,
                                         RocksDBMethods* mthds,
                                         LocalDocumentId const& documentId,
                                         velocypack::Slice doc,
                                         OperationOptions const& options,
                                         bool ignoreExisting) {
  Result res;

  // non-unique indexes will not cause any constraint violation
  if (_unique) {
    // unique indexes...

    IndexOperationMode mode = options.indexOperationMode;
    rocksdb::Status s;
    containers::SmallVector<RocksDBKey, 4> elements;
    containers::SmallVector<uint64_t, 4> hashes;

    {
      // rethrow all types of exceptions from here...
      transaction::BuilderLeaser leased(&trx);
      auto r = fillElement(*leased, documentId, doc, elements, hashes);

      if (r != TRI_ERROR_NO_ERROR) {
        return addErrorMsg(res, r);
      }
    }

    transaction::StringLeaser leased(&trx);
    rocksdb::PinnableSlice existing(leased.get());

    bool const lock =
        !RocksDBTransactionState::toState(&trx)->isOnlyExclusiveTransaction();

    for (RocksDBKey const& key : elements) {
      if (lock) {
        s = mthds->GetForUpdate(_cf, key.string(), &existing);
      } else {
        // modifications always need to observe all changes in order to validate
        // uniqueness constraints
        s = mthds->Get(_cf, key.string(), &existing, ReadOwnWrites::yes);
      }

      if (s.ok()) {  // detected conflicting index entry
        LocalDocumentId docId = RocksDBValue::documentId(existing);
        if (docId == documentId && ignoreExisting) {
          // same document, this is ok!
          continue;
        }
        res.reset(TRI_ERROR_ARANGO_UNIQUE_CONSTRAINT_VIOLATED);
        // find conflicting document's key
        auto readResult = _collection.getPhysical()->read(
            &trx, docId,
            [&](LocalDocumentId const&, VPackSlice doc) {
              VPackSlice key =
                  transaction::helpers::extractKeyFromDocument(doc);
              if (mode == IndexOperationMode::internal) {
                // in this error mode, we return the conflicting document's key
                // inside the error message string (and nothing else)!
                res = Result{res.errorNumber(), key.copyString()};
              } else {
                // normal mode: build a proper error message
                addErrorMsg(res, key.copyString());
              }
              return true;  // return value does not matter here
            },
            ReadOwnWrites::yes);  // modifications always need to observe all
                                  // changes in order to validate uniqueness
                                  // constraints
        if (readResult.fail()) {
          addErrorMsg(readResult);
          THROW_ARANGO_EXCEPTION(readResult);
        }
        TRI_ASSERT(res.is(TRI_ERROR_ARANGO_UNIQUE_CONSTRAINT_VIOLATED));
        break;
      } else if (!s.IsNotFound()) {
        res.reset(rocksutils::convertStatus(s));
        addErrorMsg(res, doc.get(StaticStrings::KeyString).copyString());
      }
    }
  }

  return res;
}

/// @brief inserts a document into the index
Result RocksDBVPackIndex::insert(transaction::Methods& trx,
                                 RocksDBMethods* mthds,
                                 LocalDocumentId const& documentId,
                                 velocypack::Slice doc,
                                 OperationOptions const& options,
                                 bool performChecks) {
  containers::SmallVector<RocksDBKey, 4> elements;
  containers::SmallVector<uint64_t, 4> hashes;

  {
    // rethrow all types of exceptions from here...
    transaction::BuilderLeaser leased(&trx);
    auto r = fillElement(*leased, documentId, doc, elements, hashes);

    if (r != TRI_ERROR_NO_ERROR) {
      Result res{r};
      return addErrorMsg(res);
    }
  }

  // now we are going to construct the value to insert into rocksdb
  if (_unique) {
    return insertUnique(trx, mthds, documentId, doc, elements, hashes, options,
                        performChecks);
  } else {
    return insertNonUnique(trx, mthds, documentId, doc, elements, hashes,
                           options);
  }
}

Result RocksDBVPackIndex::insertUnique(
    transaction::Methods& trx, RocksDBMethods* mthds,
    LocalDocumentId const& documentId, velocypack::Slice doc,
    containers::SmallVector<RocksDBKey, 4> const& elements,
    containers::SmallVector<uint64_t, 4> hashes,
    OperationOptions const& options, bool performChecks) {
  // build index value (storedValues array will be stored in value if
  // storedValues are used)
  RocksDBValue value = RocksDBValue::Empty(RocksDBEntryType::Placeholder);
  if (_storedValuesPaths.empty()) {
    value = RocksDBValue::UniqueVPackIndexValue(documentId);
  } else {
    transaction::BuilderLeaser leased(&trx);
    leased->openArray(true);
    for (auto const& it : _storedValuesPaths) {
      VPackSlice s = doc.get(it);
      if (s.isNone()) {
        s = VPackSlice::nullSlice();
      }
      leased->add(s);
    }
    leased->close();
    value = RocksDBValue::UniqueVPackIndexValue(documentId, leased->slice());
  }
  TRI_ASSERT(value.type() != RocksDBEntryType::Placeholder);

  transaction::StringLeaser leased(&trx);
  rocksdb::PinnableSlice existing(leased.get());
  bool const isIndexCreation =
      trx.state()->hasHint(transaction::Hints::Hint::INDEX_CREATION);

  Result res;

  RocksDBKey const* failedKey = nullptr;
  // unique indexes have a different key structure
  for (RocksDBKey const& key : elements) {
    rocksdb::Status s;
    if (performChecks) {
      s = mthds->GetForUpdate(_cf, key.string(), &existing);
      if (s.ok()) {  // detected conflicting index entry
        res.reset(TRI_ERROR_ARANGO_UNIQUE_CONSTRAINT_VIOLATED);
        break;
      } else if (!s.IsNotFound()) {
        failedKey = &key;
        res.reset(rocksutils::convertStatus(s));
        break;
      }
    }
    s = mthds->Put(_cf, key, value.string(), /*assume_tracked*/ true);
    if (!s.ok()) {
      res = rocksutils::convertStatus(s, rocksutils::index);
      break;
    }
    if (!isIndexCreation) {
      // banish key in in-memory cache and optionally schedule
      // an index entry reload.
      // not necessary during index creation, because nothing
      // will be in the in-memory cache.
      handleCacheInvalidation(trx, options, key.string());
    }
  }

  if (res.fail()) {
    if (res.is(TRI_ERROR_ARANGO_UNIQUE_CONSTRAINT_VIOLATED)) {
      // find conflicting document's key
      LocalDocumentId docId = RocksDBValue::documentId(existing);
      auto readResult = _collection.getPhysical()->read(
          &trx, docId,
          [&](LocalDocumentId const&, VPackSlice doc) {
            IndexOperationMode mode = options.indexOperationMode;
            VPackSlice key = transaction::helpers::extractKeyFromDocument(doc);
            if (mode == IndexOperationMode::internal) {
              // in this error mode, we return the conflicting document's key
              // inside the error message string (and nothing else)!
              res = Result{res.errorNumber(), key.copyString()};
            } else {
              // normal mode: build a proper error message
              addErrorMsg(res, key.copyString());
            }
            return true;  // return value does not matter here
          },
          ReadOwnWrites::yes);  // modifications always need to observe all
                                // changes in order to validate uniqueness
                                // constraints
      if (readResult.fail()) {
        addErrorMsg(readResult);
        THROW_ARANGO_EXCEPTION(readResult);
      }
    } else {
      addErrorMsg(res);
      res.withError([&doc, failedKey](result::Error& err) {
        auto documentKey = doc.get(StaticStrings::KeyString).stringView();
        if (!documentKey.empty()) {
          err.appendErrorMessage("; document key: ");
          err.appendErrorMessage(documentKey);
        }
        if (failedKey) {
          auto slice = ::lookupValueFromSlice(failedKey->string());
          err.appendErrorMessage("; indexed values: ");
          err.appendErrorMessage(
              VPackSlice{reinterpret_cast<uint8_t const*>(slice.data())}
                  .toJson());
        }
      });
    }
  }
  return res;
}

Result RocksDBVPackIndex::insertNonUnique(
    transaction::Methods& trx, RocksDBMethods* mthds,
    LocalDocumentId const& documentId, velocypack::Slice doc,
    containers::SmallVector<RocksDBKey, 4> const& elements,
    containers::SmallVector<uint64_t, 4> hashes,
    OperationOptions const& options) {
  // AQL queries never read from the same collection, after writing into it
  IndexingDisabler guard(
      mthds,
      trx.state()->hasHint(transaction::Hints::Hint::FROM_TOPLEVEL_AQL) &&
          options.canDisableIndexing);

  // build index value (storedValues array will be stored in value if
  // storedValues are used)
  RocksDBValue value = RocksDBValue::VPackIndexValue();
  if (!_storedValuesPaths.empty()) {
    transaction::BuilderLeaser leased(&trx);
    leased->openArray(true);
    for (auto const& it : _storedValuesPaths) {
      VPackSlice s = doc.get(it);
      if (s.isNone()) {
        s = VPackSlice::nullSlice();
      }
      leased->add(s);
    }
    leased->close();
    value = RocksDBValue::VPackIndexValue(leased->slice());
  }

  bool const isIndexCreation =
      trx.state()->hasHint(transaction::Hints::Hint::INDEX_CREATION);

  rocksdb::Status s;
  for (RocksDBKey const& key : elements) {
    TRI_ASSERT(value.type() != RocksDBEntryType::Placeholder);

    TRI_ASSERT(key.containsLocalDocumentId(documentId));
    s = mthds->PutUntracked(_cf, key, value.string());
    if (!s.ok()) {
      Result res = rocksutils::convertStatus(s, rocksutils::index);
      return addErrorMsg(res, doc.get(StaticStrings::KeyString).stringView());
    }

    if (!isIndexCreation) {
      // banish key in in-memory cache and optionally schedule
      // an index entry reload.
      // not necessary during index creation, because nothing
      // will be in the in-memory cache.
      handleCacheInvalidation(trx, options, key.string());
    }
  }

  if (_estimates) {
    auto* state = RocksDBTransactionState::toState(&trx);
    auto* trxc = static_cast<RocksDBTransactionCollection*>(
        state->findCollection(_collection.id()));
    TRI_ASSERT(trxc != nullptr);
    for (uint64_t hash : hashes) {
      trxc->trackIndexInsert(id(), hash);
    }
  }
  return {};
}

void RocksDBVPackIndex::handleCacheInvalidation(transaction::Methods& trx,
                                                OperationOptions const& options,
                                                rocksdb::Slice key) {
  auto slice = ::lookupValueFromSlice(key);
  invalidateCacheEntry(slice);
  if (_cache != nullptr &&
      ((_forceCacheRefill &&
        options.refillIndexCaches != RefillIndexCaches::kDontRefill) ||
       options.refillIndexCaches == RefillIndexCaches::kRefill)) {
    RocksDBTransactionState::toState(&trx)->trackIndexCacheRefill(
        _collection.id(), id(), {slice.data(), slice.size()});
  }
}

namespace {
bool attributesEqual(VPackSlice first, VPackSlice second,
                     std::vector<basics::AttributeName>::const_iterator begin,
                     std::vector<basics::AttributeName>::const_iterator end) {
  for (; begin != end; ++begin) {
    // check if, after fetching the subattribute, we are point to a non-object.
    // e.g. if the index is on field ["a.b"], the first iteration of this loop
    // will look for subattribute "a" in the original document. this will always
    // work. however, when looking for "b", we have to make sure that "a" was
    // an object. otherwise we must not call Slice::get() on it. In case one of
    // the subattributes we found so far is not an object, we fall back to the
    // regular comparison
    if (!first.isObject() || !second.isObject()) {
      break;
    }

    // fetch subattribute
    first = first.get(begin->name);
    first = first.resolveExternal();
    second = second.get(begin->name);
    second = second.resolveExternal();

    if (begin->shouldExpand && first.isArray() && second.isArray()) {
      if (first.length() != second.length()) {
        // Nonequal length, so there is a difference!
        // We have to play this carefully here. It is possible that the
        // set of values found is the same, but we must err on the side
        // of caution in this case and use the slow path. Note in
        // particular that the following code returns `true`, if one
        // of the arrays is empty, which is not correct!
        return false;
      }
      auto next = begin + 1;
      VPackArrayIterator it1(first), it2(second);
      while (it1.valid() && it2.valid()) {
        if (!attributesEqual(*it1, *it2, next, end)) {
          return false;
        }
        ++it1;
        ++it2;
      }
      return true;
    }

    auto dist = std::distance(begin, end);
    bool notF1 = first.isNone() || (dist == 1 && !first.isObject());
    bool notF2 = second.isNone() || (dist == 1 && !second.isObject());
    if (notF1 != notF2) {
      return false;
    }
    if (notF1 || notF2) {  // one of the paths was not found
      break;
    }
  }

  return basics::VelocyPackHelper::equal(first, second, true);
}
}  // namespace

Result RocksDBVPackIndex::update(
    transaction::Methods& trx, RocksDBMethods* mthds,
    LocalDocumentId const& oldDocumentId, velocypack::Slice oldDoc,
    LocalDocumentId const& newDocumentId, velocypack::Slice newDoc,
    OperationOptions const& options, bool performChecks) {
  if (!_unique) {
    // only unique index supports in-place updates
    // lets also not handle the complex case of expanded arrays
    return RocksDBIndex::update(trx, mthds, oldDocumentId, oldDoc,
                                newDocumentId, newDoc, options, performChecks);
  }

  if (!std::all_of(_fields.cbegin(), _fields.cend(), [&](auto const& path) {
        return ::attributesEqual(oldDoc, newDoc, path.begin(), path.end());
      })) {
    // change detected in some index attribute value.
    // we can only use in-place updates if no indexed attributes changed
    return RocksDBIndex::update(trx, mthds, oldDocumentId, oldDoc,
                                newDocumentId, newDoc, options, performChecks);
  }

  // update-in-place following...

  Result res;
  containers::SmallVector<RocksDBKey, 4> elements;
  containers::SmallVector<uint64_t, 4> hashes;
  {
    // rethrow all types of exceptions from here...
    transaction::BuilderLeaser leased(&trx);
    auto r = fillElement(*leased, newDocumentId, newDoc, elements, hashes);

    if (r != TRI_ERROR_NO_ERROR) {
      return addErrorMsg(res, r);
    }
  }

  RocksDBValue value = RocksDBValue::UniqueVPackIndexValue(newDocumentId);
  for (auto const& key : elements) {
    rocksdb::Status s =
        mthds->Put(_cf, key, value.string(), /*assume_tracked*/ false);
    if (!s.ok()) {
      res = rocksutils::convertStatus(s, rocksutils::index);
      addErrorMsg(res, newDoc.get(StaticStrings::KeyString).copyString());
      break;
    }

    handleCacheInvalidation(trx, options, key.string());
  }

  return res;
}

/// @brief removes a document from the index
Result RocksDBVPackIndex::remove(transaction::Methods& trx,
                                 RocksDBMethods* mthds,
                                 LocalDocumentId const& documentId,
                                 velocypack::Slice doc,
                                 OperationOptions const& options) {
  TRI_IF_FAILURE("BreakHashIndexRemove") {
    if (type() == Index::IndexType::TRI_IDX_TYPE_HASH_INDEX) {
      // intentionally  break index removal
      return Result(TRI_ERROR_INTERNAL,
                    "BreakHashIndexRemove failure point triggered");
    }
  }
  Result res;
  rocksdb::Status s;
  containers::SmallVector<RocksDBKey, 4> elements;
  containers::SmallVector<uint64_t, 4> hashes;

  {
    // rethrow all types of exceptions from here...
    transaction::BuilderLeaser leased(&trx);
    auto r = fillElement(*leased, documentId, doc, elements, hashes);

    if (r != TRI_ERROR_NO_ERROR) {
      return addErrorMsg(res, r);
    }
  }

  IndexingDisabler guard(
      mthds, !_unique && trx.state()->hasHint(
                             transaction::Hints::Hint::FROM_TOPLEVEL_AQL));

  for (auto const& key : elements) {
    if (_unique) {
      s = mthds->Delete(_cf, key);
    } else {
      // non-unique index contains the unique objectID written exactly once
      s = mthds->SingleDelete(_cf, key);
    }

    if (s.ok()) {
      // banish key in in-memory cache and optionally schedule
      // an index entry reload.
      handleCacheInvalidation(trx, options, key.string());
    } else {
      res.reset(rocksutils::convertStatus(s, rocksutils::index));
    }
  }
  if (res.fail()) {
    TRI_ASSERT(doc.get(StaticStrings::KeyString).isString());
    addErrorMsg(res, doc.get(StaticStrings::KeyString).copyString());
  }

  if (!_unique && _estimates) {
    auto* state = RocksDBTransactionState::toState(&trx);
    auto* trxc = static_cast<RocksDBTransactionCollection*>(
        state->findCollection(_collection.id()));
    TRI_ASSERT(trxc != nullptr);
    for (uint64_t hash : hashes) {
      // The estimator is only useful if we are in a non-unique index
      trxc->trackIndexRemove(id(), hash);
    }
  }

  return res;
}

void RocksDBVPackIndex::refillCache(transaction::Methods& trx,
                                    std::vector<std::string> const& keys) {
  if (_cache == nullptr || keys.empty()) {
    return;
  }

  ResourceMonitor monitor(GlobalResourceMonitor::instance());
  IndexIteratorOptions opts;

  RocksDBKeyBounds bounds = RocksDBKeyBounds::Empty();
  bounds.fill(_unique ? RocksDBEntryType::UniqueVPackIndexValue
                      : RocksDBEntryType::VPackIndexValue,
              objectId(), VPackSlice::emptyArraySlice(),
              VPackSlice::emptyArraySlice());

  auto it = buildIteratorFromBounds(
      monitor, &trx, /*reverse*/ false, opts, ReadOwnWrites::no,
      std::move(bounds), RocksDBVPackIndexSearchValueFormat::kValuesOnly,
      /*useCache*/ true);

  velocypack::Builder builder;
  for (auto const& key : keys) {
    builder.clear();
    builder.add(VPackSlice(reinterpret_cast<uint8_t const*>(key.data())));
    bool wasRearmed = it->rearm(builder.slice(), opts);
    TRI_ASSERT(wasRearmed);
    it->allCovering([](LocalDocumentId const&, IndexIteratorCoveringData&) {
      return true;
    });
  }
}

// build an index iterator from a VelocyPack range description
std::unique_ptr<IndexIterator> RocksDBVPackIndex::buildIterator(
    ResourceMonitor& monitor, transaction::Methods* trx,
    VPackSlice searchValues, IndexIteratorOptions const& opts,
    ReadOwnWrites readOwnWrites, RocksDBVPackIndexSearchValueFormat format,
    bool& isUniqueIndexIterator) const {
  TRI_ASSERT(searchValues.isArray());
  TRI_ASSERT(format != RocksDBVPackIndexSearchValueFormat::kDetect);

  isUniqueIndexIterator = false;

  bool reverse = !opts.ascending;
  bool useCache = opts.useCache;

  VPackArrayIterator it(searchValues);

  if (it.size() == 0) {
    // full range scan over the entire index
    TRI_ASSERT(format != RocksDBVPackIndexSearchValueFormat::kIn);
    return buildIteratorFromBounds(
        monitor, trx, reverse, opts, readOwnWrites,
        _unique ? RocksDBKeyBounds::UniqueVPackIndex(objectId(), reverse)
                : RocksDBKeyBounds::VPackIndex(objectId(), reverse),
        RocksDBVPackIndexSearchValueFormat::kValuesOnly, /*useCache*/ false);
  }

  // check if we only have equality lookups
  transaction::BuilderLeaser leftSearch(trx);

  VPackSlice lastNonEq;
  leftSearch->openArray();
  for (VPackSlice searchValue : it) {
    TRI_ASSERT(searchValue.isObject());
    VPackSlice eq = searchValue.get(StaticStrings::IndexEq);
    if (eq.isNone()) {
      lastNonEq = searchValue;
      break;
    }
    leftSearch->add(eq);
  }

  // all index fields covered by equality lookups?
  bool allEq = lastNonEq.isNone() && it.size() == _fields.size();

  if (_unique && allEq) {
    // unique index and we only have equality lookups
    leftSearch->close();

    isUniqueIndexIterator = true;

    // unique index iterator can only be used if all index fields are
    // covered. we cannot do range lookups etc.
    return std::make_unique<RocksDBVPackUniqueIndexIterator>(
        monitor, &_collection, trx, this, useCache ? _cache : nullptr,
        leftSearch->slice(), opts, readOwnWrites);
  }

  // generic case: we have a non-unique index or have non-equality lookups
  TRI_ASSERT(leftSearch->isOpenArray());

  RocksDBKeyBounds bounds = RocksDBKeyBounds::Empty();
  buildIndexRangeBounds(trx, searchValues, *leftSearch, lastNonEq, bounds);

  return buildIteratorFromBounds(monitor, trx, reverse, opts, readOwnWrites,
                                 std::move(bounds), format,
                                 /*useCache*/ allEq && useCache);
}

std::unique_ptr<IndexIterator> RocksDBVPackIndex::buildIteratorFromBounds(
    ResourceMonitor& monitor, transaction::Methods* trx, bool reverse,
    IndexIteratorOptions const& opts, ReadOwnWrites readOwnWrites,
    RocksDBKeyBounds&& bounds, RocksDBVPackIndexSearchValueFormat format,
    bool useCache) const {
  TRI_ASSERT(!bounds.empty());
  TRI_ASSERT(format != RocksDBVPackIndexSearchValueFormat::kDetect);

  bool mustCheckBounds =
      RocksDBTransactionState::toState(trx)->iteratorMustCheckBounds(
          _collection.id(), readOwnWrites);

  if (unique()) {
    // unique index
    if (reverse) {
      // reverse version
      if (mustCheckBounds) {
        return std::make_unique<RocksDBVPackIndexIterator<true, true, true>>(
            monitor, &_collection, trx, this, std::move(bounds),
            useCache ? _cache : nullptr, opts, readOwnWrites, format);
      }
      return std::make_unique<RocksDBVPackIndexIterator<true, true, false>>(
          monitor, &_collection, trx, this, std::move(bounds),
          useCache ? _cache : nullptr, opts, readOwnWrites, format);
    }
    // forward version
    if (mustCheckBounds) {
      return std::make_unique<RocksDBVPackIndexIterator<true, false, true>>(
          monitor, &_collection, trx, this, std::move(bounds),
          useCache ? _cache : nullptr, opts, readOwnWrites, format);
    }
    return std::make_unique<RocksDBVPackIndexIterator<true, false, false>>(
        monitor, &_collection, trx, this, std::move(bounds),
        useCache ? _cache : nullptr, opts, readOwnWrites, format);
  }

  // non-unique index
  if (reverse) {
    // reverse version
    if (mustCheckBounds) {
      return std::make_unique<RocksDBVPackIndexIterator<false, true, true>>(
          monitor, &_collection, trx, this, std::move(bounds),
          useCache ? _cache : nullptr, opts, readOwnWrites, format);
    }
    return std::make_unique<RocksDBVPackIndexIterator<false, true, false>>(
        monitor, &_collection, trx, this, std::move(bounds),
        useCache ? _cache : nullptr, opts, readOwnWrites, format);
  }
  // forward version
  if (mustCheckBounds) {
    return std::make_unique<RocksDBVPackIndexIterator<false, false, true>>(
        monitor, &_collection, trx, this, std::move(bounds),
        useCache ? _cache : nullptr, opts, readOwnWrites, format);
  }
  return std::make_unique<RocksDBVPackIndexIterator<false, false, false>>(
      monitor, &_collection, trx, this, std::move(bounds),
      useCache ? _cache : nullptr, opts, readOwnWrites, format);
}

// build bounds for an index range
void RocksDBVPackIndex::buildIndexRangeBounds(transaction::Methods* /*trx*/,
                                              VPackSlice searchValues,
                                              VPackBuilder& leftSearch,
                                              VPackSlice lastNonEq,
                                              RocksDBKeyBounds& bounds) const {
  TRI_ASSERT(searchValues.isArray());
  TRI_ASSERT(searchValues.length() <= _fields.size());
  TRI_ASSERT(leftSearch.isOpenArray());

  bounds.clear();

  // Copy rightSearch = leftSearch for right border
  VPackBuilder rightSearch = leftSearch;

  if (lastNonEq.isNone()) {
    // We only have equality lookups!
    leftSearch.add(VPackSlice::minKeySlice());
    rightSearch.add(VPackSlice::maxKeySlice());
  } else {
    // Define Lower-Bound
    VPackSlice lastLeft = lastNonEq.get(StaticStrings::IndexGe);
    if (!lastLeft.isNone()) {
      TRI_ASSERT(!lastNonEq.hasKey(StaticStrings::IndexGt));
      leftSearch.add(lastLeft);
      leftSearch.add(VPackSlice::minKeySlice());
    } else {
      lastLeft = lastNonEq.get(StaticStrings::IndexGt);
      if (!lastLeft.isNone()) {
        leftSearch.add(lastLeft);
        leftSearch.add(VPackSlice::maxKeySlice());
      } else {
        // No lower bound set default to (null <= x)
        leftSearch.add(VPackSlice::minKeySlice());
      }
    }

    // Define upper-bound
    VPackSlice lastRight = lastNonEq.get(StaticStrings::IndexLe);
    if (!lastRight.isNone()) {
      TRI_ASSERT(!lastNonEq.hasKey(StaticStrings::IndexLt));
      rightSearch.add(lastRight);
      rightSearch.add(VPackSlice::maxKeySlice());
    } else {
      lastRight = lastNonEq.get(StaticStrings::IndexLt);
      if (!lastRight.isNone()) {
        rightSearch.add(lastRight);
        rightSearch.add(VPackSlice::minKeySlice());
      } else {
        // No upper bound set default to (x <= INFINITY)
        rightSearch.add(VPackSlice::maxKeySlice());
      }
    }
  }

  leftSearch.close();
  rightSearch.close();

  bounds.fill(_unique ? RocksDBEntryType::UniqueVPackIndexValue
                      : RocksDBEntryType::VPackIndexValue,
              objectId(), leftSearch.slice(), rightSearch.slice());
}

Index::FilterCosts RocksDBVPackIndex::supportsFilterCondition(
    transaction::Methods& /*trx*/,
    std::vector<std::shared_ptr<Index>> const& allIndexes,
    aql::AstNode const* node, aql::Variable const* reference,
    size_t itemsInIndex) const {
  return SortedIndexAttributeMatcher::supportsFilterCondition(
      allIndexes, this, node, reference, itemsInIndex);
}

Index::SortCosts RocksDBVPackIndex::supportsSortCondition(
    aql::SortCondition const* sortCondition, aql::Variable const* reference,
    size_t itemsInIndex) const {
  return SortedIndexAttributeMatcher::supportsSortCondition(
      this, sortCondition, reference, itemsInIndex);
}

/// @brief specializes the condition for use with the index
aql::AstNode* RocksDBVPackIndex::specializeCondition(
    transaction::Methods& /*trx*/, aql::AstNode* node,
    aql::Variable const* reference) const {
  return SortedIndexAttributeMatcher::specializeCondition(this, node,
                                                          reference);
}

std::unique_ptr<IndexIterator> RocksDBVPackIndex::iteratorForCondition(
    ResourceMonitor& monitor, transaction::Methods* trx,
    aql::AstNode const* node, aql::Variable const* reference,
    IndexIteratorOptions const& opts, ReadOwnWrites readOwnWrites, int) {
  TRI_ASSERT(!isSorted() || opts.sorted);

  transaction::BuilderLeaser searchValues(trx);
  RocksDBVPackIndexSearchValueFormat format =
      RocksDBVPackIndexSearchValueFormat::kDetect;
  buildSearchValues(monitor, trx, node, reference, opts, *searchValues, format);
  // format must have been set to something valid now.
  TRI_ASSERT(format != RocksDBVPackIndexSearchValueFormat::kDetect);

  VPackSlice searchSlice = searchValues->slice();

  bool isUniqueIndexIterator = false;

  if (format == RocksDBVPackIndexSearchValueFormat::kIn) {
    // IN!
    if (searchSlice.length() == 0 ||
        (searchSlice.length() == 1 && searchSlice.at(0).isArray() &&
         searchSlice.at(0).length() == 0)) {
      // IN with no/invalid condition
      return std::make_unique<EmptyIndexIterator>(&_collection, trx);
    }

    // build the actual lookup iterator, which can only handle a single
    // equality lookup. however, we will then wrap this lookup iterator
    // into an InIterator object, which will cycle through all values of
    // the IN list and employ the lookup iterator for looking up one
    // value at a time.
    // note: the call to buildIterator may change the value of
    // isUniqueIndexIterator!
    auto wrapped = buildIterator(monitor, trx, searchSlice.at(0), opts,
                                 readOwnWrites, format, isUniqueIndexIterator);

    return std::make_unique<RocksDBVPackIndexInIterator>(
        monitor, &_collection, trx, this, std::move(wrapped), searchSlice, opts,
        readOwnWrites,
        isUniqueIndexIterator
            ? RocksDBVPackIndexSearchValueFormat::kValuesOnly
            : RocksDBVPackIndexSearchValueFormat::kOperatorsAndValues);
  }

  // anything but IN is handled here

  TRI_ASSERT(searchSlice.length() == 1);
  return buildIterator(monitor, trx, searchSlice.at(0), opts, readOwnWrites,
                       format,
                       /*unused*/ isUniqueIndexIterator);
}

void RocksDBVPackIndex::buildEmptySearchValues(
    velocypack::Builder& result) const {
  result.clear();
  result.openArray();
  result.openArray();
  result.close();
  result.close();
}

void RocksDBVPackIndex::buildSearchValues(
    ResourceMonitor& monitor, transaction::Methods* trx,
    aql::AstNode const* node, aql::Variable const* reference,
    IndexIteratorOptions const& opts, VPackBuilder& searchValues,
    RocksDBVPackIndexSearchValueFormat& format) const {
  if (node == nullptr) {
    // We only use this index for sort. Empty searchValue
    buildEmptySearchValues(searchValues);
  } else {
    buildSearchValuesInner(monitor, trx, node, reference, opts, searchValues,
                           format);
  }

  TRI_IF_FAILURE("PersistentIndex::noIterator") {
    THROW_ARANGO_EXCEPTION(TRI_ERROR_DEBUG);
  }
  TRI_IF_FAILURE("SkiplistIndex::noIterator") {
    THROW_ARANGO_EXCEPTION(TRI_ERROR_DEBUG);
  }
  TRI_IF_FAILURE("HashIndex::noIterator") {
    THROW_ARANGO_EXCEPTION(TRI_ERROR_DEBUG);
  }

  if (format == RocksDBVPackIndexSearchValueFormat::kDetect) {
    // if we haven't seen any complex condition, we can go with the
    // simple (values only) format!
    format = RocksDBVPackIndexSearchValueFormat::kValuesOnly;
  }
}

void RocksDBVPackIndex::buildSearchValuesInner(
    ResourceMonitor& monitor, transaction::Methods* trx,
    aql::AstNode const* node, aql::Variable const* reference,
    IndexIteratorOptions const& opts, VPackBuilder& searchValues,
    RocksDBVPackIndexSearchValueFormat& format) const {
  // Create the search values for the lookup
  searchValues.openArray();
  searchValues.openArray();

  containers::FlatHashMap<size_t, std::vector<aql::AstNode const*>> found;
  containers::FlatHashSet<std::string> nonNullAttributes;
  [[maybe_unused]] size_t unused = 0;
  SortedIndexAttributeMatcher::matchAttributes(this, node, reference, found,
                                               unused, nonNullAttributes, true);

  // this will be reused for multiple invocations of getValueAccess
  std::pair<aql::Variable const*, std::vector<basics::AttributeName>> paramPair;

  // found contains all attributes that are relevant for this node.
  // It might be less than fields().
  //
  // Handle the first attributes. They can only be == or IN and only
  // one node per attribute
  auto getValueAccess = [&](aql::AstNode const* comp,
                            aql::AstNode const*& access,
                            aql::AstNode const*& value) -> bool {
    access = comp->getMember(0);
    value = comp->getMember(1);
    if (!(access->isAttributeAccessForVariable(paramPair) &&
          paramPair.first == reference)) {
      access = comp->getMember(1);
      value = comp->getMember(0);
      if (!(access->isAttributeAccessForVariable(paramPair) &&
            paramPair.first == reference)) {
        // Both side do not have a correct AttributeAccess, this should not
        // happen and indicates
        // an error in the optimizer
        TRI_ASSERT(false);
      }
      return true;
    }
    return false;
  };

  bool needNormalize = false;
  size_t usedFields = 0;
  for (; usedFields < _fields.size(); ++usedFields) {
    auto it = found.find(usedFields);
    if (it == found.end()) {
      // We are either done
      // or this is a range.
      // Continue with more complicated loop
      break;
    }

    auto const& comp = it->second[0];
    TRI_ASSERT(comp->numMembers() == 2);
    aql::AstNode const* access = nullptr;
    aql::AstNode const* value = nullptr;
    getValueAccess(comp, access, value);
    // We found an access for this field

    if (format == RocksDBVPackIndexSearchValueFormat::kValuesOnly) {
      TRI_ASSERT(comp->type == aql::NODE_TYPE_OPERATOR_BINARY_EQ);
      value->toVelocyPackValue(searchValues);
      continue;
    }

    TRI_ASSERT(format != RocksDBVPackIndexSearchValueFormat::kValuesOnly);

    if (comp->type == aql::NODE_TYPE_OPERATOR_BINARY_EQ) {
      searchValues.openObject(true);
      searchValues.add(VPackValue(StaticStrings::IndexEq));
      TRI_IF_FAILURE("PersistentIndex::permutationEQ") {
        THROW_ARANGO_EXCEPTION(TRI_ERROR_DEBUG);
      }
      TRI_IF_FAILURE("SkiplistIndex::permutationEQ") {
        THROW_ARANGO_EXCEPTION(TRI_ERROR_DEBUG);
      }
      TRI_IF_FAILURE("HashIndex::permutationEQ") {
        THROW_ARANGO_EXCEPTION(TRI_ERROR_DEBUG);
      }
    } else if (comp->type == aql::NODE_TYPE_OPERATOR_BINARY_IN) {
      // complex condition. adjust format!
      format = RocksDBVPackIndexSearchValueFormat::kOperatorsAndValues;

      searchValues.openObject(true);
      if (isAttributeExpanded(usedFields)) {
        searchValues.add(VPackValue(StaticStrings::IndexEq));
        TRI_IF_FAILURE("PersistentIndex::permutationArrayIN") {
          THROW_ARANGO_EXCEPTION(TRI_ERROR_DEBUG);
        }
        TRI_IF_FAILURE("SkiplistIndex::permutationArrayIN") {
          THROW_ARANGO_EXCEPTION(TRI_ERROR_DEBUG);
        }
        TRI_IF_FAILURE("HashIndex::permutationArrayIN") {
          THROW_ARANGO_EXCEPTION(TRI_ERROR_DEBUG);
        }
      } else {
        if (!value->isArray() || value->numMembers() == 0) {
          // IN lookup value is not an array or empty. we will not
          // produce any result then
          format = RocksDBVPackIndexSearchValueFormat::kIn;
          buildEmptySearchValues(searchValues);
          return;
        }

        needNormalize = true;
        searchValues.add(VPackValue(StaticStrings::IndexIn));
      }
    } else {
      // This is a one-sided range
      break;
    }
    // We have to add the value always, the key was added before
    value->toVelocyPackValue(searchValues);
    searchValues.close();
  }

  // Now handle the next element, which might be a range
  if (usedFields < _fields.size()) {
    auto it = found.find(usedFields);

    if (it != found.end()) {
      auto const& rangeConditions = it->second;
      TRI_ASSERT(rangeConditions.size() <= 2);

      VPackObjectBuilder searchElement(&searchValues, true);

      for (auto const& comp : rangeConditions) {
        TRI_ASSERT(comp->numMembers() == 2);
        aql::AstNode const* access = nullptr;
        aql::AstNode const* value = nullptr;
        bool isReverseOrder = getValueAccess(comp, access, value);

        TRI_ASSERT(format != RocksDBVPackIndexSearchValueFormat::kValuesOnly);

        // complex condition. adjust format!
        format = RocksDBVPackIndexSearchValueFormat::kOperatorsAndValues;

        // Add the key
        switch (comp->type) {
          case aql::NODE_TYPE_OPERATOR_BINARY_LT: {
            if (isReverseOrder) {
              searchValues.add(VPackValue(StaticStrings::IndexGt));
            } else {
              searchValues.add(VPackValue(StaticStrings::IndexLt));
            }
            break;
          }
          case aql::NODE_TYPE_OPERATOR_BINARY_LE: {
            if (isReverseOrder) {
              searchValues.add(VPackValue(StaticStrings::IndexGe));
            } else {
              searchValues.add(VPackValue(StaticStrings::IndexLe));
            }
            break;
          }
          case aql::NODE_TYPE_OPERATOR_BINARY_GT: {
            if (isReverseOrder) {
              searchValues.add(VPackValue(StaticStrings::IndexLt));
            } else {
              searchValues.add(VPackValue(StaticStrings::IndexGt));
            }
            break;
          }
          case aql::NODE_TYPE_OPERATOR_BINARY_GE: {
            if (isReverseOrder) {
              searchValues.add(VPackValue(StaticStrings::IndexLe));
            } else {
              searchValues.add(VPackValue(StaticStrings::IndexGe));
            }
            break;
          }
          default: {
            // unsupported right now. Should have been rejected by
            // supportsFilterCondition
            THROW_ARANGO_EXCEPTION_MESSAGE(
                TRI_ERROR_INTERNAL,
                "unsupported state in RocksDBVPackIndex::buildSearchValues");
          }
        }

        // If the value does not have a vpack representation the index cannot
        // use it, and the results of the query are wrong.
        TRI_ASSERT(value->valueHasVelocyPackRepresentation());
        value->toVelocyPackValue(searchValues);
      }
    }
  }

  searchValues.close();
  searchValues.close();

  if (needNormalize) {
    // we found an IN clause. now rewrite the lookup conditions accordingly
    transaction::BuilderLeaser expandedSearchValues(trx);
    expandInSearchValues(monitor, searchValues.slice(), *expandedSearchValues,
                         opts);

    searchValues.clear();
    searchValues.add(expandedSearchValues->slice());

    TRI_ASSERT(format ==
               RocksDBVPackIndexSearchValueFormat::kOperatorsAndValues);
    format = RocksDBVPackIndexSearchValueFormat::kIn;
  }
}

/// @brief Transform the list of search slices to search values.
///        Always expects a list of lists as input.
///        Outer list represents the single lookups, inner list represents the
///        index field values.
///        This will multiply all IN entries and simply return all other
///        entries.
///        Example: Index on (a, b)
///        Input: [ [{=: 1}, {in: 2,3}], [{=:2}, {=:3}]
///        Result: [ [{=: 1}, {=: 2}],[{=:1}, {=:3}], [{=:2}, {=:3}]]
void RocksDBVPackIndex::expandInSearchValues(
    ResourceMonitor& monitor, VPackSlice base, VPackBuilder& result,
    IndexIteratorOptions const& opts) const {
  TRI_ASSERT(base.isArray());

  VPackArrayBuilder baseGuard(&result);
  for (VPackSlice oneLookup : VPackArrayIterator(base)) {
    TRI_ASSERT(oneLookup.isArray());

    ResourceUsageScope scope(monitor);
    std::unordered_map<size_t, std::vector<VPackSlice>> elements;

    size_t n = static_cast<size_t>(oneLookup.length());

    for (VPackValueLength i = 0; i < n; ++i) {
      VPackSlice current = oneLookup.at(i);
      if (VPackSlice inList = current.get(StaticStrings::IndexIn);
          inList.isArray()) {
        VPackValueLength nList = inList.length();

        // track potential memory usage
        scope.increase(nList * sizeof(VPackSlice));

        // spit everything into vector at once
        auto& vector = elements[i];
        vector.reserve(nList);

        for (VPackSlice el : VPackArrayIterator(inList)) {
          vector.emplace_back(el);
        }

        // sort the vector once
        std::sort(vector.begin(), vector.end(),
                  basics::VelocyPackHelper::VPackLess<true>());

        // make it unique
        vector.erase(std::unique(vector.begin(), vector.end(),
                                 basics::VelocyPackHelper::VPackEqual()),
                     vector.end());

        if (!opts.ascending) {
          // reverse what's left, if necessary
          std::reverse(vector.begin(), vector.end());
        }
      }
    }
    // If there is an entry in elements for one depth it was an in,
    // all of them are now unique so we simply have to multiply
    size_t level = n - 1;
    std::vector<size_t> positions(n, 0);
    bool done = false;
    while (!done) {
      TRI_IF_FAILURE("Index::permutationIN") {
        THROW_ARANGO_EXCEPTION(TRI_ERROR_DEBUG);
      }
      VPackArrayBuilder guard(&result);
      for (size_t i = 0; i < n; ++i) {
        auto list = elements.find(i);
        if (list == elements.end()) {
          // Insert
          result.add(oneLookup.at(i));
        } else {
          VPackObjectBuilder objGuard(&result);
          result.add(StaticStrings::IndexEq, list->second.at(positions[i]));
        }
      }
      while (true) {
        auto list = elements.find(level);
        if (list != elements.end() &&
            ++positions[level] < list->second.size()) {
          level = n - 1;
          // abort inner iteration
          break;
        }
        positions[level] = 0;
        if (level == 0) {
          done = true;
          break;
        }
        --level;
      }
    }
  }
}

void RocksDBVPackIndex::afterTruncate(TRI_voc_tick_t tick,
                                      transaction::Methods* trx) {
  if (_estimator != nullptr) {
    _estimator->bufferTruncate(tick);
  }
  RocksDBIndex::afterTruncate(tick, trx);
}

Result RocksDBVPackIndex::drop() {
  Result res = RocksDBIndex::drop();

  if (res.ok() && _estimator != nullptr) {
<<<<<<< HEAD
    _estimator->freeMemory();
=======
    _estimator->drain();
>>>>>>> 2b6d9a53
  }

  return res;
}

std::shared_ptr<cache::Cache> RocksDBVPackIndex::makeCache() const {
  TRI_ASSERT(_cacheManager != nullptr);
  return _cacheManager->createCache<cache::VPackKeyHasher>(
      cache::CacheType::Transactional);
}

RocksDBCuckooIndexEstimatorType* RocksDBVPackIndex::estimator() {
  return _estimator.get();
}

void RocksDBVPackIndex::setEstimator(
    std::unique_ptr<RocksDBCuckooIndexEstimatorType> est) {
  TRI_ASSERT(!_unique);
  TRI_ASSERT(_estimator == nullptr ||
             _estimator->appliedSeq() <= est->appliedSeq());
  _estimator = std::move(est);
}

void RocksDBVPackIndex::recalculateEstimates() {
  if (unique() || _estimator == nullptr) {
    return;
  }
  TRI_ASSERT(_estimator != nullptr);
  _estimator->clear();

  auto& selector =
      _collection.vocbase().server().getFeature<EngineSelectorFeature>();
  auto& engine = selector.engine<RocksDBEngine>();
  rocksdb::TransactionDB* db = engine.db();
  rocksdb::SequenceNumber seq = db->GetLatestSequenceNumber();

  auto bounds = getBounds();
  rocksdb::Slice const end = bounds.end();
  rocksdb::ReadOptions options;
  options.iterate_upper_bound = &end;  // safe to use on rocksb::DB directly
  options.prefix_same_as_start = true;
  options.verify_checksums = false;
  options.fill_cache = false;
  std::unique_ptr<rocksdb::Iterator> it(db->NewIterator(options, _cf));
  for (it->Seek(bounds.start()); it->Valid(); it->Next()) {
    uint64_t hash = RocksDBVPackIndex::HashForKey(it->key());
    // cppcheck-suppress uninitvar ; doesn't understand above call
    _estimator->insert(hash);
  }
  _estimator->setAppliedSeq(seq);
}

void RocksDBVPackIndex::warmupInternal(transaction::Methods* trx) {
  ResourceMonitor monitor(GlobalResourceMonitor::instance());
  IndexIteratorOptions opts;

  RocksDBKeyBounds bounds = RocksDBKeyBounds::Empty();
  bounds.fill(_unique ? RocksDBEntryType::UniqueVPackIndexValue
                      : RocksDBEntryType::VPackIndexValue,
              objectId(), VPackSlice::emptyArraySlice(),
              VPackSlice::emptyArraySlice());
  auto lookup = buildIteratorFromBounds(
      monitor, trx, /*reverse*/ false, opts, ReadOwnWrites::no,
      std::move(bounds), RocksDBVPackIndexSearchValueFormat::kValuesOnly,
      /*useCache*/ true);

  bounds = getBounds();
  rocksdb::Slice const end = bounds.end();

  // intentional copy of the read options
  auto* mthds = RocksDBTransactionState::toMethods(trx, _collection.id());
  rocksdb::ReadOptions options = mthds->iteratorReadOptions();
  options.iterate_upper_bound = &end;  // safe to use on rocksdb::DB directly
  options.prefix_same_as_start = true;
  options.verify_checksums = false;
  options.fill_cache = VPackIndexFillBlockCache;
  std::unique_ptr<rocksdb::Iterator> it(
      _engine.db()->NewIterator(options, _cf));

  VPackBuilder builder;
  size_t n = 0;
  for (it->Seek(bounds.start()); it->Valid(); it->Next()) {
    ++n;
    if (n % 1024 == 0) {
      if (collection().vocbase().server().isStopping()) {
        return;
      }
    }

    // compare current index value with previous value
    rocksdb::Slice key = it->key();
    TRI_ASSERT(objectId() == RocksDBKey::objectId(key));
    VPackSlice v = RocksDBKey::indexedVPack(key);
    if (basics::VelocyPackHelper::compare(v, builder.slice(), true) != 0) {
      // index values are different. now do a lookup in cache/rocksdb
      builder.clear();
      builder.add(v);

      bool wasRearmed = lookup->rearm(builder.slice(), opts);
      TRI_ASSERT(wasRearmed);
      lookup->allCovering([](LocalDocumentId const&,
                             IndexIteratorCoveringData&) { return true; });
    }
  }

  LOG_TOPIC("499c4", DEBUG, Logger::ENGINES) << "loaded n: " << n;
}

}  // namespace arangodb<|MERGE_RESOLUTION|>--- conflicted
+++ resolved
@@ -2726,11 +2726,7 @@
   Result res = RocksDBIndex::drop();
 
   if (res.ok() && _estimator != nullptr) {
-<<<<<<< HEAD
-    _estimator->freeMemory();
-=======
     _estimator->drain();
->>>>>>> 2b6d9a53
   }
 
   return res;
