--- conflicted
+++ resolved
@@ -169,13 +169,9 @@
 RocksDBVPackIndex::RocksDBVPackIndex(TRI_idx_iid_t iid,
                                      arangodb::LogicalCollection* collection,
                                      arangodb::velocypack::Slice const& info)
-<<<<<<< HEAD
     : RocksDBIndex(iid, collection, info, RocksDBColumnFamily::vpack(), false),
-=======
-    : RocksDBIndex(iid, collection, info, RocksDBColumnFamily::index(), false),
       _deduplicate(arangodb::basics::VelocyPackHelper::getBooleanValue(
           info, "deduplicate", true)),
->>>>>>> c7c8910c
       _useExpansion(false),
       _allowPartialIndex(true),
       _estimator(nullptr) {
