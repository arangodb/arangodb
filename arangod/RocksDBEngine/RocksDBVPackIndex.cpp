--- conflicted
+++ resolved
@@ -151,18 +151,15 @@
                                    canReadOwnWrites());
 
     if (s.ok()) {
-<<<<<<< HEAD
-      VPackSlice storedValues = VPackSlice::emptyArraySlice();
       if (_index->hasStoredValues()) {
-        storedValues = RocksDBValue::uniqueIndexStoredValues(ps);
-      }
-
-      cb(LocalDocumentId(RocksDBValue::documentId(ps)),
-         RocksDBKey::indexedVPack(_key.ref()), storedValues);
-=======
-      auto data = SliceCoveringData(RocksDBKey::indexedVPack(_key.ref()));
-      cb(LocalDocumentId(RocksDBValue::documentId(ps)), data);
->>>>>>> 506f33dd
+        auto data = SliceCoveringDataWithStoredValues(
+            RocksDBKey::indexedVPack(_key.ref()),
+            RocksDBValue::uniqueIndexStoredValues(ps));
+        cb(LocalDocumentId(RocksDBValue::documentId(ps)), data);
+      } else {
+        auto data = SliceCoveringData(RocksDBKey::indexedVPack(_key.ref()));
+        cb(LocalDocumentId(RocksDBValue::documentId(ps)), data);
+      }
     }
 
     // there is at most one element, so we are done now
@@ -280,31 +277,30 @@
       rocksdb::Slice key = _iterator->key();
       TRI_ASSERT(_index->objectId() == RocksDBKey::objectId(key));
 
-<<<<<<< HEAD
-      VPackSlice storedValues = VPackSlice::emptyArraySlice();
-
       if constexpr (unique) {
         LocalDocumentId const documentId(
             RocksDBValue::documentId(_iterator->value()));
         if (_index->hasStoredValues()) {
-          storedValues =
-              RocksDBValue::uniqueIndexStoredValues(_iterator->value());
-        }
-        cb(documentId, RocksDBKey::indexedVPack(key), storedValues);
+          auto data = SliceCoveringDataWithStoredValues(
+              RocksDBKey::indexedVPack(key),
+              RocksDBValue::uniqueIndexStoredValues(_iterator->value()));
+          cb(documentId, data);
+        } else {
+          auto data = SliceCoveringData(RocksDBKey::indexedVPack(key));
+          cb(documentId, data);
+        }
       } else {
         LocalDocumentId const documentId(RocksDBKey::indexDocumentId(key));
         if (_index->hasStoredValues()) {
-          storedValues = RocksDBValue::indexStoredValues(_iterator->value());
-        }
-        cb(documentId, RocksDBKey::indexedVPack(key), storedValues);
-      }
-=======
-      LocalDocumentId const documentId(
-          _index->_unique ? RocksDBValue::documentId(_iterator->value())
-                          : RocksDBKey::indexDocumentId(key));
-      auto data = SliceCoveringData(RocksDBKey::indexedVPack(key));
-      cb(documentId, data);
->>>>>>> 506f33dd
+          auto data = SliceCoveringDataWithStoredValues(
+              RocksDBKey::indexedVPack(key),
+              RocksDBValue::indexStoredValues(_iterator->value()));
+          cb(documentId, data);
+        } else {
+          auto data = SliceCoveringData(RocksDBKey::indexedVPack(key));
+          cb(documentId, data);
+        }
+      }
 
       if (!advance()) {
         // validate that Iterator is in a good shape and hasn't failed
@@ -879,7 +875,7 @@
         // find conflicting document's key
         auto readResult = _collection.getPhysical()->read(
             &trx, docId,
-            [&](LocalDocumentId const&, VPackSlice doc, VPackSlice /*extra*/) {
+            [&](LocalDocumentId const&, VPackSlice doc) {
               VPackSlice key =
                   transaction::helpers::extractKeyFromDocument(doc);
               if (mode == IndexOperationMode::internal) {
@@ -980,7 +976,7 @@
         LocalDocumentId docId = RocksDBValue::documentId(existing);
         auto readResult = _collection.getPhysical()->read(
             &trx, docId,
-            [&](LocalDocumentId const&, VPackSlice doc, VPackSlice /*extra*/) {
+            [&](LocalDocumentId const&, VPackSlice doc) {
               IndexOperationMode mode = options.indexOperationMode;
               VPackSlice key =
                   transaction::helpers::extractKeyFromDocument(doc);
