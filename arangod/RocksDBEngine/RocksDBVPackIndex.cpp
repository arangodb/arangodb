////////////////////////////////////////////////////////////////////////////////
/// DISCLAIMER
///
/// Copyright 2014-2022 ArangoDB GmbH, Cologne, Germany
/// Copyright 2004-2014 triAGENS GmbH, Cologne, Germany
///
/// Licensed under the Apache License, Version 2.0 (the "License");
/// you may not use this file except in compliance with the License.
/// You may obtain a copy of the License at
///
///     http://www.apache.org/licenses/LICENSE-2.0
///
/// Unless required by applicable law or agreed to in writing, software
/// distributed under the License is distributed on an "AS IS" BASIS,
/// WITHOUT WARRANTIES OR CONDITIONS OF ANY KIND, either express or implied.
/// See the License for the specific language governing permissions and
/// limitations under the License.
///
/// Copyright holder is ArangoDB GmbH, Cologne, Germany
///
/// @author Jan Steemann
/// @author Daniel H. Larkin
/// @author Simon Grätzer
////////////////////////////////////////////////////////////////////////////////

#include "RocksDBVPackIndex.h"

#include "ApplicationFeatures/ApplicationServer.h"
#include "Aql/AstNode.h"
#include "Aql/SortCondition.h"
#include "Basics/GlobalResourceMonitor.h"
#include "Basics/ResourceUsage.h"
#include "Basics/StaticStrings.h"
#include "Basics/VelocyPackHelper.h"
#include "Cache/CachedValue.h"
#include "Cache/CacheManagerFeature.h"
#include "Cache/TransactionalCache.h"
#include "Cache/VPackKeyHasher.h"
#include "Containers/FlatHashMap.h"
#include "Containers/FlatHashSet.h"
#include "Indexes/SortedIndexAttributeMatcher.h"
#include "Logger/LogMacros.h"
#include "RocksDBEngine/RocksDBCollection.h"
#include "RocksDBEngine/RocksDBColumnFamilyManager.h"
#include "RocksDBEngine/RocksDBCommon.h"
#include "RocksDBEngine/RocksDBComparator.h"
#include "RocksDBEngine/RocksDBCuckooIndexEstimator.h"
#include "RocksDBEngine/RocksDBEngine.h"
#include "RocksDBEngine/RocksDBIndexCacheRefillFeature.h"
#include "RocksDBEngine/RocksDBKeyBounds.h"
#include "RocksDBEngine/RocksDBPrimaryIndex.h"
#include "RocksDBEngine/RocksDBSettingsManager.h"
#include "RocksDBEngine/RocksDBTransactionCollection.h"
#include "RocksDBEngine/RocksDBTransactionMethods.h"
#include "RocksDBEngine/RocksDBTransactionState.h"
#include "StorageEngine/EngineSelectorFeature.h"
#include "Transaction/Helpers.h"
#include "Transaction/Methods.h"
#include "Transaction/StandaloneContext.h"
#include "Utils/OperationOptions.h"
#include "Utils/SingleCollectionTransaction.h"
#include "VocBase/LogicalCollection.h"

#include <rocksdb/iterator.h>
#include <rocksdb/options.h>
#include <rocksdb/utilities/transaction.h>
#include <rocksdb/utilities/transaction_db.h>
#include <rocksdb/utilities/write_batch_with_index.h>

#include <velocypack/Builder.h>
#include <velocypack/Iterator.h>
#include <velocypack/Slice.h>

using namespace arangodb;

namespace {
constexpr bool VPackIndexFillBlockCache = false;

inline rocksdb::Slice lookupValueFromSlice(rocksdb::Slice data) noexcept {
  // remove object id prefix (8 bytes)
  TRI_ASSERT(data.size() > sizeof(uint64_t));
  data.remove_prefix(sizeof(uint64_t));
  return data;
}

// largest "acceptable" cache value size
constexpr uint64_t kMaxCacheValueSize = 4 * 1024 * 1024;
static_assert(kMaxCacheValueSize < std::numeric_limits<uint32_t>::max());

using VPackIndexCacheType = cache::TransactionalCache<cache::VPackKeyHasher>;

}  // namespace

// .............................................................................
// recall for all of the following comparison functions:
//
// left < right  return -1
// left > right  return  1
// left == right return  0
//
// furthermore:
//
// the following order is currently defined for placing an order on documents
// undef < null < boolean < number < strings < lists < hash arrays
// note: undefined will be treated as NULL pointer not NULL JSON OBJECT
// within each type class we have the following order
// boolean: false < true
// number: natural order
// strings: lexicographical
// lists: lexicographically and within each slot according to these rules.
// ...........................................................................

/// @brief Iterator structure for RocksDB unique index.
/// This iterator can be used only for equality lookups that use all
/// index attributes. It uses a point lookup and no seeks

namespace arangodb {

class RocksDBVPackIndexInIterator final : public IndexIterator {
 public:
  RocksDBVPackIndexInIterator(ResourceMonitor& monitor,
                              LogicalCollection* collection,
                              transaction::Methods* trx, Index const* index,
                              std::unique_ptr<IndexIterator> wrapped,
                              velocypack::Slice searchValues,
                              IndexIteratorOptions const& opts,
                              ReadOwnWrites readOwnWrites,
                              RocksDBVPackIndexSearchValueFormat format)
      : IndexIterator(collection, trx, readOwnWrites),
        _resourceMonitor(monitor),
        _index(static_cast<RocksDBVPackIndex const*>(index)),
        _wrapped(std::move(wrapped)),
        _searchValues(searchValues),
        _current(_searchValues.slice()),
        _indexIteratorOptions(opts),
        _memoryUsage(0),
        _format(format) {
    TRI_ASSERT(_wrapped != nullptr);

    if (_format == RocksDBVPackIndexSearchValueFormat::kValuesOnly) {
      reformatLookupCondition();
    }

    ResourceUsageScope scope(_resourceMonitor, _searchValues.size());
    // now we are responsible for tracking memory usage
    _memoryUsage += scope.trackedAndSteal();
  }

  ~RocksDBVPackIndexInIterator() override {
    _resourceMonitor.decreaseMemoryUsage(_memoryUsage);
  }

  std::string_view typeName() const noexcept override {
    return "rocksdb-vpack-index-in-iterator";
  }

  bool nextImpl(LocalDocumentIdCallback const& callback,
                uint64_t limit) override {
    if (!_current.valid() || limit == 0) {
      return false;
    }

    bool result = _wrapped->next(callback, limit);
    if (!result) {
      _current.next();
      result = _current.valid();
      if (result) {
        adjustIterator();
      }
    }
    return result;
  }

  bool nextDocumentImpl(DocumentCallback const& callback,
                        uint64_t limit) override {
    if (!_current.valid() || limit == 0) {
      return false;
    }

    bool result = _wrapped->nextDocument(callback, limit);
    if (!result) {
      _current.next();
      result = _current.valid();
      if (result) {
        adjustIterator();
      }
    }
    return result;
  }

  bool nextCoveringImpl(CoveringCallback const& callback,
                        uint64_t limit) override {
    if (!_current.valid() || limit == 0) {
      return false;
    }

    bool result = _wrapped->nextCovering(callback, limit);
    if (!result) {
      _current.next();
      result = _current.valid();
      if (result) {
        adjustIterator();
      }
    }
    return result;
  }

  void resetImpl() override {
    if (_wrapped != nullptr) {
      _wrapped->reset();
    }
    _current = velocypack::ArrayIterator(_searchValues.slice());
    adjustIterator();
  }

  bool canRearm() const override { return true; }

  bool rearmImpl(aql::AstNode const* node, aql::Variable const* variable,
                 IndexIteratorOptions const& opts) override {
    TRI_ASSERT(node != nullptr);
    TRI_ASSERT(node->type == aql::NODE_TYPE_OPERATOR_NARY_AND);

    size_t oldMemoryUsage = _searchValues.size();
    TRI_ASSERT(_memoryUsage >= oldMemoryUsage);
    _resourceMonitor.decreaseMemoryUsage(oldMemoryUsage);
    _memoryUsage -= oldMemoryUsage;
    _searchValues.clear();

    RocksDBVPackIndexSearchValueFormat format =
        RocksDBVPackIndexSearchValueFormat::kDetect;
    _index->buildSearchValues(_resourceMonitor, _trx, node, variable,
                              _indexIteratorOptions, _searchValues, format);

    if (_format == RocksDBVPackIndexSearchValueFormat::kValuesOnly &&
        format == RocksDBVPackIndexSearchValueFormat::kIn) {
      reformatLookupCondition();
    }

    TRI_ASSERT(_searchValues.slice().isArray());
    _current = velocypack::ArrayIterator(_searchValues.slice());

    size_t newMemoryUsage = _searchValues.size();
    _resourceMonitor.increaseMemoryUsage(newMemoryUsage);
    _memoryUsage += newMemoryUsage;

    adjustIterator();
    return true;
  }

 private:
  void reformatLookupCondition() {
    TRI_ASSERT(_format == RocksDBVPackIndexSearchValueFormat::kValuesOnly);
    TRI_ASSERT(_searchValues.slice().isArray());

    // check if we only have equality lookups
    transaction::BuilderLeaser rewriteBuilder(_trx);

    rewriteBuilder->openArray();
    for (VPackSlice it : VPackArrayIterator(_searchValues.slice())) {
      if (!it.isArray()) {
        continue;
      }
      rewriteBuilder->openArray();
      for (VPackSlice inner : VPackArrayIterator(it)) {
        TRI_ASSERT(inner.isObject());
        VPackSlice eq = inner.get(StaticStrings::IndexEq);
        TRI_ASSERT(!eq.isNone());
        rewriteBuilder->add(eq);
      }
      rewriteBuilder->close();
    }
    rewriteBuilder->close();

    _searchValues.clear();
    _searchValues.add(rewriteBuilder->slice());
  }

  void adjustIterator() {
    bool wasRearmed = _wrapped->rearm(_current.value(), _indexIteratorOptions);
    TRI_ASSERT(wasRearmed);
  }

  ResourceMonitor& _resourceMonitor;
  RocksDBVPackIndex const* _index;
  std::unique_ptr<IndexIterator> _wrapped;
  velocypack::Builder _searchValues;
  velocypack::ArrayIterator _current;
  IndexIteratorOptions const _indexIteratorOptions;
  size_t _memoryUsage;
  RocksDBVPackIndexSearchValueFormat const _format;
};

// an index iterator for unique VPack indexes.
// this iterator will produce at most 1 result per lookup. it can only be
// used for unique indexes *and* if *all* index attributes are used in the
// filter condition using *equality* lookups. this iterator is not used
// for non-equality lookups or if not all index attributes are used in the
// lookup condition.
class RocksDBVPackUniqueIndexIterator final : public IndexIterator {
  friend class RocksDBVPackIndex;
  friend class RocksDBVPackIndexInIterator;

 public:
  RocksDBVPackUniqueIndexIterator(
      ResourceMonitor& monitor, LogicalCollection* collection,
      transaction::Methods* trx, RocksDBVPackIndex const* index,
      std::shared_ptr<cache::Cache> cache, VPackSlice indexValues,
      IndexIteratorOptions const& opts, ReadOwnWrites readOwnWrites)
      : IndexIterator(collection, trx, readOwnWrites),
        _resourceMonitor(monitor),
        _index(index),
        _cmp(index->comparator()),
        _cache(std::static_pointer_cast<VPackIndexCacheType>(std::move(cache))),
        _indexIteratorOptions(opts),
        _key(trx),
        _done(false) {
    TRI_ASSERT(index->unique());
    TRI_ASSERT(index->columnFamily() ==
               RocksDBColumnFamilyManager::get(
                   RocksDBColumnFamilyManager::Family::VPackIndex));
    _key->constructUniqueVPackIndexValue(index->objectId(), indexValues);

    // if the cache is enabled, it must use the VPackKeyHasher!
    TRI_ASSERT(_cache == nullptr || _cache->hasherName() == "VPackKeyHasher");

    TRI_IF_FAILURE("VPackIndexFailWithoutCache") {
      if (_cache == nullptr) {
        THROW_ARANGO_EXCEPTION(TRI_ERROR_DEBUG);
      }
    }
    TRI_IF_FAILURE("VPackIndexFailWithCache") {
      if (_cache != nullptr) {
        THROW_ARANGO_EXCEPTION(TRI_ERROR_DEBUG);
      }
    }

    // search key _key is fine here and can be used for cache lookups
    // without any transformation!
  }

  std::string_view typeName() const noexcept final {
    return "rocksdb-unique-index-iterator";
  }

  /// @brief index does support rearming
  bool canRearm() const override { return true; }

  /// @brief rearm the index iterator
  bool rearmImpl(aql::AstNode const* node, aql::Variable const* variable,
                 IndexIteratorOptions const& opts) override {
    TRI_ASSERT(node != nullptr);
    TRI_ASSERT(node->type == aql::NODE_TYPE_OPERATOR_NARY_AND);

    transaction::BuilderLeaser searchValues(_trx);
    RocksDBVPackIndexSearchValueFormat format =
        RocksDBVPackIndexSearchValueFormat::kValuesOnly;
    _index->buildSearchValues(_resourceMonitor, _trx, node, variable,
                              _indexIteratorOptions, *searchValues, format);
    // note: we only support the simplified format when building index search
    // values! format must not have changed!
    TRI_ASSERT(format == RocksDBVPackIndexSearchValueFormat::kValuesOnly);

    TRI_ASSERT(searchValues->slice().length() == 1);
    return rearmImpl(searchValues->slice().at(0), opts);
  }

  bool rearmImpl(velocypack::Slice slice,
                 IndexIteratorOptions const& /*opts*/) override {
    TRI_ASSERT(slice.length() > 0);
    _key->constructUniqueVPackIndexValue(_index->objectId(), slice);
    return true;
  }

  bool nextImpl(LocalDocumentIdCallback const& cb, uint64_t limit) override {
    return nextImplementation(
        [&cb](VPackArrayIterator it) {
          LocalDocumentId documentId{it.value().getNumericValue<uint64_t>()};
          cb(documentId);
        },
        [&cb](rocksdb::PinnableSlice& ps) {
          LocalDocumentId documentId = RocksDBValue::documentId(ps);
          cb(documentId);
        },
        limit);
  }

  bool nextCoveringImpl(CoveringCallback const& cb, uint64_t limit) override {
    return nextImplementation(
        [&cb, this](VPackArrayIterator it) {
          LocalDocumentId documentId{it.value().getNumericValue<uint64_t>()};
          it.next();
          VPackSlice value = it.value();
          if (_index->hasStoredValues()) {
            it.next();
            VPackSlice storedValues = it.value();
            auto data = SliceCoveringDataWithStoredValues(value, storedValues);
            cb(documentId, data);
          } else {
            auto data = SliceCoveringData(value);
            cb(documentId, data);
          }
        },
        [&cb, this](rocksdb::PinnableSlice& ps) {
          if (_index->hasStoredValues()) {
            auto data = SliceCoveringDataWithStoredValues(
                RocksDBKey::indexedVPack(_key.ref()),
                RocksDBValue::uniqueIndexStoredValues(ps));
            cb(LocalDocumentId(RocksDBValue::documentId(ps)), data);
          } else {
            auto data = SliceCoveringData(RocksDBKey::indexedVPack(_key.ref()));
            cb(LocalDocumentId(RocksDBValue::documentId(ps)), data);
          }
        },
        limit);
  }

  /// @brief Reset the cursor
  void resetImpl() final {
    TRI_ASSERT(_trx->state()->isRunning());
    _done = false;
  }

 private:
  template<typename F1, typename F2>
  inline bool nextImplementation(F1&& handleCacheEntry, F2&& handleRocksDBValue,
                                 uint64_t limit) {
    TRI_ASSERT(_trx->state()->isRunning());

    if (limit == 0 || _done) {
      // already looked up something
      return false;
    }

    _done = true;

    if (_cache != nullptr) {
      rocksdb::Slice key = lookupValueForCache();

      // Try to read from cache
      auto finding =
          _cache->find(key.data(), static_cast<uint32_t>(key.size()));
      if (finding.found()) {
        incrCacheHits();
        // We got sth. in the cache
        VPackSlice cachedData(finding.value()->value());
        if (!cachedData.isEmptyArray()) {
          TRI_ASSERT(cachedData.length() ==
                     (_index->hasStoredValues() ? 3 : 2));
          VPackArrayIterator it(cachedData);
          TRI_ASSERT(it.value().isNumber());
          handleCacheEntry(it);
        }
        return false;
      } else {
        incrCacheMisses();
      }
    }

    rocksdb::PinnableSlice ps;
    RocksDBMethods* mthds =
        RocksDBTransactionState::toMethods(_trx, _collection->id());
    rocksdb::Status s = mthds->Get(_index->columnFamily(), _key->string(), &ps,
                                   canReadOwnWrites());

    if (s.ok()) {
      handleRocksDBValue(ps);

      if (_cache != nullptr) {
        transaction::BuilderLeaser builder(_trx);

        builder->openArray(true);
        // LocalDocumentId
        builder->add(VPackValue(RocksDBValue::documentId(ps).id()));
        // index values
        builder->add(RocksDBKey::indexedVPack(_key->string()));
        if (_index->hasStoredValues()) {
          // "storedValues"
          builder->add(RocksDBValue::uniqueIndexStoredValues(ps));
        }
        builder->close();

        // store result in cache
        storeInCache(builder->slice());
      }
    } else {
      // we found nothing. store this in the cache
      if (_cache != nullptr) {
        storeInCache(VPackSlice::emptyArraySlice());
      }
    }

    // there is at most one element, so we are done now
    return false;
  }

  // store a value inside the in-memory hash cache
  void storeInCache(VPackSlice slice) {
    TRI_ASSERT(_cache != nullptr);

    uint64_t byteSize = slice.byteSize();
    rocksdb::Slice key = lookupValueForCache();
    if (ADB_UNLIKELY(key.size() > kMaxCacheValueSize ||
                     byteSize > kMaxCacheValueSize)) {
      // if key or value are too large for the cache, do not store in cache
      return;
    }
    cache::Cache::SimpleInserter<VPackIndexCacheType>{
        static_cast<VPackIndexCacheType&>(*_cache), key.data(),
        static_cast<uint32_t>(key.size()), slice.start(),
        static_cast<uint64_t>(byteSize)};
  }

  rocksdb::Slice lookupValueForCache() const noexcept {
    // use bounds start value
    return ::lookupValueFromSlice(_key->string());
  }

  ResourceMonitor& _resourceMonitor;
  RocksDBVPackIndex const* _index;
  rocksdb::Comparator const* _cmp;
  std::shared_ptr<VPackIndexCacheType> _cache;
  IndexIteratorOptions const _indexIteratorOptions;
  RocksDBKeyLeaser _key;
  bool _done;
};

/// @brief Iterator structure for RocksDB. We require a start and stop node
template<bool unique, bool reverse, bool mustCheckBounds>
class RocksDBVPackIndexIterator final : public IndexIterator {
  friend class RocksDBVPackIndex;
  friend class RocksDBVPackIndexInIterator;

 public:
  RocksDBVPackIndexIterator(
      ResourceMonitor& monitor, LogicalCollection* collection,
      transaction::Methods* trx, RocksDBVPackIndex const* index,
      RocksDBKeyBounds&& bounds, std::shared_ptr<cache::Cache> cache,
      IndexIteratorOptions const& opts, ReadOwnWrites readOwnWrites,
      RocksDBVPackIndexSearchValueFormat format)
      : IndexIterator(collection, trx, readOwnWrites),
        _index(index),
        _cmp(static_cast<RocksDBVPackComparator const*>(index->comparator())),
        _cache(std::static_pointer_cast<VPackIndexCacheType>(std::move(cache))),
        _resourceMonitor(monitor),
        _builderOptions(VPackOptions::Defaults),
        _cacheKeyBuilder(&_builderOptions),
        _cacheKeyBuilderSize(0),
        _resultBuilder(&_builderOptions),
        _resultIterator(VPackArrayIterator(VPackArrayIterator::Empty{})),
        _indexIteratorOptions(opts),
        _bounds(std::move(bounds)),
        _rangeBound(reverse ? _bounds.start() : _bounds.end()),
        _memoryUsage(0),
        _format(format),
        _mustSeek(true) {
    TRI_ASSERT(index->columnFamily() ==
               RocksDBColumnFamilyManager::get(
                   RocksDBColumnFamilyManager::Family::VPackIndex));

    // if the cache is enabled, it must use the VPackKeyHasher!
    TRI_ASSERT(_cache == nullptr || _cache->hasherName() == "VPackKeyHasher");

    TRI_IF_FAILURE("VPackIndexFailWithoutCache") {
      if (_cache == nullptr) {
        THROW_ARANGO_EXCEPTION(TRI_ERROR_DEBUG);
      }
    }
    TRI_IF_FAILURE("VPackIndexFailWithCache") {
      if (_cache != nullptr) {
        THROW_ARANGO_EXCEPTION(TRI_ERROR_DEBUG);
      }
    }

    if (_cache != nullptr) {
      // don't care about initial padding, to avoid later memmove
      _builderOptions.paddingBehavior =
          VPackOptions::PaddingBehavior::UsePadding;

      // in case we can use the hash cache for looking up data, we need to
      // extract a useful lookup value from _bounds.start() first. this is
      // because the lookup value for RocksDB contains a "min key" vpack
      // value as its last element
      rebuildCacheLookupValue();
    }
  }

  ~RocksDBVPackIndexIterator() override {
    _resourceMonitor.decreaseMemoryUsage(_memoryUsage);
  }

  std::string_view typeName() const noexcept final {
    return "rocksdb-index-iterator";
  }

  /// @brief index does support rearming
  bool canRearm() const override { return true; }

  /// @brief rearm the index iterator
  bool rearmImpl(aql::AstNode const* node, aql::Variable const* variable,
                 IndexIteratorOptions const& opts) override {
    TRI_ASSERT(node != nullptr);
    TRI_ASSERT(node->type == aql::NODE_TYPE_OPERATOR_NARY_AND);

    transaction::BuilderLeaser searchValues(_trx);
    RocksDBVPackIndexSearchValueFormat format = _format;
    _index->buildSearchValues(_resourceMonitor, _trx, node, variable,
                              _indexIteratorOptions, *searchValues, format);
    // note: we support two formats when building index search values:
    // - a generic format that supports < > <= >= and ==
    // - a simplified format that only supports ==
    // in the generic format, the contents of searchValues will be an array of
    // objects, containing the comparison operators as keys and the lookup
    // values as values. in the simplified format, searchValues will be an array
    // of just the lookup values.
    // format must not have changed!
    TRI_ASSERT(_format == format);

    TRI_ASSERT(searchValues->slice().length() == 1);
    return rearmImpl(searchValues->slice().at(0), opts);
  }

  bool rearmImpl(velocypack::Slice slice,
                 IndexIteratorOptions const& /*opts*/) override {
    VPackValueLength const l = slice.length();
    // if l == 0, then we have an iterator over the entire collection.
    // no need to adjust the bounds. only need to reseek to the start
    if (l > 0) {
      // check if we only have equality lookups
      transaction::BuilderLeaser rewriteBuilder(_trx);

      VPackSlice lastNonEq;
      rewriteBuilder->openArray();
      for (VPackSlice it : VPackArrayIterator(slice)) {
        if (_format ==
                RocksDBVPackIndexSearchValueFormat::kOperatorsAndValues ||
            _format == RocksDBVPackIndexSearchValueFormat::kIn) {
          TRI_ASSERT(it.isObject());
          VPackSlice eq = it.get(StaticStrings::IndexEq);
          if (eq.isNone()) {
            lastNonEq = it;
            break;
          }
          rewriteBuilder->add(eq);
        } else {
          TRI_ASSERT(_format ==
                     RocksDBVPackIndexSearchValueFormat::kValuesOnly);
          rewriteBuilder->add(it);
        }
      }

      TRI_ASSERT(lastNonEq.isNone() ||
                 _format != RocksDBVPackIndexSearchValueFormat::kValuesOnly);
      // we cannot use the cache if lastNonEq is set.
      TRI_ASSERT(lastNonEq.isNone() || _cache == nullptr);

      _index->buildIndexRangeBounds(_trx, slice, *rewriteBuilder, lastNonEq,
                                    _bounds);
      _rangeBound = reverse ? _bounds.start() : _bounds.end();

      // need to rebuild lookup value for cache as well
      if (_cache != nullptr) {
        rebuildCacheLookupValue();
      }
    }
    // if l == 0, there must also be no cache
    TRI_ASSERT(l > 0 || _cache == nullptr);

    return true;
  }

  /// @brief Get the next limit many elements in the index
  bool nextImpl(LocalDocumentIdCallback const& cb, uint64_t limit) override {
    return nextImplementation(
        [&cb, this]() {
          // read LocalDocumentId
          VPackSlice value = _resultIterator.value();
          TRI_ASSERT(value.isNumber());
          LocalDocumentId documentId{value.getNumericValue<uint64_t>()};
          _resultIterator.next();

          // skip over key
          TRI_ASSERT(_resultIterator.valid());
          _resultIterator.next();

          if (_index->hasStoredValues()) {
            // skip over "storedValues" if present
            _resultIterator.next();
          }

          cb(documentId);
        },
        [&cb, this]() {
          TRI_ASSERT(_index->objectId() ==
                     RocksDBKey::objectId(_iterator->key()));

          if constexpr (unique) {
            cb(RocksDBValue::documentId(_iterator->value()));
          } else {
            cb(RocksDBKey::indexDocumentId(_iterator->key()));
          }
        },
        limit);
  }

  bool nextCoveringImpl(CoveringCallback const& cb, uint64_t limit) override {
    return nextImplementation(
        [&cb, this]() {
          // read LocalDocumentId
          VPackSlice value = _resultIterator.value();
          TRI_ASSERT(value.isNumber());
          LocalDocumentId documentId{value.getNumericValue<uint64_t>()};
          _resultIterator.next();

          // read actual index value
          TRI_ASSERT(_resultIterator.valid());
          value = _resultIterator.value();
          _resultIterator.next();

          if (_index->hasStoredValues()) {
            // "storedValues"
            VPackSlice storedValues = _resultIterator.value();
            _resultIterator.next();

            auto data = SliceCoveringDataWithStoredValues(value, storedValues);
            cb(documentId, data);
          } else {
            auto data = SliceCoveringData(value);
            cb(documentId, data);
          }
        },
        [&cb, this]() {
          rocksdb::Slice key = _iterator->key();
          TRI_ASSERT(_index->objectId() == RocksDBKey::objectId(key));

          if constexpr (unique) {
            LocalDocumentId const documentId(
                RocksDBValue::documentId(_iterator->value()));
            if (_index->hasStoredValues()) {
              auto data = SliceCoveringDataWithStoredValues(
                  RocksDBKey::indexedVPack(key),
                  RocksDBValue::uniqueIndexStoredValues(_iterator->value()));
              cb(documentId, data);
            } else {
              auto data = SliceCoveringData(RocksDBKey::indexedVPack(key));
              cb(documentId, data);
            }
          } else {
            LocalDocumentId const documentId(RocksDBKey::indexDocumentId(key));
            if (_index->hasStoredValues()) {
              auto data = SliceCoveringDataWithStoredValues(
                  RocksDBKey::indexedVPack(key),
                  RocksDBValue::indexStoredValues(_iterator->value()));
              cb(documentId, data);
            } else {
              auto data = SliceCoveringData(RocksDBKey::indexedVPack(key));
              cb(documentId, data);
            }
          }
        },
        limit);
  }

  void skipImpl(uint64_t count, uint64_t& skipped) override {
    ensureIterator();
    TRI_ASSERT(_trx->state()->isRunning());
    TRI_ASSERT(_iterator != nullptr);

    if (_iterator->Valid() && !outOfRange() && count > 0) {
      do {
        TRI_ASSERT(_index->objectId() ==
                   RocksDBKey::objectId(_iterator->key()));

        --count;
        ++skipped;
        if (!advance()) {
          break;
        }

        if (count == 0) {
          return;
        }
      } while (true);
    }

    // validate that Iterator is in a good shape and hasn't failed
    rocksutils::checkIteratorStatus(*_iterator);
  }

  /// @brief Reset the cursor
  void resetImpl() final {
    TRI_ASSERT(_trx->state()->isRunning());
    _mustSeek = true;

    if (_cache != nullptr) {
      _resultBuilder.clear();
      _resultIterator = VPackArrayIterator(VPackArrayIterator::Empty{});
    }
  }

 private:
  void rebuildCacheLookupValue() {
    TRI_ASSERT(_cache != nullptr);

    // strip the object id from the lookup value
    rocksdb::Slice b = ::lookupValueFromSlice(_bounds.start());
    VPackSlice s(reinterpret_cast<uint8_t const*>(b.data()));
    TRI_ASSERT(s.isArray());

    _cacheKeyBuilder.clear();
    _cacheKeyBuilder.openArray(true);
    for (VPackSlice it : VPackArrayIterator(s)) {
      // don't include "min key" or "max key" here!
      if (it.type() == VPackValueType::MinKey ||
          it.type() == VPackValueType::MaxKey) {
        break;
      }
      _cacheKeyBuilder.add(it);
    }
    _cacheKeyBuilder.close();
    _cacheKeyBuilderSize = _cacheKeyBuilder.slice().byteSize();
  }

  enum class CacheLookupResult {
    kNotInCache,
    kInCacheAndFullyHandled,
    kInCacheAndPartlyHandled
  };

  /// internal retrieval loop
  template<typename F1, typename F2>
  inline bool nextImplementation(F1&& handleIndexEntry,
                                 F2&& consumeIteratorValue, uint64_t limit) {
    if (_cache) {
      while (true) {
        // this loop will only be left by return statements
        while (limit > 0) {
          // return values from local buffer first, if we still have any
          if (_resultIterator.valid()) {
            bool valid;
            do {
              handleIndexEntry();

              valid = _resultIterator.valid();

              if (--limit == 0) {
                // Limit reached. bail out
                return valid;
              }
            } while (valid);
            // all exhausted
            return false;
          }

          // no _resultIterator set (yet), so we need to consult the in-memory
          // cache or even do a lookup in RocksDB later.
          auto lookupResult = lookupInCache(handleIndexEntry, limit);

          if (lookupResult == CacheLookupResult::kInCacheAndFullyHandled) {
            // value was found in cache, and the number of cache results was <=
            // limit. this means we have produced all results for the lookup
            // value, and can exit the loop here.
            TRI_ASSERT(!_resultIterator.valid());
            return false;
          }
          if (lookupResult == CacheLookupResult::kNotInCache) {
            // value not found in in-memory cache. break out of the loop and
            // do a lookup in RocksDB.
            break;
          }

          // value was found in cache, but we have not yet reached limit.
          TRI_ASSERT(lookupResult ==
                     CacheLookupResult::kInCacheAndPartlyHandled);
          TRI_ASSERT(_resultIterator.valid());
        }

        TRI_ASSERT(!_resultIterator.valid());

        // look up the value in RocksDB
        ensureIterator();
        TRI_ASSERT(_iterator != nullptr);

        if (limit == 0 || !_iterator->Valid() || outOfRange()) {
          // No limit no data, or we are actually done. The last call should
          // have returned false
          TRI_ASSERT(limit > 0);  // Someone called with limit == 0. Api broken
          // validate that Iterator is in a good shape and hasn't failed
          rocksutils::checkIteratorStatus(*_iterator);

          // store in in-memory cache that we found nothing.
          storeInCache(VPackSlice::emptyArraySlice());

          // no data found
          return false;
        }

        TRI_ASSERT(limit > 0);

        fillResultBuilder();
        // now we should have data in the result builder.
        TRI_ASSERT(_resultIterator.valid());
        // go to next round
      }  // while (true)
    }

    TRI_ASSERT(!_resultIterator.valid());

    // look up the value in RocksDB
    ensureIterator();
    TRI_ASSERT(_iterator != nullptr);

    if (!_iterator->Valid() || outOfRange() || ADB_UNLIKELY(limit == 0)) {
      // No limit no data, or we are actually done. The last call should have
      // returned false
      TRI_ASSERT(limit > 0);  // Someone called with limit == 0. Api broken
      // validate that Iterator is in a good shape and hasn't failed
      rocksutils::checkIteratorStatus(*_iterator);

      // no data found
      return false;
    }

    TRI_ASSERT(limit > 0);

    // cannot get here if we have a cache
    do {
      consumeIteratorValue();

      if (!advance()) {
        // validate that Iterator is in a good shape and hasn't failed
        rocksutils::checkIteratorStatus(*_iterator);
        return false;
      }

      if (--limit == 0) {
        return true;
      }
    } while (true);
  }

  void fillResultBuilder() {
    TRI_ASSERT(_cache != nullptr);

    _resultBuilder.clear();
    _resultBuilder.openArray(true);

    while (true) {
      rocksdb::Slice key = _iterator->key();
      TRI_ASSERT(_index->objectId() == RocksDBKey::objectId(key));

      if constexpr (unique) {
        LocalDocumentId const documentId(
            RocksDBValue::documentId(_iterator->value()));
        _resultBuilder.add(VPackValue(documentId.id()));
        _resultBuilder.add(RocksDBKey::indexedVPack(key));
        if (_index->hasStoredValues()) {
          _resultBuilder.add(
              RocksDBValue::uniqueIndexStoredValues(_iterator->value()));
        }
      } else {
        LocalDocumentId const documentId(RocksDBKey::indexDocumentId(key));
        _resultBuilder.add(VPackValue(documentId.id()));
        _resultBuilder.add(RocksDBKey::indexedVPack(key));
        if (_index->hasStoredValues()) {
          _resultBuilder.add(
              RocksDBValue::indexStoredValues(_iterator->value()));
        }
      }

      if (!advance()) {
        // validate that Iterator is in a good shape and hasn't failed
        rocksutils::checkIteratorStatus(*_iterator);
        break;
      }
    }

    _resultBuilder.close();
    _resultIterator = VPackArrayIterator(_resultBuilder.slice());

    storeInCache(_resultBuilder.slice());
  }

  // look up a value in the in-memory hash cache
  template<typename F>
  inline CacheLookupResult lookupInCache(F&& cb, uint64_t& limit) {
    TRI_ASSERT(_cache != nullptr);

    // key too large to be cached. should almost never happen
    if (ADB_UNLIKELY(_cacheKeyBuilderSize) >
        std::numeric_limits<uint32_t>::max()) {
      return CacheLookupResult::kNotInCache;
    }

    size_t const numFields = _index->hasStoredValues() ? 3 : 2;
    VPackSlice key = _cacheKeyBuilder.slice();

    // Try to read from cache
    auto finding =
        _cache->find(key.start(), static_cast<uint32_t>(_cacheKeyBuilderSize));
    if (finding.found()) {
      incrCacheHits();
      // We got sth. in the cache
      VPackSlice cachedData(finding.value()->value());
      TRI_ASSERT(cachedData.isArray());
      if (cachedData.length() / numFields < limit) {
        // Directly return it, no need to copy
        _resultIterator = VPackArrayIterator(cachedData);
        while (_resultIterator.valid()) {
          cb();
          TRI_ASSERT(limit > 0);
          --limit;
        }
        _resultIterator = VPackArrayIterator(VPackArrayIterator::Empty{});
        return CacheLookupResult::kInCacheAndFullyHandled;
      }

      // We need to copy the data from the cache, and let the caller
      // handler the result.
      _resultBuilder.clear();
      _resultBuilder.add(cachedData);
      TRI_ASSERT(_resultBuilder.slice().isArray());
      _resultIterator = VPackArrayIterator(_resultBuilder.slice());
      return CacheLookupResult::kInCacheAndPartlyHandled;
    }
    incrCacheMisses();
    return CacheLookupResult::kNotInCache;
  }

  // store a value inside the in-memory hash cache
  void storeInCache(VPackSlice slice) {
    TRI_ASSERT(_cache != nullptr);

    uint64_t byteSize = slice.byteSize();
    if (ADB_UNLIKELY(_cacheKeyBuilderSize > kMaxCacheValueSize ||
                     byteSize > kMaxCacheValueSize)) {
      // if key or value are too large for the cache, do not store in cache
      return;
    }

    VPackSlice key = _cacheKeyBuilder.slice();
    cache::Cache::SimpleInserter<VPackIndexCacheType>{
        static_cast<VPackIndexCacheType&>(*_cache), key.start(),
        static_cast<uint32_t>(_cacheKeyBuilderSize), slice.start(),
        static_cast<uint64_t>(byteSize)};
  }

  inline bool outOfRange() const {
    // we can effectively disable the out-of-range checks for read-only
    // transactions, as our Iterator is a snapshot-based iterator with a
    // configured iterate_upper_bound/iterate_lower_bound value.
    // this makes RocksDB filter out non-matching keys automatically.
    // however, for a write transaction our Iterator is a rocksdb
    // BaseDeltaIterator, which will merge the values from a snapshot iterator
    // and the changes in the current transaction. here rocksdb will only apply
    // the bounds checks for the base iterator (from the snapshot), but not for
    // the delta iterator (from the current transaction), so we still have to
    // carry out the checks ourselves.
    if constexpr (mustCheckBounds) {
      int res = _cmp->Compare(_iterator->key(), _rangeBound);
      if constexpr (reverse) {
        return res < 0;
      } else {
        return res > 0;
      }
    } else {
      return false;
    }
  }

  void ensureIterator() {
    if (_iterator == nullptr) {
      // the RocksDB iterator _iterator is only built once during the
      // lifetime of the RocksVPackIndexIterator. so it is ok
      // to track its expected memory usage here and only count it down
      // when we destroy the RocksDBVPackIndexIterator object
      ResourceUsageScope scope(_resourceMonitor, expectedIteratorMemoryUsage);

      auto state = RocksDBTransactionState::toState(_trx);
      RocksDBTransactionMethods* mthds =
          state->rocksdbMethods(_collection->id());
      _iterator =
          mthds->NewIterator(_index->columnFamily(), [&](ReadOptions& options) {
            TRI_ASSERT(options.prefix_same_as_start);
            // we need to have a pointer to a slice for the upper bound
            // so we need to assign the slice to an instance variable here
            if constexpr (reverse) {
              options.iterate_lower_bound = &_rangeBound;
            } else {
              options.iterate_upper_bound = &_rangeBound;
            }
            options.readOwnWrites = canReadOwnWrites() == ReadOwnWrites::yes;
          });
      TRI_ASSERT(_mustSeek);

      _memoryUsage += scope.tracked();
      // now we are responsible for tracking the memory usage
      scope.steal();
    }

    TRI_ASSERT(_iterator != nullptr);
    if (_mustSeek) {
      if constexpr (reverse) {
        _iterator->SeekForPrev(_bounds.end());
      } else {
        _iterator->Seek(_bounds.start());
      }
      _mustSeek = false;
    }
    TRI_ASSERT(!_mustSeek);
  }

  inline bool advance() {
    if constexpr (reverse) {
      _iterator->Prev();
    } else {
      _iterator->Next();
    }

    return _iterator->Valid() && !outOfRange();
  }

  // expected number of bytes that a RocksDB iterator will use.
  // this is a guess and does not need to be fully accurate.
  static constexpr size_t expectedIteratorMemoryUsage = 8192;

  RocksDBVPackIndex const* _index;
  RocksDBVPackComparator const* _cmp;
  std::unique_ptr<rocksdb::Iterator> _iterator;
  std::shared_ptr<VPackIndexCacheType> _cache;
  ResourceMonitor& _resourceMonitor;
  // VPackOptions for _cacheKeyBuilder and _resultBuilder. only used when
  // _cache is set
  velocypack::Options _builderOptions;
  // Builder that holds the cache lookup value. only used when _cache is set
  velocypack::Builder _cacheKeyBuilder;
  // Amount of data (in bytes) in _cacheKeyBuilder. stored in a separate
  // variable so that we can avoid repeated calls to _resultBuilder.byteSize(),
  // which can be expensive
  size_t _cacheKeyBuilderSize;
  // Builder with cache lookup results (an array of 0..n index entries).
  // only used when _cache is set
  velocypack::Builder _resultBuilder;
  // Iterator into cache lookup results, pointing into _resultBuilder. only
  // set when _cache is set
  velocypack::ArrayIterator _resultIterator;

  IndexIteratorOptions const _indexIteratorOptions;
  RocksDBKeyBounds _bounds;
  // used for iterate_upper_bound iterate_lower_bound
  rocksdb::Slice _rangeBound;

  // memory used by this iterator
  size_t _memoryUsage;
  RocksDBVPackIndexSearchValueFormat const _format;
  bool _mustSeek;
};

uint64_t RocksDBVPackIndex::HashForKey(rocksdb::Slice const& key) {
  // NOTE: This function needs to use the same hashing on the
  // indexed VPack as the initial inserter does
  VPackSlice tmp = RocksDBKey::indexedVPack(key);
  return tmp.normalizedHash();
}

/// @brief create the index
RocksDBVPackIndex::RocksDBVPackIndex(IndexId iid, LogicalCollection& collection,
                                     velocypack::Slice info)
    : RocksDBIndex(iid, collection, info,
                   RocksDBColumnFamilyManager::get(
                       RocksDBColumnFamilyManager::Family::VPackIndex),
                   /*useCache*/
                   basics::VelocyPackHelper::getBooleanValue(
                       info, StaticStrings::CacheEnabled, false),
                   /*cacheManager*/
                   collection.vocbase()
                       .server()
                       .getFeature<CacheManagerFeature>()
                       .manager(),
                   /*engine*/
                   collection.vocbase()
                       .server()
                       .getFeature<EngineSelectorFeature>()
                       .engine<RocksDBEngine>()),
      _cacheEnabled(basics::VelocyPackHelper::getBooleanValue(
          info, StaticStrings::CacheEnabled, false)),
      _forceCacheRefill(collection.vocbase()
                            .server()
<<<<<<< HEAD
                            .getFeature<EngineSelectorFeature>()
                            .engine<RocksDBEngine>()
                            .autoRefillIndexCaches()),
=======
                            .getFeature<RocksDBIndexCacheRefillFeature>()
                            .autoRefill()),
>>>>>>> ba757f2c
      _deduplicate(basics::VelocyPackHelper::getBooleanValue(
          info, StaticStrings::IndexDeduplicate, true)),
      _estimates(true),
      _estimator(nullptr),
      _storedValues(
          Index::parseFields(info.get(StaticStrings::IndexStoredValues),
                             /*allowEmpty*/ true, /*allowExpansion*/ false)),
      _coveredFields(Index::mergeFields(fields(), _storedValues)) {
  TRI_ASSERT(_cf == RocksDBColumnFamilyManager::get(
                        RocksDBColumnFamilyManager::Family::VPackIndex));

  if (_unique) {
    // unique indexes always have a hard-coded estimate of 1
    _estimates = true;
  } else if (VPackSlice s = info.get(StaticStrings::IndexEstimates);
             s.isBoolean()) {
    // read "estimates" flag from velocypack if it is present.
    // if it's not present, we go with the default (estimates = true)
    _estimates = s.getBoolean();
  }

  if (_estimates && !_unique && !ServerState::instance()->isCoordinator() &&
      !collection.isAStub()) {
    // We activate the estimator for all non unique-indexes.
    // And only on single servers and DBServers
    _estimator = std::make_unique<RocksDBCuckooIndexEstimatorType>(
        RocksDBIndex::ESTIMATOR_SIZE);
  }

  TRI_ASSERT(!_fields.empty());
  TRI_ASSERT(iid.isSet());

  fillPaths(_fields, _paths, &_expanding);
  fillPaths(_storedValues, _storedValuesPaths, nullptr);
  TRI_ASSERT(_fields.size() == _paths.size());
  TRI_ASSERT(_storedValues.size() == _storedValuesPaths.size());

  if (_cacheEnabled) {
    // create a hash cache in front of the index if requested.
    // note: _cacheEnabled contains the user's setting for caching.
    // the cache may effectively still be turned off for system
    // collections or on the coordinator...
    setupCache();
    // now, we may or may not have a cache, depending on whether the
    // collection/environment are eligible for caching.
  }
}

/// @brief destroy the index
RocksDBVPackIndex::~RocksDBVPackIndex() = default;

std::vector<std::vector<basics::AttributeName>> const&
RocksDBVPackIndex::coveredFields() const {
  return _coveredFields;
}

bool RocksDBVPackIndex::hasSelectivityEstimate() const {
  // unique indexes always have a selectivity estimate (which is hard-coded
  // to a value of 1). non-unique indexes can have a selectivity estimate.
  return _unique || _estimates;
}

double RocksDBVPackIndex::selectivityEstimate(std::string_view) const {
  TRI_ASSERT(!ServerState::instance()->isCoordinator());
  if (_unique) {
    return 1.0;
  }
  if (_estimator == nullptr || !_estimates) {
    // we turn off the estimates for some system collections to avoid updating
    // them too often. we also turn off estimates for stub collections on
    // coordinator and DB servers
    return 0.0;
  }
  TRI_ASSERT(_estimator != nullptr);
  return _estimator->computeEstimate();
}

/// @brief return a VelocyPack representation of the index
void RocksDBVPackIndex::toVelocyPack(
    VPackBuilder& builder, std::underlying_type<Serialize>::type flags) const {
  builder.openObject();
  RocksDBIndex::toVelocyPack(builder, flags);

  // serialize storedValues, if they exist
  if (!_storedValues.empty()) {
    builder.add(velocypack::Value(StaticStrings::IndexStoredValues));
    builder.openArray();

    for (auto const& field : _storedValues) {
      std::string fieldString;
      TRI_AttributeNamesToString(field, fieldString);
      builder.add(VPackValue(fieldString));
    }

    builder.close();
  }

  builder.add(StaticStrings::IndexDeduplicate, VPackValue(_deduplicate));
  builder.add(StaticStrings::IndexEstimates, VPackValue(_estimates));
  builder.add(StaticStrings::CacheEnabled, VPackValue(_cacheEnabled));
  builder.close();
}

Result RocksDBVPackIndex::warmup() {
  if (!hasCache()) {
    return {};
  }

  auto ctx = transaction::StandaloneContext::Create(_collection.vocbase());
  SingleCollectionTransaction trx(ctx, _collection, AccessMode::Type::READ);
  Result res = trx.begin();

  if (res.fail()) {
    return res;
  }

  auto rocksColl = toRocksDBCollection(_collection);
  uint64_t expectedCount = rocksColl->meta().numberDocuments();
  expectedCount = static_cast<uint64_t>(expectedCount * selectivityEstimate());
  _cache->sizeHint(expectedCount);

  warmupInternal(&trx);

  return trx.commit();
}

/// @brief helper function to insert a document into any index type
/// Should result in an elements vector filled with the new index entries
/// uses the _unique field to determine the kind of key structure
ErrorCode RocksDBVPackIndex::fillElement(
    VPackBuilder& leased, LocalDocumentId const& documentId, VPackSlice doc,
    containers::SmallVector<RocksDBKey, 4>& elements,
    containers::SmallVector<uint64_t, 4>& hashes) {
  if (doc.isNone()) {
    LOG_TOPIC("51c6c", ERR, Logger::ENGINES)
        << "encountered invalid marker with slice of type None";
    return TRI_ERROR_INTERNAL;
  }

  TRI_IF_FAILURE("FillElementIllegalSlice") { return TRI_ERROR_INTERNAL; }

  TRI_ASSERT(leased.isEmpty());
  if (!_useExpansion) {
    // fast path for inserts... no array elements used
    leased.openArray(true);

    size_t const n = _paths.size();
    for (size_t i = 0; i < n; ++i) {
      TRI_ASSERT(!_paths[i].empty());

      VPackSlice slice = doc.get(_paths[i]);
      if (slice.isNone() || slice.isNull()) {
        // attribute not found
        if (_sparse) {
          // if sparse we do not have to index, this is indicated by result
          // being shorter than n
          return TRI_ERROR_NO_ERROR;
        }
        // null, note that this will be copied later!
        leased.add(VPackSlice::nullSlice());
      } else {
        leased.add(slice);
      }
    }
    leased.close();

    TRI_IF_FAILURE("FillElementOOM") { return TRI_ERROR_OUT_OF_MEMORY; }
    TRI_IF_FAILURE("FillElementOOM2") {
      THROW_ARANGO_EXCEPTION(TRI_ERROR_OUT_OF_MEMORY);
    }

    elements.emplace_back();
    RocksDBKey& key = elements.back();
    if (_unique) {
      // Unique VPack index values are stored as follows:
      // - Key: 7 + 8-byte object ID of index + VPack array with index
      // value(s) + separator (NUL) byte
      // - Value: primary key
      key.constructUniqueVPackIndexValue(objectId(), leased.slice());
    } else {
      // Non-unique VPack index values are stored as follows:
      // - Key: 6 + 8-byte object ID of index + VPack array with index
      // value(s) + revisionID
      // - Value: empty
      key.constructVPackIndexValue(objectId(), leased.slice(), documentId);
      hashes.push_back(leased.slice().normalizedHash());
    }
  } else {
    // other path for handling array elements, too

    containers::SmallVector<VPackSlice, 4> sliceStack;

    try {
      buildIndexValues(leased, documentId, doc, 0, elements, hashes,
                       sliceStack);
    } catch (basics::Exception const& ex) {
      return ex.code();
    } catch (std::bad_alloc const&) {
      return TRI_ERROR_OUT_OF_MEMORY;
    } catch (...) {
      // unknown error
      return TRI_ERROR_INTERNAL;
    }
  }

  return TRI_ERROR_NO_ERROR;
}

void RocksDBVPackIndex::addIndexValue(
    VPackBuilder& leased, LocalDocumentId const& documentId,
    VPackSlice /*document*/, containers::SmallVector<RocksDBKey, 4>& elements,
    containers::SmallVector<uint64_t, 4>& hashes,
    std::span<VPackSlice const> sliceStack) {
  leased.clear();
  leased.openArray(true);  // unindexed
  for (VPackSlice const& s : sliceStack) {
    leased.add(s);
  }
  leased.close();

  if (_unique) {
    // Unique VPack index values are stored as follows:
    // - Key: 7 + 8-byte object ID of index + VPack array with index value(s)
    // - Value: primary key
    RocksDBKey key;
    key.constructUniqueVPackIndexValue(objectId(), leased.slice());
    elements.emplace_back(std::move(key));
  } else {
    // Non-unique VPack index values are stored as follows:
    // - Key: 6 + 8-byte object ID of index + VPack array with index value(s)
    // + primary key
    // - Value: empty
    RocksDBKey key;
    key.constructVPackIndexValue(objectId(), leased.slice(), documentId);
    elements.emplace_back(std::move(key));
    hashes.push_back(leased.slice().normalizedHash());
  }
}

/// @brief helper function to create a set of index combinations to insert
void RocksDBVPackIndex::buildIndexValues(
    VPackBuilder& leased, LocalDocumentId const& documentId,
    VPackSlice const doc, size_t level,
    containers::SmallVector<RocksDBKey, 4>& elements,
    containers::SmallVector<uint64_t, 4>& hashes,
    containers::SmallVector<VPackSlice, 4>& sliceStack) {
  // Invariant: level == sliceStack.size()

  // Stop the recursion:
  if (level == _paths.size()) {
    addIndexValue(leased, documentId, doc, elements, hashes, sliceStack);
    return;
  }

  if (_expanding[level] == -1) {  // the trivial, non-expanding case
    VPackSlice slice = doc.get(_paths[level]);
    if (slice.isNone() || slice.isNull()) {
      if (_sparse) {
        return;
      }
      sliceStack.emplace_back(velocypack::Slice::nullSlice());
    } else {
      sliceStack.emplace_back(slice);
    }
    buildIndexValues(leased, documentId, doc, level + 1, elements, hashes,
                     sliceStack);
    sliceStack.pop_back();
    return;
  }

  // Finally, the complex case, where we have to expand one entry.
  // Note again that at most one step in the attribute path can be
  // an array step.

  // Trivial case to bottom out with Illegal types.
  auto finishWithNones = [&]() -> void {
    if (level != 0) {
      for (size_t i = level; i < _paths.size(); i++) {
        sliceStack.emplace_back(velocypack::Slice::illegalSlice());
      }
      addIndexValue(leased, documentId, doc, elements, hashes, sliceStack);
      for (size_t i = level; i < _paths.size(); i++) {
        sliceStack.pop_back();
      }
    }
  };
  size_t const n = _paths[level].size();
  // We have 0 <= _expanding[level] < n.
  VPackSlice current(doc);
  for (size_t i = 0; i <= static_cast<size_t>(_expanding[level]); i++) {
    if (!current.isObject()) {
      finishWithNones();
      return;
    }
    current = current.get(_paths[level][i]);
    if (current.isNone()) {
      finishWithNones();
      return;
    }
  }
  // Now the expansion:
  if (!current.isArray() || current.length() == 0) {
    finishWithNones();
    return;
  }

  std::unordered_set<VPackSlice, basics::VelocyPackHelper::VPackHash,
                     basics::VelocyPackHelper::VPackEqual>
      seen(2, basics::VelocyPackHelper::VPackHash(),
           basics::VelocyPackHelper::VPackEqual());

  auto moveOn = [&](VPackSlice something) -> void {
    auto it = seen.find(something);
    if (it == seen.end()) {
      seen.insert(something);
      sliceStack.emplace_back(something);
      buildIndexValues(leased, documentId, doc, level + 1, elements, hashes,
                       sliceStack);
      sliceStack.pop_back();
    } else if (_unique && !_deduplicate) {
      THROW_ARANGO_EXCEPTION(TRI_ERROR_ARANGO_UNIQUE_CONSTRAINT_VIOLATED);
    }
  };
  for (VPackSlice member : VPackArrayIterator(current)) {
    VPackSlice current2(member);
    bool doneNull = false;
    for (size_t i = _expanding[level] + 1; i < n; i++) {
      if (!current2.isObject()) {
        if (!_sparse) {
          moveOn(velocypack::Slice::nullSlice());
        }
        doneNull = true;
        break;
      }
      current2 = current2.get(_paths[level][i]);
      if (current2.isNone()) {
        if (!_sparse) {
          moveOn(velocypack::Slice::nullSlice());
        }
        doneNull = true;
        break;
      }
    }
    if (!doneNull) {
      moveOn(current2);
    }
    // Finally, if, because of sparsity, we have not inserted anything by now,
    // we need to play the above trick with None because of the above
    // mentioned
    // reasons:
    if (seen.empty()) {
      finishWithNones();
    }
  }
}

/// @brief helper function to transform AttributeNames into strings.
void RocksDBVPackIndex::fillPaths(
    std::vector<std::vector<basics::AttributeName>> const& source,
    std::vector<std::vector<std::string>>& paths, std::vector<int>* expanding) {
  paths.clear();
  if (expanding != nullptr) {
    expanding->clear();
  }
  for (std::vector<basics::AttributeName> const& list : source) {
    paths.emplace_back();
    std::vector<std::string>& interior(paths.back());
    int expands = -1;
    int count = 0;
    for (auto const& att : list) {
      interior.emplace_back(att.name);
      if (att.shouldExpand) {
        expands = count;
      }
      ++count;
    }
    if (expanding != nullptr) {
      expanding->emplace_back(expands);
    }
  }
}

/// @brief returns whether the document can be inserted into the index
/// (or if there will be a conflict)
Result RocksDBVPackIndex::checkInsert(transaction::Methods& trx,
                                      RocksDBMethods* mthds,
                                      LocalDocumentId const& documentId,
                                      velocypack::Slice doc,
                                      OperationOptions const& options) {
  return checkOperation(trx, mthds, documentId, doc, options, false);
}

/// @brief returns whether the document can be replaced into the index
/// (or if there will be a conflict)
Result RocksDBVPackIndex::checkReplace(transaction::Methods& trx,
                                       RocksDBMethods* mthds,
                                       LocalDocumentId const& documentId,
                                       velocypack::Slice doc,
                                       OperationOptions const& options) {
  return checkOperation(trx, mthds, documentId, doc, options, true);
}

Result RocksDBVPackIndex::checkOperation(transaction::Methods& trx,
                                         RocksDBMethods* mthds,
                                         LocalDocumentId const& documentId,
                                         velocypack::Slice doc,
                                         OperationOptions const& options,
                                         bool ignoreExisting) {
  Result res;

  // non-unique indexes will not cause any constraint violation
  if (_unique) {
    // unique indexes...

    IndexOperationMode mode = options.indexOperationMode;
    rocksdb::Status s;
    containers::SmallVector<RocksDBKey, 4> elements;
    containers::SmallVector<uint64_t, 4> hashes;

    {
      // rethrow all types of exceptions from here...
      transaction::BuilderLeaser leased(&trx);
      auto r = fillElement(*leased, documentId, doc, elements, hashes);

      if (r != TRI_ERROR_NO_ERROR) {
        return addErrorMsg(res, r);
      }
    }

    transaction::StringLeaser leased(&trx);
    rocksdb::PinnableSlice existing(leased.get());

    bool const lock =
        !RocksDBTransactionState::toState(&trx)->isOnlyExclusiveTransaction();

    for (RocksDBKey const& key : elements) {
      if (lock) {
        s = mthds->GetForUpdate(_cf, key.string(), &existing);
      } else {
        // modifications always need to observe all changes in order to validate
        // uniqueness constraints
        s = mthds->Get(_cf, key.string(), &existing, ReadOwnWrites::yes);
      }

      if (s.ok()) {  // detected conflicting index entry
        LocalDocumentId docId = RocksDBValue::documentId(existing);
        if (docId == documentId && ignoreExisting) {
          // same document, this is ok!
          continue;
        }
        res.reset(TRI_ERROR_ARANGO_UNIQUE_CONSTRAINT_VIOLATED);
        // find conflicting document's key
        auto readResult = _collection.getPhysical()->read(
            &trx, docId,
            [&](LocalDocumentId const&, VPackSlice doc) {
              VPackSlice key =
                  transaction::helpers::extractKeyFromDocument(doc);
              if (mode == IndexOperationMode::internal) {
                // in this error mode, we return the conflicting document's key
                // inside the error message string (and nothing else)!
                res = Result{res.errorNumber(), key.copyString()};
              } else {
                // normal mode: build a proper error message
                addErrorMsg(res, key.copyString());
              }
              return true;  // return value does not matter here
            },
            ReadOwnWrites::yes);  // modifications always need to observe all
                                  // changes in order to validate uniqueness
                                  // constraints
        if (readResult.fail()) {
          addErrorMsg(readResult);
          THROW_ARANGO_EXCEPTION(readResult);
        }
        TRI_ASSERT(res.is(TRI_ERROR_ARANGO_UNIQUE_CONSTRAINT_VIOLATED));
        break;
      } else if (!s.IsNotFound()) {
        res.reset(rocksutils::convertStatus(s));
        addErrorMsg(res, doc.get(StaticStrings::KeyString).copyString());
      }
    }
  }

  return res;
}

/// @brief inserts a document into the index
Result RocksDBVPackIndex::insert(transaction::Methods& trx,
                                 RocksDBMethods* mthds,
                                 LocalDocumentId const& documentId,
                                 velocypack::Slice doc,
                                 OperationOptions const& options,
                                 bool performChecks) {
  Result res;
  containers::SmallVector<RocksDBKey, 4> elements;
  containers::SmallVector<uint64_t, 4> hashes;

  {
    // rethrow all types of exceptions from here...
    transaction::BuilderLeaser leased(&trx);
    auto r = fillElement(*leased, documentId, doc, elements, hashes);

    if (r != TRI_ERROR_NO_ERROR) {
      return addErrorMsg(res, r);
    }
  }

  bool const isIndexCreation =
      trx.state()->hasHint(transaction::Hints::Hint::INDEX_CREATION);

  // now we are going to construct the value to insert into rocksdb
  if (_unique) {
    // build index value (storedValues array will be stored in value if
    // storedValues are used)
    RocksDBValue value = RocksDBValue::Empty(RocksDBEntryType::Placeholder);
    if (_storedValuesPaths.empty()) {
      value = RocksDBValue::UniqueVPackIndexValue(documentId);
    } else {
      transaction::BuilderLeaser leased(&trx);
      leased->openArray(true);
      for (auto const& it : _storedValuesPaths) {
        VPackSlice s = doc.get(it);
        if (s.isNone()) {
          s = VPackSlice::nullSlice();
        }
        leased->add(s);
      }
      leased->close();
      value = RocksDBValue::UniqueVPackIndexValue(documentId, leased->slice());
    }
    TRI_ASSERT(value.type() != RocksDBEntryType::Placeholder);

    transaction::StringLeaser leased(&trx);
    rocksdb::PinnableSlice existing(leased.get());

    rocksdb::Status s;
    // unique indexes have a different key structure
    for (RocksDBKey const& key : elements) {
      if (performChecks) {
        s = mthds->GetForUpdate(_cf, key.string(), &existing);
        if (s.ok()) {  // detected conflicting index entry
          res.reset(TRI_ERROR_ARANGO_UNIQUE_CONSTRAINT_VIOLATED);
          break;
        } else if (!s.IsNotFound()) {
          res.reset(rocksutils::convertStatus(s));
          break;
        }
      }
      s = mthds->Put(_cf, key, value.string(), /*assume_tracked*/ true);
      if (!s.ok()) {
        res = rocksutils::convertStatus(s, rocksutils::index);
        break;
      }
      if (!isIndexCreation) {
        // banish key in in-memory cache.
        // not necessary during index creation, because nothing
        // will be in the in-memory cache.
        auto slice = ::lookupValueFromSlice(key.string());
        invalidateCacheEntry(slice);
        if (_cache != nullptr &&
            (_forceCacheRefill || options.refillIndexCaches)) {
          RocksDBTransactionState::toState(&trx)->trackIndexCacheRefill(
              _collection.id(), id(), {slice.data(), slice.size()});
        }
      }
    }

    if (res.fail()) {
      if (res.is(TRI_ERROR_ARANGO_UNIQUE_CONSTRAINT_VIOLATED)) {
        // find conflicting document's key
        LocalDocumentId docId = RocksDBValue::documentId(existing);
        auto readResult = _collection.getPhysical()->read(
            &trx, docId,
            [&](LocalDocumentId const&, VPackSlice doc) {
              IndexOperationMode mode = options.indexOperationMode;
              VPackSlice key =
                  transaction::helpers::extractKeyFromDocument(doc);
              if (mode == IndexOperationMode::internal) {
                // in this error mode, we return the conflicting document's key
                // inside the error message string (and nothing else)!
                res = Result{res.errorNumber(), key.copyString()};
              } else {
                // normal mode: build a proper error message
                addErrorMsg(res, key.copyString());
              }
              return true;  // return value does not matter here
            },
            ReadOwnWrites::yes);  // modifications always need to observe all
                                  // changes in order to validate uniqueness
                                  // constraints
        if (readResult.fail()) {
          addErrorMsg(readResult);
          THROW_ARANGO_EXCEPTION(readResult);
        }
      } else {
        addErrorMsg(res, doc.get(StaticStrings::KeyString).copyString());
      }
    }

  } else {
    // non-unique index

    // AQL queries never read from the same collection, after writing into it
    IndexingDisabler guard(
        mthds,
        trx.state()->hasHint(transaction::Hints::Hint::FROM_TOPLEVEL_AQL) &&
            options.canDisableIndexing);

    // build index value (storedValues array will be stored in value if
    // storedValues are used)
    RocksDBValue value = RocksDBValue::VPackIndexValue();
    if (!_storedValuesPaths.empty()) {
      transaction::BuilderLeaser leased(&trx);
      leased->openArray(true);
      for (auto const& it : _storedValuesPaths) {
        VPackSlice s = doc.get(it);
        if (s.isNone()) {
          s = VPackSlice::nullSlice();
        }
        leased->add(s);
      }
      leased->close();
      value = RocksDBValue::VPackIndexValue(leased->slice());
    }

    rocksdb::Status s;
    for (RocksDBKey const& key : elements) {
      TRI_ASSERT(key.containsLocalDocumentId(documentId));
      s = mthds->PutUntracked(_cf, key, value.string());
      if (!s.ok()) {
        res = rocksutils::convertStatus(s, rocksutils::index);
        break;
      }

      if (!isIndexCreation) {
        // banish key in in-memory cache.
        // not necessary during index creation, because nothing
        // will be in the in-memory cache.
        auto slice = ::lookupValueFromSlice(key.string());
        invalidateCacheEntry(slice);
        if (_cache != nullptr &&
            (_forceCacheRefill || options.refillIndexCaches)) {
          RocksDBTransactionState::toState(&trx)->trackIndexCacheRefill(
              _collection.id(), id(), {slice.data(), slice.size()});
        }
      }
    }

    if (res.fail()) {
      addErrorMsg(res, doc.get(StaticStrings::KeyString).copyString());
    } else if (_estimates) {
      auto* state = RocksDBTransactionState::toState(&trx);
      auto* trxc = static_cast<RocksDBTransactionCollection*>(
          state->findCollection(_collection.id()));
      TRI_ASSERT(trxc != nullptr);
      for (uint64_t hash : hashes) {
        trxc->trackIndexInsert(id(), hash);
      }
    }
  }

  return res;
}

namespace {
bool attributesEqual(VPackSlice first, VPackSlice second,
                     std::vector<basics::AttributeName>::const_iterator begin,
                     std::vector<basics::AttributeName>::const_iterator end) {
  for (; begin != end; ++begin) {
    // check if, after fetching the subattribute, we are point to a non-object.
    // e.g. if the index is on field ["a.b"], the first iteration of this loop
    // will look for subattribute "a" in the original document. this will always
    // work. however, when looking for "b", we have to make sure that "a" was
    // an object. otherwise we must not call Slice::get() on it. In case one of
    // the subattributes we found so far is not an object, we fall back to the
    // regular comparison
    if (!first.isObject() || !second.isObject()) {
      break;
    }

    // fetch subattribute
    first = first.get(begin->name);
    first = first.resolveExternal();
    second = second.get(begin->name);
    second = second.resolveExternal();

    if (begin->shouldExpand && first.isArray() && second.isArray()) {
      if (first.length() != second.length()) {
        // Nonequal length, so there is a difference!
        // We have to play this carefully here. It is possible that the
        // set of values found is the same, but we must err on the side
        // of caution in this case and use the slow path. Note in
        // particular that the following code returns `true`, if one
        // of the arrays is empty, which is not correct!
        return false;
      }
      auto next = begin + 1;
      VPackArrayIterator it1(first), it2(second);
      while (it1.valid() && it2.valid()) {
        if (!attributesEqual(*it1, *it2, next, end)) {
          return false;
        }
        it1++;
        it2++;
      }
      return true;
    }

    auto dist = std::distance(begin, end);
    bool notF1 = first.isNone() || (dist == 1 && !first.isObject());
    bool notF2 = second.isNone() || (dist == 1 && !second.isObject());
    if (notF1 != notF2) {
      return false;
    }
    if (notF1 || notF2) {  // one of the paths was not found
      break;
    }
  }

  return basics::VelocyPackHelper::equal(first, second, true);
}
}  // namespace

Result RocksDBVPackIndex::update(
    transaction::Methods& trx, RocksDBMethods* mthds,
    LocalDocumentId const& oldDocumentId, velocypack::Slice oldDoc,
    LocalDocumentId const& newDocumentId, velocypack::Slice newDoc,
    OperationOptions const& options, bool performChecks) {
  if (!_unique) {
    // only unique index supports in-place updates
    // lets also not handle the complex case of expanded arrays
    return RocksDBIndex::update(trx, mthds, oldDocumentId, oldDoc,
                                newDocumentId, newDoc, options, performChecks);
  }

  if (!std::all_of(_fields.cbegin(), _fields.cend(), [&](auto const& path) {
        return ::attributesEqual(oldDoc, newDoc, path.begin(), path.end());
      })) {
    // change detected in some index attribute value.
    // we can only use in-place updates if no indexed attributes changed
    return RocksDBIndex::update(trx, mthds, oldDocumentId, oldDoc,
                                newDocumentId, newDoc, options, performChecks);
  }

  // update-in-place following...

  Result res;
  containers::SmallVector<RocksDBKey, 4> elements;
  containers::SmallVector<uint64_t, 4> hashes;
  {
    // rethrow all types of exceptions from here...
    transaction::BuilderLeaser leased(&trx);
    auto r = fillElement(*leased, newDocumentId, newDoc, elements, hashes);

    if (r != TRI_ERROR_NO_ERROR) {
      return addErrorMsg(res, r);
    }
  }

  RocksDBValue value = RocksDBValue::UniqueVPackIndexValue(newDocumentId);
  for (auto const& key : elements) {
    rocksdb::Status s =
        mthds->Put(_cf, key, value.string(), /*assume_tracked*/ false);
    if (!s.ok()) {
      res = rocksutils::convertStatus(s, rocksutils::index);
      addErrorMsg(res, newDoc.get(StaticStrings::KeyString).copyString());
      break;
    }

    // banish key in in-memory cache
    auto slice = ::lookupValueFromSlice(key.string());
    invalidateCacheEntry(slice);
    if (_cache != nullptr && (_forceCacheRefill || options.refillIndexCaches)) {
      RocksDBTransactionState::toState(&trx)->trackIndexCacheRefill(
          _collection.id(), id(), {slice.data(), slice.size()});
    }
  }

  return res;
}

/// @brief removes a document from the index
Result RocksDBVPackIndex::remove(transaction::Methods& trx,
                                 RocksDBMethods* mthds,
                                 LocalDocumentId const& documentId,
                                 velocypack::Slice doc) {
  TRI_IF_FAILURE("BreakHashIndexRemove") {
    if (type() == Index::IndexType::TRI_IDX_TYPE_HASH_INDEX) {
      // intentionally  break index removal
      return Result(TRI_ERROR_INTERNAL,
                    "BreakHashIndexRemove failure point triggered");
    }
  }
  Result res;
  rocksdb::Status s;
  containers::SmallVector<RocksDBKey, 4> elements;
  containers::SmallVector<uint64_t, 4> hashes;

  {
    // rethrow all types of exceptions from here...
    transaction::BuilderLeaser leased(&trx);
    auto r = fillElement(*leased, documentId, doc, elements, hashes);

    if (r != TRI_ERROR_NO_ERROR) {
      return addErrorMsg(res, r);
    }
  }

  IndexingDisabler guard(
      mthds, !_unique && trx.state()->hasHint(
                             transaction::Hints::Hint::FROM_TOPLEVEL_AQL));

  size_t const count = elements.size();

  for (size_t i = 0; i < count; ++i) {
    if (_unique) {
      s = mthds->Delete(_cf, elements[i]);
    } else {
      // non-unique index contains the unique objectID written exactly once
      s = mthds->SingleDelete(_cf, elements[i]);
    }

    if (s.ok()) {
      // banish key in in-memory cache
      invalidateCacheEntry(::lookupValueFromSlice(elements[i].string()));
    } else {
      res.reset(rocksutils::convertStatus(s, rocksutils::index));
    }
  }
  if (res.fail()) {
    TRI_ASSERT(doc.get(StaticStrings::KeyString).isString());
    addErrorMsg(res, doc.get(StaticStrings::KeyString).copyString());
  }

  if (!_unique && _estimates) {
    auto* state = RocksDBTransactionState::toState(&trx);
    auto* trxc = static_cast<RocksDBTransactionCollection*>(
        state->findCollection(_collection.id()));
    TRI_ASSERT(trxc != nullptr);
    for (uint64_t hash : hashes) {
      // The estimator is only useful if we are in a non-unique index
      trxc->trackIndexRemove(id(), hash);
    }
  }

  return res;
}

void RocksDBVPackIndex::refillCache(transaction::Methods& trx,
                                    std::vector<std::string> const& keys) {
  if (_cache == nullptr || keys.empty()) {
    return;
  }

  ResourceMonitor monitor(GlobalResourceMonitor::instance());
  IndexIteratorOptions opts;

<<<<<<< HEAD
  VPackBuilder builder;

  auto toBuilder = [&builder](std::string const& key) {
    builder.clear();
    builder.openArray();
    VPackSlice s(reinterpret_cast<uint8_t const*>(key.data()));
    TRI_ASSERT(s.isArray());
    for (auto it : VPackArrayIterator(s)) {
      builder.add(it);
    }
    builder.close();
  };

  toBuilder(keys[0]);

  RocksDBKeyBounds bounds = RocksDBKeyBounds::Empty();
  bounds.fill(_unique ? RocksDBEntryType::UniqueVPackIndexValue
                      : RocksDBEntryType::VPackIndexValue,
              objectId(), builder.slice(), builder.slice());
=======
  RocksDBKeyBounds bounds = RocksDBKeyBounds::Empty();
  bounds.fill(_unique ? RocksDBEntryType::UniqueVPackIndexValue
                      : RocksDBEntryType::VPackIndexValue,
              objectId(), VPackSlice::emptyArraySlice(),
              VPackSlice::emptyArraySlice());
>>>>>>> ba757f2c

  auto it = buildIteratorFromBounds(
      monitor, &trx, /*reverse*/ false, opts, ReadOwnWrites::no,
      std::move(bounds), RocksDBVPackIndexSearchValueFormat::kValuesOnly,
      /*useCache*/ true);

<<<<<<< HEAD
  for (auto const& key : keys) {
    toBuilder(key);
=======
  velocypack::Builder builder;
  for (auto const& key : keys) {
    builder.clear();
    builder.add(VPackSlice(reinterpret_cast<uint8_t const*>(key.data())));
>>>>>>> ba757f2c
    bool wasRearmed = it->rearm(builder.slice(), opts);
    TRI_ASSERT(wasRearmed);
    it->allCovering([](LocalDocumentId const&, IndexIteratorCoveringData&) {
      return true;
    });
  }
}

// build an index iterator from a VelocyPack range description
std::unique_ptr<IndexIterator> RocksDBVPackIndex::buildIterator(
    ResourceMonitor& monitor, transaction::Methods* trx,
    VPackSlice searchValues, IndexIteratorOptions const& opts,
    ReadOwnWrites readOwnWrites, RocksDBVPackIndexSearchValueFormat format,
    bool& isUniqueIndexIterator) const {
  TRI_ASSERT(searchValues.isArray());
  TRI_ASSERT(format != RocksDBVPackIndexSearchValueFormat::kDetect);

  isUniqueIndexIterator = false;

  bool reverse = !opts.ascending;
  bool useCache = opts.useCache;

  VPackArrayIterator it(searchValues);

  if (it.size() == 0) {
    // full range scan over the entire index
    TRI_ASSERT(format != RocksDBVPackIndexSearchValueFormat::kIn);
    return buildIteratorFromBounds(
        monitor, trx, reverse, opts, readOwnWrites,
        _unique ? RocksDBKeyBounds::UniqueVPackIndex(objectId(), reverse)
                : RocksDBKeyBounds::VPackIndex(objectId(), reverse),
        RocksDBVPackIndexSearchValueFormat::kValuesOnly, /*useCache*/ false);
  }

  // check if we only have equality lookups
  transaction::BuilderLeaser leftSearch(trx);

  VPackSlice lastNonEq;
  leftSearch->openArray();
  for (VPackSlice searchValue : it) {
    TRI_ASSERT(searchValue.isObject());
    VPackSlice eq = searchValue.get(StaticStrings::IndexEq);
    if (eq.isNone()) {
      lastNonEq = searchValue;
      break;
    }
    leftSearch->add(eq);
  }

  // all index fields covered by equality lookups?
  bool allEq = lastNonEq.isNone() && it.size() == _fields.size();

  if (_unique && allEq) {
    // unique index and we only have equality lookups
    leftSearch->close();

    isUniqueIndexIterator = true;

    // unique index iterator can only be used if all index fields are
    // covered. we cannot do range lookups etc.
    return std::make_unique<RocksDBVPackUniqueIndexIterator>(
        monitor, &_collection, trx, this, useCache ? _cache : nullptr,
        leftSearch->slice(), opts, readOwnWrites);
  }

  // generic case: we have a non-unique index or have non-equality lookups
  TRI_ASSERT(leftSearch->isOpenArray());

  RocksDBKeyBounds bounds = RocksDBKeyBounds::Empty();
  buildIndexRangeBounds(trx, searchValues, *leftSearch, lastNonEq, bounds);

  return buildIteratorFromBounds(monitor, trx, reverse, opts, readOwnWrites,
                                 std::move(bounds), format,
                                 /*useCache*/ allEq && useCache);
}

std::unique_ptr<IndexIterator> RocksDBVPackIndex::buildIteratorFromBounds(
    ResourceMonitor& monitor, transaction::Methods* trx, bool reverse,
    IndexIteratorOptions const& opts, ReadOwnWrites readOwnWrites,
    RocksDBKeyBounds&& bounds, RocksDBVPackIndexSearchValueFormat format,
    bool useCache) const {
  TRI_ASSERT(!bounds.empty());
  TRI_ASSERT(format != RocksDBVPackIndexSearchValueFormat::kDetect);

  bool mustCheckBounds =
      RocksDBTransactionState::toState(trx)->iteratorMustCheckBounds(
          _collection.id(), readOwnWrites);

  if (unique()) {
    // unique index
    if (reverse) {
      // reverse version
      if (mustCheckBounds) {
        return std::make_unique<RocksDBVPackIndexIterator<true, true, true>>(
            monitor, &_collection, trx, this, std::move(bounds),
            useCache ? _cache : nullptr, opts, readOwnWrites, format);
      }
      return std::make_unique<RocksDBVPackIndexIterator<true, true, false>>(
          monitor, &_collection, trx, this, std::move(bounds),
          useCache ? _cache : nullptr, opts, readOwnWrites, format);
    }
    // forward version
    if (mustCheckBounds) {
      return std::make_unique<RocksDBVPackIndexIterator<true, false, true>>(
          monitor, &_collection, trx, this, std::move(bounds),
          useCache ? _cache : nullptr, opts, readOwnWrites, format);
    }
    return std::make_unique<RocksDBVPackIndexIterator<true, false, false>>(
        monitor, &_collection, trx, this, std::move(bounds),
        useCache ? _cache : nullptr, opts, readOwnWrites, format);
  }

  // non-unique index
  if (reverse) {
    // reverse version
    if (mustCheckBounds) {
      return std::make_unique<RocksDBVPackIndexIterator<false, true, true>>(
          monitor, &_collection, trx, this, std::move(bounds),
          useCache ? _cache : nullptr, opts, readOwnWrites, format);
    }
    return std::make_unique<RocksDBVPackIndexIterator<false, true, false>>(
        monitor, &_collection, trx, this, std::move(bounds),
        useCache ? _cache : nullptr, opts, readOwnWrites, format);
  }
  // forward version
  if (mustCheckBounds) {
    return std::make_unique<RocksDBVPackIndexIterator<false, false, true>>(
        monitor, &_collection, trx, this, std::move(bounds),
        useCache ? _cache : nullptr, opts, readOwnWrites, format);
  }
  return std::make_unique<RocksDBVPackIndexIterator<false, false, false>>(
      monitor, &_collection, trx, this, std::move(bounds),
      useCache ? _cache : nullptr, opts, readOwnWrites, format);
}

// build bounds for an index range
void RocksDBVPackIndex::buildIndexRangeBounds(transaction::Methods* /*trx*/,
                                              VPackSlice searchValues,
                                              VPackBuilder& leftSearch,
                                              VPackSlice lastNonEq,
                                              RocksDBKeyBounds& bounds) const {
  TRI_ASSERT(searchValues.isArray());
  TRI_ASSERT(searchValues.length() <= _fields.size());
  TRI_ASSERT(leftSearch.isOpenArray());

  bounds.clear();

  // Copy rightSearch = leftSearch for right border
  VPackBuilder rightSearch = leftSearch;

  if (lastNonEq.isNone()) {
    // We only have equality lookups!
    leftSearch.add(VPackSlice::minKeySlice());
    rightSearch.add(VPackSlice::maxKeySlice());
  } else {
    // Define Lower-Bound
    VPackSlice lastLeft = lastNonEq.get(StaticStrings::IndexGe);
    if (!lastLeft.isNone()) {
      TRI_ASSERT(!lastNonEq.hasKey(StaticStrings::IndexGt));
      leftSearch.add(lastLeft);
      leftSearch.add(VPackSlice::minKeySlice());
    } else {
      lastLeft = lastNonEq.get(StaticStrings::IndexGt);
      if (!lastLeft.isNone()) {
        leftSearch.add(lastLeft);
        leftSearch.add(VPackSlice::maxKeySlice());
      } else {
        // No lower bound set default to (null <= x)
        leftSearch.add(VPackSlice::minKeySlice());
      }
    }

    // Define upper-bound
    VPackSlice lastRight = lastNonEq.get(StaticStrings::IndexLe);
    if (!lastRight.isNone()) {
      TRI_ASSERT(!lastNonEq.hasKey(StaticStrings::IndexLt));
      rightSearch.add(lastRight);
      rightSearch.add(VPackSlice::maxKeySlice());
    } else {
      lastRight = lastNonEq.get(StaticStrings::IndexLt);
      if (!lastRight.isNone()) {
        rightSearch.add(lastRight);
        rightSearch.add(VPackSlice::minKeySlice());
      } else {
        // No upper bound set default to (x <= INFINITY)
        rightSearch.add(VPackSlice::maxKeySlice());
      }
    }
  }

  leftSearch.close();
  rightSearch.close();

  bounds.fill(_unique ? RocksDBEntryType::UniqueVPackIndexValue
                      : RocksDBEntryType::VPackIndexValue,
              objectId(), leftSearch.slice(), rightSearch.slice());
}

Index::FilterCosts RocksDBVPackIndex::supportsFilterCondition(
    transaction::Methods& /*trx*/,
    std::vector<std::shared_ptr<Index>> const& allIndexes,
    aql::AstNode const* node, aql::Variable const* reference,
    size_t itemsInIndex) const {
  return SortedIndexAttributeMatcher::supportsFilterCondition(
      allIndexes, this, node, reference, itemsInIndex);
}

Index::SortCosts RocksDBVPackIndex::supportsSortCondition(
    aql::SortCondition const* sortCondition, aql::Variable const* reference,
    size_t itemsInIndex) const {
  return SortedIndexAttributeMatcher::supportsSortCondition(
      this, sortCondition, reference, itemsInIndex);
}

/// @brief specializes the condition for use with the index
aql::AstNode* RocksDBVPackIndex::specializeCondition(
    transaction::Methods& /*trx*/, aql::AstNode* node,
    aql::Variable const* reference) const {
  return SortedIndexAttributeMatcher::specializeCondition(this, node,
                                                          reference);
}

std::unique_ptr<IndexIterator> RocksDBVPackIndex::iteratorForCondition(
    ResourceMonitor& monitor, transaction::Methods* trx,
    aql::AstNode const* node, aql::Variable const* reference,
    IndexIteratorOptions const& opts, ReadOwnWrites readOwnWrites, int) {
  TRI_ASSERT(!isSorted() || opts.sorted);

  transaction::BuilderLeaser searchValues(trx);
  RocksDBVPackIndexSearchValueFormat format =
      RocksDBVPackIndexSearchValueFormat::kDetect;
  buildSearchValues(monitor, trx, node, reference, opts, *searchValues, format);
  // format must have been set to something valid now.
  TRI_ASSERT(format != RocksDBVPackIndexSearchValueFormat::kDetect);

  VPackSlice searchSlice = searchValues->slice();

  bool isUniqueIndexIterator = false;

  if (format == RocksDBVPackIndexSearchValueFormat::kIn) {
    // IN!
    if (searchSlice.length() == 0 ||
        (searchSlice.length() == 1 && searchSlice.at(0).isArray() &&
         searchSlice.at(0).length() == 0)) {
      // IN with no/invalid condition
      return std::make_unique<EmptyIndexIterator>(&_collection, trx);
    }

    // build the actual lookup iterator, which can only handle a single
    // equality lookup. however, we will then wrap this lookup iterator
    // into an InIterator object, which will cycle through all values of
    // the IN list and employ the lookup iterator for looking up one
    // value at a time.
    // note: the call to buildIterator may change the value of
    // isUniqueIndexIterator!
    auto wrapped = buildIterator(monitor, trx, searchSlice.at(0), opts,
                                 readOwnWrites, format, isUniqueIndexIterator);

    return std::make_unique<RocksDBVPackIndexInIterator>(
        monitor, &_collection, trx, this, std::move(wrapped), searchSlice, opts,
        readOwnWrites,
        isUniqueIndexIterator
            ? RocksDBVPackIndexSearchValueFormat::kValuesOnly
            : RocksDBVPackIndexSearchValueFormat::kOperatorsAndValues);
  }

  // anything but IN is handled here

  TRI_ASSERT(searchSlice.length() == 1);
  return buildIterator(monitor, trx, searchSlice.at(0), opts, readOwnWrites,
                       format,
                       /*unused*/ isUniqueIndexIterator);
}

void RocksDBVPackIndex::buildEmptySearchValues(
    velocypack::Builder& result) const {
  result.clear();
  result.openArray();
  result.openArray();
  result.close();
  result.close();
}

void RocksDBVPackIndex::buildSearchValues(
    ResourceMonitor& monitor, transaction::Methods* trx,
    aql::AstNode const* node, aql::Variable const* reference,
    IndexIteratorOptions const& opts, VPackBuilder& searchValues,
    RocksDBVPackIndexSearchValueFormat& format) const {
  if (node == nullptr) {
    // We only use this index for sort. Empty searchValue
    buildEmptySearchValues(searchValues);
  } else {
    buildSearchValuesInner(monitor, trx, node, reference, opts, searchValues,
                           format);
  }

  TRI_IF_FAILURE("PersistentIndex::noIterator") {
    THROW_ARANGO_EXCEPTION(TRI_ERROR_DEBUG);
  }
  TRI_IF_FAILURE("SkiplistIndex::noIterator") {
    THROW_ARANGO_EXCEPTION(TRI_ERROR_DEBUG);
  }
  TRI_IF_FAILURE("HashIndex::noIterator") {
    THROW_ARANGO_EXCEPTION(TRI_ERROR_DEBUG);
  }

  if (format == RocksDBVPackIndexSearchValueFormat::kDetect) {
    // if we haven't seen any complex condition, we can go with the
    // simple (values only) format!
    format = RocksDBVPackIndexSearchValueFormat::kValuesOnly;
  }
}

void RocksDBVPackIndex::buildSearchValuesInner(
    ResourceMonitor& monitor, transaction::Methods* trx,
    aql::AstNode const* node, aql::Variable const* reference,
    IndexIteratorOptions const& opts, VPackBuilder& searchValues,
    RocksDBVPackIndexSearchValueFormat& format) const {
  // Create the search values for the lookup
  searchValues.openArray();
  searchValues.openArray();

  containers::FlatHashMap<size_t, std::vector<aql::AstNode const*>> found;
  containers::FlatHashSet<std::string> nonNullAttributes;
  [[maybe_unused]] size_t unused = 0;
  SortedIndexAttributeMatcher::matchAttributes(this, node, reference, found,
                                               unused, nonNullAttributes, true);

  // this will be reused for multiple invocations of getValueAccess
  std::pair<aql::Variable const*, std::vector<basics::AttributeName>> paramPair;

  // found contains all attributes that are relevant for this node.
  // It might be less than fields().
  //
  // Handle the first attributes. They can only be == or IN and only
  // one node per attribute
  auto getValueAccess = [&](aql::AstNode const* comp,
                            aql::AstNode const*& access,
                            aql::AstNode const*& value) -> bool {
    access = comp->getMember(0);
    value = comp->getMember(1);
    if (!(access->isAttributeAccessForVariable(paramPair) &&
          paramPair.first == reference)) {
      access = comp->getMember(1);
      value = comp->getMember(0);
      if (!(access->isAttributeAccessForVariable(paramPair) &&
            paramPair.first == reference)) {
        // Both side do not have a correct AttributeAccess, this should not
        // happen and indicates
        // an error in the optimizer
        TRI_ASSERT(false);
      }
      return true;
    }
    return false;
  };

  bool needNormalize = false;
  size_t usedFields = 0;
  for (; usedFields < _fields.size(); ++usedFields) {
    auto it = found.find(usedFields);
    if (it == found.end()) {
      // We are either done
      // or this is a range.
      // Continue with more complicated loop
      break;
    }

    auto const& comp = it->second[0];
    TRI_ASSERT(comp->numMembers() == 2);
    aql::AstNode const* access = nullptr;
    aql::AstNode const* value = nullptr;
    getValueAccess(comp, access, value);
    // We found an access for this field

    if (format == RocksDBVPackIndexSearchValueFormat::kValuesOnly) {
      TRI_ASSERT(comp->type == aql::NODE_TYPE_OPERATOR_BINARY_EQ);
      value->toVelocyPackValue(searchValues);
      continue;
    }

    TRI_ASSERT(format != RocksDBVPackIndexSearchValueFormat::kValuesOnly);

    if (comp->type == aql::NODE_TYPE_OPERATOR_BINARY_EQ) {
      searchValues.openObject(true);
      searchValues.add(VPackValue(StaticStrings::IndexEq));
      TRI_IF_FAILURE("PersistentIndex::permutationEQ") {
        THROW_ARANGO_EXCEPTION(TRI_ERROR_DEBUG);
      }
      TRI_IF_FAILURE("SkiplistIndex::permutationEQ") {
        THROW_ARANGO_EXCEPTION(TRI_ERROR_DEBUG);
      }
      TRI_IF_FAILURE("HashIndex::permutationEQ") {
        THROW_ARANGO_EXCEPTION(TRI_ERROR_DEBUG);
      }
    } else if (comp->type == aql::NODE_TYPE_OPERATOR_BINARY_IN) {
      // complex condition. adjust format!
      format = RocksDBVPackIndexSearchValueFormat::kOperatorsAndValues;

      searchValues.openObject(true);
      if (isAttributeExpanded(usedFields)) {
        searchValues.add(VPackValue(StaticStrings::IndexEq));
        TRI_IF_FAILURE("PersistentIndex::permutationArrayIN") {
          THROW_ARANGO_EXCEPTION(TRI_ERROR_DEBUG);
        }
        TRI_IF_FAILURE("SkiplistIndex::permutationArrayIN") {
          THROW_ARANGO_EXCEPTION(TRI_ERROR_DEBUG);
        }
        TRI_IF_FAILURE("HashIndex::permutationArrayIN") {
          THROW_ARANGO_EXCEPTION(TRI_ERROR_DEBUG);
        }
      } else {
        if (!value->isArray() || value->numMembers() == 0) {
          // IN lookup value is not an array or empty. we will not
          // produce any result then
          format = RocksDBVPackIndexSearchValueFormat::kIn;
          buildEmptySearchValues(searchValues);
          return;
        }

        needNormalize = true;
        searchValues.add(VPackValue(StaticStrings::IndexIn));
      }
    } else {
      // This is a one-sided range
      break;
    }
    // We have to add the value always, the key was added before
    value->toVelocyPackValue(searchValues);
    searchValues.close();
  }

  // Now handle the next element, which might be a range
  if (usedFields < _fields.size()) {
    auto it = found.find(usedFields);

    if (it != found.end()) {
      auto const& rangeConditions = it->second;
      TRI_ASSERT(rangeConditions.size() <= 2);

      VPackObjectBuilder searchElement(&searchValues, true);

      for (auto const& comp : rangeConditions) {
        TRI_ASSERT(comp->numMembers() == 2);
        aql::AstNode const* access = nullptr;
        aql::AstNode const* value = nullptr;
        bool isReverseOrder = getValueAccess(comp, access, value);

        TRI_ASSERT(format != RocksDBVPackIndexSearchValueFormat::kValuesOnly);

        // complex condition. adjust format!
        format = RocksDBVPackIndexSearchValueFormat::kOperatorsAndValues;

        // Add the key
        switch (comp->type) {
          case aql::NODE_TYPE_OPERATOR_BINARY_LT: {
            if (isReverseOrder) {
              searchValues.add(VPackValue(StaticStrings::IndexGt));
            } else {
              searchValues.add(VPackValue(StaticStrings::IndexLt));
            }
            break;
          }
          case aql::NODE_TYPE_OPERATOR_BINARY_LE: {
            if (isReverseOrder) {
              searchValues.add(VPackValue(StaticStrings::IndexGe));
            } else {
              searchValues.add(VPackValue(StaticStrings::IndexLe));
            }
            break;
          }
          case aql::NODE_TYPE_OPERATOR_BINARY_GT: {
            if (isReverseOrder) {
              searchValues.add(VPackValue(StaticStrings::IndexLt));
            } else {
              searchValues.add(VPackValue(StaticStrings::IndexGt));
            }
            break;
          }
          case aql::NODE_TYPE_OPERATOR_BINARY_GE: {
            if (isReverseOrder) {
              searchValues.add(VPackValue(StaticStrings::IndexLe));
            } else {
              searchValues.add(VPackValue(StaticStrings::IndexGe));
            }
            break;
          }
          default: {
            // unsupported right now. Should have been rejected by
            // supportsFilterCondition
            THROW_ARANGO_EXCEPTION_MESSAGE(
                TRI_ERROR_INTERNAL,
                "unsupported state in RocksDBVPackIndex::buildSearchValues");
          }
        }

        // If the value does not have a vpack representation the index cannot
        // use it, and the results of the query are wrong.
        TRI_ASSERT(value->valueHasVelocyPackRepresentation());
        value->toVelocyPackValue(searchValues);
      }
    }
  }

  searchValues.close();
  searchValues.close();

  if (needNormalize) {
    // we found an IN clause. now rewrite the lookup conditions accordingly
    transaction::BuilderLeaser expandedSearchValues(trx);
    expandInSearchValues(monitor, searchValues.slice(), *expandedSearchValues,
                         opts);

    searchValues.clear();
    searchValues.add(expandedSearchValues->slice());

    TRI_ASSERT(format ==
               RocksDBVPackIndexSearchValueFormat::kOperatorsAndValues);
    format = RocksDBVPackIndexSearchValueFormat::kIn;
  }
}

/// @brief Transform the list of search slices to search values.
///        Always expects a list of lists as input.
///        Outer list represents the single lookups, inner list represents the
///        index field values.
///        This will multiply all IN entries and simply return all other
///        entries.
///        Example: Index on (a, b)
///        Input: [ [{=: 1}, {in: 2,3}], [{=:2}, {=:3}]
///        Result: [ [{=: 1}, {=: 2}],[{=:1}, {=:3}], [{=:2}, {=:3}]]
void RocksDBVPackIndex::expandInSearchValues(
    ResourceMonitor& monitor, VPackSlice base, VPackBuilder& result,
    IndexIteratorOptions const& opts) const {
  TRI_ASSERT(base.isArray());

  VPackArrayBuilder baseGuard(&result);
  for (VPackSlice oneLookup : VPackArrayIterator(base)) {
    TRI_ASSERT(oneLookup.isArray());

    ResourceUsageScope scope(monitor);
    std::unordered_map<size_t, std::vector<VPackSlice>> elements;

    size_t n = static_cast<size_t>(oneLookup.length());

    for (VPackValueLength i = 0; i < n; ++i) {
      VPackSlice current = oneLookup.at(i);
      if (VPackSlice inList = current.get(StaticStrings::IndexIn);
          inList.isArray()) {
        VPackValueLength nList = inList.length();

        // track potential memory usage
        scope.increase(nList * sizeof(VPackSlice));

        // spit everything into vector at once
        auto& vector = elements[i];
        vector.reserve(nList);

        for (VPackSlice el : VPackArrayIterator(inList)) {
          vector.emplace_back(el);
        }

        // sort the vector once
        std::sort(vector.begin(), vector.end(),
                  basics::VelocyPackHelper::VPackLess<true>());

        // make it unique
        vector.erase(std::unique(vector.begin(), vector.end(),
                                 basics::VelocyPackHelper::VPackEqual()),
                     vector.end());

        if (!opts.ascending) {
          // reverse what's left, if necessary
          std::reverse(vector.begin(), vector.end());
        }
      }
    }
    // If there is an entry in elements for one depth it was an in,
    // all of them are now unique so we simply have to multiply
    size_t level = n - 1;
    std::vector<size_t> positions(n, 0);
    bool done = false;
    while (!done) {
      TRI_IF_FAILURE("Index::permutationIN") {
        THROW_ARANGO_EXCEPTION(TRI_ERROR_DEBUG);
      }
      VPackArrayBuilder guard(&result);
      for (size_t i = 0; i < n; ++i) {
        auto list = elements.find(i);
        if (list == elements.end()) {
          // Insert
          result.add(oneLookup.at(i));
        } else {
          VPackObjectBuilder objGuard(&result);
          result.add(StaticStrings::IndexEq, list->second.at(positions[i]));
        }
      }
      while (true) {
        auto list = elements.find(level);
        if (list != elements.end() &&
            ++positions[level] < list->second.size()) {
          level = n - 1;
          // abort inner iteration
          break;
        }
        positions[level] = 0;
        if (level == 0) {
          done = true;
          break;
        }
        --level;
      }
    }
  }
}

void RocksDBVPackIndex::afterTruncate(TRI_voc_tick_t tick,
                                      transaction::Methods* trx) {
  if (_estimator != nullptr) {
    _estimator->bufferTruncate(tick);
  }
  RocksDBIndex::afterTruncate(tick, trx);
}

std::shared_ptr<cache::Cache> RocksDBVPackIndex::makeCache() const {
  TRI_ASSERT(_cacheManager != nullptr);
  return _cacheManager->createCache<cache::VPackKeyHasher>(
      cache::CacheType::Transactional);
}

RocksDBCuckooIndexEstimatorType* RocksDBVPackIndex::estimator() {
  return _estimator.get();
}

void RocksDBVPackIndex::setEstimator(
    std::unique_ptr<RocksDBCuckooIndexEstimatorType> est) {
  TRI_ASSERT(!_unique);
  TRI_ASSERT(_estimator == nullptr ||
             _estimator->appliedSeq() <= est->appliedSeq());
  _estimator = std::move(est);
}

void RocksDBVPackIndex::recalculateEstimates() {
  if (unique() || _estimator == nullptr) {
    return;
  }
  TRI_ASSERT(_estimator != nullptr);
  _estimator->clear();

  auto& selector =
      _collection.vocbase().server().getFeature<EngineSelectorFeature>();
  auto& engine = selector.engine<RocksDBEngine>();
  rocksdb::TransactionDB* db = engine.db();
  rocksdb::SequenceNumber seq = db->GetLatestSequenceNumber();

  auto bounds = getBounds();
  rocksdb::Slice const end = bounds.end();
  rocksdb::ReadOptions options;
  options.iterate_upper_bound = &end;  // safe to use on rocksb::DB directly
  options.prefix_same_as_start = true;
  options.verify_checksums = false;
  options.fill_cache = false;
  std::unique_ptr<rocksdb::Iterator> it(db->NewIterator(options, _cf));
  for (it->Seek(bounds.start()); it->Valid(); it->Next()) {
    uint64_t hash = RocksDBVPackIndex::HashForKey(it->key());
    // cppcheck-suppress uninitvar ; doesn't understand above call
    _estimator->insert(hash);
  }
  _estimator->setAppliedSeq(seq);
}

void RocksDBVPackIndex::warmupInternal(transaction::Methods* trx) {
  ResourceMonitor monitor(GlobalResourceMonitor::instance());
  IndexIteratorOptions opts;

  RocksDBKeyBounds bounds = RocksDBKeyBounds::Empty();
  bounds.fill(_unique ? RocksDBEntryType::UniqueVPackIndexValue
                      : RocksDBEntryType::VPackIndexValue,
              objectId(), VPackSlice::emptyArraySlice(),
              VPackSlice::emptyArraySlice());
  auto lookup = buildIteratorFromBounds(
      monitor, trx, /*reverse*/ false, opts, ReadOwnWrites::no,
      std::move(bounds), RocksDBVPackIndexSearchValueFormat::kValuesOnly,
      /*useCache*/ true);

  bounds = getBounds();
  rocksdb::Slice const end = bounds.end();

  // intentional copy of the read options
  auto* mthds = RocksDBTransactionState::toMethods(trx, _collection.id());
  rocksdb::ReadOptions options = mthds->iteratorReadOptions();
  options.iterate_upper_bound = &end;  // safe to use on rocksdb::DB directly
  options.prefix_same_as_start = true;
  options.verify_checksums = false;
  options.fill_cache = VPackIndexFillBlockCache;
  std::unique_ptr<rocksdb::Iterator> it(
      _engine.db()->NewIterator(options, _cf));

  VPackBuilder builder;
  size_t n = 0;
  for (it->Seek(bounds.start()); it->Valid(); it->Next()) {
    ++n;
    if (n % 1024 == 0) {
      if (collection().vocbase().server().isStopping()) {
        return;
      }
    }

    // compare current index value with previous value
    rocksdb::Slice key = it->key();
    TRI_ASSERT(objectId() == RocksDBKey::objectId(key));
    VPackSlice v = RocksDBKey::indexedVPack(key);
    if (basics::VelocyPackHelper::compare(v, builder.slice(), true) != 0) {
      // index values are different. now do a lookup in cache/rocksdb
      builder.clear();
      builder.add(v);

      bool wasRearmed = lookup->rearm(builder.slice(), opts);
      TRI_ASSERT(wasRearmed);
      lookup->allCovering([](LocalDocumentId const&,
                             IndexIteratorCoveringData&) { return true; });
    }
  }

  LOG_TOPIC("499c4", DEBUG, Logger::ENGINES) << "loaded n: " << n;
}

}  // namespace arangodb<|MERGE_RESOLUTION|>--- conflicted
+++ resolved
@@ -1185,14 +1185,8 @@
           info, StaticStrings::CacheEnabled, false)),
       _forceCacheRefill(collection.vocbase()
                             .server()
-<<<<<<< HEAD
-                            .getFeature<EngineSelectorFeature>()
-                            .engine<RocksDBEngine>()
-                            .autoRefillIndexCaches()),
-=======
                             .getFeature<RocksDBIndexCacheRefillFeature>()
                             .autoRefill()),
->>>>>>> ba757f2c
       _deduplicate(basics::VelocyPackHelper::getBooleanValue(
           info, StaticStrings::IndexDeduplicate, true)),
       _estimates(true),
@@ -2050,48 +2044,21 @@
   ResourceMonitor monitor(GlobalResourceMonitor::instance());
   IndexIteratorOptions opts;
 
-<<<<<<< HEAD
-  VPackBuilder builder;
-
-  auto toBuilder = [&builder](std::string const& key) {
-    builder.clear();
-    builder.openArray();
-    VPackSlice s(reinterpret_cast<uint8_t const*>(key.data()));
-    TRI_ASSERT(s.isArray());
-    for (auto it : VPackArrayIterator(s)) {
-      builder.add(it);
-    }
-    builder.close();
-  };
-
-  toBuilder(keys[0]);
-
-  RocksDBKeyBounds bounds = RocksDBKeyBounds::Empty();
-  bounds.fill(_unique ? RocksDBEntryType::UniqueVPackIndexValue
-                      : RocksDBEntryType::VPackIndexValue,
-              objectId(), builder.slice(), builder.slice());
-=======
   RocksDBKeyBounds bounds = RocksDBKeyBounds::Empty();
   bounds.fill(_unique ? RocksDBEntryType::UniqueVPackIndexValue
                       : RocksDBEntryType::VPackIndexValue,
               objectId(), VPackSlice::emptyArraySlice(),
               VPackSlice::emptyArraySlice());
->>>>>>> ba757f2c
 
   auto it = buildIteratorFromBounds(
       monitor, &trx, /*reverse*/ false, opts, ReadOwnWrites::no,
       std::move(bounds), RocksDBVPackIndexSearchValueFormat::kValuesOnly,
       /*useCache*/ true);
 
-<<<<<<< HEAD
-  for (auto const& key : keys) {
-    toBuilder(key);
-=======
   velocypack::Builder builder;
   for (auto const& key : keys) {
     builder.clear();
     builder.add(VPackSlice(reinterpret_cast<uint8_t const*>(key.data())));
->>>>>>> ba757f2c
     bool wasRearmed = it->rearm(builder.slice(), opts);
     TRI_ASSERT(wasRearmed);
     it->allCovering([](LocalDocumentId const&, IndexIteratorCoveringData&) {
