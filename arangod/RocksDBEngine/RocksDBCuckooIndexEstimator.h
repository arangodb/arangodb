////////////////////////////////////////////////////////////////////////////////
/// DISCLAIMER
///
/// Copyright 2014-2023 ArangoDB GmbH, Cologne, Germany
/// Copyright 2004-2014 triAGENS GmbH, Cologne, Germany
///
/// Licensed under the Apache License, Version 2.0 (the "License");
/// you may not use this file except in compliance with the License.
/// You may obtain a copy of the License at
///
///     http://www.apache.org/licenses/LICENSE-2.0
///
/// Unless required by applicable law or agreed to in writing, software
/// distributed under the License is distributed on an "AS IS" BASIS,
/// WITHOUT WARRANTIES OR CONDITIONS OF ANY KIND, either express or implied.
/// See the License for the specific language governing permissions and
/// limitations under the License.
///
/// Copyright holder is ArangoDB GmbH, Cologne, Germany
///
/// @author Daniel Larkin
/// @author Michael Hackstein
////////////////////////////////////////////////////////////////////////////////

#pragma once

#include <cstddef>
#include <cstdint>
#include <map>
#include <set>
#include <utility>
#include <vector>

#include "Basics/ReadWriteLock.h"
#include "Basics/Result.h"
#include "Basics/debugging.h"
#include "Basics/fasthash.h"
#include "Metrics/Fwd.h"

#include <rocksdb/types.h>

// In the following template:
//   Key is the key type, it must be copyable and movable, furthermore, Key
//     must be default constructible (without arguments) as empty and
//     must have an empty() method to indicate that the instance is
//     empty.
//     If using fasthash64 on all bytes of the object is not
//     a suitable hash function, one has to instanciate the template
//     with two hash function types as 3rd and 4th argument. If
//     std::equal_to<Key> is not implemented or does not behave correctly,
//     one has to supply a comparison class as well.
// This class is not thread-safe!

namespace arangodb {

// C++ wrapper for the hash function:
template<class T, uint64_t Seed>
class HashWithSeed {
 public:
  uint64_t operator()(T const& t) const noexcept {
    // Some implementation like Fnv or xxhash looking at bytes in type T,
    // taking the seed into account.
    auto p = reinterpret_cast<void const*>(&t);
    return fasthash64(p, sizeof(T), Seed);
  }
};

template<class Key>
class RocksDBCuckooIndexEstimator {
  // Note that the following has to be a power of two and at least 4!
  static constexpr uint32_t kSlotsPerBucket = 4;
  // total size of a slot
  static constexpr size_t kSlotSize = sizeof(uint16_t);
  // total size of a counter
  static constexpr size_t kCounterSize = sizeof(uint32_t);
  // maximum number of cuckoo rounds on insertion
  static constexpr unsigned kMaxRounds = 16;

 private:
  // Helper class to hold the finger prints.
  // Fingerprints are 64bit aligned and we
  // have 4 slots per 64bit bucket.
  struct Slot {
   private:
    uint16_t* _data;
    uint32_t* _counter;

   public:
    explicit Slot(uint16_t* data) noexcept : _data(data), _counter(nullptr) {}
    ~Slot() = default;

    bool operator==(Slot const& other) const noexcept {
      return _data == other._data;
    }

    uint16_t* fingerprint() const noexcept {
      TRI_ASSERT(_data != nullptr);
      return _data;
    }
    uint32_t* counter() const noexcept {
      TRI_ASSERT(_counter != nullptr);
      return _counter;
    }

    void reset() noexcept {
      *fingerprint() = 0;
      *counter() = 0;
    }

    bool isEqual(uint16_t fp) const noexcept { return *fingerprint() == fp; }

    bool isEmpty() const noexcept { return *fingerprint() == 0; }

    // If this returns FALSE we have removed the
    // last element => we need to remove the fingerprint as well.
    bool decrease() noexcept {
      if (*counter() > 1) {
        (*counter())--;
        return true;
      }
      return false;
    }

    void increase() noexcept {
<<<<<<< HEAD
      if ((*counter()) < UINT32_MAX) {
=======
      if (*counter() < UINT32_MAX) {
>>>>>>> 2b6d9a53
        (*counter())++;
      }
    }

    void init(uint16_t fp) noexcept {
      // This is the first element
      *fingerprint() = fp;
      *counter() = 1;
    }

    void swap(uint16_t& fp, uint32_t& cnt) {
      std::swap(*fingerprint(), fp);
      std::swap(*counter(), cnt);
    }

    void injectCounter(uint32_t* cnt) noexcept { _counter = cnt; }
  };

  // private common constructor, used by the public constructors
  explicit RocksDBCuckooIndexEstimator(
      metrics::Gauge<uint64_t>* memoryUsageMetric);

 public:
  explicit RocksDBCuckooIndexEstimator(
      metrics::Gauge<uint64_t>* memoryUsageMetric, uint64_t size);

  explicit RocksDBCuckooIndexEstimator(
      metrics::Gauge<uint64_t>* memoryUsageMetric, std::string_view serialized);

  ~RocksDBCuckooIndexEstimator();

  RocksDBCuckooIndexEstimator(RocksDBCuckooIndexEstimator const&) = delete;
  RocksDBCuckooIndexEstimator& operator=(RocksDBCuckooIndexEstimator const&) =
      delete;

  // free underlying memory. after that, the estimator will not carry out
  // calls to insert/remove etc. anymore
  void freeMemory();

  enum SerializeFormat : char {
    // Estimators are serialized in the following way:
    // - the first 8 bytes contain the applied seq number, little endian
    // - the next byte contains the serialization format, which is one of the
    //   values from this enum
    // - the following bytes are format-specific payload
    //
    //   appliedSeq|format|payload

    // To describe formats we use | as a seperator for readability, but it
    // is NOT a printed character in the serialized string.

    // UNCOMPRESSED:
    // serializes all instance members in a simple way, writing them all out
    // one after another. the values are not compressed and will use a lot of
    // space because even small numbers are serialized as 64bit values.
    //
    //   size|nrUsed|nrCuckood|nrTotal|niceSize|logSize|base|counters
    UNCOMPRESSED = '1',

    // COMPRESSED:
    // first serializes everything using the UNCOMPRESSED format, and then
    // compressed it with Snappy compression into a shorter equivalent.
    // after compression, we only have a size of the compressed blob, and
    // the compressed blob itself. we end up with:
    //
    //   size|compressedBlob
    //
    // when uncompressing the compressed blob, it will contain the UNCOMPRESSED
    // serialized data structure
    COMPRESSED = '2',
  };

  static bool isFormatSupported(std::string_view serialized);

  /**
   * @brief Serialize estimator for persistence, applying any buffered updates
   *
   * Format is hard-coded, and must support older formats for backwards
   * compatibility. The first 8 bytes consist of a sequence number S. All
   * updates prior to and including S are reflected in the serialization. Any
   * updates after S must be kept in the WALs and "replayed" during recovery.
   *
   * Applies any buffered updates and updates the "committed" seq/tick state.
   *
   * @param  serialized String for output
   * @param  commitSeq  Above that are still uncommited operations
   * @param  format     The serialization format to use
   */
  void serialize(std::string& serialized, rocksdb::SequenceNumber maxCommitSeq,
                 SerializeFormat format);

  /// @brief only call directly during startup/recovery; otherwise buffer
  void clear();

  /// @brief free internal buffers
  void drain();

  Result bufferTruncate(rocksdb::SequenceNumber seq);

  double computeEstimate();

  bool lookup(Key const& k) const;

  /// @brief insert key under the write-lock.
  /// only call directly during startup/recovery; otherwise buffer
  void insert(Key const& k);

  /// @brief vectorized version of insert. acquires write-lock once for all
  /// keys
  void insert(std::vector<Key> const& keys);

  /// @brief insert key under the write-lock. returns true if key was found.
  /// only call directly during startup/recovery; otherwise buffer
  bool remove(Key const& k);

  /// @brief vectorized version of remove. acquires write-lock once for all
  /// keys
  void remove(std::vector<Key> const& keys);

  uint64_t capacity() const noexcept { return _size * kSlotsPerBucket; }

#ifdef ARANGODB_USE_GOOGLE_TESTS
  // not thread safe. called only during tests
  uint64_t nrTotal() const noexcept { return _nrTotal; }

  // not thread safe. called only during tests
  uint64_t nrUsed() const noexcept { return _nrUsed; }

  // not thread safe. called only during tests
  uint64_t nrCuckood() const noexcept { return _nrCuckood; }
#endif

  bool needToPersist() const noexcept {
    return _needToPersist.load(std::memory_order_acquire);
  }

  /**
   * @brief Buffer updates to this estimator to be applied when appropriate
   *
   * Buffers updates associated with a given commit seq/tick. Will hold updates
   * until all previous blockers have been removed to ensure a consistent state
   * for sync/recovery and avoid any missed updates.
   *
   * @param  seq      The seq/tick post-commit, prior to call
   * @param  inserts  Vector of hashes to insert
   * @param  removals Vector of hashes to remove
   * @return          May return error if any functions throw (e.g. alloc)
   */
  Result bufferUpdates(rocksdb::SequenceNumber seq, std::vector<Key>&& inserts,
                       std::vector<Key>&& removals);

  /**
   * @brief Fetches the most recently set "committed" seq/tick
   *
   * This value is set during serialization.
   *
   * @return The latest seq/tick through which the estimate is valid
   */
  rocksdb::SequenceNumber appliedSeq() const noexcept {
    return _appliedSeq.load(std::memory_order_acquire);
  }

  /// @brief set the most recently set "committed" seq/tick
  /// only set when recalculating the index estimate
  void setAppliedSeq(rocksdb::SequenceNumber seq) noexcept {
    _appliedSeq.store(seq, std::memory_order_release);
    _needToPersist.store(true, std::memory_order_release);
  }

  /// @brief set the most recently set "committed" seq/tick only if seq number
  /// is bigger than current
  /// only set when recalculating the index estimate
  void updateAppliedSeq(rocksdb::SequenceNumber seq) noexcept {
    auto oldSeq = _appliedSeq.load(std::memory_order_relaxed);
    while (seq > oldSeq) {
      if (_appliedSeq.compare_exchange_weak(oldSeq, seq)) {
        break;
      }
    }
    _needToPersist.store(true, std::memory_order_release);
  }

  void clearInRecovery(rocksdb::SequenceNumber seq) {
    if (seq <= _appliedSeq.load(std::memory_order_acquire)) {
      // already incorporated in estimator values
      return;
    }
    clear();
    setAppliedSeq(seq);
  }

 private:  // methods
  void appendHeader(std::string& result) const;

  void appendDataBlob(std::string& result) const;

  /// @brief call with output from committableSeq(current), and before serialize
  rocksdb::SequenceNumber applyUpdates(rocksdb::SequenceNumber commitSeq);

  uint64_t memoryUsage() const {
    return sizeof(RocksDBCuckooIndexEstimator) + _allocSize;
  }

  Slot findSlotNoCuckoo(uint64_t pos1, uint64_t pos2, uint16_t fp,
                        bool& found) const noexcept {
    found = false;
    Slot s = findSlotNoCuckoo(pos1, fp, found);
    if (found) {
      return s;
    }
    // Not found by first hash. use second hash.
    return findSlotNoCuckoo(pos2, fp, found);
  }

  // Find a slot for this fingerprint
  // This function guarantees the following:
  // If this fingerprint is stored already, the slot will be
  // pointing to this fingerprint.
  // If this fingerprint is NOT storead already the returned slot
  // will be empty and can be filled with the fingerprint
  // In order to create an empty slot this function tries to
  // cuckoo neighboring elements, if that does not succeed
  // it deletes a random element occupying a position.
  Slot findSlotCuckoo(uint64_t pos1, uint64_t pos2, uint16_t fp) noexcept {
    Slot firstEmpty(nullptr);
    bool foundEmpty = false;

    for (uint64_t i = 0; i < kSlotsPerBucket; ++i) {
      Slot slot = findSlot(pos1, i);
      if (slot.isEqual(fp)) {
        // Found we are done, short-circuit.
        slot.injectCounter(findCounter(pos1, i));
        return slot;
      }
      if (!foundEmpty && slot.isEmpty()) {
        slot.injectCounter(findCounter(pos1, i));
        foundEmpty = true;
        firstEmpty = slot;
      }
    }

    for (uint64_t i = 0; i < kSlotsPerBucket; ++i) {
      Slot slot = findSlot(pos2, i);
      if (slot.isEqual(fp)) {
        // Found we are done, short-circuit.
        slot.injectCounter(findCounter(pos2, i));
        return slot;
      }
      if (!foundEmpty && slot.isEmpty()) {
        slot.injectCounter(findCounter(pos2, i));
        foundEmpty = true;
        firstEmpty = slot;
      }
    }

    // Value not yet inserted.

    if (foundEmpty) {
      // But we found an empty slot
      return firstEmpty;
    }

    // We also did not find an empty slot, now the cuckoo goes...

    // We initially write a 0 in here, because the caller will
    // Increase the counter by one
    uint32_t counter = 0;

    uint8_t r = pseudoRandomChoice();
    if ((r & 1) != 0) {
      std::swap(pos1, pos2);
    }

    // Now expunge a random element from any of these slots:
    // and place our own into it.
    // We have to keep the reference to the cuckood slot here.
    r = pseudoRandomChoice();
    uint64_t i = r & (kSlotsPerBucket - 1);
    firstEmpty = findSlot(pos1, i);
    firstEmpty.injectCounter(findCounter(pos1, i));
    firstEmpty.swap(fp, counter);

    uint64_t hash2 = _hasherPosFingerprint(pos1, fp);
    pos2 = hashToPos(hash2);

    // Now let the cuckoo fly and find a place for the poor one we just took
    // out.
    for (uint64_t i = 0; i < kSlotsPerBucket; ++i) {
      Slot slot = findSlot(pos2, i);
      if (slot.isEmpty()) {
        slot.injectCounter(findCounter(pos2, i));
        // Yeah we found an empty place already
        *slot.fingerprint() = fp;
        *slot.counter() = counter;
        ++_nrUsed;
        return firstEmpty;
      }
    }

    // Bad luck, let us try to move to a different slot.
    for (unsigned attempt = 1; attempt < kMaxRounds; attempt++) {
      std::swap(pos1, pos2);
      // Now expunge a random element from any of these slots:
      r = pseudoRandomChoice();
      uint64_t i = r & (kSlotsPerBucket - 1);
      // We expunge the element at position pos1 and slot i:
      Slot slot = findSlot(pos1, i);
      if (slot == firstEmpty) {
        // We have to keep this one in place.
        // Take a different one
        i = (i + 1) % kSlotsPerBucket;
        slot = findSlot(pos1, i);
      }
      slot.injectCounter(findCounter(pos1, i));
      slot.swap(fp, counter);

      hash2 = _hasherPosFingerprint(pos1, fp);
      pos2 = hashToPos(hash2);

      for (uint64_t i = 0; i < kSlotsPerBucket; ++i) {
        Slot slot = findSlot(pos2, i);
        if (slot.isEmpty()) {
          slot.injectCounter(findCounter(pos2, i));
          // Finally an empty place
          *slot.fingerprint() = fp;
          *slot.counter() = counter;
          ++_nrUsed;
          return firstEmpty;
        }
      }
    }
    // If we get here we had to remove one of the elements.
    // Let's increas the cuckoo counter
    _nrCuckood++;
    // and let's decrease the total so we don't have to recalculate later
    _nrTotal = (_nrTotal >= counter) ? (_nrTotal - counter) : 0;
    return firstEmpty;
  }

  // Do not use the output if found == false
  Slot findSlotNoCuckoo(uint64_t pos, uint16_t fp, bool& found) const {
    found = false;
    for (uint64_t i = 0; i < kSlotsPerBucket; ++i) {
      Slot slot = findSlot(pos, i);
      if (fp == *slot.fingerprint()) {
        slot.injectCounter(findCounter(pos, i));
        found = true;
        return slot;
      }
    }
    return Slot{nullptr};
  }

  Slot findSlot(uint64_t pos, uint64_t slot) const noexcept {
<<<<<<< HEAD
    TRI_ASSERT(kSlotSize * (pos * kSlotsPerBucket + slot) <= _slotAllocSize);
=======
    TRI_ASSERT(kSlotSize * (pos * kSlotsPerBucket + slot) <=
               _size * kSlotSize * kSlotsPerBucket);
>>>>>>> 2b6d9a53
    char* address = _base + kSlotSize * (pos * kSlotsPerBucket + slot);
    auto ret = reinterpret_cast<uint16_t*>(address);
    return Slot(ret);
  }

  uint32_t* findCounter(uint64_t pos, uint64_t slot) const noexcept {
    TRI_ASSERT(kCounterSize * (pos * kSlotsPerBucket + slot) <=
               _size * kCounterSize * kSlotsPerBucket);
    char* address = _counters + kCounterSize * (pos * kSlotsPerBucket + slot);
    return reinterpret_cast<uint32_t*>(address);
  }

  uint64_t hashToPos(uint64_t hash) const noexcept {
    uint64_t relevantBits = (hash >> _sizeShift) & _sizeMask;
    return ((relevantBits < _size) ? relevantBits : (relevantBits - _size));
  }

  uint16_t keyToFingerprint(Key const& k) const noexcept {
    uint64_t hashfp = _fingerprint(k);
    uint16_t fingerprint =
        (uint16_t)((hashfp ^ (hashfp >> 16) ^ (hashfp >> 32) ^ (hashfp >> 48)) &
                   0xFFFF);
    return (fingerprint ? fingerprint : 1);
  }

  uint64_t _hasherPosFingerprint(uint64_t pos,
                                 uint16_t fingerprint) const noexcept {
    return ((pos << _sizeShift) ^ _hasherShort(fingerprint));
  }

  uint8_t pseudoRandomChoice() noexcept {
    _randState = _randState * 997 + 17;  // ignore overflows
    return static_cast<uint8_t>((_randState >> 37) & 0xff);
  }

  void deserialize(std::string_view serialized);

  void deserializeUncompressedBody(std::string_view serialized);

  void initializeDefault();

  void deriveSizesAndAlloc();

  // used for calculating memory usage in _bfferedMemoryUsage
  // approximate memory usage for top-level items
  static constexpr uint64_t bufferedEntrySize() { return 40; }
  // approximate memory usage for individual items in a top-level item
  static constexpr uint64_t bufferedEntryItemSize() { return sizeof(uint64_t); }

  void increaseMemoryUsage(uint64_t value) noexcept;
  void decreaseMemoryUsage(uint64_t value) noexcept;

<<<<<<< HEAD
 private:               // member variables
=======
  // free all underlying memory
  void freeMemory();

  // helper function for drain()
  void drainNoLock();

#ifdef ARANGODB_ENABLE_MAINTAINER_MODE
  void checkInvariants() const;
#else
  inline constexpr void checkInvariants() {}
#endif

  // metric for tracking global memory usage (combined memory usage of all
  // cuckoo index estimators)
  // note: may be a nullptr
  metrics::Gauge<uint64_t>* _memoryUsageMetric;

>>>>>>> 2b6d9a53
  uint64_t _randState;  // pseudo random state for expunging

  uint64_t _logSize;    // logarithm (base 2) of number of buckets
  uint64_t _size;       // actual number of buckets
  uint64_t _niceSize;   // smallest power of 2 at least number of buckets, ==
                        // 2^_logSize
  uint64_t _sizeMask;   // used to mask out some bits from the hash
  uint32_t _sizeShift;  // used to shift the bits down to get a position
  uint64_t _allocSize;  // number of dynamic allocated bytes for the slots and
                        // counters
  std::unique_ptr<char[]>
      _allocBase;       // base of original allocation of _allocSize
  char* _base;          // pointer to allocated space, 64-byte aligned
  char* _counters;      // pointer to allocated space, 64-byte aligned
  uint64_t _nrUsed;     // number of pairs stored in the table
  uint64_t _nrCuckood;  // number of elements that have been removed by cuckoo
  uint64_t _nrTotal;    // number of elements included in total (not cuckood)

  std::atomic<rocksdb::SequenceNumber> _appliedSeq;
  std::atomic<bool> _needToPersist;

  uint64_t _memoryUsage;
  std::multimap<rocksdb::SequenceNumber, std::vector<Key>> _insertBuffers;
  std::multimap<rocksdb::SequenceNumber, std::vector<Key>> _removalBuffers;
  std::set<rocksdb::SequenceNumber> _truncateBuffer;

  // Instance to compute the first hash function
  HashWithSeed<Key, 0xdeadbeefdeadbeefULL> _hasherKey;

  // Instance to compute a fingerprint of a key
  HashWithSeed<Key, 0xabcdefabcdef1234ULL> _fingerprint;

  // Instance to compute the second hash function
  HashWithSeed<uint16_t, 0xfedcbafedcba4321ULL> _hasherShort;

  arangodb::basics::ReadWriteLock mutable _lock;
};

using RocksDBCuckooIndexEstimatorType = RocksDBCuckooIndexEstimator<uint64_t>;

}  // namespace arangodb<|MERGE_RESOLUTION|>--- conflicted
+++ resolved
@@ -122,11 +122,7 @@
     }
 
     void increase() noexcept {
-<<<<<<< HEAD
-      if ((*counter()) < UINT32_MAX) {
-=======
       if (*counter() < UINT32_MAX) {
->>>>>>> 2b6d9a53
         (*counter())++;
       }
     }
@@ -161,10 +157,6 @@
   RocksDBCuckooIndexEstimator(RocksDBCuckooIndexEstimator const&) = delete;
   RocksDBCuckooIndexEstimator& operator=(RocksDBCuckooIndexEstimator const&) =
       delete;
-
-  // free underlying memory. after that, the estimator will not carry out
-  // calls to insert/remove etc. anymore
-  void freeMemory();
 
   enum SerializeFormat : char {
     // Estimators are serialized in the following way:
@@ -481,12 +473,8 @@
   }
 
   Slot findSlot(uint64_t pos, uint64_t slot) const noexcept {
-<<<<<<< HEAD
-    TRI_ASSERT(kSlotSize * (pos * kSlotsPerBucket + slot) <= _slotAllocSize);
-=======
     TRI_ASSERT(kSlotSize * (pos * kSlotsPerBucket + slot) <=
                _size * kSlotSize * kSlotsPerBucket);
->>>>>>> 2b6d9a53
     char* address = _base + kSlotSize * (pos * kSlotsPerBucket + slot);
     auto ret = reinterpret_cast<uint16_t*>(address);
     return Slot(ret);
@@ -539,9 +527,6 @@
   void increaseMemoryUsage(uint64_t value) noexcept;
   void decreaseMemoryUsage(uint64_t value) noexcept;
 
-<<<<<<< HEAD
- private:               // member variables
-=======
   // free all underlying memory
   void freeMemory();
 
@@ -559,7 +544,6 @@
   // note: may be a nullptr
   metrics::Gauge<uint64_t>* _memoryUsageMetric;
 
->>>>>>> 2b6d9a53
   uint64_t _randState;  // pseudo random state for expunging
 
   uint64_t _logSize;    // logarithm (base 2) of number of buckets
