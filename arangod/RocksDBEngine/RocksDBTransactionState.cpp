////////////////////////////////////////////////////////////////////////////////
/// DISCLAIMER
///
/// Copyright 2014-2021 ArangoDB GmbH, Cologne, Germany
/// Copyright 2004-2014 triAGENS GmbH, Cologne, Germany
///
/// Licensed under the Apache License, Version 2.0 (the "License");
/// you may not use this file except in compliance with the License.
/// You may obtain a copy of the License at
///
///     http://www.apache.org/licenses/LICENSE-2.0
///
/// Unless required by applicable law or agreed to in writing, software
/// distributed under the License is distributed on an "AS IS" BASIS,
/// WITHOUT WARRANTIES OR CONDITIONS OF ANY KIND, either express or implied.
/// See the License for the specific language governing permissions and
/// limitations under the License.
///
/// Copyright holder is ArangoDB GmbH, Cologne, Germany
///
/// @author Jan Steemann
////////////////////////////////////////////////////////////////////////////////

#include "RocksDBTransactionState.h"

#include "ApplicationFeatures/ApplicationServer.h"
#include "Aql/QueryCache.h"
#include "Basics/Exceptions.h"
#include "Basics/system-compiler.h"
#include "Basics/system-functions.h"
#include "Cache/CacheManagerFeature.h"
#include "Cache/Manager.h"
#include "Cache/Transaction.h"
#include "Logger/LogMacros.h"
#include "Logger/Logger.h"
#include "Logger/LoggerStream.h"
#include "RestServer/MetricsFeature.h"
#include "RocksDBEngine/RocksDBCollection.h"
#include "RocksDBEngine/RocksDBColumnFamilyManager.h"
#include "RocksDBEngine/RocksDBCommon.h"
#include "RocksDBEngine/RocksDBEngine.h"
#include "RocksDBEngine/RocksDBLogValue.h"
#include "RocksDBEngine/RocksDBMethods.h"
#include "RocksDBEngine/RocksDBSyncThread.h"
#include "RocksDBEngine/RocksDBTransactionCollection.h"
#include "Statistics/ServerStatistics.h"
#include "StorageEngine/EngineSelectorFeature.h"
#include "StorageEngine/StorageEngine.h"
#include "StorageEngine/TransactionCollection.h"
#include "Transaction/Context.h"
#include "Transaction/Manager.h"
#include "Transaction/ManagerFeature.h"
#include "Transaction/Methods.h"
#include "Utils/ExecContext.h"
#include "VocBase/LogicalCollection.h"
#include "VocBase/ticks.h"

#include <rocksdb/options.h>
#include <rocksdb/status.h>
#include <rocksdb/utilities/transaction.h>
#include <rocksdb/utilities/transaction_db.h>
#include <rocksdb/utilities/write_batch_with_index.h>

using namespace arangodb;

/// @brief transaction type
RocksDBTransactionState::RocksDBTransactionState(TRI_vocbase_t& vocbase, TransactionId tid,
                                                 transaction::Options const& options)
    : TransactionState(vocbase, tid, options),
      _rocksTransaction(nullptr),
      _readSnapshot(nullptr),
      _rocksReadOptions(),
      _cacheTx(nullptr),
<<<<<<< HEAD
      _intermediateCommitId(0),
=======
      _numLogdata(0),
>>>>>>> 4f32cb04
      _numCommits(0),
      _numInserts(0),
      _numUpdates(0),
      _numRemoves(0),
      _numRollbacks(0),
      _parallel(false) {}

/// @brief free a transaction container
RocksDBTransactionState::~RocksDBTransactionState() {
  cleanupTransaction();
  _status = transaction::Status::ABORTED;
}

/// @brief start a transaction
Result RocksDBTransactionState::beginTransaction(transaction::Hints hints) {
  LOG_TRX("0c057", TRACE, this)
      << "beginning " << AccessMode::typeString(_type) << " transaction";

  TRI_ASSERT(!hasHint(transaction::Hints::Hint::NO_USAGE_LOCK) ||
             !AccessMode::isWriteOrExclusive(_type));

  _hints = hints;  // set hints before useCollections

  auto& stats = statistics();

  Result res;
  if (isReadOnlyTransaction()) {
    // for read-only transactions there will be no locking. so we will not
    // even call TRI_microtime() to save some cycles
    res = useCollections();
  } else {
    // measure execution time of "useCollections" operation, which is
    // responsible for acquring locks as well
    double start = TRI_microtime();
    res = useCollections();
    
    double diff = TRI_microtime() - start;
    stats._lockTimeMicros += static_cast<uint64_t>(1000000.0 * diff);
    stats._lockTimes.count(diff);
  }
  
  if (res.fail()) {
    // something is wrong
    updateStatus(transaction::Status::ABORTED);
    return res;
  }

  // register with manager
  transaction::ManagerFeature::manager()->registerTransaction(id(), isReadOnlyTransaction(), hasHint(transaction::Hints::Hint::IS_FOLLOWER_TRX));
  updateStatus(transaction::Status::RUNNING);
  ++stats._transactionsStarted;

  setRegistered();

  TRI_ASSERT(_rocksTransaction == nullptr);
  TRI_ASSERT(_cacheTx == nullptr);

  // start cache transaction
  auto* manager = vocbase().server().getFeature<CacheManagerFeature>().manager();
  if (manager != nullptr) {
    _cacheTx = manager->beginTransaction(isReadOnlyTransaction());
  }

  auto& selector = vocbase().server().getFeature<EngineSelectorFeature>();
  auto& engine = selector.engine<RocksDBEngine>();
  rocksdb::TransactionDB* db = engine.db();
  _rocksReadOptions.prefix_same_as_start = true;  // should always be true

  _rocksReadOptions.fill_cache = options().fillBlockCache; 

  TRI_ASSERT(_readSnapshot == nullptr);
  if (isReadOnlyTransaction()) {
    // no need to acquire a snapshot for a single op
    if (!isSingleOperation()) {
      _readSnapshot = db->GetSnapshot();  // must call ReleaseSnapshot later
      TRI_ASSERT(_readSnapshot != nullptr);
      _rocksReadOptions.snapshot = _readSnapshot;
    }
    _rocksMethods = std::make_unique<RocksDBReadOnlyMethods>(this);
  } else {
    createTransaction();
    TRI_ASSERT(_rocksTransaction != nullptr);

    _rocksReadOptions.snapshot = _rocksTransaction->GetSnapshot();
    if (hasHint(transaction::Hints::Hint::INTERMEDIATE_COMMITS)) {
      TRI_ASSERT(_options.intermediateCommitCount != UINT64_MAX ||
                 _options.intermediateCommitSize != UINT64_MAX);
      _readSnapshot = db->GetSnapshot();  // must call ReleaseSnapshot later
      TRI_ASSERT(_readSnapshot != nullptr);
    }

    _rocksMethods = std::make_unique<RocksDBTrxMethods>(this);
    if (hasHint(transaction::Hints::Hint::NO_INDEXING)) {
      // do not track our own writes... we can only use this in very
      // specific scenarios, i.e. when we are sure that we will have a
      // single operation transaction or we are sure we are writing
      // unique keys

      // we must check if there is a unique secondary index for any of the
      // collections we write into in case it is, we must disable NO_INDEXING
      // here, as it wouldn't be safe
      bool disableIndexing = true;

      for (auto& trxCollection : _collections) {
        if (!AccessMode::isWriteOrExclusive(trxCollection->accessType())) {
          continue;
        }
        auto indexes = trxCollection->collection()->getIndexes();
        for (auto const& idx : indexes) {
          if (idx->type() == Index::IndexType::TRI_IDX_TYPE_PRIMARY_INDEX) {
            // primary index is unique, but we can ignore it here.
            // we are only looking for secondary indexes
            continue;
          }
          if (idx->unique()) {
            // found secondary unique index. we need to turn off the
            // NO_INDEXING optimization now
            disableIndexing = false;
            break;
          }
        }
      }

      if (disableIndexing) {
        // only turn it on when safe...
        _rocksMethods->DisableIndexing();
      }
    }
  }

  return res;
}

// create a rocksdb transaction. will only be called for write transactions
void RocksDBTransactionState::createTransaction() {
  TRI_ASSERT(!isReadOnlyTransaction());

  // start rocks transaction
  auto& selector = vocbase().server().getFeature<EngineSelectorFeature>();
  auto& engine = selector.engine<RocksDBEngine>();
  rocksdb::TransactionDB* db = engine.db();
  rocksdb::TransactionOptions trxOpts;
  trxOpts.set_snapshot = true;

  // when trying to lock the same keys, we want to return quickly and not 
  // spend the default 1000ms before giving up
  trxOpts.lock_timeout = 1; 

  // unclear performance implications do not use for now
  // trxOpts.deadlock_detect = !hasHint(transaction::Hints::Hint::NO_DLD);
  if (isOnlyExclusiveTransaction()) {
    // we are exclusively modifying collection data here, so we can turn off
    // all concurrency control checks to save time
    trxOpts.skip_concurrency_control = true;
  }

  TRI_ASSERT(_rocksTransaction == nullptr ||
             _rocksTransaction->GetState() == rocksdb::Transaction::COMMITED ||
             (_rocksTransaction->GetState() == rocksdb::Transaction::STARTED &&
              _rocksTransaction->GetNumKeys() == 0));
  rocksdb::WriteOptions wo;
  _rocksTransaction = db->BeginTransaction(wo, trxOpts, _rocksTransaction);

  // add transaction begin marker
  if (!hasHint(transaction::Hints::Hint::SINGLE_OPERATION)) {
    auto header = RocksDBLogValue::BeginTransaction(_vocbase.id(), id());

    _rocksTransaction->PutLogData(header.slice());
    TRI_ASSERT(_numLogdata == 0);
    ++_numLogdata;
  }
}

void RocksDBTransactionState::prepareCollections() {
  auto& selector = vocbase().server().getFeature<EngineSelectorFeature>();
  auto& engine = selector.engine<RocksDBEngine>();
  rocksdb::TransactionDB* db = engine.db();
  rocksdb::SequenceNumber preSeq = db->GetLatestSequenceNumber();
  for (auto& trxColl : _collections) {
    auto* coll = static_cast<RocksDBTransactionCollection*>(trxColl);
    coll->prepareTransaction(id(), preSeq);
  }
}

void RocksDBTransactionState::commitCollections(rocksdb::SequenceNumber lastWritten) {
  TRI_ASSERT(lastWritten > 0);
  for (auto& trxColl : _collections) {
    auto* coll = static_cast<RocksDBTransactionCollection*>(trxColl);
    // we need this in case of an intermediate commit. The number of
    // initial documents is adjusted and numInserts / removes is set to 0
    // index estimator updates are buffered
    coll->commitCounts(id(), lastWritten);
  }
}

void RocksDBTransactionState::cleanupCollections() {
  for (auto& trxColl : _collections) {
    auto* coll = static_cast<RocksDBTransactionCollection*>(trxColl);
    coll->abortCommit(id());
  }
}

void RocksDBTransactionState::cleanupTransaction() noexcept {
  delete _rocksTransaction;
  _rocksTransaction = nullptr;
  if (_cacheTx != nullptr) {
    // note: endTransaction() will delete _cacheTrx!
    auto* manager = vocbase().server().getFeature<CacheManagerFeature>().manager();
    TRI_ASSERT(manager != nullptr);
    manager->endTransaction(_cacheTx);
    _cacheTx = nullptr;
  }
  if (_readSnapshot != nullptr) {
    TRI_ASSERT(isReadOnlyTransaction() ||
               hasHint(transaction::Hints::Hint::INTERMEDIATE_COMMITS));
    auto& selector = vocbase().server().getFeature<EngineSelectorFeature>();
    auto& engine = selector.engine<RocksDBEngine>();
    rocksdb::TransactionDB* db = engine.db();
    db->ReleaseSnapshot(_readSnapshot);  // calls delete
    _readSnapshot = nullptr;
  }
}

arangodb::Result RocksDBTransactionState::internalCommit() {
  if (!hasOperations()) { // bail out early
    TRI_ASSERT(_rocksTransaction == nullptr ||
               (_rocksTransaction->GetNumKeys() == 0 &&
                _rocksTransaction->GetNumPuts() == 0 &&
                _rocksTransaction->GetNumDeletes() == 0));
    // this is most likely the fill index case
#ifdef ARANGODB_ENABLE_MAINTAINER_MODE
    for (auto& trxColl : _collections) {
      auto* rcoll = static_cast<RocksDBTransactionCollection*>(trxColl);
      TRI_ASSERT(!rcoll->hasOperations());
      TRI_ASSERT(rcoll->stealTrackedOperations().empty());
      TRI_ASSERT(rcoll->stealTrackedIndexOperations().empty());
    }
    // don't write anything if the transaction is empty
#endif
    return Result();
  }

  // we may need to block intermediate commits
  ExecContext const& exec = ExecContext::current();
  if (!isReadOnlyTransaction()) {
    bool cancelRW = ServerState::readOnly() && !exec.isSuperuser();
    if (exec.isCanceled() || cancelRW) {
      return Result(TRI_ERROR_ARANGO_READ_ONLY, "server is in read-only mode");
    }
  }

  auto commitCounts = [this]() { commitCollections(_lastWrittenOperationTick); };

  // we are actually going to attempt a commit
  if (!isSingleOperation()) {
    // add custom commit marker to increase WAL tailing reliability
    auto logValue = RocksDBLogValue::CommitTransaction(_vocbase.id(), id());

    _rocksTransaction->PutLogData(logValue.slice());
    _numLogdata++;
  }
  
  ++_numCommits;

  // integrity-check our on-disk WAL format
  uint64_t x = _numInserts + _numRemoves + _numUpdates;
  if (isSingleOperation()) {
    TRI_ASSERT(x <= 1 && _numLogdata == x);
  } else {
    if (_numLogdata != (2 + _numRemoves)) {
      LOG_TOPIC("772e1", ERR, Logger::ENGINES) 
        << "inconsistent internal transaction state: " 
        << " numInserts: " << _numInserts
        << ", numRemoves: " << _numRemoves
        << ", numUpdates: " << _numUpdates
        << ", numLogdata: " << _numLogdata 
        << ", numRollbacks: " << _numRollbacks 
        << ", numCommits: " << _numCommits;
    }
    // begin transaction + commit transaction + n doc removes
    TRI_ASSERT(_numLogdata == (2 + _numRemoves));
  }
  TRI_ASSERT(x > 0);

  prepareCollections();

  // if we fail during commit, make sure we remove blockers, etc.
  auto cleanupCollTrx = scopeGuard([this]() { cleanupCollections(); });

#ifdef _WIN32
  // set wait for sync flag if required
  // we do this only for Windows here, because all other platforms use the
  // RocksDB SyncThread to do the syncing
  if (waitForSync()) {
    rocksdb::WriteOptions wo;
    wo.sync = true;
    _rocksTransaction->SetWriteOptions(wo);
  }
#endif

  // total number of sequence ID consuming records
  uint64_t numOps = _rocksTransaction->GetNumPuts() +
                    _rocksTransaction->GetNumDeletes() +
                    _rocksTransaction->GetNumMerges();

  rocksdb::Status s = _rocksTransaction->Commit();
  if (!s.ok()) { // cleanup performed by scope-guard
    return rocksutils::convertStatus(s);
  }

  TRI_ASSERT(numOps > 0);  // simon: should hold unless we're being stupid
  // the transaction id that is returned here is the seqno of the transaction's
  // first write operation in the WAL
  rocksdb::SequenceNumber postCommitSeq = _rocksTransaction->GetId();
  TRI_ASSERT(postCommitSeq != 0);
  if (ADB_LIKELY(numOps > 0)) {
    // we now need to add 1 for each write operation carried out in the trx
    // to get to the transaction's last operation's seqno
    postCommitSeq += numOps - 1;  // add to get to the next batch
  }
  // now use the transaction's last seqno for persisting revision trees
  _lastWrittenOperationTick = postCommitSeq;


  auto& selector = vocbase().server().getFeature<EngineSelectorFeature>();
  auto& engine = selector.engine<RocksDBEngine>();
  TRI_ASSERT(postCommitSeq <= engine.db()->GetLatestSequenceNumber());

  commitCounts();
  cleanupCollTrx.cancel();

#ifndef _WIN32
  // wait for sync if required, for all other platforms but Windows
  if (waitForSync()) {
    if (engine.syncThread()) {
      // we do have a sync thread
      return engine.syncThread()->syncWal();
    } else {
      // no sync thread present... this may be the case if automatic
      // syncing is completely turned off. in this case, use the
      // static sync method
      return RocksDBSyncThread::sync(engine.db()->GetBaseDB());
    }
  }
#endif

  return Result();
}

/// @brief commit a transaction
Result RocksDBTransactionState::commitTransaction(transaction::Methods* activeTrx) {
  LOG_TRX("5cb03", TRACE, this)
      << "committing " << AccessMode::typeString(_type) << " transaction";

  TRI_ASSERT(_status == transaction::Status::RUNNING);
  TRI_ASSERT(activeTrx->isMainTransaction());
  TRI_IF_FAILURE("TransactionWriteCommitMarker") {
    return Result(TRI_ERROR_DEBUG);
  }

  arangodb::Result res = internalCommit();
  if (res.ok()) {
    updateStatus(transaction::Status::COMMITTED);
    cleanupTransaction();  // deletes trx
    ++statistics()._transactionsCommitted;
  } else {
    abortTransaction(activeTrx);  // deletes trx
  }
  TRI_ASSERT(!_rocksTransaction && !_cacheTx && !_readSnapshot);

  return res;
}

/// @brief abort and rollback a transaction
Result RocksDBTransactionState::abortTransaction(transaction::Methods* activeTrx) {
  LOG_TRX("5b226", TRACE, this) << "aborting " << AccessMode::typeString(_type) << " transaction";
  TRI_ASSERT(_status == transaction::Status::RUNNING);
  TRI_ASSERT(activeTrx->isMainTransaction());
  
  Result result;

  if (_rocksTransaction != nullptr) {
    rocksdb::Status status = _rocksTransaction->Rollback();
    result = rocksutils::convertStatus(status);
  }
  cleanupTransaction();  // deletes trx

  updateStatus(transaction::Status::ABORTED);
  if (hasOperations()) {
    // must clean up the query cache because the transaction
    // may have queried something via AQL that is now rolled back
    clearQueryCache();
  }
  TRI_ASSERT(!_rocksTransaction && !_cacheTx && !_readSnapshot);
  ++statistics()._transactionsAborted;

  return result;
}
  
void RocksDBTransactionState::pushQuery(bool responsibleForCommit) {
  if (isReadOnlyTransaction()) {
    // don't bother tracking for read-only transactions at all
    return;
  }

  // push query information, still without a WriteBatchWithIndex clone
  _queries.emplace_back(responsibleForCommit, nullptr);
}

void RocksDBTransactionState::popQuery() noexcept {
  if (isReadOnlyTransaction()) {
    // don't bother tracking for read-only transactions at all
    return;
  }

  TRI_ASSERT(!_queries.empty());
  _queries.pop_back();
}

/// @brief whether or not a RocksDB iterator in this transaction must check its
/// bounds during iteration in addition to setting iterator_lower_bound or
/// iterate_upper_bound. this is currently true for all iterators that are based
/// on in-flight writes of the current transaction. it is never necessary to
/// check bounds for read-only transactions
bool RocksDBTransactionState::iteratorMustCheckBounds() const {
  if (isReadOnlyTransaction()) {
    // in transactions that only read there is never the need
    // to take care of any transaction writes
    return false;
  }
  if (_queries.size() == 1 && _queries[0].first) {
    // only one query, and it is the main query!
    // in this case, the iterator should always be based on the db snapshot
    return false;
  }

  return true;
}

rocksdb::WriteBatchWithIndex* RocksDBTransactionState::ensureWriteBatch() {
  TRI_ASSERT(!isReadOnlyTransaction());

  if (_queries.empty()) {
    return nullptr;
  }

  auto& top = _queries.back();
  if (top.second == nullptr) {
    top.second = copyWriteBatch();
  }
  TRI_ASSERT(top.second != nullptr);
  return top.second.get();
}

std::unique_ptr<rocksdb::WriteBatchWithIndex> RocksDBTransactionState::copyWriteBatch() const {
  TRI_ASSERT(!isReadOnlyTransaction());

  struct WBCloner final : public rocksdb::WriteBatch::Handler {
    explicit WBCloner(rocksdb::WriteBatchWithIndex& target) 
        : wbwi(target) {}

    rocksdb::Status PutCF(uint32_t column_family_id, const rocksdb::Slice& key,
                          const rocksdb::Slice& value) override {
      return wbwi.Put(familyId(column_family_id), key, value);
    }
    
    rocksdb::Status DeleteCF(uint32_t column_family_id, const rocksdb::Slice& key) override {
      return wbwi.Delete(familyId(column_family_id), key);
    }
  
    rocksdb::Status SingleDeleteCF(uint32_t column_family_id, const rocksdb::Slice& key) override {
      return wbwi.SingleDelete(familyId(column_family_id), key);
    }
  
    rocksdb::Status DeleteRangeCF(uint32_t column_family_id, const rocksdb::Slice& begin_key,
                                  const rocksdb::Slice& end_key) override {
      return wbwi.DeleteRange(familyId(column_family_id), begin_key, end_key);
    }
    
    rocksdb::Status MergeCF(uint32_t column_family_id, const rocksdb::Slice& key,
                            const rocksdb::Slice& value) override {
      // should never be used by our code
      TRI_ASSERT(false);
      return wbwi.Merge(familyId(column_family_id), key, value);
    }
    
    void LogData(const rocksdb::Slice& blob) override {
      wbwi.PutLogData(blob);
    }

    rocksdb::ColumnFamilyHandle* familyId(uint32_t id) {
      for (auto const& it : RocksDBColumnFamilyManager::allHandles()) {
        if (it->GetID() == id) {
          return it;
        }
      }
      THROW_ARANGO_EXCEPTION_MESSAGE(TRI_ERROR_INTERNAL, "unknown column family id");
    }

    rocksdb::WriteBatchWithIndex& wbwi;
  };

  auto wbwi = std::make_unique<rocksdb::WriteBatchWithIndex>(rocksdb::BytewiseComparator(), 0, true, 0);
  WBCloner cloner(*wbwi);
  
  // get the transaction's current WriteBatch
  TRI_ASSERT(_rocksTransaction != nullptr);
  rocksdb::WriteBatch* wb = _rocksTransaction->GetWriteBatch()->GetWriteBatch();
  rocksdb::Status s = wb->Iterate(&cloner);

  if (!s.ok()) {
    THROW_ARANGO_EXCEPTION(rocksutils::convertStatus(s));
  }

  return wbwi;
}

void RocksDBTransactionState::prepareOperation(DataSourceId cid, RevisionId rid,
                                               TRI_voc_document_operation_e operationType) {
  TRI_ASSERT(!isReadOnlyTransaction());
  TRI_ASSERT(_rocksTransaction != nullptr);

  if (isSingleOperation()) {
    // singleOp => no modifications yet
    TRI_ASSERT(_rocksTransaction->GetNumPuts() == 0 &&
               _rocksTransaction->GetNumDeletes() == 0);
    switch (operationType) {
      case TRI_VOC_DOCUMENT_OPERATION_UNKNOWN:
        break;

      case TRI_VOC_DOCUMENT_OPERATION_INSERT:
      case TRI_VOC_DOCUMENT_OPERATION_UPDATE:
      case TRI_VOC_DOCUMENT_OPERATION_REPLACE: {
        auto logValue = RocksDBLogValue::SinglePut(_vocbase.id(), cid);

        _rocksTransaction->PutLogData(logValue.slice());
        TRI_ASSERT(_numLogdata == 0);
        _numLogdata++;
        break;
      }
      case TRI_VOC_DOCUMENT_OPERATION_REMOVE: {
        TRI_ASSERT(rid.isSet());

        auto logValue = RocksDBLogValue::SingleRemoveV2(_vocbase.id(), cid, rid);

        _rocksTransaction->PutLogData(logValue.slice());
        TRI_ASSERT(_numLogdata == 0);
        _numLogdata++;
        break;
      }
    }
  } else {
    if (operationType == TRI_VOC_DOCUMENT_OPERATION_REMOVE) {
      RocksDBLogValue logValue = RocksDBLogValue::DocumentRemoveV2(rid);
      _rocksTransaction->PutLogData(logValue.slice());
      ++_numLogdata;
    }
  }
}

/// @brief undo the effects of the previous prepareOperation call
void RocksDBTransactionState::rollbackOperation(TRI_voc_document_operation_e operationType) {
  ++_numRollbacks;

  if (isSingleOperation()) {
    switch (operationType) {
      case TRI_VOC_DOCUMENT_OPERATION_INSERT:
      case TRI_VOC_DOCUMENT_OPERATION_UPDATE:
      case TRI_VOC_DOCUMENT_OPERATION_REPLACE:
      case TRI_VOC_DOCUMENT_OPERATION_REMOVE: {
        TRI_ASSERT(_numLogdata > 0);
        --_numLogdata;
        break;
      }
      default: { 
        break; 
      }
    }
  } else {
    if (operationType == TRI_VOC_DOCUMENT_OPERATION_REMOVE) {
      TRI_ASSERT(_numLogdata > 0);
      --_numLogdata;
    }
  }
}

/// @brief add an operation for a transaction collection
Result RocksDBTransactionState::addOperation(DataSourceId cid, RevisionId revisionId,
                                             TRI_voc_document_operation_e operationType,
                                             bool& hasPerformedIntermediateCommit) {
  TRI_IF_FAILURE("addOperationSizeError") {
    return Result(TRI_ERROR_RESOURCE_LIMIT);
  }

  size_t currentSize = _rocksTransaction->GetWriteBatch()->GetWriteBatch()->GetDataSize();
  if (currentSize > _options.maxTransactionSize) {
    // we hit the transaction size limit
    std::string message =
    "aborting transaction because maximal transaction size limit of " +
    std::to_string(_options.maxTransactionSize) + " bytes is reached";
    return Result(TRI_ERROR_RESOURCE_LIMIT, message);
  }

  auto tcoll = static_cast<RocksDBTransactionCollection*>(findCollection(cid));
  if (tcoll == nullptr) {
    std::string message = "collection '" + std::to_string(cid.id()) +
                          "' not found in transaction state";
    THROW_ARANGO_EXCEPTION_MESSAGE(TRI_ERROR_INTERNAL, message);
  }

  // should not fail or fail with exception
  tcoll->addOperation(operationType, revisionId);

  // clear the query cache for this collection
  auto queryCache = arangodb::aql::QueryCache::instance();

  if (queryCache->mayBeActive() && tcoll->collection()) {
    queryCache->invalidate(&_vocbase, tcoll->collection()->guid());
  }

  switch (operationType) {
    case TRI_VOC_DOCUMENT_OPERATION_INSERT:
      ++_numInserts;
      break;
    case TRI_VOC_DOCUMENT_OPERATION_UPDATE:
    case TRI_VOC_DOCUMENT_OPERATION_REPLACE:
      ++_numUpdates;
      break;
    case TRI_VOC_DOCUMENT_OPERATION_REMOVE:
      ++_numRemoves;
      break;
    case TRI_VOC_DOCUMENT_OPERATION_UNKNOWN:
      break;
  }

  // perform an intermediate commit if necessary
  return checkIntermediateCommit(currentSize, hasPerformedIntermediateCommit);
}

uint64_t RocksDBTransactionState::sequenceNumber() const {
  if (_rocksTransaction) {
    return static_cast<uint64_t>(_rocksTransaction->GetSnapshot()->GetSequenceNumber());
  } 
  if (_readSnapshot != nullptr) {
    return static_cast<uint64_t>(_readSnapshot->GetSequenceNumber());
  } 
  if (isReadOnlyTransaction() && isSingleOperation()) {
    RocksDBEngine& engine =
        vocbase().server().getFeature<EngineSelectorFeature>().engine<RocksDBEngine>();
    return engine.db()->GetLatestSequenceNumber();
  }
  TRI_ASSERT(false);
  THROW_ARANGO_EXCEPTION_MESSAGE(TRI_ERROR_INTERNAL, "No snapshot set");
}

/// @brief acquire a database snapshot
bool RocksDBTransactionState::setSnapshotOnReadOnly() {
  if (_readSnapshot == nullptr && isReadOnlyTransaction()) {
    TRI_ASSERT(_rocksTransaction == nullptr);
    TRI_ASSERT(isSingleOperation());
    auto& selector = vocbase().server().getFeature<EngineSelectorFeature>();
    auto& engine = selector.engine<RocksDBEngine>();
    _readSnapshot = engine.db()->GetSnapshot();
    return true;
  }
  return false;
}

Result RocksDBTransactionState::triggerIntermediateCommit(bool& hasPerformedIntermediateCommit) {
  TRI_ASSERT(!hasPerformedIntermediateCommit);

  TRI_IF_FAILURE("FailBeforeIntermediateCommit") {
    THROW_ARANGO_EXCEPTION(TRI_ERROR_DEBUG);
  }
  TRI_IF_FAILURE("SegfaultBeforeIntermediateCommit") {
    TRI_TerminateDebugging("SegfaultBeforeIntermediateCommit");
  }

  TRI_ASSERT(!hasHint(transaction::Hints::Hint::SINGLE_OPERATION));
#ifdef ARANGODB_ENABLE_MAINTAINER_MODE
  LOG_TOPIC("0fe63", DEBUG, Logger::ENGINES) << "INTERMEDIATE COMMIT!";
#endif

  Result res = internalCommit();
  if (res.fail()) {
    // FIXME: do we abort the transaction ?
    return res;
  }

  hasPerformedIntermediateCommit = true;

  ++_intermediateCommitId;
  ++statistics()._intermediateCommits;
  
  // reset counters for DML operations, but intentionally don't reset
  // the commit counter, as we need to track if we had intermediate commits
  _numInserts = 0;
  _numUpdates = 0;
  _numRemoves = 0;
  _numLogdata = 0;

  TRI_IF_FAILURE("FailAfterIntermediateCommit") {
    THROW_ARANGO_EXCEPTION(TRI_ERROR_DEBUG);
  }
  TRI_IF_FAILURE("SegfaultAfterIntermediateCommit") {
    TRI_TerminateDebugging("SegfaultAfterIntermediateCommit");
  }

  createTransaction();
  _rocksReadOptions.snapshot = _rocksTransaction->GetSnapshot();
  TRI_ASSERT(_readSnapshot != nullptr);  // snapshots for iterators
  TRI_ASSERT(_rocksReadOptions.snapshot != nullptr);
  return TRI_ERROR_NO_ERROR;
}

Result RocksDBTransactionState::checkIntermediateCommit(uint64_t newSize, bool& hasPerformedIntermediateCommit) {
  hasPerformedIntermediateCommit = false;
    
  TRI_IF_FAILURE("noIntermediateCommits") {
    return TRI_ERROR_NO_ERROR;
  }

  if (hasHint(transaction::Hints::Hint::INTERMEDIATE_COMMITS)) {
    auto numOperations = _numInserts + _numUpdates + _numRemoves;
    // perform an intermediate commit
    // this will be done if either the "number of operations" or the
    // "transaction size" counters have reached their limit
    if (_options.intermediateCommitCount <= numOperations ||
        _options.intermediateCommitSize <= newSize) {
      return triggerIntermediateCommit(hasPerformedIntermediateCommit);
    }
  }
  return TRI_ERROR_NO_ERROR;
}

RocksDBTransactionCollection::TrackedOperations& RocksDBTransactionState::trackedOperations(DataSourceId cid) {
  auto col = findCollection(cid);
  TRI_ASSERT(col != nullptr);
  return static_cast<RocksDBTransactionCollection*>(col)->trackedOperations();
}

void RocksDBTransactionState::trackInsert(DataSourceId cid, RevisionId rid) {
  auto col = findCollection(cid);
  if (col != nullptr) {
    static_cast<RocksDBTransactionCollection*>(col)->trackInsert(rid);
  } else {
    TRI_ASSERT(false);
  }
}

void RocksDBTransactionState::trackRemove(DataSourceId cid, RevisionId rid) {
  auto col = findCollection(cid);
  if (col != nullptr) {
    static_cast<RocksDBTransactionCollection*>(col)->trackRemove(rid);
  } else {
    TRI_ASSERT(false);
  }
}

void RocksDBTransactionState::trackIndexInsert(DataSourceId cid, IndexId idxId, uint64_t hash) {
  auto col = findCollection(cid);
  if (col != nullptr) {
    static_cast<RocksDBTransactionCollection*>(col)->trackIndexInsert(idxId, hash);
  } else {
    TRI_ASSERT(false);
  }
}

void RocksDBTransactionState::trackIndexRemove(DataSourceId cid, IndexId idxId, uint64_t hash) {
  auto col = findCollection(cid);
  if (col != nullptr) {
    static_cast<RocksDBTransactionCollection*>(col)->trackIndexRemove(idxId, hash);
  } else {
    TRI_ASSERT(false);
  }
}

bool RocksDBTransactionState::isOnlyExclusiveTransaction() const {
  if (!AccessMode::isWriteOrExclusive(_type)) {
    return false;
  }
  for (TransactionCollection* coll : _collections) {
    if (AccessMode::isWrite(coll->accessType())) {
      return false;
    }
  }
  return true;
}

rocksdb::SequenceNumber RocksDBTransactionState::beginSeq() const {
  if (_rocksTransaction) {
    return _rocksTransaction->GetSnapshot()->GetSequenceNumber();
  } else if (_readSnapshot) {
    return _readSnapshot->GetSequenceNumber();
  }
  auto& selector = vocbase().server().getFeature<EngineSelectorFeature>();
  auto& engine = selector.engine<RocksDBEngine>();
  rocksdb::TransactionDB* db = engine.db();
  return db->GetLatestSequenceNumber();
}
  
/// @brief constructor, leases a builder
RocksDBKeyLeaser::RocksDBKeyLeaser(transaction::Methods* trx)
    : _ctx(trx->transactionContextPtr()),
      _key(RocksDBTransactionState::toState(trx)->inParallelMode() ? nullptr : _ctx->leaseString()) {
  TRI_ASSERT(_ctx != nullptr);
  TRI_ASSERT(_key.buffer() != nullptr);
}

/// @brief destructor
RocksDBKeyLeaser::~RocksDBKeyLeaser() {
  if (!_key.usesInlineBuffer()) {
    _ctx->returnString(_key.buffer());
  }
}<|MERGE_RESOLUTION|>--- conflicted
+++ resolved
@@ -71,11 +71,8 @@
       _readSnapshot(nullptr),
       _rocksReadOptions(),
       _cacheTx(nullptr),
-<<<<<<< HEAD
       _intermediateCommitId(0),
-=======
       _numLogdata(0),
->>>>>>> 4f32cb04
       _numCommits(0),
       _numInserts(0),
       _numUpdates(0),
