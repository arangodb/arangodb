////////////////////////////////////////////////////////////////////////////////
/// DISCLAIMER
///
/// Copyright 2014-2016 ArangoDB GmbH, Cologne, Germany
/// Copyright 2004-2014 triAGENS GmbH, Cologne, Germany
///
/// Licensed under the Apache License, Version 2.0 (the "License");
/// you may not use this file except in compliance with the License.
/// You may obtain a copy of the License at
///
///     http://www.apache.org/licenses/LICENSE-2.0
///
/// Unless required by applicable law or agreed to in writing, software
/// distributed under the License is distributed on an "AS IS" BASIS,
/// WITHOUT WARRANTIES OR CONDITIONS OF ANY KIND, either express or implied.
/// See the License for the specific language governing permissions and
/// limitations under the License.
///
/// Copyright holder is ArangoDB GmbH, Cologne, Germany
///
/// @author Jan Steemann
////////////////////////////////////////////////////////////////////////////////

#include "RocksDBTransactionState.h"
#include "Aql/QueryCache.h"
#include "Basics/Exceptions.h"
#include "Cache/CacheManagerFeature.h"
#include "Cache/Manager.h"
#include "Cache/Transaction.h"
#include "Logger/Logger.h"
#include "RestServer/TransactionManagerFeature.h"
#include "RocksDBEngine/RocksDBCollection.h"
#include "RocksDBEngine/RocksDBCommon.h"
#include "RocksDBEngine/RocksDBEngine.h"
#include "RocksDBEngine/RocksDBLogValue.h"
#include "RocksDBEngine/RocksDBMethods.h"
#include "RocksDBEngine/RocksDBTransactionCollection.h"
#include "StorageEngine/StorageEngine.h"
#include "StorageEngine/TransactionCollection.h"
#include "StorageEngine/TransactionManager.h"
#include "Transaction/Methods.h"
#include "Utils/ExecContext.h"
#include "VocBase/LogicalCollection.h"
#include "VocBase/ticks.h"

#include <rocksdb/options.h>
#include <rocksdb/status.h>
#include <rocksdb/utilities/optimistic_transaction_db.h>
#include <rocksdb/utilities/transaction.h>
#include <rocksdb/utilities/transaction_db.h>
#include <rocksdb/utilities/write_batch_with_index.h>

using namespace arangodb;

// for the RocksDB engine we do not need any additional data
struct RocksDBTransactionData final : public TransactionData {};

/// @brief transaction type
RocksDBTransactionState::RocksDBTransactionState(
<<<<<<< HEAD
    TRI_vocbase_t* vocbase, TRI_voc_tid_t tid, transaction::Options const& options)
    : TransactionState(vocbase, tid, options),
=======
    TRI_vocbase_t& vocbase,
    transaction::Options const& options
)
    : TransactionState(vocbase, options),
>>>>>>> 843e5847
      _rocksTransaction(nullptr),
      _snapshot(nullptr),
      _rocksWriteOptions(),
      _rocksReadOptions(),
      _cacheTx(nullptr),
      _numCommits(0),
      _numInserts(0),
      _numUpdates(0),
      _numRemoves(0),
      _keys{_arena},
      _parallel(false) {}

/// @brief free a transaction container
RocksDBTransactionState::~RocksDBTransactionState() {
  cleanupTransaction();
  for (auto& it : _keys) {
    delete it;
  }
}

/// @brief start a transaction
Result RocksDBTransactionState::beginTransaction(transaction::Hints hints) {
  LOG_TRX(this, _nestingLevel)
      << "beginning " << AccessMode::typeString(_type) << " transaction";


  TRI_ASSERT(!hasHint(transaction::Hints::Hint::NO_USAGE_LOCK) || !AccessMode::isWriteOrExclusive(_type));
  
  if (_nestingLevel == 0) {
    // set hints
    _hints = hints;
  }

  Result result = useCollections(_nestingLevel);
  if (result.ok()) {
    // all valid
    if (_nestingLevel == 0) {
      updateStatus(transaction::Status::RUNNING);
    }
  } else {
    // something is wrong
    if (_nestingLevel == 0) {
      updateStatus(transaction::Status::ABORTED);
    }

    // free what we have got so far
    unuseCollections(_nestingLevel);

    return result;
  }

  if (_nestingLevel == 0) {

    // register a protector (intentionally empty)
    auto data = std::make_unique<RocksDBTransactionData>();
    TransactionManagerFeature::manager()->registerTransaction(_id,
                                                              std::move(data));

    TRI_ASSERT(_rocksTransaction == nullptr);
    TRI_ASSERT(_cacheTx == nullptr);

    // start cache transaction
    _cacheTx =
        CacheManagerFeature::MANAGER->beginTransaction(isReadOnlyTransaction());

    rocksdb::TransactionDB* db = rocksutils::globalRocksDB();
    _rocksReadOptions.prefix_same_as_start = true;  // should always be true

    if (isReadOnlyTransaction()) {
      // server wide replication may insert a snapshot
      if (_snapshot == nullptr) {
        // we must call ReleaseSnapshot at some point
        _snapshot = db->GetSnapshot();
      }
      TRI_ASSERT(_snapshot != nullptr);
      _rocksReadOptions.snapshot = _snapshot;
      _rocksMethods.reset(new RocksDBReadOnlyMethods(this));
    } else {
      TRI_ASSERT(_snapshot == nullptr);
      createTransaction();
      if (hasHint(transaction::Hints::Hint::SINGLE_OPERATION)) {
        _rocksReadOptions.snapshot = _rocksTransaction->GetSnapshot();
      } else {
        TRI_ASSERT(_options.intermediateCommitCount != UINT64_MAX ||
                   _options.intermediateCommitSize != UINT64_MAX);
        // we must call ReleaseSnapshot at some point
        _snapshot = db->GetSnapshot();
        _rocksReadOptions.snapshot = _snapshot;
        TRI_ASSERT(_snapshot != nullptr);
      }
      TRI_ASSERT(_rocksReadOptions.snapshot != nullptr);

      // under some circumstances we can use untracking Put/Delete methods,
      // but we need to be sure this does not cause any lost updates or other
      // inconsistencies.
      // TODO: enable this optimization once these circumstances are clear
      // and fully covered by tests
      if (false && isExclusiveTransactionOnSingleCollection()) {
        _rocksMethods.reset(new RocksDBTrxUntrackedMethods(this));
      } else {
        _rocksMethods.reset(new RocksDBTrxMethods(this));
      }
    }
  } else {
    TRI_ASSERT(_status == transaction::Status::RUNNING);
  }

  return result;
}

// create a rocksdb transaction. will only be called for write transactions
void RocksDBTransactionState::createTransaction() {
  TRI_ASSERT(!isReadOnlyTransaction());

  // start rocks transaction
  rocksdb::TransactionDB* db = rocksutils::globalRocksDB();
  rocksdb::TransactionOptions trxOpts;
  trxOpts.set_snapshot = true;
  // unclear performance implications do not use for now
  // trxOpts.deadlock_detect = !hasHint(transaction::Hints::Hint::NO_DLD);

  TRI_ASSERT(_rocksTransaction == nullptr ||
             _rocksTransaction->GetState() == rocksdb::Transaction::COMMITED ||
             (_rocksTransaction->GetState() == rocksdb::Transaction::STARTED &&
             _rocksTransaction->GetNumKeys() == 0));
  _rocksTransaction =
      db->BeginTransaction(_rocksWriteOptions, trxOpts, _rocksTransaction);

  // add transaction begin marker
  if (!hasHint(transaction::Hints::Hint::SINGLE_OPERATION)) {
    auto header = RocksDBLogValue::BeginTransaction(_vocbase.id(), _id);

    _rocksTransaction->PutLogData(header.slice());
#ifdef ARANGODB_ENABLE_MAINTAINER_MODE
    TRI_ASSERT(_numLogdata == 0);
    ++_numLogdata;
#endif
  }
}

void RocksDBTransactionState::cleanupTransaction() noexcept {
  delete _rocksTransaction;
  _rocksTransaction = nullptr;
  if (_cacheTx != nullptr) {
    // note: endTransaction() will delete _cacheTrx!
    CacheManagerFeature::MANAGER->endTransaction(_cacheTx);
    _cacheTx = nullptr;
  }
  if (_snapshot != nullptr) {
    rocksdb::TransactionDB* db = rocksutils::globalRocksDB();
    db->ReleaseSnapshot(_snapshot);
    _snapshot = nullptr;
  }
}

arangodb::Result RocksDBTransactionState::internalCommit() {
  TRI_ASSERT(_rocksTransaction != nullptr);

  ExecContext const* exe = ExecContext::CURRENT;
  if (!isReadOnlyTransaction() && exe != nullptr) {
    bool cancelRW = !ServerState::writeOpsEnabled() && !exe->isSuperuser();
    if (exe->isCanceled() || cancelRW) {
      return Result(TRI_ERROR_ARANGO_READ_ONLY, "server is in read-only mode");
    }
  }

  Result result;

  if (hasOperations()) {
    // we are actually going to attempt a commit
    if (!hasHint(transaction::Hints::Hint::SINGLE_OPERATION)) {
      // add custom commit marker to increase WAL tailing reliability
      auto logValue = RocksDBLogValue::CommitTransaction(_vocbase.id(), id());

      _rocksTransaction->PutLogData(logValue.slice());
#ifdef ARANGODB_ENABLE_MAINTAINER_MODE
      _numLogdata++;
#endif
    }

#ifdef ARANGODB_ENABLE_MAINTAINER_MODE
    uint64_t x = _numInserts + _numRemoves + _numUpdates;

    if (hasHint(transaction::Hints::Hint::SINGLE_OPERATION)) {
      TRI_ASSERT(x <= 1 && _numLogdata == x);
    } else {
      if (_numLogdata != (2 + _numRemoves)) {
        LOG_TOPIC(ERR, Logger::FIXME) << "_numInserts " << _numInserts << "  "
        << "_numRemoves " << _numRemoves << "  "
        << "_numUpdates " << _numUpdates << "  "
        << "_numLogdata " << _numLogdata;
      }

      // begin transaction + commit transaction + n doc removes
      TRI_ASSERT(_numLogdata == (2 + _numRemoves));
    }
#endif
    
    // set wait for sync flag if required
    if (waitForSync()) {
      _rocksWriteOptions.sync = true;
      _rocksTransaction->SetWriteOptions(_rocksWriteOptions);
    }

    // prepare for commit on each collection, e.g. place blockers for estimators
    rocksdb::SequenceNumber preCommitSeq =
        rocksutils::globalRocksDB()->GetLatestSequenceNumber();
    for (auto& trxCollection : _collections) {
      RocksDBTransactionCollection* collection =
          static_cast<RocksDBTransactionCollection*>(trxCollection);
      collection->prepareCommit(id(), preCommitSeq);
    }
    bool committed = false;
    auto cleanupCollectionTransactions = [this, &committed]() -> void {
      // if we didn't commit, make sure we remove blockers, etc.
      if (!committed) {
        for (auto& trxCollection : _collections) {
          RocksDBTransactionCollection* collection =
              static_cast<RocksDBTransactionCollection*>(trxCollection);
          collection->abortCommit(id());
        }
      }
    };
    TRI_DEFER(cleanupCollectionTransactions());

    ++_numCommits;
    result = rocksutils::convertStatus(_rocksTransaction->Commit());
    rocksdb::SequenceNumber latestSeq =
        rocksutils::globalRocksDB()->GetLatestSequenceNumber();

    if (result.ok()) {
      for (auto& trxCollection : _collections) {
        RocksDBTransactionCollection* collection =
            static_cast<RocksDBTransactionCollection*>(trxCollection);
        // we need this in case of an intermediate commit. The number of
        // initial documents is adjusted and numInserts / removes is set to 0
        // index estimator updates are buffered
        collection->commitCounts(id(), latestSeq);
        committed = true;
      }
    }
  } else {
    TRI_ASSERT(_rocksTransaction->GetNumKeys() == 0 &&
               _rocksTransaction->GetNumPuts() == 0 &&
               _rocksTransaction->GetNumDeletes() == 0);
    
    for (auto& trxCollection : _collections) {
      RocksDBTransactionCollection* collection =
          static_cast<RocksDBTransactionCollection*>(trxCollection);
      // We get here if we have filled indexes. So let us commit counts and
      // any buffered index estimator updates
      collection->commitCounts(id(), 0);
    }
    // don't write anything if the transaction is empty
    result = rocksutils::convertStatus(_rocksTransaction->Rollback());
  }

  return result;
}

/// @brief commit a transaction
Result RocksDBTransactionState::commitTransaction(
    transaction::Methods* activeTrx) {
  LOG_TRX(this, _nestingLevel)
      << "committing " << AccessMode::typeString(_type) << " transaction";

  TRI_ASSERT(_status == transaction::Status::RUNNING);
  TRI_IF_FAILURE("TransactionWriteCommitMarker") {
    return Result(TRI_ERROR_DEBUG);
  }

  arangodb::Result res;
  if (_nestingLevel == 0) {
    if (_rocksTransaction != nullptr) {
      res = internalCommit();
    }

    if (res.ok()) {
      updateStatus(transaction::Status::COMMITTED);
      cleanupTransaction();  // deletes trx
    } else {
      abortTransaction(activeTrx);  // deletes trx
    }
    TRI_ASSERT(!_rocksTransaction && !_cacheTx && !_snapshot);
  }

  unuseCollections(_nestingLevel);
  return res;
}

/// @brief abort and rollback a transaction
Result RocksDBTransactionState::abortTransaction(
    transaction::Methods* activeTrx) {
  LOG_TRX(this, _nestingLevel)
      << "aborting " << AccessMode::typeString(_type) << " transaction";
  TRI_ASSERT(_status == transaction::Status::RUNNING);
  Result result;
  if (_nestingLevel == 0) {
    if (_rocksTransaction != nullptr) {
      rocksdb::Status status = _rocksTransaction->Rollback();
      result = rocksutils::convertStatus(status);
    }
    cleanupTransaction();  // deletes trx

    updateStatus(transaction::Status::ABORTED);
    if (hasOperations()) {
      // must clean up the query cache because the transaction
      // may have queried something via AQL that is now rolled back
      clearQueryCache();
    }
    TRI_ASSERT(!_rocksTransaction && !_cacheTx && !_snapshot);
  }

  unuseCollections(_nestingLevel);
  return result;
}

void RocksDBTransactionState::prepareOperation(TRI_voc_cid_t cid, TRI_voc_rid_t rid,
    TRI_voc_document_operation_e operationType) {
  TRI_ASSERT(!isReadOnlyTransaction());

  bool singleOp = hasHint(transaction::Hints::Hint::SINGLE_OPERATION);
  if (singleOp) {
    // singleOp => no modifications yet
    TRI_ASSERT(_rocksTransaction->GetNumPuts() == 0 &&
               _rocksTransaction->GetNumDeletes() == 0);
    switch (operationType) {
      case TRI_VOC_DOCUMENT_OPERATION_INSERT:
      case TRI_VOC_DOCUMENT_OPERATION_UPDATE:
      case TRI_VOC_DOCUMENT_OPERATION_REPLACE: {
        auto logValue = RocksDBLogValue::SinglePut(_vocbase.id(), cid);

        _rocksTransaction->PutLogData(logValue.slice());
#ifdef ARANGODB_ENABLE_MAINTAINER_MODE
        TRI_ASSERT(_numLogdata == 0);
        _numLogdata++;
#endif
        break;
      }
      case TRI_VOC_DOCUMENT_OPERATION_REMOVE: {
        TRI_ASSERT(rid != 0);

        auto logValue =
          RocksDBLogValue::SingleRemoveV2(_vocbase.id(), cid, rid);

        _rocksTransaction->PutLogData(logValue.slice());
#ifdef ARANGODB_ENABLE_MAINTAINER_MODE
        TRI_ASSERT(_numLogdata == 0);
        _numLogdata++;
#endif
      } break;
      case TRI_VOC_DOCUMENT_OPERATION_UNKNOWN:
        break;
    }
  } else {
    if (operationType == TRI_VOC_DOCUMENT_OPERATION_REMOVE) {
      RocksDBLogValue logValue = RocksDBLogValue::DocumentRemoveV2(rid);
      _rocksTransaction->PutLogData(logValue.slice());
#ifdef ARANGODB_ENABLE_MAINTAINER_MODE
      ++_numLogdata;
#endif
    }
  }
}

/// @brief add an operation for a transaction collection
Result RocksDBTransactionState::addOperation(
    TRI_voc_cid_t cid, TRI_voc_rid_t revisionId,
    TRI_voc_document_operation_e operationType) {
  size_t currentSize = _rocksTransaction->GetWriteBatch()->GetWriteBatch()->GetDataSize();
  if (currentSize > _options.maxTransactionSize) {
    // we hit the transaction size limit
    std::string message =
        "aborting transaction because maximal transaction size limit of " +
        std::to_string(_options.maxTransactionSize) + " bytes is reached";
    return Result(Result(TRI_ERROR_RESOURCE_LIMIT, message));
  }

  auto collection =
      static_cast<RocksDBTransactionCollection*>(findCollection(cid));

  if (collection == nullptr) {
    std::string message = "collection '" + std::to_string(cid) +
                          "' not found in transaction state";
    THROW_ARANGO_EXCEPTION_MESSAGE(TRI_ERROR_INTERNAL, message);
  }

  // should not fail or fail with exception
  collection->addOperation(operationType, revisionId);

  // clear the query cache for this collection
  if (arangodb::aql::QueryCache::instance()->mayBeActive()) {
    arangodb::aql::QueryCache::instance()->invalidate(
      &_vocbase, collection->collectionName()
    );
  }

  switch (operationType) {
    case TRI_VOC_DOCUMENT_OPERATION_UNKNOWN:
      break;
    case TRI_VOC_DOCUMENT_OPERATION_INSERT:
      ++_numInserts;
      break;
    case TRI_VOC_DOCUMENT_OPERATION_UPDATE:
    case TRI_VOC_DOCUMENT_OPERATION_REPLACE:
      ++_numUpdates;
      break;
    case TRI_VOC_DOCUMENT_OPERATION_REMOVE:
      ++_numRemoves;
      break;
  }

  // perform an intermediate commit if necessary
  return checkIntermediateCommit(currentSize);
}

RocksDBMethods* RocksDBTransactionState::rocksdbMethods() {
  TRI_ASSERT(_rocksMethods);
  return _rocksMethods.get();
}

void RocksDBTransactionState::donateSnapshot(rocksdb::Snapshot const* snap) {
  TRI_ASSERT(_snapshot == nullptr);
  TRI_ASSERT(isReadOnlyTransaction());
  TRI_ASSERT(_status == transaction::Status::CREATED);
  _snapshot = snap;
}

rocksdb::Snapshot const* RocksDBTransactionState::stealSnapshot() {
  TRI_ASSERT(_snapshot != nullptr);
  TRI_ASSERT(isReadOnlyTransaction());
  TRI_ASSERT(_status == transaction::Status::RUNNING);
  rocksdb::Snapshot const* snap = _snapshot;
  _snapshot = nullptr;
  return snap;
}

uint64_t RocksDBTransactionState::sequenceNumber() const {
  if (_snapshot != nullptr) {
    return static_cast<uint64_t>(_snapshot->GetSequenceNumber());
  } else if (_rocksTransaction) {
    return static_cast<uint64_t>(
        _rocksTransaction->GetSnapshot()->GetSequenceNumber());
  }
  TRI_ASSERT(false);
  THROW_ARANGO_EXCEPTION_MESSAGE(TRI_ERROR_INTERNAL, "No snapshot set");
}

Result RocksDBTransactionState::triggerIntermediateCommit() {
  TRI_IF_FAILURE("FailBeforeIntermediateCommit") {
    THROW_ARANGO_EXCEPTION(TRI_ERROR_DEBUG);
  }
  TRI_IF_FAILURE("SegfaultBeforeIntermediateCommit") {
    TRI_SegfaultDebugging("SegfaultBeforeIntermediateCommit");
  }

  TRI_ASSERT(!hasHint(transaction::Hints::Hint::SINGLE_OPERATION));
#ifdef ARANGODB_ENABLE_MAINTAINER_MODE
  LOG_TOPIC(DEBUG, Logger::ROCKSDB) << "INTERMEDIATE COMMIT!";
#endif

  Result res = internalCommit();
  if (res.fail()) {
    // FIXME: do we abort the transaction ?
    return res;
  }

  TRI_IF_FAILURE("FailAfterIntermediateCommit") {
    THROW_ARANGO_EXCEPTION(TRI_ERROR_DEBUG);
  }
  TRI_IF_FAILURE("SegfaultAfterIntermediateCommit") {
    TRI_SegfaultDebugging("SegfaultAfterIntermediateCommit");
  }

  _numInserts = 0;
  _numUpdates = 0;
  _numRemoves = 0;
#ifdef ARANGODB_ENABLE_MAINTAINER_MODE
  _numLogdata = 0;
#endif
  createTransaction();
  return TRI_ERROR_NO_ERROR;
}

Result RocksDBTransactionState::checkIntermediateCommit(uint64_t newSize) {
  auto numOperations = _numInserts + _numUpdates + _numRemoves;
  // perform an intermediate commit
  // this will be done if either the "number of operations" or the
  // "transaction size" counters have reached their limit
  if (_options.intermediateCommitCount <= numOperations ||
      _options.intermediateCommitSize <= newSize) {
    return triggerIntermediateCommit();
  }
  return TRI_ERROR_NO_ERROR;
}

/// @brief temporarily lease a Builder object
RocksDBKey* RocksDBTransactionState::leaseRocksDBKey() {
  if (_keys.empty()) {
    // create a new key and return it
    return new RocksDBKey();
  }

  // re-use an existing builder
  RocksDBKey* k = _keys.back();
  _keys.pop_back();

  return k;
}

/// @brief return a temporary RocksDBKey object
void RocksDBTransactionState::returnRocksDBKey(RocksDBKey* key) {
  try {
    // put key back into our vector of keys
    _keys.emplace_back(key);
  } catch (...) {
    // no harm done. just wipe the key
    delete key;
  }
}

void RocksDBTransactionState::trackIndexInsert(TRI_voc_cid_t cid,
                                               TRI_idx_iid_t idxId,
                                               uint64_t hash) {
  auto col = findCollection(cid);
  if (col != nullptr) {
    static_cast<RocksDBTransactionCollection*>(col)->trackIndexInsert(idxId,
                                                                      hash);
  } else {
    TRI_ASSERT(false);
  }
}

void RocksDBTransactionState::trackIndexRemove(TRI_voc_cid_t cid,
                                               TRI_idx_iid_t idxId,
                                               uint64_t hash) {
  auto col = findCollection(cid);
  if (col != nullptr) {
    static_cast<RocksDBTransactionCollection*>(col)->trackIndexRemove(idxId,
                                                                      hash);
  } else {
    TRI_ASSERT(false);
  }
}

/// @brief constructor, leases a builder
RocksDBKeyLeaser::RocksDBKeyLeaser(transaction::Methods* trx)
    : _rtrx(RocksDBTransactionState::toState(trx)),
      _parallel(_rtrx->inParallelMode()),
      _key(_parallel ? &_internal : _rtrx->leaseRocksDBKey()) {
  TRI_ASSERT(_key != nullptr);
}

/// @brief destructor
RocksDBKeyLeaser::~RocksDBKeyLeaser() {
  if (!_parallel && _key != nullptr) {
    _rtrx->returnRocksDBKey(_key);
  }
}<|MERGE_RESOLUTION|>--- conflicted
+++ resolved
@@ -57,15 +57,10 @@
 
 /// @brief transaction type
 RocksDBTransactionState::RocksDBTransactionState(
-<<<<<<< HEAD
-    TRI_vocbase_t* vocbase, TRI_voc_tid_t tid, transaction::Options const& options)
-    : TransactionState(vocbase, tid, options),
-=======
     TRI_vocbase_t& vocbase,
+    TRI_voc_tid_t tid,
     transaction::Options const& options
-)
-    : TransactionState(vocbase, options),
->>>>>>> 843e5847
+) : TransactionState(vocbase, tid, options),
       _rocksTransaction(nullptr),
       _snapshot(nullptr),
       _rocksWriteOptions(),
