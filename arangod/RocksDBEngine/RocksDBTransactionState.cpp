////////////////////////////////////////////////////////////////////////////////
/// DISCLAIMER
///
/// Copyright 2014-2021 ArangoDB GmbH, Cologne, Germany
/// Copyright 2004-2014 triAGENS GmbH, Cologne, Germany
///
/// Licensed under the Apache License, Version 2.0 (the "License");
/// you may not use this file except in compliance with the License.
/// You may obtain a copy of the License at
///
///     http://www.apache.org/licenses/LICENSE-2.0
///
/// Unless required by applicable law or agreed to in writing, software
/// distributed under the License is distributed on an "AS IS" BASIS,
/// WITHOUT WARRANTIES OR CONDITIONS OF ANY KIND, either express or implied.
/// See the License for the specific language governing permissions and
/// limitations under the License.
///
/// Copyright holder is ArangoDB GmbH, Cologne, Germany
///
/// @author Jan Steemann
////////////////////////////////////////////////////////////////////////////////

#include "RocksDBTransactionState.h"

#include "ApplicationFeatures/ApplicationServer.h"
#include "Aql/QueryCache.h"
#include "Basics/Exceptions.h"
#include "Basics/system-compiler.h"
#include "Basics/system-functions.h"
#include "Cache/CacheManagerFeature.h"
#include "Cache/Manager.h"
#include "Cache/Transaction.h"
#include "Logger/LogMacros.h"
#include "Logger/Logger.h"
#include "Logger/LoggerStream.h"
#include "Random/RandomGenerator.h"
#include "RestServer/MetricsFeature.h"
#include "RocksDBEngine/Methods/RocksDBReadOnlyMethods.h"
#include "RocksDBEngine/Methods/RocksDBTrxMethods.h"
#include "RocksDBEngine/Methods/RocksDBSingleOperationReadOnlyMethods.h"
#include "RocksDBEngine/Methods/RocksDBSingleOperationTrxMethods.h"
#include "RocksDBEngine/RocksDBCollection.h"
#include "RocksDBEngine/RocksDBColumnFamilyManager.h"
#include "RocksDBEngine/RocksDBCommon.h"
#include "RocksDBEngine/RocksDBEngine.h"
#include "RocksDBEngine/RocksDBLogValue.h"
#include "RocksDBEngine/RocksDBMethods.h"
#include "RocksDBEngine/RocksDBTransactionCollection.h"
#include "Statistics/ServerStatistics.h"
#include "StorageEngine/EngineSelectorFeature.h"
#include "StorageEngine/StorageEngine.h"
#include "StorageEngine/TransactionCollection.h"
#include "Transaction/Context.h"
#include "Transaction/Manager.h"
#include "Transaction/ManagerFeature.h"
#include "Transaction/Methods.h"
#include "Utils/ExecContext.h"
#include "VocBase/LogicalCollection.h"
#include "VocBase/ticks.h"

#include <rocksdb/options.h>
#include <rocksdb/status.h>
#include <rocksdb/utilities/transaction.h>
#include <rocksdb/utilities/transaction_db.h>
#include <rocksdb/utilities/write_batch_with_index.h>

using namespace arangodb;

/// @brief transaction type
RocksDBTransactionState::RocksDBTransactionState(TRI_vocbase_t& vocbase, TransactionId tid,
                                                 transaction::Options const& options)
    : TransactionState(vocbase, tid, options),
      _cacheTx(nullptr),
<<<<<<< HEAD
      _intermediateCommitId(0),
      _numLogdata(0),
      _numCommits(0),
      _numInserts(0),
      _numUpdates(0),
      _numRemoves(0),
      _numRollbacks(0),
=======
#ifdef ARANGODB_ENABLE_MAINTAINER_MODE
      _users(0),
#endif
>>>>>>> c7dcf046
      _parallel(false) {}

/// @brief free a transaction container
RocksDBTransactionState::~RocksDBTransactionState() {
  cleanupTransaction();
  _status = transaction::Status::ABORTED;
}

#ifdef ARANGODB_ENABLE_MAINTAINER_MODE
void RocksDBTransactionState::use() noexcept {
  TRI_ASSERT(_users.fetch_add(1, std::memory_order_relaxed) == 0);
}

void RocksDBTransactionState::unuse() noexcept {
  TRI_ASSERT(_users.fetch_sub(1, std::memory_order_relaxed) == 1); 
}
#endif

/// @brief start a transaction
Result RocksDBTransactionState::beginTransaction(transaction::Hints hints) {
  LOG_TRX("0c057", TRACE, this)
      << "beginning " << AccessMode::typeString(_type) << " transaction";

  TRI_ASSERT(!hasHint(transaction::Hints::Hint::NO_USAGE_LOCK) ||
             !AccessMode::isWriteOrExclusive(_type));

  _hints = hints;  // set hints before useCollections

  auto& stats = statistics();

  Result res;
  if (isReadOnlyTransaction()) {
    // for read-only transactions there will be no locking. so we will not
    // even call TRI_microtime() to save some cycles
    res = useCollections();
  } else {
    // measure execution time of "useCollections" operation, which is
    // responsible for acquring locks as well
    double start = TRI_microtime();
    res = useCollections();
    
    double diff = TRI_microtime() - start;
    stats._lockTimeMicros += static_cast<uint64_t>(1000000.0 * diff);
    stats._lockTimes.count(diff);
  }
  
  if (res.fail()) {
    // something is wrong
    updateStatus(transaction::Status::ABORTED);
    return res;
  }

  // register with manager
  transaction::ManagerFeature::manager()->registerTransaction(id(), isReadOnlyTransaction(), hasHint(transaction::Hints::Hint::IS_FOLLOWER_TRX));
  updateStatus(transaction::Status::RUNNING);
  ++stats._transactionsStarted;

  setRegistered();

  TRI_ASSERT(_cacheTx == nullptr);

  // start cache transaction
  auto* manager = vocbase().server().getFeature<CacheManagerFeature>().manager();
  if (manager != nullptr) {
    _cacheTx = manager->beginTransaction(isReadOnlyTransaction());
  }

  auto& selector = vocbase().server().getFeature<EngineSelectorFeature>();
  auto& engine = selector.engine<RocksDBEngine>();
  rocksdb::TransactionDB* db = engine.db();

  if (isReadOnlyTransaction()) {
    if (isSingleOperation()) {
      _rocksMethods = std::make_unique<RocksDBSingleOperationReadOnlyMethods>(this, db);
    } else {
      _rocksMethods = std::make_unique<RocksDBReadOnlyMethods>(this, db);
    }
  } else {
    if (isSingleOperation()) {
      _rocksMethods = std::make_unique<RocksDBSingleOperationTrxMethods>(this, db);
    } else {
      _rocksMethods = std::make_unique<RocksDBTrxMethods>(this, db);
    }
  }
  res = _rocksMethods->beginTransaction();
  if (res.ok()) {
    maybeDisableIndexing();
  }
  
  return res;
}

void RocksDBTransactionState::maybeDisableIndexing() {
  if (!hasHint(transaction::Hints::Hint::NO_INDEXING)) {
    return;
  }
  
  TRI_ASSERT(!isReadOnlyTransaction());
  // do not track our own writes... we can only use this in very
  // specific scenarios, i.e. when we are sure that we will have a
  // single operation transaction or we are sure we are writing
  // unique keys

  // we must check if there is a unique secondary index for any of the
  // collections we write into in case it is, we must disable NO_INDEXING
  // here, as it wouldn't be safe
  bool disableIndexing = true;

  for (auto& trxCollection : _collections) {
    if (!AccessMode::isWriteOrExclusive(trxCollection->accessType())) {
      continue;
    }
    auto indexes = trxCollection->collection()->getIndexes();
    for (auto const& idx : indexes) {
      if (idx->type() == Index::IndexType::TRI_IDX_TYPE_PRIMARY_INDEX) {
        // primary index is unique, but we can ignore it here.
        // we are only looking for secondary indexes
        continue;
      }
      if (idx->unique()) {
        // found secondary unique index. we need to turn off the
        // NO_INDEXING optimization now
        disableIndexing = false;
        break;
      }
    }
  }

  if (disableIndexing) {
    // only turn it on when safe...
    _rocksMethods->DisableIndexing();
  }
}

void RocksDBTransactionState::prepareCollections() {
  auto& selector = vocbase().server().getFeature<EngineSelectorFeature>();
  auto& engine = selector.engine<RocksDBEngine>();
  rocksdb::TransactionDB* db = engine.db();
  rocksdb::SequenceNumber preSeq = db->GetLatestSequenceNumber();

  for (auto& trxColl : _collections) {
    auto* coll = static_cast<RocksDBTransactionCollection*>(trxColl);
    coll->prepareTransaction(id(), preSeq);
  }
}

void RocksDBTransactionState::commitCollections(rocksdb::SequenceNumber lastWritten) {
  TRI_ASSERT(lastWritten > 0);
  for (auto& trxColl : _collections) {
    auto* coll = static_cast<RocksDBTransactionCollection*>(trxColl);
    // we need this in case of an intermediate commit. The number of
    // initial documents is adjusted and numInserts / removes is set to 0
    // index estimator updates are buffered
    coll->commitCounts(id(), lastWritten);
  }
}

void RocksDBTransactionState::cleanupCollections() {
  for (auto& trxColl : _collections) {
    auto* coll = static_cast<RocksDBTransactionCollection*>(trxColl);
    coll->abortCommit(id());
  }
}

void RocksDBTransactionState::cleanupTransaction() noexcept {
  if (_cacheTx != nullptr) {
    // note: endTransaction() will delete _cacheTrx!
    auto* manager = vocbase().server().getFeature<CacheManagerFeature>().manager();
    TRI_ASSERT(manager != nullptr);
    manager->endTransaction(_cacheTx);
    _cacheTx = nullptr;
  }
}

/// @brief commit a transaction
Result RocksDBTransactionState::commitTransaction(transaction::Methods* activeTrx) {
  LOG_TRX("5cb03", TRACE, this)
      << "committing " << AccessMode::typeString(_type) << " transaction";

  TRI_ASSERT(_status == transaction::Status::RUNNING);
  TRI_ASSERT(activeTrx->isMainTransaction());
  TRI_IF_FAILURE("TransactionWriteCommitMarker") {
    return Result(TRI_ERROR_DEBUG);
  }

  arangodb::Result res = _rocksMethods->commitTransaction();
  if (res.ok()) {
    updateStatus(transaction::Status::COMMITTED);
    cleanupTransaction();  // deletes trx
    ++statistics()._transactionsCommitted;
  } else {
    abortTransaction(activeTrx);  // deletes trx
  }
  TRI_ASSERT(!_cacheTx);

  return res;
  
}

/// @brief abort and rollback a transaction
Result RocksDBTransactionState::abortTransaction(transaction::Methods* activeTrx) {
  LOG_TRX("5b226", TRACE, this) << "aborting " << AccessMode::typeString(_type) << " transaction";
  TRI_ASSERT(_status == transaction::Status::RUNNING);
  TRI_ASSERT(activeTrx->isMainTransaction());
  
  Result result = _rocksMethods->abortTransaction();

  cleanupTransaction();  // deletes trx

  updateStatus(transaction::Status::ABORTED);
  if (hasOperations()) {
    // must clean up the query cache because the transaction
    // may have queried something via AQL that is now rolled back
    clearQueryCache();
  }
  TRI_ASSERT(!_cacheTx);
  ++statistics()._transactionsAborted;

  return result;
}
  
void RocksDBTransactionState::pushQuery(bool responsibleForCommit) {
  if (isReadOnlyTransaction()) {
    // don't bother tracking for read-only transactions at all
    return;
  }

  // push query information, still without a WriteBatchWithIndex clone
  _queries.emplace_back(responsibleForCommit, nullptr);
}

void RocksDBTransactionState::popQuery() noexcept {
  if (isReadOnlyTransaction()) {
    // don't bother tracking for read-only transactions at all
    return;
  }

  TRI_ASSERT(!_queries.empty());
  _queries.pop_back();
}

/// @brief whether or not a RocksDB iterator in this transaction must check its
/// bounds during iteration in addition to setting iterator_lower_bound or
/// iterate_upper_bound. this is currently true for all iterators that are based
/// on in-flight writes of the current transaction. it is never necessary to
/// check bounds for read-only transactions
bool RocksDBTransactionState::iteratorMustCheckBounds() const {
  if (isReadOnlyTransaction()) {
    // in transactions that only read there is never the need
    // to take care of any transaction writes
    return false;
  }
  if (_queries.size() == 1 && _queries[0].first) {
    // only one query, and it is the main query!
    // in this case, the iterator should always be based on the db snapshot
    return false;
  }

  return true;
}

rocksdb::WriteBatchWithIndex* RocksDBTransactionState::ensureWriteBatch() {
  TRI_ASSERT(!isReadOnlyTransaction());

  if (_queries.empty()) {
    return nullptr;
  }

  auto& top = _queries.back();
  if (top.second == nullptr) {
    top.second = copyWriteBatch();
  }
  TRI_ASSERT(top.second != nullptr);
  return top.second.get();
}

std::unique_ptr<rocksdb::WriteBatchWithIndex> RocksDBTransactionState::copyWriteBatch() const {
  TRI_ASSERT(!isReadOnlyTransaction());

  struct WBCloner final : public rocksdb::WriteBatch::Handler {
    explicit WBCloner(rocksdb::WriteBatchWithIndex& target) 
        : wbwi(target) {}

    rocksdb::Status PutCF(uint32_t column_family_id, const rocksdb::Slice& key,
                          const rocksdb::Slice& value) override {
      return wbwi.Put(familyId(column_family_id), key, value);
    }
    
    rocksdb::Status DeleteCF(uint32_t column_family_id, const rocksdb::Slice& key) override {
      return wbwi.Delete(familyId(column_family_id), key);
    }
  
    rocksdb::Status SingleDeleteCF(uint32_t column_family_id, const rocksdb::Slice& key) override {
      return wbwi.SingleDelete(familyId(column_family_id), key);
    }
  
    rocksdb::Status DeleteRangeCF(uint32_t column_family_id, const rocksdb::Slice& begin_key,
                                  const rocksdb::Slice& end_key) override {
      return wbwi.DeleteRange(familyId(column_family_id), begin_key, end_key);
    }
    
    rocksdb::Status MergeCF(uint32_t column_family_id, const rocksdb::Slice& key,
                            const rocksdb::Slice& value) override {
      // should never be used by our code
      TRI_ASSERT(false);
      return wbwi.Merge(familyId(column_family_id), key, value);
    }
    
    void LogData(const rocksdb::Slice& blob) override {
      wbwi.PutLogData(blob);
    }

    rocksdb::ColumnFamilyHandle* familyId(uint32_t id) {
      for (auto const& it : RocksDBColumnFamilyManager::allHandles()) {
        if (it->GetID() == id) {
          return it;
        }
      }
      THROW_ARANGO_EXCEPTION_MESSAGE(TRI_ERROR_INTERNAL, "unknown column family id");
    }

    rocksdb::WriteBatchWithIndex& wbwi;
  };

  auto wbwi = std::make_unique<rocksdb::WriteBatchWithIndex>(rocksdb::BytewiseComparator(), 0, true, 0);
  WBCloner cloner(*wbwi);
  
  // get the transaction's current WriteBatch
  TRI_ASSERT(_rocksTransaction != nullptr);
  rocksdb::WriteBatch* wb = _rocksTransaction->GetWriteBatch()->GetWriteBatch();
  rocksdb::Status s = wb->Iterate(&cloner);

  if (!s.ok()) {
    THROW_ARANGO_EXCEPTION(rocksutils::convertStatus(s));
  }

  return wbwi;
}

TRI_voc_tick_t RocksDBTransactionState::lastOperationTick() const noexcept {
  return _rocksMethods->lastOperationTick();
}
  
uint64_t RocksDBTransactionState::numCommits() const {
  return _rocksMethods->numCommits();
}

bool RocksDBTransactionState::hasOperations() const noexcept {
  return _rocksMethods->hasOperations();
}

uint64_t RocksDBTransactionState::numOperations() const noexcept {
  return _rocksMethods->numOperations();
}

void RocksDBTransactionState::prepareOperation(DataSourceId cid, RevisionId rid,
                                               TRI_voc_document_operation_e operationType) {
  _rocksMethods->prepareOperation(cid, rid, operationType);
}

/// @brief undo the effects of the previous prepareOperation call
void RocksDBTransactionState::rollbackOperation(TRI_voc_document_operation_e operationType) {
  _rocksMethods->rollbackOperation(operationType);
}

/// @brief add an operation for a transaction collection
Result RocksDBTransactionState::addOperation(DataSourceId cid, RevisionId revisionId,
                                             TRI_voc_document_operation_e operationType,
                                             bool& hasPerformedIntermediateCommit) {
  Result result = _rocksMethods->addOperation(cid, revisionId, operationType);

  if (result.ok()) {
    auto tcoll = static_cast<RocksDBTransactionCollection*>(findCollection(cid));
    if (tcoll == nullptr) {
      std::string message = "collection '" + std::to_string(cid.id()) +
                            "' not found in transaction state";
      THROW_ARANGO_EXCEPTION_MESSAGE(TRI_ERROR_INTERNAL, message);
    }

<<<<<<< HEAD
  hasPerformedIntermediateCommit = true;

  ++_intermediateCommitId;
  ++statistics()._intermediateCommits;
  
  // reset counters for DML operations, but intentionally don't reset
  // the commit counter, as we need to track if we had intermediate commits
  _numInserts = 0;
  _numUpdates = 0;
  _numRemoves = 0;
  _numLogdata = 0;

  TRI_IF_FAILURE("FailAfterIntermediateCommit") {
    THROW_ARANGO_EXCEPTION(TRI_ERROR_DEBUG);
  }
  TRI_IF_FAILURE("SegfaultAfterIntermediateCommit") {
    TRI_TerminateDebugging("SegfaultAfterIntermediateCommit");
  }
=======
    // should not fail or fail with exception
    tcoll->addOperation(operationType, revisionId);
>>>>>>> c7dcf046

    // clear the query cache for this collection
    auto queryCache = arangodb::aql::QueryCache::instance();

    if (queryCache->mayBeActive() && tcoll->collection()) {
      queryCache->invalidate(&_vocbase, tcoll->collection()->guid());
    }
    
    result = _rocksMethods->checkIntermediateCommit(hasPerformedIntermediateCommit);
  }
  return result;
}

bool RocksDBTransactionState::ensureSnapshot() {
  return _rocksMethods->ensureSnapshot();
}

RocksDBTransactionCollection::TrackedOperations& RocksDBTransactionState::trackedOperations(DataSourceId cid) {
  auto col = findCollection(cid);
  TRI_ASSERT(col != nullptr);
  return static_cast<RocksDBTransactionCollection*>(col)->trackedOperations();
}

void RocksDBTransactionState::trackInsert(DataSourceId cid, RevisionId rid) {
  auto col = findCollection(cid);
  if (col != nullptr) {
    static_cast<RocksDBTransactionCollection*>(col)->trackInsert(rid);
  } else {
    TRI_ASSERT(false);
  }
}

void RocksDBTransactionState::trackRemove(DataSourceId cid, RevisionId rid) {
  auto col = findCollection(cid);
  if (col != nullptr) {
    static_cast<RocksDBTransactionCollection*>(col)->trackRemove(rid);
  } else {
    TRI_ASSERT(false);
  }
}

void RocksDBTransactionState::trackIndexInsert(DataSourceId cid, IndexId idxId, uint64_t hash) {
  auto col = findCollection(cid);
  if (col != nullptr) {
    static_cast<RocksDBTransactionCollection*>(col)->trackIndexInsert(idxId, hash);
  } else {
    TRI_ASSERT(false);
  }
}

void RocksDBTransactionState::trackIndexRemove(DataSourceId cid, IndexId idxId, uint64_t hash) {
  auto col = findCollection(cid);
  if (col != nullptr) {
    static_cast<RocksDBTransactionCollection*>(col)->trackIndexRemove(idxId, hash);
  } else {
    TRI_ASSERT(false);
  }
}

bool RocksDBTransactionState::isOnlyExclusiveTransaction() const {
  if (!AccessMode::isWriteOrExclusive(_type)) {
    return false;
  }
  for (TransactionCollection* coll : _collections) {
    if (AccessMode::isWrite(coll->accessType())) {
      return false;
    }
  }
  return true;
}

rocksdb::SequenceNumber RocksDBTransactionState::beginSeq() const {
  return _rocksMethods->GetSequenceNumber();
}

#ifdef ARANGODB_ENABLE_MAINTAINER_MODE
RocksDBTransactionStateGuard::RocksDBTransactionStateGuard(RocksDBTransactionState* state) noexcept
    : _state(state) {
  _state->use();
}

RocksDBTransactionStateGuard::~RocksDBTransactionStateGuard() {
  _state->unuse();
}
#endif

/// @brief constructor, leases a builder
RocksDBKeyLeaser::RocksDBKeyLeaser(transaction::Methods* trx)
    : _ctx(trx->transactionContextPtr()),
      _key(RocksDBTransactionState::toState(trx)->inParallelMode() ? nullptr : _ctx->leaseString()) {
  TRI_ASSERT(_ctx != nullptr);
  TRI_ASSERT(_key.buffer() != nullptr);
}

/// @brief destructor
RocksDBKeyLeaser::~RocksDBKeyLeaser() {
  if (!_key.usesInlineBuffer()) {
    _ctx->returnString(_key.buffer());
  }
}<|MERGE_RESOLUTION|>--- conflicted
+++ resolved
@@ -26,6 +26,7 @@
 #include "ApplicationFeatures/ApplicationServer.h"
 #include "Aql/QueryCache.h"
 #include "Basics/Exceptions.h"
+#include "Basics/Result.h"
 #include "Basics/system-compiler.h"
 #include "Basics/system-functions.h"
 #include "Cache/CacheManagerFeature.h"
@@ -64,6 +65,7 @@
 #include <rocksdb/utilities/transaction.h>
 #include <rocksdb/utilities/transaction_db.h>
 #include <rocksdb/utilities/write_batch_with_index.h>
+#include <cstddef>
 
 using namespace arangodb;
 
@@ -72,19 +74,9 @@
                                                  transaction::Options const& options)
     : TransactionState(vocbase, tid, options),
       _cacheTx(nullptr),
-<<<<<<< HEAD
-      _intermediateCommitId(0),
-      _numLogdata(0),
-      _numCommits(0),
-      _numInserts(0),
-      _numUpdates(0),
-      _numRemoves(0),
-      _numRollbacks(0),
-=======
 #ifdef ARANGODB_ENABLE_MAINTAINER_MODE
       _users(0),
 #endif
->>>>>>> c7dcf046
       _parallel(false) {}
 
 /// @brief free a transaction container
@@ -169,6 +161,10 @@
       _rocksMethods = std::make_unique<RocksDBTrxMethods>(this, db);
     }
   }
+  for (std::size_t i = 0; i < _numQueries; ++i) {
+    _rocksMethods->pushQuery(i == _queryResponsibleForCommit);
+  }
+  
   res = _rocksMethods->beginTransaction();
   if (res.ok()) {
     maybeDisableIndexing();
@@ -305,25 +301,23 @@
 
   return result;
 }
-  
+
 void RocksDBTransactionState::pushQuery(bool responsibleForCommit) {
-  if (isReadOnlyTransaction()) {
-    // don't bother tracking for read-only transactions at all
-    return;
-  }
-
-  // push query information, still without a WriteBatchWithIndex clone
-  _queries.emplace_back(responsibleForCommit, nullptr);
+  if (responsibleForCommit) {
+    TRI_ASSERT(_queryResponsibleForCommit > _numQueries);
+    _queryResponsibleForCommit = _numQueries;
+  }
+  ++_numQueries;
+  if (_rocksMethods) {
+    _rocksMethods->pushQuery(responsibleForCommit);
+  }
 }
 
 void RocksDBTransactionState::popQuery() noexcept {
-  if (isReadOnlyTransaction()) {
-    // don't bother tracking for read-only transactions at all
-    return;
-  }
-
-  TRI_ASSERT(!_queries.empty());
-  _queries.pop_back();
+  if (_rocksMethods) {
+    _rocksMethods->popQuery();
+  }
+  --_numQueries;
 }
 
 /// @brief whether or not a RocksDB iterator in this transaction must check its
@@ -332,96 +326,7 @@
 /// on in-flight writes of the current transaction. it is never necessary to
 /// check bounds for read-only transactions
 bool RocksDBTransactionState::iteratorMustCheckBounds() const {
-  if (isReadOnlyTransaction()) {
-    // in transactions that only read there is never the need
-    // to take care of any transaction writes
-    return false;
-  }
-  if (_queries.size() == 1 && _queries[0].first) {
-    // only one query, and it is the main query!
-    // in this case, the iterator should always be based on the db snapshot
-    return false;
-  }
-
-  return true;
-}
-
-rocksdb::WriteBatchWithIndex* RocksDBTransactionState::ensureWriteBatch() {
-  TRI_ASSERT(!isReadOnlyTransaction());
-
-  if (_queries.empty()) {
-    return nullptr;
-  }
-
-  auto& top = _queries.back();
-  if (top.second == nullptr) {
-    top.second = copyWriteBatch();
-  }
-  TRI_ASSERT(top.second != nullptr);
-  return top.second.get();
-}
-
-std::unique_ptr<rocksdb::WriteBatchWithIndex> RocksDBTransactionState::copyWriteBatch() const {
-  TRI_ASSERT(!isReadOnlyTransaction());
-
-  struct WBCloner final : public rocksdb::WriteBatch::Handler {
-    explicit WBCloner(rocksdb::WriteBatchWithIndex& target) 
-        : wbwi(target) {}
-
-    rocksdb::Status PutCF(uint32_t column_family_id, const rocksdb::Slice& key,
-                          const rocksdb::Slice& value) override {
-      return wbwi.Put(familyId(column_family_id), key, value);
-    }
-    
-    rocksdb::Status DeleteCF(uint32_t column_family_id, const rocksdb::Slice& key) override {
-      return wbwi.Delete(familyId(column_family_id), key);
-    }
-  
-    rocksdb::Status SingleDeleteCF(uint32_t column_family_id, const rocksdb::Slice& key) override {
-      return wbwi.SingleDelete(familyId(column_family_id), key);
-    }
-  
-    rocksdb::Status DeleteRangeCF(uint32_t column_family_id, const rocksdb::Slice& begin_key,
-                                  const rocksdb::Slice& end_key) override {
-      return wbwi.DeleteRange(familyId(column_family_id), begin_key, end_key);
-    }
-    
-    rocksdb::Status MergeCF(uint32_t column_family_id, const rocksdb::Slice& key,
-                            const rocksdb::Slice& value) override {
-      // should never be used by our code
-      TRI_ASSERT(false);
-      return wbwi.Merge(familyId(column_family_id), key, value);
-    }
-    
-    void LogData(const rocksdb::Slice& blob) override {
-      wbwi.PutLogData(blob);
-    }
-
-    rocksdb::ColumnFamilyHandle* familyId(uint32_t id) {
-      for (auto const& it : RocksDBColumnFamilyManager::allHandles()) {
-        if (it->GetID() == id) {
-          return it;
-        }
-      }
-      THROW_ARANGO_EXCEPTION_MESSAGE(TRI_ERROR_INTERNAL, "unknown column family id");
-    }
-
-    rocksdb::WriteBatchWithIndex& wbwi;
-  };
-
-  auto wbwi = std::make_unique<rocksdb::WriteBatchWithIndex>(rocksdb::BytewiseComparator(), 0, true, 0);
-  WBCloner cloner(*wbwi);
-  
-  // get the transaction's current WriteBatch
-  TRI_ASSERT(_rocksTransaction != nullptr);
-  rocksdb::WriteBatch* wb = _rocksTransaction->GetWriteBatch()->GetWriteBatch();
-  rocksdb::Status s = wb->Iterate(&cloner);
-
-  if (!s.ok()) {
-    THROW_ARANGO_EXCEPTION(rocksutils::convertStatus(s));
-  }
-
-  return wbwi;
+  return _rocksMethods->iteratorMustCheckBounds();
 }
 
 TRI_voc_tick_t RocksDBTransactionState::lastOperationTick() const noexcept {
@@ -464,29 +369,8 @@
       THROW_ARANGO_EXCEPTION_MESSAGE(TRI_ERROR_INTERNAL, message);
     }
 
-<<<<<<< HEAD
-  hasPerformedIntermediateCommit = true;
-
-  ++_intermediateCommitId;
-  ++statistics()._intermediateCommits;
-  
-  // reset counters for DML operations, but intentionally don't reset
-  // the commit counter, as we need to track if we had intermediate commits
-  _numInserts = 0;
-  _numUpdates = 0;
-  _numRemoves = 0;
-  _numLogdata = 0;
-
-  TRI_IF_FAILURE("FailAfterIntermediateCommit") {
-    THROW_ARANGO_EXCEPTION(TRI_ERROR_DEBUG);
-  }
-  TRI_IF_FAILURE("SegfaultAfterIntermediateCommit") {
-    TRI_TerminateDebugging("SegfaultAfterIntermediateCommit");
-  }
-=======
     // should not fail or fail with exception
     tcoll->addOperation(operationType, revisionId);
->>>>>>> c7dcf046
 
     // clear the query cache for this collection
     auto queryCache = arangodb::aql::QueryCache::instance();
