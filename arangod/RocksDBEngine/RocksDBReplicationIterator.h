////////////////////////////////////////////////////////////////////////////////
/// DISCLAIMER
///
/// Copyright 2014-2021 ArangoDB GmbH, Cologne, Germany
/// Copyright 2004-2014 triAGENS GmbH, Cologne, Germany
///
/// Licensed under the Apache License, Version 2.0 (the "License");
/// you may not use this file except in compliance with the License.
/// You may obtain a copy of the License at
///
///     http://www.apache.org/licenses/LICENSE-2.0
///
/// Unless required by applicable law or agreed to in writing, software
/// distributed under the License is distributed on an "AS IS" BASIS,
/// WITHOUT WARRANTIES OR CONDITIONS OF ANY KIND, either express or implied.
/// See the License for the specific language governing permissions and
/// limitations under the License.
///
/// Copyright holder is ArangoDB GmbH, Cologne, Germany
///
/// @author Dan Larkin-York
////////////////////////////////////////////////////////////////////////////////

#pragma once

#include <rocksdb/iterator.h>
#include <rocksdb/options.h>
#include <rocksdb/slice.h>

#include "RocksDBEngine/RocksDBKeyBounds.h"
#include "StorageEngine/ReplicationIterator.h"
#include "VocBase/Identifiers/RevisionId.h"

namespace rocksdb {
class Snaspshot;
}

namespace arangodb {
namespace transaction {
class Methods;
}

class LogicalCollection;

class RocksDBRevisionReplicationIterator : public RevisionReplicationIterator {
 public:
  RocksDBRevisionReplicationIterator(LogicalCollection&, rocksdb::Snapshot const*);
  RocksDBRevisionReplicationIterator(LogicalCollection&, transaction::Methods&);

  virtual bool hasMore() const override;
  virtual void reset() override;

  virtual RevisionId revision() const override;
  virtual VPackSlice document() const override;

  virtual void next() override;
  virtual void seek(RevisionId) override;

 private:
  std::unique_ptr<rocksdb::Iterator> _iter;
<<<<<<< HEAD
  rocksdb::ReadOptions _readOptions;
  RocksDBKeyBounds const _bounds;
  rocksdb::Slice const _rangeBound;
=======
  RocksDBKeyBounds _bounds;
>>>>>>> c7dcf046
  rocksdb::Comparator const* _cmp;
};

}  // namespace arangodb<|MERGE_RESOLUTION|>--- conflicted
+++ resolved
@@ -58,13 +58,8 @@
 
  private:
   std::unique_ptr<rocksdb::Iterator> _iter;
-<<<<<<< HEAD
-  rocksdb::ReadOptions _readOptions;
   RocksDBKeyBounds const _bounds;
   rocksdb::Slice const _rangeBound;
-=======
-  RocksDBKeyBounds _bounds;
->>>>>>> c7dcf046
   rocksdb::Comparator const* _cmp;
 };
 
