--- conflicted
+++ resolved
@@ -14,12 +14,8 @@
   RocksDBGeoIndex.cpp
   RocksDBIncrementalSync.cpp
   RocksDBIndex.cpp
-<<<<<<< HEAD
-  RocksDBIndexCacheRefiller.cpp
-=======
   RocksDBIndexCacheRefillFeature.cpp
   RocksDBIndexCacheRefillThread.cpp
->>>>>>> ba757f2c
   RocksDBIndexFactory.cpp
   RocksDBIterators.cpp
   RocksDBKey.cpp
