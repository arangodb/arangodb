////////////////////////////////////////////////////////////////////////////////
/// DISCLAIMER
///
/// Copyright 2014-2024 ArangoDB GmbH, Cologne, Germany
/// Copyright 2004-2014 triAGENS GmbH, Cologne, Germany
///
/// Licensed under the Business Source License 1.1 (the "License");
/// you may not use this file except in compliance with the License.
/// You may obtain a copy of the License at
///
///     https://github.com/arangodb/arangodb/blob/devel/LICENSE
///
/// Unless required by applicable law or agreed to in writing, software
/// distributed under the License is distributed on an "AS IS" BASIS,
/// WITHOUT WARRANTIES OR CONDITIONS OF ANY KIND, either express or implied.
/// See the License for the specific language governing permissions and
/// limitations under the License.
///
/// Copyright holder is ArangoDB GmbH, Cologne, Germany
///
/// @author Julia Puget
////////////////////////////////////////////////////////////////////////////////

#include "RocksDBSstFileMethods.h"

#include "ApplicationFeatures/ApplicationServer.h"
#include "Basics/Exceptions.h"
#include "Basics/files.h"
#include "Basics/FileUtils.h"
#include "Basics/RocksDBUtils.h"
#include "Basics/Thread.h"
#include "Random/RandomGenerator.h"
#include "RestServer/DatabasePathFeature.h"
#include "RestServer/TemporaryStorageFeature.h"

#include "Logger/LogMacros.h"

using namespace arangodb;

RocksDBSstFileMethods::RocksDBSstFileMethods(
    bool isForeground, rocksdb::DB* rootDB,
    RocksDBTransactionCollection* trxColl, RocksDBIndex* ridx,
    rocksdb::Options const& dbOptions, std::string const& idxPath,
    StorageUsageTracker& usageTracker,
    RocksDBMethodsMemoryTracker& memoryTracker)
    : RocksDBBatchedBaseMethods(memoryTracker),
      _isForeground(isForeground),
      _rootDB(rootDB),
      _trxColl(trxColl),
      _ridx(ridx),
      _cf(ridx->columnFamily()),
      _sstFileWriter(rocksdb::EnvOptions(dbOptions), dbOptions,
<<<<<<< HEAD
                     ridx->columnFamily()->GetComparator(),
                     ridx->columnFamily()),
=======
                     ridx.columnFamily()),
>>>>>>> e0035319
      _idxPath(idxPath),
      _usageTracker(usageTracker),
      _bytesWrittenToDir(0) {}

RocksDBSstFileMethods::RocksDBSstFileMethods(
    rocksdb::DB* rootDB, rocksdb::ColumnFamilyHandle* cf,
    rocksdb::Options const& dbOptions, std::string const& idxPath,
    StorageUsageTracker& usageTracker,
    RocksDBMethodsMemoryTracker& memoryTracker)
    : RocksDBBatchedBaseMethods(memoryTracker),
      _isForeground(false),
      _rootDB(rootDB),
      _trxColl(nullptr),
      _ridx(nullptr),
      _cf(cf),
      _sstFileWriter(rocksdb::EnvOptions(dbOptions), dbOptions,
                     _cf->GetComparator(), _cf),
      _idxPath(idxPath),
      _usageTracker(usageTracker),
      _bytesWrittenToDir(0) {}

RocksDBSstFileMethods::~RocksDBSstFileMethods() { cleanUpFiles(); }

void RocksDBSstFileMethods::insertEstimators() {
  auto ops = _trxColl->stealTrackedIndexOperations();
  if (!ops.empty()) {
    TRI_ASSERT(_ridx != nullptr);
    TRI_ASSERT(_ridx->hasSelectivityEstimate() && ops.size() == 1);
    auto it = ops.begin();
    TRI_ASSERT(_ridx->id() == it->first);

    auto* estimator = _ridx->estimator();
    if (estimator != nullptr) {
      if (_isForeground) {
        estimator->insert(it->second.inserts);
      } else {
        uint64_t seq = _rootDB->GetLatestSequenceNumber();
        // since cuckoo estimator uses a map with seq as key we need to
        estimator->bufferUpdates(seq, std::move(it->second.inserts),
                                 std::move(it->second.removals));
      }
    }
  }
}

rocksdb::Status RocksDBSstFileMethods::writeToFile() {
  if (_keyValPairs.empty()) {
    return rocksdb::Status::OK();
  }

  auto comparator = _cf->GetComparator();
  std::sort(_keyValPairs.begin(), _keyValPairs.end(),
            [&comparator](auto& v1, auto& v2) {
              return comparator->Compare({v1.first}, {v2.first}) < 0;
            });
  TRI_pid_t pid = Thread::currentProcessId();
  std::string tmpFileName =
      std::to_string(pid) + '-' +
      std::to_string(RandomGenerator::interval(UINT32_MAX));
  std::string fileName =
      basics::FileUtils::buildFilename(_idxPath, tmpFileName);
  fileName += ".sst";
  rocksdb::Status res = _sstFileWriter.Open(fileName);
  if (res.ok()) {
    _bytesToWriteCount = 0;
    _sstFileNames.emplace_back(fileName);
    for (auto const& [key, val] : _keyValPairs) {
      res = _sstFileWriter.Put(rocksdb::Slice(key), rocksdb::Slice(val));
      if (!res.ok()) {
        break;
      }
    }
    _keyValPairs.clear();
    if (res.ok()) {
      uint64_t size = _sstFileWriter.FileSize();
      // track the disk usage for this file. this may throw.
      try {
        _usageTracker.increaseUsage(size);
        _bytesWrittenToDir += size;
        res = _sstFileWriter.Finish();
      } catch (...) {
        cleanUpFiles();
        throw;
      }
    }
    if (!res.ok()) {
      cleanUpFiles();
    } else if (_ridx != nullptr) {
      insertEstimators();
    }
  }
  return res;
}

Result RocksDBSstFileMethods::stealFileNames(
    std::vector<std::string>& fileNames) {
  rocksdb::Status res = writeToFile();
  if (res.ok()) {
    fileNames = std::move(_sstFileNames);
  }
  return rocksutils::convertStatus(res);
}

uint64_t RocksDBSstFileMethods::stealBytesWrittenToDir() noexcept {
  uint64_t value = _bytesWrittenToDir;
  _bytesWrittenToDir = 0;
  return value;
}

void RocksDBSstFileMethods::cleanUpFiles(
    std::vector<std::string> const& fileNames) {
  for (auto const& fileName : fileNames) {
    TRI_UnlinkFile(fileName.data());
  }
}

void RocksDBSstFileMethods::cleanUpFiles() {
  cleanUpFiles(_sstFileNames);
  _sstFileNames.clear();
  _usageTracker.decreaseUsage(_bytesWrittenToDir);
  _bytesWrittenToDir = 0;
}

rocksdb::Status RocksDBSstFileMethods::Get(rocksdb::ColumnFamilyHandle* cf,
                                           rocksdb::Slice const& key,
                                           rocksdb::PinnableSlice* val,
                                           ReadOwnWrites) {
  THROW_ARANGO_EXCEPTION_MESSAGE(TRI_ERROR_INTERNAL,
                                 "SstFileMethods does not provide Get");
}

rocksdb::Status RocksDBSstFileMethods::GetForUpdate(
    rocksdb::ColumnFamilyHandle* cf, rocksdb::Slice const& key,
    rocksdb::PinnableSlice* val) {
  THROW_ARANGO_EXCEPTION_MESSAGE(
      TRI_ERROR_INTERNAL, "SstFileMethods does not provide GetForUpdate");
}

rocksdb::Status RocksDBSstFileMethods::Put(rocksdb::ColumnFamilyHandle* cf,
                                           RocksDBKey const& key,
                                           rocksdb::Slice const& val,
                                           bool assume_tracked) {
  TRI_ASSERT(cf != nullptr);
  if (_cf == nullptr) {
    _cf = cf;
  }
  _keyValPairs.emplace_back(std::make_pair(
      key.string().ToString(), std::string(val.data(), val.size())));
  _bytesToWriteCount += key.size() + val.size();
  if (_bytesToWriteCount >= this->kMaxDataSize) {
    return writeToFile();
  }
  return rocksdb::Status::OK();
}

rocksdb::Status RocksDBSstFileMethods::PutUntracked(
    rocksdb::ColumnFamilyHandle* cf, RocksDBKey const& key,
    rocksdb::Slice const& val) {
  return this->Put(cf, key, val, false);
}

rocksdb::Status RocksDBSstFileMethods::Delete(rocksdb::ColumnFamilyHandle* cf,
                                              RocksDBKey const& key) {
  TRI_ASSERT(cf != nullptr);
  TRI_ASSERT(false);
  return rocksdb::Status::NotSupported();
}

rocksdb::Status RocksDBSstFileMethods::SingleDelete(
    rocksdb::ColumnFamilyHandle* cf, RocksDBKey const& key) {
  return this->Delete(cf, key);
}

void RocksDBSstFileMethods::PutLogData(rocksdb::Slice const& blob) {
  TRI_ASSERT(false);
}

size_t RocksDBSstFileMethods::currentWriteBatchSize() const noexcept {
  return _bytesToWriteCount;
}<|MERGE_RESOLUTION|>--- conflicted
+++ resolved
@@ -50,12 +50,7 @@
       _ridx(ridx),
       _cf(ridx->columnFamily()),
       _sstFileWriter(rocksdb::EnvOptions(dbOptions), dbOptions,
-<<<<<<< HEAD
-                     ridx->columnFamily()->GetComparator(),
                      ridx->columnFamily()),
-=======
-                     ridx.columnFamily()),
->>>>>>> e0035319
       _idxPath(idxPath),
       _usageTracker(usageTracker),
       _bytesWrittenToDir(0) {}
