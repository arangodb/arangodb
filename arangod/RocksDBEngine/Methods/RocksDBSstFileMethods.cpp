////////////////////////////////////////////////////////////////////////////////
/// DISCLAIMER
///
/// Copyright 2014-2022 ArangoDB GmbH, Cologne, Germany
/// Copyright 2004-2014 triAGENS GmbH, Cologne, Germany
///
/// Licensed under the Apache License, Version 2.0 (the "License");
/// you may not use this file except in compliance with the License.
/// You may obtain a copy of the License at
///
///     http://www.apache.org/licenses/LICENSE-2.0
///
/// Unless required by applicable law or agreed to in writing, software
/// distributed under the License is distributed on an "AS IS" BASIS,
/// WITHOUT WARRANTIES OR CONDITIONS OF ANY KIND, either express or implied.
/// See the License for the specific language governing permissions and
/// limitations under the License.
///
/// Copyright holder is ArangoDB GmbH, Cologne, Germany
///
/// @author Julia Puget
////////////////////////////////////////////////////////////////////////////////

#include "RocksDBSstFileMethods.h"

#include "ApplicationFeatures/ApplicationServer.h"
#include "Basics/Exceptions.h"
#include "Basics/FileUtils.h"
#include "Basics/RocksDBUtils.h"
#include "Basics/files.h"
#include "Random/RandomGenerator.h"
#include "RestServer/DatabasePathFeature.h"
#include "RestServer/TemporaryStorageFeature.h"

#include "Logger/LogMacros.h"

#include "Logger/LogMacros.h"

using namespace arangodb;

RocksDBSstFileMethods::RocksDBSstFileMethods(
    bool isForeground, rocksdb::DB* rootDB,
    RocksDBTransactionCollection* trxColl, RocksDBIndex& ridx,
    rocksdb::Options const& dbOptions, std::string const& idxPath,
    StorageUsageTracker& usageTracker)
    : RocksDBMethods(),
      _isForeground(isForeground),
      _rootDB(rootDB),
      _trxColl(trxColl),
      _ridx(&ridx),
      _cf(ridx.columnFamily()),
      _sstFileWriter(rocksdb::EnvOptions(dbOptions), dbOptions,
                     ridx.columnFamily()->GetComparator(), ridx.columnFamily()),
<<<<<<< HEAD
      _idxPath(idxPath) {}
=======
      _idxPath(idxPath),
      _usageTracker(usageTracker),
      _bytesWrittenToDir(0) {}
>>>>>>> 4037b3e3

RocksDBSstFileMethods::RocksDBSstFileMethods(rocksdb::DB* rootDB,
                                             rocksdb::ColumnFamilyHandle* cf,
                                             rocksdb::Options const& dbOptions,
<<<<<<< HEAD
                                             std::string const& idxPath)
=======
                                             std::string const& idxPath,
                                             StorageUsageTracker& usageTracker)
>>>>>>> 4037b3e3
    : RocksDBMethods(),
      _isForeground(false),
      _rootDB(rootDB),
      _trxColl(nullptr),
<<<<<<< HEAD
      //  _ridx(nullptr),
      _cf(cf),
      _sstFileWriter(rocksdb::EnvOptions(dbOptions), dbOptions,
                     _cf->GetComparator(), _cf),
      _idxPath(idxPath) {}
=======
      _cf(cf),
      _sstFileWriter(rocksdb::EnvOptions(dbOptions), dbOptions,
                     _cf->GetComparator(), _cf),
      _idxPath(idxPath),
      _usageTracker(usageTracker),
      _bytesWrittenToDir(0) {}
>>>>>>> 4037b3e3

RocksDBSstFileMethods::~RocksDBSstFileMethods() { cleanUpFiles(); }

void RocksDBSstFileMethods::insertEstimators() {
  auto ops = _trxColl->stealTrackedIndexOperations();
  if (!ops.empty()) {
    TRI_ASSERT(_ridx->hasSelectivityEstimate() && ops.size() == 1);
    auto it = ops.begin();
    TRI_ASSERT(_ridx->id() == it->first);

    auto* estimator = _ridx->estimator();
    if (estimator != nullptr) {
      if (_isForeground) {
        estimator->insert(it->second.inserts);
      } else {
        uint64_t seq = _rootDB->GetLatestSequenceNumber();
        // since cuckoo estimator uses a map with seq as key we need to
        estimator->bufferUpdates(seq, std::move(it->second.inserts),
                                 std::move(it->second.removals));
      }
    }
  }
}

rocksdb::Status RocksDBSstFileMethods::writeToFile() {
  if (_maxCapacity != 0 && _bytesWrittenToDir >= _maxCapacity) {
    LOG_TOPIC("b2c7f", WARN, Logger::ENGINES)
        << "Directory capacity limit exceeded for writing temporary files";
    return rocksdb::Status::Aborted();
  }
  if (_keyValPairs.empty()) {
    return rocksdb::Status::OK();
  }

  auto comparator = _cf->GetComparator();
  std::sort(_keyValPairs.begin(), _keyValPairs.end(),
            [&comparator](auto& v1, auto& v2) {
              return comparator->Compare({v1.first}, {v2.first}) < 0;
            });
  TRI_pid_t pid = Thread::currentProcessId();
  std::string tmpFileName =
      std::to_string(pid) + '-' +
      std::to_string(RandomGenerator::interval(UINT32_MAX));
  std::string fileName =
      basics::FileUtils::buildFilename(_idxPath, tmpFileName);
  fileName += ".sst";
  rocksdb::Status res = _sstFileWriter.Open(fileName);
  if (res.ok()) {
    _bytesToWriteCount = 0;
    _sstFileNames.emplace_back(fileName);
    for (auto const& [key, val] : _keyValPairs) {
      res = _sstFileWriter.Put(rocksdb::Slice(key), rocksdb::Slice(val));
      if (!res.ok()) {
        break;
      }
    }
    _keyValPairs.clear();
    if (res.ok()) {
<<<<<<< HEAD
      _bytesWrittenToDir += _sstFileWriter.FileSize();
      res = _sstFileWriter.Finish();
=======
      uint64_t size = _sstFileWriter.FileSize();
      // track the disk usage for this file. this may throw.
      try {
        _usageTracker.increaseUsage(size);
        _bytesWrittenToDir += size;
        res = _sstFileWriter.Finish();
      } catch (...) {
        cleanUpFiles();
        throw;
      }
>>>>>>> 4037b3e3
    }
    if (!res.ok()) {
      cleanUpFiles();
    } else if (_ridx.get() != nullptr) {
      insertEstimators();
    }
  }
  return res;
}

Result RocksDBSstFileMethods::stealFileNames(
    std::vector<std::string>& fileNames) {
  rocksdb::Status res = writeToFile();
  if (res.ok()) {
    fileNames = std::move(_sstFileNames);
  }
  return rocksutils::convertStatus(res);
}

<<<<<<< HEAD
=======
uint64_t RocksDBSstFileMethods::stealBytesWrittenToDir() noexcept {
  uint64_t value = _bytesWrittenToDir;
  _bytesWrittenToDir = 0;
  return value;
}

>>>>>>> 4037b3e3
void RocksDBSstFileMethods::cleanUpFiles(
    std::vector<std::string> const& fileNames) {
  for (auto const& fileName : fileNames) {
    TRI_UnlinkFile(fileName.data());
  }
}

void RocksDBSstFileMethods::cleanUpFiles() {
  cleanUpFiles(_sstFileNames);
  _sstFileNames.clear();
  _usageTracker.decreaseUsage(_bytesWrittenToDir);
  _bytesWrittenToDir = 0;
}

rocksdb::Status RocksDBSstFileMethods::Get(rocksdb::ColumnFamilyHandle* cf,
                                           rocksdb::Slice const& key,
                                           rocksdb::PinnableSlice* val,
                                           ReadOwnWrites) {
  THROW_ARANGO_EXCEPTION_MESSAGE(TRI_ERROR_INTERNAL,
                                 "SstFileMethods does not provide Get");
}

rocksdb::Status RocksDBSstFileMethods::GetForUpdate(
    rocksdb::ColumnFamilyHandle* cf, rocksdb::Slice const& key,
    rocksdb::PinnableSlice* val) {
  THROW_ARANGO_EXCEPTION_MESSAGE(
      TRI_ERROR_INTERNAL, "SstFileMethods does not provide GetForUpdate");
}

rocksdb::Status RocksDBSstFileMethods::Put(rocksdb::ColumnFamilyHandle* cf,
                                           RocksDBKey const& key,
                                           rocksdb::Slice const& val,
                                           bool assume_tracked) {
  TRI_ASSERT(cf != nullptr);
  if (_cf == nullptr) {
    _cf = cf;
  }
  _keyValPairs.emplace_back(std::make_pair(
      key.string().ToString(), std::string(val.data(), val.size())));
  _bytesToWriteCount += key.size() + val.size();
  if (_bytesToWriteCount >= this->kMaxDataSize) {
    return writeToFile();
  }
  return rocksdb::Status::OK();
}

rocksdb::Status RocksDBSstFileMethods::PutUntracked(
    rocksdb::ColumnFamilyHandle* cf, RocksDBKey const& key,
    rocksdb::Slice const& val) {
  return this->Put(cf, key, val, false);
}

rocksdb::Status RocksDBSstFileMethods::Delete(rocksdb::ColumnFamilyHandle* cf,
                                              RocksDBKey const& key) {
  TRI_ASSERT(cf != nullptr);
  TRI_ASSERT(false);
  return rocksdb::Status::NotSupported();
}

rocksdb::Status RocksDBSstFileMethods::SingleDelete(
    rocksdb::ColumnFamilyHandle* cf, RocksDBKey const& key) {
  return this->Delete(cf, key);
}

void RocksDBSstFileMethods::PutLogData(rocksdb::Slice const& blob) {
  TRI_ASSERT(false);
}<|MERGE_RESOLUTION|>--- conflicted
+++ resolved
@@ -31,8 +31,6 @@
 #include "Random/RandomGenerator.h"
 #include "RestServer/DatabasePathFeature.h"
 #include "RestServer/TemporaryStorageFeature.h"
-
-#include "Logger/LogMacros.h"
 
 #include "Logger/LogMacros.h"
 
@@ -51,41 +49,25 @@
       _cf(ridx.columnFamily()),
       _sstFileWriter(rocksdb::EnvOptions(dbOptions), dbOptions,
                      ridx.columnFamily()->GetComparator(), ridx.columnFamily()),
-<<<<<<< HEAD
-      _idxPath(idxPath) {}
-=======
       _idxPath(idxPath),
       _usageTracker(usageTracker),
       _bytesWrittenToDir(0) {}
->>>>>>> 4037b3e3
 
 RocksDBSstFileMethods::RocksDBSstFileMethods(rocksdb::DB* rootDB,
                                              rocksdb::ColumnFamilyHandle* cf,
                                              rocksdb::Options const& dbOptions,
-<<<<<<< HEAD
-                                             std::string const& idxPath)
-=======
                                              std::string const& idxPath,
                                              StorageUsageTracker& usageTracker)
->>>>>>> 4037b3e3
     : RocksDBMethods(),
       _isForeground(false),
       _rootDB(rootDB),
       _trxColl(nullptr),
-<<<<<<< HEAD
-      //  _ridx(nullptr),
-      _cf(cf),
-      _sstFileWriter(rocksdb::EnvOptions(dbOptions), dbOptions,
-                     _cf->GetComparator(), _cf),
-      _idxPath(idxPath) {}
-=======
       _cf(cf),
       _sstFileWriter(rocksdb::EnvOptions(dbOptions), dbOptions,
                      _cf->GetComparator(), _cf),
       _idxPath(idxPath),
       _usageTracker(usageTracker),
       _bytesWrittenToDir(0) {}
->>>>>>> 4037b3e3
 
 RocksDBSstFileMethods::~RocksDBSstFileMethods() { cleanUpFiles(); }
 
@@ -111,11 +93,6 @@
 }
 
 rocksdb::Status RocksDBSstFileMethods::writeToFile() {
-  if (_maxCapacity != 0 && _bytesWrittenToDir >= _maxCapacity) {
-    LOG_TOPIC("b2c7f", WARN, Logger::ENGINES)
-        << "Directory capacity limit exceeded for writing temporary files";
-    return rocksdb::Status::Aborted();
-  }
   if (_keyValPairs.empty()) {
     return rocksdb::Status::OK();
   }
@@ -144,10 +121,6 @@
     }
     _keyValPairs.clear();
     if (res.ok()) {
-<<<<<<< HEAD
-      _bytesWrittenToDir += _sstFileWriter.FileSize();
-      res = _sstFileWriter.Finish();
-=======
       uint64_t size = _sstFileWriter.FileSize();
       // track the disk usage for this file. this may throw.
       try {
@@ -158,7 +131,6 @@
         cleanUpFiles();
         throw;
       }
->>>>>>> 4037b3e3
     }
     if (!res.ok()) {
       cleanUpFiles();
@@ -178,15 +150,12 @@
   return rocksutils::convertStatus(res);
 }
 
-<<<<<<< HEAD
-=======
 uint64_t RocksDBSstFileMethods::stealBytesWrittenToDir() noexcept {
   uint64_t value = _bytesWrittenToDir;
   _bytesWrittenToDir = 0;
   return value;
 }
 
->>>>>>> 4037b3e3
 void RocksDBSstFileMethods::cleanUpFiles(
     std::vector<std::string> const& fileNames) {
   for (auto const& fileName : fileNames) {
