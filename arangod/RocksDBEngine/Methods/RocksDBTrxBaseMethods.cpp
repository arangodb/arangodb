--- conflicted
+++ resolved
@@ -358,15 +358,10 @@
 
 void RocksDBTrxBaseMethods::beginQuery(
     std::shared_ptr<ResourceMonitor> resourceMonitor,
-<<<<<<< HEAD
-    bool /*isModificationQuery*/) {
-  _memoryTracker.beginQuery(resourceMonitor);
-=======
     bool isModificationQuery) {
   if (isModificationQuery) {
     _memoryTracker.beginQuery(resourceMonitor);
   }
->>>>>>> 43697af7
 }
 
 void RocksDBTrxBaseMethods::endQuery(bool isModificationQuery) noexcept {
