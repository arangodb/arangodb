////////////////////////////////////////////////////////////////////////////////
/// DISCLAIMER
///
/// Copyright 2014-2023 ArangoDB GmbH, Cologne, Germany
/// Copyright 2004-2014 triAGENS GmbH, Cologne, Germany
///
/// Licensed under the Apache License, Version 2.0 (the "License");
/// you may not use this file except in compliance with the License.
/// You may obtain a copy of the License at
///
///     http://www.apache.org/licenses/LICENSE-2.0
///
/// Unless required by applicable law or agreed to in writing, software
/// distributed under the License is distributed on an "AS IS" BASIS,
/// WITHOUT WARRANTIES OR CONDITIONS OF ANY KIND, either express or implied.
/// See the License for the specific language governing permissions and
/// limitations under the License.
///
/// Copyright holder is ArangoDB GmbH, Cologne, Germany
///
/// @author Simon Grätzer
////////////////////////////////////////////////////////////////////////////////

#include "RocksDBBatchedWithIndexMethods.h"
#include "RocksDBEngine/RocksDBMethodsMemoryTracker.h"

using namespace arangodb;

RocksDBBatchedWithIndexMethods::RocksDBBatchedWithIndexMethods(
    rocksdb::TransactionDB* db, rocksdb::WriteBatchWithIndex* wb,
    RocksDBMethodsMemoryTracker& memoryTracker)
    : RocksDBBatchedBaseMethods(memoryTracker), _db(db), _wb(wb) {
  TRI_ASSERT(_db != nullptr);
  TRI_ASSERT(_wb != nullptr);
}

rocksdb::Status RocksDBBatchedWithIndexMethods::Get(
    rocksdb::ColumnFamilyHandle* cf, rocksdb::Slice const& key,
    rocksdb::PinnableSlice* val, ReadOwnWrites readOwnWrites) {
  TRI_ASSERT(cf != nullptr);
  rocksdb::ReadOptions ro;
  if (readOwnWrites == ReadOwnWrites::yes) {
    return _wb->GetFromBatchAndDB(_db, ro, cf, key, val);
  }
  return _db->Get(ro, cf, key, val);
}

rocksdb::Status RocksDBBatchedWithIndexMethods::GetForUpdate(
    rocksdb::ColumnFamilyHandle* cf, rocksdb::Slice const& key,
    rocksdb::PinnableSlice* val) {
  return this->Get(
      cf, key, val,
      ReadOwnWrites::yes);  // update operations always have to read own writes
}

rocksdb::Status RocksDBBatchedWithIndexMethods::Put(
    rocksdb::ColumnFamilyHandle* cf, RocksDBKey const& key,
    rocksdb::Slice const& val, bool assume_tracked) {
  TRI_ASSERT(cf != nullptr);
  std::uint64_t beforeSize = currentWriteBatchSize();
  rocksdb::Status s = _wb->Put(cf, key.string(), val);
  if (s.ok()) {
    // size of WriteBatch got increased. track memory usage of WriteBatch
    _memoryTracker.increaseMemoryUsage((currentWriteBatchSize() - beforeSize) +
                                       indexingOverhead(key.string().size()));
  }
  return s;
}

rocksdb::Status RocksDBBatchedWithIndexMethods::PutUntracked(
    rocksdb::ColumnFamilyHandle* cf, RocksDBKey const& key,
    rocksdb::Slice const& val) {
  std::uint64_t beforeSize = currentWriteBatchSize();
  rocksdb::Status s =
      RocksDBBatchedWithIndexMethods::Put(cf, key, val,
                                          /*assume_tracked*/ false);
  if (s.ok()) {
    // size of WriteBatch got increased. track memory usage of WriteBatch
    // plus potential overhead of indexing
    _memoryTracker.increaseMemoryUsage((currentWriteBatchSize() - beforeSize) +
                                       indexingOverhead(key.string().size()));
  }
  return s;
}

rocksdb::Status RocksDBBatchedWithIndexMethods::Delete(
    rocksdb::ColumnFamilyHandle* cf, RocksDBKey const& key) {
  TRI_ASSERT(cf != nullptr);
  std::uint64_t beforeSize = currentWriteBatchSize();
  rocksdb::Status s = _wb->Delete(cf, key.string());
  if (s.ok()) {
    // size of WriteBatch got increased. track memory usage of WriteBatch
    // plus potential overhead of indexing
    _memoryTracker.increaseMemoryUsage((currentWriteBatchSize() - beforeSize) +
                                       indexingOverhead(key.string().size()));
  }
  return s;
}

rocksdb::Status RocksDBBatchedWithIndexMethods::SingleDelete(
    rocksdb::ColumnFamilyHandle* cf, RocksDBKey const& key) {
  TRI_ASSERT(cf != nullptr);
  std::uint64_t beforeSize = currentWriteBatchSize();
  rocksdb::Status s = _wb->SingleDelete(cf, key.string());
  if (s.ok()) {
    // size of WriteBatch got increased. track memory usage of WriteBatch
    // plus potential overhead of indexing
    _memoryTracker.increaseMemoryUsage((currentWriteBatchSize() - beforeSize) +
                                       indexingOverhead(key.string().size()));
  }
  return s;
}

void RocksDBBatchedWithIndexMethods::PutLogData(rocksdb::Slice const& blob) {
  std::uint64_t beforeSize = currentWriteBatchSize();
  _wb->PutLogData(blob);
<<<<<<< HEAD
  _memoryTracker.increaseMemoryUsage(currentWriteBatchSize() - beforeSize);
}

rocksdb::Status RocksDBBatchedWithIndexMethods::GetFromSnapshot(
    rocksdb::ColumnFamilyHandle*, rocksdb::Slice const&,
    rocksdb::PinnableSlice*, ReadOwnWrites, rocksdb::Snapshot const*) {
  return {};
}

size_t RocksDBBatchedWithIndexMethods::currentWriteBatchSize() const noexcept {
  return _wb->GetWriteBatch()->GetDataSize();
}

size_t RocksDBBatchedWithIndexMethods::indexingOverhead(
    size_t keySize) const noexcept {
  return keySize + fixedIndexingEntryOverhead;
=======
>>>>>>> 509970a4
}<|MERGE_RESOLUTION|>--- conflicted
+++ resolved
@@ -114,14 +114,7 @@
 void RocksDBBatchedWithIndexMethods::PutLogData(rocksdb::Slice const& blob) {
   std::uint64_t beforeSize = currentWriteBatchSize();
   _wb->PutLogData(blob);
-<<<<<<< HEAD
   _memoryTracker.increaseMemoryUsage(currentWriteBatchSize() - beforeSize);
-}
-
-rocksdb::Status RocksDBBatchedWithIndexMethods::GetFromSnapshot(
-    rocksdb::ColumnFamilyHandle*, rocksdb::Slice const&,
-    rocksdb::PinnableSlice*, ReadOwnWrites, rocksdb::Snapshot const*) {
-  return {};
 }
 
 size_t RocksDBBatchedWithIndexMethods::currentWriteBatchSize() const noexcept {
@@ -131,6 +124,4 @@
 size_t RocksDBBatchedWithIndexMethods::indexingOverhead(
     size_t keySize) const noexcept {
   return keySize + fixedIndexingEntryOverhead;
-=======
->>>>>>> 509970a4
 }