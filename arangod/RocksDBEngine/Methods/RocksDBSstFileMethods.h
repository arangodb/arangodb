--- conflicted
+++ resolved
@@ -44,13 +44,6 @@
                                  RocksDBTransactionCollection* trxColl,
                                  RocksDBIndex& ridx,
                                  rocksdb::Options const& dbOptions,
-<<<<<<< HEAD
-                                 std::string const& idxPath);
-  explicit RocksDBSstFileMethods(rocksdb::DB* rootDB,
-                                 rocksdb::ColumnFamilyHandle* cf,
-                                 rocksdb::Options const& dbOptions,
-                                 std::string const& idxPath);
-=======
                                  std::string const& idxPath,
                                  StorageUsageTracker& usageTracker);
 
@@ -60,7 +53,6 @@
                                  std::string const& idxPath,
                                  StorageUsageTracker& usageTracker);
 
->>>>>>> 4037b3e3
   ~RocksDBSstFileMethods();
 
   rocksdb::Status Get(rocksdb::ColumnFamilyHandle*, rocksdb::Slice const&,
@@ -81,17 +73,9 @@
 
   Result stealFileNames(std::vector<std::string>& fileNames);
 
-<<<<<<< HEAD
-  static void cleanUpFiles(std::vector<std::string> const& fileNames);
-
-  void setMaxCapacity(std::uint64_t maxCapacity) noexcept {
-    _maxCapacity = maxCapacity;
-  }
-=======
   uint64_t stealBytesWrittenToDir() noexcept;
 
   static void cleanUpFiles(std::vector<std::string> const& fileNames);
->>>>>>> 4037b3e3
 
  private:
   void cleanUpFiles();
@@ -111,13 +95,8 @@
   std::string _idxPath;
   std::vector<std::string> _sstFileNames;
   std::vector<std::pair<std::string, std::string>> _keyValPairs;
-<<<<<<< HEAD
-  std::uint64_t _bytesWrittenToDir = 0;
-  std::uint64_t _maxCapacity = 0;  // default unlimited
-=======
   StorageUsageTracker& _usageTracker;
   uint64_t _bytesWrittenToDir;
->>>>>>> 4037b3e3
 };
 
 }  // namespace arangodb