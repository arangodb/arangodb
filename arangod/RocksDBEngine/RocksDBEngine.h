--- conflicted
+++ resolved
@@ -50,13 +50,10 @@
 class RocksDBCounterManager;
 class RocksDBKey;
 class RocksDBLogValue;
-<<<<<<< HEAD
 class RocksDBRecoveryHelper;
-=======
 class RocksDBReplicationManager;
 class RocksDBVPackComparator;
 class RocksDBWalAccess;
->>>>>>> 7d4b319c
 class TransactionCollection;
 class TransactionState;
 
@@ -322,13 +319,7 @@
   std::string _path;
   /// path to arangodb data dir
   std::string _basePath;
-<<<<<<< HEAD
-
-  /// repository for replication contexts
-=======
-    
   /// @brief repository for replication contexts
->>>>>>> 7d4b319c
   std::unique_ptr<RocksDBReplicationManager> _replicationManager;
   /// @brief tracks the count of documents in collections
   std::unique_ptr<RocksDBCounterManager> _counterManager;
