--- conflicted
+++ resolved
@@ -318,10 +318,7 @@
   std::string _path;
   /// path to arangodb data dir
   std::string _basePath;
-<<<<<<< HEAD
-=======
-
->>>>>>> 4eab985e
+
   /// @brief repository for replication contexts
   std::unique_ptr<RocksDBReplicationManager> _replicationManager;
   /// @brief tracks the count of documents in collections
@@ -353,15 +350,13 @@
   // number of seconds to wait before an obsolete WAL file is actually pruned
   double _pruneWaitTime;
 
-<<<<<<< HEAD
   // do not release walfiles containing writes later than this
   TRI_voc_tick_t _releasedTick;
-=======
+
   // code to pace ingest rate of writes to reduce chances of compactions getting
   //  too far behind and blocking incoming writes
   std::shared_ptr<RocksDBThrottle> _listener;
 
->>>>>>> 4eab985e
 };
 }  // namespace arangodb
 #endif