--- conflicted
+++ resolved
@@ -263,15 +263,9 @@
   void pruneWalFiles();
 
   // management methods for synchronizing with external persistent stores
-<<<<<<< HEAD
-  TRI_voc_tick_t currentTick() const override;
-  TRI_voc_tick_t releasedTick() const override;
-  void releaseTick(TRI_voc_tick_t) override;
-=======
   virtual TRI_voc_tick_t currentTick() const override;
   virtual TRI_voc_tick_t releasedTick() const override;
   virtual void releaseTick(TRI_voc_tick_t) override;
->>>>>>> 7f860153
 
  private:
   void shutdownRocksDBInstance() noexcept;
