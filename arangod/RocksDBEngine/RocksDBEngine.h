--- conflicted
+++ resolved
@@ -372,11 +372,8 @@
   void scheduleFullIndexRefill(std::string const& database,
                                std::string const& collection,
                                IndexId iid) override;
-<<<<<<< HEAD
-=======
 
   void syncIndexCaches() override;
->>>>>>> c2bf5d00
 
   /// @brief whether or not the database existed at startup. this function
   /// provides a valid answer only after start() has successfully finished,
