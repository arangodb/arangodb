--- conflicted
+++ resolved
@@ -75,9 +75,10 @@
 
 class RocksDBPrimaryIndexEqIterator final : public IndexIterator {
  public:
-  RocksDBPrimaryIndexEqIterator(
-      LogicalCollection* collection, transaction::Methods* trx, RocksDBPrimaryIndex* index,
-      std::unique_ptr<VPackBuilder> key, bool allowCoveringIndexOptimization)
+  RocksDBPrimaryIndexEqIterator(LogicalCollection* collection,
+                                transaction::Methods* trx, RocksDBPrimaryIndex* index,
+                                std::unique_ptr<VPackBuilder> key,
+                                bool allowCoveringIndexOptimization)
       : IndexIterator(collection, trx),
         _index(index),
         _key(std::move(key)),
@@ -94,13 +95,12 @@
   }
 
   char const* typeName() const override { return "primary-index-eq-iterator"; }
-  
+
   /// @brief index supports rearming
   bool canRearm() const override { return true; }
-  
+
   /// @brief rearm the index iterator
-  bool rearm(arangodb::aql::AstNode const* node,
-             arangodb::aql::Variable const* variable,
+  bool rearm(arangodb::aql::AstNode const* node, arangodb::aql::Variable const* variable,
              IndexIteratorOptions const& opts) override {
     TRI_ASSERT(node != nullptr);
     TRI_ASSERT(node->type == aql::NODE_TYPE_OPERATOR_NARY_AND);
@@ -128,7 +128,8 @@
     }
 
     _done = true;
-    LocalDocumentId documentId = _index->lookupKey(_trx, arangodb::velocypack::StringRef(_key->slice()));
+    LocalDocumentId documentId =
+        _index->lookupKey(_trx, arangodb::velocypack::StringRef(_key->slice()));
     if (documentId.isSet()) {
       cb(documentId);
     }
@@ -146,7 +147,8 @@
     }
 
     _done = true;
-    LocalDocumentId documentId = _index->lookupKey(_trx, arangodb::velocypack::StringRef(_key->slice()));
+    LocalDocumentId documentId =
+        _index->lookupKey(_trx, arangodb::velocypack::StringRef(_key->slice()));
     if (documentId.isSet()) {
       cb(documentId, _key->slice());
     }
@@ -188,13 +190,12 @@
   }
 
   char const* typeName() const override { return "primary-index-in-iterator"; }
-  
+
   /// @brief index supports rearming
   bool canRearm() const override { return true; }
-  
+
   /// @brief rearm the index iterator
-  bool rearm(arangodb::aql::AstNode const* node,
-             arangodb::aql::Variable const* variable,
+  bool rearm(arangodb::aql::AstNode const* node, arangodb::aql::Variable const* variable,
              IndexIteratorOptions const& opts) override {
     TRI_ASSERT(node != nullptr);
     TRI_ASSERT(node->type == aql::NODE_TYPE_OPERATOR_NARY_AND);
@@ -203,7 +204,8 @@
     TRI_ASSERT(aap.opType == arangodb::aql::NODE_TYPE_OPERATOR_BINARY_IN);
 
     if (aap.value->isArray()) {
-      _index->fillInLookupValues(_trx, *(_keys.get()), aap.value, opts.ascending, !_allowCoveringIndexOptimization);
+      _index->fillInLookupValues(_trx, *(_keys.get()), aap.value, opts.ascending,
+                                 !_allowCoveringIndexOptimization);
       return true;
     }
 
@@ -219,7 +221,8 @@
     }
 
     while (limit > 0) {
-      LocalDocumentId documentId = _index->lookupKey(_trx, arangodb::velocypack::StringRef(*_iterator));
+      LocalDocumentId documentId =
+          _index->lookupKey(_trx, arangodb::velocypack::StringRef(*_iterator));
       if (documentId.isSet()) {
         cb(documentId);
         --limit;
@@ -243,7 +246,8 @@
     }
 
     while (limit > 0) {
-      LocalDocumentId documentId = _index->lookupKey(_trx, arangodb::velocypack::StringRef(*_iterator));
+      LocalDocumentId documentId =
+          _index->lookupKey(_trx, arangodb::velocypack::StringRef(*_iterator));
       if (documentId.isSet()) {
         cb(documentId, *_iterator);
         --limit;
@@ -307,7 +311,9 @@
   }
 
  public:
-  char const* typeName() const override { return "rocksdb-range-index-iterator"; }
+  char const* typeName() const override {
+    return "rocksdb-range-index-iterator";
+  }
 
   /// @brief Get the next limit many elements in the index
   bool next(LocalDocumentIdCallback const& cb, size_t limit) override {
@@ -320,39 +326,17 @@
       return false;
     }
 
-<<<<<<< HEAD
-  _done = true;
-  LocalDocumentId documentId =
-      _index->lookupKey(_trx, arangodb::velocypack::StringRef(_key->slice()));
-  if (documentId.isSet()) {
-    cb(documentId);
-  }
-  return false;
-}
-=======
     while (limit > 0) {
       TRI_ASSERT(_index->objectId() == RocksDBKey::objectId(_iterator->key()));
->>>>>>> 9d3327c6
 
       cb(RocksDBValue::documentId(_iterator->value()));
 
-<<<<<<< HEAD
-  _done = true;
-  LocalDocumentId documentId =
-      _index->lookupKey(_trx, arangodb::velocypack::StringRef(_key->slice()));
-  if (documentId.isSet()) {
-    cb(documentId, _key->slice());
-  }
-  return false;
-}
-=======
       --limit;
       if (_reverse) {
         _iterator->Prev();
       } else {
         _iterator->Next();
       }
->>>>>>> 9d3327c6
 
       if (!_iterator->Valid() || outOfRange()) {
         return false;
@@ -365,17 +349,8 @@
   void skip(uint64_t count, uint64_t& skipped) override {
     TRI_ASSERT(_trx->state()->isRunning());
 
-<<<<<<< HEAD
-  while (limit > 0) {
-    LocalDocumentId documentId =
-        _index->lookupKey(_trx, arangodb::velocypack::StringRef(*_iterator));
-    if (documentId.isSet()) {
-      cb(documentId);
-      --limit;
-=======
     if (!_iterator->Valid() || outOfRange()) {
       return;
->>>>>>> 9d3327c6
     }
 
     while (count > 0) {
@@ -399,19 +374,10 @@
   void reset() override {
     TRI_ASSERT(_trx->state()->isRunning());
 
-<<<<<<< HEAD
-  while (limit > 0) {
-    LocalDocumentId documentId =
-        _index->lookupKey(_trx, arangodb::velocypack::StringRef(*_iterator));
-    if (documentId.isSet()) {
-      cb(documentId, *_iterator);
-      --limit;
-=======
     if (_reverse) {
       _iterator->SeekForPrev(_bounds.end());
     } else {
       _iterator->Seek(_bounds.start());
->>>>>>> 9d3327c6
     }
   }
 
@@ -438,7 +404,7 @@
   rocksdb::Slice _rangeBound;
 };
 
-} // namespace
+}  // namespace arangodb
 
 // ================ PrimaryIndex ================
 
@@ -708,9 +674,8 @@
     if (aap.opType == aql::NODE_TYPE_OPERATOR_BINARY_EQ) {
       // a.b == value
       return createEqIterator(trx, aap.attribute, aap.value);
-    } 
-    if (aap.opType == aql::NODE_TYPE_OPERATOR_BINARY_IN &&
-        aap.value->isArray()) {
+    }
+    if (aap.opType == aql::NODE_TYPE_OPERATOR_BINARY_IN && aap.value->isArray()) {
       // a.b IN array
       return createInIterator(trx, aap.attribute, aap.value, opts.ascending);
     }
@@ -772,30 +737,21 @@
     TRI_ASSERT(aap.attribute->type == aql::NODE_TYPE_ATTRIBUTE_ACCESS);
     bool const isId = (aap.attribute->stringEquals(StaticStrings::IdString));
 
-<<<<<<< HEAD
     std::string value;  // empty string == lower bound
-    if (valNode->isStringValue()) {
-      value = valNode->getString();
-    } else if (valNode->isObject() || valNode->isArray()) {
-=======
-    std::string value; // empty string == lower bound
     if (aap.value->isStringValue()) {
       value = aap.value->getString();
     } else if (aap.value->isObject() || aap.value->isArray()) {
->>>>>>> 9d3327c6
       // any array or object value is bigger than any potential key
       value = ::highest;
-    } else if (aap.value->isNullValue() || aap.value->isBoolValue() || aap.value->isIntValue()) {
+    } else if (aap.value->isNullValue() || aap.value->isBoolValue() ||
+               aap.value->isIntValue()) {
       // any null, bool or numeric value is lower than any potential key
       // keep lower bound
     } else {
-<<<<<<< HEAD
-      THROW_ARANGO_EXCEPTION_MESSAGE(
-          TRI_ERROR_INTERNAL,
-          std::string("unhandled type for valNode: ") + valNode->getTypeString());
-=======
-      THROW_ARANGO_EXCEPTION_MESSAGE(TRI_ERROR_INTERNAL, std::string("unhandled type for valNode: ") + aap.value->getTypeString());
->>>>>>> 9d3327c6
+      THROW_ARANGO_EXCEPTION_MESSAGE(TRI_ERROR_INTERNAL,
+                                     std::string(
+                                         "unhandled type for valNode: ") +
+                                         aap.value->getTypeString());
     }
 
     // strip collection name prefix from comparison value
@@ -921,11 +877,9 @@
   return new EmptyIndexIterator(&_collection, trx);
 }
 
-void RocksDBPrimaryIndex::fillInLookupValues(transaction::Methods* trx,
-                                             VPackBuilder& keys, 
+void RocksDBPrimaryIndex::fillInLookupValues(transaction::Methods* trx, VPackBuilder& keys,
                                              arangodb::aql::AstNode const* values,
-                                             bool ascending,
-                                             bool isId) const {
+                                             bool ascending, bool isId) const {
   TRI_ASSERT(values != nullptr);
   TRI_ASSERT(values->type == arangodb::aql::NODE_TYPE_ARRAY);
 
