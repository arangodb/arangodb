--- conflicted
+++ resolved
@@ -373,13 +373,8 @@
       }
     } while (true);
   }
-<<<<<<< HEAD
-  
-  bool nextCoveringImpl(CoveringCallback const& cb, size_t limit) override {
-=======
 
   bool nextCoveringImpl(DocumentCallback const& cb, size_t limit) override {
->>>>>>> 902f7355
     ensureIterator();
     TRI_ASSERT(_trx->state()->isRunning());
     TRI_ASSERT(_iterator != nullptr);
@@ -402,15 +397,10 @@
       std::string_view key = RocksDBKey::primaryKey(_iterator->key());
 
       builder->clear();
-<<<<<<< HEAD
-      builder->add(VPackValuePair(key.data(), key.size(), VPackValueType::String));
+      builder->add(
+          VPackValuePair(key.data(), key.size(), VPackValueType::String));
       auto data = SliceCoveringData(builder->slice());
       cb(documentId, &data);
-=======
-      builder->add(
-          VPackValuePair(key.data(), key.size(), VPackValueType::String));
-      cb(documentId, builder->slice());
->>>>>>> 902f7355
 
       --limit;
       if constexpr (reverse) {
