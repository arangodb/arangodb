--- conflicted
+++ resolved
@@ -670,15 +670,10 @@
                                      bool insert) {
   TRI_ASSERT(keySlice.isString());
 
-<<<<<<< HEAD
-  bool const lock = !RocksDBTransactionState::toState(&trx)->isOnlyExclusiveTransaction();
-  
-=======
   bool const lock =
       !RocksDBTransactionState::toState(&trx)->isOnlyExclusiveTransaction();
   IndexOperationMode mode = options.indexOperationMode;
 
->>>>>>> e449d8f3
   transaction::StringLeaser leased(&trx);
   rocksdb::PinnableSlice ps(leased.get());
   rocksdb::Status s;
