////////////////////////////////////////////////////////////////////////////////
/// DISCLAIMER
///
/// Copyright 2014-2021 ArangoDB GmbH, Cologne, Germany
/// Copyright 2004-2014 triAGENS GmbH, Cologne, Germany
///
/// Licensed under the Apache License, Version 2.0 (the "License");
/// you may not use this file except in compliance with the License.
/// You may obtain a copy of the License at
///
///     http://www.apache.org/licenses/LICENSE-2.0
///
/// Unless required by applicable law or agreed to in writing, software
/// distributed under the License is distributed on an "AS IS" BASIS,
/// WITHOUT WARRANTIES OR CONDITIONS OF ANY KIND, either express or implied.
/// See the License for the specific language governing permissions and
/// limitations under the License.
///
/// Copyright holder is ArangoDB GmbH, Cologne, Germany
///
/// @author Jan Steemann
////////////////////////////////////////////////////////////////////////////////

#include "RocksDBPrimaryIndex.h"
#include "Aql/Ast.h"
#include "Aql/AstNode.h"
#include "Basics/Exceptions.h"
#include "Basics/StaticStrings.h"
#include "Basics/VelocyPackHelper.h"
#include "Cache/CachedValue.h"
#include "Cache/TransactionalCache.h"
#include "Cluster/ServerState.h"
#include "Indexes/SortedIndexAttributeMatcher.h"
#include "Logger/Logger.h"
#include "RocksDBEngine/RocksDBCollection.h"
#include "RocksDBEngine/RocksDBColumnFamilyManager.h"
#include "RocksDBEngine/RocksDBCommon.h"
#include "RocksDBEngine/RocksDBComparator.h"
#include "RocksDBEngine/RocksDBEngine.h"
#include "RocksDBEngine/RocksDBKey.h"
#include "RocksDBEngine/RocksDBKeyBounds.h"
#include "RocksDBEngine/RocksDBMethods.h"
#include "RocksDBEngine/RocksDBTransactionState.h"
#include "RocksDBEngine/RocksDBTypes.h"
#include "RocksDBEngine/RocksDBValue.h"
#include "StorageEngine/EngineSelectorFeature.h"
#include "Transaction/Context.h"
#include "Transaction/Helpers.h"
#include "Transaction/Methods.h"
#include "Utils/CollectionNameResolver.h"
#include "Utils/OperationOptions.h"
#include "VocBase/KeyGenerator.h"
#include "VocBase/LogicalCollection.h"

#include "RocksDBEngine/RocksDBPrefixExtractor.h"

#ifdef USE_ENTERPRISE
#include "Enterprise/VocBase/VirtualCollection.h"
#endif

#include <rocksdb/iterator.h>
#include <rocksdb/utilities/transaction.h>

#include <velocypack/Builder.h>
#include <velocypack/Collection.h>
#include <velocypack/Slice.h>
#include <velocypack/velocypack-aliases.h>

using namespace arangodb;
using namespace arangodb::basics;

namespace {
std::string const lowest;            // smallest possible key
std::string const highest(KeyGenerator::maxKeyLength, std::numeric_limits<std::string::value_type>::max());  // greatest possible key
}  // namespace

// ================ Primary Index Iterators ================

namespace arangodb {

class RocksDBPrimaryIndexEqIterator final : public IndexIterator {
 public:
  RocksDBPrimaryIndexEqIterator(LogicalCollection* collection,
                                transaction::Methods* trx, RocksDBPrimaryIndex* index,
                                std::unique_ptr<VPackBuilder> key,
                                bool allowCoveringIndexOptimization)
      : IndexIterator(collection, trx),
        _index(index),
        _key(std::move(key)),
        _done(false),
        _allowCoveringIndexOptimization(allowCoveringIndexOptimization) {
    TRI_ASSERT(_key->slice().isString());
  }

  ~RocksDBPrimaryIndexEqIterator() {
    if (_key != nullptr) {
      // return the VPackBuilder to the transaction context
      _trx->transactionContextPtr()->returnBuilder(_key.release());
    }
  }

  char const* typeName() const override { return "primary-index-eq-iterator"; }

  /// @brief index supports rearming
  bool canRearm() const override { return true; }

  /// @brief rearm the index iterator
  bool rearmImpl(arangodb::aql::AstNode const* node, arangodb::aql::Variable const* variable,
                 IndexIteratorOptions const& opts) override {
    TRI_ASSERT(node != nullptr);
    TRI_ASSERT(node->type == aql::NODE_TYPE_OPERATOR_NARY_AND);
    TRI_ASSERT(node->numMembers() == 1);
    AttributeAccessParts aap(node->getMember(0), variable);
    TRI_ASSERT(aap.opType == arangodb::aql::NODE_TYPE_OPERATOR_BINARY_EQ);

    // handle the sole element
    _key->clear();
    _index->handleValNode(_trx, _key.get(), aap.value, !_allowCoveringIndexOptimization);

    TRI_IF_FAILURE("PrimaryIndex::noIterator") {
      THROW_ARANGO_EXCEPTION(TRI_ERROR_DEBUG);
    }

    return !_key->isEmpty();
  }

  bool nextImpl(LocalDocumentIdCallback const& cb, size_t limit) override {
    if (limit == 0 || _done) {
      // No limit no data, or we are actually done. The last call should have
      // returned false
      TRI_ASSERT(limit > 0);  // Someone called with limit == 0. Api broken
      return false;
    }

    _done = true;
    LocalDocumentId documentId =
        _index->lookupKey(_trx, arangodb::velocypack::StringRef(_key->slice()));
    if (documentId.isSet()) {
      cb(documentId);
    }
    return false;
  }

  /// @brief extracts just _key. not supported for use with _id
  bool nextCoveringImpl(DocumentCallback const& cb, size_t limit) override {
    TRI_ASSERT(_allowCoveringIndexOptimization);
    if (limit == 0 || _done) {
      // No limit no data, or we are actually done. The last call should have
      // returned false
      TRI_ASSERT(limit > 0);  // Someone called with limit == 0. Api broken
      return false;
    }

    _done = true;
    LocalDocumentId documentId =
        _index->lookupKey(_trx, arangodb::velocypack::StringRef(_key->slice()));
    if (documentId.isSet()) {
      cb(documentId, _key->slice());
    }
    return false;
  }

  void resetImpl() override { _done = false; }

  /// @brief we provide a method to provide the index attribute values
  /// while scanning the index
  bool hasCovering() const override { return _allowCoveringIndexOptimization; }

 private:
  RocksDBPrimaryIndex* _index;
  std::unique_ptr<VPackBuilder> _key;
  bool _done;
  bool const _allowCoveringIndexOptimization;
};

class RocksDBPrimaryIndexInIterator final : public IndexIterator {
 public:
  RocksDBPrimaryIndexInIterator(LogicalCollection* collection,
                                transaction::Methods* trx, RocksDBPrimaryIndex* index,
                                std::unique_ptr<VPackBuilder> keys,
                                bool allowCoveringIndexOptimization)
      : IndexIterator(collection, trx),
        _index(index),
        _keys(std::move(keys)),
        _iterator(_keys->slice()),
        _allowCoveringIndexOptimization(allowCoveringIndexOptimization) {
    TRI_ASSERT(_keys->slice().isArray());
  }

  ~RocksDBPrimaryIndexInIterator() {
    if (_keys != nullptr) {
      // return the VPackBuilder to the transaction context
      _trx->transactionContextPtr()->returnBuilder(_keys.release());
    }
  }

  char const* typeName() const override { return "primary-index-in-iterator"; }

  /// @brief index supports rearming
  bool canRearm() const override { return true; }

  /// @brief rearm the index iterator
  bool rearmImpl(arangodb::aql::AstNode const* node, arangodb::aql::Variable const* variable,
                 IndexIteratorOptions const& opts) override {
    TRI_ASSERT(node != nullptr);
    TRI_ASSERT(node->type == aql::NODE_TYPE_OPERATOR_NARY_AND);
    TRI_ASSERT(node->numMembers() == 1);
    AttributeAccessParts aap(node->getMember(0), variable);
    TRI_ASSERT(aap.opType == arangodb::aql::NODE_TYPE_OPERATOR_BINARY_IN);

    if (aap.value->isArray()) {
      _index->fillInLookupValues(_trx, *(_keys.get()), aap.value, opts.ascending,
                                 !_allowCoveringIndexOptimization);
      _iterator = VPackArrayIterator(_keys->slice());
      return true;
    }

    return false;
  }

  bool nextImpl(LocalDocumentIdCallback const& cb, size_t limit) override {
    if (limit == 0 || !_iterator.valid()) {
      // No limit no data, or we are actually done. The last call should have
      // returned false
      TRI_ASSERT(limit > 0);  // Someone called with limit == 0. Api broken
      return false;
    }

    while (limit > 0) {
      LocalDocumentId documentId =
          _index->lookupKey(_trx, arangodb::velocypack::StringRef(*_iterator));
      if (documentId.isSet()) {
        cb(documentId);
        --limit;
      }

      _iterator.next();
      if (!_iterator.valid()) {
        return false;
      }
    }
    return true;
  }

  bool nextCoveringImpl(DocumentCallback const& cb, size_t limit) override {
    TRI_ASSERT(_allowCoveringIndexOptimization);
    if (limit == 0 || !_iterator.valid()) {
      // No limit no data, or we are actually done. The last call should have
      // returned false
      TRI_ASSERT(limit > 0);  // Someone called with limit == 0. Api broken
      return false;
    }

    while (limit > 0) {
      LocalDocumentId documentId =
          _index->lookupKey(_trx, arangodb::velocypack::StringRef(*_iterator));
      if (documentId.isSet()) {
        cb(documentId, *_iterator);
        --limit;
      }

      _iterator.next();
      if (!_iterator.valid()) {
        return false;
      }
    }
    return true;
  }

  void resetImpl() override { _iterator.reset(); }

  /// @brief we provide a method to provide the index attribute values
  /// while scanning the index
  bool hasCovering() const override { return _allowCoveringIndexOptimization; }

 private:
  RocksDBPrimaryIndex* _index;
  std::unique_ptr<VPackBuilder> _keys;
  arangodb::velocypack::ArrayIterator _iterator;
  bool const _allowCoveringIndexOptimization;
};

template <bool reverse>
class RocksDBPrimaryIndexRangeIterator final : public IndexIterator {
 private:
  friend class RocksDBVPackIndex;

 public:
  RocksDBPrimaryIndexRangeIterator(LogicalCollection* collection, transaction::Methods* trx,
                                   arangodb::RocksDBPrimaryIndex const* index,
                                   RocksDBKeyBounds&& bounds) 
      : IndexIterator(collection, trx),
        _index(index),
        _cmp(index->comparator()),
        _mustSeek(true),
        _bounds(std::move(bounds)) {
    TRI_ASSERT(index->columnFamily() ==
               RocksDBColumnFamilyManager::get(RocksDBColumnFamilyManager::Family::PrimaryIndex));

    RocksDBMethods* mthds = RocksDBTransactionState::toMethods(trx);
    rocksdb::ReadOptions options = mthds->iteratorReadOptions();
    // we need to have a pointer to a slice for the upper bound
    // so we need to assign the slice to an instance variable here
    if constexpr (reverse) {
      _rangeBound = _bounds.start();
      options.iterate_lower_bound = &_rangeBound;
    } else {
      _rangeBound = _bounds.end();
      options.iterate_upper_bound = &_rangeBound;
    }

    TRI_ASSERT(options.prefix_same_as_start);
    _iterator = mthds->NewIterator(options, index->columnFamily());
  }

 public:
  char const* typeName() const override {
    return "primary-index-range-iterator";
  }

  /// @brief Get the next limit many elements in the index
  bool nextImpl(LocalDocumentIdCallback const& cb, size_t limit) override {
    TRI_ASSERT(_trx->state()->isRunning());
    seekIfRequired();

    if (limit == 0 || !_iterator->Valid() || outOfRange()) {
      // No limit no data, or we are actually done. The last call should have
      // returned false
      TRI_ASSERT(limit > 0);  // Someone called with limit == 0. Api broken
      return false;
    }

    while (limit > 0) {
      TRI_ASSERT(_index->objectId() == RocksDBKey::objectId(_iterator->key()));

      cb(RocksDBValue::documentId(_iterator->value()));

      --limit;
      if constexpr (reverse) {
        _iterator->Prev();
      } else {
        _iterator->Next();
      }

      if (!_iterator->Valid() || outOfRange()) {
        return false;
      }
    }

    return true;
  }
  
  bool nextCoveringImpl(DocumentCallback const& cb, size_t limit) override {
    seekIfRequired();

    if (limit == 0 || !_iterator->Valid() || outOfRange()) {
      // No limit no data, or we are actually done. The last call should have
      // returned false
      TRI_ASSERT(limit > 0);  // Someone called with limit == 0. Api broken
      return false;
    }

    transaction::BuilderLeaser builder(transaction());

    while (limit > 0) {
      LocalDocumentId documentId = RocksDBValue::documentId(_iterator->value());
      arangodb::velocypack::StringRef key = RocksDBKey::primaryKey(_iterator->key());

      builder->clear();
      builder->add(VPackValuePair(key.data(), key.size(), VPackValueType::String));
      cb(documentId, builder->slice());

      --limit;
      if constexpr (reverse) {
        _iterator->Prev();
      } else {
        _iterator->Next();
      }

      if (!_iterator->Valid() || outOfRange()) {
        return false;
      }
    }

    return true;
  }

  void skipImpl(uint64_t count, uint64_t& skipped) override {
    TRI_ASSERT(_trx->state()->isRunning());
    seekIfRequired();

    if (!_iterator->Valid() || outOfRange()) {
      return;
    }

    while (count > 0) {
      TRI_ASSERT(_index->objectId() == RocksDBKey::objectId(_iterator->key()));

      --count;
      ++skipped;
      if constexpr (reverse) {
        _iterator->Prev();
      } else {
        _iterator->Next();
      }

      if (!_iterator->Valid() || outOfRange()) {
        return;
      }
    }
  }

  /// @brief Reset the cursor
  void resetImpl() override {
    TRI_ASSERT(_trx->state()->isRunning());
    _mustSeek = true;
  }

  /// @brief we provide a method to provide the index attribute values
  /// while scanning the index
  bool hasCovering() const override { return true; }

 private:
  bool outOfRange() const {
    TRI_ASSERT(_trx->state()->isRunning());
    if constexpr (reverse) {
      return (_cmp->Compare(_iterator->key(), _bounds.start()) < 0);
    } else {
      return (_cmp->Compare(_iterator->key(), _bounds.end()) > 0);
    }
  }

  void seekIfRequired() {
    if (_mustSeek) {
      if constexpr (reverse) {
        _iterator->SeekForPrev(_bounds.end());
      } else {
        _iterator->Seek(_bounds.start());
      }
      _mustSeek = false;
    }
  }

  arangodb::RocksDBPrimaryIndex const* _index;
  rocksdb::Comparator const* _cmp;
  std::unique_ptr<rocksdb::Iterator> _iterator;
  bool _mustSeek;
  RocksDBKeyBounds _bounds;
  // used for iterate_upper_bound iterate_lower_bound
  rocksdb::Slice _rangeBound;
};

}  // namespace arangodb

// ================ PrimaryIndex ================

RocksDBPrimaryIndex::RocksDBPrimaryIndex(arangodb::LogicalCollection& collection,
                                         arangodb::velocypack::Slice const& info)
    : RocksDBIndex(
          IndexId::primary(), collection, StaticStrings::IndexNamePrimary,
          std::vector<std::vector<arangodb::basics::AttributeName>>(
              {{arangodb::basics::AttributeName(StaticStrings::KeyString, false)}}),
          true, false,
          RocksDBColumnFamilyManager::get(RocksDBColumnFamilyManager::Family::PrimaryIndex),
          basics::VelocyPackHelper::stringUInt64(info, StaticStrings::ObjectId),
          static_cast<RocksDBCollection*>(collection.getPhysical())->cacheEnabled()),
      _coveredFields({{AttributeName(StaticStrings::KeyString, false)},
                      {AttributeName(StaticStrings::IdString, false)}}),
      _isRunningInCluster(ServerState::instance()->isRunningInCluster()) {
  TRI_ASSERT(_cf == RocksDBColumnFamilyManager::get(
                        RocksDBColumnFamilyManager::Family::PrimaryIndex));
  TRI_ASSERT(objectId() != 0);
}

RocksDBPrimaryIndex::~RocksDBPrimaryIndex() = default;

std::vector<std::vector<arangodb::basics::AttributeName>> const& RocksDBPrimaryIndex::coveredFields() const {
  return _coveredFields;
}

void RocksDBPrimaryIndex::load() {
  RocksDBIndex::load();
  if (useCache()) {
    // FIXME: make the factor configurable
    RocksDBCollection* rdb = static_cast<RocksDBCollection*>(_collection.getPhysical());
    uint64_t numDocs = rdb->meta().numberDocuments();

    if (numDocs > 0) {
      _cache->sizeHint(static_cast<uint64_t>(0.3 * numDocs));
    }
  }
}

/// @brief return a VelocyPack representation of the index
void RocksDBPrimaryIndex::toVelocyPack(VPackBuilder& builder,
                                       std::underlying_type<Serialize>::type flags) const {
  builder.openObject();
  RocksDBIndex::toVelocyPack(builder, flags);
  builder.close();
}

LocalDocumentId RocksDBPrimaryIndex::lookupKey(transaction::Methods* trx,
                                               arangodb::velocypack::StringRef keyRef) const {
  RocksDBKeyLeaser key(trx);
  key->constructPrimaryIndexValue(objectId(), keyRef);

  bool lockTimeout = false;
  if (useCache()) {
    TRI_ASSERT(_cache != nullptr);
    // check cache first for fast path
    auto f = _cache->find(key->string().data(),
                          static_cast<uint32_t>(key->string().size()));
    if (f.found()) {
      rocksdb::Slice s(reinterpret_cast<char const*>(f.value()->value()),
                       f.value()->valueSize());
      return RocksDBValue::documentId(s);
    } else if (f.result().errorNumber() == TRI_ERROR_LOCK_TIMEOUT) {
      // assuming someone is currently holding a write lock, which
      // is why we cannot access the TransactionalBucket.
      lockTimeout = true;  // we skip the insert in this case
    }
  }

  RocksDBMethods* mthds = RocksDBTransactionState::toMethods(trx);
  rocksdb::PinnableSlice val;
  rocksdb::Status s = mthds->Get(_cf, key->string(), &val);
  if (!s.ok()) {
    return LocalDocumentId();
  }

  if (useCache() && !lockTimeout) {
    TRI_ASSERT(_cache != nullptr);
    // write entry back to cache
    std::size_t attempts = 0;
    cache::Cache::Inserter inserter(*_cache, key->string().data(),
                                    static_cast<uint32_t>(key->string().size()),
                                    val.data(), static_cast<uint64_t>(val.size()),
                                    [&attempts](Result const& res) -> bool {
                                      return res.is(TRI_ERROR_LOCK_TIMEOUT) &&
                                             ++attempts < 2;
                                    });
  }

  return RocksDBValue::documentId(val);
}

/// @brief reads a revision id from the primary index
/// if the document does not exist, this function will return false
/// if the document exists, the function will return true
/// the revision id will only be non-zero if the primary index
/// value contains the document's revision id. note that this is not
/// the case for older collections
/// in this case the caller must fetch the revision id from the actual
/// document
bool RocksDBPrimaryIndex::lookupRevision(transaction::Methods* trx,
                                         arangodb::velocypack::StringRef keyRef,
                                         LocalDocumentId& documentId,
                                         RevisionId& revisionId) const {
  documentId = LocalDocumentId::none();
  revisionId = RevisionId::none();

  RocksDBKeyLeaser key(trx);
  key->constructPrimaryIndexValue(objectId(), keyRef);

  // acquire rocksdb transaction
  RocksDBMethods* mthds = RocksDBTransactionState::toMethods(trx);
  rocksdb::PinnableSlice val;
  rocksdb::Status s = mthds->Get(_cf, key->string(), &val);
  if (!s.ok()) {
    return false;
  }

  documentId = RocksDBValue::documentId(val);

  // this call will populate revisionId if the revision id value is
  // stored in the primary index
  revisionId = RocksDBValue::revisionId(val);
  return true;
}

Result RocksDBPrimaryIndex::probeKey(transaction::Methods& trx, 
                                     RocksDBMethods* mthd,
                                     RocksDBKeyLeaser const& key,
                                     arangodb::velocypack::Slice keySlice,
                                     OperationOptions const& options,
                                     bool insert) {
  bool const lock = !RocksDBTransactionState::toState(&trx)->isOnlyExclusiveTransaction();
  IndexOperationMode mode = options.indexOperationMode;
  
  transaction::StringLeaser leased(&trx);
  rocksdb::PinnableSlice ps(leased.get());
  Result res;
  rocksdb::Status s;
  if (lock) {
    s = mthd->GetForUpdate(_cf, key->string(), &ps);
  } else {
    s = mthd->Get(_cf, key->string(), &ps);
  }

  if (insert) {
    // INSERT case
    if (s.ok()) {  // detected conflicting primary key
      if (mode == IndexOperationMode::internal) {
      // in this error mode, we return the conflicting document's key
      // inside the error message string (and nothing else)!
        return res.reset(TRI_ERROR_ARANGO_UNIQUE_CONSTRAINT_VIOLATED, keySlice.copyString());
      }
      // build a proper error message
      res.reset(TRI_ERROR_ARANGO_UNIQUE_CONSTRAINT_VIOLATED);
      return addErrorMsg(res, keySlice.copyString());
    } else if (!s.IsNotFound()) {
      // IsBusy(), IsTimedOut() etc... this indicates a conflict
      return addErrorMsg(res.reset(rocksutils::convertStatus(s)));
    }
  } else {
    // UPDATE/REPLACE case
    if (!s.ok()) {
      return addErrorMsg(res.reset(rocksutils::convertStatus(s)));
    }
<<<<<<< HEAD
    // build a proper error message
    res.reset(TRI_ERROR_ARANGO_UNIQUE_CONSTRAINT_VIOLATED);
    return addErrorMsg(res, keySlice.copyString());
  } else if (!s.IsNotFound()) {
    // IsBusy(), IsTimedOut() etc... this indicates a conflict
    return addErrorMsg(res.reset(rocksutils::convertStatus(s)), keySlice.copyString());
=======
>>>>>>> 19ff5009
  }

  return res;
}

Result RocksDBPrimaryIndex::checkInsert(transaction::Methods& trx, 
                                        RocksDBMethods* mthd,
                                        LocalDocumentId const& documentId,
                                        velocypack::Slice slice,
                                        OperationOptions const& options) {
  VPackSlice keySlice;
  RevisionId revision;
  transaction::helpers::extractKeyAndRevFromDocument(slice, keySlice, revision);
  TRI_ASSERT(keySlice.isString());

  RocksDBKeyLeaser key(&trx);
  key->constructPrimaryIndexValue(objectId(), arangodb::velocypack::StringRef(keySlice));

  return probeKey(trx, mthd, key, keySlice, options, /*insert*/ true);
}

Result RocksDBPrimaryIndex::checkReplace(transaction::Methods& trx, 
                                         RocksDBMethods* mthd,
                                         LocalDocumentId const& documentId,
                                         velocypack::Slice slice,
                                         OperationOptions const& options) {
  VPackSlice keySlice;
  RevisionId revision;
  transaction::helpers::extractKeyAndRevFromDocument(slice, keySlice, revision);
  TRI_ASSERT(keySlice.isString());

  RocksDBKeyLeaser key(&trx);
  key->constructPrimaryIndexValue(objectId(), arangodb::velocypack::StringRef(keySlice));

  return probeKey(trx, mthd, key, keySlice, options, /*insert*/ false);
}

Result RocksDBPrimaryIndex::insert(transaction::Methods& trx, 
                                   RocksDBMethods* mthd,
                                   LocalDocumentId const& documentId,
                                   velocypack::Slice slice,
                                   OperationOptions const& options,
                                   bool performChecks) {
  VPackSlice keySlice;
  RevisionId revision;
  transaction::helpers::extractKeyAndRevFromDocument(slice, keySlice, revision);
  TRI_ASSERT(keySlice.isString());
  
  RocksDBKeyLeaser key(&trx);
  key->constructPrimaryIndexValue(objectId(), arangodb::velocypack::StringRef(keySlice));
  
  Result res;

  if (performChecks) {
    res = probeKey(trx, mthd, key, keySlice, options, /*insert*/ true);

    if (res.fail()) {
      return res;
    }
  }

  if (trx.state()->hasHint(transaction::Hints::Hint::GLOBAL_MANAGED)) {
    // invalidate new index cache entry to avoid caching without committing first
    invalidateCacheEntry(key->string().data(), static_cast<uint32_t>(key->string().size()));
  }

  TRI_ASSERT(revision.isSet());
  auto value = RocksDBValue::PrimaryIndexValue(documentId, revision);
  rocksdb::Status s = mthd->Put(_cf, key.ref(), value.string(), /*assume_tracked*/ true);
  if (!s.ok()) {
    res.reset(rocksutils::convertStatus(s, rocksutils::index));
    addErrorMsg(res, keySlice.copyString());
  }
  return res;
}

Result RocksDBPrimaryIndex::update(transaction::Methods& trx, RocksDBMethods* mthd,
                                   LocalDocumentId const& oldDocumentId,
                                   velocypack::Slice oldDoc,
                                   LocalDocumentId const& newDocumentId,
                                   velocypack::Slice newDoc,
                                   OperationOptions const& /*options*/,
                                   bool /*performChecks*/) {
  Result res;
  VPackSlice keySlice = transaction::helpers::extractKeyFromDocument(oldDoc);
  TRI_ASSERT(keySlice.binaryEquals(oldDoc.get(StaticStrings::KeyString)));
  RocksDBKeyLeaser key(&trx);

  key->constructPrimaryIndexValue(objectId(), arangodb::velocypack::StringRef(keySlice));

  RevisionId revision = transaction::helpers::extractRevFromDocument(newDoc);
  auto value = RocksDBValue::PrimaryIndexValue(newDocumentId, revision);

  // invalidate new index cache entry to avoid caching without committing first
  invalidateCacheEntry(key->string().data(), static_cast<uint32_t>(key->string().size()));

  rocksdb::Status s = mthd->Put(_cf, key.ref(), value.string(), /*assume_tracked*/ false);
  if (!s.ok()) {
    res.reset(rocksutils::convertStatus(s, rocksutils::index));
    addErrorMsg(res, keySlice.copyString());
  }
  return res;
}

Result RocksDBPrimaryIndex::remove(transaction::Methods& trx, RocksDBMethods* mthd,
                                   LocalDocumentId const& documentId,
                                   velocypack::Slice slice) {
  Result res;

  // TODO: deal with matching revisions?
  VPackSlice keySlice = transaction::helpers::extractKeyFromDocument(slice);
  TRI_ASSERT(keySlice.isString());
  RocksDBKeyLeaser key(&trx);
  key->constructPrimaryIndexValue(objectId(), arangodb::velocypack::StringRef(keySlice));

  invalidateCacheEntry(key->string().data(), static_cast<uint32_t>(key->string().size()));

  // acquire rocksdb transaction
  auto* mthds = RocksDBTransactionState::toMethods(&trx);
  rocksdb::Status s = mthds->Delete(_cf, key.ref());
  if (!s.ok()) {
    res.reset(rocksutils::convertStatus(s, rocksutils::index));
    addErrorMsg(res, keySlice.copyString());
  }
  return res;
}

/// @brief checks whether the index supports the condition
Index::FilterCosts RocksDBPrimaryIndex::supportsFilterCondition(
    std::vector<std::shared_ptr<arangodb::Index>> const& allIndexes,
    arangodb::aql::AstNode const* node,
    arangodb::aql::Variable const* reference, size_t itemsInIndex) const {
  return SortedIndexAttributeMatcher::supportsFilterCondition(allIndexes, this, node,
                                                              reference, itemsInIndex);
}

Index::SortCosts RocksDBPrimaryIndex::supportsSortCondition(
    arangodb::aql::SortCondition const* sortCondition,
    arangodb::aql::Variable const* reference, size_t itemsInIndex) const {
  return SortedIndexAttributeMatcher::supportsSortCondition(this, sortCondition,
                                                            reference, itemsInIndex);
}

/// @brief creates an IndexIterator for the given Condition
std::unique_ptr<IndexIterator> RocksDBPrimaryIndex::iteratorForCondition(
    transaction::Methods* trx, arangodb::aql::AstNode const* node,
    arangodb::aql::Variable const* reference, IndexIteratorOptions const& opts) {
  TRI_ASSERT(!isSorted() || opts.sorted);
  if (node == nullptr) {
    // full range scan
    if (opts.ascending) {
      // forward version
      return std::make_unique<RocksDBPrimaryIndexRangeIterator<false>>(
          &_collection /*logical collection*/, trx, this,
          RocksDBKeyBounds::PrimaryIndex(objectId(), ::lowest, ::highest));
    }
    // reverse version
    return std::make_unique<RocksDBPrimaryIndexRangeIterator<true>>(
        &_collection /*logical collection*/, trx, this,
        RocksDBKeyBounds::PrimaryIndex(objectId(), ::lowest, ::highest));
  }

  TRI_ASSERT(node != nullptr);
  TRI_ASSERT(node->type == aql::NODE_TYPE_OPERATOR_NARY_AND);

  size_t const n = node->numMembers();
  TRI_ASSERT(n >= 1);

  if (n == 1) {
    AttributeAccessParts aap(node->getMember(0), reference);

    if (aap.opType == aql::NODE_TYPE_OPERATOR_BINARY_EQ) {
      // a.b == value
      return createEqIterator(trx, aap.attribute, aap.value);
    }
    if (aap.opType == aql::NODE_TYPE_OPERATOR_BINARY_IN && aap.value->isArray()) {
      // a.b IN array
      return createInIterator(trx, aap.attribute, aap.value, opts.ascending);
    }
    // fall-through intentional here
  }

  auto removeCollectionFromString = [this, &trx](bool isId, std::string& value) -> int {
    if (isId) {
      char const* key = nullptr;
      size_t outLength = 0;
      std::shared_ptr<LogicalCollection> collection;
      Result res = trx->resolveId(value.data(), value.length(), collection, key, outLength);

      if (!res.ok()) {
        // using the name of an unknown collection
        if (_isRunningInCluster) {
          // translate from our own shard name to "real" collection name
          return value.compare(trx->resolver()->getCollectionName(_collection.id()));
        }
        return value.compare(_collection.name());
      }

      TRI_ASSERT(key);
      TRI_ASSERT(collection);

      if (!_isRunningInCluster && collection->id() != _collection.id()) {
        // using the name of a different collection...
        return value.compare(_collection.name());
      } else if (_isRunningInCluster && collection->planId() != _collection.planId()) {
        // using a different collection
        // translate from our own shard name to "real" collection name
        return value.compare(trx->resolver()->getCollectionName(_collection.id()));
      }

      // strip collection name prefix
      value = std::string(key, outLength);
    }

    // usage of _key or same collection name
    return 0;
  };

  std::string lower;
  std::string upper;
  bool lowerFound = false;
  bool upperFound = false;

  for (size_t i = 0; i < n; ++i) {
    AttributeAccessParts aap(node->getMemberUnchecked(i), reference);

    auto type = aap.opType;

    if (!(type == aql::NODE_TYPE_OPERATOR_BINARY_LE || type == aql::NODE_TYPE_OPERATOR_BINARY_LT ||
          type == aql::NODE_TYPE_OPERATOR_BINARY_GE || type == aql::NODE_TYPE_OPERATOR_BINARY_GT ||
          type == aql::NODE_TYPE_OPERATOR_BINARY_EQ)) {
      return std::make_unique<EmptyIndexIterator>(&_collection, trx);
    }

    TRI_ASSERT(aap.attribute->type == aql::NODE_TYPE_ATTRIBUTE_ACCESS);
    bool const isId = (aap.attribute->stringEquals(StaticStrings::IdString));

    std::string value;  // empty string == lower bound
    if (aap.value->isStringValue()) {
      value = aap.value->getString();
    } else if (aap.value->isObject() || aap.value->isArray()) {
      // any array or object value is bigger than any potential key
      value = ::highest;
    } else if (aap.value->isNullValue() || aap.value->isBoolValue() ||
               aap.value->isIntValue()) {
      // any null, bool or numeric value is lower than any potential key
      // keep lower bound
    } else {
      THROW_ARANGO_EXCEPTION_MESSAGE(TRI_ERROR_INTERNAL,
                                     std::string(
                                         "unhandled type for valNode: ") +
                                         aap.value->getTypeString());
    }

    // strip collection name prefix from comparison value
    int const cmpResult = removeCollectionFromString(isId, value);

    if (type == aql::NODE_TYPE_OPERATOR_BINARY_EQ) {
      if (cmpResult != 0) {
        // doc._id == different collection
        return std::make_unique<EmptyIndexIterator>(&_collection, trx);
      }
      if (!upperFound || value < upper) {
        upper = value;
        upperFound = true;
      }
      if (!lowerFound || value < lower) {
        lower = std::move(value);
        lowerFound = true;
      }
    } else if (type == aql::NODE_TYPE_OPERATOR_BINARY_LE ||
               type == aql::NODE_TYPE_OPERATOR_BINARY_LT) {
      // a.b < value
      if (cmpResult > 0) {
        // doc._id < collection with "bigger" name
        upper = ::highest;
      } else if (cmpResult < 0) {
        // doc._id < collection with "lower" name
        return std::make_unique<EmptyIndexIterator>(&_collection, trx);
      } else {
        if (type == aql::NODE_TYPE_OPERATOR_BINARY_LT && !value.empty()) {
          // modify upper bound so that it is not included
          // primary keys are ASCII only, so we don't need to care about UTF-8 characters here
          if (value.back() >= static_cast<std::string::value_type>(0x02)) {
            value.back() -= 0x01;  
            value.append(::highest);
          }
        }
        if (!upperFound || value < upper) {
          upper = std::move(value);
        }
      }
      upperFound = true;
    } else if (type == aql::NODE_TYPE_OPERATOR_BINARY_GE ||
               type == aql::NODE_TYPE_OPERATOR_BINARY_GT) {
      // a.b > value
      if (cmpResult < 0) {
        // doc._id > collection with "smaller" name
        lower = ::lowest;
      } else if (cmpResult > 0) {
        // doc._id > collection with "bigger" name
        return std::make_unique<EmptyIndexIterator>(&_collection, trx);
      } else {
        if (type == aql::NODE_TYPE_OPERATOR_BINARY_GE && !value.empty()) {
          // modify lower bound so it is included in the results
          // primary keys are ASCII only, so we don't need to care about UTF-8 characters here
          if (value.back() >= static_cast<std::string::value_type>(0x02)) {
            value.back() -= 0x01;  
            value.append(::highest);
          }
        }
        if (!lowerFound || value > lower) {
          lower = std::move(value);
        }
      }
      lowerFound = true;
    }
  }  // for nodes

  // if only one bound is given select the other (lowest or highest) accordingly
  if (upperFound && !lowerFound) {
    lower = ::lowest;
    lowerFound = true;
  } else if (lowerFound && !upperFound) {
    upper = ::highest;
    upperFound = true;
  }

  if (lowerFound && upperFound) {
    if (opts.ascending) {
      // forward version
      return std::make_unique<RocksDBPrimaryIndexRangeIterator<false>>(
          &_collection /*logical collection*/, trx, this,
          RocksDBKeyBounds::PrimaryIndex(objectId(), lower, upper));
    }
    // reverse version
    return std::make_unique<RocksDBPrimaryIndexRangeIterator<true>>(
        &_collection /*logical collection*/, trx, this,
        RocksDBKeyBounds::PrimaryIndex(objectId(), lower, upper));
  }

  // operator type unsupported or IN used on non-array
  return std::make_unique<EmptyIndexIterator>(&_collection, trx);
}

/// @brief specializes the condition for use with the index
arangodb::aql::AstNode* RocksDBPrimaryIndex::specializeCondition(
    arangodb::aql::AstNode* node, arangodb::aql::Variable const* reference) const {
  return SortedIndexAttributeMatcher::specializeCondition(this, node, reference);
}

/// @brief create the iterator, for a single attribute, IN operator
std::unique_ptr<IndexIterator> RocksDBPrimaryIndex::createInIterator(
    transaction::Methods* trx, arangodb::aql::AstNode const* attrNode,
    arangodb::aql::AstNode const* valNode, bool ascending) {
  // _key or _id?
  bool const isId = (attrNode->stringEquals(StaticStrings::IdString));

  TRI_ASSERT(valNode->isArray());

  // lease builder, but immediately pass it to the unique_ptr so we don't leak
  transaction::BuilderLeaser builder(trx);
  std::unique_ptr<VPackBuilder> keys(builder.steal());

  fillInLookupValues(trx, *(keys.get()), valNode, ascending, isId);
  return std::make_unique<RocksDBPrimaryIndexInIterator>(&_collection, trx, this,
                                                         std::move(keys), !isId);
}

/// @brief create the iterator, for a single attribute, EQ operator
std::unique_ptr<IndexIterator> RocksDBPrimaryIndex::createEqIterator(
    transaction::Methods* trx, arangodb::aql::AstNode const* attrNode,
    arangodb::aql::AstNode const* valNode) {
  // _key or _id?
  bool const isId = (attrNode->stringEquals(StaticStrings::IdString));

  // lease builder, but immediately pass it to the unique_ptr so we don't leak
  transaction::BuilderLeaser builder(trx);
  std::unique_ptr<VPackBuilder> key(builder.steal());

  // handle the sole element
  handleValNode(trx, key.get(), valNode, isId);

  TRI_IF_FAILURE("PrimaryIndex::noIterator") {
    THROW_ARANGO_EXCEPTION(TRI_ERROR_DEBUG);
  }

  if (!key->isEmpty()) {
    return std::make_unique<RocksDBPrimaryIndexEqIterator>(&_collection, trx, this,
                                                           std::move(key), !isId);
  }

  return std::make_unique<EmptyIndexIterator>(&_collection, trx);
}

void RocksDBPrimaryIndex::fillInLookupValues(transaction::Methods* trx, VPackBuilder& keys,
                                             arangodb::aql::AstNode const* values,
                                             bool ascending, bool isId) const {
  TRI_ASSERT(values != nullptr);
  TRI_ASSERT(values->type == arangodb::aql::NODE_TYPE_ARRAY);

  keys.clear();
  keys.openArray();

  size_t const n = values->numMembers();

  // only leave the valid elements
  if (ascending) {
    for (size_t i = 0; i < n; ++i) {
      handleValNode(trx, &keys, values->getMemberUnchecked(i), isId);
      TRI_IF_FAILURE("PrimaryIndex::iteratorValNodes") {
        THROW_ARANGO_EXCEPTION(TRI_ERROR_DEBUG);
      }
    }
  } else {
    size_t i = n;
    while (i > 0) {
      --i;
      handleValNode(trx, &keys, values->getMemberUnchecked(i), isId);
      TRI_IF_FAILURE("PrimaryIndex::iteratorValNodes") {
        THROW_ARANGO_EXCEPTION(TRI_ERROR_DEBUG);
      }
    }
  }

  TRI_IF_FAILURE("PrimaryIndex::noIterator") {
    THROW_ARANGO_EXCEPTION(TRI_ERROR_DEBUG);
  }

  keys.close();
}

/// @brief add a single value node to the iterator's keys
void RocksDBPrimaryIndex::handleValNode(transaction::Methods* trx, VPackBuilder* keys,
                                        arangodb::aql::AstNode const* valNode,
                                        bool isId) const {
  if (!valNode->isStringValue() || valNode->getStringLength() == 0) {
    return;
  }

  if (isId) {
    // lookup by _id. now validate if the lookup is performed for the
    // correct collection (i.e. _collection)
    char const* key = nullptr;
    size_t outLength = 0;
    std::shared_ptr<LogicalCollection> collection;
    Result res = trx->resolveId(valNode->getStringValue(), valNode->getStringLength(),
                                collection, key, outLength);

    if (!res.ok()) {
      return;
    }

    TRI_ASSERT(collection != nullptr);
    TRI_ASSERT(key != nullptr);

    if (!_isRunningInCluster && collection->id() != _collection.id()) {
      // only continue lookup if the id value is syntactically correct and
      // refers to "our" collection, using local collection id
      return;
    }

    if (_isRunningInCluster) {
#ifdef USE_ENTERPRISE
      if (collection->isSmart() && collection->type() == TRI_COL_TYPE_EDGE) {
        auto c = dynamic_cast<VirtualSmartEdgeCollection const*>(collection.get());
        if (c == nullptr) {
          THROW_ARANGO_EXCEPTION_MESSAGE(
              TRI_ERROR_INTERNAL, "unable to cast smart edge collection");
        }

        if (!c->isDisjoint() && (_collection.planId() != c->getLocalCid() &&
                                 _collection.planId() != c->getFromCid() &&
                                 _collection.planId() != c->getToCid())) {
          // invalid planId
          return;
        } else if (c->isDisjoint() && _collection.planId() != c->getLocalCid()) {
          // invalid planId
          return;
        }
      } else
#endif
          if (collection->planId() != _collection.planId()) {
        // only continue lookup if the id value is syntactically correct and
        // refers to "our" collection, using cluster collection id
        return;
      }
    }

    // use _key value from _id
    keys->add(VPackValuePair(key, outLength, VPackValueType::String));
  } else {
    keys->add(VPackValuePair(valNode->getStringValue(),
                             valNode->getStringLength(), VPackValueType::String));
  }
}<|MERGE_RESOLUTION|>--- conflicted
+++ resolved
@@ -584,6 +584,8 @@
                                      arangodb::velocypack::Slice keySlice,
                                      OperationOptions const& options,
                                      bool insert) {
+  TRI_ASSERT(keySlice.isString());
+
   bool const lock = !RocksDBTransactionState::toState(&trx)->isOnlyExclusiveTransaction();
   IndexOperationMode mode = options.indexOperationMode;
   
@@ -610,22 +612,13 @@
       return addErrorMsg(res, keySlice.copyString());
     } else if (!s.IsNotFound()) {
       // IsBusy(), IsTimedOut() etc... this indicates a conflict
-      return addErrorMsg(res.reset(rocksutils::convertStatus(s)));
+      return addErrorMsg(res.reset(rocksutils::convertStatus(s)), keySlice.copyString());
     }
   } else {
     // UPDATE/REPLACE case
     if (!s.ok()) {
-      return addErrorMsg(res.reset(rocksutils::convertStatus(s)));
-    }
-<<<<<<< HEAD
-    // build a proper error message
-    res.reset(TRI_ERROR_ARANGO_UNIQUE_CONSTRAINT_VIOLATED);
-    return addErrorMsg(res, keySlice.copyString());
-  } else if (!s.IsNotFound()) {
-    // IsBusy(), IsTimedOut() etc... this indicates a conflict
-    return addErrorMsg(res.reset(rocksutils::convertStatus(s)), keySlice.copyString());
-=======
->>>>>>> 19ff5009
+      return addErrorMsg(res.reset(rocksutils::convertStatus(s)), keySlice.copyString());
+    }
   }
 
   return res;
