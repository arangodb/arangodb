////////////////////////////////////////////////////////////////////////////////
/// DISCLAIMER
///
/// Copyright 2014-2017 ArangoDB GmbH, Cologne, Germany
/// Copyright 2004-2014 triAGENS GmbH, Cologne, Germany
///
/// Licensed under the Apache License, Version 2.0 (the "License");
/// you may not use this file except in compliance with the License.
/// You may obtain a copy of the License at
///
///     http://www.apache.org/licenses/LICENSE-2.0
///
/// Unless required by applicable law or agreed to in writing, software
/// distributed under the License is distributed on an "AS IS" BASIS,
/// WITHOUT WARRANTIES OR CONDITIONS OF ANY KIND, either express or implied.
/// See the License for the specific language governing permissions and
/// limitations under the License.
///
/// Copyright holder is ArangoDB GmbH, Cologne, Germany
///
/// @author Jan Steemann
////////////////////////////////////////////////////////////////////////////////

#include "RocksDBPrimaryIndex.h"
#include "Aql/AstNode.h"
#include "Basics/Exceptions.h"
#include "Basics/StaticStrings.h"
#include "Basics/VelocyPackHelper.h"
#include "Cache/CachedValue.h"
#include "Cache/TransactionalCache.h"
#include "Cluster/ServerState.h"
#include "Indexes/IndexResult.h"
#include "Indexes/SimpleAttributeEqualityMatcher.h"
#include "Logger/Logger.h"
#include "RocksDBEngine/RocksDBCollection.h"
#include "RocksDBEngine/RocksDBCommon.h"
#include "RocksDBEngine/RocksDBComparator.h"
#include "RocksDBEngine/RocksDBEngine.h"
#include "RocksDBEngine/RocksDBKey.h"
#include "RocksDBEngine/RocksDBKeyBounds.h"
#include "RocksDBEngine/RocksDBMethods.h"
#include "RocksDBEngine/RocksDBToken.h"
#include "RocksDBEngine/RocksDBTransactionState.h"
#include "RocksDBEngine/RocksDBTypes.h"
#include "RocksDBEngine/RocksDBValue.h"
#include "StorageEngine/EngineSelectorFeature.h"
#include "Transaction/Context.h"
#include "Transaction/Helpers.h"
#include "Transaction/Methods.h"
#include "VocBase/LogicalCollection.h"

#include "RocksDBEngine/RocksDBPrefixExtractor.h"

#include <rocksdb/iterator.h>
#include <rocksdb/utilities/transaction.h>

#include <velocypack/Builder.h>
#include <velocypack/Collection.h>
#include <velocypack/Slice.h>
#include <velocypack/velocypack-aliases.h>

using namespace arangodb;

namespace {
constexpr bool PrimaryIndexFillBlockCache = false;
}

// ================ Primary Index Iterator ================

/// @brief hard-coded vector of the index attributes
/// note that the attribute names must be hard-coded here to avoid an init-order
/// fiasco with StaticStrings::FromString etc.
static std::vector<std::vector<arangodb::basics::AttributeName>> const
    IndexAttributes{{arangodb::basics::AttributeName("_id", false)},
                    {arangodb::basics::AttributeName("_key", false)}};

RocksDBPrimaryIndexIterator::RocksDBPrimaryIndexIterator(
    LogicalCollection* collection, transaction::Methods* trx,
    ManagedDocumentResult* mmdr, RocksDBPrimaryIndex* index,
    std::unique_ptr<VPackBuilder>& keys)
    : IndexIterator(collection, trx, mmdr, index),
      _index(index),
      _keys(keys.get()),
      _iterator(_keys->slice()) {
  keys.release();  // now we have ownership for _keys
  TRI_ASSERT(_keys->slice().isArray());
}

RocksDBPrimaryIndexIterator::~RocksDBPrimaryIndexIterator() {
  if (_keys != nullptr) {
    // return the VPackBuilder to the transaction context
    _trx->transactionContextPtr()->returnBuilder(_keys.release());
  }
}

bool RocksDBPrimaryIndexIterator::next(TokenCallback const& cb, size_t limit) {
  if (limit == 0 || !_iterator.valid()) {
    // No limit no data, or we are actually done. The last call should have
    // returned false
    TRI_ASSERT(limit > 0);  // Someone called with limit == 0. Api broken
    return false;
  }

  while (limit > 0) {
    // TODO: prevent copying of the value into result, as we don't need it here!
    RocksDBToken token = _index->lookupKey(_trx, StringRef(*_iterator));
    cb(token);

    --limit;
    _iterator.next();
    if (!_iterator.valid()) {
      return false;
    }
  }
  return true;
}

void RocksDBPrimaryIndexIterator::reset() { _iterator.reset(); }

// ================ PrimaryIndex ================

RocksDBPrimaryIndex::RocksDBPrimaryIndex(
    arangodb::LogicalCollection* collection, VPackSlice const& info)
    : RocksDBIndex(0, collection,
                   std::vector<std::vector<arangodb::basics::AttributeName>>(
                       {{arangodb::basics::AttributeName(
                           StaticStrings::KeyString, false)}}),
                   true, false, RocksDBColumnFamily::primary(),
                   basics::VelocyPackHelper::stringUInt64(info, "objectId"),
                   static_cast<RocksDBCollection*>(collection->getPhysical())->cacheEnabled()) {
  TRI_ASSERT(_cf == RocksDBColumnFamily::primary());
  TRI_ASSERT(_objectId != 0);
}

RocksDBPrimaryIndex::~RocksDBPrimaryIndex() {}

void RocksDBPrimaryIndex::load() {
  RocksDBIndex::load();
  if (useCache()) {
    // FIXME: make the factor configurable
    RocksDBCollection* rdb = static_cast<RocksDBCollection*>(_collection->getPhysical());
    _cache->sizeHint(0.3 * rdb->numberDocuments());
  }
}

/// @brief return a VelocyPack representation of the index
void RocksDBPrimaryIndex::toVelocyPack(VPackBuilder& builder, bool withFigures,
                                       bool forPersistence) const {
  builder.openObject();
  RocksDBIndex::toVelocyPack(builder, withFigures, forPersistence);
  // hard-coded
  builder.add("unique", VPackValue(true));
  builder.add("sparse", VPackValue(false));
  builder.close();
}

RocksDBToken RocksDBPrimaryIndex::lookupKey(transaction::Methods* trx,
                                            arangodb::StringRef keyRef) const {
  RocksDBKeyLeaser key(trx);
  key->constructPrimaryIndexValue(_objectId, keyRef);
  auto value = RocksDBValue::Empty(RocksDBEntryType::PrimaryIndexValue);

<<<<<<< HEAD

=======
  bool lockTimeout = false;
>>>>>>> 27e6699b
  if (useCache()) {
    TRI_ASSERT(_cache != nullptr);
    // check cache first for fast path
    auto f = _cache->find(key->string().data(),
                          static_cast<uint32_t>(key->string().size()));
    if (f.found()) {
      rocksdb::Slice s(reinterpret_cast<char const*>(f.value()->value()),
                       f.value()->valueSize());
      return RocksDBToken(RocksDBValue::revisionId(s));
    } else if (f.result().errorNumber() == TRI_ERROR_LOCK_TIMEOUT) {
      // assuming someone is currently holding a write lock, which
      // is why we cannot access the TransactionalBucket.
      lockTimeout = true; // we skip the insert in this case
    }
  }

  // acquire rocksdb transaction
  RocksDBMethods* mthds = RocksDBTransactionState::toMethods(trx);
  auto options = mthds->readOptions();  // intentional copy
  options.fill_cache = PrimaryIndexFillBlockCache;
  TRI_ASSERT(options.snapshot != nullptr);

  arangodb::Result r = mthds->Get(_cf, key.ref(), value.buffer());
  if (!r.ok()) {
    return RocksDBToken();
  }

  if (useCache() && !lockTimeout) {
    TRI_ASSERT(_cache != nullptr);

    // write entry back to cache
    auto entry = cache::CachedValue::construct(
        key->string().data(), static_cast<uint32_t>(key->string().size()),
        value.buffer()->data(), static_cast<uint64_t>(value.buffer()->size()));
    if (entry) {
      Result status = _cache->insert(entry);
      if (status.fail() && status.errorNumber() == TRI_ERROR_LOCK_TIMEOUT) {
        //the writeLock uses cpu_relax internally, so we can try yield
        std::this_thread::yield();
        status = _cache->insert(entry);
      }
      if (status.fail()) {
        delete entry;
        auto status = _cache->insert(entry);
        if (status.fail()) {
          delete entry;
        }
      }
    }
  }

  return RocksDBToken(RocksDBValue::revisionId(value));
}

Result RocksDBPrimaryIndex::insertInternal(transaction::Methods* trx,
                                           RocksDBMethods* mthd,
                                           TRI_voc_rid_t revisionId,
                                           VPackSlice const& slice) {
<<<<<<< HEAD
  RocksDBKeyLeaser key(trx);
  key->constructPrimaryIndexValue(
      _objectId, StringRef(slice.get(StaticStrings::KeyString)));
=======
  VPackSlice keySlice = transaction::helpers::extractKeyFromDocument(slice);
  auto key = RocksDBKey::PrimaryIndexValue(_objectId, StringRef(keySlice));
>>>>>>> 27e6699b
  auto value = RocksDBValue::PrimaryIndexValue(revisionId);

  // acquire rocksdb transaction
  if (mthd->Exists(_cf, key.ref())) {
    return TRI_ERROR_ARANGO_UNIQUE_CONSTRAINT_VIOLATED;
  }

  blackListKey(key->string().data(), static_cast<uint32_t>(key->string().size()));

  Result status = mthd->Put(_cf, key.ref(), value.string(), rocksutils::index);
  return IndexResult(status.errorNumber(), this);
}

Result RocksDBPrimaryIndex::updateInternal(transaction::Methods* trx,
                                           RocksDBMethods* mthd,
                      TRI_voc_rid_t oldRevision,
                      arangodb::velocypack::Slice const& oldDoc,
                      TRI_voc_rid_t newRevision,
                      velocypack::Slice const& newDoc) {
  VPackSlice keySlice = transaction::helpers::extractKeyFromDocument(oldDoc);
  TRI_ASSERT(keySlice == oldDoc.get(StaticStrings::KeyString));
  auto key = RocksDBKey::PrimaryIndexValue(_objectId, StringRef(keySlice));
  auto value = RocksDBValue::PrimaryIndexValue(newRevision);

  TRI_ASSERT(mthd->Exists(_cf, key));
  blackListKey(key.string().data(), static_cast<uint32_t>(key.string().size()));
  Result status = mthd->Put(_cf, key, value.string(), rocksutils::index);

  return IndexResult(status.errorNumber(), this);
}

Result RocksDBPrimaryIndex::removeInternal(transaction::Methods* trx,
                                           RocksDBMethods* mthd,
                                           TRI_voc_rid_t revisionId,
                                           VPackSlice const& slice) {
  // TODO: deal with matching revisions?
  RocksDBKeyLeaser key(trx);
  key->constructPrimaryIndexValue(
      _objectId, StringRef(slice.get(StaticStrings::KeyString)));

  blackListKey(key->string().data(), static_cast<uint32_t>(key->string().size()));

  // acquire rocksdb transaction
  RocksDBMethods* mthds = RocksDBTransactionState::toMethods(trx);
  Result r = mthds->Delete(_cf, key.ref());
  // rocksutils::convertStatus(status, rocksutils::StatusHint::index);
  return IndexResult(r.errorNumber(), this);
}

/// @brief checks whether the index supports the condition
bool RocksDBPrimaryIndex::supportsFilterCondition(
    arangodb::aql::AstNode const* node,
    arangodb::aql::Variable const* reference, size_t itemsInIndex,
    size_t& estimatedItems, double& estimatedCost) const {
  SimpleAttributeEqualityMatcher matcher(IndexAttributes);
  return matcher.matchOne(this, node, reference, itemsInIndex, estimatedItems,
                          estimatedCost);
}

/// @brief creates an IndexIterator for the given Condition
IndexIterator* RocksDBPrimaryIndex::iteratorForCondition(
    transaction::Methods* trx, ManagedDocumentResult* mmdr,
    arangodb::aql::AstNode const* node,
    arangodb::aql::Variable const* reference, bool reverse) {
  TRI_ASSERT(node->type == aql::NODE_TYPE_OPERATOR_NARY_AND);

  TRI_ASSERT(node->numMembers() == 1);

  auto comp = node->getMember(0);

  // assume a.b == value
  auto attrNode = comp->getMember(0);
  auto valNode = comp->getMember(1);

  if (attrNode->type != aql::NODE_TYPE_ATTRIBUTE_ACCESS) {
    // value == a.b  ->  flip the two sides
    attrNode = comp->getMember(1);
    valNode = comp->getMember(0);
  }
  TRI_ASSERT(attrNode->type == aql::NODE_TYPE_ATTRIBUTE_ACCESS);

  if (comp->type == aql::NODE_TYPE_OPERATOR_BINARY_EQ) {
    // a.b == value
    return createEqIterator(trx, mmdr, attrNode, valNode);
  } else if (comp->type == aql::NODE_TYPE_OPERATOR_BINARY_IN) {
    // a.b IN values
    if (!valNode->isArray()) {
      // a.b IN non-array
      return new EmptyIndexIterator(_collection, trx, mmdr, this);
    }

    return createInIterator(trx, mmdr, attrNode, valNode);
  }

  // operator type unsupported
  return new EmptyIndexIterator(_collection, trx, mmdr, this);
}

/// @brief specializes the condition for use with the index
arangodb::aql::AstNode* RocksDBPrimaryIndex::specializeCondition(
    arangodb::aql::AstNode* node,
    arangodb::aql::Variable const* reference) const {
  SimpleAttributeEqualityMatcher matcher(IndexAttributes);
  return matcher.specializeOne(this, node, reference);
}

Result RocksDBPrimaryIndex::postprocessRemove(transaction::Methods* trx,
                                              rocksdb::Slice const& key,
                                              rocksdb::Slice const& value) {
  blackListKey(key.data(), key.size());
  return {TRI_ERROR_NO_ERROR};
}

/// @brief create the iterator, for a single attribute, IN operator
IndexIterator* RocksDBPrimaryIndex::createInIterator(
    transaction::Methods* trx, ManagedDocumentResult* mmdr,
    arangodb::aql::AstNode const* attrNode,
    arangodb::aql::AstNode const* valNode) {
  // _key or _id?
  bool const isId = (attrNode->stringEquals(StaticStrings::IdString));

  TRI_ASSERT(valNode->isArray());

  // lease builder, but immediately pass it to the unique_ptr so we don't leak
  transaction::BuilderLeaser builder(trx);
  std::unique_ptr<VPackBuilder> keys(builder.steal());
  keys->openArray();

  size_t const n = valNode->numMembers();

  // only leave the valid elements
  for (size_t i = 0; i < n; ++i) {
    handleValNode(trx, keys.get(), valNode->getMemberUnchecked(i), isId);
    TRI_IF_FAILURE("PrimaryIndex::iteratorValNodes") {
      THROW_ARANGO_EXCEPTION(TRI_ERROR_DEBUG);
    }
  }

  TRI_IF_FAILURE("PrimaryIndex::noIterator") {
    THROW_ARANGO_EXCEPTION(TRI_ERROR_DEBUG);
  }
  keys->close();
  return new RocksDBPrimaryIndexIterator(_collection, trx, mmdr, this, keys);
}

/// @brief create the iterator, for a single attribute, EQ operator
IndexIterator* RocksDBPrimaryIndex::createEqIterator(
    transaction::Methods* trx, ManagedDocumentResult* mmdr,
    arangodb::aql::AstNode const* attrNode,
    arangodb::aql::AstNode const* valNode) {
  // _key or _id?
  bool const isId = (attrNode->stringEquals(StaticStrings::IdString));

  // lease builder, but immediately pass it to the unique_ptr so we don't leak
  transaction::BuilderLeaser builder(trx);
  std::unique_ptr<VPackBuilder> keys(builder.steal());
  keys->openArray();

  // handle the sole element
  handleValNode(trx, keys.get(), valNode, isId);

  TRI_IF_FAILURE("PrimaryIndex::noIterator") {
    THROW_ARANGO_EXCEPTION(TRI_ERROR_DEBUG);
  }
  keys->close();
  return new RocksDBPrimaryIndexIterator(_collection, trx, mmdr, this, keys);
}

/// @brief add a single value node to the iterator's keys
void RocksDBPrimaryIndex::handleValNode(transaction::Methods* trx,
                                        VPackBuilder* keys,
                                        arangodb::aql::AstNode const* valNode,
                                        bool isId) const {
  if (!valNode->isStringValue() || valNode->getStringLength() == 0) {
    return;
  }

  if (isId) {
    // lookup by _id. now validate if the lookup is performed for the
    // correct collection (i.e. _collection)
    TRI_voc_cid_t cid;
    char const* key;
    size_t outLength;
    Result res =
        trx->resolveId(valNode->getStringValue(),

                       valNode->getStringLength(), cid, key, outLength);

    if (!res.ok()) {
      return;
    }

    TRI_ASSERT(cid != 0);
    TRI_ASSERT(key != nullptr);

    if (!trx->state()->isRunningInCluster() && cid != _collection->cid()) {
      // only continue lookup if the id value is syntactically correct and
      // refers to "our" collection, using local collection id
      return;
    }

    if (trx->state()->isRunningInCluster() && cid != _collection->planId()) {
      // only continue lookup if the id value is syntactically correct and
      // refers to "our" collection, using cluster collection id
      return;
    }

    // use _key value from _id
    keys->add(VPackValuePair(key, outLength, VPackValueType::String));
  } else {
    keys->add(VPackValuePair(valNode->getStringValue(),
                             valNode->getStringLength(),
                             VPackValueType::String));
  }
}<|MERGE_RESOLUTION|>--- conflicted
+++ resolved
@@ -160,11 +160,7 @@
   key->constructPrimaryIndexValue(_objectId, keyRef);
   auto value = RocksDBValue::Empty(RocksDBEntryType::PrimaryIndexValue);
 
-<<<<<<< HEAD
-
-=======
   bool lockTimeout = false;
->>>>>>> 27e6699b
   if (useCache()) {
     TRI_ASSERT(_cache != nullptr);
     // check cache first for fast path
@@ -223,14 +219,9 @@
                                            RocksDBMethods* mthd,
                                            TRI_voc_rid_t revisionId,
                                            VPackSlice const& slice) {
-<<<<<<< HEAD
+  VPackSlice keySlice = transaction::helpers::extractKeyFromDocument(slice);
   RocksDBKeyLeaser key(trx);
-  key->constructPrimaryIndexValue(
-      _objectId, StringRef(slice.get(StaticStrings::KeyString)));
-=======
-  VPackSlice keySlice = transaction::helpers::extractKeyFromDocument(slice);
-  auto key = RocksDBKey::PrimaryIndexValue(_objectId, StringRef(keySlice));
->>>>>>> 27e6699b
+  key->constructPrimaryIndexValue(_objectId, StringRef(keySlice));
   auto value = RocksDBValue::PrimaryIndexValue(revisionId);
 
   // acquire rocksdb transaction
@@ -252,12 +243,14 @@
                       velocypack::Slice const& newDoc) {
   VPackSlice keySlice = transaction::helpers::extractKeyFromDocument(oldDoc);
   TRI_ASSERT(keySlice == oldDoc.get(StaticStrings::KeyString));
-  auto key = RocksDBKey::PrimaryIndexValue(_objectId, StringRef(keySlice));
+  RocksDBKeyLeaser key(trx);
+  key->constructPrimaryIndexValue(_objectId, StringRef(keySlice));
   auto value = RocksDBValue::PrimaryIndexValue(newRevision);
 
-  TRI_ASSERT(mthd->Exists(_cf, key));
-  blackListKey(key.string().data(), static_cast<uint32_t>(key.string().size()));
-  Result status = mthd->Put(_cf, key, value.string(), rocksutils::index);
+  TRI_ASSERT(mthd->Exists(_cf, key.ref()));
+  blackListKey(key->string().data(),
+              static_cast<uint32_t>(key->string().size()));
+  Result status = mthd->Put(_cf, key.ref(), value.string(), rocksutils::index);
 
   return IndexResult(status.errorNumber(), this);
 }
