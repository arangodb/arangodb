////////////////////////////////////////////////////////////////////////////////
/// DISCLAIMER
///
/// Copyright 2014-2016 ArangoDB GmbH, Cologne, Germany
/// Copyright 2004-2014 triAGENS GmbH, Cologne, Germany
///
/// Licensed under the Apache License, Version 2.0 (the "License");
/// you may not use this file except in compliance with the License.
/// You may obtain a copy of the License at
///
///     http://www.apache.org/licenses/LICENSE-2.0
///
/// Unless required by applicable law or agreed to in writing, software
/// distributed under the License is distributed on an "AS IS" BASIS,
/// WITHOUT WARRANTIES OR CONDITIONS OF ANY KIND, either express or implied.
/// See the License for the specific language governing permissions and
/// limitations under the License.
///
/// Copyright holder is ArangoDB GmbH, Cologne, Germany
///
/// @author Jan Steemann
/// @author Jan Christoph Uhde
////////////////////////////////////////////////////////////////////////////////

#include "RocksDBRestReplicationHandler.h"
#include "ApplicationFeatures/ApplicationServer.h"
#include "Basics/ConditionLocker.h"
#include "Basics/ReadLocker.h"
#include "Basics/VPackStringBufferAdapter.h"
#include "Basics/VelocyPackHelper.h"
#include "Basics/conversions.h"
#include "Basics/files.h"
#include "Cluster/ClusterComm.h"
#include "Cluster/ClusterFeature.h"
#include "Cluster/ClusterMethods.h"
#include "Cluster/FollowerInfo.h"
#include "GeneralServer/GeneralServer.h"
#include "Indexes/Index.h"
#include "Logger/Logger.h"
#include "Replication/InitialSyncer.h"
#include "Rest/HttpRequest.h"
#include "Rest/Version.h"
#include "RestServer/DatabaseFeature.h"
#include "RestServer/ServerIdFeature.h"
#include "RocksDBEngine/RocksDBCommon.h"
#include "RocksDBEngine/RocksDBEngine.h"
#include "RocksDBEngine/RocksDBReplicationContext.h"
#include "RocksDBEngine/RocksDBReplicationManager.h"
#include "RocksDBEngine/RocksDBReplicationTailing.h"
#include "StorageEngine/EngineSelectorFeature.h"
#include "StorageEngine/PhysicalCollection.h"
#include "StorageEngine/StorageEngine.h"
#include "Transaction/Context.h"
#include "Transaction/Hints.h"
#include "Transaction/StandaloneContext.h"
#include "Utils/CollectionGuard.h"
#include "Utils/CollectionKeysRepository.h"
#include "Utils/CollectionNameResolver.h"
#include "Utils/OperationOptions.h"
#include "VocBase/LogicalCollection.h"
#include "VocBase/replication-applier.h"
#include "VocBase/ticks.h"

#include <velocypack/Builder.h>
#include <velocypack/Collection.h>
#include <velocypack/Iterator.h>
#include <velocypack/Parser.h>
#include <velocypack/Slice.h>
#include <velocypack/velocypack-aliases.h>

using namespace arangodb;
using namespace arangodb::basics;
using namespace arangodb::rest;
using namespace arangodb::rocksutils;

<<<<<<< HEAD
// globals
uint64_t const RocksDBRestReplicationHandler::_defaultChunkSize = 128 * 1024;
uint64_t const RocksDBRestReplicationHandler::_maxChunkSize = 128 * 1024 * 1024;

static Result restoreDataParser(char const* ptr, char const* pos,
                             std::string const& invalidMsg, bool useRevision,
                             std::string& key, VPackBuilder& builder, VPackSlice& doc,
                             TRI_replication_operation_e& type);

=======
uint64_t const RocksDBRestReplicationHandler::_defaultChunkSize = 128 * 1024;
uint64_t const RocksDBRestReplicationHandler::_maxChunkSize = 128 * 1024 * 1024;
>>>>>>> 0238d651

RocksDBRestReplicationHandler::RocksDBRestReplicationHandler(
    GeneralRequest* request, GeneralResponse* response)
    : RestReplicationHandler(request, response),
      _manager(globalRocksEngine()->replicationManager()) {}

RocksDBRestReplicationHandler::~RocksDBRestReplicationHandler() {}

//main function that dispactes the diferent routes and commands
RestStatus RocksDBRestReplicationHandler::execute() {
  // extract the request type
  auto const type = _request->requestType();
  auto const& suffixes = _request->suffixes();

  size_t const len = suffixes.size();

  if (len >= 1) {
    std::string const& command = suffixes[0];

    if (command == "logger-state") {
      if (type != rest::RequestType::GET) {
        goto BAD_CALL;
      }
      handleCommandLoggerState();
    } else if (command == "logger-follow") {
      if (type != rest::RequestType::GET && type != rest::RequestType::PUT) {
        goto BAD_CALL;
      }
      if (isCoordinatorError()) {
        return RestStatus::DONE;
      }
      handleCommandLoggerFollow();
    } else if (command == "determine-open-transactions") {
      if (type != rest::RequestType::GET) {
        goto BAD_CALL;
      }
      handleCommandDetermineOpenTransactions();
    } else if (command == "batch") {
      // access batch context in context manager
      // example call: curl -XPOST --dump - --data '{}'  http://localhost:5555/_api/replication/batch
      // the object may contain a "ttl" for the context

      // POST - create batch id / handle
      // PUT  - extend batch id / handle
      // DEL  - delete batchid

      if (ServerState::instance()->isCoordinator()) {
        handleTrampolineCoordinator();
      } else {
        handleCommandBatch();
      }
    } else if (command == "inventory") {
			// get overview of collections and idexes followed by some extra data
      // example call: curl --dump - http://localhost:5555/_api/replication/inventory?batchId=75

      // {
      //    collections : [ ... ],
      //    "state" : {
      //      "running" : true,
      //      "lastLogTick" : "10528",
      //      "lastUncommittedLogTick" : "10531",
      //      "totalEvents" : 3782,
      //      "time" : "2017-07-19T21:50:59Z"
      //    },
      //   "tick" : "10531"
      // }

      if (type != rest::RequestType::GET) {
        goto BAD_CALL;
      }
      if (ServerState::instance()->isCoordinator()) {
        handleTrampolineCoordinator();
      } else {
        handleCommandInventory();
      }
    } else if (command == "keys") {
      // preconditions for calling this route are unclear and undocumented -- FIXME
      if (type != rest::RequestType::GET &&
          type != rest::RequestType::POST &&
          type != rest::RequestType::PUT &&
          type != rest::RequestType::DELETE_REQ) {
        goto BAD_CALL;
      }

      if (isCoordinatorError()) {
        return RestStatus::DONE;
      }

      if (type == rest::RequestType::POST) {
        // has to be called first will bind the iterator to a collection

        // xample: curl -XPOST --dump - 'http://localhost:5555/_db/_system/_api/replication/keys/?collection=_users&batchId=169' ; echo
        // returns
        // { "id": <context id - int>,
        //   "count": <number of documents in collection - int> 
        // }
        handleCommandCreateKeys();
      } else if (type == rest::RequestType::GET) {
        // curl --dump - 'http://localhost:5555/_db/_system/_api/replication/keys/123?collection=_users' ; echo # id is batchid
        handleCommandGetKeys();
      } else if (type == rest::RequestType::PUT) {
        handleCommandFetchKeys();
      } else if (type == rest::RequestType::DELETE_REQ) {
        handleCommandRemoveKeys();
      }
    } else if (command == "dump") {
      // works on collections
      // example: curl --dump - 'http://localhost:5555/_db/_system/_api/replication/dump?collection=test&batchId=115'
      // requires batch-id
			// does internally an
      //   - get inventory
      //   - purge local
      //   - dump remote to local

      if (type != rest::RequestType::GET) {
        goto BAD_CALL;
      }

      if (ServerState::instance()->isCoordinator()) {
        handleTrampolineCoordinator();
      } else {
        handleCommandDump();
      }
    } else if (command == "restore-collection") {
      if (type != rest::RequestType::PUT) {
        goto BAD_CALL;
      }

      handleCommandRestoreCollection();
    } else if (command == "restore-indexes") {
      if (type != rest::RequestType::PUT) {
        goto BAD_CALL;
      }

      handleCommandRestoreIndexes();
    } else if (command == "restore-data") {
      if (type != rest::RequestType::PUT) {
        goto BAD_CALL;
      }
      handleCommandRestoreData();
    } else if (command == "sync") {
      if (type != rest::RequestType::PUT) {
        goto BAD_CALL;
      }

      if (isCoordinatorError()) {
        return RestStatus::DONE;
      }

      handleCommandSync();
    } else if (command == "make-slave") {
      if (type != rest::RequestType::PUT) {
        goto BAD_CALL;
      }

      if (isCoordinatorError()) {
        return RestStatus::DONE;
      }

      handleCommandMakeSlave();
    } else if (command == "server-id") {
      if (type != rest::RequestType::GET) {
        goto BAD_CALL;
      }
      handleCommandServerId();
    } else if (command == "applier-config") {
      if (type == rest::RequestType::GET) {
        handleCommandApplierGetConfig();
      } else {
        if (type != rest::RequestType::PUT) {
          goto BAD_CALL;
        }
        handleCommandApplierSetConfig();
      }
    } else if (command == "applier-start") {
      if (type != rest::RequestType::PUT) {
        goto BAD_CALL;
      }

      if (isCoordinatorError()) {
        return RestStatus::DONE;
      }

      handleCommandApplierStart();
    } else if (command == "applier-stop") {
      if (type != rest::RequestType::PUT) {
        goto BAD_CALL;
      }

      if (isCoordinatorError()) {
        return RestStatus::DONE;
      }

      handleCommandApplierStop();
    } else if (command == "applier-state") {
      if (type == rest::RequestType::DELETE_REQ) {
        handleCommandApplierDeleteState();
      } else {
        if (type != rest::RequestType::GET) {
          goto BAD_CALL;
        }
        handleCommandApplierGetState();
      }
    } else if (command == "clusterInventory") {
      if (type != rest::RequestType::GET) {
        goto BAD_CALL;
      }
      if (!ServerState::instance()->isCoordinator()) {
        generateError(rest::ResponseCode::FORBIDDEN,
                      TRI_ERROR_CLUSTER_ONLY_ON_COORDINATOR);
      } else {
        handleCommandClusterInventory();
      }
    } else if (command == "addFollower") {
      if (type != rest::RequestType::PUT) {
        goto BAD_CALL;
      }
      if (!ServerState::instance()->isDBServer()) {
        generateError(rest::ResponseCode::FORBIDDEN,
                      TRI_ERROR_CLUSTER_ONLY_ON_DBSERVER);
      } else {
        handleCommandAddFollower();
      }
    } else if (command == "removeFollower") {
      if (type != rest::RequestType::PUT) {
        goto BAD_CALL;
      }
      if (!ServerState::instance()->isDBServer()) {
        generateError(rest::ResponseCode::FORBIDDEN,
                      TRI_ERROR_CLUSTER_ONLY_ON_DBSERVER);
      } else {
        handleCommandRemoveFollower();
      }
    } else if (command == "holdReadLockCollection") {
      if (!ServerState::instance()->isDBServer()) {
        generateError(rest::ResponseCode::FORBIDDEN,
                      TRI_ERROR_CLUSTER_ONLY_ON_DBSERVER);
      } else {
        if (type == rest::RequestType::POST) {
          handleCommandHoldReadLockCollection();
        } else if (type == rest::RequestType::PUT) {
          handleCommandCheckHoldReadLockCollection();
        } else if (type == rest::RequestType::DELETE_REQ) {
          handleCommandCancelHoldReadLockCollection();
        } else if (type == rest::RequestType::GET) {
          handleCommandGetIdForReadLockCollection();
        } else {
          goto BAD_CALL;
        }
      }
    } else {
      generateError(rest::ResponseCode::BAD, TRI_ERROR_HTTP_BAD_PARAMETER,
                    "invalid command");
    }

    return RestStatus::DONE;
  }

BAD_CALL:
  if (len != 1) {
    generateError(rest::ResponseCode::BAD, TRI_ERROR_HTTP_SUPERFLUOUS_SUFFICES,
                  "expecting URL /_api/replication/<command>");
  } else {
    generateError(rest::ResponseCode::METHOD_NOT_ALLOWED,
                  TRI_ERROR_HTTP_METHOD_NOT_ALLOWED);
  }

  return RestStatus::DONE;
}

////////////////////////////////////////////////////////////////////////////////
/// @brief was docuBlock JSF_get_api_replication_logger_return_state
////////////////////////////////////////////////////////////////////////////////

void RocksDBRestReplicationHandler::handleCommandLoggerState() {
  VPackBuilder builder;
  auto res = globalRocksEngine()->createLoggerState(_vocbase, builder);
  if (res.fail()) {
    LOG_TOPIC(DEBUG, Logger::REPLICATION) << "failed to create logger-state"
                                          << res.errorMessage();
    generateError(rest::ResponseCode::BAD, res.errorNumber(),
                  res.errorMessage());
    return;
  }
  generateResult(rest::ResponseCode::OK, builder.slice());
}

////////////////////////////////////////////////////////////////////////////////
/// @brief was docuBlock JSF_delete_batch_replication
////////////////////////////////////////////////////////////////////////////////

void RocksDBRestReplicationHandler::handleCommandBatch() {
  // extract the request type
  auto const type = _request->requestType();
  auto const& suffixes = _request->suffixes();
  size_t const len = suffixes.size();

  TRI_ASSERT(len >= 1);

  if (type == rest::RequestType::POST) {
    // create a new blocker
    std::shared_ptr<VPackBuilder> input = _request->toVelocyPackBuilderPtr();

    if (input == nullptr || !input->slice().isObject()) {
      generateError(rest::ResponseCode::BAD, TRI_ERROR_HTTP_BAD_PARAMETER,
                    "invalid JSON");
      return;
    }

    RocksDBReplicationContext* ctx = _manager->createContext();
    if (ctx == nullptr) {
      THROW_ARANGO_EXCEPTION_MESSAGE(TRI_ERROR_INTERNAL,
                                     "unable to create replication context");
    }

    // extract ttl
    if (input->slice().hasKey("ttl")){
      double ttl = VelocyPackHelper::getNumericValue<double>(input->slice(), "ttl", RocksDBReplicationContext::DefaultTTL);
      ctx->use(ttl);
    }

    RocksDBReplicationContextGuard(_manager, ctx);
    ctx->bind(_vocbase);  // create transaction+snapshot

    VPackBuilder b;
    b.add(VPackValue(VPackValueType::Object));
    b.add("id", VPackValue(std::to_string(ctx->id())));  // id always string
    b.close();

    // add client
    bool found;
    std::string const& value = _request->value("serverId", found);
    TRI_server_id_t serverId = 0;

    if (found) {
      serverId = (TRI_server_id_t)StringUtils::uint64(value);
    } else {
      serverId = ctx->id();
    }

    _vocbase->updateReplicationClient(serverId, ctx->lastTick());

    generateResult(rest::ResponseCode::OK, b.slice());
    return;
  }

  if (type == rest::RequestType::PUT && len >= 2) {
    // extend an existing blocker
    TRI_voc_tick_t id =
        static_cast<TRI_voc_tick_t>(StringUtils::uint64(suffixes[1]));

    auto input = _request->toVelocyPackBuilderPtr();

    if (input == nullptr || !input->slice().isObject()) {
      generateError(rest::ResponseCode::BAD, TRI_ERROR_HTTP_BAD_PARAMETER,
                    "invalid JSON");
      return;
    }

    // extract ttl
    double expires = VelocyPackHelper::getNumericValue<double>(input->slice(), "ttl", 0);

    int res = TRI_ERROR_NO_ERROR;
    bool busy;
    RocksDBReplicationContext* ctx = _manager->find(id, busy, expires);
    RocksDBReplicationContextGuard(_manager, ctx);
    if (busy) {
      res = TRI_ERROR_CURSOR_BUSY;
      generateError(GeneralResponse::responseCode(res), res);
      return;
    } else if (ctx == nullptr) {
      res = TRI_ERROR_CURSOR_NOT_FOUND;
      generateError(GeneralResponse::responseCode(res), res);
      return;
    }

    // add client
    bool found;
    std::string const& value = _request->value("serverId", found);
    TRI_server_id_t serverId = 0;

    if (found) {
      serverId = (TRI_server_id_t)StringUtils::uint64(value);
    } else {
      serverId = ctx->id();
    }

    _vocbase->updateReplicationClient(serverId, ctx->lastTick());

    resetResponse(rest::ResponseCode::NO_CONTENT);
    return;
  }

  if (type == rest::RequestType::DELETE_REQ && len >= 2) {
    // delete an existing blocker
    TRI_voc_tick_t id =
        static_cast<TRI_voc_tick_t>(StringUtils::uint64(suffixes[1]));

    bool found = _manager->remove(id);
    // StorageEngine* engine = EngineSelectorFeature::ENGINE;
    // int res = engine->removeCompactionBlocker(_vocbase, id);

    if (found) {
      resetResponse(rest::ResponseCode::NO_CONTENT);
    } else {
      int res = TRI_ERROR_CURSOR_NOT_FOUND;
      generateError(GeneralResponse::responseCode(res), res);
    }
    return;
  }

  // we get here if anything above is invalid
  generateError(rest::ResponseCode::METHOD_NOT_ALLOWED,
                TRI_ERROR_HTTP_METHOD_NOT_ALLOWED);
}

////////////////////////////////////////////////////////////////////////////////
/// @brief was docuBlock JSF_get_api_replication_logger_returns
////////////////////////////////////////////////////////////////////////////////

void RocksDBRestReplicationHandler::handleCommandLoggerFollow() {
  bool useVst = false;
  if (_request->transportType() == Endpoint::TransportType::VST) {
    useVst = true;
  }

  // determine start and end tick
  TRI_voc_tick_t tickStart = 0;
  TRI_voc_tick_t tickEnd = UINT64_MAX;

  bool found;
  std::string const& value1 = _request->value("from", found);

  if (found) {
    tickStart = static_cast<TRI_voc_tick_t>(StringUtils::uint64(value1));
  }

  // determine end tick for dump
  std::string const& value2 = _request->value("to", found);

  if (found) {
    tickEnd = static_cast<TRI_voc_tick_t>(StringUtils::uint64(value2));
  }

  if (found && (tickStart > tickEnd || tickEnd == 0)) {
    generateError(rest::ResponseCode::BAD, TRI_ERROR_HTTP_BAD_PARAMETER,
                  "invalid from/to values");
    return;
  }

  bool includeSystem = true;
  std::string const& value4 = _request->value("includeSystem", found);

  if (found) {
    includeSystem = StringUtils::boolean(value4);
  }

  size_t chunkSize = 1024 * 1024;  // TODO: determine good default value?
  std::string const& value5 = _request->value("chunkSize", found);
  if (found) {
    chunkSize = static_cast<size_t>(StringUtils::uint64(value5));
  }

  // extract collection
  TRI_voc_cid_t cid = 0;
  std::string const& value6 = _request->value("collection", found);
  if (found) {
    arangodb::LogicalCollection* c = _vocbase->lookupCollection(value6);

    if (c == nullptr) {
      generateError(rest::ResponseCode::NOT_FOUND,
                    TRI_ERROR_ARANGO_COLLECTION_NOT_FOUND);
      return;
    }

    cid = c->cid();
  }

  std::shared_ptr<transaction::Context> transactionContext =
      transaction::StandaloneContext::Create(_vocbase);

  VPackBuilder builder(transactionContext->getVPackOptions());
  builder.openArray();
  auto result = tailWal(_vocbase, tickStart, tickEnd, chunkSize, includeSystem,
                        cid, builder);
  builder.close();
  auto data = builder.slice();

  uint64_t const latest = latestSequenceNumber();

  if (result.fail()) {
    generateError(GeneralResponse::responseCode(result.errorNumber()),
                  result.errorNumber(), result.errorMessage());
    return;
  }

  bool const checkMore = (result.maxTick() > 0 && result.maxTick() < latest);

  // generate the result
  size_t length = data.length();

  if (length == 0) {
    resetResponse(rest::ResponseCode::NO_CONTENT);
  } else {
    resetResponse(rest::ResponseCode::OK);
  }

  // transfer ownership of the buffer contents
  _response->setContentType(rest::ContentType::DUMP);

  // set headers
  _response->setHeaderNC(TRI_REPLICATION_HEADER_CHECKMORE,
                         checkMore ? "true" : "false");
  _response->setHeaderNC(
      TRI_REPLICATION_HEADER_LASTINCLUDED,
      StringUtils::itoa((length == 0) ? 0 : result.maxTick()));
  _response->setHeaderNC(TRI_REPLICATION_HEADER_LASTTICK,
                         StringUtils::itoa(latest));
  _response->setHeaderNC(TRI_REPLICATION_HEADER_ACTIVE, "true");
  _response->setHeaderNC(TRI_REPLICATION_HEADER_FROMPRESENT,
                         result.fromTickIncluded() ? "true" : "false");

  if (length > 0) {
    if (useVst) {
      for (auto message : arangodb::velocypack::ArrayIterator(data)) {
        _response->addPayload(VPackSlice(message),
                              transactionContext->getVPackOptions(), true);
      }
    } else {
      HttpResponse* httpResponse = dynamic_cast<HttpResponse*>(_response.get());

      if (httpResponse == nullptr) {
        THROW_ARANGO_EXCEPTION_MESSAGE(TRI_ERROR_INTERNAL,
                                       "invalid response type");
      }

      basics::StringBuffer& buffer = httpResponse->body();
      arangodb::basics::VPackStringBufferAdapter adapter(buffer.stringBuffer());
      VPackDumper dumper(
          &adapter,
          transactionContext
              ->getVPackOptions());  // note: we need the CustomTypeHandler here
      for (auto marker : arangodb::velocypack::ArrayIterator(data)) {
        dumper.dump(marker);
        httpResponse->body().appendChar('\n');
      }
    }
    // add client
    bool found;
    std::string const& value = _request->value("serverId", found);

    TRI_server_id_t serverId = 0;
    if (found) {
      serverId = (TRI_server_id_t)StringUtils::uint64(value);
    }
    _vocbase->updateReplicationClient(serverId, result.maxTick());
  }
}

////////////////////////////////////////////////////////////////////////////////
/// @brief run the command that determines which transactions were open at
/// a given tick value
/// this is an internal method use by ArangoDB's replication that should not
/// be called by client drivers directly
////////////////////////////////////////////////////////////////////////////////

void RocksDBRestReplicationHandler::handleCommandDetermineOpenTransactions() {
  bool useVst = false;
  if (_request->transportType() == Endpoint::TransportType::VST) {
    useVst = true;
  }
  //_response->setHeaderNC(TRI_REPLICATION_HEADER_LASTTICK,
  // StringUtils::itoa(dump._lastFoundTick));
  _response->setHeaderNC(TRI_REPLICATION_HEADER_LASTTICK, "0");
  _response->setContentType(rest::ContentType::DUMP);
  //_response->setHeaderNC(TRI_REPLICATION_HEADER_FROMPRESENT,
  // dump._fromTickIncluded ? "true" : "false");
  _response->setHeaderNC(TRI_REPLICATION_HEADER_FROMPRESENT, "true");
  VPackSlice slice = VelocyPackHelper::EmptyArrayValue();
  if (useVst) {
    _response->addPayload(slice, &VPackOptions::Defaults, false);
  } else {
    HttpResponse* httpResponse = dynamic_cast<HttpResponse*>(_response.get());

    if (httpResponse == nullptr) {
      THROW_ARANGO_EXCEPTION_MESSAGE(TRI_ERROR_INTERNAL,
                                     "invalid response type");
    }

    httpResponse->body().appendText(slice.toJson());
  }
  _response->setResponseCode(rest::ResponseCode::OK);
}

////////////////////////////////////////////////////////////////////////////////
/// @brief was docuBlock JSF_put_api_replication_inventory
////////////////////////////////////////////////////////////////////////////////

void RocksDBRestReplicationHandler::handleCommandInventory() {
  RocksDBReplicationContext* ctx = nullptr;
  bool found, busy;
  std::string batchId = _request->value("batchId", found);
  if (found) {
    ctx = _manager->find(StringUtils::uint64(batchId), busy);
  }
  if (!found) {
    generateError(rest::ResponseCode::NOT_FOUND, TRI_ERROR_CURSOR_NOT_FOUND,
                  "batchId not specified");
    return;
  }
  if (busy || ctx == nullptr) {
    generateError(rest::ResponseCode::NOT_FOUND, TRI_ERROR_CURSOR_NOT_FOUND,
                  "context is busy or nullptr");
    return;
  }
  RocksDBReplicationContextGuard(_manager, ctx);

  TRI_voc_tick_t tick = TRI_CurrentTickServer();

  // include system collections?
  bool includeSystem = true;
  std::string const& value = _request->value("includeSystem", found);
  if (found) {
    includeSystem = StringUtils::boolean(value);
  }

  std::pair<RocksDBReplicationResult, std::shared_ptr<VPackBuilder>> result =
      ctx->getInventory(this->_vocbase, includeSystem);
  if (!result.first.ok()) {
    generateError(rest::ResponseCode::BAD, result.first.errorNumber(),
                  "inventory could not be created");
    return;
  }

  VPackSlice const collections = result.second->slice();
  TRI_ASSERT(collections.isArray());

  VPackBuilder builder;
  builder.openObject();

  // add collections data
  builder.add("collections", collections);

  // "state"
  builder.add("state", VPackValue(VPackValueType::Object));

  // RocksDBLogfileManagerState const s =
  // RocksDBLogfileManager::instance()->state();

  builder.add("running", VPackValue(true));
  builder.add("lastLogTick", VPackValue(std::to_string(ctx->lastTick())));
  builder.add(
      "lastUncommittedLogTick",
      VPackValue(std::to_string(ctx->lastTick())));  // s.lastAssignedTick
  builder.add("totalEvents",
              VPackValue(ctx->lastTick()));  // s.numEvents + s.numEventsSync
  builder.add("time", VPackValue(utilities::timeString()));
  builder.close();  // state

  std::string const tickString(std::to_string(tick));
  builder.add("tick", VPackValue(tickString));
  builder.close();  // Toplevel

  generateResult(rest::ResponseCode::OK, builder.slice());
}

////////////////////////////////////////////////////////////////////////////////
/// @brief restores the structure of a collection TODO MOVE
////////////////////////////////////////////////////////////////////////////////

void RocksDBRestReplicationHandler::handleCommandRestoreCollection() {
  std::shared_ptr<VPackBuilder> parsedRequest;

  try {
    parsedRequest = _request->toVelocyPackBuilderPtr();
  } catch (arangodb::velocypack::Exception const& e) {
    std::string errorMsg = "invalid JSON: ";
    errorMsg += e.what();
    generateError(rest::ResponseCode::BAD, TRI_ERROR_HTTP_BAD_PARAMETER,
                  errorMsg);
    return;
  } catch (...) {
    generateError(rest::ResponseCode::BAD, TRI_ERROR_HTTP_BAD_PARAMETER,
                  "invalid JSON");
    return;
  }
  auto pair = stripObjectIds(parsedRequest->slice());
  VPackSlice const slice = pair.first;

  bool overwrite = false;

  bool found;
  std::string const& value1 = _request->value("overwrite", found);

  if (found) {
    overwrite = StringUtils::boolean(value1);
  }

  bool recycleIds = false;
  std::string const& value2 = _request->value("recycleIds", found);

  if (found) {
    recycleIds = StringUtils::boolean(value2);
  }

  bool force = false;
  std::string const& value3 = _request->value("force", found);

  if (found) {
    force = StringUtils::boolean(value3);
  }

  std::string const& value9 =
      _request->value("ignoreDistributeShardsLikeErrors", found);
  bool ignoreDistributeShardsLikeErrors =
      found ? StringUtils::boolean(value9) : false;

  uint64_t numberOfShards = 0;
  std::string const& value4 = _request->value("numberOfShards", found);

  if (found) {
    numberOfShards = StringUtils::uint64(value4);
  }

  uint64_t replicationFactor = 1;
  std::string const& value5 = _request->value("replicationFactor", found);

  if (found) {
    replicationFactor = StringUtils::uint64(value5);
  }

  std::string errorMsg;
  int res;

  if (ServerState::instance()->isCoordinator()) {
    res = processRestoreCollectionCoordinator(
        slice, overwrite, recycleIds, force, numberOfShards, errorMsg,
        replicationFactor, ignoreDistributeShardsLikeErrors);
  } else {
    res =
        processRestoreCollection(slice, overwrite, recycleIds, force, errorMsg);
  }

  if (res != TRI_ERROR_NO_ERROR) {
    THROW_ARANGO_EXCEPTION(res);
  }

  VPackBuilder result;
  result.add(VPackValue(VPackValueType::Object));
  result.add("result", VPackValue(true));
  result.close();
  generateResult(rest::ResponseCode::OK, result.slice());
}

////////////////////////////////////////////////////////////////////////////////
/// @brief produce list of keys for a specific collection
////////////////////////////////////////////////////////////////////////////////

void RocksDBRestReplicationHandler::handleCommandCreateKeys() {
  std::string const& collection = _request->value("collection");
  if (collection.empty()) {
    generateError(rest::ResponseCode::BAD, TRI_ERROR_HTTP_BAD_PARAMETER,
                  "invalid collection parameter");
    return;
  }

  RocksDBReplicationContext* ctx = nullptr;

  //get batchId from url parameters
  bool found, busy;
  std::string batchId = _request->value("batchId", found);

  // find context
  if (found) {
    ctx = _manager->find(StringUtils::uint64(batchId), busy);
  }
  if (!found || busy || ctx == nullptr) {
    generateError(rest::ResponseCode::NOT_FOUND, TRI_ERROR_CURSOR_NOT_FOUND,
                  "batchId not specified");
    return;
  }
  RocksDBReplicationContextGuard(_manager, ctx);

  // to is ignored because the snapshot time is the latest point in time
 
  // TRI_voc_tick_t tickEnd = UINT64_MAX;
  // determine end tick for keys
  // std::string const& value = _request->value("to", found);
  // if (found) {
  //  tickEnd = static_cast<TRI_voc_tick_t>(StringUtils::uint64(value));
  //}

  // arangodb::LogicalCollection* c = _vocbase->lookupCollection(collection);
  // arangodb::CollectionGuard guard(_vocbase, c->cid(), false);
  // arangodb::LogicalCollection* col = guard.collection();

  // bind collection to context - will initialize iterator
  int res = ctx->bindCollection(collection);
  if (res != TRI_ERROR_NO_ERROR) {
    generateError(rest::ResponseCode::NOT_FOUND,
                  TRI_ERROR_ARANGO_COLLECTION_NOT_FOUND);
    return;
  }

  VPackBuilder result;
  result.add(VPackValue(VPackValueType::Object));
  result.add("id", VPackValue(StringUtils::itoa(ctx->id())));
  result.add("count", VPackValue(ctx->count()));
  result.close();
  generateResult(rest::ResponseCode::OK, result.slice());
}

////////////////////////////////////////////////////////////////////////////////
/// @brief returns all key ranges
////////////////////////////////////////////////////////////////////////////////

void RocksDBRestReplicationHandler::handleCommandGetKeys() {
  std::vector<std::string> const& suffixes = _request->suffixes();

  if (suffixes.size() != 2) {
    generateError(rest::ResponseCode::BAD, TRI_ERROR_HTTP_BAD_PARAMETER,
                  "expecting GET /_api/replication/keys/<keys-id>");
    return;
  }

  static uint64_t const DefaultChunkSize = 5000;
  uint64_t chunkSize = DefaultChunkSize;

  // determine chunk size
  bool found;
  std::string const& value = _request->value("chunkSize", found);

  if (found) {
    chunkSize = StringUtils::uint64(value);
    if (chunkSize < 100) {
      chunkSize = DefaultChunkSize;
    } else if (chunkSize > 20000) {
      chunkSize = 20000;
    }
  }

  //first suffix needs to be the batch id
  std::string const& id = suffixes[1];
  uint64_t batchId = arangodb::basics::StringUtils::uint64(id);

  // get context
  bool busy;
  RocksDBReplicationContext* ctx = _manager->find(batchId, busy);
  if (ctx == nullptr) {
    generateError(rest::ResponseCode::NOT_FOUND, TRI_ERROR_CURSOR_NOT_FOUND,
                  "batchId not specified, expired or invalid in another way");
    return;
  }
  if (busy) {
    generateError(rest::ResponseCode::NOT_FOUND, TRI_ERROR_CURSOR_NOT_FOUND,
                  "RequestContext is busy");
    return;
  }

  //lock context
  RocksDBReplicationContextGuard(_manager, ctx);

  VPackBuilder b;
  ctx->dumpKeyChunks(b, chunkSize);
  generateResult(rest::ResponseCode::OK, b.slice());
}

////////////////////////////////////////////////////////////////////////////////
/// @brief returns date for a key range
////////////////////////////////////////////////////////////////////////////////

void RocksDBRestReplicationHandler::handleCommandFetchKeys() {
  std::vector<std::string> const& suffixes = _request->suffixes();

  if (suffixes.size() != 2) {
    generateError(rest::ResponseCode::BAD, TRI_ERROR_HTTP_BAD_PARAMETER,
                  "expecting PUT /_api/replication/keys/<keys-id>");
    return;
  }

  static uint64_t const DefaultChunkSize = 5000;
  uint64_t chunkSize = DefaultChunkSize;

  // determine chunk size
  bool found;
  std::string const& value1 = _request->value("chunkSize", found);

  if (found) {
    chunkSize = StringUtils::uint64(value1);
    if (chunkSize < 100) {
      chunkSize = DefaultChunkSize;
    } else if (chunkSize > 20000) {
      chunkSize = 20000;
    }
  }

  // chunk is supplied by old clients, low is an optimization
  // for rocksdb, because seeking should be cheaper
  std::string const& value2 = _request->value("chunk", found);
  size_t chunk = 0;
  if (found) {
    chunk = static_cast<size_t>(StringUtils::uint64(value2));
  }
  std::string const& lowKey = _request->value("low", found);

  std::string const& value3 = _request->value("type", found);

  bool keys = true;
  if (value3 == "keys") {
    keys = true;
  } else if (value3 == "docs") {
    keys = false;
  } else {
    generateError(rest::ResponseCode::BAD, TRI_ERROR_HTTP_BAD_PARAMETER,
                  "invalid 'type' value");
    return;
  }

  std::string const& id = suffixes[1];

  uint64_t batchId = arangodb::basics::StringUtils::uint64(id);
  bool busy;
  RocksDBReplicationContext* ctx = _manager->find(batchId, busy);
  if (busy || ctx == nullptr) {
    generateError(rest::ResponseCode::NOT_FOUND, TRI_ERROR_CURSOR_NOT_FOUND,
                  "batchId not specified");
    return;
  }
  RocksDBReplicationContextGuard(_manager, ctx);

  std::shared_ptr<transaction::Context> transactionContext =
      transaction::StandaloneContext::Create(_vocbase);

  VPackBuilder resultBuilder(transactionContext->getVPackOptions());
  if (keys) {
    ctx->dumpKeys(resultBuilder, chunk, static_cast<size_t>(chunkSize), lowKey);
  } else {
    bool success;
    std::shared_ptr<VPackBuilder> parsedIds = parseVelocyPackBody(success);
    if (!success) {
      generateResult(rest::ResponseCode::BAD, VPackSlice());
      return;
    }
    ctx->dumpDocuments(resultBuilder, chunk, static_cast<size_t>(chunkSize),
                       lowKey, parsedIds->slice());
  }

  generateResult(rest::ResponseCode::OK, resultBuilder.slice(),
                 transactionContext);
}

void RocksDBRestReplicationHandler::handleCommandRemoveKeys() {
  std::vector<std::string> const& suffixes = _request->suffixes();

  if (suffixes.size() != 2) {
    generateError(rest::ResponseCode::BAD, TRI_ERROR_HTTP_BAD_PARAMETER,
                  "expecting DELETE /_api/replication/keys/<keys-id>");
    return;
  }

  std::string const& id = suffixes[1];
  /*uint64_t batchId = arangodb::basics::StringUtils::uint64(id);
  bool busy;
  RocksDBReplicationContext *ctx = _manager->find(batchId, busy);
  if (busy || ctx == nullptr) {
    generateError(rest::ResponseCode::NOT_FOUND, TRI_ERROR_CURSOR_NOT_FOUND,
                  "batchId not specified");
    return;
  }
  RocksDBReplicationContextGuard(_manager, ctx);*/

  /*auto keys = _vocbase->collectionKeys();
  TRI_ASSERT(keys != nullptr);

  auto collectionKeysId =
  static_cast<CollectionKeysId>(arangodb::basics::StringUtils::uint64(id));
  bool found = keys->remove(collectionKeysId);

  if (!found) {
    generateError(rest::ResponseCode::NOT_FOUND, TRI_ERROR_CURSOR_NOT_FOUND);
    return;
  }*/

  VPackBuilder resultBuilder;
  resultBuilder.openObject();
  resultBuilder.add("id", VPackValue(id));  // id as a string
  resultBuilder.add("error", VPackValue(false));
  resultBuilder.add("code",
                    VPackValue(static_cast<int>(rest::ResponseCode::ACCEPTED)));
  resultBuilder.close();

  generateResult(rest::ResponseCode::ACCEPTED, resultBuilder.slice());
}

////////////////////////////////////////////////////////////////////////////////
/// @brief was docuBlock JSF_get_api_replication_dump
////////////////////////////////////////////////////////////////////////////////

void RocksDBRestReplicationHandler::handleCommandDump() {
  LOG_TOPIC(TRACE, arangodb::Logger::FIXME) << "enter handleCommandDump";

  bool found = false;
  uint64_t contextId = 0;


  // contains dump options that might need to be inspected
  // VPackSlice options = _request->payload();

  // get collection Name
  std::string const& collection = _request->value("collection");
  if (collection.empty()) {
    generateError(rest::ResponseCode::BAD, TRI_ERROR_HTTP_BAD_PARAMETER,
                  "invalid collection parameter");
    return;
  }

  // get contextId
  std::string const& contextIdString = _request->value("batchId", found);
  if (found) {
    contextId = StringUtils::uint64(contextIdString);
  } else {
    generateError(rest::ResponseCode::NOT_FOUND, TRI_ERROR_HTTP_BAD_PARAMETER,
                  "replication dump - request misses batchId");
    return;
  }

  // acquire context
  bool isBusy = false;
  RocksDBReplicationContext* context = _manager->find(contextId, isBusy);
  RocksDBReplicationContextGuard(_manager, context);

  if (context == nullptr) {
    generateError(rest::ResponseCode::NOT_FOUND, TRI_ERROR_HTTP_BAD_PARAMETER,
                  "replication dump - unable to find context (it could be expired)");
    return;
  }

  if (isBusy) {
    generateError(rest::ResponseCode::NOT_FOUND, TRI_ERROR_HTTP_BAD_PARAMETER,
                  "replication dump - context is busy");
    return;
  }

  // check for 28 compatibility
  bool compat28 = false;
  std::string const& value8 = _request->value("compat28", found);

  if (found) {
    compat28 = StringUtils::boolean(value8);
  }

  // print request
  LOG_TOPIC(TRACE, arangodb::Logger::FIXME)
      << "requested collection dump for collection '" << collection
      << "' using contextId '" << context->id() << "'";


  // TODO needs to generalized || velocypacks needs to support multiple slices
  // per response!
  auto response = dynamic_cast<HttpResponse*>(_response.get());
  StringBuffer dump(TRI_UNKNOWN_MEM_ZONE);

  if (response == nullptr) {
    THROW_ARANGO_EXCEPTION_MESSAGE(TRI_ERROR_INTERNAL, "invalid response type");
  }

  // do the work!
  auto result =
      context->dump(_vocbase, collection, dump, determineChunkSize(), compat28);

  // generate the result
  if (dump.length() == 0) {
    resetResponse(rest::ResponseCode::NO_CONTENT);
  } else {
    resetResponse(rest::ResponseCode::OK);
  }

  response->setContentType(rest::ContentType::DUMP);
  // set headers
  _response->setHeaderNC(TRI_REPLICATION_HEADER_CHECKMORE,
                         (context->more() ? "true" : "false"));

  _response->setHeaderNC(
      TRI_REPLICATION_HEADER_LASTINCLUDED,
      StringUtils::itoa((dump.length() == 0) ? 0 : result.maxTick()));

  // transfer ownership of the buffer contents
  response->body().set(dump.stringBuffer());

  // avoid double freeing
  TRI_StealStringBuffer(dump.stringBuffer());
}

////////////////////////////////////////////////////////////////////////////////
/// @brief was docuBlock JSF_put_api_replication_synchronize
////////////////////////////////////////////////////////////////////////////////

void RocksDBRestReplicationHandler::handleCommandSync() {
  bool success;
  std::shared_ptr<VPackBuilder> parsedBody = parseVelocyPackBody(success);
  if (!success) {
    // error already created
    return;
  }

  VPackSlice const body = parsedBody->slice();

  std::string const endpoint =
      VelocyPackHelper::getStringValue(body, "endpoint", "");

  if (endpoint.empty()) {
    generateError(rest::ResponseCode::BAD, TRI_ERROR_HTTP_BAD_PARAMETER,
                  "<endpoint> must be a valid endpoint");
    return;
  }

  std::string const database =
      VelocyPackHelper::getStringValue(body, "database", _vocbase->name());
  std::string const username =
      VelocyPackHelper::getStringValue(body, "username", "");
  std::string const password =
      VelocyPackHelper::getStringValue(body, "password", "");
  std::string const jwt = VelocyPackHelper::getStringValue(body, "jwt", "");
  bool const verbose =
      VelocyPackHelper::getBooleanValue(body, "verbose", false);
  bool const includeSystem =
      VelocyPackHelper::getBooleanValue(body, "includeSystem", true);
  bool const incremental =
      VelocyPackHelper::getBooleanValue(body, "incremental", false);
  bool const keepBarrier =
      VelocyPackHelper::getBooleanValue(body, "keepBarrier", false);
  bool const useCollectionId =
      VelocyPackHelper::getBooleanValue(body, "useCollectionId", true);

  std::unordered_map<std::string, bool> restrictCollections;
  VPackSlice const restriction = body.get("restrictCollections");

  if (restriction.isArray()) {
    for (VPackSlice const& cname : VPackArrayIterator(restriction)) {
      if (cname.isString()) {
        restrictCollections.insert(
            std::pair<std::string, bool>(cname.copyString(), true));
      }
    }
  }

  std::string restrictType =
      VelocyPackHelper::getStringValue(body, "restrictType", "");

  if ((restrictType.empty() && !restrictCollections.empty()) ||
      (!restrictType.empty() && restrictCollections.empty()) ||
      (!restrictType.empty() && restrictType != "include" &&
       restrictType != "exclude")) {
    generateError(rest::ResponseCode::BAD, TRI_ERROR_HTTP_BAD_PARAMETER,
                  "invalid value for <restrictCollections> or <restrictType>");
    return;
  }

  TRI_replication_applier_configuration_t config;
  config._endpoint = endpoint;
  config._database = database;
  config._username = username;
  config._password = password;
  config._jwt = jwt;
  config._includeSystem = includeSystem;
  config._verbose = verbose;
  config._useCollectionId = useCollectionId;

  InitialSyncer syncer(_vocbase, &config, restrictCollections, restrictType,
                       verbose, false);

  std::string errorMsg = "";

  /*int res = */ syncer.run(errorMsg, incremental);

  VPackBuilder result;
  result.add(VPackValue(VPackValueType::Object));

  result.add("collections", VPackValue(VPackValueType::Array));

  for (auto const& it : syncer.getProcessedCollections()) {
    std::string const cidString = StringUtils::itoa(it.first);
    // Insert a collection
    result.add(VPackValue(VPackValueType::Object));
    result.add("id", VPackValue(cidString));
    result.add("name", VPackValue(it.second));
    result.close();  // one collection
  }

  result.close();  // collections

  auto tickString = std::to_string(syncer.getLastLogTick());
  result.add("lastLogTick", VPackValue(tickString));

  if (keepBarrier) {
    auto barrierId = std::to_string(syncer.stealBarrier());
    result.add("barrierId", VPackValue(barrierId));
  }

  result.close();  // base
  generateResult(rest::ResponseCode::OK, result.slice());
}

////////////////////////////////////////////////////////////////////////////////
/// @brief was docuBlock JSF_put_api_replication_serverID
////////////////////////////////////////////////////////////////////////////////

void RocksDBRestReplicationHandler::handleCommandServerId() {
  VPackBuilder result;
  result.add(VPackValue(VPackValueType::Object));
  std::string const serverId = StringUtils::itoa(ServerIdFeature::getId());
  result.add("serverId", VPackValue(serverId));
  result.close();
  generateResult(rest::ResponseCode::OK, result.slice());
}

////////////////////////////////////////////////////////////////////////////////
/// @brief was docuBlock JSF_put_api_replication_applier
////////////////////////////////////////////////////////////////////////////////

void RocksDBRestReplicationHandler::handleCommandApplierGetConfig() {
  TRI_ASSERT(_vocbase->replicationApplier() != nullptr);

  TRI_replication_applier_configuration_t config;

  {
    READ_LOCKER(readLocker, _vocbase->replicationApplier()->_statusLock);
    config.update(&_vocbase->replicationApplier()->_configuration);
  }
  std::shared_ptr<VPackBuilder> configBuilder = config.toVelocyPack(false);
  generateResult(rest::ResponseCode::OK, configBuilder->slice());
}

////////////////////////////////////////////////////////////////////////////////
/// @brief was docuBlock JSF_put_api_replication_applier_adjust
////////////////////////////////////////////////////////////////////////////////

void RocksDBRestReplicationHandler::handleCommandApplierSetConfig() {
  TRI_ASSERT(_vocbase->replicationApplier() != nullptr);

  TRI_replication_applier_configuration_t config;

  bool success;
  std::shared_ptr<VPackBuilder> parsedBody = parseVelocyPackBody(success);

  if (!success) {
    // error already created
    return;
  }
  VPackSlice const body = parsedBody->slice();

  {
    READ_LOCKER(readLocker, _vocbase->replicationApplier()->_statusLock);
    config.update(&_vocbase->replicationApplier()->_configuration);
  }

  std::string const endpoint =
      VelocyPackHelper::getStringValue(body, "endpoint", "");

  if (!endpoint.empty()) {
    config._endpoint = endpoint;
  }

  config._database =
      VelocyPackHelper::getStringValue(body, "database", _vocbase->name());

  VPackSlice const username = body.get("username");
  if (username.isString()) {
    config._username = username.copyString();
  }

  VPackSlice const password = body.get("password");
  if (password.isString()) {
    config._password = password.copyString();
  }

  VPackSlice const jwt = body.get("jwt");
  if (jwt.isString()) {
    config._jwt = jwt.copyString();
  }

  config._requestTimeout = VelocyPackHelper::getNumericValue<double>(
      body, "requestTimeout", config._requestTimeout);
  config._connectTimeout = VelocyPackHelper::getNumericValue<double>(
      body, "connectTimeout", config._connectTimeout);
  config._ignoreErrors = VelocyPackHelper::getNumericValue<uint64_t>(
      body, "ignoreErrors", config._ignoreErrors);
  config._maxConnectRetries = VelocyPackHelper::getNumericValue<uint64_t>(
      body, "maxConnectRetries", config._maxConnectRetries);
  config._sslProtocol = VelocyPackHelper::getNumericValue<uint32_t>(
      body, "sslProtocol", config._sslProtocol);
  config._chunkSize = VelocyPackHelper::getNumericValue<uint64_t>(
      body, "chunkSize", config._chunkSize);
  config._autoStart =
      VelocyPackHelper::getBooleanValue(body, "autoStart", config._autoStart);
  config._adaptivePolling = VelocyPackHelper::getBooleanValue(
      body, "adaptivePolling", config._adaptivePolling);
  config._autoResync =
      VelocyPackHelper::getBooleanValue(body, "autoResync", config._autoResync);
  config._includeSystem = VelocyPackHelper::getBooleanValue(
      body, "includeSystem", config._includeSystem);
  config._verbose =
      VelocyPackHelper::getBooleanValue(body, "verbose", config._verbose);
  config._incremental = VelocyPackHelper::getBooleanValue(body, "incremental",
                                                          config._incremental);
  config._requireFromPresent = VelocyPackHelper::getBooleanValue(
      body, "requireFromPresent", config._requireFromPresent);
  config._restrictType = VelocyPackHelper::getStringValue(body, "restrictType",
                                                          config._restrictType);
  config._connectionRetryWaitTime = static_cast<uint64_t>(
      1000.0 * 1000.0 *
      VelocyPackHelper::getNumericValue<double>(
          body, "connectionRetryWaitTime",
          static_cast<double>(config._connectionRetryWaitTime) /
              (1000.0 * 1000.0)));
  config._initialSyncMaxWaitTime = static_cast<uint64_t>(
      1000.0 * 1000.0 *
      VelocyPackHelper::getNumericValue<double>(
          body, "initialSyncMaxWaitTime",
          static_cast<double>(config._initialSyncMaxWaitTime) /
              (1000.0 * 1000.0)));
  config._idleMinWaitTime = static_cast<uint64_t>(
      1000.0 * 1000.0 *
      VelocyPackHelper::getNumericValue<double>(
          body, "idleMinWaitTime",
          static_cast<double>(config._idleMinWaitTime) / (1000.0 * 1000.0)));
  config._idleMaxWaitTime = static_cast<uint64_t>(
      1000.0 * 1000.0 *
      VelocyPackHelper::getNumericValue<double>(
          body, "idleMaxWaitTime",
          static_cast<double>(config._idleMaxWaitTime) / (1000.0 * 1000.0)));
  config._autoResyncRetries = VelocyPackHelper::getNumericValue<uint64_t>(
      body, "autoResyncRetries", config._autoResyncRetries);

  VPackSlice const restriction = body.get("restrictCollections");
  if (restriction.isArray()) {
    config._restrictCollections.clear();
    for (VPackSlice const& collection : VPackArrayIterator(restriction)) {
      if (collection.isString()) {
        config._restrictCollections.emplace(
            std::make_pair(collection.copyString(), true));
      }
    }
  }

  int res =
      TRI_ConfigureReplicationApplier(_vocbase->replicationApplier(), &config);

  if (res != TRI_ERROR_NO_ERROR) {
    THROW_ARANGO_EXCEPTION(res);
  }

  handleCommandApplierGetConfig();
}

////////////////////////////////////////////////////////////////////////////////
/// @brief was docuBlock JSF_put_api_replication_applier_start
////////////////////////////////////////////////////////////////////////////////

void RocksDBRestReplicationHandler::handleCommandApplierStart() {
  TRI_ASSERT(_vocbase->replicationApplier() != nullptr);

  bool found;
  std::string const& value1 = _request->value("from", found);

  TRI_voc_tick_t initialTick = 0;
  bool useTick = false;

  if (found) {
    // query parameter "from" specified
    initialTick = (TRI_voc_tick_t)StringUtils::uint64(value1);
    useTick = true;
  }

  TRI_voc_tick_t barrierId = 0;
  std::string const& value2 = _request->value("barrierId", found);

  if (found) {
    // query parameter "barrierId" specified
    barrierId = (TRI_voc_tick_t)StringUtils::uint64(value2);
  }

  int res =
      _vocbase->replicationApplier()->start(initialTick, useTick, barrierId);

  if (res != TRI_ERROR_NO_ERROR) {
    THROW_ARANGO_EXCEPTION(res);
  }

  handleCommandApplierGetState();
}

////////////////////////////////////////////////////////////////////////////////
/// @brief was docuBlock JSF_put_api_replication_applier_stop
////////////////////////////////////////////////////////////////////////////////

void RocksDBRestReplicationHandler::handleCommandApplierStop() {
  TRI_ASSERT(_vocbase->replicationApplier() != nullptr);

  int res = _vocbase->replicationApplier()->stop(true, true);

  if (res != TRI_ERROR_NO_ERROR) {
    THROW_ARANGO_EXCEPTION(res);
  }

  handleCommandApplierGetState();
}

////////////////////////////////////////////////////////////////////////////////
/// @brief was docuBlock JSF_get_api_replication_applier_state
////////////////////////////////////////////////////////////////////////////////

void RocksDBRestReplicationHandler::handleCommandApplierGetState() {
  TRI_ASSERT(_vocbase->replicationApplier() != nullptr);

  std::shared_ptr<VPackBuilder> result =
      _vocbase->replicationApplier()->toVelocyPack();
  generateResult(rest::ResponseCode::OK, result->slice());
}

////////////////////////////////////////////////////////////////////////////////
/// @brief delete the state of the replication applier
////////////////////////////////////////////////////////////////////////////////

void RocksDBRestReplicationHandler::handleCommandApplierDeleteState() {
  TRI_ASSERT(_vocbase->replicationApplier() != nullptr);

  int res = _vocbase->replicationApplier()->forget();

  if (res != TRI_ERROR_NO_ERROR) {
    LOG_TOPIC(DEBUG, Logger::REPLICATION) << "unable to delete applier state";
    THROW_ARANGO_EXCEPTION_MESSAGE(res, "unable to delete applier state");
  }

  handleCommandApplierGetState();
}

////////////////////////////////////////////////////////////////////////////////
/// @brief add a follower of a shard to the list of followers
////////////////////////////////////////////////////////////////////////////////

void RocksDBRestReplicationHandler::handleCommandAddFollower() {
  // NOTE: Identical to MMFiles
  bool success = false;
  std::shared_ptr<VPackBuilder> parsedBody = parseVelocyPackBody(success);
  if (!success) {
    // error already created
    return;
  }
  VPackSlice const body = parsedBody->slice();
  if (!body.isObject()) {
    generateError(rest::ResponseCode::BAD, TRI_ERROR_HTTP_BAD_PARAMETER,
                  "body needs to be an object with attributes 'followerId' "
                  "and 'shard'");
    return;
  }
  VPackSlice const followerId = body.get("followerId");
  VPackSlice const shard = body.get("shard");
  if (!followerId.isString() || !shard.isString()) {
    generateError(rest::ResponseCode::BAD, TRI_ERROR_HTTP_BAD_PARAMETER,
                  "'followerId' and 'shard' attributes must be strings");
    return;
  }

  auto col = _vocbase->lookupCollection(shard.copyString());

  if (col == nullptr) {
    generateError(rest::ResponseCode::SERVER_ERROR,
                  TRI_ERROR_ARANGO_COLLECTION_NOT_FOUND,
                  "did not find collection");
    return;
  }

  VPackSlice const checksum = body.get("checksum");
  // optional while intoroducing this bugfix. should definately be required with 3.4
  // and throw a 400 then
  if (checksum.isObject()) {
    auto result = col->compareChecksums(checksum);

    if (result.fail()) {
      auto errorNumber = result.errorNumber();
      rest::ResponseCode code;
      if (errorNumber == TRI_ERROR_REPLICATION_WRONG_CHECKSUM ||
          errorNumber == TRI_ERROR_REPLICATION_WRONG_CHECKSUM_FORMAT) {
        code = rest::ResponseCode::BAD;
      } else {
        code = rest::ResponseCode::SERVER_ERROR;
      }
      generateError(code,
        errorNumber, result.errorMessage());
      return;
    }
  }

  col->followers()->add(followerId.copyString());

  VPackBuilder b;
  {
    VPackObjectBuilder bb(&b);
    b.add("error", VPackValue(false));
  }

  generateResult(rest::ResponseCode::OK, b.slice());
}

////////////////////////////////////////////////////////////////////////////////
/// @brief remove a follower of a shard from the list of followers
////////////////////////////////////////////////////////////////////////////////

void RocksDBRestReplicationHandler::handleCommandRemoveFollower() {
  // Identical to MMFiles
  bool success = false;
  std::shared_ptr<VPackBuilder> parsedBody = parseVelocyPackBody(success);
  if (!success) {
    // error already created
    return;
  }
  VPackSlice const body = parsedBody->slice();
  if (!body.isObject()) {
    generateError(rest::ResponseCode::BAD, TRI_ERROR_HTTP_BAD_PARAMETER,
                  "body needs to be an object with attributes 'followerId' "
                  "and 'shard'");
    return;
  }
  VPackSlice const followerId = body.get("followerId");
  VPackSlice const shard = body.get("shard");
  if (!followerId.isString() || !shard.isString()) {
    generateError(rest::ResponseCode::BAD, TRI_ERROR_HTTP_BAD_PARAMETER,
                  "'followerId' and 'shard' attributes must be strings");
    return;
  }

  auto col = _vocbase->lookupCollection(shard.copyString());

  if (col == nullptr) {
    generateError(rest::ResponseCode::SERVER_ERROR,
                  TRI_ERROR_ARANGO_COLLECTION_NOT_FOUND,
                  "did not find collection");
    return;
  }
  col->followers()->remove(followerId.copyString());

  VPackBuilder b;
  {
    VPackObjectBuilder bb(&b);
    b.add("error", VPackValue(false));
  }

  generateResult(rest::ResponseCode::OK, b.slice());
}

////////////////////////////////////////////////////////////////////////////////
/// @brief hold a read lock on a collection to stop writes temporarily
////////////////////////////////////////////////////////////////////////////////

void RocksDBRestReplicationHandler::handleCommandHoldReadLockCollection() {
  // NOTE: Complete copy of MMFiles
  bool success = false;
  std::shared_ptr<VPackBuilder> parsedBody = parseVelocyPackBody(success);
  if (!success) {
    // error already created
    return;
  }
  VPackSlice const body = parsedBody->slice();
  if (!body.isObject()) {
    generateError(rest::ResponseCode::BAD, TRI_ERROR_HTTP_BAD_PARAMETER,
                  "body needs to be an object with attributes 'collection', "
                  "'ttl' and 'id'");
    return;
  }
  VPackSlice const collection = body.get("collection");
  VPackSlice const ttlSlice = body.get("ttl");
  VPackSlice const idSlice = body.get("id");
  if (!collection.isString() || !ttlSlice.isNumber() || !idSlice.isString()) {
    generateError(rest::ResponseCode::BAD, TRI_ERROR_HTTP_BAD_PARAMETER,
                  "'collection' must be a string and 'ttl' a number and "
                  "'id' a string");
    return;
  }
  std::string id = idSlice.copyString();

  auto col = _vocbase->lookupCollection(collection.copyString());

  if (col == nullptr) {
    generateError(rest::ResponseCode::SERVER_ERROR,
                  TRI_ERROR_ARANGO_COLLECTION_NOT_FOUND,
                  "did not find collection");
    return;
  }

  double ttl = 0.0;
  if (ttlSlice.isInteger()) {
    try {
      ttl = static_cast<double>(ttlSlice.getInt());
    } catch (...) {
    }
  } else {
    try {
      ttl = ttlSlice.getDouble();
    } catch (...) {
    }
  }

  if (col->getStatusLocked() != TRI_VOC_COL_STATUS_LOADED) {
    generateError(rest::ResponseCode::SERVER_ERROR,
                  TRI_ERROR_ARANGO_COLLECTION_NOT_LOADED,
                  "collection not loaded");
    return;
  }

  {
    CONDITION_LOCKER(locker, _condVar);
    _holdReadLockJobs.emplace(id, false);
  }

  auto trxContext = transaction::StandaloneContext::Create(_vocbase);
  SingleCollectionTransaction trx(trxContext, col->cid(),
                                  AccessMode::Type::EXCLUSIVE);
  trx.addHint(transaction::Hints::Hint::LOCK_ENTIRELY);
  Result res = trx.begin();
  if (!res.ok()) {
    generateError(rest::ResponseCode::SERVER_ERROR,
                  TRI_ERROR_TRANSACTION_INTERNAL,
                  "cannot begin read transaction");
    return;
  }

  {
    CONDITION_LOCKER(locker, _condVar);
    auto it = _holdReadLockJobs.find(id);
    if (it == _holdReadLockJobs.end()) {
      // Entry has been removed since, so we cancel the whole thing
      // right away and generate an error:
      generateError(rest::ResponseCode::SERVER_ERROR,
                    TRI_ERROR_TRANSACTION_INTERNAL,
                    "read transaction was cancelled");
      return;
    }
    it->second = true;  // mark the read lock as acquired
  }

  double now = TRI_microtime();
  double startTime = now;
  double endTime = startTime + ttl;
  bool stopping = false;

  {
    CONDITION_LOCKER(locker, _condVar);
    while (now < endTime) {
      _condVar.wait(100000);
      auto it = _holdReadLockJobs.find(id);
      if (it == _holdReadLockJobs.end()) {
        break;
      }
      if (application_features::ApplicationServer::isStopping()) {
        stopping = true;
        break;
      }
      now = TRI_microtime();
    }
    auto it = _holdReadLockJobs.find(id);
    if (it != _holdReadLockJobs.end()) {
      _holdReadLockJobs.erase(it);
    }
  }

  if (stopping) {
    generateError(rest::ResponseCode::SERVER_ERROR, TRI_ERROR_SHUTTING_DOWN);
    return;
  }

  VPackBuilder b;
  {
    VPackObjectBuilder bb(&b);
    b.add("error", VPackValue(false));
  }

  generateResult(rest::ResponseCode::OK, b.slice());
}

////////////////////////////////////////////////////////////////////////////////
/// @brief check the holding of a read lock on a collection
////////////////////////////////////////////////////////////////////////////////

void RocksDBRestReplicationHandler::handleCommandCheckHoldReadLockCollection() {
  // NOTE Comple copy of MMFiles
  bool success = false;
  std::shared_ptr<VPackBuilder> parsedBody = parseVelocyPackBody(success);
  if (!success) {
    // error already created
    return;
  }
  VPackSlice const body = parsedBody->slice();
  if (!body.isObject()) {
    generateError(rest::ResponseCode::BAD, TRI_ERROR_HTTP_BAD_PARAMETER,
                  "body needs to be an object with attribute 'id'");
    return;
  }
  VPackSlice const idSlice = body.get("id");
  if (!idSlice.isString()) {
    generateError(rest::ResponseCode::BAD, TRI_ERROR_HTTP_BAD_PARAMETER,
                  "'id' needs to be a string");
    return;
  }
  std::string id = idSlice.copyString();

  bool lockHeld = false;

  {
    CONDITION_LOCKER(locker, _condVar);
    auto it = _holdReadLockJobs.find(id);
    if (it == _holdReadLockJobs.end()) {
      generateError(rest::ResponseCode::NOT_FOUND, TRI_ERROR_HTTP_NOT_FOUND,
                    "no hold read lock job found for 'id'");
      return;
    }
    if (it->second) {
      lockHeld = true;
    }
  }

  VPackBuilder b;
  {
    VPackObjectBuilder bb(&b);
    b.add("error", VPackValue(false));
    b.add("lockHeld", VPackValue(lockHeld));
  }

  generateResult(rest::ResponseCode::OK, b.slice());
}

////////////////////////////////////////////////////////////////////////////////
/// @brief cancel the holding of a read lock on a collection
////////////////////////////////////////////////////////////////////////////////

void RocksDBRestReplicationHandler::
    handleCommandCancelHoldReadLockCollection() {
  // NOTE complete copy of MMFiles
  bool success = false;
  std::shared_ptr<VPackBuilder> parsedBody = parseVelocyPackBody(success);
  if (!success) {
    // error already created
    return;
  }
  VPackSlice const body = parsedBody->slice();
  if (!body.isObject()) {
    generateError(rest::ResponseCode::BAD, TRI_ERROR_HTTP_BAD_PARAMETER,
                  "body needs to be an object with attribute 'id'");
    return;
  }
  VPackSlice const idSlice = body.get("id");
  if (!idSlice.isString()) {
    generateError(rest::ResponseCode::BAD, TRI_ERROR_HTTP_BAD_PARAMETER,
                  "'id' needs to be a string");
    return;
  }
  std::string id = idSlice.copyString();

  bool lockHeld = false;
  {
    CONDITION_LOCKER(locker, _condVar);
    auto it = _holdReadLockJobs.find(id);
    if (it != _holdReadLockJobs.end()) {
      // Note that this approach works if the lock has been acquired
      // as well as if we still wait for the read lock, in which case
      // it will eventually be acquired but immediately released:
      if (it->second) {
        lockHeld = true;
      }
      _holdReadLockJobs.erase(it);
      _condVar.broadcast();
    }
  }

  VPackBuilder b;
  {
    VPackObjectBuilder bb(&b);
    b.add("error", VPackValue(false));
    b.add("lockHeld", VPackValue(lockHeld));
  }

  generateResult(rest::ResponseCode::OK, b.slice());
}

////////////////////////////////////////////////////////////////////////////////
/// @brief get ID for a read lock job
////////////////////////////////////////////////////////////////////////////////

void RocksDBRestReplicationHandler::handleCommandGetIdForReadLockCollection() {
  // NOTE: Complete copy of MMFiles
  std::string id = std::to_string(TRI_NewTickServer());

  VPackBuilder b;
  {
    VPackObjectBuilder bb(&b);
    b.add("id", VPackValue(id));
  }

  generateResult(rest::ResponseCode::OK, b.slice());
}

////////////////////////////////////////////////////////////////////////////////
/// @brief restores the structure of a collection TODO MOVE
////////////////////////////////////////////////////////////////////////////////

int RocksDBRestReplicationHandler::processRestoreCollection(
    VPackSlice const& collection, bool dropExisting, bool reuseId, bool force,
    std::string& errorMsg) {
  if (!collection.isObject()) {
    errorMsg = "collection declaration is invalid";

    return TRI_ERROR_HTTP_BAD_PARAMETER;
  }

  VPackSlice const parameters = collection.get("parameters");

  if (!parameters.isObject()) {
    errorMsg = "collection parameters declaration is invalid";

    return TRI_ERROR_HTTP_BAD_PARAMETER;
  }

  VPackSlice const indexes = collection.get("indexes");

  if (!indexes.isArray()) {
    errorMsg = "collection indexes declaration is invalid";

    return TRI_ERROR_HTTP_BAD_PARAMETER;
  }

  std::string const name = arangodb::basics::VelocyPackHelper::getStringValue(
      parameters, "name", "");

  if (name.empty()) {
    errorMsg = "collection name is missing";

    return TRI_ERROR_HTTP_BAD_PARAMETER;
  }

  if (arangodb::basics::VelocyPackHelper::getBooleanValue(parameters, "deleted",
                                                          false)) {
    // we don't care about deleted collections
    return TRI_ERROR_NO_ERROR;
  }

  grantTemporaryRights();
  arangodb::LogicalCollection* col = nullptr;

  if (reuseId) {
    TRI_voc_cid_t const cid =
        arangodb::basics::VelocyPackHelper::extractIdValue(parameters);

    if (cid == 0) {
      errorMsg = "collection id is missing";

      return TRI_ERROR_HTTP_BAD_PARAMETER;
    }

    // first look up the collection by the cid
    col = _vocbase->lookupCollection(cid);
  }

  if (col == nullptr) {
    // not found, try name next
    col = _vocbase->lookupCollection(name);
  }

  // drop an existing collection if it exists
  if (col != nullptr) {
    if (dropExisting) {
      Result res = _vocbase->dropCollection(col, true, -1.0);

      if (res.errorNumber() == TRI_ERROR_FORBIDDEN) {
        // some collections must not be dropped

        // instead, truncate them
        SingleCollectionTransaction trx(
            transaction::StandaloneContext::Create(_vocbase), col->cid(),
            AccessMode::Type::WRITE);
        trx.addHint(
            transaction::Hints::Hint::RECOVERY);  // to turn off waitForSync!

        res = trx.begin();
        if (!res.ok()) {
          return res.errorNumber();
        }

        OperationOptions options;
        OperationResult opRes = trx.truncate(name, options);

        res = trx.finish(opRes.code);

        return res.errorNumber();
      }

      if (!res.ok()) {
        errorMsg =
            "unable to drop collection '" + name + "': " + res.errorMessage();
        res.reset(res.errorNumber(), errorMsg);
        return res.errorNumber();
      }
    } else {
      Result res = TRI_ERROR_ARANGO_DUPLICATE_NAME;

      errorMsg =
          "unable to create collection '" + name + "': " + res.errorMessage();
      res.reset(res.errorNumber(), errorMsg);

      return res.errorNumber();
    }
  }

  // now re-create the collection
  int res = createCollection(parameters, &col, reuseId);

  if (res != TRI_ERROR_NO_ERROR) {
    errorMsg =
        "unable to create collection: " + std::string(TRI_errno_string(res));

    return res;
  }

  return TRI_ERROR_NO_ERROR;
}

////////////////////////////////////////////////////////////////////////////////
/// @brief restores the structure of a collection, coordinator case
////////////////////////////////////////////////////////////////////////////////

int RocksDBRestReplicationHandler::processRestoreCollectionCoordinator(
    VPackSlice const& collection, bool dropExisting, bool reuseId, bool force,
    uint64_t numberOfShards, std::string& errorMsg, uint64_t replicationFactor,
    bool ignoreDistributeShardsLikeErrors) {
  if (!collection.isObject()) {
    errorMsg = "collection declaration is invalid";

    return TRI_ERROR_HTTP_BAD_PARAMETER;
  }

  VPackSlice const parameters = collection.get("parameters");

  if (!parameters.isObject()) {
    errorMsg = "collection parameters declaration is invalid";

    return TRI_ERROR_HTTP_BAD_PARAMETER;
  }

  std::string const name = arangodb::basics::VelocyPackHelper::getStringValue(
      parameters, "name", "");

  if (name.empty()) {
    errorMsg = "collection name is missing";

    return TRI_ERROR_HTTP_BAD_PARAMETER;
  }

  if (arangodb::basics::VelocyPackHelper::getBooleanValue(parameters, "deleted",
                                                          false)) {
    // we don't care about deleted collections
    return TRI_ERROR_NO_ERROR;
  }

  std::string dbName = _vocbase->name();

  ClusterInfo* ci = ClusterInfo::instance();

  try {
    // in a cluster, we only look up by name:
    std::shared_ptr<LogicalCollection> col = ci->getCollection(dbName, name);

    // drop an existing collection if it exists
    if (dropExisting) {
      int res = ci->dropCollectionCoordinator(dbName, col->cid_as_string(),
                                              errorMsg, 0.0);
      if (res == TRI_ERROR_FORBIDDEN ||
          res ==
              TRI_ERROR_CLUSTER_MUST_NOT_DROP_COLL_OTHER_DISTRIBUTESHARDSLIKE) {
        // some collections must not be dropped
        res = truncateCollectionOnCoordinator(dbName, name);
        if (res != TRI_ERROR_NO_ERROR) {
          errorMsg =
              "unable to truncate collection (dropping is forbidden): " + name;
        }
        return res;
      }

      if (res != TRI_ERROR_NO_ERROR) {
        errorMsg = "unable to drop collection '" + name + "': " +
                   std::string(TRI_errno_string(res));

        return res;
      }
    } else {
      int res = TRI_ERROR_ARANGO_DUPLICATE_NAME;

      errorMsg = "unable to create collection '" + name + "': " +
                 std::string(TRI_errno_string(res));

      return res;
    }
  } catch (...) {
  }

  // now re-create the collection

  // Build up new information that we need to merge with the given one
  VPackBuilder toMerge;
  toMerge.openObject();

  // We always need a new id
  TRI_voc_tick_t newIdTick = ci->uniqid(1);
  std::string newId = StringUtils::itoa(newIdTick);
  toMerge.add("id", VPackValue(newId));

  // Number of shards. Will be overwritten if not existent
  VPackSlice const numberOfShardsSlice = parameters.get("numberOfShards");
  if (!numberOfShardsSlice.isInteger()) {
    // The information does not contain numberOfShards. Overwrite it.
    VPackSlice const shards = parameters.get("shards");
    if (shards.isObject()) {
      numberOfShards = static_cast<uint64_t>(shards.length());
    } else {
      // "shards" not specified
      // now check if numberOfShards property was given
      if (numberOfShards == 0) {
        // We take one shard if no value was given
        numberOfShards = 1;
      }
    }
    TRI_ASSERT(numberOfShards > 0);
    toMerge.add("numberOfShards", VPackValue(numberOfShards));
  }

  // Replication Factor. Will be overwritten if not existent
  VPackSlice const replFactorSlice = parameters.get("replicationFactor");
  if (!replFactorSlice.isInteger()) {
    if (replicationFactor == 0) {
      replicationFactor = 1;
    }
    TRI_ASSERT(replicationFactor > 0);
    toMerge.add("replicationFactor", VPackValue(replicationFactor));
  }

  // always use current version number when restoring a collection,
  // because the collection is effectively NEW
  toMerge.add("version", VPackValue(LogicalCollection::VERSION_31));
  if (!name.empty() && name[0] == '_' && !parameters.hasKey("isSystem")) {
    // system collection?
    toMerge.add("isSystem", VPackValue(true));
  }
  toMerge.close();  // TopLevel

  VPackSlice const type = parameters.get("type");
  TRI_col_type_e collectionType;
  if (type.isNumber()) {
    collectionType = static_cast<TRI_col_type_e>(type.getNumericValue<int>());
  } else {
    errorMsg = "collection type not given or wrong";
    return TRI_ERROR_HTTP_BAD_PARAMETER;
  }

  VPackSlice const sliceToMerge = toMerge.slice();
  VPackBuilder mergedBuilder =
      VPackCollection::merge(parameters, sliceToMerge, false);
  VPackSlice const merged = mergedBuilder.slice();

  try {
    bool createWaitsForSyncReplication =
        application_features::ApplicationServer::getFeature<ClusterFeature>(
            "Cluster")
            ->createWaitsForSyncReplication();
    auto col = ClusterMethods::createCollectionOnCoordinator(
        collectionType, _vocbase, merged, ignoreDistributeShardsLikeErrors,
        createWaitsForSyncReplication);
    TRI_ASSERT(col != nullptr);
  } catch (basics::Exception const& e) {
    // Error, report it.
    errorMsg = e.message();
    return e.code();
  }
  // All other errors are thrown to the outside.
  return TRI_ERROR_NO_ERROR;
}

////////////////////////////////////////////////////////////////////////////////
/// @brief creates a collection, based on the VelocyPack provided TODO: MOVE
////////////////////////////////////////////////////////////////////////////////

int RocksDBRestReplicationHandler::createCollection(
    VPackSlice slice, arangodb::LogicalCollection** dst, bool reuseId) {
  if (dst != nullptr) {
    *dst = nullptr;
  }

  if (!slice.isObject()) {
    return TRI_ERROR_HTTP_BAD_PARAMETER;
  }

  std::string const name =
      arangodb::basics::VelocyPackHelper::getStringValue(slice, "name", "");

  if (name.empty()) {
    return TRI_ERROR_HTTP_BAD_PARAMETER;
  }

  TRI_voc_cid_t cid = 0;

  if (reuseId) {
    cid = arangodb::basics::VelocyPackHelper::extractIdValue(slice);

    if (cid == 0) {
      return TRI_ERROR_HTTP_BAD_PARAMETER;
    }
  }

  TRI_col_type_e const type = static_cast<TRI_col_type_e>(
      arangodb::basics::VelocyPackHelper::getNumericValue<int>(
          slice, "type", (int)TRI_COL_TYPE_DOCUMENT));

  arangodb::LogicalCollection* col = nullptr;

  if (cid > 0) {
    col = _vocbase->lookupCollection(cid);
  }

  if (col != nullptr && col->type() == type) {
    // collection already exists. TODO: compare attributes
    return TRI_ERROR_NO_ERROR;
  }

  // always use current version number when restoring a collection,
  // because the collection is effectively NEW
  VPackBuilder patch;
  patch.openObject();
  patch.add("version", VPackValue(LogicalCollection::VERSION_31));
  if (!name.empty() && name[0] == '_' && !slice.hasKey("isSystem")) {
    // system collection?
    patch.add("isSystem", VPackValue(true));
  }
  StorageEngine* engine = EngineSelectorFeature::ENGINE;
  TRI_ASSERT(engine != nullptr);
  engine->addParametersForNewCollection(patch, slice);
  patch.close();

  VPackBuilder builder = VPackCollection::merge(slice, patch.slice(), false);
  slice = builder.slice();

  col = _vocbase->createCollection(slice);

  if (col == nullptr) {
    return TRI_ERROR_INTERNAL;
  }

  TRI_ASSERT(col != nullptr);

  /* Temporary ASSERTS to prove correctness of new constructor */
  TRI_ASSERT(col->isSystem() == (name[0] == '_'));
#ifdef ARANGODB_ENABLE_MAINTAINER_MODE
  TRI_voc_cid_t planId = 0;
  VPackSlice const planIdSlice = slice.get("planId");
  if (planIdSlice.isNumber()) {
    planId =
        static_cast<TRI_voc_cid_t>(planIdSlice.getNumericValue<uint64_t>());
  } else if (planIdSlice.isString()) {
    std::string tmp = planIdSlice.copyString();
    planId = static_cast<TRI_voc_cid_t>(StringUtils::uint64(tmp));
  } else if (planIdSlice.isNone()) {
    // There is no plan ID it has to be equal to collection id
    planId = col->cid();
  }

  TRI_ASSERT(col->planId() == planId);
#endif

  if (dst != nullptr) {
    *dst = col;
  }

  return TRI_ERROR_NO_ERROR;
}

////////////////////////////////////////////////////////////////////////////////
/// @brief restores the indexes of a collection TODO MOVE
////////////////////////////////////////////////////////////////////////////////

int RocksDBRestReplicationHandler::processRestoreIndexes(
    VPackSlice const& collection, bool force, std::string& errorMsg) {
  if (!collection.isObject()) {
    errorMsg = "collection declaration is invalid";

    return TRI_ERROR_HTTP_BAD_PARAMETER;
  }

  VPackSlice const parameters = collection.get("parameters");

  if (!parameters.isObject()) {
    errorMsg = "collection parameters declaration is invalid";

    return TRI_ERROR_HTTP_BAD_PARAMETER;
  }

  VPackSlice const indexes = collection.get("indexes");

  if (!indexes.isArray()) {
    errorMsg = "collection indexes declaration is invalid";

    return TRI_ERROR_HTTP_BAD_PARAMETER;
  }

  VPackValueLength const n = indexes.length();

  if (n == 0) {
    // nothing to do
    return TRI_ERROR_NO_ERROR;
  }

  std::string const name = arangodb::basics::VelocyPackHelper::getStringValue(
      parameters, "name", "");

  if (name.empty()) {
    errorMsg = "collection name is missing";

    return TRI_ERROR_HTTP_BAD_PARAMETER;
  }

  if (arangodb::basics::VelocyPackHelper::getBooleanValue(parameters, "deleted",
                                                          false)) {
    // we don't care about deleted collections
    return TRI_ERROR_NO_ERROR;
  }

  int res = TRI_ERROR_NO_ERROR;

  grantTemporaryRights();
  READ_LOCKER(readLocker, _vocbase->_inventoryLock);

  // look up the collection
  try {
    CollectionGuard guard(_vocbase, name.c_str());

    LogicalCollection* collection = guard.collection();

    SingleCollectionTransaction trx(
        transaction::StandaloneContext::Create(_vocbase), collection->cid(),
        AccessMode::Type::WRITE);

    Result res = trx.begin();

    if (!res.ok()) {
      errorMsg = "unable to start transaction: " + res.errorMessage();
      res.reset(res.errorNumber(), errorMsg);
      THROW_ARANGO_EXCEPTION(res);
    }

    auto physical = collection->getPhysical();
    TRI_ASSERT(physical != nullptr);
    for (VPackSlice const& idxDef : VPackArrayIterator(indexes)) {
      std::shared_ptr<arangodb::Index> idx;

      // {"id":"229907440927234","type":"hash","unique":false,"fields":["x","Y"]}

      res = physical->restoreIndex(&trx, idxDef, idx);

      if (res.errorNumber() == TRI_ERROR_NOT_IMPLEMENTED) {
        continue;
      }

      if (res.fail()) {
        errorMsg = "could not create index: " + res.errorMessage();
        res.reset(res.errorNumber(), errorMsg);
        break;
      }
      TRI_ASSERT(idx != nullptr);
    }

    if (res.fail()) {
      return res.errorNumber();
    }
    res = trx.commit();

  } catch (arangodb::basics::Exception const& ex) {
    // fix error handling
    errorMsg =
        "could not create index: " + std::string(TRI_errno_string(ex.code()));
  } catch (...) {
    errorMsg = "could not create index: unknown error";
  }

  return res;
}

////////////////////////////////////////////////////////////////////////////////
/// @brief restores the indexes of a collection, coordinator case
////////////////////////////////////////////////////////////////////////////////

int RocksDBRestReplicationHandler::processRestoreIndexesCoordinator(
    VPackSlice const& collection, bool force, std::string& errorMsg) {
  if (!collection.isObject()) {
    errorMsg = "collection declaration is invalid";

    return TRI_ERROR_HTTP_BAD_PARAMETER;
  }
  VPackSlice const parameters = collection.get("parameters");

  if (!parameters.isObject()) {
    errorMsg = "collection parameters declaration is invalid";

    return TRI_ERROR_HTTP_BAD_PARAMETER;
  }

  VPackSlice indexes = collection.get("indexes");

  if (!indexes.isArray()) {
    errorMsg = "collection indexes declaration is invalid";

    return TRI_ERROR_HTTP_BAD_PARAMETER;
  }

  size_t const n = static_cast<size_t>(indexes.length());

  if (n == 0) {
    // nothing to do
    return TRI_ERROR_NO_ERROR;
  }

  std::string name = arangodb::basics::VelocyPackHelper::getStringValue(
      parameters, "name", "");

  if (name.empty()) {
    errorMsg = "collection name is missing";

    return TRI_ERROR_HTTP_BAD_PARAMETER;
  }

  if (arangodb::basics::VelocyPackHelper::getBooleanValue(parameters, "deleted",
                                                          false)) {
    // we don't care about deleted collections
    return TRI_ERROR_NO_ERROR;
  }

  std::string dbName = _vocbase->name();

  // in a cluster, we only look up by name:
  ClusterInfo* ci = ClusterInfo::instance();
  std::shared_ptr<LogicalCollection> col;
  try {
    col = ci->getCollection(dbName, name);
  } catch (...) {
    errorMsg = "could not find collection '" + name + "'";
    return TRI_ERROR_ARANGO_COLLECTION_NOT_FOUND;
  }
  TRI_ASSERT(col != nullptr);

  int res = TRI_ERROR_NO_ERROR;
  for (VPackSlice const& idxDef : VPackArrayIterator(indexes)) {
    VPackSlice type = idxDef.get("type");
    if (type.isString() &&
        (type.copyString() == "primary" || type.copyString() == "edge")) {
      // must ignore these types of indexes during restore
      continue;
    }

    VPackBuilder tmp;
    res = ci->ensureIndexCoordinator(dbName, col->cid_as_string(), idxDef, true,
                                     arangodb::Index::Compare, tmp, errorMsg,
                                     3600.0);
    if (res != TRI_ERROR_NO_ERROR) {
      errorMsg =
          "could not create index: " + std::string(TRI_errno_string(res));
      break;
    }
  }

  return res;
}

////////////////////////////////////////////////////////////////////////////////
<<<<<<< HEAD
/// @brief restores the data of a collection TODO MOVE
////////////////////////////////////////////////////////////////////////////////

int RocksDBRestReplicationHandler::processRestoreDataBatch(
    transaction::Methods& trx, std::string const& collectionName,
    bool useRevision, bool force, std::string& errorMsg) {
  std::string const invalidMsg =
      "received invalid JSON data for collection " + collectionName;

  VPackBuilder builder;

  //FIXME -- will not work with velocystream
  HttpRequest* httpRequest = dynamic_cast<HttpRequest*>(_request.get());
  if (httpRequest == nullptr) {
    THROW_ARANGO_EXCEPTION_MESSAGE(TRI_ERROR_INTERNAL, "invalid request type");
  }

  std::string const& bodyStr = httpRequest->body();
  char const* ptr = bodyStr.c_str();
  char const* end = ptr + bodyStr.size();

  VPackBuilder allMarkers;
  VPackValueLength currentPos = 0;
  std::unordered_map<std::string, VPackValueLength> latest;

  // First parse and collect all markers, we assemble everything in one
  // large builder holding an array. We keep for each key the latest
  // entry.

  {
    VPackArrayBuilder guard(&allMarkers);
    std::string key;
    while (ptr < end) {
      char const* pos = strchr(ptr, '\n');

      if (pos == nullptr) {
        pos = end;
      } else {
        *((char*)pos) = '\0';
      }

      if (pos - ptr > 1) {
        // found something
        key.clear();
        VPackSlice doc;
        TRI_replication_operation_e type = REPLICATION_INVALID;

        Result res = restoreDataParser(ptr, pos, invalidMsg, useRevision,
                                    key, builder, doc, type);
        if (res.fail()) {
          return res.errorNumber();
        }

        // Put into array of all parsed markers:
        allMarkers.add(builder.slice());
        auto it = latest.find(key);
        if (it != latest.end()) {
          // Already found, overwrite:
          it->second = currentPos;
        } else {
          latest.emplace(std::make_pair(key, currentPos));
        }
        ++currentPos;
      }

      ptr = pos + 1;
    }
  }

  // First remove all keys of which the last marker we saw was a deletion
  // marker:
  VPackSlice allMarkersSlice = allMarkers.slice();
  VPackBuilder oldBuilder;
  {
    VPackArrayBuilder guard(&oldBuilder);

    for (auto const& p : latest) {
      VPackSlice const marker = allMarkersSlice.at(p.second);
      VPackSlice const typeSlice = marker.get("type");
      TRI_replication_operation_e type = REPLICATION_INVALID;
      if (typeSlice.isNumber()) {
        int typeInt = typeSlice.getNumericValue<int>();
        if (typeInt == 2301) {  // pre-3.0 type for edges
          type = REPLICATION_MARKER_DOCUMENT;
        } else {
          type = static_cast<TRI_replication_operation_e>(typeInt);
        }
      }
      if (type == REPLICATION_MARKER_REMOVE) {
        oldBuilder.add(VPackValue(p.first));  // Add _key
      } else if (type != REPLICATION_MARKER_DOCUMENT) {
        errorMsg = "unexpected marker type " + StringUtils::itoa(type);
        return TRI_ERROR_REPLICATION_UNEXPECTED_MARKER;
      }
    }
  }

  // Note that we ignore individual errors here, as long as the main
  // operation did not fail. In particular, we intentionally ignore
  // individual "DOCUMENT NOT FOUND" errors, because they can happen!
  try {
    OperationOptions options;
    options.silent = true;
    options.ignoreRevs = true;
    options.isRestore = true;
    options.waitForSync = false;
    OperationResult opRes =
        trx.remove(collectionName, oldBuilder.slice(), options);
    if (!opRes.successful()) {
      return opRes.code;
    }
  } catch (arangodb::basics::Exception const& ex) {
    return ex.code();
  } catch (...) {
    return TRI_ERROR_INTERNAL;
  }

  // Now try to insert all keys for which the last marker was a document
  // marker, note that these could still be replace markers!
  builder.clear();
  {
    VPackArrayBuilder guard(&builder);

    for (auto const& p : latest) {
      VPackSlice const marker = allMarkersSlice.at(p.second);
      VPackSlice const typeSlice = marker.get("type");
      TRI_replication_operation_e type = REPLICATION_INVALID;
      if (typeSlice.isNumber()) {
        int typeInt = typeSlice.getNumericValue<int>();
        if (typeInt == 2301) {  // pre-3.0 type for edges
          type = REPLICATION_MARKER_DOCUMENT;
        } else {
          type = static_cast<TRI_replication_operation_e>(typeInt);
        }
      }
      if (type == REPLICATION_MARKER_DOCUMENT) {
        VPackSlice const doc = marker.get("data");
        TRI_ASSERT(doc.isObject());
        builder.add(doc);
      }
    }
  }

  VPackSlice requestSlice = builder.slice();
  OperationResult opRes;
  try {
    OperationOptions options;
    options.silent = false;
    options.ignoreRevs = true;
    options.isRestore = true;
    options.waitForSync = false;
    opRes = trx.insert(collectionName, requestSlice, options);
    if (!opRes.successful()) {
      return opRes.code;
    }
  } catch (arangodb::basics::Exception const& ex) {
    return ex.code();
  } catch (...) {
    return TRI_ERROR_INTERNAL;
  }

  // Now go through the individual results and check each error, if it was
  // TRI_ERROR_ARANGO_UNIQUE_CONSTRAINT_VIOLATED, then we have to call
  // replace on the document:
  VPackSlice resultSlice = opRes.slice();
  VPackBuilder replBuilder;  // documents for replace operation
  {
    VPackArrayBuilder guard(&oldBuilder);
    VPackArrayBuilder guard2(&replBuilder);
    VPackArrayIterator itRequest(requestSlice);
    VPackArrayIterator itResult(resultSlice);

    while (itRequest.valid()) {
      VPackSlice result = *itResult;
      VPackSlice error = result.get("error");
      if (error.isTrue()) {
        error = result.get("errorNum");
        if (error.isNumber()) {
          int code = error.getNumericValue<int>();
          if (code == TRI_ERROR_ARANGO_UNIQUE_CONSTRAINT_VIOLATED) {
            replBuilder.add(*itRequest);
          } else {
            return code;
          }
        } else {
          return TRI_ERROR_INTERNAL;
        }
      }
      itRequest.next();
      itResult.next();
    }
  }
  try {
    OperationOptions options;
    options.silent = true;
    options.ignoreRevs = true;
    options.isRestore = true;
    options.waitForSync = false;
    opRes = trx.replace(collectionName, replBuilder.slice(), options);
    if (!opRes.successful()) {
      return opRes.code;
    }
  } catch (arangodb::basics::Exception const& ex) {
    return ex.code();
  } catch (...) {
    return TRI_ERROR_INTERNAL;
  }

  return TRI_ERROR_NO_ERROR;
}

////////////////////////////////////////////////////////////////////////////////
/// @brief restores the data of a collection TODO MOVE
////////////////////////////////////////////////////////////////////////////////

int RocksDBRestReplicationHandler::processRestoreData(
    std::string const& colName, bool useRevision, bool force,
    std::string& errorMsg) {
  SingleCollectionTransaction trx(
      transaction::StandaloneContext::Create(_vocbase), colName,
      AccessMode::Type::WRITE);
  trx.addHint(transaction::Hints::Hint::RECOVERY);  // to turn off waitForSync!

  Result res = trx.begin();

  if (!res.ok()) {
    errorMsg = "unable to start transaction: " + res.errorMessage();
    res.reset(res.errorNumber(), errorMsg);
    return res.errorNumber();
  }

  int resCode =
      processRestoreDataBatch(trx, colName, useRevision, force, errorMsg);
  res.reset(resCode, errorMsg);
  res = trx.finish(res);

  return res.errorNumber();
}

Result restoreDataParser(char const* bodyPtr, char const* bodyPos,
                      std::string const& invalidMsg, bool useRevision,
                      std::string& key,
                      VPackBuilder& builder, VPackSlice& doc,
                      TRI_replication_operation_e& type) {
  // tries to read vpack data from a http body and does some checking
  // if the format is likely to be replication data

  // TODO - a function with the same name is in mmfiles - could it be unified?
  //      - the name is rather confusing a new parser is created there is no
  //        resotre or reset (something like tryParseHttpBody) seems more
  //        suitable - not changing now because of the above point


  Result rv;
  builder.clear();// clear builder

  try {
    VPackParser parser(builder); // create new parser with cleared builder
    parser.parse(bodyPtr, static_cast<size_t>(bodyPos - bodyPtr));
  } catch (VPackException const&) {

    // Could not parse the given string
    rv.reset(TRI_ERROR_HTTP_CORRUPTED_JSON, invalidMsg);
  } catch (std::exception const&) {
    // Could not even build the string
    rv.reset(TRI_ERROR_HTTP_CORRUPTED_JSON, invalidMsg);
  } catch (...) {
    rv.reset(TRI_ERROR_INTERNAL);
  }

  if (rv.fail()) { return rv; }

  VPackSlice const slice = builder.slice();

  if (!slice.isObject()) {
    rv.reset(TRI_ERROR_HTTP_CORRUPTED_JSON, invalidMsg);
    return rv;
  }

  type = REPLICATION_INVALID;

  for (auto const& pair : VPackObjectIterator(slice, true)) {
    if (!pair.key.isString()) {
      rv.reset(TRI_ERROR_HTTP_CORRUPTED_JSON, invalidMsg);
      return rv;
    }

    std::string const attributeName = pair.key.copyString();

    if (attributeName == "type") {
      if (pair.value.isNumber()) {
        int v = pair.value.getNumericValue<int>();
        if (v == 2301) {
          // pre-3.0 type for edges
          type = REPLICATION_MARKER_DOCUMENT;
        } else {
          type = static_cast<TRI_replication_operation_e>(v);
        }
      }
    }

    else if (attributeName == "data") {
      if (pair.value.isObject()) {
        doc = pair.value;

        if (doc.hasKey(StaticStrings::KeyString)) {
          key = doc.get(StaticStrings::KeyString).copyString();
        }
      }
    }

    else if (attributeName == "key") {
      if (key.empty()) {
        key = pair.value.copyString();
      }
    }
  }

  if (type == REPLICATION_MARKER_DOCUMENT && !doc.isObject()) {
    rv.reset(TRI_ERROR_HTTP_BAD_PARAMETER, "got document marker without contents");
    return rv;
  }

  if (key.empty()) {
    rv.reset(TRI_ERROR_HTTP_BAD_PARAMETER, invalidMsg);
    return rv;
  }

  return rv;
}

////////////////////////////////////////////////////////////////////////////////
/// @brief determine the chunk size - from query url
=======
/// @brief determine the chunk size
>>>>>>> 0238d651
////////////////////////////////////////////////////////////////////////////////

uint64_t RocksDBRestReplicationHandler::determineChunkSize() const {
  // determine chunk size
  uint64_t chunkSize = _defaultChunkSize;

  bool found;
  std::string const& value = _request->value("chunkSize", found);

  if (found) {
    // query parameter "chunkSize" was specified
    chunkSize = StringUtils::uint64(value);

    // don't allow overly big allocations
    if (chunkSize > _maxChunkSize) {
      chunkSize = _maxChunkSize;
    }
  }

  return chunkSize;
}

//////////////////////////////////////////////////////////////////////////////
/// @brief condition locker to wake up holdReadLockCollection jobs
//////////////////////////////////////////////////////////////////////////////

arangodb::basics::ConditionVariable RocksDBRestReplicationHandler::_condVar;

//////////////////////////////////////////////////////////////////////////////
/// @brief global table of flags to cancel holdReadLockCollection jobs, if
/// the flag is set of the ID of a job, the job is cancelled
//////////////////////////////////////////////////////////////////////////////

std::unordered_map<std::string, bool>
    RocksDBRestReplicationHandler::_holdReadLockJobs;<|MERGE_RESOLUTION|>--- conflicted
+++ resolved
@@ -73,20 +73,8 @@
 using namespace arangodb::rest;
 using namespace arangodb::rocksutils;
 
-<<<<<<< HEAD
-// globals
 uint64_t const RocksDBRestReplicationHandler::_defaultChunkSize = 128 * 1024;
 uint64_t const RocksDBRestReplicationHandler::_maxChunkSize = 128 * 1024 * 1024;
-
-static Result restoreDataParser(char const* ptr, char const* pos,
-                             std::string const& invalidMsg, bool useRevision,
-                             std::string& key, VPackBuilder& builder, VPackSlice& doc,
-                             TRI_replication_operation_e& type);
-
-=======
-uint64_t const RocksDBRestReplicationHandler::_defaultChunkSize = 128 * 1024;
-uint64_t const RocksDBRestReplicationHandler::_maxChunkSize = 128 * 1024 * 1024;
->>>>>>> 0238d651
 
 RocksDBRestReplicationHandler::RocksDBRestReplicationHandler(
     GeneralRequest* request, GeneralResponse* response)
@@ -2464,343 +2452,7 @@
 }
 
 ////////////////////////////////////////////////////////////////////////////////
-<<<<<<< HEAD
-/// @brief restores the data of a collection TODO MOVE
-////////////////////////////////////////////////////////////////////////////////
-
-int RocksDBRestReplicationHandler::processRestoreDataBatch(
-    transaction::Methods& trx, std::string const& collectionName,
-    bool useRevision, bool force, std::string& errorMsg) {
-  std::string const invalidMsg =
-      "received invalid JSON data for collection " + collectionName;
-
-  VPackBuilder builder;
-
-  //FIXME -- will not work with velocystream
-  HttpRequest* httpRequest = dynamic_cast<HttpRequest*>(_request.get());
-  if (httpRequest == nullptr) {
-    THROW_ARANGO_EXCEPTION_MESSAGE(TRI_ERROR_INTERNAL, "invalid request type");
-  }
-
-  std::string const& bodyStr = httpRequest->body();
-  char const* ptr = bodyStr.c_str();
-  char const* end = ptr + bodyStr.size();
-
-  VPackBuilder allMarkers;
-  VPackValueLength currentPos = 0;
-  std::unordered_map<std::string, VPackValueLength> latest;
-
-  // First parse and collect all markers, we assemble everything in one
-  // large builder holding an array. We keep for each key the latest
-  // entry.
-
-  {
-    VPackArrayBuilder guard(&allMarkers);
-    std::string key;
-    while (ptr < end) {
-      char const* pos = strchr(ptr, '\n');
-
-      if (pos == nullptr) {
-        pos = end;
-      } else {
-        *((char*)pos) = '\0';
-      }
-
-      if (pos - ptr > 1) {
-        // found something
-        key.clear();
-        VPackSlice doc;
-        TRI_replication_operation_e type = REPLICATION_INVALID;
-
-        Result res = restoreDataParser(ptr, pos, invalidMsg, useRevision,
-                                    key, builder, doc, type);
-        if (res.fail()) {
-          return res.errorNumber();
-        }
-
-        // Put into array of all parsed markers:
-        allMarkers.add(builder.slice());
-        auto it = latest.find(key);
-        if (it != latest.end()) {
-          // Already found, overwrite:
-          it->second = currentPos;
-        } else {
-          latest.emplace(std::make_pair(key, currentPos));
-        }
-        ++currentPos;
-      }
-
-      ptr = pos + 1;
-    }
-  }
-
-  // First remove all keys of which the last marker we saw was a deletion
-  // marker:
-  VPackSlice allMarkersSlice = allMarkers.slice();
-  VPackBuilder oldBuilder;
-  {
-    VPackArrayBuilder guard(&oldBuilder);
-
-    for (auto const& p : latest) {
-      VPackSlice const marker = allMarkersSlice.at(p.second);
-      VPackSlice const typeSlice = marker.get("type");
-      TRI_replication_operation_e type = REPLICATION_INVALID;
-      if (typeSlice.isNumber()) {
-        int typeInt = typeSlice.getNumericValue<int>();
-        if (typeInt == 2301) {  // pre-3.0 type for edges
-          type = REPLICATION_MARKER_DOCUMENT;
-        } else {
-          type = static_cast<TRI_replication_operation_e>(typeInt);
-        }
-      }
-      if (type == REPLICATION_MARKER_REMOVE) {
-        oldBuilder.add(VPackValue(p.first));  // Add _key
-      } else if (type != REPLICATION_MARKER_DOCUMENT) {
-        errorMsg = "unexpected marker type " + StringUtils::itoa(type);
-        return TRI_ERROR_REPLICATION_UNEXPECTED_MARKER;
-      }
-    }
-  }
-
-  // Note that we ignore individual errors here, as long as the main
-  // operation did not fail. In particular, we intentionally ignore
-  // individual "DOCUMENT NOT FOUND" errors, because they can happen!
-  try {
-    OperationOptions options;
-    options.silent = true;
-    options.ignoreRevs = true;
-    options.isRestore = true;
-    options.waitForSync = false;
-    OperationResult opRes =
-        trx.remove(collectionName, oldBuilder.slice(), options);
-    if (!opRes.successful()) {
-      return opRes.code;
-    }
-  } catch (arangodb::basics::Exception const& ex) {
-    return ex.code();
-  } catch (...) {
-    return TRI_ERROR_INTERNAL;
-  }
-
-  // Now try to insert all keys for which the last marker was a document
-  // marker, note that these could still be replace markers!
-  builder.clear();
-  {
-    VPackArrayBuilder guard(&builder);
-
-    for (auto const& p : latest) {
-      VPackSlice const marker = allMarkersSlice.at(p.second);
-      VPackSlice const typeSlice = marker.get("type");
-      TRI_replication_operation_e type = REPLICATION_INVALID;
-      if (typeSlice.isNumber()) {
-        int typeInt = typeSlice.getNumericValue<int>();
-        if (typeInt == 2301) {  // pre-3.0 type for edges
-          type = REPLICATION_MARKER_DOCUMENT;
-        } else {
-          type = static_cast<TRI_replication_operation_e>(typeInt);
-        }
-      }
-      if (type == REPLICATION_MARKER_DOCUMENT) {
-        VPackSlice const doc = marker.get("data");
-        TRI_ASSERT(doc.isObject());
-        builder.add(doc);
-      }
-    }
-  }
-
-  VPackSlice requestSlice = builder.slice();
-  OperationResult opRes;
-  try {
-    OperationOptions options;
-    options.silent = false;
-    options.ignoreRevs = true;
-    options.isRestore = true;
-    options.waitForSync = false;
-    opRes = trx.insert(collectionName, requestSlice, options);
-    if (!opRes.successful()) {
-      return opRes.code;
-    }
-  } catch (arangodb::basics::Exception const& ex) {
-    return ex.code();
-  } catch (...) {
-    return TRI_ERROR_INTERNAL;
-  }
-
-  // Now go through the individual results and check each error, if it was
-  // TRI_ERROR_ARANGO_UNIQUE_CONSTRAINT_VIOLATED, then we have to call
-  // replace on the document:
-  VPackSlice resultSlice = opRes.slice();
-  VPackBuilder replBuilder;  // documents for replace operation
-  {
-    VPackArrayBuilder guard(&oldBuilder);
-    VPackArrayBuilder guard2(&replBuilder);
-    VPackArrayIterator itRequest(requestSlice);
-    VPackArrayIterator itResult(resultSlice);
-
-    while (itRequest.valid()) {
-      VPackSlice result = *itResult;
-      VPackSlice error = result.get("error");
-      if (error.isTrue()) {
-        error = result.get("errorNum");
-        if (error.isNumber()) {
-          int code = error.getNumericValue<int>();
-          if (code == TRI_ERROR_ARANGO_UNIQUE_CONSTRAINT_VIOLATED) {
-            replBuilder.add(*itRequest);
-          } else {
-            return code;
-          }
-        } else {
-          return TRI_ERROR_INTERNAL;
-        }
-      }
-      itRequest.next();
-      itResult.next();
-    }
-  }
-  try {
-    OperationOptions options;
-    options.silent = true;
-    options.ignoreRevs = true;
-    options.isRestore = true;
-    options.waitForSync = false;
-    opRes = trx.replace(collectionName, replBuilder.slice(), options);
-    if (!opRes.successful()) {
-      return opRes.code;
-    }
-  } catch (arangodb::basics::Exception const& ex) {
-    return ex.code();
-  } catch (...) {
-    return TRI_ERROR_INTERNAL;
-  }
-
-  return TRI_ERROR_NO_ERROR;
-}
-
-////////////////////////////////////////////////////////////////////////////////
-/// @brief restores the data of a collection TODO MOVE
-////////////////////////////////////////////////////////////////////////////////
-
-int RocksDBRestReplicationHandler::processRestoreData(
-    std::string const& colName, bool useRevision, bool force,
-    std::string& errorMsg) {
-  SingleCollectionTransaction trx(
-      transaction::StandaloneContext::Create(_vocbase), colName,
-      AccessMode::Type::WRITE);
-  trx.addHint(transaction::Hints::Hint::RECOVERY);  // to turn off waitForSync!
-
-  Result res = trx.begin();
-
-  if (!res.ok()) {
-    errorMsg = "unable to start transaction: " + res.errorMessage();
-    res.reset(res.errorNumber(), errorMsg);
-    return res.errorNumber();
-  }
-
-  int resCode =
-      processRestoreDataBatch(trx, colName, useRevision, force, errorMsg);
-  res.reset(resCode, errorMsg);
-  res = trx.finish(res);
-
-  return res.errorNumber();
-}
-
-Result restoreDataParser(char const* bodyPtr, char const* bodyPos,
-                      std::string const& invalidMsg, bool useRevision,
-                      std::string& key,
-                      VPackBuilder& builder, VPackSlice& doc,
-                      TRI_replication_operation_e& type) {
-  // tries to read vpack data from a http body and does some checking
-  // if the format is likely to be replication data
-
-  // TODO - a function with the same name is in mmfiles - could it be unified?
-  //      - the name is rather confusing a new parser is created there is no
-  //        resotre or reset (something like tryParseHttpBody) seems more
-  //        suitable - not changing now because of the above point
-
-
-  Result rv;
-  builder.clear();// clear builder
-
-  try {
-    VPackParser parser(builder); // create new parser with cleared builder
-    parser.parse(bodyPtr, static_cast<size_t>(bodyPos - bodyPtr));
-  } catch (VPackException const&) {
-
-    // Could not parse the given string
-    rv.reset(TRI_ERROR_HTTP_CORRUPTED_JSON, invalidMsg);
-  } catch (std::exception const&) {
-    // Could not even build the string
-    rv.reset(TRI_ERROR_HTTP_CORRUPTED_JSON, invalidMsg);
-  } catch (...) {
-    rv.reset(TRI_ERROR_INTERNAL);
-  }
-
-  if (rv.fail()) { return rv; }
-
-  VPackSlice const slice = builder.slice();
-
-  if (!slice.isObject()) {
-    rv.reset(TRI_ERROR_HTTP_CORRUPTED_JSON, invalidMsg);
-    return rv;
-  }
-
-  type = REPLICATION_INVALID;
-
-  for (auto const& pair : VPackObjectIterator(slice, true)) {
-    if (!pair.key.isString()) {
-      rv.reset(TRI_ERROR_HTTP_CORRUPTED_JSON, invalidMsg);
-      return rv;
-    }
-
-    std::string const attributeName = pair.key.copyString();
-
-    if (attributeName == "type") {
-      if (pair.value.isNumber()) {
-        int v = pair.value.getNumericValue<int>();
-        if (v == 2301) {
-          // pre-3.0 type for edges
-          type = REPLICATION_MARKER_DOCUMENT;
-        } else {
-          type = static_cast<TRI_replication_operation_e>(v);
-        }
-      }
-    }
-
-    else if (attributeName == "data") {
-      if (pair.value.isObject()) {
-        doc = pair.value;
-
-        if (doc.hasKey(StaticStrings::KeyString)) {
-          key = doc.get(StaticStrings::KeyString).copyString();
-        }
-      }
-    }
-
-    else if (attributeName == "key") {
-      if (key.empty()) {
-        key = pair.value.copyString();
-      }
-    }
-  }
-
-  if (type == REPLICATION_MARKER_DOCUMENT && !doc.isObject()) {
-    rv.reset(TRI_ERROR_HTTP_BAD_PARAMETER, "got document marker without contents");
-    return rv;
-  }
-
-  if (key.empty()) {
-    rv.reset(TRI_ERROR_HTTP_BAD_PARAMETER, invalidMsg);
-    return rv;
-  }
-
-  return rv;
-}
-
-////////////////////////////////////////////////////////////////////////////////
 /// @brief determine the chunk size - from query url
-=======
-/// @brief determine the chunk size
->>>>>>> 0238d651
 ////////////////////////////////////////////////////////////////////////////////
 
 uint64_t RocksDBRestReplicationHandler::determineChunkSize() const {
