////////////////////////////////////////////////////////////////////////////////
/// DISCLAIMER
///
/// Copyright 2014-2016 ArangoDB GmbH, Cologne, Germany
/// Copyright 2004-2014 triAGENS GmbH, Cologne, Germany
///
/// Licensed under the Apache License, Version 2.0 (the "License");
/// you may not use this file except in compliance with the License.
/// You may obtain a copy of the License at
///
///     http://www.apache.org/licenses/LICENSE-2.0
///
/// Unless required by applicable law or agreed to in writing, software
/// distributed under the License is distributed on an "AS IS" BASIS,
/// WITHOUT WARRANTIES OR CONDITIONS OF ANY KIND, either express or implied.
/// See the License for the specific language governing permissions and
/// limitations under the License.
///
/// Copyright holder is ArangoDB GmbH, Cologne, Germany
///
/// @author Jan Steemann
/// @author Jan Christoph Uhde
////////////////////////////////////////////////////////////////////////////////

#include "RocksDBRestReplicationHandler.h"
#include "Basics/VPackStringBufferAdapter.h"
#include "Basics/VelocyPackHelper.h"
#include "Logger/Logger.h"
#include "RestServer/DatabaseFeature.h"
#include "RocksDBEngine/RocksDBCommon.h"
#include "RocksDBEngine/RocksDBEngine.h"
#include "RocksDBEngine/RocksDBReplicationContext.h"
#include "RocksDBEngine/RocksDBReplicationManager.h"
#include "RocksDBEngine/RocksDBReplicationTailing.h"
#include "StorageEngine/EngineSelectorFeature.h"
#include "StorageEngine/StorageEngine.h"
#include "Transaction/StandaloneContext.h"
#include "VocBase/LogicalCollection.h"
#include "VocBase/ticks.h"

#include <velocypack/Builder.h>
#include <velocypack/Iterator.h>
#include <velocypack/Slice.h>
#include <velocypack/velocypack-aliases.h>

using namespace arangodb;
using namespace arangodb::basics;
using namespace arangodb::rest;
using namespace arangodb::rocksutils;

RocksDBRestReplicationHandler::RocksDBRestReplicationHandler(
    GeneralRequest* request, GeneralResponse* response)
    : RestReplicationHandler(request, response),
      _manager(globalRocksEngine()->replicationManager()) {}

void RocksDBRestReplicationHandler::handleCommandBatch() {
  // extract the request type
  auto const type = _request->requestType();
  auto const& suffixes = _request->suffixes();
  size_t const len = suffixes.size();

  TRI_ASSERT(len >= 1);

  if (type == rest::RequestType::POST) {
    // create a new blocker
    std::shared_ptr<VPackBuilder> input = _request->toVelocyPackBuilderPtr();

    if (input == nullptr || !input->slice().isObject()) {
      generateError(rest::ResponseCode::BAD, TRI_ERROR_HTTP_BAD_PARAMETER,
                    "invalid JSON");
      return;
    }

    double ttl = VelocyPackHelper::getNumericValue<double>(input->slice(), "ttl",
                                                           RocksDBReplicationContext::DefaultTTL);
    RocksDBReplicationContext* ctx = _manager->createContext(ttl);

    // create transaction+snapshot
    RocksDBReplicationContextGuard(_manager, ctx);
    ctx->bind(_vocbase);

    VPackBuilder b;
    b.add(VPackValue(VPackValueType::Object));
    b.add("id", VPackValue(std::to_string(ctx->id())));  // id always string
    b.add("lastTick", VPackValue(std::to_string(ctx->lastTick())));
    b.close();

    // add client
    bool found;
    std::string const& value = _request->value("serverId", found);
    TRI_server_id_t serverId = 0;

    if (found) {
      serverId = (TRI_server_id_t)StringUtils::uint64(value);
    } else {
      serverId = ctx->id();
    }

    _vocbase->updateReplicationClient(serverId, ctx->lastTick());

    generateResult(rest::ResponseCode::OK, b.slice());
    return;
  }

  if (type == rest::RequestType::PUT && len >= 2) {
    // extend an existing blocker
    TRI_voc_tick_t id =
        static_cast<TRI_voc_tick_t>(StringUtils::uint64(suffixes[1]));

    auto input = _request->toVelocyPackBuilderPtr();

    if (input == nullptr || !input->slice().isObject()) {
      generateError(rest::ResponseCode::BAD, TRI_ERROR_HTTP_BAD_PARAMETER,
                    "invalid JSON");
      return;
    }

    // extract ttl
    double expires = VelocyPackHelper::getNumericValue<double>(input->slice(), "ttl", RocksDBReplicationContext::DefaultTTL);

    int res = TRI_ERROR_NO_ERROR;
    bool busy;
    RocksDBReplicationContext* ctx = _manager->find(id, busy, expires);
    RocksDBReplicationContextGuard(_manager, ctx);
    if (busy) {
      res = TRI_ERROR_CURSOR_BUSY;
      generateError(GeneralResponse::responseCode(res), res);
      return;
    } else if (ctx == nullptr) {
      res = TRI_ERROR_CURSOR_NOT_FOUND;
      generateError(GeneralResponse::responseCode(res), res);
      return;
    }

    // add client
    bool found;
    std::string const& value = _request->value("serverId", found);
    TRI_server_id_t serverId = 0;

    if (found) {
      serverId = (TRI_server_id_t)StringUtils::uint64(value);
    } else {
      serverId = ctx->id();
    }

    _vocbase->updateReplicationClient(serverId, ctx->lastTick());

    resetResponse(rest::ResponseCode::NO_CONTENT);
    return;
  }

  if (type == rest::RequestType::DELETE_REQ && len >= 2) {
    // delete an existing blocker
    TRI_voc_tick_t id =
        static_cast<TRI_voc_tick_t>(StringUtils::uint64(suffixes[1]));

    bool found = _manager->remove(id);
    if (found) {
      resetResponse(rest::ResponseCode::NO_CONTENT);
    } else {
      int res = TRI_ERROR_CURSOR_NOT_FOUND;
      generateError(GeneralResponse::responseCode(res), res);
    }
    return;
  }

  // we get here if anything above is invalid
  generateError(rest::ResponseCode::METHOD_NOT_ALLOWED,
                TRI_ERROR_HTTP_METHOD_NOT_ALLOWED);
}
  
void RocksDBRestReplicationHandler::handleCommandBarrier() {
  auto const type = _request->requestType();
  if (type == rest::RequestType::POST) {
    VPackBuilder b;
    b.add(VPackValue(VPackValueType::Object));
    // always return a non-0 barrier id
    // it will be ignored by the client anyway for the RocksDB engine
    std::string const idString = std::to_string(TRI_NewTickServer());
    b.add("id", VPackValue(idString));
    b.close();
    generateResult(rest::ResponseCode::OK, b.slice());
  } else if (type == rest::RequestType::PUT ||
             type == rest::RequestType::DELETE_REQ) {
    resetResponse(rest::ResponseCode::NO_CONTENT);
  } else if (type == rest::RequestType::GET) {
    generateResult(rest::ResponseCode::OK, VPackSlice::emptyArraySlice());
  }
}

void RocksDBRestReplicationHandler::handleCommandLoggerFollow() {
  bool useVst = false;
  if (_request->transportType() == Endpoint::TransportType::VST) {
    useVst = true;
  }

  // determine start and end tick
  TRI_voc_tick_t tickStart = 0;
  TRI_voc_tick_t tickEnd = UINT64_MAX;

  bool found;
  std::string const& value1 = _request->value("from", found);

  if (found) {
    tickStart = static_cast<TRI_voc_tick_t>(StringUtils::uint64(value1));
  }

  // determine end tick for dump
  std::string const& value2 = _request->value("to", found);

  if (found) {
    tickEnd = static_cast<TRI_voc_tick_t>(StringUtils::uint64(value2));
  }

  if (found && (tickStart > tickEnd || tickEnd == 0)) {
    generateError(rest::ResponseCode::BAD, TRI_ERROR_HTTP_BAD_PARAMETER,
                  "invalid from/to values");
    return;
  }

  bool includeSystem = true;
  std::string const& value4 = _request->value("includeSystem", found);

  if (found) {
    includeSystem = StringUtils::boolean(value4);
  }

  size_t chunkSize = 1024 * 1024;  // TODO: determine good default value?
  std::string const& value5 = _request->value("chunkSize", found);
  if (found) {
    chunkSize = static_cast<size_t>(StringUtils::uint64(value5));
  }

  // extract collection
  TRI_voc_cid_t cid = 0;
  std::string const& value6 = _request->value("collection", found);
  if (found) {
    arangodb::LogicalCollection* c = _vocbase->lookupCollection(value6);

    if (c == nullptr) {
      generateError(rest::ResponseCode::NOT_FOUND,
                    TRI_ERROR_ARANGO_COLLECTION_NOT_FOUND);
      return;
    }

    cid = c->cid();
  }

  auto trxContext = transaction::StandaloneContext::Create(_vocbase);
  VPackBuilder builder(trxContext->getVPackOptions());
  builder.openArray();
  auto result = tailWal(_vocbase, tickStart, tickEnd, chunkSize, includeSystem,
                        cid, builder);
  builder.close();
  auto data = builder.slice();

  uint64_t const latest = latestSequenceNumber();

  if (result.fail()) {
    generateError(GeneralResponse::responseCode(result.errorNumber()),
                  result.errorNumber(), result.errorMessage());
    return;
  }

  bool const checkMore = (result.maxTick() > 0 && result.maxTick() < latest);

  // generate the result
  size_t length = data.length();

  if (length == 0) {
    resetResponse(rest::ResponseCode::NO_CONTENT);
  } else {
    resetResponse(rest::ResponseCode::OK);
  }

  // transfer ownership of the buffer contents
  _response->setContentType(rest::ContentType::DUMP);

  // set headers
  _response->setHeaderNC(TRI_REPLICATION_HEADER_CHECKMORE,
                         checkMore ? "true" : "false");
  _response->setHeaderNC(
      TRI_REPLICATION_HEADER_LASTINCLUDED,
      StringUtils::itoa((length == 0) ? 0 : result.maxTick()));
  _response->setHeaderNC(TRI_REPLICATION_HEADER_LASTTICK, StringUtils::itoa(latest));
  _response->setHeaderNC(TRI_REPLICATION_HEADER_ACTIVE, "true");
  _response->setHeaderNC(TRI_REPLICATION_HEADER_FROMPRESENT,
                         result.minTickIncluded() ? "true" : "false");

  if (length > 0) {
    if (useVst) {
      for (auto message : arangodb::velocypack::ArrayIterator(data)) {
        _response->addPayload(VPackSlice(message),
                              trxContext->getVPackOptions(), true);
      }
    } else {
      HttpResponse* httpResponse = dynamic_cast<HttpResponse*>(_response.get());

      if (httpResponse == nullptr) {
        THROW_ARANGO_EXCEPTION_MESSAGE(TRI_ERROR_INTERNAL,
                                       "invalid response type");
      }

      basics::StringBuffer& buffer = httpResponse->body();
      arangodb::basics::VPackStringBufferAdapter adapter(buffer.stringBuffer());
      // note: we need the CustomTypeHandler here
      VPackDumper dumper(&adapter, trxContext->getVPackOptions());
      for (auto marker : arangodb::velocypack::ArrayIterator(data)) {
        dumper.dump(marker);
        httpResponse->body().appendChar('\n');
      }
    }
    // add client
    bool found;
    std::string const& value = _request->value("serverId", found);

    TRI_server_id_t serverId = 0;
    if (found) {
      serverId = (TRI_server_id_t)StringUtils::uint64(value);
    }
    _vocbase->updateReplicationClient(serverId, result.maxTick());
  }
}

/// @brief run the command that determines which transactions were open at
/// a given tick value
/// this is an internal method use by ArangoDB's replication that should not
/// be called by client drivers directly
void RocksDBRestReplicationHandler::handleCommandDetermineOpenTransactions() {
  generateResult(rest::ResponseCode::OK, VPackSlice::emptyArraySlice());
  // rocksdb only includes finished transactions in the WAL.
  _response->setContentType(rest::ContentType::DUMP);
  _response->setHeaderNC(TRI_REPLICATION_HEADER_LASTTICK, "0");
  // always true to satisfy continuous syncer
  _response->setHeaderNC(TRI_REPLICATION_HEADER_FROMPRESENT, "true");
}

void RocksDBRestReplicationHandler::handleCommandInventory() {
  RocksDBReplicationContext* ctx = nullptr;
  bool found, busy;
  std::string batchId = _request->value("batchId", found);
  if (found) {
    ctx = _manager->find(StringUtils::uint64(batchId), busy);
  }
  if (!found) {
    generateError(rest::ResponseCode::NOT_FOUND, TRI_ERROR_CURSOR_NOT_FOUND,
                  "batchId not specified");
    return;
  }
  if (busy || ctx == nullptr) {
    generateError(rest::ResponseCode::NOT_FOUND, TRI_ERROR_CURSOR_NOT_FOUND,
                  "context is busy or nullptr");
    return;
  }
  RocksDBReplicationContextGuard(_manager, ctx);

  TRI_voc_tick_t tick = TRI_CurrentTickServer();

  // include system collections?
  bool includeSystem = true;
  {
    std::string const& value = _request->value("includeSystem", found);
    if (found) {
      includeSystem = StringUtils::boolean(value);
    }
  }

  // produce inventory for all databases?
  bool isGlobal = false;
  getApplier(isGlobal);
  
  std::pair<RocksDBReplicationResult, std::shared_ptr<VPackBuilder>> result =
      ctx->getInventory(this->_vocbase, includeSystem, isGlobal);
  if (!result.first.ok()) {
    generateError(rest::ResponseCode::BAD, result.first.errorNumber(),
                  "inventory could not be created");
    return;
  }

  VPackBuilder builder;
  builder.openObject();

  VPackSlice const inventory = result.second->slice();
  if (isGlobal) {
    TRI_ASSERT(inventory.isObject());
    builder.add("databases", inventory);
  } else {
    // add collections data
    TRI_ASSERT(inventory.isArray());
    builder.add("collections", inventory);
  }

  // "state"
  builder.add("state", VPackValue(VPackValueType::Object));

  builder.add("running", VPackValue(true));
  builder.add("lastLogTick", VPackValue(std::to_string(ctx->lastTick())));
  builder.add(
      "lastUncommittedLogTick",
      VPackValue(std::to_string(ctx->lastTick())));  // s.lastAssignedTick
  builder.add("totalEvents",
              VPackValue(ctx->lastTick()));  // s.numEvents + s.numEventsSync
  builder.add("time", VPackValue(utilities::timeString()));
  builder.close();  // state

  std::string const tickString(std::to_string(tick));
  builder.add("tick", VPackValue(tickString));
  builder.close();  // Toplevel

  generateResult(rest::ResponseCode::OK, builder.slice());
}

/// @brief produce list of keys for a specific collection
void RocksDBRestReplicationHandler::handleCommandCreateKeys() {
  std::string const& collection = _request->value("collection");
  if (collection.empty()) {
    generateError(rest::ResponseCode::BAD, TRI_ERROR_HTTP_BAD_PARAMETER,
                  "invalid collection parameter");
    return;
  }
  // to is ignored because the snapshot time is the latest point in time
  
  RocksDBReplicationContext* ctx = nullptr;
  //get batchId from url parameters
  bool found, busy;
  std::string batchId = _request->value("batchId", found);

  // find context
  if (found) {
    ctx = _manager->find(StringUtils::uint64(batchId), busy);
  }
  if (!found || busy || ctx == nullptr) {
    generateError(rest::ResponseCode::NOT_FOUND, TRI_ERROR_CURSOR_NOT_FOUND,
                  "batchId not specified");
    return;
  }
  RocksDBReplicationContextGuard(_manager, ctx);
 
  // TRI_voc_tick_t tickEnd = UINT64_MAX;
  // determine end tick for keys
  // std::string const& value = _request->value("to", found);
  // if (found) {
  //  tickEnd = static_cast<TRI_voc_tick_t>(StringUtils::uint64(value));
  //}

  // bind collection to context - will initialize iterator
  int res = ctx->bindCollection(_vocbase, collection);
  if (res != TRI_ERROR_NO_ERROR) {
    generateError(rest::ResponseCode::NOT_FOUND,
                  TRI_ERROR_ARANGO_COLLECTION_NOT_FOUND);
    return;
  }

  VPackBuilder result;
  result.add(VPackValue(VPackValueType::Object));
  result.add("id", VPackValue(StringUtils::itoa(ctx->id())));
  result.add("count", VPackValue(ctx->count()));
  result.close();
  generateResult(rest::ResponseCode::OK, result.slice());
}

/// @brief returns all key ranges
void RocksDBRestReplicationHandler::handleCommandGetKeys() {
  std::vector<std::string> const& suffixes = _request->suffixes();

  if (suffixes.size() != 2) {
    generateError(rest::ResponseCode::BAD, TRI_ERROR_HTTP_BAD_PARAMETER,
                  "expecting GET /_api/replication/keys/<keys-id>");
    return;
  }

  static uint64_t const DefaultChunkSize = 5000;
  uint64_t chunkSize = DefaultChunkSize;

  // determine chunk size
  bool found;
  std::string const& value = _request->value("chunkSize", found);

  if (found) {
    chunkSize = StringUtils::uint64(value);
    if (chunkSize < 100) {
      chunkSize = DefaultChunkSize;
    } else if (chunkSize > 20000) {
      chunkSize = 20000;
    }
  }

  //first suffix needs to be the batch id
  std::string const& id = suffixes[1];
  uint64_t batchId = arangodb::basics::StringUtils::uint64(id);

  // get context
  bool busy;
  RocksDBReplicationContext* ctx = _manager->find(batchId, busy);
  if (ctx == nullptr) {
    generateError(rest::ResponseCode::NOT_FOUND, TRI_ERROR_CURSOR_NOT_FOUND,
                  "batchId not specified, expired or invalid in another way");
    return;
  }
  if (busy) {
    generateError(rest::ResponseCode::NOT_FOUND, TRI_ERROR_CURSOR_NOT_FOUND,
                  "replication context is busy");
    return;
  }

  //lock context
  RocksDBReplicationContextGuard(_manager, ctx);

  VPackBuffer<uint8_t> buffer;
  VPackBuilder builder(buffer);
  ctx->dumpKeyChunks(builder, chunkSize);
  generateResult(rest::ResponseCode::OK, std::move(buffer));
}

/// @brief returns date for a key range
void RocksDBRestReplicationHandler::handleCommandFetchKeys() {
  std::vector<std::string> const& suffixes = _request->suffixes();

  if (suffixes.size() != 2) {
    generateError(rest::ResponseCode::BAD, TRI_ERROR_HTTP_BAD_PARAMETER,
                  "expecting PUT /_api/replication/keys/<keys-id>");
    return;
  }

  static uint64_t const DefaultChunkSize = 5000;
  uint64_t chunkSize = DefaultChunkSize;

  // determine chunk size
  bool found;
  std::string const& value1 = _request->value("chunkSize", found);

  if (found) {
    chunkSize = StringUtils::uint64(value1);
    if (chunkSize < 100) {
      chunkSize = DefaultChunkSize;
    } else if (chunkSize > 20000) {
      chunkSize = 20000;
    }
  }

  // chunk is supplied by old clients, low is an optimization
  // for rocksdb, because seeking should be cheaper
  std::string const& value2 = _request->value("chunk", found);
  size_t chunk = 0;
  if (found) {
    chunk = static_cast<size_t>(StringUtils::uint64(value2));
  }
  std::string const& lowKey = _request->value("low", found);

  std::string const& value3 = _request->value("type", found);

  bool keys = true;
  if (value3 == "keys") {
    keys = true;
  } else if (value3 == "docs") {
    keys = false;
  } else {
    generateError(rest::ResponseCode::BAD, TRI_ERROR_HTTP_BAD_PARAMETER,
                  "invalid 'type' value");
    return;
  }

  std::string const& id = suffixes[1];

  uint64_t batchId = arangodb::basics::StringUtils::uint64(id);
  bool busy;
  RocksDBReplicationContext* ctx = _manager->find(batchId, busy);
  if (ctx == nullptr) {
    generateError(rest::ResponseCode::NOT_FOUND, TRI_ERROR_CURSOR_NOT_FOUND,
                  "batchId not specified or not found");
    return;
  }

  if (busy) {
    generateError(rest::ResponseCode::NOT_FOUND, TRI_ERROR_CURSOR_NOT_FOUND,
                  "batch is busy");
    return;
  }
  RocksDBReplicationContextGuard(_manager, ctx);

<<<<<<< HEAD
  std::shared_ptr<transaction::Context> transactionContext =
      transaction::StandaloneContext::Create(_vocbase);

  VPackBuffer<uint8_t> buffer;
  VPackBuilder builder(buffer, transactionContext->getVPackOptions());
=======
  auto trxContext = transaction::StandaloneContext::Create(_vocbase);
  VPackBuilder resultBuilder(trxContext->getVPackOptions());
>>>>>>> 71466b91
  if (keys) {
    Result rv = ctx->dumpKeys(builder, chunk, static_cast<size_t>(chunkSize), lowKey);
    if (rv.fail()){
      generateError(rv);
      return;
    }
  } else {
    bool success;
    std::shared_ptr<VPackBuilder> parsedIds = parseVelocyPackBody(success);
    if (!success) {
      generateResult(rest::ResponseCode::BAD, VPackSlice());
      return;
    }
    Result rv = ctx->dumpDocuments(builder, chunk, static_cast<size_t>(chunkSize), lowKey, parsedIds->slice());
    if (rv.fail()){
      generateError(rv);
      return;
    }
  }

<<<<<<< HEAD
  generateResult(rest::ResponseCode::OK, std::move(buffer),
                 transactionContext);
=======
  generateResult(rest::ResponseCode::OK, resultBuilder.slice(), trxContext);
>>>>>>> 71466b91
}

void RocksDBRestReplicationHandler::handleCommandRemoveKeys() {
  std::vector<std::string> const& suffixes = _request->suffixes();

  if (suffixes.size() != 2) {
    generateError(rest::ResponseCode::BAD, TRI_ERROR_HTTP_BAD_PARAMETER,
                  "expecting DELETE /_api/replication/keys/<keys-id>");
    return;
  }

  std::string const& id = suffixes[1];
  VPackBuilder resultBuilder;
  resultBuilder.openObject();
  resultBuilder.add("id", VPackValue(id));  // id as a string
  resultBuilder.add("error", VPackValue(false));
  resultBuilder.add("code",
                    VPackValue(static_cast<int>(rest::ResponseCode::ACCEPTED)));
  resultBuilder.close();

  generateResult(rest::ResponseCode::ACCEPTED, resultBuilder.slice());
}

void RocksDBRestReplicationHandler::handleCommandDump() {
  LOG_TOPIC(TRACE, arangodb::Logger::FIXME) << "enter handleCommandDump";

  bool found = false;
  uint64_t contextId = 0;

  // contains dump options that might need to be inspected
  // VPackSlice options = _request->payload();

  // get collection Name
  std::string const& collection = _request->value("collection");
  if (collection.empty()) {
    generateError(rest::ResponseCode::BAD, TRI_ERROR_HTTP_BAD_PARAMETER,
                  "invalid collection parameter");
    return;
  }

  // get contextId
  std::string const& contextIdString = _request->value("batchId", found);
  if (found) {
    contextId = StringUtils::uint64(contextIdString);
  } else {
    generateError(rest::ResponseCode::NOT_FOUND, TRI_ERROR_HTTP_BAD_PARAMETER,
                  "replication dump - request misses batchId");
    return;
  }

  // acquire context
  bool isBusy = false;
  RocksDBReplicationContext* context = _manager->find(contextId, isBusy);
  RocksDBReplicationContextGuard(_manager, context);

  if (context == nullptr) {
    generateError(rest::ResponseCode::NOT_FOUND, TRI_ERROR_HTTP_BAD_PARAMETER,
                  "replication dump - unable to find context (it could be expired)");
    return;
  }

  if (isBusy) {
    generateError(rest::ResponseCode::NOT_FOUND, TRI_ERROR_HTTP_BAD_PARAMETER,
                  "replication dump - context is busy");
    return;
  }

  // print request
  LOG_TOPIC(TRACE, arangodb::Logger::FIXME)
      << "requested collection dump for collection '" << collection
      << "' using contextId '" << context->id() << "'";


  // TODO needs to generalized || velocypacks needs to support multiple slices
  // per response!
  auto response = dynamic_cast<HttpResponse*>(_response.get());
  StringBuffer dump(8192, false);

  if (response == nullptr) {
    THROW_ARANGO_EXCEPTION_MESSAGE(TRI_ERROR_INTERNAL, "invalid response type");
  }

  // do the work!
  auto result = context->dump(_vocbase, collection, dump, determineChunkSize());

  // generate the result
  if (dump.length() == 0) {
    resetResponse(rest::ResponseCode::NO_CONTENT);
  } else {
    resetResponse(rest::ResponseCode::OK);
  }

  response->setContentType(rest::ContentType::DUMP);
  // set headers
  _response->setHeaderNC(TRI_REPLICATION_HEADER_CHECKMORE,
                         (context->more() ? "true" : "false"));

  _response->setHeaderNC(
      TRI_REPLICATION_HEADER_LASTINCLUDED,
      StringUtils::itoa((dump.length() == 0) ? 0 : result.maxTick()));

  // transfer ownership of the buffer contents
  response->body().set(dump.stringBuffer());

  // avoid double freeing
  TRI_StealStringBuffer(dump.stringBuffer());
}<|MERGE_RESOLUTION|>--- conflicted
+++ resolved
@@ -578,16 +578,12 @@
   }
   RocksDBReplicationContextGuard(_manager, ctx);
 
-<<<<<<< HEAD
   std::shared_ptr<transaction::Context> transactionContext =
       transaction::StandaloneContext::Create(_vocbase);
 
   VPackBuffer<uint8_t> buffer;
   VPackBuilder builder(buffer, transactionContext->getVPackOptions());
-=======
-  auto trxContext = transaction::StandaloneContext::Create(_vocbase);
-  VPackBuilder resultBuilder(trxContext->getVPackOptions());
->>>>>>> 71466b91
+  
   if (keys) {
     Result rv = ctx->dumpKeys(builder, chunk, static_cast<size_t>(chunkSize), lowKey);
     if (rv.fail()){
@@ -608,12 +604,8 @@
     }
   }
 
-<<<<<<< HEAD
   generateResult(rest::ResponseCode::OK, std::move(buffer),
                  transactionContext);
-=======
-  generateResult(rest::ResponseCode::OK, resultBuilder.slice(), trxContext);
->>>>>>> 71466b91
 }
 
 void RocksDBRestReplicationHandler::handleCommandRemoveKeys() {
