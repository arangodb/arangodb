////////////////////////////////////////////////////////////////////////////////
/// DISCLAIMER
///
/// Copyright 2014-2016 ArangoDB GmbH, Cologne, Germany
/// Copyright 2004-2014 triAGENS GmbH, Cologne, Germany
///
/// Licensed under the Apache License, Version 2.0 (the "License");
/// you may not use this file except in compliance with the License.
/// You may obtain a copy of the License at
///
///     http://www.apache.org/licenses/LICENSE-2.0
///
/// Unless required by applicable law or agreed to in writing, software
/// distributed under the License is distributed on an "AS IS" BASIS,
/// WITHOUT WARRANTIES OR CONDITIONS OF ANY KIND, either express or implied.
/// See the License for the specific language governing permissions and
/// limitations under the License.
///
/// Copyright holder is ArangoDB GmbH, Cologne, Germany
///
/// @author Jan Steemann
/// @author Jan Christoph Uhde
////////////////////////////////////////////////////////////////////////////////

#include "RocksDBRestReplicationHandler.h"
#include "Basics/StaticStrings.h"
#include "Basics/VPackStringBufferAdapter.h"
#include "Basics/VelocyPackHelper.h"
#include "Logger/Logger.h"
#include "Replication/InitialSyncer.h"
#include "RestServer/DatabaseFeature.h"
#include "RocksDBEngine/RocksDBCommon.h"
#include "RocksDBEngine/RocksDBEngine.h"
#include "RocksDBEngine/RocksDBReplicationContext.h"
#include "RocksDBEngine/RocksDBReplicationManager.h"
#include "RocksDBEngine/RocksDBReplicationTailing.h"
#include "StorageEngine/EngineSelectorFeature.h"
#include "StorageEngine/StorageEngine.h"
#include "Transaction/StandaloneContext.h"
#include "VocBase/LogicalCollection.h"
#include "VocBase/ticks.h"

#include <velocypack/Builder.h>
#include <velocypack/Iterator.h>
#include <velocypack/Slice.h>
#include <velocypack/velocypack-aliases.h>

using namespace arangodb;
using namespace arangodb::basics;
using namespace arangodb::rest;
using namespace arangodb::rocksutils;

RocksDBRestReplicationHandler::RocksDBRestReplicationHandler(
    GeneralRequest* request, GeneralResponse* response)
    : RestReplicationHandler(request, response),
      _manager(globalRocksEngine()->replicationManager()) {}

void RocksDBRestReplicationHandler::handleCommandBatch() {
  // extract the request type
  auto const type = _request->requestType();
  auto const& suffixes = _request->suffixes();
  size_t const len = suffixes.size();

  TRI_ASSERT(len >= 1);

  if (type == rest::RequestType::POST) {
    // create a new blocker
    std::shared_ptr<VPackBuilder> input = _request->toVelocyPackBuilderPtr();

    if (input == nullptr || !input->slice().isObject()) {
      generateError(rest::ResponseCode::BAD, TRI_ERROR_HTTP_BAD_PARAMETER,
                    "invalid JSON");
      return;
    }

    double ttl = VelocyPackHelper::getNumericValue<double>(input->slice(), "ttl", 0);
    
    bool found;
    std::string const& value = _request->value("serverId", found);
    TRI_server_id_t serverId = 0;

    if (!found || (!value.empty() && value != "none")) {
      if (found) {
        serverId = static_cast<TRI_server_id_t>(StringUtils::uint64(value));
      }
    }

    // create transaction+snapshot, ttl will be 300 if `ttl == 0``
    RocksDBReplicationContext* ctx = _manager->createContext(_vocbase, ttl, serverId);
    RocksDBReplicationContextGuard guard(_manager, ctx);
    ctx->bind(_vocbase);

    VPackBuilder b;
    b.add(VPackValue(VPackValueType::Object));
    b.add("id", VPackValue(std::to_string(ctx->id())));  // id always string
    b.add("lastTick", VPackValue(std::to_string(ctx->lastTick())));
    b.close();

    if (serverId == 0) {
      serverId = ctx->id();
    }
<<<<<<< HEAD

    if (!found || (!value.empty() && value != "none")) {
      TRI_server_id_t serverId = 0;
=======
>>>>>>> 5fbb78f4

    // we are inserting the current tick (WAL sequence number) here.
    // this is ok because the batch creation is the first operation done
    // for initial synchronization. the inventory request and collection
    // dump requests will all happen after the batch creation, so the
    // current tick value here is good
    _vocbase->updateReplicationClient(serverId, ctx->lastTick(), ttl);

    generateResult(rest::ResponseCode::OK, b.slice());
    return;
  }

  if (type == rest::RequestType::PUT && len >= 2) {
    // extend an existing blocker
    TRI_voc_tick_t id =
        static_cast<TRI_voc_tick_t>(StringUtils::uint64(suffixes[1]));

    auto input = _request->toVelocyPackBuilderPtr();

    if (input == nullptr || !input->slice().isObject()) {
      generateError(rest::ResponseCode::BAD, TRI_ERROR_HTTP_BAD_PARAMETER,
                    "invalid JSON");
      return;
    }

    // extract ttl. Context uses initial ttl from batch creation, if `ttl == 0`
    double ttl = VelocyPackHelper::getNumericValue<double>(input->slice(), "ttl", 0);

    int res = TRI_ERROR_NO_ERROR;
    bool busy;
<<<<<<< HEAD
    RocksDBReplicationContext* ctx = _manager->find(id, busy, false, expires);
=======
    RocksDBReplicationContext* ctx = _manager->find(id, busy, ttl);
>>>>>>> 5fbb78f4
    RocksDBReplicationContextGuard guard(_manager, ctx);
    if (busy) {
      res = TRI_ERROR_CURSOR_BUSY;
      generateError(GeneralResponse::responseCode(res), res);
      return;
    } else if (ctx == nullptr) {
      res = TRI_ERROR_CURSOR_NOT_FOUND;
      generateError(GeneralResponse::responseCode(res), res);
      return;
    }

    // add client
    bool found;
    std::string const& value = _request->value("serverId", found);
    if (!found) {
      LOG_TOPIC(DEBUG, Logger::FIXME) << "no serverId parameter found in request to " << _request->fullUrl();
    }
<<<<<<< HEAD

    if (!found || (!value.empty() && value != "none")) {
      TRI_server_id_t serverId = 0;
=======
     
    TRI_server_id_t serverId = ctx->id();
    if (!value.empty() && value != "none") {
      serverId = static_cast<TRI_server_id_t>(StringUtils::uint64(value));
    }
>>>>>>> 5fbb78f4

    // last tick value in context should not have changed compared to the
    // initial tick value used in the context (it's only updated on bind()
    // call, which is only executed when a batch is initially created)
    _vocbase->updateReplicationClient(serverId, ctx->lastTick(), ttl);

    resetResponse(rest::ResponseCode::NO_CONTENT);
    return;
  }

  if (type == rest::RequestType::DELETE_REQ && len >= 2) {
    // delete an existing blocker
    TRI_voc_tick_t id =
        static_cast<TRI_voc_tick_t>(StringUtils::uint64(suffixes[1]));

    bool found = _manager->remove(id);
    if (found) {
      resetResponse(rest::ResponseCode::NO_CONTENT);
    } else {
      int res = TRI_ERROR_CURSOR_NOT_FOUND;
      generateError(GeneralResponse::responseCode(res), res);
    }
    return;
  }

  // we get here if anything above is invalid
  generateError(rest::ResponseCode::METHOD_NOT_ALLOWED,
                TRI_ERROR_HTTP_METHOD_NOT_ALLOWED);
}

void RocksDBRestReplicationHandler::handleCommandBarrier() {
  auto const type = _request->requestType();
  if (type == rest::RequestType::POST) {
    VPackBuilder b;
    b.add(VPackValue(VPackValueType::Object));
    // always return a non-0 barrier id
    // it will be ignored by the client anyway for the RocksDB engine
    std::string const idString = std::to_string(TRI_NewTickServer());
    b.add("id", VPackValue(idString));
    b.close();
    generateResult(rest::ResponseCode::OK, b.slice());
  } else if (type == rest::RequestType::PUT ||
             type == rest::RequestType::DELETE_REQ) {
    resetResponse(rest::ResponseCode::NO_CONTENT);
  } else if (type == rest::RequestType::GET) {
    generateResult(rest::ResponseCode::OK, VPackSlice::emptyArraySlice());
  }
}

void RocksDBRestReplicationHandler::handleCommandLoggerFollow() {
  bool useVst = false;
  if (_request->transportType() == Endpoint::TransportType::VST) {
    useVst = true;
  }

  // determine start and end tick
  TRI_voc_tick_t tickStart = 0;
  TRI_voc_tick_t tickEnd = UINT64_MAX;

  bool found;
  std::string const& value1 = _request->value("from", found);

  if (found) {
    tickStart = static_cast<TRI_voc_tick_t>(StringUtils::uint64(value1));
  }

  // determine end tick for dump
  std::string const& value2 = _request->value("to", found);

  if (found) {
    tickEnd = static_cast<TRI_voc_tick_t>(StringUtils::uint64(value2));
  }

  if (found && (tickStart > tickEnd || tickEnd == 0)) {
    generateError(rest::ResponseCode::BAD, TRI_ERROR_HTTP_BAD_PARAMETER,
                  "invalid from/to values");
    return;
  }
  
  // add client
  std::string const& value3 = _request->value("serverId", found);

  TRI_server_id_t serverId = 0;
  if (!found || (!value3.empty() && value3 != "none")) {
    serverId = static_cast<TRI_server_id_t>(StringUtils::uint64(value3));
  }

  bool includeSystem = true;
  std::string const& value4 = _request->value("includeSystem", found);

  if (found) {
    includeSystem = StringUtils::boolean(value4);
  }

  size_t chunkSize = 1024 * 1024;  // TODO: determine good default value?
  std::string const& value5 = _request->value("chunkSize", found);
  if (found) {
    chunkSize = static_cast<size_t>(StringUtils::uint64(value5));
  }
  
  grantTemporaryRights();

  // extract collection
  TRI_voc_cid_t cid = 0;
  std::string const& value6 = _request->value("collection", found);
  if (found) {
    auto c = _vocbase->lookupCollection(value6);

    if (c == nullptr) {
      generateError(rest::ResponseCode::NOT_FOUND,
                    TRI_ERROR_ARANGO_COLLECTION_NOT_FOUND);
      return;
    }

    cid = c->id();
  }

  auto trxContext = transaction::StandaloneContext::Create(_vocbase);
  VPackBuilder builder(trxContext->getVPackOptions());
  builder.openArray();
  auto result = tailWal(_vocbase, tickStart, tickEnd, chunkSize, includeSystem,
                        cid, builder);
  builder.close();
  auto data = builder.slice();

  uint64_t const latest = latestSequenceNumber();

  if (result.fail()) {
    generateError(GeneralResponse::responseCode(result.errorNumber()),
                  result.errorNumber(), result.errorMessage());
    return;
  }

  bool const checkMore = (result.maxTick() > 0 && result.maxTick() < latest);

  // generate the result
  size_t length = data.length();
  TRI_ASSERT(length == 0 || result.maxTick() > 0);

  if (length == 0) {
    resetResponse(rest::ResponseCode::NO_CONTENT);
  } else {
    resetResponse(rest::ResponseCode::OK);
  }

  // transfer ownership of the buffer contents
  _response->setContentType(rest::ContentType::DUMP);

  // set headers
  _response->setHeaderNC(StaticStrings::ReplicationHeaderCheckMore,
                         checkMore ? "true" : "false");
  _response->setHeaderNC(
      StaticStrings::ReplicationHeaderLastIncluded,
      StringUtils::itoa((length == 0) ? 0 : result.maxTick()));
  _response->setHeaderNC(StaticStrings::ReplicationHeaderLastTick, StringUtils::itoa(latest));
  _response->setHeaderNC(StaticStrings::ReplicationHeaderLastScanned, StringUtils::itoa(result.lastScannedTick()));
  _response->setHeaderNC(StaticStrings::ReplicationHeaderActive, "true");
  _response->setHeaderNC(StaticStrings::ReplicationHeaderFromPresent,
                         result.minTickIncluded() ? "true" : "false");

  if (length > 0) {
    if (useVst) {
      for (auto message : arangodb::velocypack::ArrayIterator(data)) {
        _response->addPayload(VPackSlice(message),
                              trxContext->getVPackOptions(), true);
      }
    } else {
      HttpResponse* httpResponse = dynamic_cast<HttpResponse*>(_response.get());

      if (httpResponse == nullptr) {
        THROW_ARANGO_EXCEPTION_MESSAGE(TRI_ERROR_INTERNAL,
                                       "invalid response type");
      }

      basics::StringBuffer& buffer = httpResponse->body();
      arangodb::basics::VPackStringBufferAdapter adapter(buffer.stringBuffer());
      // note: we need the CustomTypeHandler here
      VPackDumper dumper(&adapter, trxContext->getVPackOptions());
      for (auto marker : arangodb::velocypack::ArrayIterator(data)) {
        dumper.dump(marker);
        httpResponse->body().appendChar('\n');
        //LOG_TOPIC(INFO, Logger::FIXME) << marker.toJson(trxContext->getVPackOptions());
      }
    }
  }
    
  // insert the start tick (minus 1 to be on the safe side) as the
  // minimum tick we need to keep on the master. we cannot be sure
  // the master's response makes it to the slave safely, so we must
  // not insert the maximum of the WAL entries we sent. if we did,
  // and the response does not make it to the slave, the master will
  // note a higher tick than the slave will have received, which may
  // lead to the master eventually deleting a WAL section that the
  // slave will still request later
  _vocbase->updateReplicationClient(serverId, tickStart == 0 ? 0 : tickStart - 1, InitialSyncer::defaultBatchTimeout);
}

/// @brief run the command that determines which transactions were open at
/// a given tick value
/// this is an internal method use by ArangoDB's replication that should not
/// be called by client drivers directly
void RocksDBRestReplicationHandler::handleCommandDetermineOpenTransactions() {
  generateResult(rest::ResponseCode::OK, VPackSlice::emptyArraySlice());
  // rocksdb only includes finished transactions in the WAL.
  _response->setContentType(rest::ContentType::DUMP);
  _response->setHeaderNC(StaticStrings::ReplicationHeaderLastTick, "0");
  // always true to satisfy continuous syncer
  _response->setHeaderNC(StaticStrings::ReplicationHeaderFromPresent, "true");
}

void RocksDBRestReplicationHandler::handleCommandInventory() {
  RocksDBReplicationContext* ctx = nullptr;
  bool found, busy;
  std::string batchId = _request->value("batchId", found);
  if (found) {
    ctx = _manager->find(StringUtils::uint64(batchId), busy);
  }
  RocksDBReplicationContextGuard guard(_manager, ctx);
  if (!found) {
    generateError(rest::ResponseCode::NOT_FOUND, TRI_ERROR_CURSOR_NOT_FOUND,
                  "batchId not specified");
    return;
  }
  if (busy || ctx == nullptr) {
    generateError(rest::ResponseCode::NOT_FOUND, TRI_ERROR_CURSOR_NOT_FOUND,
                  "context is busy or nullptr");
    return;
  }

  TRI_voc_tick_t tick = TRI_CurrentTickServer();
  // include system collections?
  bool includeSystem = _request->parsedValue("includeSystem", true);

  // produce inventory for all databases?
  bool isGlobal = false;
  getApplier(isGlobal);
<<<<<<< HEAD

  std::pair<RocksDBReplicationResult, std::shared_ptr<VPackBuilder>> result =
      ctx->getInventory(this->_vocbase, includeSystem, isGlobal);
  if (!result.first.ok()) {
    generateError(rest::ResponseCode::BAD, result.first.errorNumber(),
=======
  
  VPackBuilder inventoryBuilder;
  Result res = ctx->getInventory(this->_vocbase, includeSystem,
                                 isGlobal, inventoryBuilder);
  if (res.fail()) {
    generateError(rest::ResponseCode::BAD, res.errorNumber(),
>>>>>>> 5fbb78f4
                  "inventory could not be created");
    return;
  }

  VPackBuilder builder;
  builder.openObject();

  VPackSlice const inventory = inventoryBuilder.slice();
  if (isGlobal) {
    TRI_ASSERT(inventory.isObject());
    builder.add("databases", inventory);
  } else {
    // add collections data
    TRI_ASSERT(inventory.isArray());
    builder.add("collections", inventory);
  }

  // "state"
  builder.add("state", VPackValue(VPackValueType::Object));

  builder.add("running", VPackValue(true));
  builder.add("lastLogTick", VPackValue(std::to_string(ctx->lastTick())));
  builder.add(
      "lastUncommittedLogTick",
      VPackValue(std::to_string(ctx->lastTick())));  // s.lastAssignedTick
  builder.add("totalEvents",
              VPackValue(ctx->lastTick()));  // s.numEvents + s.numEventsSync
  builder.add("time", VPackValue(utilities::timeString()));
  builder.close();  // state

  std::string const tickString(std::to_string(tick));
  builder.add("tick", VPackValue(tickString));
  builder.close();  // Toplevel

  generateResult(rest::ResponseCode::OK, builder.slice());
}

/// @brief produce list of keys for a specific collection
void RocksDBRestReplicationHandler::handleCommandCreateKeys() {
  std::string const& collection = _request->value("collection");
  if (collection.empty()) {
    generateError(rest::ResponseCode::BAD, TRI_ERROR_HTTP_BAD_PARAMETER,
                  "invalid collection parameter");
    return;
  }
  // to is ignored because the snapshot time is the latest point in time

  RocksDBReplicationContext* ctx = nullptr;
  //get batchId from url parameters
  bool found, busy;
  std::string batchId = _request->value("batchId", found);

  // find context
  if (found) {
    ctx = _manager->find(StringUtils::uint64(batchId), busy);
  }
  RocksDBReplicationContextGuard guard(_manager, ctx);
  if (!found || busy || ctx == nullptr) {
    generateError(rest::ResponseCode::NOT_FOUND, TRI_ERROR_CURSOR_NOT_FOUND,
                  "batchId not specified");
    return;
  }

  // TRI_voc_tick_t tickEnd = UINT64_MAX;
  // determine end tick for keys
  // std::string const& value = _request->value("to", found);
  // if (found) {
  //  tickEnd = static_cast<TRI_voc_tick_t>(StringUtils::uint64(value));
  //}

  // bind collection to context - will initialize iterator
  int res = ctx->bindCollection(_vocbase, collection);
  if (res != TRI_ERROR_NO_ERROR) {
    generateError(rest::ResponseCode::NOT_FOUND,
                  TRI_ERROR_ARANGO_COLLECTION_NOT_FOUND);
    return;
  }

  VPackBuilder result;
  result.add(VPackValue(VPackValueType::Object));
  result.add("id", VPackValue(StringUtils::itoa(ctx->id())));
  result.add("count", VPackValue(ctx->count()));
  result.close();
  generateResult(rest::ResponseCode::OK, result.slice());
}

/// @brief returns all key ranges
void RocksDBRestReplicationHandler::handleCommandGetKeys() {
  std::vector<std::string> const& suffixes = _request->suffixes();

  if (suffixes.size() != 2) {
    generateError(rest::ResponseCode::BAD, TRI_ERROR_HTTP_BAD_PARAMETER,
                  "expecting GET /_api/replication/keys/<keys-id>");
    return;
  }

  static uint64_t const DefaultChunkSize = 5000;
  uint64_t chunkSize = DefaultChunkSize;

  // determine chunk size
  bool found;
  std::string const& value = _request->value("chunkSize", found);

  if (found) {
    chunkSize = StringUtils::uint64(value);
    if (chunkSize < 100) {
      chunkSize = DefaultChunkSize;
    } else if (chunkSize > 20000) {
      chunkSize = 20000;
    }
  }

  //first suffix needs to be the batch id
  std::string const& id = suffixes[1];
  uint64_t batchId = arangodb::basics::StringUtils::uint64(id);

  // get context
  bool busy;
  RocksDBReplicationContext* ctx = _manager->find(batchId, busy);
  //lock context
  RocksDBReplicationContextGuard guard(_manager, ctx);

  if (ctx == nullptr) {
    generateError(rest::ResponseCode::NOT_FOUND, TRI_ERROR_CURSOR_NOT_FOUND,
                  "batchId not specified, expired or invalid in another way");
    return;
  }
  if (busy) {
    generateError(rest::ResponseCode::NOT_FOUND, TRI_ERROR_CURSOR_NOT_FOUND,
                  "replication context is busy");
    return;
  }

  VPackBuffer<uint8_t> buffer;
  VPackBuilder builder(buffer);
  ctx->dumpKeyChunks(builder, chunkSize);
  generateResult(rest::ResponseCode::OK, std::move(buffer));
}

/// @brief returns date for a key range
void RocksDBRestReplicationHandler::handleCommandFetchKeys() {
  std::vector<std::string> const& suffixes = _request->suffixes();

  if (suffixes.size() != 2) {
    generateError(rest::ResponseCode::BAD, TRI_ERROR_HTTP_BAD_PARAMETER,
                  "expecting PUT /_api/replication/keys/<keys-id>");
    return;
  }

  static uint64_t const DefaultChunkSize = 5000;
  uint64_t chunkSize = DefaultChunkSize;

  // determine chunk size
  bool found;
  std::string const& value1 = _request->value("chunkSize", found);

  if (found) {
    chunkSize = StringUtils::uint64(value1);
    if (chunkSize < 100) {
      chunkSize = DefaultChunkSize;
    } else if (chunkSize > 20000) {
      chunkSize = 20000;
    }
  }

  // chunk is supplied by old clients, low is an optimization
  // for rocksdb, because seeking should be cheaper
  std::string const& value2 = _request->value("chunk", found);
  size_t chunk = 0;
  if (found) {
    chunk = static_cast<size_t>(StringUtils::uint64(value2));
  }
  std::string const& lowKey = _request->value("low", found);

  std::string const& value3 = _request->value("type", found);

  bool keys = true;
  if (value3 == "keys") {
    keys = true;
  } else if (value3 == "docs") {
    keys = false;
  } else {
    generateError(rest::ResponseCode::BAD, TRI_ERROR_HTTP_BAD_PARAMETER,
                  "invalid 'type' value");
    return;
  }

  size_t offsetInChunk = 0;
  size_t maxChunkSize = SIZE_MAX;
  std::string const& value4 = _request->value("offset", found);
  if (found) {
    offsetInChunk = static_cast<size_t>(StringUtils::uint64(value4));
    // "offset" was introduced with ArangoDB 3.3. if the client sends it,
    // it means we can adapt the result size dynamically and the client
    // may refetch data for the same chunk
    maxChunkSize = 8 * 1024 * 1024;
    // if a client does not send an "offset" parameter at all, we are
    // not sure if it supports this protocol (3.2 and before) or not
  }

  std::string const& id = suffixes[1];

  uint64_t batchId = arangodb::basics::StringUtils::uint64(id);
  bool busy;
  RocksDBReplicationContext* ctx = _manager->find(batchId, busy);
  RocksDBReplicationContextGuard guard(_manager, ctx);
  if (ctx == nullptr) {
    generateError(rest::ResponseCode::NOT_FOUND, TRI_ERROR_CURSOR_NOT_FOUND,
                  "batchId not specified or not found");
    return;
  }

  if (busy) {
    generateError(rest::ResponseCode::NOT_FOUND, TRI_ERROR_CURSOR_NOT_FOUND,
                  "batch is busy");
    return;
  }

  std::shared_ptr<transaction::Context> transactionContext =
      transaction::StandaloneContext::Create(_vocbase);

  VPackBuffer<uint8_t> buffer;
  VPackBuilder builder(buffer, transactionContext->getVPackOptions());

  if (keys) {
    Result rv = ctx->dumpKeys(builder, chunk, static_cast<size_t>(chunkSize), lowKey);
    if (rv.fail()) {
      generateError(rv);
      return;
    }
  } else {
    bool success;
    std::shared_ptr<VPackBuilder> parsedIds = parseVelocyPackBody(success);
    if (!success) {
      generateResult(rest::ResponseCode::BAD, VPackSlice());
      return;
    }

    Result rv = ctx->dumpDocuments(builder, chunk, static_cast<size_t>(chunkSize), offsetInChunk, maxChunkSize, lowKey, parsedIds->slice());
    if (rv.fail()) {
      generateError(rv);
      return;
    }
  }

  generateResult(rest::ResponseCode::OK, std::move(buffer),
                 transactionContext);
}

void RocksDBRestReplicationHandler::handleCommandRemoveKeys() {
  std::vector<std::string> const& suffixes = _request->suffixes();

  if (suffixes.size() != 2) {
    generateError(rest::ResponseCode::BAD, TRI_ERROR_HTTP_BAD_PARAMETER,
                  "expecting DELETE /_api/replication/keys/<keys-id>");
    return;
  }

  std::string const& id = suffixes[1];
  VPackBuilder resultBuilder;
  resultBuilder.openObject();
  resultBuilder.add("id", VPackValue(id));  // id as a string
  resultBuilder.add(StaticStrings::Error, VPackValue(false));
  resultBuilder.add(StaticStrings::Code,
                    VPackValue(static_cast<int>(rest::ResponseCode::ACCEPTED)));
  resultBuilder.close();

  generateResult(rest::ResponseCode::ACCEPTED, resultBuilder.slice());
}

void RocksDBRestReplicationHandler::handleCommandDump() {
  LOG_TOPIC(TRACE, arangodb::Logger::FIXME) << "enter handleCommandDump";

  bool found = false;
  uint64_t contextId = 0;

  // contains dump options that might need to be inspected
  // VPackSlice options = _request->payload();

  // get collection Name
  std::string const& collection = _request->value("collection");
  if (collection.empty()) {
    generateError(rest::ResponseCode::BAD, TRI_ERROR_HTTP_BAD_PARAMETER,
                  "invalid collection parameter");
    return;
  }

  // get contextId
  std::string const& contextIdString = _request->value("batchId", found);
  if (found) {
    contextId = StringUtils::uint64(contextIdString);
  } else {
    generateError(rest::ResponseCode::NOT_FOUND, TRI_ERROR_HTTP_BAD_PARAMETER,
                  "replication dump - request misses batchId");
    return;
  }

  // acquire context
  bool isBusy = false;
  RocksDBReplicationContext* context = _manager->find(contextId, isBusy, false);
  RocksDBReplicationContextGuard guard(_manager, context);

  if (context == nullptr) {
    generateError(rest::ResponseCode::NOT_FOUND, TRI_ERROR_HTTP_BAD_PARAMETER,
                  "replication dump - unable to find context (it could be expired)");
    return;
  }

  if (isBusy) {
    generateError(rest::ResponseCode::NOT_FOUND, TRI_ERROR_HTTP_BAD_PARAMETER,
                  "replication dump - context is busy");
    return;
  } // we allow dumping in parallel

  // print request
  LOG_TOPIC(TRACE, arangodb::Logger::FIXME)
      << "requested collection dump for collection '" << collection
      << "' using contextId '" << context->id() << "'";


  // TODO needs to generalized || velocypacks needs to support multiple slices
  // per response!
  auto response = dynamic_cast<HttpResponse*>(_response.get());
  StringBuffer dump(8192, false);

  if (response == nullptr) {
    THROW_ARANGO_EXCEPTION_MESSAGE(TRI_ERROR_INTERNAL, "invalid response type");
  }

  ExecContext const* exec = ExecContext::CURRENT;
  if (exec != nullptr &&
      !exec->canUseCollection(_vocbase->name(), collection, auth::Level::RO)) {
    generateError(rest::ResponseCode::FORBIDDEN,
                  TRI_ERROR_FORBIDDEN);
    return;
  }
  // do the work!
  auto result = context->dump(_vocbase, collection, dump, determineChunkSize());

  // generate the result
  if (dump.length() == 0) {
    resetResponse(rest::ResponseCode::NO_CONTENT);
  } else {
    resetResponse(rest::ResponseCode::OK);
  }

  response->setContentType(rest::ContentType::DUMP);
  // set headers
  _response->setHeaderNC(StaticStrings::ReplicationHeaderCheckMore,
                         (context->more(collection) ? "true" : "false"));

  _response->setHeaderNC(
      StaticStrings::ReplicationHeaderLastIncluded,
      StringUtils::itoa((dump.length() == 0) ? 0 : result.maxTick()));

  // transfer ownership of the buffer contents
  response->body().set(dump.stringBuffer());

  // avoid double freeing
  TRI_StealStringBuffer(dump.stringBuffer());
}<|MERGE_RESOLUTION|>--- conflicted
+++ resolved
@@ -74,15 +74,13 @@
     }
 
     double ttl = VelocyPackHelper::getNumericValue<double>(input->slice(), "ttl", 0);
-    
+
     bool found;
     std::string const& value = _request->value("serverId", found);
     TRI_server_id_t serverId = 0;
 
-    if (!found || (!value.empty() && value != "none")) {
-      if (found) {
-        serverId = static_cast<TRI_server_id_t>(StringUtils::uint64(value));
-      }
+    if (found && !value.empty() && value != "none") {
+      serverId = static_cast<TRI_server_id_t>(StringUtils::uint64(value));
     }
 
     // create transaction+snapshot, ttl will be 300 if `ttl == 0``
@@ -99,12 +97,6 @@
     if (serverId == 0) {
       serverId = ctx->id();
     }
-<<<<<<< HEAD
-
-    if (!found || (!value.empty() && value != "none")) {
-      TRI_server_id_t serverId = 0;
-=======
->>>>>>> 5fbb78f4
 
     // we are inserting the current tick (WAL sequence number) here.
     // this is ok because the batch creation is the first operation done
@@ -135,11 +127,7 @@
 
     int res = TRI_ERROR_NO_ERROR;
     bool busy;
-<<<<<<< HEAD
-    RocksDBReplicationContext* ctx = _manager->find(id, busy, false, expires);
-=======
-    RocksDBReplicationContext* ctx = _manager->find(id, busy, ttl);
->>>>>>> 5fbb78f4
+    RocksDBReplicationContext* ctx = _manager->find(id, busy, false, ttl);
     RocksDBReplicationContextGuard guard(_manager, ctx);
     if (busy) {
       res = TRI_ERROR_CURSOR_BUSY;
@@ -157,17 +145,11 @@
     if (!found) {
       LOG_TOPIC(DEBUG, Logger::FIXME) << "no serverId parameter found in request to " << _request->fullUrl();
     }
-<<<<<<< HEAD
-
-    if (!found || (!value.empty() && value != "none")) {
-      TRI_server_id_t serverId = 0;
-=======
-     
+
     TRI_server_id_t serverId = ctx->id();
     if (!value.empty() && value != "none") {
       serverId = static_cast<TRI_server_id_t>(StringUtils::uint64(value));
     }
->>>>>>> 5fbb78f4
 
     // last tick value in context should not have changed compared to the
     // initial tick value used in the context (it's only updated on bind()
@@ -246,7 +228,7 @@
                   "invalid from/to values");
     return;
   }
-  
+
   // add client
   std::string const& value3 = _request->value("serverId", found);
 
@@ -267,7 +249,7 @@
   if (found) {
     chunkSize = static_cast<size_t>(StringUtils::uint64(value5));
   }
-  
+
   grantTemporaryRights();
 
   // extract collection
@@ -353,7 +335,7 @@
       }
     }
   }
-    
+
   // insert the start tick (minus 1 to be on the safe side) as the
   // minimum tick we need to keep on the master. we cannot be sure
   // the master's response makes it to the slave safely, so we must
@@ -404,20 +386,12 @@
   // produce inventory for all databases?
   bool isGlobal = false;
   getApplier(isGlobal);
-<<<<<<< HEAD
-
-  std::pair<RocksDBReplicationResult, std::shared_ptr<VPackBuilder>> result =
-      ctx->getInventory(this->_vocbase, includeSystem, isGlobal);
-  if (!result.first.ok()) {
-    generateError(rest::ResponseCode::BAD, result.first.errorNumber(),
-=======
-  
+
   VPackBuilder inventoryBuilder;
   Result res = ctx->getInventory(this->_vocbase, includeSystem,
                                  isGlobal, inventoryBuilder);
   if (res.fail()) {
     generateError(rest::ResponseCode::BAD, res.errorNumber(),
->>>>>>> 5fbb78f4
                   "inventory could not be created");
     return;
   }
