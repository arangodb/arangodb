////////////////////////////////////////////////////////////////////////////////
/// DISCLAIMER
///
/// Copyright 2014-2018 ArangoDB GmbH, Cologne, Germany
/// Copyright 2004-2014 triAGENS GmbH, Cologne, Germany
///
/// Licensed under the Apache License, Version 2.0 (the "License");
/// you may not use this file except in compliance with the License.
/// You may obtain a copy of the License at
///
///     http://www.apache.org/licenses/LICENSE-2.0
///
/// Unless required by applicable law or agreed to in writing, software
/// distributed under the License is distributed on an "AS IS" BASIS,
/// WITHOUT WARRANTIES OR CONDITIONS OF ANY KIND, either express or implied.
/// See the License for the specific language governing permissions and
/// limitations under the License.
///
/// Copyright holder is ArangoDB GmbH, Cologne, Germany
///
/// @author Jan Steemann
/// @author Jan Christoph Uhde
////////////////////////////////////////////////////////////////////////////////

#include "RocksDBEngine.h"
#include "ApplicationFeatures/ApplicationServer.h"
#include "Basics/Exceptions.h"
#include "Basics/FileUtils.h"
#include "Basics/ReadLocker.h"
#include "Basics/Result.h"
#include "Basics/RocksDBLogger.h"
#include "Basics/StaticStrings.h"
#include "Basics/Thread.h"
#include "Basics/VelocyPackHelper.h"
#include "Basics/WriteLocker.h"
#include "Basics/application-exit.h"
#include "Basics/build.h"
#include "Basics/files.h"
#include "Basics/system-functions.h"
#include "Cache/CacheManagerFeature.h"
#include "Cache/Manager.h"
#include "Cluster/ClusterFeature.h"
#include "Cluster/ServerState.h"
#include "FeaturePhases/BasicFeaturePhaseServer.h"
#include "GeneralServer/RestHandlerFactory.h"
#include "Logger/LogMacros.h"
#include "Logger/Logger.h"
#include "Logger/LoggerStream.h"
#include "ProgramOptions/ProgramOptions.h"
#include "ProgramOptions/Section.h"
#include "Replication/ReplicationClients.h"
#include "Rest/Version.h"
#include "RestHandler/RestHandlerCreator.h"
#include "RestServer/DatabasePathFeature.h"
#include "RestServer/FlushFeature.h"
#include "RestServer/ServerIdFeature.h"
#include "RocksDBEngine/RocksDBBackgroundErrorListener.h"
#include "RocksDBEngine/RocksDBBackgroundThread.h"
#include "RocksDBEngine/RocksDBCollection.h"
#include "RocksDBEngine/RocksDBColumnFamily.h"
#include "RocksDBEngine/RocksDBCommon.h"
#include "RocksDBEngine/RocksDBComparator.h"
#include "RocksDBEngine/RocksDBEventListener.h"
#include "RocksDBEngine/RocksDBIncrementalSync.h"
#include "RocksDBEngine/RocksDBIndex.h"
#include "RocksDBEngine/RocksDBIndexFactory.h"
#include "RocksDBEngine/RocksDBKey.h"
#include "RocksDBEngine/RocksDBLogValue.h"
#include "RocksDBEngine/RocksDBOptimizerRules.h"
#include "RocksDBEngine/RocksDBPrefixExtractor.h"
#include "RocksDBEngine/RocksDBRecoveryManager.h"
#include "RocksDBEngine/RocksDBReplicationManager.h"
#include "RocksDBEngine/RocksDBReplicationTailing.h"
#include "RocksDBEngine/RocksDBRestHandlers.h"
#include "RocksDBEngine/RocksDBSettingsManager.h"
#include "RocksDBEngine/RocksDBSyncThread.h"
#include "RocksDBEngine/RocksDBThrottle.h"
#include "RocksDBEngine/RocksDBTransactionCollection.h"
#include "RocksDBEngine/RocksDBTransactionState.h"
#include "RocksDBEngine/RocksDBTypes.h"
#include "RocksDBEngine/RocksDBUpgrade.h"
#include "RocksDBEngine/RocksDBV8Functions.h"
#include "RocksDBEngine/RocksDBValue.h"
#include "RocksDBEngine/RocksDBWalAccess.h"
#include "StorageEngine/RocksDBOptionFeature.h"
#include "Transaction/Context.h"
#include "Transaction/ContextData.h"
#include "Transaction/Manager.h"
#include "Transaction/Options.h"
#include "Transaction/StandaloneContext.h"
#include "VocBase/LogicalView.h"
#include "VocBase/VocbaseInfo.h"
#include "VocBase/ticks.h"

#include <rocksdb/convenience.h>
#include <rocksdb/db.h>
#include <rocksdb/env.h>
#include <rocksdb/filter_policy.h>
#include <rocksdb/iterator.h>
#include <rocksdb/options.h>
#include <rocksdb/slice_transform.h>
#include <rocksdb/statistics.h>
#include <rocksdb/table.h>
#include <rocksdb/transaction_log.h>
#include <rocksdb/utilities/transaction_db.h>
#include <rocksdb/write_batch.h>

#include <velocypack/Iterator.h>
#include <velocypack/velocypack-aliases.h>

#include <limits>

using namespace arangodb;
using namespace arangodb::application_features;
using namespace arangodb::options;

namespace arangodb {

std::string const RocksDBEngine::EngineName("rocksdb");
std::string const RocksDBEngine::FeatureName("RocksDBEngine");

// static variables for all existing column families
rocksdb::ColumnFamilyHandle* RocksDBColumnFamily::_definitions(nullptr);
rocksdb::ColumnFamilyHandle* RocksDBColumnFamily::_documents(nullptr);
rocksdb::ColumnFamilyHandle* RocksDBColumnFamily::_primary(nullptr);
rocksdb::ColumnFamilyHandle* RocksDBColumnFamily::_edge(nullptr);
rocksdb::ColumnFamilyHandle* RocksDBColumnFamily::_vpack(nullptr);
rocksdb::ColumnFamilyHandle* RocksDBColumnFamily::_geo(nullptr);
rocksdb::ColumnFamilyHandle* RocksDBColumnFamily::_fulltext(nullptr);
std::vector<rocksdb::ColumnFamilyHandle*> RocksDBColumnFamily::_allHandles;

// minimum value for --rocksdb.sync-interval (in ms)
// a value of 0 however means turning off the syncing altogether!
static constexpr uint64_t minSyncInterval = 5;

static constexpr uint64_t databaseIdForGlobalApplier = 0;

// handles for recovery helpers
std::vector<std::shared_ptr<RocksDBRecoveryHelper>> RocksDBEngine::_recoveryHelpers;

RocksDBFilePurgePreventer::RocksDBFilePurgePreventer(RocksDBEngine* engine)
    : _engine(engine) {
  TRI_ASSERT(_engine != nullptr);
  _engine->_purgeLock.readLock();
}

RocksDBFilePurgePreventer::~RocksDBFilePurgePreventer() {
  if (_engine != nullptr) {
    _engine->_purgeLock.unlockRead();
  }
}

RocksDBFilePurgePreventer::RocksDBFilePurgePreventer(RocksDBFilePurgePreventer&& other)
    : _engine(other._engine) {
  // steal engine from other
  other._engine = nullptr;
}

RocksDBFilePurgeEnabler::RocksDBFilePurgeEnabler(RocksDBEngine* engine)
    : _engine(nullptr) {
  TRI_ASSERT(engine != nullptr);

  if (engine->_purgeLock.tryWriteLock()) {
    // we got the lock
    _engine = engine;
  }
}

RocksDBFilePurgeEnabler::~RocksDBFilePurgeEnabler() {
  if (_engine != nullptr) {
    _engine->_purgeLock.unlockWrite();
  }
}

RocksDBFilePurgeEnabler::RocksDBFilePurgeEnabler(RocksDBFilePurgeEnabler&& other)
    : _engine(other._engine) {
  // steal engine from other
  other._engine = nullptr;
}

// create the storage engine
RocksDBEngine::RocksDBEngine(application_features::ApplicationServer& server)
    : StorageEngine(server, EngineName, FeatureName,
<<<<<<< HEAD
                    std::unique_ptr<IndexFactory>(new RocksDBIndexFactory(server))),
=======
                    std::make_unique<RocksDBIndexFactory>()),
>>>>>>> af1a10f9
#ifdef USE_ENTERPRISE
      _createShaFiles(true),
#else
      _createShaFiles(false),
#endif
      _db(nullptr),
      _vpackCmp(new RocksDBVPackComparator()),
      _walAccess(new RocksDBWalAccess()),
      _maxTransactionSize(transaction::Options::defaultMaxTransactionSize),
      _intermediateCommitSize(transaction::Options::defaultIntermediateCommitSize),
      _intermediateCommitCount(transaction::Options::defaultIntermediateCommitCount),
      _pruneWaitTime(10.0),
      _pruneWaitTimeInitial(180.0),
      _maxWalArchiveSizeLimit(0),
      _releasedTick(0),
#ifdef _WIN32
      // background syncing is not supported on Windows
      _syncInterval(0),
#else
      _syncInterval(100),
#endif
      _useThrottle(true),
      _useReleasedTick(false),
      _debugLogging(false) {

  startsAfter<BasicFeaturePhaseServer>();
  // inherits order from StorageEngine but requires "RocksDBOption" that is used
  // to configure this engine and the MMFiles PersistentIndexFeature
  startsAfter<RocksDBOptionFeature>();

  server.addFeature<RocksDBRecoveryManager>();
}

RocksDBEngine::~RocksDBEngine() { shutdownRocksDBInstance(); }

/// shuts down the RocksDB instance. this is called from unprepare
/// and the dtor
void RocksDBEngine::shutdownRocksDBInstance() noexcept {
  if (_db == nullptr) {
    return;
  }

  // turn off RocksDBThrottle, and release our pointers to it
  if (nullptr != _listener.get()) {
    _listener->StopThread();
  }  // if

  for (rocksdb::ColumnFamilyHandle* h : RocksDBColumnFamily::_allHandles) {
    _db->DestroyColumnFamilyHandle(h);
  }

  // now prune all obsolete WAL files
  try {
    determinePrunableWalFiles(0);
    pruneWalFiles();
  } catch (...) {
    // this is allowed to go wrong on shutdown
    // we must not throw an exception from here
  }

  try {
    // do a final WAL sync here before shutting down
    Result res = RocksDBSyncThread::sync(_db->GetBaseDB());
    if (res.fail()) {
      LOG_TOPIC("14ede", WARN, Logger::ENGINES)
          << "could not sync RocksDB WAL: " << res.errorMessage();
    }

    rocksdb::Status status = _db->Close();

    if (!status.ok()) {
      Result res = rocksutils::convertStatus(status);
      LOG_TOPIC("2b9c1", ERR, Logger::ENGINES)
          << "could not shutdown RocksDB: " << res.errorMessage();
    }
  } catch (...) {
    // this is allowed to go wrong on shutdown
    // we must not throw an exception from here
  }

  delete _db;
  _db = nullptr;
}

// inherited from ApplicationFeature
// ---------------------------------

// add the storage engine's specific options to the global list of options
void RocksDBEngine::collectOptions(std::shared_ptr<options::ProgramOptions> options) {
  options->addSection("rocksdb", "RocksDB engine specific configuration");

  // control transaction size for RocksDB engine
  options->addOption("--rocksdb.max-transaction-size",
                     "transaction size limit (in bytes)",
                     new UInt64Parameter(&_maxTransactionSize));

  options->addOption("--rocksdb.intermediate-commit-size",
                     "an intermediate commit will be performed automatically "
                     "when a transaction "
                     "has accumulated operations of this size (in bytes)",
                     new UInt64Parameter(&_intermediateCommitSize));

  options->addOption("--rocksdb.intermediate-commit-count",
                     "an intermediate commit will be performed automatically "
                     "when this number of "
                     "operations is reached in a transaction",
                     new UInt64Parameter(&_intermediateCommitCount));

  options->addOption("--rocksdb.sync-interval",
                     "interval for automatic, non-requested disk syncs (in "
                     "milliseconds, use 0 to turn automatic syncing off)",
                     new UInt64Parameter(&_syncInterval));

  options->addOption("--rocksdb.wal-file-timeout",
                     "timeout after which unused WAL files are deleted",
                     new DoubleParameter(&_pruneWaitTime));

  options->addOption(
      "--rocksdb.wal-file-timeout-initial",
      "initial timeout after which unused WAL files deletion kicks in after "
      "server start",
      new DoubleParameter(&_pruneWaitTimeInitial),
      arangodb::options::makeFlags(arangodb::options::Flags::Hidden));

  options->addOption("--rocksdb.throttle", "enable write-throttling",
                     new BooleanParameter(&_useThrottle));

  options->addOption("--rocksdb.create-sha-files",
                     "enable generation of sha256 files for each .sst file",
                     new BooleanParameter(&_createShaFiles),
                     arangodb::options::makeFlags(arangodb::options::Flags::Enterprise));

  options->addOption("--rocksdb.debug-logging",
                     "true to enable rocksdb debug logging",
                     new BooleanParameter(&_debugLogging),
                     arangodb::options::makeFlags(arangodb::options::Flags::Hidden));

  options->addOption(
      "--rocksdb.wal-archive-size-limit",
      "maximum total size (in bytes) of archived WAL files (0 = unlimited)",
      new UInt64Parameter(&_maxWalArchiveSizeLimit),
      arangodb::options::makeFlags(arangodb::options::Flags::Hidden));

#ifdef USE_ENTERPRISE
  collectEnterpriseOptions(options);
#endif
}

// validate the storage engine's specific options
void RocksDBEngine::validateOptions(std::shared_ptr<options::ProgramOptions> options) {
  transaction::Options::setLimits(_maxTransactionSize, _intermediateCommitSize,
                                  _intermediateCommitCount);
#ifdef USE_ENTERPRISE
  validateEnterpriseOptions(options);
#endif

  if (_syncInterval > 0 && _syncInterval < minSyncInterval) {
    // _syncInterval = 0 means turned off!
    LOG_TOPIC("bbd68", FATAL, arangodb::Logger::CONFIG)
        << "invalid value for --rocksdb.sync-interval. Please use a value "
        << "of at least " << minSyncInterval;
    FATAL_ERROR_EXIT();
  }

#ifdef _WIN32
  if (_syncInterval > 0) {
    LOG_TOPIC("68301", WARN, arangodb::Logger::CONFIG)
        << "automatic syncing of RocksDB WAL via background thread is not "
        << " supported on this platform";
  }
#endif

  if (_pruneWaitTimeInitial < 10) {
    LOG_TOPIC("a9667", WARN, arangodb::Logger::ENGINES)
        << "consider increasing the value for "
           "--rocksdb.wal-file-timeout-initial. "
        << "Replication clients might have trouble to get in sync";
  }
}

// preparation phase for storage engine. can be used for internal setup.
// the storage engine must not start any threads here or write any files
void RocksDBEngine::prepare() {
  // get base path from DatabaseServerFeature
  auto& databasePathFeature = server().getFeature<DatabasePathFeature>();
  _basePath = databasePathFeature.directory();

  TRI_ASSERT(!_basePath.empty());

#ifdef USE_ENTERPRISE
  prepareEnterprise();
#endif
}

void RocksDBEngine::start() {
  // it is already decided that rocksdb is used
  TRI_ASSERT(isEnabled());

  if (ServerState::instance()->isAgent() &&
      !server().options()->processingResult().touched(
          "rocksdb.wal-file-timeout-initial")) {
    // reduce --rocksb.wal-file-timeout-initial to 15 seconds for agency nodes
    // as we probably won't need the WAL for WAL tailing and replication here
    _pruneWaitTimeInitial = 15;
  }

  LOG_TOPIC("107fd", TRACE, arangodb::Logger::ENGINES)
      << "rocksdb version " << rest::Version::getRocksDBVersion()
      << ", supported compression types: " << getCompressionSupport();

  // set the database sub-directory for RocksDB
  auto& databasePathFeature = server().getFeature<DatabasePathFeature>();
  _path = databasePathFeature.subdirectoryName("engine-rocksdb");

  if (!basics::FileUtils::isDirectory(_path)) {
    std::string systemErrorStr;
    long errorNo;

    int res = TRI_CreateRecursiveDirectory(_path.c_str(), errorNo, systemErrorStr);

    if (res == TRI_ERROR_NO_ERROR) {
      LOG_TOPIC("b2958", TRACE, arangodb::Logger::ENGINES)
          << "created RocksDB data directory '" << _path << "'";
    } else {
      LOG_TOPIC("a5ae3", FATAL, arangodb::Logger::ENGINES)
          << "unable to create RocksDB data directory '" << _path
          << "': " << systemErrorStr;
      FATAL_ERROR_EXIT();
    }
  }

  // options imported set by RocksDBOptionFeature
  auto const& opts = server().getFeature<arangodb::RocksDBOptionFeature>();

  rocksdb::TransactionDBOptions transactionOptions;
  // number of locks per column_family
  transactionOptions.num_stripes = TRI_numberProcessors();
  transactionOptions.transaction_lock_timeout = opts._transactionLockTimeout;

  _options.allow_fallocate = opts._allowFAllocate;
  _options.enable_pipelined_write = opts._enablePipelinedWrite;
  _options.write_buffer_size = static_cast<size_t>(opts._writeBufferSize);
  _options.max_write_buffer_number = static_cast<int>(opts._maxWriteBufferNumber);
  _options.delayed_write_rate = opts._delayedWriteRate;
  _options.min_write_buffer_number_to_merge =
      static_cast<int>(opts._minWriteBufferNumberToMerge);
  _options.num_levels = static_cast<int>(opts._numLevels);
  _options.level_compaction_dynamic_level_bytes = opts._dynamicLevelBytes;
  _options.max_bytes_for_level_base = opts._maxBytesForLevelBase;
  _options.max_bytes_for_level_multiplier =
      static_cast<int>(opts._maxBytesForLevelMultiplier);
  _options.optimize_filters_for_hits = opts._optimizeFiltersForHits;
  _options.use_direct_reads = opts._useDirectReads;
  _options.use_direct_io_for_flush_and_compaction = opts._useDirectIoForFlushAndCompaction;
  // limit the total size of WAL files. This forces the flush of memtables of
  // column families still backed by WAL files. If we would not do this, WAL
  // files may linger around forever and will not get removed
  _options.max_total_wal_size = opts._maxTotalWalSize;

  if (opts._walDirectory.empty()) {
    _options.wal_dir = basics::FileUtils::buildFilename(_path, "journals");
  } else {
    _options.wal_dir = opts._walDirectory;
  }

  LOG_TOPIC("bc82a", TRACE, arangodb::Logger::ENGINES)
      << "initializing RocksDB, path: '" << _path << "', WAL directory '"
      << _options.wal_dir << "'";

  if (opts._skipCorrupted) {
    _options.wal_recovery_mode = rocksdb::WALRecoveryMode::kSkipAnyCorruptedRecords;
  } else {
    _options.wal_recovery_mode = rocksdb::WALRecoveryMode::kPointInTimeRecovery;
  }

  _options.max_background_jobs = static_cast<int>(opts._maxBackgroundJobs);
  _options.max_subcompactions = static_cast<int>(opts._maxSubcompactions);
  _options.use_fsync = opts._useFSync;

  // only compress levels >= 2
  _options.compression_per_level.resize(_options.num_levels);
  for (int level = 0; level < _options.num_levels; ++level) {
    _options.compression_per_level[level] =
        (((uint64_t)level >= opts._numUncompressedLevels) ? rocksdb::kSnappyCompression
                                                          : rocksdb::kNoCompression);
  }

  // Number of files to trigger level-0 compaction. A value <0 means that
  // level-0 compaction will not be triggered by number of files at all.
  // Default: 4
  _options.level0_file_num_compaction_trigger =
      static_cast<int>(opts._level0CompactionTrigger);

  // Soft limit on number of level-0 files. We start slowing down writes at this
  // point. A value <0 means that no writing slow down will be triggered by
  // number of files in level-0.
  _options.level0_slowdown_writes_trigger = static_cast<int>(opts._level0SlowdownTrigger);

  // Maximum number of level-0 files.  We stop writes at this point.
  _options.level0_stop_writes_trigger = static_cast<int>(opts._level0StopTrigger);

  _options.recycle_log_file_num = opts._recycleLogFileNum;
  _options.compaction_readahead_size = static_cast<size_t>(opts._compactionReadaheadSize);

#ifdef USE_ENTERPRISE
  configureEnterpriseRocksDBOptions(_options);
  startEnterprise();
#endif

  _options.env->SetBackgroundThreads(static_cast<int>(opts._numThreadsHigh),
                                     rocksdb::Env::Priority::HIGH);
  _options.env->SetBackgroundThreads(static_cast<int>(opts._numThreadsLow),
                                     rocksdb::Env::Priority::LOW);

  // intentionally set the RocksDB logger to warning because it will
  // log lots of things otherwise
  if (_debugLogging) {
    _options.info_log_level = rocksdb::InfoLogLevel::DEBUG_LEVEL;
  } else {
    if (!opts._useFileLogging) {
      // if we don't use file logging but log into ArangoDB's logfile,
      // we only want real errors
      _options.info_log_level = rocksdb::InfoLogLevel::ERROR_LEVEL;
    }
  }

  std::shared_ptr<RocksDBLogger> logger;

  if (!opts._useFileLogging) {
    // if option "--rocksdb.use-file-logging" is set to false, we will use
    // our own logger that logs to ArangoDB's logfile
    logger = std::make_shared<RocksDBLogger>(_options.info_log_level);
    _options.info_log = logger;

    if (!_debugLogging) {
      logger->disable();
    }  // if
  }

  if (opts._enableStatistics) {
    _options.statistics = rocksdb::CreateDBStatistics();
    // _options.stats_dump_period_sec = 1;
  }

  rocksdb::BlockBasedTableOptions tableOptions;
  if (opts._blockCacheSize > 0) {
    tableOptions.block_cache =
        rocksdb::NewLRUCache(opts._blockCacheSize,
                             static_cast<int>(opts._blockCacheShardBits),
                             /*strict_capacity_limit*/ opts._enforceBlockCacheSizeLimit);
    // tableOptions.cache_index_and_filter_blocks =
    // tableOptions.pin_l0_filter_and_index_blocks_in_cache
    // opts._compactionReadaheadSize > 0;
  } else {
    tableOptions.no_block_cache = true;
  }
  tableOptions.block_size = opts._tableBlockSize;
  tableOptions.filter_policy.reset(rocksdb::NewBloomFilterPolicy(10, true));
  // use slightly space-optimized format version 3
  tableOptions.format_version = 3;
  tableOptions.block_align = opts._blockAlignDataBlocks;

  _options.table_factory.reset(rocksdb::NewBlockBasedTableFactory(tableOptions));

  _options.create_if_missing = true;
  _options.create_missing_column_families = true;

  if (opts._limitOpenFilesAtStartup) {
    _options.max_open_files = 16;
    _options.skip_stats_update_on_db_open = true;
    _options.avoid_flush_during_recovery = true;
  } else {
    _options.max_open_files = -1;
  }

  // WAL_ttl_seconds needs to be bigger than the sync interval of the count
  // manager. Should be several times bigger counter_sync_seconds
  _options.WAL_ttl_seconds = 60 * 60 * 24 * 30;  // we manage WAL file deletion
  // ourselves, don't let RocksDB
  // garbage collect them
  _options.WAL_size_limit_MB = 0;
  _options.memtable_prefix_bloom_size_ratio = 0.2;  // TODO: pick better value?
  // TODO: enable memtable_insert_with_hint_prefix_extractor?
  _options.bloom_locality = 1;

  if (_useThrottle) {
    _listener.reset(new RocksDBThrottle);
    _options.listeners.push_back(_listener);
  }  // if

  if (_createShaFiles) {
    _shaListener.reset(new RocksDBEventListener(server()));
    _options.listeners.push_back(_shaListener);
  }  // if

  _options.listeners.push_back(std::make_shared<RocksDBBackgroundErrorListener>());

  if (opts._totalWriteBufferSize > 0) {
    _options.db_write_buffer_size = opts._totalWriteBufferSize;
  }

  if (!server().options()->processingResult().touched(
          "rocksdb.max-write-buffer-number")) {
    // user hasn't explicitly set the number of write buffers, so we use a default value based
    // on the number of column families
    // this is cfFamilies.size() + 2 ... but _option needs to be set before
    //  building cfFamilies
    // Update max_write_buffer_number above if you change number of families used
    _options.max_write_buffer_number = 7 + 2;
  } else if (_options.max_write_buffer_number < 7 + 2) {
    // user set the value explicitly, and it is lower than recommended
    _options.max_write_buffer_number = 7 + 2;
    LOG_TOPIC("d5c49", WARN, Logger::ENGINES)
        << "ignoring value for option `--rocksdb.max-write-buffer-number` "
           "because it is lower than recommended";
  }

  // cf options for definitons (dbs, collections, views, ...)
  rocksdb::ColumnFamilyOptions definitionsCF(_options);

  // cf options with fixed 8 byte object id prefix for documents
  rocksdb::ColumnFamilyOptions fixedPrefCF(_options);
  fixedPrefCF.prefix_extractor = std::shared_ptr<rocksdb::SliceTransform const>(
      rocksdb::NewFixedPrefixTransform(RocksDBKey::objectIdSize()));

  // construct column family options with prefix containing indexed value
  rocksdb::ColumnFamilyOptions dynamicPrefCF(_options);
  dynamicPrefCF.prefix_extractor = std::make_shared<RocksDBPrefixExtractor>();
  // also use hash-search based SST file format
  rocksdb::BlockBasedTableOptions tblo(tableOptions);
  tblo.index_type = rocksdb::BlockBasedTableOptions::IndexType::kHashSearch;
  dynamicPrefCF.table_factory =
      std::shared_ptr<rocksdb::TableFactory>(rocksdb::NewBlockBasedTableFactory(tblo));

  // velocypack based index variants with custom comparator
  rocksdb::ColumnFamilyOptions vpackFixedPrefCF(fixedPrefCF);
  rocksdb::BlockBasedTableOptions tblo2(tableOptions);
  tblo2.filter_policy.reset();  // intentionally no bloom filter here
  vpackFixedPrefCF.table_factory =
      std::shared_ptr<rocksdb::TableFactory>(rocksdb::NewBlockBasedTableFactory(tblo2));
  vpackFixedPrefCF.comparator = _vpackCmp.get();

  // create column families
  std::vector<rocksdb::ColumnFamilyDescriptor> cfFamilies;
  // no prefix families for default column family (Has to be there)
  cfFamilies.emplace_back(rocksdb::kDefaultColumnFamilyName,
                          definitionsCF);                   // 0
  cfFamilies.emplace_back("Documents", fixedPrefCF);        // 1
  cfFamilies.emplace_back("PrimaryIndex", fixedPrefCF);     // 2
  cfFamilies.emplace_back("EdgeIndex", dynamicPrefCF);      // 3
  cfFamilies.emplace_back("VPackIndex", vpackFixedPrefCF);  // 4
  cfFamilies.emplace_back("GeoIndex", fixedPrefCF);         // 5
  cfFamilies.emplace_back("FulltextIndex", fixedPrefCF);    // 6

  TRI_ASSERT(static_cast<int>(_options.max_write_buffer_number) >=
             static_cast<int>(cfFamilies.size()));
  // Update max_write_buffer_number above if you change number of families used

  std::vector<rocksdb::ColumnFamilyHandle*> cfHandles;
  size_t const numberOfColumnFamilies = RocksDBColumnFamily::minNumberOfColumnFamilies;
  bool dbExisted = false;
  {
    rocksdb::Options testOptions;
    testOptions.create_if_missing = false;
    testOptions.create_missing_column_families = false;
    testOptions.env = _options.env;
    std::vector<std::string> existingColumnFamilies;
    rocksdb::Status status =
        rocksdb::DB::ListColumnFamilies(testOptions, _path, &existingColumnFamilies);
    if (!status.ok()) {
      // check if we have found the database directory or not
      Result res = rocksutils::convertStatus(status);
      if (res.errorNumber() != TRI_ERROR_ARANGO_IO_ERROR) {
        // not an I/O error. so we better report the error and abort here
        LOG_TOPIC("74b7f", FATAL, arangodb::Logger::STARTUP)
            << "unable to initialize RocksDB engine: " << status.ToString();
        FATAL_ERROR_EXIT();
      }
    }

    if (status.ok()) {
      dbExisted = true;
      // we were able to open the database.
      // now check which column families are present in the db
      std::string names;
      for (auto const& it : existingColumnFamilies) {
        if (!names.empty()) {
          names.append(", ");
        }
        names.append(it);
      }

      LOG_TOPIC("528b8", DEBUG, arangodb::Logger::STARTUP)
          << "found existing column families: " << names;

      for (auto const& it : cfFamilies) {
        auto it2 = std::find(existingColumnFamilies.begin(),
                             existingColumnFamilies.end(), it.name);

        if (it2 == existingColumnFamilies.end()) {
          LOG_TOPIC("d9df8", FATAL, arangodb::Logger::STARTUP)
              << "column family '" << it.name << "' is missing in database"
              << ". if you are upgrading from an earlier alpha or beta version "
                 "of ArangoDB 3.2, "
              << "it is required to restart with a new database directory and "
                 "re-import data";
          FATAL_ERROR_EXIT();
        }
      }

      if (existingColumnFamilies.size() < numberOfColumnFamilies) {
        LOG_TOPIC("e99ec", FATAL, arangodb::Logger::STARTUP)
            << "unexpected number of column families found in database ("
            << cfHandles.size() << "). "
            << "expecting at least " << numberOfColumnFamilies
            << ". if you are upgrading from an earlier alpha or beta version "
               "of ArangoDB 3.2, "
            << "it is required to restart with a new database directory and "
               "re-import data";
        FATAL_ERROR_EXIT();
      }
    }
  }

  rocksdb::Status status =
      rocksdb::TransactionDB::Open(_options, transactionOptions, _path,
                                   cfFamilies, &cfHandles, &_db);

  if (!status.ok()) {
    std::string error;
    if (status.IsIOError()) {
      error =
          "; Maybe your filesystem doesn't provide required features? (Cifs? "
          "NFS?)";
    }

    LOG_TOPIC("fe3df", FATAL, arangodb::Logger::STARTUP)
        << "unable to initialize RocksDB engine: " << status.ToString() << error;
    FATAL_ERROR_EXIT();
  }
  if (cfFamilies.size() != cfHandles.size()) {
    LOG_TOPIC("ffc6d", FATAL, arangodb::Logger::STARTUP)
        << "unable to initialize RocksDB column families";
    FATAL_ERROR_EXIT();
  }
  if (cfHandles.size() < numberOfColumnFamilies) {
    LOG_TOPIC("e572e", FATAL, arangodb::Logger::STARTUP)
        << "unexpected number of column families found in database. "
        << "got " << cfHandles.size() << ", expecting at least " << numberOfColumnFamilies;
    FATAL_ERROR_EXIT();
  }

  // give throttle access to families
  if (_useThrottle) {
    _listener->SetFamilies(cfHandles);
  }

  // set our column families
  RocksDBColumnFamily::_definitions = cfHandles[0];
  RocksDBColumnFamily::_documents = cfHandles[1];
  RocksDBColumnFamily::_primary = cfHandles[2];
  RocksDBColumnFamily::_edge = cfHandles[3];
  RocksDBColumnFamily::_vpack = cfHandles[4];
  RocksDBColumnFamily::_geo = cfHandles[5];
  RocksDBColumnFamily::_fulltext = cfHandles[6];
  RocksDBColumnFamily::_allHandles = cfHandles;
  TRI_ASSERT(RocksDBColumnFamily::_definitions->GetID() == 0);

  // will crash the process if version does not match
  arangodb::rocksdbStartupVersionCheck(_db, dbExisted);

  // only enable logger after RocksDB start
  if (logger != nullptr) {
    logger->enable();
  }

  if (opts._limitOpenFilesAtStartup) {
    _db->SetDBOptions({{"max_open_files", "-1"}});
  }

  {
    auto& feature = server().getFeature<FlushFeature>();
    _useReleasedTick = feature.isEnabled();
  }

  // useReleasedTick should be true on DB servers and single servers
  TRI_ASSERT((arangodb::ServerState::instance()->isCoordinator() ||
              arangodb::ServerState::instance()->isAgent()) ||
             _useReleasedTick);

  if (_syncInterval > 0) {
    _syncThread.reset(new RocksDBSyncThread(*this, std::chrono::milliseconds(_syncInterval)));
    if (!_syncThread->start()) {
      LOG_TOPIC("63919", FATAL, Logger::ENGINES)
          << "could not start rocksdb sync thread";
      FATAL_ERROR_EXIT();
    }
  }

  TRI_ASSERT(_db != nullptr);
  _settingsManager.reset(new RocksDBSettingsManager(_db));
  _replicationManager.reset(new RocksDBReplicationManager());

  _settingsManager->retrieveInitialValues();

  double const counterSyncSeconds = 2.5;
  _backgroundThread.reset(new RocksDBBackgroundThread(*this, counterSyncSeconds));
  if (!_backgroundThread->start()) {
    LOG_TOPIC("a5e96", FATAL, Logger::ENGINES)
        << "could not start rocksdb counter manager";
    FATAL_ERROR_EXIT();
  }

  if (!systemDatabaseExists()) {
    addSystemDatabase();
  }
}

void RocksDBEngine::beginShutdown() {
  TRI_ASSERT(isEnabled());

  // block the creation of new replication contexts
  if (_replicationManager != nullptr) {
    _replicationManager->beginShutdown();
  }

  // signal the event listener that we are going to shut down soon
  if (_shaListener != nullptr) {
    _shaListener->beginShutdown();
  }  // if
}

void RocksDBEngine::stop() {
  TRI_ASSERT(isEnabled());

  // in case we missed the beginShutdown somehow, call it again
  replicationManager()->beginShutdown();
  replicationManager()->dropAll();

  if (_backgroundThread) {
    // stop the press
    _backgroundThread->beginShutdown();

    if (_settingsManager) {
      _settingsManager->sync(true);
    }

    // wait until background thread stops
    while (_backgroundThread->isRunning()) {
      std::this_thread::yield();
    }
    _backgroundThread.reset();
  }

  if (_syncThread) {
    // _syncThread may be a nullptr, in case automatic syncing is turned off
    _syncThread->beginShutdown();

    // wait until sync thread stops
    while (_syncThread->isRunning()) {
      std::this_thread::yield();
    }
    _syncThread.reset();
  }
}

void RocksDBEngine::unprepare() {
  TRI_ASSERT(isEnabled());
  shutdownRocksDBInstance();
}

std::unique_ptr<transaction::Manager> RocksDBEngine::createTransactionManager(
    transaction::ManagerFeature& feature) {
  return std::make_unique<transaction::Manager>(feature, /*keepData*/ false);
}

std::unique_ptr<transaction::ContextData> RocksDBEngine::createTransactionContextData() {
  return std::unique_ptr<transaction::ContextData>(nullptr);  // not used by rocksdb
}

std::unique_ptr<TransactionState> RocksDBEngine::createTransactionState(
    TRI_vocbase_t& vocbase, TRI_voc_tid_t tid, transaction::Options const& options) {
  return std::make_unique<RocksDBTransactionState>(vocbase, tid, options);
}

std::unique_ptr<TransactionCollection> RocksDBEngine::createTransactionCollection(
    TransactionState& state, TRI_voc_cid_t cid, AccessMode::Type accessType, int nestingLevel) {
  return std::unique_ptr<TransactionCollection>(
      new RocksDBTransactionCollection(&state, cid, accessType, nestingLevel));
}

void RocksDBEngine::addParametersForNewCollection(VPackBuilder& builder, VPackSlice info) {
  if (!info.hasKey("objectId")) {
    builder.add("objectId", VPackValue(std::to_string(TRI_NewTickServer())));
  }
  if (!info.hasKey("cacheEnabled") || !info.get("cacheEnabled").isBool()) {
    builder.add("cacheEnabled", VPackValue(false));
  }
}

// create storage-engine specific collection
std::unique_ptr<PhysicalCollection> RocksDBEngine::createPhysicalCollection(
    LogicalCollection& collection, velocypack::Slice const& info) {
  return std::make_unique<RocksDBCollection>(collection, info);
}

// inventory functionality
// -----------------------

void RocksDBEngine::getDatabases(arangodb::velocypack::Builder& result) {
  LOG_TOPIC("a9cc7", TRACE, Logger::STARTUP) << "getting existing databases";

  rocksdb::ReadOptions readOptions;
  std::unique_ptr<rocksdb::Iterator> iter(
      _db->NewIterator(readOptions, RocksDBColumnFamily::definitions()));
  result.openArray();
  auto rSlice = rocksDBSlice(RocksDBEntryType::Database);
  for (iter->Seek(rSlice); iter->Valid() && iter->key().starts_with(rSlice); iter->Next()) {
    auto slice = VPackSlice(reinterpret_cast<uint8_t const*>(iter->value().data()));

    //// check format id
    TRI_ASSERT(slice.isObject());
    VPackSlice idSlice = slice.get(StaticStrings::DatabaseId);
    if (!idSlice.isString()) {
      LOG_TOPIC("099d7", ERR, arangodb::Logger::STARTUP)
          << "found invalid database declaration with non-string id: "
          << slice.toJson();
      THROW_ARANGO_EXCEPTION(TRI_ERROR_ARANGO_ILLEGAL_PARAMETER_FILE);
    }

    // deleted
    if (arangodb::basics::VelocyPackHelper::getBooleanValue(slice, "deleted", false)) {
      TRI_voc_tick_t id = static_cast<TRI_voc_tick_t>(
          basics::StringUtils::uint64(idSlice.copyString()));

      // database is deleted, skip it!
      LOG_TOPIC("43cbc", DEBUG, arangodb::Logger::STARTUP)
          << "found dropped database " << id;

      dropDatabase(id);
      continue;
    }

    // name
    VPackSlice nameSlice = slice.get("name");
    if (!nameSlice.isString()) {
      LOG_TOPIC("96ffc", ERR, arangodb::Logger::STARTUP)
          << "found invalid database declaration with non-string name: "
          << slice.toJson();
      THROW_ARANGO_EXCEPTION(TRI_ERROR_ARANGO_ILLEGAL_PARAMETER_FILE);
    }

    result.add(slice);
  }
  result.close();
}

void RocksDBEngine::getCollectionInfo(TRI_vocbase_t& vocbase, TRI_voc_cid_t cid,
                                      arangodb::velocypack::Builder& builder,
                                      bool includeIndexes, TRI_voc_tick_t maxTick) {
  builder.openObject();

  // read collection info from database
  RocksDBKey key;

  key.constructCollection(vocbase.id(), cid);

  rocksdb::PinnableSlice value;
  rocksdb::ReadOptions options;
  rocksdb::Status res =
      _db->Get(options, RocksDBColumnFamily::definitions(), key.string(), &value);
  auto result = rocksutils::convertStatus(res);

  if (result.errorNumber() != TRI_ERROR_NO_ERROR) {
    THROW_ARANGO_EXCEPTION(result);
  }

  VPackSlice fullParameters = RocksDBValue::data(value);

  builder.add("parameters", fullParameters);

  if (includeIndexes) {
    // dump index information
    VPackSlice indexes = fullParameters.get("indexes");
    builder.add(VPackValue("indexes"));
    builder.openArray();

    if (indexes.isArray()) {
      for (auto const idx : VPackArrayIterator(indexes)) {
        // This is only allowed to contain user-defined indexes.
        // So we have to exclude Primary + Edge Types
        auto type = idx.get(StaticStrings::IndexType);
        TRI_ASSERT(type.isString());

        if (!type.isEqualString("primary") && !type.isEqualString("edge")) {
          builder.add(idx);
        }
      }
    }

    builder.close();
  }

  builder.close();
}

int RocksDBEngine::getCollectionsAndIndexes(TRI_vocbase_t& vocbase,
                                            arangodb::velocypack::Builder& result,
                                            bool wasCleanShutdown, bool isUpgrade) {
  rocksdb::ReadOptions readOptions;
  std::unique_ptr<rocksdb::Iterator> iter(
      _db->NewIterator(readOptions, RocksDBColumnFamily::definitions()));

  result.openArray();

  auto rSlice = rocksDBSlice(RocksDBEntryType::Collection);

  for (iter->Seek(rSlice); iter->Valid() && iter->key().starts_with(rSlice); iter->Next()) {
    if (vocbase.id() != RocksDBKey::databaseId(iter->key())) {
      continue;
    }

    auto slice = VPackSlice(reinterpret_cast<uint8_t const*>(iter->value().data()));

    if (arangodb::basics::VelocyPackHelper::getBooleanValue(slice, StaticStrings::DataSourceDeleted,
                                                             false)) {
      continue;
    }

    result.add(slice);
  }

  result.close();

  return TRI_ERROR_NO_ERROR;
}

int RocksDBEngine::getViews(TRI_vocbase_t& vocbase, arangodb::velocypack::Builder& result) {
  auto bounds = RocksDBKeyBounds::DatabaseViews(vocbase.id());
  rocksdb::Slice upper = bounds.end();
  rocksdb::ColumnFamilyHandle* cf = RocksDBColumnFamily::definitions();

  rocksdb::ReadOptions ro;
  ro.iterate_upper_bound = &upper;

  std::unique_ptr<rocksdb::Iterator> iter(_db->NewIterator(ro, cf));
  result.openArray();
  for (iter->Seek(bounds.start()); iter->Valid(); iter->Next()) {
    TRI_ASSERT(iter->key().compare(bounds.end()) < 0);
    auto slice = VPackSlice(reinterpret_cast<uint8_t const*>(iter->value().data()));

    LOG_TOPIC("e3bcd", TRACE, Logger::VIEWS) << "got view slice: " << slice.toJson();

    if (arangodb::basics::VelocyPackHelper::getBooleanValue(slice, StaticStrings::DataSourceDeleted,
                                                             false)) {
      continue;
    }

    result.add(slice);
  }

  result.close();

  return TRI_ERROR_NO_ERROR;
}

std::string RocksDBEngine::versionFilename(TRI_voc_tick_t id) const {
  return _basePath + TRI_DIR_SEPARATOR_CHAR + "VERSION-" + std::to_string(id);
}

void RocksDBEngine::cleanupReplicationContexts() {
  if (_replicationManager != nullptr) {
    _replicationManager->dropAll();
  }
}

VPackBuilder RocksDBEngine::getReplicationApplierConfiguration(TRI_vocbase_t& vocbase,
                                                               int& status) {
  RocksDBKey key;

  key.constructReplicationApplierConfig(vocbase.id());

  return getReplicationApplierConfiguration(key, status);
}

VPackBuilder RocksDBEngine::getReplicationApplierConfiguration(int& status) {
  RocksDBKey key;
  key.constructReplicationApplierConfig(databaseIdForGlobalApplier);
  return getReplicationApplierConfiguration(key, status);
}

VPackBuilder RocksDBEngine::getReplicationApplierConfiguration(RocksDBKey const& key,
                                                               int& status) {
  rocksdb::PinnableSlice value;

  auto db = rocksutils::globalRocksDB();
  auto opts = rocksdb::ReadOptions();
  auto s = db->Get(opts, RocksDBColumnFamily::definitions(), key.string(), &value);
  if (!s.ok()) {
    status = TRI_ERROR_FILE_NOT_FOUND;
    return arangodb::velocypack::Builder();
  }

  status = TRI_ERROR_NO_ERROR;
  VPackBuilder builder;
  builder.add(RocksDBValue::data(value));
  return builder;
}

int RocksDBEngine::removeReplicationApplierConfiguration(TRI_vocbase_t& vocbase) {
  RocksDBKey key;

  key.constructReplicationApplierConfig(vocbase.id());

  return removeReplicationApplierConfiguration(key);
}

int RocksDBEngine::removeReplicationApplierConfiguration() {
  RocksDBKey key;
  key.constructReplicationApplierConfig(databaseIdForGlobalApplier);
  return removeReplicationApplierConfiguration(key);
}

int RocksDBEngine::removeReplicationApplierConfiguration(RocksDBKey const& key) {
  auto status = rocksutils::globalRocksDBRemove(RocksDBColumnFamily::definitions(),
                                                key.string());
  if (!status.ok()) {
    return status.errorNumber();
  }

  return TRI_ERROR_NO_ERROR;
}

int RocksDBEngine::saveReplicationApplierConfiguration(TRI_vocbase_t& vocbase,
                                                       velocypack::Slice slice, bool doSync) {
  RocksDBKey key;

  key.constructReplicationApplierConfig(vocbase.id());

  return saveReplicationApplierConfiguration(key, slice, doSync);
}

int RocksDBEngine::saveReplicationApplierConfiguration(arangodb::velocypack::Slice slice,
                                                       bool doSync) {
  RocksDBKey key;
  key.constructReplicationApplierConfig(databaseIdForGlobalApplier);
  return saveReplicationApplierConfiguration(key, slice, doSync);
}

int RocksDBEngine::saveReplicationApplierConfiguration(RocksDBKey const& key,
                                                       arangodb::velocypack::Slice slice,
                                                       bool doSync) {
  auto value = RocksDBValue::ReplicationApplierConfig(slice);

  auto status = rocksutils::globalRocksDBPut(RocksDBColumnFamily::definitions(),
                                             key.string(), value.string());
  if (!status.ok()) {
    return status.errorNumber();
  }

  return TRI_ERROR_NO_ERROR;
}

// database, collection and index management
// -----------------------------------------

std::unique_ptr<TRI_vocbase_t> RocksDBEngine::openDatabase(arangodb::CreateDatabaseInfo && info,
                                                           bool isUpgrade) {
  return openExistingDatabase(std::move(info), true, isUpgrade);
}

// TODO -- should take info
std::unique_ptr<TRI_vocbase_t> RocksDBEngine::createDatabase(
    arangodb::CreateDatabaseInfo&& info, int& status) {
  status = TRI_ERROR_NO_ERROR;
  return std::make_unique<TRI_vocbase_t>(TRI_VOCBASE_TYPE_NORMAL, std::move(info));
}

int RocksDBEngine::writeCreateDatabaseMarker(TRI_voc_tick_t id, VPackSlice const& slice) {
  Result res = writeDatabaseMarker(id, slice, RocksDBLogValue::DatabaseCreate(id));
  return res.errorNumber();
}

Result RocksDBEngine::writeDatabaseMarker(TRI_voc_tick_t id, VPackSlice const& slice,
                                          RocksDBLogValue&& logValue) {
  RocksDBKey key;
  key.constructDatabase(id);
  auto value = RocksDBValue::Database(slice);
  rocksdb::WriteOptions wo;

  // Write marker + key into RocksDB inside one batch
  rocksdb::WriteBatch batch;
  batch.PutLogData(logValue.slice());
  batch.Put(RocksDBColumnFamily::definitions(), key.string(), value.string());
  rocksdb::Status res = _db->GetRootDB()->Write(wo, &batch);
  return rocksutils::convertStatus(res);
}

int RocksDBEngine::writeCreateCollectionMarker(TRI_voc_tick_t databaseId,
                                               TRI_voc_cid_t cid, VPackSlice const& slice,
                                               RocksDBLogValue&& logValue) {
  rocksdb::DB* db = _db->GetRootDB();

  RocksDBKey key;
  key.constructCollection(databaseId, cid);
  auto value = RocksDBValue::Collection(slice);

  rocksdb::WriteOptions wo;
  // Write marker + key into RocksDB inside one batch
  rocksdb::WriteBatch batch;
  if (logValue.slice().size() > 0) {
    batch.PutLogData(logValue.slice());
  }
  batch.Put(RocksDBColumnFamily::definitions(), key.string(), value.string());
  rocksdb::Status res = db->Write(wo, &batch);

  auto result = rocksutils::convertStatus(res);
  return result.errorNumber();
}

void RocksDBEngine::prepareDropDatabase(TRI_vocbase_t& vocbase,
                                        bool useWriteMarker, int& status) {
  VPackBuilder builder;

  builder.openObject();
  builder.add("id", velocypack::Value(std::to_string(vocbase.id())));
  builder.add("name", velocypack::Value(vocbase.name()));
  builder.add("deleted", VPackValue(true));
  builder.close();

  auto log = RocksDBLogValue::DatabaseDrop(vocbase.id());
  auto res = writeDatabaseMarker(vocbase.id(), builder.slice(), std::move(log));

  status = res.errorNumber();
}

Result RocksDBEngine::dropDatabase(TRI_vocbase_t& database) {
  replicationManager()->drop(&database);

  return dropDatabase(database.id());
}

void RocksDBEngine::waitUntilDeletion(TRI_voc_tick_t /* id */, bool /* force */, int& status) {
  // can delete databases instantly
  status = TRI_ERROR_NO_ERROR;
}

// current recovery state
RecoveryState RocksDBEngine::recoveryState() noexcept {
  return server().getFeature<RocksDBRecoveryManager>().recoveryState();
}

// current recovery tick
TRI_voc_tick_t RocksDBEngine::recoveryTick() noexcept {
  return TRI_voc_tick_t(server().getFeature<RocksDBRecoveryManager>().recoveryTick());
}

void RocksDBEngine::recoveryDone(TRI_vocbase_t& vocbase) {}

std::string RocksDBEngine::createCollection(TRI_vocbase_t& vocbase,
                                            LogicalCollection const& collection) {
  const TRI_voc_cid_t cid = collection.id();
  TRI_ASSERT(cid != 0);

  auto builder = collection.toVelocyPackIgnore(
      {"path", "statusString"},
      LogicalDataSource::Serialization::PersistenceWithInProgress);
  TRI_UpdateTickServer(static_cast<TRI_voc_tick_t>(cid));

  int res =
      writeCreateCollectionMarker(vocbase.id(), cid, builder.slice(),
                                  RocksDBLogValue::CollectionCreate(vocbase.id(), cid));

  if (res != TRI_ERROR_NO_ERROR) {
    THROW_ARANGO_EXCEPTION(res);
  }

  return std::string();  // no need to return a path
}

arangodb::Result RocksDBEngine::persistCollection(TRI_vocbase_t& vocbase,
                                                  LogicalCollection const& collection) {
  return {};
}

arangodb::Result RocksDBEngine::dropCollection(TRI_vocbase_t& vocbase,
                                               LogicalCollection& coll) {
  auto* rcoll = static_cast<RocksDBMetaCollection*>(coll.getPhysical());
  bool const prefixSameAsStart = true;
  bool const useRangeDelete = rcoll->meta().numberDocuments() >= 32 * 1024;

  rocksdb::DB* db = _db->GetRootDB();

  // If we get here the collection is safe to drop.
  //
  // This uses the following workflow:
  // 1. Persist the drop.
  //   * if this fails the collection will remain!
  //   * if this succeeds the collection is gone from user point
  // 2. Drop all Documents
  //   * If this fails we give up => We have data-garbage in RocksDB, Collection
  //   is gone.
  // 3. Drop all Indexes
  //   * If this fails we give up => We have data-garbage in RocksDB, Collection
  //   is gone.
  // 4. If all succeeds we do not have data-garbage, all is gone.
  //
  // (NOTE: The above fails can only occur on full HDD or Machine dying. No
  // write conflicts possible)

  TRI_ASSERT(coll.status() == TRI_VOC_COL_STATUS_DELETED);

  // Prepare collection remove batch
  rocksdb::WriteBatch batch;
  RocksDBLogValue logValue =
      RocksDBLogValue::CollectionDrop(vocbase.id(), coll.id(),
                                      arangodb::velocypack::StringRef(coll.guid()));
  batch.PutLogData(logValue.slice());

  RocksDBKey key;
  key.constructCollection(vocbase.id(), coll.id());
  batch.Delete(RocksDBColumnFamily::definitions(), key.string());

  rocksdb::WriteOptions wo;
  rocksdb::Status s = db->Write(wo, &batch);

  // TODO FAILURE Simulate !res.ok()
  if (!s.ok()) {
    // Persisting the drop failed. Do NOT drop collection.
    return rocksutils::convertStatus(s);
  }

  // Now Collection is gone.
  // Cleanup data-mess

  // Unregister collection metadata
  Result res = RocksDBMetadata::deleteCollectionMeta(db, rcoll->objectId());
  if (res.fail()) {
    LOG_TOPIC("2c890", ERR, Logger::ENGINES)
        << "error removing collection meta-data: "
        << res.errorMessage();  // continue regardless
  }

  // remove from map
  {
    WRITE_LOCKER(guard, _mapLock);
    _collectionMap.erase(rcoll->objectId());
  }

  // delete indexes, RocksDBIndex::drop() has its own check
  std::vector<std::shared_ptr<Index>> vecShardIndex = rcoll->getIndexes();
  TRI_ASSERT(!vecShardIndex.empty());

  for (auto& index : vecShardIndex) {
    RocksDBIndex* ridx = static_cast<RocksDBIndex*>(index.get());
    res = RocksDBMetadata::deleteIndexEstimate(db, ridx->objectId());
    if (res.fail()) {
      LOG_TOPIC("f2d51", WARN, Logger::ENGINES)
          << "could not delete index estimate: " << res.errorMessage();
    }

    auto dropRes = index->drop().errorNumber();

    if (dropRes != TRI_ERROR_NO_ERROR) {
      // We try to remove all indexed values.
      // If it does not work they cannot be accessed any more and leaked.
      // User View remains consistent.
      LOG_TOPIC("97176", ERR, Logger::ENGINES)
          << "unable to drop index: " << TRI_errno_string(dropRes);
      //      return TRI_ERROR_NO_ERROR;
    }
  }

  // delete documents
  RocksDBKeyBounds bounds = RocksDBKeyBounds::CollectionDocuments(rcoll->objectId());
  auto result = rocksutils::removeLargeRange(db, bounds, prefixSameAsStart, useRangeDelete);

  if (result.fail()) {
    // We try to remove all documents.
    // If it does not work they cannot be accessed any more and leaked.
    // User View remains consistent.
    return TRI_ERROR_NO_ERROR;
  }

#ifdef ARANGODB_ENABLE_MAINTAINER_MODE
  // check if documents have been deleted
  size_t numDocs = rocksutils::countKeyRange(rocksutils::globalRocksDB(), bounds, true);

  if (numDocs > 0) {
    std::string errorMsg(
        "deletion check in collection drop failed - not all documents in the "
        "index have been deleted. remaining: ");
    errorMsg.append(std::to_string(numDocs));
    THROW_ARANGO_EXCEPTION_MESSAGE(TRI_ERROR_INTERNAL, errorMsg);
  }
#endif

  // run compaction for data only if collection contained a considerable
  // amount of documents. otherwise don't run compaction, because it will
  // slow things down a lot, especially during tests that create/drop LOTS
  // of collections
  if (useRangeDelete) {
    rcoll->compact();
  }

  // if we get here all documents / indexes are gone.
  // We have no data garbage left.
  return Result();
}

void RocksDBEngine::destroyCollection(TRI_vocbase_t& /*vocbase*/, LogicalCollection& /*collection*/
) {
  // not required
}

void RocksDBEngine::changeCollection(TRI_vocbase_t& vocbase,
                                     LogicalCollection const& collection, bool doSync) {
  auto builder = collection.toVelocyPackIgnore(
      {"path", "statusString"},
      LogicalDataSource::Serialization::PersistenceWithInProgress);
  int res =
      writeCreateCollectionMarker(vocbase.id(), collection.id(), builder.slice(),
                                  RocksDBLogValue::CollectionChange(vocbase.id(),
                                                                    collection.id()));

  if (res != TRI_ERROR_NO_ERROR) {
    THROW_ARANGO_EXCEPTION(res);
  }
}

arangodb::Result RocksDBEngine::renameCollection(TRI_vocbase_t& vocbase,
                                                 LogicalCollection const& collection,
                                                 std::string const& oldName) {
  auto builder = collection.toVelocyPackIgnore(
      {"path", "statusString"},
      LogicalDataSource::Serialization::PersistenceWithInProgress);
  int res = writeCreateCollectionMarker(
      vocbase.id(), collection.id(), builder.slice(),
      RocksDBLogValue::CollectionRename(vocbase.id(), collection.id(),
                                        arangodb::velocypack::StringRef(oldName)));

  return arangodb::Result(res);
}

void RocksDBEngine::unloadCollection(TRI_vocbase_t& /*vocbase*/, LogicalCollection& collection) {
  collection.setStatus(TRI_VOC_COL_STATUS_UNLOADED);
}

Result RocksDBEngine::createView(TRI_vocbase_t& vocbase, TRI_voc_cid_t id,
                                 arangodb::LogicalView const& view) {
#ifdef ARANGODB_ENABLE_MAINTAINER_MODE
  LOG_TOPIC("0bad8", DEBUG, Logger::ENGINES) << "RocksDBEngine::createView";
#endif
  rocksdb::WriteBatch batch;
  rocksdb::WriteOptions wo;

  RocksDBKey key;
  key.constructView(vocbase.id(), id);
  RocksDBLogValue logValue = RocksDBLogValue::ViewCreate(vocbase.id(), id);

  VPackBuilder props;

  props.openObject();
  view.properties(props, LogicalDataSource::Serialization::PersistenceWithInProgress);
  props.close();

  RocksDBValue const value = RocksDBValue::View(props.slice());

  // Write marker + key into RocksDB inside one batch
  batch.PutLogData(logValue.slice());
  batch.Put(RocksDBColumnFamily::definitions(), key.string(), value.string());

  auto res = _db->Write(wo, &batch);

  LOG_TOPIC_IF("cac6a", TRACE, Logger::VIEWS, !res.ok())
      << "could not create view: " << res.ToString();

  return rocksutils::convertStatus(res);
}

arangodb::Result RocksDBEngine::dropView(TRI_vocbase_t const& vocbase,
                                         LogicalView const& view) {
#ifdef ARANGODB_ENABLE_MAINTAINER_MODE
  LOG_TOPIC("fa6e5", DEBUG, Logger::ENGINES) << "RocksDBEngine::dropView";
#endif
  VPackBuilder builder;

  builder.openObject();
  view.properties(builder, LogicalDataSource::Serialization::PersistenceWithInProgress);
  builder.close();

  auto logValue =
      RocksDBLogValue::ViewDrop(vocbase.id(), view.id(),
                                arangodb::velocypack::StringRef(view.guid()));
  RocksDBKey key;
  key.constructView(vocbase.id(), view.id());

  rocksdb::WriteBatch batch;
  batch.PutLogData(logValue.slice());
  batch.Delete(RocksDBColumnFamily::definitions(), key.string());

  rocksdb::WriteOptions wo;
  auto res = _db->GetRootDB()->Write(wo, &batch);
  LOG_TOPIC_IF("fcd22", TRACE, Logger::VIEWS, !res.ok())
      << "could not create view: " << res.ToString();
  return rocksutils::convertStatus(res);
}

void RocksDBEngine::destroyView(TRI_vocbase_t const& /*vocbase*/, LogicalView const& /*view*/
                                ) noexcept {
  // nothing to do here
#ifdef ARANGODB_ENABLE_MAINTAINER_MODE
  LOG_TOPIC("5d5f7", DEBUG, Logger::ENGINES) << "RocksDBEngine::destroyView";
#endif
}

Result RocksDBEngine::changeView(TRI_vocbase_t& vocbase,
                                 arangodb::LogicalView const& view, bool /*doSync*/
) {
#ifdef ARANGODB_ENABLE_MAINTAINER_MODE
  LOG_TOPIC("405da", DEBUG, Logger::ENGINES) << "RocksDBEngine::changeView";
#endif
  if (inRecovery()) {
    // nothing to do
    return {};
  }

  RocksDBKey key;

  key.constructView(vocbase.id(), view.id());

  VPackBuilder infoBuilder;

  infoBuilder.openObject();
  view.properties(infoBuilder, LogicalDataSource::Serialization::PersistenceWithInProgress);
  infoBuilder.close();

  RocksDBLogValue log = RocksDBLogValue::ViewChange(vocbase.id(), view.id());
  RocksDBValue const value = RocksDBValue::View(infoBuilder.slice());

  rocksdb::WriteBatch batch;
  rocksdb::WriteOptions wo;  // TODO: check which options would make sense
  rocksdb::Status s;

  s = batch.PutLogData(log.slice());

  if (!s.ok()) {
    LOG_TOPIC("6d6a4", TRACE, Logger::VIEWS)
        << "failed to write change view marker " << s.ToString();
    return rocksutils::convertStatus(s);
  }

  s = batch.Put(RocksDBColumnFamily::definitions(), key.string(), value.string());

  if (!s.ok()) {
    LOG_TOPIC("ebb58", TRACE, Logger::VIEWS)
        << "failed to write change view marker " << s.ToString();
    return rocksutils::convertStatus(s);
  }
  auto db = rocksutils::globalRocksDB();
  auto res = db->Write(wo, &batch);
  LOG_TOPIC_IF("6ee8a", TRACE, Logger::VIEWS, !res.ok())
      << "could not change view: " << res.ToString();
  return rocksutils::convertStatus(res);
}

void RocksDBEngine::signalCleanup(TRI_vocbase_t& vocbase) {
  // nothing to do here
}

int RocksDBEngine::shutdownDatabase(TRI_vocbase_t& vocbase) {
  return TRI_ERROR_NO_ERROR;
}

/// @brief Add engine-specific optimizer rules
void RocksDBEngine::addOptimizerRules(aql::OptimizerRulesFeature& feature) {
  RocksDBOptimizerRules::registerResources(feature);
}

/// @brief Add engine-specific V8 functions
void RocksDBEngine::addV8Functions() {
  // there are no specific V8 functions here
  RocksDBV8Functions::registerResources();
}

/// @brief Add engine-specific REST handlers
void RocksDBEngine::addRestHandlers(rest::RestHandlerFactory& handlerFactory) {
  RocksDBRestHandlers::registerResources(&handlerFactory);
}

void RocksDBEngine::addCollectionMapping(uint64_t objectId, TRI_voc_tick_t did,
                                         TRI_voc_cid_t cid) {
  if (objectId != 0) {
    WRITE_LOCKER(guard, _mapLock);
#ifdef ARANGODB_ENABLE_MAINTAINER_MODE
    auto it = _collectionMap.find(objectId);
    if (it != _collectionMap.end()) {
      TRI_ASSERT(it->second.first == did);
      TRI_ASSERT(it->second.second == cid);
    }
#endif
    _collectionMap[objectId] = std::make_pair(did, cid);
  }
}

std::vector<std::pair<TRI_voc_tick_t, TRI_voc_cid_t>> RocksDBEngine::collectionMappings() const {
  std::vector<std::pair<TRI_voc_tick_t, TRI_voc_cid_t>> res;
  READ_LOCKER(guard, _mapLock);
  for (auto const& it : _collectionMap) {
    res.emplace_back(it.second.first, it.second.second);
  }
  return res;
}

void RocksDBEngine::addIndexMapping(uint64_t objectId, TRI_voc_tick_t did,
                                    TRI_voc_cid_t cid, TRI_idx_iid_t iid) {
  if (objectId != 0) {
    WRITE_LOCKER(guard, _mapLock);
#ifdef ARANGODB_ENABLE_MAINTAINER_MODE
    auto it = _indexMap.find(objectId);
    if (it != _indexMap.end()) {
      TRI_ASSERT(std::get<0>(it->second) == did);
      TRI_ASSERT(std::get<1>(it->second) == cid);
      TRI_ASSERT(std::get<2>(it->second) == iid);
    }
#endif
    _indexMap[objectId] = std::make_tuple(did, cid, iid);
  }
}

void RocksDBEngine::removeIndexMapping(uint64_t objectId) {
  if (objectId != 0) {
    WRITE_LOCKER(guard, _mapLock);
    _indexMap.erase(objectId);
  }
}

RocksDBEngine::CollectionPair RocksDBEngine::mapObjectToCollection(uint64_t objectId) const {
  READ_LOCKER(guard, _mapLock);
  auto it = _collectionMap.find(objectId);
  if (it == _collectionMap.end()) {
    return {0, 0};
  }
  return it->second;
}

RocksDBEngine::IndexTriple RocksDBEngine::mapObjectToIndex(uint64_t objectId) const {
  READ_LOCKER(guard, _mapLock);
  auto it = _indexMap.find(objectId);
  if (it == _indexMap.end()) {
    return RocksDBEngine::IndexTriple(0, 0, 0);
  }
  return it->second;
}

/// @brief return a list of the currently open WAL files
std::vector<std::string> RocksDBEngine::currentWalFiles() const {
  rocksdb::VectorLogPtr files;
  std::vector<std::string> names;

  auto status = _db->GetSortedWalFiles(files);
  if (!status.ok()) {
    return names;  // TODO: error here?
  }

  for (size_t current = 0; current < files.size(); current++) {
    auto f = files[current].get();
    try {
      names.push_back(f->PathName());
    } catch (...) {
      return names;
    }
  }

  return names;
}

Result RocksDBEngine::flushWal(bool waitForSync, bool waitForCollector,
                               bool /*writeShutdownFile*/) {
  if (_syncThread) {
    // _syncThread may be a nullptr, in case automatic syncing is turned off
    _syncThread->syncWal();
  }

  if (waitForCollector) {
    rocksdb::FlushOptions flushOptions;
    flushOptions.wait = waitForSync;

    for (auto cf : RocksDBColumnFamily::_allHandles) {
      rocksdb::Status status = _db->GetBaseDB()->Flush(flushOptions, cf);
      if (!status.ok()) {
        return rocksutils::convertStatus(status);
      }
    }
  }
  return Result();
}

void RocksDBEngine::waitForEstimatorSync(std::chrono::milliseconds maxWaitTime) {
  auto start = std::chrono::high_resolution_clock::now();
  auto beginSeq = _db->GetLatestSequenceNumber();

  while (std::chrono::high_resolution_clock::now() - start < maxWaitTime) {
    if (_settingsManager->earliestSeqNeeded() >= beginSeq) {
      // all synced up!
      break;
    }
    std::this_thread::sleep_for(std::chrono::milliseconds(50));
  }
}

Result RocksDBEngine::registerRecoveryHelper(std::shared_ptr<RocksDBRecoveryHelper> helper) {
  try {
    _recoveryHelpers.emplace_back(helper);
  } catch (std::bad_alloc const&) {
    return {TRI_ERROR_OUT_OF_MEMORY};
  }

  return {TRI_ERROR_NO_ERROR};
}

std::vector<std::shared_ptr<RocksDBRecoveryHelper>> const& RocksDBEngine::recoveryHelpers() {
  return _recoveryHelpers;
}

void RocksDBEngine::determinePrunableWalFiles(TRI_voc_tick_t minTickExternal) {
  WRITE_LOCKER(lock, _walFileLock);
  TRI_voc_tick_t minTickToKeep =
      std::min(_useReleasedTick ? _releasedTick
                                : std::numeric_limits<TRI_voc_tick_t>::max(),
               minTickExternal);

  // Retrieve the sorted list of all wal files with earliest file first
  rocksdb::VectorLogPtr files;
  auto status = _db->GetSortedWalFiles(files);
  if (!status.ok()) {
    LOG_TOPIC("078ef", INFO, Logger::ENGINES)
        << "could not get WAL files " << status.ToString();
    return;
  }

  uint64_t totalArchiveSize = 0;
  for (size_t current = 0; current < files.size(); current++) {
    auto const& f = files[current].get();

    if (f->Type() != rocksdb::WalFileType::kArchivedLogFile) {
      // we are only interested in files of the archive
      continue;
    }

    // determine the size of the archive only if it there is a cap on the
    // archive size otherwise we can save the underlying file access
    if (_maxWalArchiveSizeLimit > 0) {
      totalArchiveSize += f->SizeFileBytes();
    }

    // check if there is another WAL file coming after the currently-looked-at
    // There should be at least one live WAL file after it, however, let's be
    // paranoid and do a proper check. If there is at least one WAL file following,
    // we need to take its start tick into account as well, because the following
    // file's start tick can be assumed to be the end tick of the current file!
    if (f->StartSequence() < minTickToKeep && current < files.size() - 1) {
      auto const& n = files[current + 1].get();
      if (n->StartSequence() < minTickToKeep) {
        // this file will be removed because it does not contain any data we
        // still need
        auto const [it, emplaced] = _prunableWalFiles.try_emplace(f->PathName(), TRI_microtime() + _pruneWaitTime);
        if (emplaced) {
          LOG_TOPIC("9f7a4", DEBUG, Logger::ENGINES)
              << "RocksDB WAL file '" << f->PathName()
              << "' with start sequence " << f->StartSequence()
              << " added to prunable list because it is not needed anymore";
          TRI_ASSERT(it != _prunableWalFiles.end());
        }
      }
    }
  }

  if (_maxWalArchiveSizeLimit == 0) {
    // size of the archive is not restricted. done!
    return;
  }

  // print current archive size
  LOG_TOPIC("8d71b", TRACE, Logger::ENGINES)
      << "total size of the RocksDB WAL file archive: " << totalArchiveSize;

  if (totalArchiveSize <= _maxWalArchiveSizeLimit) {
    // archive is smaller than allowed. all good
    return;
  }

  // we got more archived files than configured. time for purging some files!
  for (size_t current = 0; current < files.size(); current++) {
    auto const& f = files[current].get();

    if (f->Type() != rocksdb::WalFileType::kArchivedLogFile) {
      continue;
    }

    // force pruning
    bool doPrint = false;
    auto [it, emplaced] = _prunableWalFiles.try_emplace(f->PathName(), -1.0);
    if (emplaced) {
      doPrint = true;
      // using an expiration time of -1.0 indicates the file is subject to
      // deletion because the archive outgrew the maximum allowed size
    } else {
      // file already in list. now set its expiration time to the past
      // so we are sure it will get deleted

      // using an expiration time of -1.0 indicates the file is subject to
      // deletion because the archive outgrew the maximum allowed size
      if ((*it).second > 0.0) {
        doPrint = true;
      }
      (*it).second = -1.0;
    }

    if (doPrint) {
      LOG_TOPIC("d9793", WARN, Logger::ENGINES)
          << "forcing removal of RocksDB WAL file '" << f->PathName() << "' with start sequence "
          << f->StartSequence() << " because of overflowing archive. configured maximum archive size is "
          << _maxWalArchiveSizeLimit << ", actual archive size is: " << totalArchiveSize;
    }

    TRI_ASSERT(totalArchiveSize >= f->SizeFileBytes());
    totalArchiveSize -= f->SizeFileBytes();

    if (totalArchiveSize <= _maxWalArchiveSizeLimit) {
      // got enough files to remove
      break;
    }
  }
}

RocksDBFilePurgePreventer RocksDBEngine::disallowPurging() noexcept {
  return RocksDBFilePurgePreventer(this);
}

RocksDBFilePurgeEnabler RocksDBEngine::startPurging() noexcept {
  return RocksDBFilePurgeEnabler(this);
}

void RocksDBEngine::pruneWalFiles() {
  // this struct makes sure that no other threads enter WAL tailing while we
  // are in here. If there are already other threads in WAL tailing while we
  // get here, we go on and only remove the WAL files that are really safe
  // to remove
  RocksDBFilePurgeEnabler purgeEnabler(rocksutils::globalRocksEngine()->startPurging());

  WRITE_LOCKER(lock, _walFileLock);

  // go through the map of WAL files that we have already and check if they are
  // "expired"
  for (auto it = _prunableWalFiles.begin(); it != _prunableWalFiles.end();
       /* no hoisting */) {
    // check if WAL file is expired
    bool deleteFile = false;

    if ((*it).second <= 0.0) {
      // file can be deleted because we outgrew the configured max archive size,
      // but only if there are no other threads currently inside the WAL tailing
      // section
      deleteFile = purgeEnabler.canPurge();
    } else if ((*it).second < TRI_microtime()) {
      // file has expired, and it is always safe to delete it
      deleteFile = true;
    }

    if (deleteFile) {
      LOG_TOPIC("68e4a", DEBUG, Logger::ENGINES)
          << "deleting RocksDB WAL file '" << (*it).first << "'";
      rocksdb::Status s;
      if (basics::FileUtils::exists(
              basics::FileUtils::buildFilename(_options.wal_dir, (*it).first))) {
        // only attempt file deletion if the file actually exists.
        // otherwise RocksDB may complain about non-existing files and log a big error message
        s = _db->DeleteFile((*it).first);
      } else {
        LOG_TOPIC("c2cc9", DEBUG, Logger::ROCKSDB)
            << "to-be-deleted RocksDB WAL file '" << (*it).first
            << "' does not exist. skipping deletion";
      }
      // apparently there is a case where a file was already deleted
      // but is still in _prunableWalFiles. In this case we get an invalid
      // argument response.
      if (s.ok() || s.IsInvalidArgument()) {
        it = _prunableWalFiles.erase(it);
        continue;
      }
    }

    // cannot delete this file yet... must forward iterator to prevent an
    // endless loop
    ++it;
  }
}

Result RocksDBEngine::dropDatabase(TRI_voc_tick_t id) {
  using namespace rocksutils;
  arangodb::Result res;
  rocksdb::WriteOptions wo;
  rocksdb::DB* db = _db->GetRootDB();

  // remove view definitions
  res = rocksutils::removeLargeRange(db, RocksDBKeyBounds::DatabaseViews(id),
                                     true, /*rangeDel*/ false);
  if (res.fail()) {
    return res;
  }

#ifdef ARANGODB_ENABLE_MAINTAINER_MODE
  size_t numDocsLeft = 0;
#endif

  // remove collections
  auto dbBounds = RocksDBKeyBounds::DatabaseCollections(id);
  iterateBounds(dbBounds, [&](rocksdb::Iterator* it) {
    RocksDBKey key(it->key());
    RocksDBValue value(RocksDBEntryType::Collection, it->value());

    uint64_t const objectId =
        basics::VelocyPackHelper::stringUInt64(value.slice(), "objectId");

    auto const cnt = RocksDBMetadata::loadCollectionCount(_db, objectId);
    uint64_t const numberDocuments = cnt._added - cnt._removed;
    bool const useRangeDelete = numberDocuments >= 32 * 1024;

    // remove indexes
    VPackSlice indexes = value.slice().get("indexes");
    if (indexes.isArray()) {
      for (VPackSlice it : VPackArrayIterator(indexes)) {
        // delete index documents
        uint64_t objectId =
            basics::VelocyPackHelper::stringUInt64(it, "objectId");
        res = RocksDBMetadata::deleteIndexEstimate(db, objectId);
        if (res.fail()) {
          return;
        }

        TRI_ASSERT(it.get(StaticStrings::IndexType).isString());
        auto type = Index::type(it.get(StaticStrings::IndexType).copyString());
        bool unique =
            basics::VelocyPackHelper::getBooleanValue(it, StaticStrings::IndexUnique, false);

        RocksDBKeyBounds bounds = RocksDBIndex::getBounds(type, objectId, unique);
        // edge index drop fails otherwise
        bool const prefixSameAsStart = type != Index::TRI_IDX_TYPE_EDGE_INDEX;
        res = rocksutils::removeLargeRange(db, bounds, prefixSameAsStart, useRangeDelete);
        if (res.fail()) {
          return;
        }

#ifdef ARANGODB_ENABLE_MAINTAINER_MODE
        // check if documents have been deleted
        numDocsLeft += rocksutils::countKeyRange(db, bounds, prefixSameAsStart);
#endif
      }
    }

    // delete documents
    RocksDBKeyBounds bounds = RocksDBKeyBounds::CollectionDocuments(objectId);
    res = rocksutils::removeLargeRange(db, bounds, true, useRangeDelete);
    if (res.fail()) {
      LOG_TOPIC("6dbc6", WARN, Logger::ENGINES)
          << "error deleting collection documents: '" << res.errorMessage() << "'";
      return;
    }
    // delete collection meta-data
    res = RocksDBMetadata::deleteCollectionMeta(db, objectId);
    if (res.fail()) {
      LOG_TOPIC("484d0", WARN, Logger::ENGINES)
          << "error deleting collection metadata: '" << res.errorMessage() << "'";
      return;
    }
    // remove collection entry
    rocksdb::Status s =
        db->Delete(wo, RocksDBColumnFamily::definitions(), value.string());
    if (!s.ok()) {
      LOG_TOPIC("64b4e", WARN, Logger::ENGINES)
          << "error deleting collection definition: " << s.ToString();
      return;
    }

#ifdef ARANGODB_ENABLE_MAINTAINER_MODE
    // check if documents have been deleted
    numDocsLeft += rocksutils::countKeyRange(db, bounds, true);
#endif
  });

  if (res.fail()) {
    return res;
  }

  // remove database meta-data
  RocksDBKey key;
  key.constructDatabase(id);
  rocksdb::Status s = db->Delete(wo, RocksDBColumnFamily::definitions(), key.string());
  if (!s.ok()) {
    LOG_TOPIC("9948c", WARN, Logger::ENGINES)
        << "error deleting database definition: " << s.ToString();
  }

  // remove VERSION file for database. it's not a problem when this fails
  // because it will simply remain there and be ignored on subsequent starts
  TRI_UnlinkFile(versionFilename(id).c_str());

#ifdef ARANGODB_ENABLE_MAINTAINER_MODE
  if (numDocsLeft > 0) {
    std::string errorMsg(
        "deletion check in drop database failed - not all documents have been "
        "deleted. remaining: ");
    errorMsg.append(std::to_string(numDocsLeft));
    THROW_ARANGO_EXCEPTION_MESSAGE(TRI_ERROR_INTERNAL, errorMsg);
  }
#endif

  return res;
}

bool RocksDBEngine::systemDatabaseExists() {
  velocypack::Builder builder;
  getDatabases(builder);

  for (auto const& item : velocypack::ArrayIterator(builder.slice())) {
    TRI_ASSERT(item.isObject());
    TRI_ASSERT(item.get(StaticStrings::DatabaseName).isString());
    if (item.get(StaticStrings::DatabaseName)
            .compareString(arangodb::velocypack::StringRef(StaticStrings::SystemDatabase)) == 0) {
      return true;
    }
  }
  return false;
}

void RocksDBEngine::addSystemDatabase() {
  // create system database entry
  TRI_voc_tick_t id = TRI_NewTickServer();
  VPackBuilder builder;
  builder.openObject();
  builder.add(StaticStrings::DatabaseId, VPackValue(std::to_string(id)));
  builder.add(StaticStrings::DatabaseName, VPackValue(StaticStrings::SystemDatabase));
  builder.add("deleted", VPackValue(false));
  builder.close();

  RocksDBLogValue log = RocksDBLogValue::DatabaseCreate(id);
  Result res = writeDatabaseMarker(id, builder.slice(), std::move(log));
  if (res.fail()) {
    LOG_TOPIC("8c26a", FATAL, arangodb::Logger::STARTUP)
        << "unable to write database marker: " << res.errorMessage();
    FATAL_ERROR_EXIT();
  }
}

/// @brief open an existing database. internal function
std::unique_ptr<TRI_vocbase_t> RocksDBEngine::openExistingDatabase(
    arangodb::CreateDatabaseInfo&& info, bool wasCleanShutdown, bool isUpgrade) {

  auto vocbase = std::make_unique<TRI_vocbase_t>(TRI_VOCBASE_TYPE_NORMAL, std::move(info));

  // scan the database path for views
  try {
    VPackBuilder builder;
    int res = getViews(*vocbase, builder);

    if (res != TRI_ERROR_NO_ERROR) {
      THROW_ARANGO_EXCEPTION(res);
    }

    VPackSlice const slice = builder.slice();
    TRI_ASSERT(slice.isArray());

    for (VPackSlice it : VPackArrayIterator(slice)) {
      // we found a view that is still active

      TRI_ASSERT(!it.get("id").isNone());

      LogicalView::ptr view;
      auto res = LogicalView::instantiate(view, *vocbase, it);

      if (!res.ok()) {
        THROW_ARANGO_EXCEPTION(res);
      }

      if (!view) {
        THROW_ARANGO_EXCEPTION_MESSAGE(  // exception
            TRI_ERROR_INTERNAL,          // code
            std::string("failed to instantiate view in vocbase'") +
                vocbase->name() + "' from definition: " + it.toString());
      }

      StorageEngine::registerView(*vocbase, view);

      view->open();
    }
  } catch (std::exception const& ex) {
    LOG_TOPIC("554b1", ERR, arangodb::Logger::ENGINES)
        << "error while opening database: " << ex.what();
    throw;
  } catch (...) {
    LOG_TOPIC("5933d", ERR, arangodb::Logger::ENGINES)
        << "error while opening database: unknown exception";
    throw;
  }

  // scan the database path for collections
  try {
    VPackBuilder builder;
    int res = getCollectionsAndIndexes(*vocbase, builder, wasCleanShutdown, isUpgrade);

    if (res != TRI_ERROR_NO_ERROR) {
      THROW_ARANGO_EXCEPTION(res);
    }

    VPackSlice slice = builder.slice();
    TRI_ASSERT(slice.isArray());

    for (VPackSlice it : VPackArrayIterator(slice)) {
      // we found a collection that is still active
      TRI_ASSERT(!it.get("id").isNone() || !it.get("cid").isNone());
      auto uniqCol = std::make_shared<arangodb::LogicalCollection>(*vocbase, it, false);
      auto collection = uniqCol.get();
      TRI_ASSERT(collection != nullptr);

      auto phy = static_cast<RocksDBCollection*>(collection->getPhysical());
      TRI_ASSERT(phy != nullptr);
      Result r = phy->meta().deserializeMeta(_db, *collection);
      if (r.fail()) {
        LOG_TOPIC("4a404", ERR, arangodb::Logger::ENGINES)
            << "error while "
            << "loading metadata of collection '" << collection->name()
            << "': '" << r.errorMessage() << "'";
      }

      StorageEngine::registerCollection(*vocbase, uniqCol);
      LOG_TOPIC("39404", DEBUG, arangodb::Logger::ENGINES)
          << "added document collection '" << collection->name() << "'";
    }

    return vocbase;
  } catch (std::exception const& ex) {
    LOG_TOPIC("8d427", ERR, arangodb::Logger::ENGINES)
        << "error while opening database: " << ex.what();
    throw;
  } catch (...) {
    LOG_TOPIC("0268e", ERR, arangodb::Logger::ENGINES)
        << "error while opening database: unknown exception";
    throw;
  }
}

void RocksDBEngine::getStatistics(VPackBuilder& builder) const {
  // add int properties
  auto addInt = [&](std::string const& s) {
    std::string v;
    if (_db->GetProperty(s, &v)) {
      int64_t i = basics::StringUtils::int64(v);
      builder.add(s, VPackValue(i));
    }
  };

  // add string properties
  auto addStr = [&](std::string const& s) {
    std::string v;
    if (_db->GetProperty(s, &v)) {
      builder.add(s, VPackValue(v));
    }
  };

  // get string property from each column family and return sum;
  auto addIntAllCf = [&](std::string const& s) {
    int64_t sum = 0;
    for (auto cfh : RocksDBColumnFamily::_allHandles) {
      std::string v;
      if (_db->GetProperty(cfh, s, &v)) {
        int64_t temp = basics::StringUtils::int64(v);

        // -1 returned for somethings that are valid property but no value
        if (0 < temp) {
          sum += temp;
        }  // if
      }    // if
    }      // for
    builder.add(s, VPackValue(sum));
  };

  // add column family properties
  auto addCf = [&](std::string const& name, rocksdb::ColumnFamilyHandle* c) {
    std::string v;
    builder.add(name, VPackValue(VPackValueType::Object));
    if (_db->GetProperty(c, rocksdb::DB::Properties::kCFStats, &v)) {
      builder.add("dbstats", VPackValue(v));
    }

    // re-add this line to count all keys in the column family (slow!!!)
    // builder.add("keys", VPackValue(rocksutils::countKeys(_db, c)));

    // estimate size on disk and in memtables
    uint64_t out = 0;
    rocksdb::Range r(rocksdb::Slice("\x00\x00\x00\x00\x00\x00\x00\x00", 8), rocksdb::Slice("\xff\xff\xff\xff\xff\xff\xff\xff\xff\xff\xff\xff\xff\xff\xff\xff",
                                                                                           16));

    _db->GetApproximateSizes(c, &r, 1, &out,
                             static_cast<uint8_t>(
                                 rocksdb::DB::SizeApproximationFlags::INCLUDE_MEMTABLES |
                                 rocksdb::DB::SizeApproximationFlags::INCLUDE_FILES));

    builder.add("memory", VPackValue(out));
    builder.close();
  };

  builder.openObject();
  for (int i = 0; i < _options.num_levels; ++i) {
    addIntAllCf(rocksdb::DB::Properties::kNumFilesAtLevelPrefix + std::to_string(i));
    // ratio needs new calculation with all cf, not a simple add operation
    addIntAllCf(rocksdb::DB::Properties::kCompressionRatioAtLevelPrefix + std::to_string(i));
  }
  // caution:  you must read rocksdb/db/interal_stats.cc carefully to
  //           determine if a property is for whole database or one column family
  addIntAllCf(rocksdb::DB::Properties::kNumImmutableMemTable);
  addIntAllCf(rocksdb::DB::Properties::kNumImmutableMemTableFlushed);
  addIntAllCf(rocksdb::DB::Properties::kMemTableFlushPending);
  addIntAllCf(rocksdb::DB::Properties::kCompactionPending);
  addInt(rocksdb::DB::Properties::kBackgroundErrors);
  addIntAllCf(rocksdb::DB::Properties::kCurSizeActiveMemTable);
  addIntAllCf(rocksdb::DB::Properties::kCurSizeAllMemTables);
  addIntAllCf(rocksdb::DB::Properties::kSizeAllMemTables);
  addIntAllCf(rocksdb::DB::Properties::kNumEntriesActiveMemTable);
  addIntAllCf(rocksdb::DB::Properties::kNumEntriesImmMemTables);
  addIntAllCf(rocksdb::DB::Properties::kNumDeletesActiveMemTable);
  addIntAllCf(rocksdb::DB::Properties::kNumDeletesImmMemTables);
  addIntAllCf(rocksdb::DB::Properties::kEstimateNumKeys);
  addIntAllCf(rocksdb::DB::Properties::kEstimateTableReadersMem);
  addInt(rocksdb::DB::Properties::kNumSnapshots);
  addInt(rocksdb::DB::Properties::kOldestSnapshotTime);
  addIntAllCf(rocksdb::DB::Properties::kNumLiveVersions);
  addInt(rocksdb::DB::Properties::kMinLogNumberToKeep);
  addIntAllCf(rocksdb::DB::Properties::kEstimateLiveDataSize);
  addIntAllCf(rocksdb::DB::Properties::kLiveSstFilesSize);
  addStr(rocksdb::DB::Properties::kDBStats);
  addStr(rocksdb::DB::Properties::kSSTables);
  addInt(rocksdb::DB::Properties::kNumRunningCompactions);
  addInt(rocksdb::DB::Properties::kNumRunningFlushes);
  addInt(rocksdb::DB::Properties::kIsFileDeletionsEnabled);
  addIntAllCf(rocksdb::DB::Properties::kEstimatePendingCompactionBytes);
  addInt(rocksdb::DB::Properties::kBaseLevel);
  addInt(rocksdb::DB::Properties::kBlockCacheCapacity);
  addInt(rocksdb::DB::Properties::kBlockCacheUsage);
  addInt(rocksdb::DB::Properties::kBlockCachePinnedUsage);
  addIntAllCf(rocksdb::DB::Properties::kTotalSstFilesSize);
  addInt(rocksdb::DB::Properties::kActualDelayedWriteRate);
  addInt(rocksdb::DB::Properties::kIsWriteStopped);

  if (_options.statistics) {
    for (auto const& stat : rocksdb::TickersNameMap) {
      builder.add(stat.second, VPackValue(_options.statistics->getTickerCount(stat.first)));
    }

    uint64_t walWrite, flushWrite, compactionWrite, userWrite;
    walWrite = _options.statistics->getTickerCount(rocksdb::WAL_FILE_BYTES);
    flushWrite = _options.statistics->getTickerCount(rocksdb::FLUSH_WRITE_BYTES);
    compactionWrite = _options.statistics->getTickerCount(rocksdb::COMPACT_WRITE_BYTES);
    userWrite = _options.statistics->getTickerCount(rocksdb::BYTES_WRITTEN);
    builder.add("rocksdbengine.write.amplification.x100",
                VPackValue( (0 != userWrite) ? ((walWrite+flushWrite+compactionWrite)*100)/userWrite : 100));
  }

  cache::Manager* manager = CacheManagerFeature::MANAGER;
  if (manager != nullptr) {
    // cache turned on
    auto rates = manager->globalHitRates();
    builder.add("cache.limit", VPackValue(manager->globalLimit()));
    builder.add("cache.allocated", VPackValue(manager->globalAllocation()));
    // handle NaN
    builder.add("cache.hit-rate-lifetime",
                VPackValue(rates.first >= 0.0 ? rates.first : 0.0));
    builder.add("cache.hit-rate-recent",
                VPackValue(rates.second >= 0.0 ? rates.second : 0.0));
  } else {
    // cache turned off
    builder.add("cache.limit", VPackValue(0));
    builder.add("cache.allocated", VPackValue(0));
    // handle NaN
    builder.add("cache.hit-rate-lifetime", VPackValue(0));
    builder.add("cache.hit-rate-recent", VPackValue(0));
  }

  // print column family statistics
  //  warning: output format limits numbers to 3 digits of precision or less.
  builder.add("columnFamilies", VPackValue(VPackValueType::Object));
  addCf("definitions", RocksDBColumnFamily::definitions());
  addCf("documents", RocksDBColumnFamily::documents());
  addCf("primary", RocksDBColumnFamily::primary());
  addCf("edge", RocksDBColumnFamily::edge());
  addCf("vpack", RocksDBColumnFamily::vpack());
  addCf("geo", RocksDBColumnFamily::geo());
  addCf("fulltext", RocksDBColumnFamily::fulltext());
  builder.close();

  if (_listener) {
    builder.add("rocksdbengine.throttle.bps", VPackValue(_listener->GetThrottle()));
  }  // if

  builder.close();
}

Result RocksDBEngine::handleSyncKeys(DatabaseInitialSyncer& syncer,
                                     LogicalCollection& col, std::string const& keysId) {
  return handleSyncKeysRocksDB(syncer, &col, keysId);
}

Result RocksDBEngine::createLoggerState(TRI_vocbase_t* vocbase, VPackBuilder& builder) {
  builder.openObject();  // Base
  rocksdb::SequenceNumber lastTick = _db->GetLatestSequenceNumber();

  // "state" part
  builder.add("state", VPackValue(VPackValueType::Object));  // open
  builder.add("running", VPackValue(true));
  builder.add("lastLogTick", VPackValue(std::to_string(lastTick)));
  builder.add("lastUncommittedLogTick", VPackValue(std::to_string(lastTick)));
  builder.add("totalEvents",
              VPackValue(lastTick));  // s.numEvents + s.numEventsSync
  builder.add("time", VPackValue(utilities::timeString()));
  builder.close();

  // "server" part
  builder.add("server", VPackValue(VPackValueType::Object));  // open
  builder.add("version", VPackValue(ARANGODB_VERSION));
  builder.add("serverId", VPackValue(std::to_string(ServerIdFeature::getId())));
  builder.add("engine", VPackValue(EngineName));  // "rocksdb"
  builder.close();

  // "clients" part
  builder.add("clients", VPackValue(VPackValueType::Array));  // open
  if (vocbase != nullptr) {
    vocbase->replicationClients().toVelocyPack(builder);
  }
  builder.close();  // clients

  builder.close();  // base

  return Result{};
}

Result RocksDBEngine::createTickRanges(VPackBuilder& builder) {
  rocksdb::TransactionDB* tdb = rocksutils::globalRocksDB();
  rocksdb::VectorLogPtr walFiles;
  rocksdb::Status s = tdb->GetSortedWalFiles(walFiles);
  Result res = rocksutils::convertStatus(s);
  if (res.fail()) {
    return res;
  }

  builder.openArray();
  for (auto lfile = walFiles.begin(); lfile != walFiles.end(); ++lfile) {
    auto& logfile = *lfile;
    builder.openObject();
    // filename and state are already of type string
    builder.add("datafile", VPackValue(logfile->PathName()));
    if (logfile->Type() == rocksdb::WalFileType::kAliveLogFile) {
      builder.add("status", VPackValue("open"));
    } else if (logfile->Type() == rocksdb::WalFileType::kArchivedLogFile) {
      builder.add("status", VPackValue("collected"));
    }
    rocksdb::SequenceNumber min = logfile->StartSequence();
    builder.add("tickMin", VPackValue(std::to_string(min)));
    rocksdb::SequenceNumber max;
    if (std::next(lfile) != walFiles.end()) {
      max = (*std::next(lfile))->StartSequence();
    } else {
      max = tdb->GetLatestSequenceNumber();
    }
    builder.add("tickMax", VPackValue(std::to_string(max)));
    builder.close();
  }
  builder.close();
  return Result{};
}

Result RocksDBEngine::firstTick(uint64_t& tick) {
  Result res{};
  rocksdb::TransactionDB* tdb = rocksutils::globalRocksDB();
  rocksdb::VectorLogPtr walFiles;
  rocksdb::Status s = tdb->GetSortedWalFiles(walFiles);

  if (!s.ok()) {
    res = rocksutils::convertStatus(s);
    return res;
  }
  // read minium possible tick
  if (!walFiles.empty()) {
    tick = walFiles[0]->StartSequence();
  }
  return res;
}

Result RocksDBEngine::lastLogger(TRI_vocbase_t& vocbase,
                                 std::shared_ptr<transaction::Context> transactionContext,
                                 uint64_t tickStart, uint64_t tickEnd,
                                 std::shared_ptr<VPackBuilder>& builderSPtr) {
  bool includeSystem = true;
  size_t chunkSize = 32 * 1024 * 1024;  // TODO: determine good default value?

  // construct vocbase with proper handler
  auto builder = std::make_unique<VPackBuilder>(transactionContext->getVPackOptions());

  builder->openArray();

  RocksDBReplicationResult rep = rocksutils::tailWal(&vocbase, tickStart, tickEnd, chunkSize,
                                                     includeSystem, 0, *builder);

  builder->close();
  builderSPtr = std::move(builder);

  return std::move(rep).result();
}

WalAccess const* RocksDBEngine::walAccess() const {
  TRI_ASSERT(_walAccess);
  return _walAccess.get();
}

/// @brief get compression supported by RocksDB
std::string RocksDBEngine::getCompressionSupport() const {
  std::string result;

  for (auto const& type : rocksdb::GetSupportedCompressions()) {
    std::string out;
    rocksdb::GetStringFromCompressionType(&out, type);

    if (out.empty()) {
      continue;
    }
    if (!result.empty()) {
      result.append(", ");
    }
    result.append(out);
  }
  return result;
}

// management methods for synchronizing with external persistent stores
TRI_voc_tick_t RocksDBEngine::currentTick() const {
  return static_cast<TRI_voc_tick_t>(_db->GetLatestSequenceNumber());
}

TRI_voc_tick_t RocksDBEngine::releasedTick() const {
  READ_LOCKER(lock, _walFileLock);
  return _releasedTick;
}

void RocksDBEngine::releaseTick(TRI_voc_tick_t tick) {
  WRITE_LOCKER(lock, _walFileLock);
  if (tick > _releasedTick) {
    _releasedTick = tick;
  }
}

}  // namespace arangodb

// -----------------------------------------------------------------------------
// --SECTION--                                                       END-OF-FILE
// -----------------------------------------------------------------------------<|MERGE_RESOLUTION|>--- conflicted
+++ resolved
@@ -181,11 +181,7 @@
 // create the storage engine
 RocksDBEngine::RocksDBEngine(application_features::ApplicationServer& server)
     : StorageEngine(server, EngineName, FeatureName,
-<<<<<<< HEAD
-                    std::unique_ptr<IndexFactory>(new RocksDBIndexFactory(server))),
-=======
-                    std::make_unique<RocksDBIndexFactory>()),
->>>>>>> af1a10f9
+                    std::make_unique<RocksDBIndexFactory>(server)),
 #ifdef USE_ENTERPRISE
       _createShaFiles(true),
 #else
