////////////////////////////////////////////////////////////////////////////////
/// DISCLAIMER
///
/// Copyright 2014-2021 ArangoDB GmbH, Cologne, Germany
/// Copyright 2004-2014 triAGENS GmbH, Cologne, Germany
///
/// Licensed under the Apache License, Version 2.0 (the "License");
/// you may not use this file except in compliance with the License.
/// You may obtain a copy of the License at
///
///     http://www.apache.org/licenses/LICENSE-2.0
///
/// Unless required by applicable law or agreed to in writing, software
/// distributed under the License is distributed on an "AS IS" BASIS,
/// WITHOUT WARRANTIES OR CONDITIONS OF ANY KIND, either express or implied.
/// See the License for the specific language governing permissions and
/// limitations under the License.
///
/// Copyright holder is ArangoDB GmbH, Cologne, Germany
///
/// @author Jan Steemann
/// @author Jan Christoph Uhde
////////////////////////////////////////////////////////////////////////////////

#include "RocksDBEngine.h"
#include "ApplicationFeatures/ApplicationServer.h"
#include "Basics/Exceptions.h"
#include "Basics/FileUtils.h"
#include "Basics/NumberOfCores.h"
#include "Basics/ReadLocker.h"
#include "Basics/Result.h"
#include "Basics/RocksDBLogger.h"
#include "Basics/StaticStrings.h"
#include "Basics/Thread.h"
#include "Basics/VelocyPackHelper.h"
#include "Basics/WriteLocker.h"
#include "Basics/application-exit.h"
#include "Basics/build.h"
#include "Basics/files.h"
#include "Basics/system-functions.h"
#include "Cache/CacheManagerFeature.h"
#include "Cache/Manager.h"
#include "Cluster/ClusterFeature.h"
#include "Cluster/ServerState.h"
#include "FeaturePhases/BasicFeaturePhaseServer.h"
#include "GeneralServer/RestHandlerFactory.h"
#include "Logger/LogMacros.h"
#include "Logger/Logger.h"
#include "Logger/LoggerStream.h"
#include "ProgramOptions/ProgramOptions.h"
#include "ProgramOptions/Section.h"
#include "Replication/ReplicationClients.h"
#include "Replication2/ReplicatedLog/ReplicatedLogFeature.h"
#include "Rest/Version.h"
#include "RestHandler/RestHandlerCreator.h"
#include "RestServer/DatabaseFeature.h"
#include "RestServer/DatabasePathFeature.h"
#include "RestServer/FlushFeature.h"
#include "Metrics/CounterBuilder.h"
#include "Metrics/GaugeBuilder.h"
#include "Metrics/MetricsFeature.h"
#include "RestServer/ServerIdFeature.h"
#include "RocksDBEngine/Listeners/RocksDBBackgroundErrorListener.h"
#include "RocksDBEngine/Listeners/RocksDBMetricsListener.h"
#include "RocksDBEngine/Listeners/RocksDBThrottle.h"
#include "RocksDBEngine/ReplicatedRocksDBTransactionState.h"
#include "RocksDBEngine/RocksDBBackgroundThread.h"
#include "RocksDBEngine/RocksDBCollection.h"
#include "RocksDBEngine/RocksDBColumnFamilyManager.h"
#include "RocksDBEngine/RocksDBCommon.h"
#include "RocksDBEngine/RocksDBComparator.h"
#include "RocksDBEngine/RocksDBIncrementalSync.h"
#include "RocksDBEngine/RocksDBIndex.h"
#include "RocksDBEngine/RocksDBIndexFactory.h"
#include "RocksDBEngine/RocksDBKey.h"
#include "RocksDBEngine/RocksDBLogValue.h"
#include "RocksDBEngine/RocksDBOptimizerRules.h"
#include "RocksDBEngine/RocksDBOptionFeature.h"
#include "RocksDBEngine/RocksDBPersistedLog.h"
#include "RocksDBEngine/RocksDBRecoveryManager.h"
#include "RocksDBEngine/RocksDBReplicationManager.h"
#include "RocksDBEngine/RocksDBReplicationTailing.h"
#include "RocksDBEngine/RocksDBRestHandlers.h"
#include "RocksDBEngine/RocksDBSettingsManager.h"
#include "RocksDBEngine/RocksDBSha256Checksum.h"
#include "RocksDBEngine/RocksDBSyncThread.h"
#include "RocksDBEngine/RocksDBTypes.h"
#include "RocksDBEngine/RocksDBUpgrade.h"
#include "RocksDBEngine/RocksDBV8Functions.h"
#include "RocksDBEngine/RocksDBValue.h"
#include "RocksDBEngine/RocksDBWalAccess.h"
#include "RocksDBEngine/SimpleRocksDBTransactionState.h"
#include "Scheduler/SchedulerFeature.h"
#include "Transaction/Context.h"
#include "Transaction/Manager.h"
#include "Transaction/Options.h"
#include "Transaction/StandaloneContext.h"
#include "VocBase/LogicalView.h"
#include "VocBase/VocbaseInfo.h"
#include "VocBase/ticks.h"

#include <rocksdb/convenience.h>
#include <rocksdb/db.h>
#include <rocksdb/env.h>
#include <rocksdb/filter_policy.h>
#include <rocksdb/iterator.h>
#include <rocksdb/options.h>
#include <rocksdb/slice_transform.h>
#include <rocksdb/statistics.h>
#include <rocksdb/table.h>
#include <rocksdb/transaction_log.h>
#include <rocksdb/utilities/transaction_db.h>
#include <rocksdb/write_batch.h>

#include <velocypack/Iterator.h>
#include <velocypack/velocypack-aliases.h>

#include <iomanip>
#include <limits>

using namespace arangodb;
using namespace arangodb::application_features;
using namespace arangodb::options;

namespace arangodb {

DECLARE_GAUGE(rocksdb_wal_sequence, uint64_t, "Current RocksDB WAL sequence");
DECLARE_GAUGE(
    rocksdb_wal_sequence_lower_bound, uint64_t,
    "RocksDB WAL sequence number until which background thread has caught up");
DECLARE_GAUGE(rocksdb_archived_wal_files, uint64_t,
              "Number of archived RocksDB WAL files");
DECLARE_GAUGE(rocksdb_prunable_wal_files, uint64_t,
              "Number of prunable RocksDB WAL files");
DECLARE_GAUGE(rocksdb_wal_pruning_active, uint64_t,
              "Whether or not RocksDB WAL file pruning is active");
DECLARE_GAUGE(arangodb_revision_tree_memory_usage, uint64_t,
              "Total memory consumed by all revision trees");
DECLARE_COUNTER(arangodb_revision_tree_rebuilds_success_total,
                "Number of successful revision tree rebuilds");
DECLARE_COUNTER(arangodb_revision_tree_rebuilds_failure_total,
                "Number of failed revision tree rebuilds");
DECLARE_COUNTER(arangodb_revision_tree_hibernations_total,
                "Number of revision tree hibernations");
DECLARE_COUNTER(arangodb_revision_tree_resurrections_total,
                "Number of revision tree resurrections");

std::string const RocksDBEngine::EngineName("rocksdb");
std::string const RocksDBEngine::FeatureName("RocksDBEngine");

// global flag to cancel all compactions. will be flipped to true on shutdown
static std::atomic<bool> cancelCompactions{false};

// minimum value for --rocksdb.sync-interval (in ms)
// a value of 0 however means turning off the syncing altogether!
static constexpr uint64_t minSyncInterval = 5;

static constexpr uint64_t databaseIdForGlobalApplier = 0;

// handles for recovery helpers
std::vector<std::shared_ptr<RocksDBRecoveryHelper>>
    RocksDBEngine::_recoveryHelpers;

RocksDBFilePurgePreventer::RocksDBFilePurgePreventer(RocksDBEngine* engine)
    : _engine(engine) {
  TRI_ASSERT(_engine != nullptr);
  _engine->_purgeLock.lockRead();
}

RocksDBFilePurgePreventer::~RocksDBFilePurgePreventer() {
  if (_engine != nullptr) {
    _engine->_purgeLock.unlockRead();
  }
}

RocksDBFilePurgePreventer::RocksDBFilePurgePreventer(
    RocksDBFilePurgePreventer&& other)
    : _engine(other._engine) {
  // steal engine from other
  other._engine = nullptr;
}

RocksDBFilePurgeEnabler::RocksDBFilePurgeEnabler(RocksDBEngine* engine)
    : _engine(nullptr) {
  TRI_ASSERT(engine != nullptr);

  if (engine->_purgeLock.tryLockWrite()) {
    // we got the lock
    _engine = engine;
  }
}

RocksDBFilePurgeEnabler::~RocksDBFilePurgeEnabler() {
  if (_engine != nullptr) {
    _engine->_purgeLock.unlockWrite();
  }
}

RocksDBFilePurgeEnabler::RocksDBFilePurgeEnabler(
    RocksDBFilePurgeEnabler&& other)
    : _engine(other._engine) {
  // steal engine from other
  other._engine = nullptr;
}

// create the storage engine
RocksDBEngine::RocksDBEngine(application_features::ApplicationServer& server)
    : StorageEngine(server, EngineName, FeatureName,
                    std::make_unique<RocksDBIndexFactory>(server)),
      _db(nullptr),
      _walAccess(std::make_unique<RocksDBWalAccess>(*this)),
      _maxTransactionSize(transaction::Options::defaultMaxTransactionSize),
      _intermediateCommitSize(
          transaction::Options::defaultIntermediateCommitSize),
      _intermediateCommitCount(
          transaction::Options::defaultIntermediateCommitCount),
      _maxParallelCompactions(2),
      _pruneWaitTime(10.0),
      _pruneWaitTimeInitial(180.0),
      _maxWalArchiveSizeLimit(0),
      _releasedTick(0),
      _syncInterval(100),
      _syncDelayThreshold(5000),
      _requiredDiskFreePercentage(0.01),
      _requiredDiskFreeBytes(16 * 1024 * 1024),
      _useThrottle(true),
      _useReleasedTick(false),
      _debugLogging(false),
      _useEdgeCache(true),
#ifdef USE_ENTERPRISE
      _createShaFiles(true),
#else
      _createShaFiles(false),
#endif
      _lastHealthCheckSuccessful(false),
      _dbExisted(false),
      _runningRebuilds(0),
      _runningCompactions(0),
      _metricsWalSequenceLowerBound(
          server.getFeature<metrics::MetricsFeature>().add(
              rocksdb_wal_sequence_lower_bound{})),
      _metricsArchivedWalFiles(server.getFeature<metrics::MetricsFeature>().add(
          rocksdb_archived_wal_files{})),
      _metricsPrunableWalFiles(server.getFeature<metrics::MetricsFeature>().add(
          rocksdb_prunable_wal_files{})),
      _metricsWalPruningActive(server.getFeature<metrics::MetricsFeature>().add(
          rocksdb_wal_pruning_active{})),
      _metricsTreeMemoryUsage(server.getFeature<metrics::MetricsFeature>().add(
          arangodb_revision_tree_memory_usage{})),
      _metricsTreeRebuildsSuccess(
          server.getFeature<metrics::MetricsFeature>().add(
              arangodb_revision_tree_rebuilds_success_total{})),
      _metricsTreeRebuildsFailure(
          server.getFeature<metrics::MetricsFeature>().add(
              arangodb_revision_tree_rebuilds_failure_total{})),
      _metricsTreeHibernations(server.getFeature<metrics::MetricsFeature>().add(
          arangodb_revision_tree_hibernations_total{})),
      _metricsTreeResurrections(
          server.getFeature<metrics::MetricsFeature>().add(
              arangodb_revision_tree_resurrections_total{})) {

  server.addFeature<RocksDBOptionFeature>();

  startsAfter<BasicFeaturePhaseServer>();
  // inherits order from StorageEngine but requires "RocksDBOption" that is used
  // to configure this engine
  startsAfter<RocksDBOptionFeature>();

  server.addFeature<RocksDBRecoveryManager>();
}

RocksDBEngine::~RocksDBEngine() { shutdownRocksDBInstance(); }

/// shuts down the RocksDB instance. this is called from unprepare
/// and the dtor
void RocksDBEngine::shutdownRocksDBInstance() noexcept {
  if (_db == nullptr) {
    return;
  }

  // turn off RocksDBThrottle, and release our pointers to it
  if (_throttleListener != nullptr) {
    _throttleListener->stopThread();
  }

  for (rocksdb::ColumnFamilyHandle* h :
       RocksDBColumnFamilyManager::allHandles()) {
    _db->DestroyColumnFamilyHandle(h);
  }

  // now prune all obsolete WAL files
  try {
    determinePrunableWalFiles(0);
    pruneWalFiles();
  } catch (...) {
    // this is allowed to go wrong on shutdown
    // we must not throw an exception from here
  }

  try {
    // do a final WAL sync here before shutting down
    Result res = RocksDBSyncThread::sync(_db->GetBaseDB());
    if (res.fail()) {
      LOG_TOPIC("14ede", WARN, Logger::ENGINES)
          << "could not sync RocksDB WAL: " << res.errorMessage();
    }

    rocksdb::Status status = _db->Close();

    if (!status.ok()) {
      Result res = rocksutils::convertStatus(status);
      LOG_TOPIC("2b9c1", ERR, Logger::ENGINES)
          << "could not shutdown RocksDB: " << res.errorMessage();
    }
  } catch (...) {
    // this is allowed to go wrong on shutdown
    // we must not throw an exception from here
  }

  delete _db;
  _db = nullptr;
}

// inherited from ApplicationFeature
// ---------------------------------

// add the storage engine's specific options to the global list of options
void RocksDBEngine::collectOptions(
    std::shared_ptr<options::ProgramOptions> options) {
  options->addSection("rocksdb", "RocksDB engine");

  /// @brief minimum required percentage of free disk space for considering the
  /// server "healthy". this is expressed as a floating point value between 0
  /// and 1! if set to 0.0, the % amount of free disk is ignored in checks.
  options
      ->addOption("--rocksdb.minimum-disk-free-percent",
                  "minimum percentage of free disk space for considering the "
                  "server healthy in "
                  "health checks (set to 0 to disable the check)",
                  new DoubleParameter(&_requiredDiskFreePercentage),
                  arangodb::options::makeFlags(
                      arangodb::options::Flags::DefaultNoComponents,
                      arangodb::options::Flags::OnDBServer,
                      arangodb::options::Flags::OnSingle))
      .setIntroducedIn(30800);

  /// @brief minimum number of free bytes on disk for considering the server
  /// healthy. if set to 0, the number of free bytes on disk is ignored in
  /// checks.
  options
      ->addOption("--rocksdb.minimum-disk-free-bytes",
                  "minimum number of free disk bytes for considering the "
                  "server healthy in "
                  "health checks (set to 0 to disable the check)",
                  new UInt64Parameter(&_requiredDiskFreeBytes),
                  arangodb::options::makeFlags(
                      arangodb::options::Flags::DefaultNoComponents,
                      arangodb::options::Flags::OnDBServer,
                      arangodb::options::Flags::OnSingle))
      .setIntroducedIn(30800);

  // control transaction size for RocksDB engine
  options->addOption("--rocksdb.max-transaction-size",
                     "transaction size limit (in bytes)",
                     new UInt64Parameter(&_maxTransactionSize));

  options->addOption("--rocksdb.intermediate-commit-size",
                     "an intermediate commit will be performed automatically "
                     "when a transaction "
                     "has accumulated operations of this size (in bytes)",
                     new UInt64Parameter(&_intermediateCommitSize));

  options->addOption("--rocksdb.intermediate-commit-count",
                     "an intermediate commit will be performed automatically "
                     "when this number of "
                     "operations is reached in a transaction",
                     new UInt64Parameter(&_intermediateCommitCount));

  options
      ->addOption("--rocksdb.max-parallel-compactions",
                  "maximum number of parallel compactions jobs",
                  new UInt64Parameter(&_maxParallelCompactions))
      .setIntroducedIn(30711);

  options->addOption("--rocksdb.sync-interval",
                     "interval for automatic, non-requested disk syncs (in "
                     "milliseconds, use 0 to turn automatic syncing off)",
                     new UInt64Parameter(&_syncInterval),
                     arangodb::options::makeFlags(
                         arangodb::options::Flags::DefaultNoComponents,
                         arangodb::options::Flags::OnDBServer,
                         arangodb::options::Flags::OnSingle));

  options
      ->addOption(
          "--rocksdb.sync-delay-threshold",
          "threshold value for self-observation of WAL disk syncs. "
          "any WAL disk sync longer ago than this threshold will trigger "
          "a warning (in milliseconds, use 0 for no warnings)",
          new UInt64Parameter(&_syncDelayThreshold),
          arangodb::options::makeFlags(
              arangodb::options::Flags::DefaultNoComponents,
              arangodb::options::Flags::OnDBServer,
              arangodb::options::Flags::OnSingle,
              arangodb::options::Flags::Hidden))
      .setIntroducedIn(30608)
      .setIntroducedIn(30705);

  options->addOption("--rocksdb.wal-file-timeout",
                     "timeout after which unused WAL files are deleted",
                     new DoubleParameter(&_pruneWaitTime),
                     arangodb::options::makeFlags(
                         arangodb::options::Flags::DefaultNoComponents,
                         arangodb::options::Flags::OnDBServer,
                         arangodb::options::Flags::OnSingle));

  options->addOption(
      "--rocksdb.wal-file-timeout-initial",
      "initial timeout after which unused WAL files deletion kicks in after "
      "server start",
      new DoubleParameter(&_pruneWaitTimeInitial),
      arangodb::options::makeFlags(
          arangodb::options::Flags::DefaultNoComponents,
          arangodb::options::Flags::OnDBServer,
          arangodb::options::Flags::OnSingle,
          arangodb::options::Flags::Hidden));

  options->addOption("--rocksdb.throttle", "enable write-throttling",
                     new BooleanParameter(&_useThrottle),
                     arangodb::options::makeFlags(
                         arangodb::options::Flags::DefaultNoComponents,
                         arangodb::options::Flags::OnDBServer,
                         arangodb::options::Flags::OnSingle));

  options
      ->addOption(
          "--rocksdb.throttle-slots",
          "number of historic metrics to use for throttle value calculation",
          new UInt64Parameter(&_throttleSlots),
          arangodb::options::makeFlags(
              arangodb::options::Flags::DefaultNoComponents,
              arangodb::options::Flags::OnDBServer,
              arangodb::options::Flags::OnSingle,
              arangodb::options::Flags::Hidden))
      .setIntroducedIn(30805);

  options
      ->addOption("--rocksdb.throttle-frequency",
                  "frequency for write-throttle calculations (in milliseconds)",
                  new UInt64Parameter(&_throttleFrequency),
                  arangodb::options::makeFlags(
                      arangodb::options::Flags::DefaultNoComponents,
                      arangodb::options::Flags::OnDBServer,
                      arangodb::options::Flags::OnSingle,
                      arangodb::options::Flags::Hidden))
      .setIntroducedIn(30805);

  options
      ->addOption("--rocksdb.throttle-scaling-factor",
                  "adaptiveness scaling factor for write-throttle calculations",
                  new UInt64Parameter(&_throttleScalingFactor),
                  arangodb::options::makeFlags(
                      arangodb::options::Flags::DefaultNoComponents,
                      arangodb::options::Flags::OnDBServer,
                      arangodb::options::Flags::OnSingle,
                      arangodb::options::Flags::Hidden))
      .setIntroducedIn(30805);

  options
      ->addOption("--rocksdb.throttle-max-write-rate",
                  "maximum write rate enforced by throttle (in bytes per "
                  "second, 0 = unlimited)",
                  new UInt64Parameter(&_throttleMaxWriteRate),
                  arangodb::options::makeFlags(
                      arangodb::options::Flags::DefaultNoComponents,
                      arangodb::options::Flags::OnDBServer,
                      arangodb::options::Flags::OnSingle,
                      arangodb::options::Flags::Hidden))
      .setIntroducedIn(30805);

  options
      ->addOption("--rocksdb.throttle-slow-down-writes-trigger",
                  "number of level 0 files whose payload "
                  "is not considered in throttle calculations when penalizing "
                  "the presence of L0 files",
                  new UInt64Parameter(&_throttleSlowdownWritesTrigger),
                  arangodb::options::makeFlags(
                      arangodb::options::Flags::DefaultNoComponents,
                      arangodb::options::Flags::OnDBServer,
                      arangodb::options::Flags::OnSingle,
                      arangodb::options::Flags::Hidden))
      .setIntroducedIn(30805);

  options
      ->addOption("--rocksdb.throttle-lower-bound-bps",
                  "lower bound for throttle's "
                  "write bandwidth in bytes per second",
                  new UInt64Parameter(&_throttleLowerBoundBps),
                  arangodb::options::makeFlags(
                      arangodb::options::Flags::DefaultNoComponents,
                      arangodb::options::Flags::OnDBServer,
                      arangodb::options::Flags::OnSingle,
                      arangodb::options::Flags::Hidden))
      .setIntroducedIn(30805);

#ifdef USE_ENTERPRISE
  options->addOption("--rocksdb.create-sha-files",
                     "enable generation of sha256 files for each .sst file",
                     new BooleanParameter(&_createShaFiles),
                     arangodb::options::makeFlags(
                         arangodb::options::Flags::DefaultNoComponents,
                         arangodb::options::Flags::OnDBServer,
                         arangodb::options::Flags::OnSingle,
                         arangodb::options::Flags::Enterprise));
#endif

  options->addOption("--rocksdb.debug-logging",
                     "true to enable rocksdb debug logging",
                     new BooleanParameter(&_debugLogging),
                     arangodb::options::makeFlags(
                         arangodb::options::Flags::DefaultNoComponents,
                         arangodb::options::Flags::OnDBServer,
                         arangodb::options::Flags::OnSingle,
                         arangodb::options::Flags::Hidden));

  options
      ->addOption("--rocksdb.edge-cache", "use in-memory cache for edges",
                  new BooleanParameter(&_useEdgeCache),
                  arangodb::options::makeFlags(
                      arangodb::options::Flags::DefaultNoComponents,
                      arangodb::options::Flags::OnDBServer,
                      arangodb::options::Flags::OnSingle,
                      arangodb::options::Flags::Hidden))
      .setIntroducedIn(30604);

  options->addOption(
      "--rocksdb.wal-archive-size-limit",
      "maximum total size (in bytes) of archived WAL files (0 = unlimited)",
      new UInt64Parameter(&_maxWalArchiveSizeLimit),
      arangodb::options::makeFlags(
          arangodb::options::Flags::DefaultNoComponents,
          arangodb::options::Flags::OnDBServer,
          arangodb::options::Flags::OnSingle,
          arangodb::options::Flags::Hidden));

#ifdef USE_ENTERPRISE
  collectEnterpriseOptions(options);
#endif
}

// validate the storage engine's specific options
void RocksDBEngine::validateOptions(
    std::shared_ptr<options::ProgramOptions> options) {
  transaction::Options::setLimits(_maxTransactionSize, _intermediateCommitSize,
                                  _intermediateCommitCount);
#ifdef USE_ENTERPRISE
  validateEnterpriseOptions(options);
#endif

  if (_throttleSlots == 0) {
    LOG_TOPIC("76e1b", FATAL, arangodb::Logger::CONFIG)
        << "invalid value for --rocksdb.throttle-slots";
    FATAL_ERROR_EXIT();
  }

  if (_throttleScalingFactor == 0) {
    _throttleScalingFactor = 1;
  }

  if (_throttleSlots < 8) {
    _throttleSlots = 8;
  }

  if (_requiredDiskFreePercentage < 0.0 || _requiredDiskFreePercentage > 1.0) {
    LOG_TOPIC("e4697", FATAL, arangodb::Logger::CONFIG)
        << "invalid value for --rocksdb.minimum-disk-free-percent. Please use "
           "a value "
        << "between 0 (0%) and 1 (100%)";
    FATAL_ERROR_EXIT();
  }

  if (_syncInterval > 0) {
    if (_syncInterval < minSyncInterval) {
      // _syncInterval = 0 means turned off!
      LOG_TOPIC("bbd68", FATAL, arangodb::Logger::CONFIG)
          << "invalid value for --rocksdb.sync-interval. Please use a value "
          << "of at least " << minSyncInterval;
      FATAL_ERROR_EXIT();
    }

    if (_syncDelayThreshold > 0 && _syncDelayThreshold <= _syncInterval) {
      if (!options->processingResult().touched("rocksdb.sync-interval") &&
          options->processingResult().touched("rocksdb.sync-delay-threshold")) {
        // user has not set --rocksdb.sync-interval, but set
        // --rocksdb.sync-delay-threshold
        LOG_TOPIC("c3f45", WARN, arangodb::Logger::CONFIG)
            << "invalid value for --rocksdb.sync-delay-threshold. should be "
               "higher "
            << "than the value of --rocksdb.sync-interval (" << _syncInterval
            << ")";
      }

      _syncDelayThreshold = 10 * _syncInterval;
      LOG_TOPIC("c0fa3", WARN, arangodb::Logger::CONFIG)
          << "auto-adjusting value of --rocksdb.sync-delay-threshold to "
          << _syncDelayThreshold << " ms";
    }
  }

  if (_pruneWaitTimeInitial < 10) {
    LOG_TOPIC("a9667", WARN, arangodb::Logger::ENGINES)
        << "consider increasing the value for "
           "--rocksdb.wal-file-timeout-initial. "
        << "Replication clients might have trouble to get in sync";
  }
}

// preparation phase for storage engine. can be used for internal setup.
// the storage engine must not start any threads here or write any files
void RocksDBEngine::prepare() {
  // get base path from DatabaseServerFeature
  auto& databasePathFeature = server().getFeature<DatabasePathFeature>();
  _basePath = databasePathFeature.directory();

  TRI_ASSERT(!_basePath.empty());

#ifdef USE_ENTERPRISE
  prepareEnterprise();
#endif
}

void RocksDBEngine::start() {
  // it is already decided that rocksdb is used
  TRI_ASSERT(isEnabled());
  TRI_ASSERT(!ServerState::instance()->isCoordinator());

  if (ServerState::instance()->isAgent() &&
      !server().options()->processingResult().touched(
          "rocksdb.wal-file-timeout-initial")) {
    // reduce --rocksb.wal-file-timeout-initial to 15 seconds for agency nodes
    // as we probably won't need the WAL for WAL tailing and replication here
    _pruneWaitTimeInitial = 15;
  }

  LOG_TOPIC("107fd", TRACE, arangodb::Logger::ENGINES)
      << "rocksdb version " << rest::Version::getRocksDBVersion()
      << ", supported compression types: " << getCompressionSupport();

  // set the database sub-directory for RocksDB
  auto& databasePathFeature = server().getFeature<DatabasePathFeature>();
  _path = databasePathFeature.subdirectoryName("engine-rocksdb");

  [[maybe_unused]] bool createdEngineDir = false;
  if (!basics::FileUtils::isDirectory(_path)) {
    std::string systemErrorStr;
    long errorNo;

    auto res =
        TRI_CreateRecursiveDirectory(_path.c_str(), errorNo, systemErrorStr);

    if (res == TRI_ERROR_NO_ERROR) {
      LOG_TOPIC("b2958", TRACE, arangodb::Logger::ENGINES)
          << "created RocksDB data directory '" << _path << "'";
      createdEngineDir = true;
    } else {
      LOG_TOPIC("a5ae3", FATAL, arangodb::Logger::ENGINES)
          << "unable to create RocksDB data directory '" << _path
          << "': " << systemErrorStr;
      FATAL_ERROR_EXIT();
    }
  }

  uint64_t totalSpace;
  uint64_t freeSpace;
  if (TRI_GetDiskSpaceInfo(_path, totalSpace, freeSpace).ok() &&
      totalSpace != 0) {
    LOG_TOPIC("b71b9", DEBUG, arangodb::Logger::ENGINES)
        << "total disk space for database directory mount: "
        << basics::StringUtils::formatSize(totalSpace)
        << ", free disk space for database directory mount: "
        << basics::StringUtils::formatSize(freeSpace) << " ("
        << (100.0 * double(freeSpace) / double(totalSpace)) << "% free)";
  }

  // options imported set by RocksDBOptionFeature
  auto const& opts = server().getFeature<arangodb::RocksDBOptionFeature>();

  rocksdb::TransactionDBOptions transactionOptions;
  // number of locks per column_family
  transactionOptions.num_stripes = NumberOfCores::getValue();
  transactionOptions.transaction_lock_timeout = opts._transactionLockTimeout;

  _options.allow_fallocate = opts._allowFAllocate;
  _options.enable_pipelined_write = opts._enablePipelinedWrite;
  _options.write_buffer_size = static_cast<size_t>(opts._writeBufferSize);
  _options.max_write_buffer_number =
      static_cast<int>(opts._maxWriteBufferNumber);
  // The following setting deserves an explanation: We found that if we leave
  // the default for max_write_buffer_number_to_maintain at 0, then setting
  // max_write_buffer_size_to_maintain to 0 has not the desired effect, rather
  // TransactionDB::PrepareWrap then sets the latter to -1 which in turn is
  // later corrected to max_write_buffer_number * write_buffer_size.
  // Therefore, we set the deprecated option max_write_buffer_number_to_maintain
  // to 1, so that we can then configure max_write_buffer_size_to_maintain
  // correctly. Set to -1, 0 or a concrete number as needed. The default of
  // 0 should be good, since we do not use OptimisticTransactionDBs anyway.
  _options.max_write_buffer_number_to_maintain = 1;
  _options.max_write_buffer_size_to_maintain =
      opts._maxWriteBufferSizeToMaintain;
  _options.delayed_write_rate = opts._delayedWriteRate;
  _options.min_write_buffer_number_to_merge =
      static_cast<int>(opts._minWriteBufferNumberToMerge);
  _options.num_levels = static_cast<int>(opts._numLevels);
  _options.level_compaction_dynamic_level_bytes = opts._dynamicLevelBytes;
  _options.max_bytes_for_level_base = opts._maxBytesForLevelBase;
  _options.max_bytes_for_level_multiplier =
      static_cast<int>(opts._maxBytesForLevelMultiplier);
  _options.optimize_filters_for_hits = opts._optimizeFiltersForHits;
  _options.use_direct_reads = opts._useDirectReads;
  _options.use_direct_io_for_flush_and_compaction =
      opts._useDirectIoForFlushAndCompaction;

  _options.target_file_size_base = opts._targetFileSizeBase;
  _options.target_file_size_multiplier =
      static_cast<int>(opts._targetFileSizeMultiplier);
  // during startup, limit the total WAL size to a small value so we do not see
  // large WAL files created at startup.
  // Instead, we will start with a small value here and up it later in the
  // startup process
  _options.max_total_wal_size = 4 * 1024 * 1024;

  if (opts._walDirectory.empty()) {
    _options.wal_dir = basics::FileUtils::buildFilename(_path, "journals");
  } else {
    _options.wal_dir = opts._walDirectory;
  }

  LOG_TOPIC("bc82a", TRACE, arangodb::Logger::ENGINES)
      << "initializing RocksDB, path: '" << _path << "', WAL directory '"
      << _options.wal_dir << "'";

  if (opts._skipCorrupted) {
    _options.wal_recovery_mode =
        rocksdb::WALRecoveryMode::kSkipAnyCorruptedRecords;
  } else {
    _options.wal_recovery_mode = rocksdb::WALRecoveryMode::kPointInTimeRecovery;
  }

  _options.max_background_jobs = static_cast<int>(opts._maxBackgroundJobs);
  _options.max_subcompactions = opts._maxSubcompactions;
  _options.use_fsync = opts._useFSync;

  // only compress levels >= 2
  _options.compression_per_level.resize(_options.num_levels);
  for (int level = 0; level < _options.num_levels; ++level) {
    _options.compression_per_level[level] =
        (((uint64_t)level >= opts._numUncompressedLevels)
             ? rocksdb::kSnappyCompression
             : rocksdb::kNoCompression);
  }

  // Number of files to trigger level-0 compaction. A value <0 means that
  // level-0 compaction will not be triggered by number of files at all.
  // Default: 4
  _options.level0_file_num_compaction_trigger =
      static_cast<int>(opts._level0CompactionTrigger);

  // Soft limit on number of level-0 files. We start slowing down writes at this
  // point. A value <0 means that no writing slow down will be triggered by
  // number of files in level-0.
  _options.level0_slowdown_writes_trigger =
      static_cast<int>(opts._level0SlowdownTrigger);

  // Maximum number of level-0 files.  We stop writes at this point.
  _options.level0_stop_writes_trigger =
      static_cast<int>(opts._level0StopTrigger);

  // Soft limit on pending compaction bytes. We start slowing down writes
  // at this point.
  _options.soft_pending_compaction_bytes_limit =
      opts._pendingCompactionBytesSlowdownTrigger;

  // Maximum number of pending compaction bytes. We stop writes at this point.
  _options.hard_pending_compaction_bytes_limit =
      opts._pendingCompactionBytesStopTrigger;

  _options.recycle_log_file_num = opts._recycleLogFileNum;
  _options.compaction_readahead_size =
      static_cast<size_t>(opts._compactionReadaheadSize);

#ifdef USE_ENTERPRISE
  configureEnterpriseRocksDBOptions(_options, createdEngineDir);
#endif

  _options.env->SetBackgroundThreads(static_cast<int>(opts._numThreadsHigh),
                                     rocksdb::Env::Priority::HIGH);
  _options.env->SetBackgroundThreads(static_cast<int>(opts._numThreadsLow),
                                     rocksdb::Env::Priority::LOW);

  // intentionally set the RocksDB logger to warning because it will
  // log lots of things otherwise
  if (_debugLogging) {
    _options.info_log_level = rocksdb::InfoLogLevel::DEBUG_LEVEL;
  } else {
    if (!opts._useFileLogging) {
      // if we don't use file logging but log into ArangoDB's logfile,
      // we only want real errors
      _options.info_log_level = rocksdb::InfoLogLevel::ERROR_LEVEL;
    }
  }

  std::shared_ptr<RocksDBLogger> logger;

  if (!opts._useFileLogging) {
    // if option "--rocksdb.use-file-logging" is set to false, we will use
    // our own logger that logs to ArangoDB's logfile
    logger = std::make_shared<RocksDBLogger>(_options.info_log_level);
    _options.info_log = logger;

    if (!_debugLogging) {
      logger->disable();
    }
  }

  if (opts._enableStatistics) {
    _options.statistics = rocksdb::CreateDBStatistics();
    // _options.stats_dump_period_sec = 1;
  }

  rocksdb::BlockBasedTableOptions tableOptions;
  if (opts._blockCacheSize > 0) {
    tableOptions.block_cache = rocksdb::NewLRUCache(
        opts._blockCacheSize, static_cast<int>(opts._blockCacheShardBits),
        /*strict_capacity_limit*/ opts._enforceBlockCacheSizeLimit);
    // tableOptions.cache_index_and_filter_blocks =
    // tableOptions.pin_l0_filter_and_index_blocks_in_cache
    // opts._compactionReadaheadSize > 0;
  } else {
    tableOptions.no_block_cache = true;
  }
  tableOptions.cache_index_and_filter_blocks = opts._cacheIndexAndFilterBlocks;
  tableOptions.cache_index_and_filter_blocks_with_high_priority =
      opts._cacheIndexAndFilterBlocksWithHighPriority;
  tableOptions.pin_l0_filter_and_index_blocks_in_cache =
      opts._pinl0FilterAndIndexBlocksInCache;
  tableOptions.pin_top_level_index_and_filter = opts._pinTopLevelIndexAndFilter;

  tableOptions.block_size = opts._tableBlockSize;
  tableOptions.filter_policy.reset(rocksdb::NewBloomFilterPolicy(10, true));
  // use slightly space-optimized format version 3
  tableOptions.format_version = 3;
  tableOptions.block_align = opts._blockAlignDataBlocks;

  _options.table_factory.reset(
      rocksdb::NewBlockBasedTableFactory(tableOptions));

  _options.create_if_missing = true;
  _options.create_missing_column_families = true;

  if (opts._limitOpenFilesAtStartup) {
    _options.max_open_files = 16;
    _options.skip_stats_update_on_db_open = true;
    _options.avoid_flush_during_recovery = true;
  } else {
    _options.max_open_files = -1;
  }

  if (_createShaFiles) {
    auto shaFileManager = std::make_shared<RocksDBShaFileManager>(_path);
    // Register checksum factory
    _options.file_checksum_gen_factory =
        std::make_shared<RocksDBSha256ChecksumFactory>(shaFileManager);
    // Do an initial check in the database directory for missing SHA checksum
    // files
    shaFileManager->checkMissingShaFiles();
    _options.listeners.push_back(std::move(shaFileManager));
  }

  // WAL_ttl_seconds needs to be bigger than the sync interval of the count
  // manager. Should be several times bigger counter_sync_seconds
  _options.WAL_ttl_seconds = 60 * 60 * 24 * 30;  // we manage WAL file deletion
  // ourselves, don't let RocksDB
  // garbage collect them
  _options.WAL_size_limit_MB = 0;
  _options.memtable_prefix_bloom_size_ratio = 0.2;  // TODO: pick better value?
  // TODO: enable memtable_insert_with_hint_prefix_extractor?
  _options.bloom_locality = 1;

  if (_useThrottle) {
    _throttleListener = std::make_shared<RocksDBThrottle>(
        _throttleSlots, _throttleFrequency, _throttleScalingFactor,
        _throttleMaxWriteRate, _throttleSlowdownWritesTrigger,
        _throttleLowerBoundBps);
    _options.listeners.push_back(_throttleListener);
  }

  _errorListener = std::make_shared<RocksDBBackgroundErrorListener>();

  _options.listeners.push_back(_errorListener);
  _options.listeners.push_back(
      std::make_shared<RocksDBMetricsListener>(server()));

  if (opts._totalWriteBufferSize > 0) {
    _options.db_write_buffer_size = opts._totalWriteBufferSize;
  }

  if (!server().options()->processingResult().touched(
          "rocksdb.max-write-buffer-number")) {
    // TODO It is unclear if this value makes sense as a default, but we aren't
    // changing it yet, in order to maintain backwards compatibility.

    // user hasn't explicitly set the number of write buffers, so we use a
    // default value based on the number of column families this is
    // cfFamilies.size() + 2 ... but _option needs to be set before
    //  building cfFamilies
    // Update max_write_buffer_number above if you change number of families
    // used
    _options.max_write_buffer_number = 7 + 2;
  } else if (_options.max_write_buffer_number < 4) {
    // user set the value explicitly, and it is lower than recommended
    _options.max_write_buffer_number = 4;
    LOG_TOPIC("d5c49", WARN, Logger::ENGINES)
        << "overriding value for option `--rocksdb.max-write-buffer-number` "
           "to 4 because it is lower than recommended";
  }

  // create column families
  std::vector<rocksdb::ColumnFamilyDescriptor> cfFamilies;
  auto addFamily = [this, &opts, &tableOptions,
                    &cfFamilies](RocksDBColumnFamilyManager::Family family) {
    rocksdb::ColumnFamilyOptions specialized =
        opts.columnFamilyOptions(family, _options, tableOptions);
    std::string name = RocksDBColumnFamilyManager::name(family);
    cfFamilies.emplace_back(name, specialized);
  };
  // no prefix families for default column family (Has to be there)
  addFamily(RocksDBColumnFamilyManager::Family::Definitions);
  addFamily(RocksDBColumnFamilyManager::Family::Documents);
  addFamily(RocksDBColumnFamilyManager::Family::PrimaryIndex);
  addFamily(RocksDBColumnFamilyManager::Family::EdgeIndex);
  addFamily(RocksDBColumnFamilyManager::Family::VPackIndex);
  addFamily(RocksDBColumnFamilyManager::Family::GeoIndex);
  addFamily(RocksDBColumnFamilyManager::Family::FulltextIndex);
  addFamily(RocksDBColumnFamilyManager::Family::ReplicatedLogs);
  addFamily(RocksDBColumnFamilyManager::Family::ZkdIndex);

  size_t const minNumberOfColumnFamilies =
      RocksDBColumnFamilyManager::minNumberOfColumnFamilies;
  bool dbExisted = false;
  {
    rocksdb::Options testOptions;
    testOptions.create_if_missing = false;
    testOptions.create_missing_column_families = false;
    testOptions.avoid_flush_during_recovery = true;
    testOptions.avoid_flush_during_shutdown = true;
    testOptions.env = _options.env;

    std::vector<std::string> existingColumnFamilies;
    rocksdb::Status status = rocksdb::DB::ListColumnFamilies(
        testOptions, _path, &existingColumnFamilies);
    if (!status.ok()) {
      // check if we have found the database directory or not
      Result res = rocksutils::convertStatus(status);
      if (res.errorNumber() != TRI_ERROR_ARANGO_IO_ERROR) {
        // not an I/O error. so we better report the error and abort here
        LOG_TOPIC("74b7f", FATAL, arangodb::Logger::STARTUP)
            << "unable to initialize RocksDB engine: " << res.errorMessage();
        FATAL_ERROR_EXIT();
      }
    }

    if (status.ok()) {
      dbExisted = true;
      // we were able to open the database.
      // now check which column families are present in the db
      std::string names;
      for (auto const& it : existingColumnFamilies) {
        if (!names.empty()) {
          names.append(", ");
        }
        names.append(it);
      }

      LOG_TOPIC("528b8", DEBUG, arangodb::Logger::STARTUP)
          << "found existing column families: " << names;
      auto const replicatedLogsName = RocksDBColumnFamilyManager::name(
          RocksDBColumnFamilyManager::Family::ReplicatedLogs);
      auto const zkdIndexName = RocksDBColumnFamilyManager::name(
          RocksDBColumnFamilyManager::Family::ZkdIndex);

      for (auto const& it : cfFamilies) {
        auto it2 = std::find(existingColumnFamilies.begin(),
                             existingColumnFamilies.end(), it.name);
        if (it2 == existingColumnFamilies.end()) {
          if (it.name == replicatedLogsName || it.name == zkdIndexName) {
            LOG_TOPIC("293c3", INFO, Logger::STARTUP)
                << "column family " << it.name
                << " is missing and will be created.";
            continue;
          }

          LOG_TOPIC("d9df8", FATAL, arangodb::Logger::STARTUP)
              << "column family '" << it.name << "' is missing in database"
              << ". if you are upgrading from an earlier alpha or beta version "
                 "of ArangoDB, it is required to restart with a new database "
                 "directory and "
                 "re-import data";
          FATAL_ERROR_EXIT();
        }
      }

      if (existingColumnFamilies.size() < minNumberOfColumnFamilies) {
        LOG_TOPIC("e99ec", FATAL, arangodb::Logger::STARTUP)
            << "unexpected number of column families found in database ("
            << existingColumnFamilies.size() << "). "
            << "expecting at least " << minNumberOfColumnFamilies
            << ". if you are upgrading from an earlier alpha or beta version "
               "of ArangoDB, it is required to restart with a new database "
               "directory and "
               "re-import data";
        FATAL_ERROR_EXIT();
      }
    }
  }

  std::vector<rocksdb::ColumnFamilyHandle*> cfHandles;
  rocksdb::Status status = rocksdb::TransactionDB::Open(
      _options, transactionOptions, _path, cfFamilies, &cfHandles, &_db);

  if (!status.ok()) {
    std::string error;
    if (status.IsIOError()) {
      error =
          "; Maybe your filesystem doesn't provide required features? (Cifs? "
          "NFS?)";
    }

    LOG_TOPIC("fe3df", FATAL, arangodb::Logger::STARTUP)
        << "unable to initialize RocksDB engine: " << status.ToString()
        << error;
    FATAL_ERROR_EXIT();
  }
  if (cfFamilies.size() != cfHandles.size()) {
    LOG_TOPIC("ffc6d", FATAL, arangodb::Logger::STARTUP)
        << "unable to initialize RocksDB column families";
    FATAL_ERROR_EXIT();
  }
  if (cfHandles.size() < minNumberOfColumnFamilies) {
    LOG_TOPIC("e572e", FATAL, arangodb::Logger::STARTUP)
        << "unexpected number of column families found in database. "
        << "got " << cfHandles.size() << ", expecting at least "
        << minNumberOfColumnFamilies;
    FATAL_ERROR_EXIT();
  }

  // give throttle access to families
  if (_useThrottle) {
    _throttleListener->SetFamilies(cfHandles);
  }

  TRI_ASSERT(_db != nullptr);

  // set our column families
  RocksDBColumnFamilyManager::set(RocksDBColumnFamilyManager::Family::Invalid,
                                  _db->DefaultColumnFamily());
  RocksDBColumnFamilyManager::set(
      RocksDBColumnFamilyManager::Family::Definitions, cfHandles[0]);
  RocksDBColumnFamilyManager::set(RocksDBColumnFamilyManager::Family::Documents,
                                  cfHandles[1]);
  RocksDBColumnFamilyManager::set(
      RocksDBColumnFamilyManager::Family::PrimaryIndex, cfHandles[2]);
  RocksDBColumnFamilyManager::set(RocksDBColumnFamilyManager::Family::EdgeIndex,
                                  cfHandles[3]);
  RocksDBColumnFamilyManager::set(
      RocksDBColumnFamilyManager::Family::VPackIndex, cfHandles[4]);
  RocksDBColumnFamilyManager::set(RocksDBColumnFamilyManager::Family::GeoIndex,
                                  cfHandles[5]);
  RocksDBColumnFamilyManager::set(
      RocksDBColumnFamilyManager::Family::FulltextIndex, cfHandles[6]);
  RocksDBColumnFamilyManager::set(
      RocksDBColumnFamilyManager::Family::ReplicatedLogs, cfHandles[7]);
  RocksDBColumnFamilyManager::set(RocksDBColumnFamilyManager::Family::ZkdIndex,
                                  cfHandles[8]);
  TRI_ASSERT(RocksDBColumnFamilyManager::get(
                 RocksDBColumnFamilyManager::Family::Definitions)
                 ->GetID() == 0);

  // will crash the process if version does not match
  arangodb::rocksdbStartupVersionCheck(server(), _db, dbExisted);

  _dbExisted = dbExisted;

  // only enable logger after RocksDB start
  if (logger != nullptr) {
    logger->enable();
  }

  if (opts._limitOpenFilesAtStartup) {
    _db->SetDBOptions({{"max_open_files", "-1"}});
  }

  // limit the total size of WAL files. This forces the flush of memtables of
  // column families still backed by WAL files. If we would not do this, WAL
  // files may linger around forever and will not get removed
  _db->SetDBOptions(
      {{"max_total_wal_size", std::to_string(opts._maxTotalWalSize)}});

  {
    auto& feature = server().getFeature<FlushFeature>();
    _useReleasedTick = feature.isEnabled();
  }

  // useReleasedTick should be true on DB servers and single servers
  TRI_ASSERT((arangodb::ServerState::instance()->isCoordinator() ||
              arangodb::ServerState::instance()->isAgent()) ||
             _useReleasedTick);

  if (_syncInterval > 0) {
    _syncThread = std::make_unique<RocksDBSyncThread>(
        *this, std::chrono::milliseconds(_syncInterval),
        std::chrono::milliseconds(_syncDelayThreshold));
    if (!_syncThread->start()) {
      LOG_TOPIC("63919", FATAL, Logger::ENGINES)
          << "could not start rocksdb sync thread";
      FATAL_ERROR_EXIT();
    }
  }

  TRI_ASSERT(_db != nullptr);
  _settingsManager = std::make_unique<RocksDBSettingsManager>(*this);
  _replicationManager = std::make_unique<RocksDBReplicationManager>(*this);

  struct SchedulerExecutor : RocksDBLogPersistor::Executor {
    explicit SchedulerExecutor(
        arangodb::application_features::ApplicationServer& server)
        : _scheduler(server.getFeature<SchedulerFeature>().SCHEDULER) {}

    void operator()(fu2::unique_function<void() noexcept> func) override {
      _scheduler->queue(RequestLane::CLUSTER_INTERNAL, std::move(func));
    }

    Scheduler* _scheduler;
  };

  _logPersistor = std::make_shared<RocksDBLogPersistor>(
      RocksDBColumnFamilyManager::get(
          RocksDBColumnFamilyManager::Family::ReplicatedLogs),
      _db->GetRootDB(), std::make_shared<SchedulerExecutor>(server()),
      server().getFeature<ReplicatedLogFeature>().options());

  _settingsManager->retrieveInitialValues();

  double const counterSyncSeconds = 2.5;
  _backgroundThread =
      std::make_unique<RocksDBBackgroundThread>(*this, counterSyncSeconds);
  if (!_backgroundThread->start()) {
    LOG_TOPIC("a5e96", FATAL, Logger::ENGINES)
        << "could not start rocksdb counter manager";
    FATAL_ERROR_EXIT();
  }

  if (!systemDatabaseExists()) {
    addSystemDatabase();
  }

  if (!useEdgeCache()) {
    LOG_TOPIC("46557", INFO, Logger::ENGINES)
        << "in-memory cache for edges is disabled";
  }

  // to populate initial health check data
  HealthData hd = healthCheck();
  if (hd.res.fail()) {
    LOG_TOPIC("4cf5b", ERR, Logger::ENGINES) << hd.res.errorMessage();
  }
}

void RocksDBEngine::beginShutdown() {
  TRI_ASSERT(isEnabled());

  // block the creation of new replication contexts
  if (_replicationManager != nullptr) {
    _replicationManager->beginShutdown();
  }

  // from now on, all started compactions can be canceled.
  // note that this is only a best-effort hint to RocksDB and
  // may not be followed immediately.
  ::cancelCompactions.store(true, std::memory_order_release);
}

void RocksDBEngine::stop() {
  TRI_ASSERT(isEnabled());

  // in case we missed the beginShutdown somehow, call it again
  replicationManager()->beginShutdown();
  replicationManager()->dropAll();

  if (_backgroundThread) {
    // stop the press
    _backgroundThread->beginShutdown();

    if (_settingsManager) {
      try {
        _settingsManager->sync(true);
      } catch (std::exception const& ex) {
        LOG_TOPIC("0582f", WARN, Logger::ENGINES)
            << "caught exception while shutting down RocksDB engine: "
            << ex.what();
      }
    }

    // wait until background thread stops
    while (_backgroundThread->isRunning()) {
      std::this_thread::yield();
    }
    _backgroundThread.reset();
  }

  if (_syncThread) {
    // _syncThread may be a nullptr, in case automatic syncing is turned off
    _syncThread->beginShutdown();

    // wait until sync thread stops
    while (_syncThread->isRunning()) {
      std::this_thread::yield();
    }
    _syncThread.reset();
  }

  waitForCompactionJobsToFinish();
}

void RocksDBEngine::unprepare() {
  TRI_ASSERT(isEnabled());
  waitForCompactionJobsToFinish();
  shutdownRocksDBInstance();
}

void RocksDBEngine::trackRevisionTreeHibernation() noexcept {
  ++_metricsTreeHibernations;
}

void RocksDBEngine::trackRevisionTreeResurrection() noexcept {
  ++_metricsTreeResurrections;
}

void RocksDBEngine::trackRevisionTreeMemoryIncrease(
    std::uint64_t value) noexcept {
  if (value != 0) {
    _metricsTreeMemoryUsage += value;
  }
}

void RocksDBEngine::trackRevisionTreeMemoryDecrease(
    std::uint64_t value) noexcept {
  if (value != 0) {
    [[maybe_unused]] auto old = _metricsTreeMemoryUsage.fetch_sub(value);
    TRI_ASSERT(old >= value);
  }
}

bool RocksDBEngine::hasBackgroundError() const {
  return _errorListener != nullptr && _errorListener->called();
}

std::unique_ptr<transaction::Manager> RocksDBEngine::createTransactionManager(
    transaction::ManagerFeature& feature) {
  return std::make_unique<transaction::Manager>(feature);
}

std::shared_ptr<TransactionState> RocksDBEngine::createTransactionState(
    TRI_vocbase_t& vocbase, TransactionId tid,
    transaction::Options const& options) {
  if (vocbase.replicationVersion() == replication::Version::TWO) {
    return std::make_shared<ReplicatedRocksDBTransactionState>(vocbase, tid,
                                                               options);
  }
  return std::make_shared<SimpleRocksDBTransactionState>(vocbase, tid, options);
}

void RocksDBEngine::addParametersForNewCollection(VPackBuilder& builder,
                                                  VPackSlice info) {
  if (!info.hasKey(StaticStrings::ObjectId)) {
    builder.add(StaticStrings::ObjectId,
                VPackValue(std::to_string(TRI_NewTickServer())));
  }
  if (!info.get(StaticStrings::CacheEnabled).isBool()) {
    builder.add(StaticStrings::CacheEnabled, VPackValue(false));
  }
}

// create storage-engine specific collection
std::unique_ptr<PhysicalCollection> RocksDBEngine::createPhysicalCollection(
    LogicalCollection& collection, velocypack::Slice const& info) {
  return std::make_unique<RocksDBCollection>(collection, info);
}

// inventory functionality
// -----------------------

void RocksDBEngine::getDatabases(arangodb::velocypack::Builder& result) {
  LOG_TOPIC("a9cc7", TRACE, Logger::STARTUP) << "getting existing databases";

  rocksdb::ReadOptions readOptions;
  std::unique_ptr<rocksdb::Iterator> iter(_db->NewIterator(
      readOptions, RocksDBColumnFamilyManager::get(
                       RocksDBColumnFamilyManager::Family::Definitions)));
  result.openArray();
  auto rSlice = rocksDBSlice(RocksDBEntryType::Database);
  for (iter->Seek(rSlice); iter->Valid() && iter->key().starts_with(rSlice);
       iter->Next()) {
    auto slice =
        VPackSlice(reinterpret_cast<uint8_t const*>(iter->value().data()));

    //// check format id
    TRI_ASSERT(slice.isObject());
    VPackSlice idSlice = slice.get(StaticStrings::DatabaseId);
    if (!idSlice.isString()) {
      LOG_TOPIC("099d7", ERR, arangodb::Logger::STARTUP)
          << "found invalid database declaration with non-string id: "
          << slice.toJson();
      THROW_ARANGO_EXCEPTION(TRI_ERROR_ARANGO_ILLEGAL_PARAMETER_FILE);
    }

    // deleted
    if (arangodb::basics::VelocyPackHelper::getBooleanValue(slice, "deleted",
                                                            false)) {
      TRI_voc_tick_t id = static_cast<TRI_voc_tick_t>(
          basics::StringUtils::uint64(idSlice.copyString()));

      // database is deleted, skip it!
      LOG_TOPIC("43cbc", DEBUG, arangodb::Logger::STARTUP)
          << "found dropped database " << id;

      dropDatabase(id);
      continue;
    }

    // name
    VPackSlice nameSlice = slice.get("name");
    if (!nameSlice.isString()) {
      LOG_TOPIC("96ffc", ERR, arangodb::Logger::STARTUP)
          << "found invalid database declaration with non-string name: "
          << slice.toJson();
      THROW_ARANGO_EXCEPTION(TRI_ERROR_ARANGO_ILLEGAL_PARAMETER_FILE);
    }

    result.add(slice);
  }
  result.close();
}

void RocksDBEngine::getCollectionInfo(TRI_vocbase_t& vocbase, DataSourceId cid,
                                      arangodb::velocypack::Builder& builder,
                                      bool includeIndexes,
                                      TRI_voc_tick_t maxTick) {
  builder.openObject();

  // read collection info from database
  RocksDBKey key;

  key.constructCollection(vocbase.id(), cid);

  rocksdb::PinnableSlice value;
  rocksdb::ReadOptions options;
  rocksdb::Status res =
      _db->Get(options,
               RocksDBColumnFamilyManager::get(
                   RocksDBColumnFamilyManager::Family::Definitions),
               key.string(), &value);
  auto result = rocksutils::convertStatus(res);

  if (result.errorNumber() != TRI_ERROR_NO_ERROR) {
    THROW_ARANGO_EXCEPTION(result);
  }

  VPackSlice fullParameters = RocksDBValue::data(value);

  builder.add("parameters", fullParameters);

  if (includeIndexes) {
    // dump index information
    VPackSlice indexes = fullParameters.get("indexes");
    builder.add(VPackValue("indexes"));
    builder.openArray();

    if (indexes.isArray()) {
      for (auto const idx : VPackArrayIterator(indexes)) {
        // This is only allowed to contain user-defined indexes.
        // So we have to exclude Primary + Edge Types
        auto type = idx.get(StaticStrings::IndexType);
        TRI_ASSERT(type.isString());

        if (!type.isEqualString("primary") && !type.isEqualString("edge")) {
          builder.add(idx);
        }
      }
    }

    builder.close();
  }

  builder.close();
}

ErrorCode RocksDBEngine::getCollectionsAndIndexes(
    TRI_vocbase_t& vocbase, arangodb::velocypack::Builder& result,
    bool wasCleanShutdown, bool isUpgrade) {
  rocksdb::ReadOptions readOptions;
  std::unique_ptr<rocksdb::Iterator> iter(_db->NewIterator(
      readOptions, RocksDBColumnFamilyManager::get(
                       RocksDBColumnFamilyManager::Family::Definitions)));

  result.openArray();

  auto rSlice = rocksDBSlice(RocksDBEntryType::Collection);

  for (iter->Seek(rSlice); iter->Valid() && iter->key().starts_with(rSlice);
       iter->Next()) {
    if (vocbase.id() != RocksDBKey::databaseId(iter->key())) {
      continue;
    }

    auto slice =
        VPackSlice(reinterpret_cast<uint8_t const*>(iter->value().data()));

    if (arangodb::basics::VelocyPackHelper::getBooleanValue(
            slice, StaticStrings::DataSourceDeleted, false)) {
      continue;
    }

    result.add(slice);
  }

  result.close();

  return TRI_ERROR_NO_ERROR;
}

void RocksDBEngine::getReplicatedLogs(TRI_vocbase_t& vocbase,
                                      arangodb::velocypack::Builder& result) {
  rocksdb::ReadOptions readOptions;
  std::unique_ptr<rocksdb::Iterator> iter(_db->NewIterator(
      readOptions, RocksDBColumnFamilyManager::get(
                       RocksDBColumnFamilyManager::Family::Definitions)));

  result.openArray();

  auto rSlice = rocksDBSlice(RocksDBEntryType::ReplicatedLog);

  for (iter->Seek(rSlice); iter->Valid() && iter->key().starts_with(rSlice);
       iter->Next()) {
    if (vocbase.id() != RocksDBKey::databaseId(iter->key())) {
      continue;
    }

    auto slice =
        VPackSlice(reinterpret_cast<uint8_t const*>(iter->value().data()));

    if (arangodb::basics::VelocyPackHelper::getBooleanValue(
            slice, StaticStrings::DataSourceDeleted, false)) {
      continue;
    }

    result.add(slice);
  }

  result.close();
}

ErrorCode RocksDBEngine::getViews(TRI_vocbase_t& vocbase,
                                  arangodb::velocypack::Builder& result) {
  auto bounds = RocksDBKeyBounds::DatabaseViews(vocbase.id());
  rocksdb::Slice upper = bounds.end();
  rocksdb::ColumnFamilyHandle* cf = RocksDBColumnFamilyManager::get(
      RocksDBColumnFamilyManager::Family::Definitions);

  rocksdb::ReadOptions ro;
  ro.iterate_upper_bound = &upper;

  std::unique_ptr<rocksdb::Iterator> iter(_db->NewIterator(ro, cf));
  result.openArray();
  for (iter->Seek(bounds.start()); iter->Valid(); iter->Next()) {
    TRI_ASSERT(iter->key().compare(bounds.end()) < 0);
    auto slice =
        VPackSlice(reinterpret_cast<uint8_t const*>(iter->value().data()));

    LOG_TOPIC("e3bcd", TRACE, Logger::VIEWS)
        << "got view slice: " << slice.toJson();

    if (arangodb::basics::VelocyPackHelper::getBooleanValue(
            slice, StaticStrings::DataSourceDeleted, false)) {
      continue;
    }

    result.add(slice);
  }

  result.close();

  return TRI_ERROR_NO_ERROR;
}

std::string RocksDBEngine::versionFilename(TRI_voc_tick_t id) const {
  return _basePath + TRI_DIR_SEPARATOR_CHAR + "VERSION-" + std::to_string(id);
}

void RocksDBEngine::cleanupReplicationContexts() {
  if (_replicationManager != nullptr) {
    _replicationManager->dropAll();
  }
}

VPackBuilder RocksDBEngine::getReplicationApplierConfiguration(
    TRI_vocbase_t& vocbase, ErrorCode& status) {
  RocksDBKey key;

  key.constructReplicationApplierConfig(vocbase.id());

  return getReplicationApplierConfiguration(key, status);
}

VPackBuilder RocksDBEngine::getReplicationApplierConfiguration(
    ErrorCode& status) {
  RocksDBKey key;
  key.constructReplicationApplierConfig(databaseIdForGlobalApplier);
  return getReplicationApplierConfiguration(key, status);
}

VPackBuilder RocksDBEngine::getReplicationApplierConfiguration(
    RocksDBKey const& key, ErrorCode& status) {
  rocksdb::PinnableSlice value;

  auto opts = rocksdb::ReadOptions();
  auto s = _db->Get(opts,
                    RocksDBColumnFamilyManager::get(
                        RocksDBColumnFamilyManager::Family::Definitions),
                    key.string(), &value);
  if (!s.ok()) {
    status = TRI_ERROR_FILE_NOT_FOUND;
    return arangodb::velocypack::Builder();
  }

  status = TRI_ERROR_NO_ERROR;
  VPackBuilder builder;
  builder.add(RocksDBValue::data(value));
  return builder;
}

ErrorCode RocksDBEngine::removeReplicationApplierConfiguration(
    TRI_vocbase_t& vocbase) {
  RocksDBKey key;

  key.constructReplicationApplierConfig(vocbase.id());

  return removeReplicationApplierConfiguration(key);
}

ErrorCode RocksDBEngine::removeReplicationApplierConfiguration() {
  RocksDBKey key;
  key.constructReplicationApplierConfig(databaseIdForGlobalApplier);
  return removeReplicationApplierConfiguration(key);
}

ErrorCode RocksDBEngine::removeReplicationApplierConfiguration(
    RocksDBKey const& key) {
  auto status = rocksutils::convertStatus(
      _db->Delete(rocksdb::WriteOptions(),
                  RocksDBColumnFamilyManager::get(
                      RocksDBColumnFamilyManager::Family::Definitions),
                  key.string()));
  if (!status.ok()) {
    return status.errorNumber();
  }

  return TRI_ERROR_NO_ERROR;
}

ErrorCode RocksDBEngine::saveReplicationApplierConfiguration(
    TRI_vocbase_t& vocbase, velocypack::Slice slice, bool doSync) {
  RocksDBKey key;

  key.constructReplicationApplierConfig(vocbase.id());

  return saveReplicationApplierConfiguration(key, slice, doSync);
}

ErrorCode RocksDBEngine::saveReplicationApplierConfiguration(
    arangodb::velocypack::Slice slice, bool doSync) {
  RocksDBKey key;
  key.constructReplicationApplierConfig(databaseIdForGlobalApplier);
  return saveReplicationApplierConfiguration(key, slice, doSync);
}

ErrorCode RocksDBEngine::saveReplicationApplierConfiguration(
    RocksDBKey const& key, arangodb::velocypack::Slice slice, bool doSync) {
  auto value = RocksDBValue::ReplicationApplierConfig(slice);

  auto status = rocksutils::convertStatus(
      _db->Put(rocksdb::WriteOptions(),
               RocksDBColumnFamilyManager::get(
                   RocksDBColumnFamilyManager::Family::Definitions),
               key.string(), value.string()));
  if (!status.ok()) {
    return status.errorNumber();
  }

  return TRI_ERROR_NO_ERROR;
}

// database, collection and index management
// -----------------------------------------

std::unique_ptr<TRI_vocbase_t> RocksDBEngine::openDatabase(
    arangodb::CreateDatabaseInfo&& info, bool isUpgrade) {
  return openExistingDatabase(std::move(info), true, isUpgrade);
}

// TODO -- should take info
std::unique_ptr<TRI_vocbase_t> RocksDBEngine::createDatabase(
    arangodb::CreateDatabaseInfo&& info, ErrorCode& status) {
  status = TRI_ERROR_NO_ERROR;
  return std::make_unique<TRI_vocbase_t>(TRI_VOCBASE_TYPE_NORMAL,
                                         std::move(info));
}

Result RocksDBEngine::writeCreateDatabaseMarker(TRI_voc_tick_t id,
                                                VPackSlice const& slice) {
  return writeDatabaseMarker(id, slice, RocksDBLogValue::DatabaseCreate(id));
}

Result RocksDBEngine::writeDatabaseMarker(TRI_voc_tick_t id,
                                          VPackSlice const& slice,
                                          RocksDBLogValue&& logValue) {
  RocksDBKey key;
  key.constructDatabase(id);
  auto value = RocksDBValue::Database(slice);
  rocksdb::WriteOptions wo;

  // Write marker + key into RocksDB inside one batch
  rocksdb::WriteBatch batch;
  batch.PutLogData(logValue.slice());
  batch.Put(RocksDBColumnFamilyManager::get(
                RocksDBColumnFamilyManager::Family::Definitions),
            key.string(), value.string());
  rocksdb::Status res = _db->GetRootDB()->Write(wo, &batch);
  return rocksutils::convertStatus(res);
}

Result RocksDBEngine::writeCreateCollectionMarker(TRI_voc_tick_t databaseId,
                                                  DataSourceId cid,
                                                  VPackSlice const& slice,
                                                  RocksDBLogValue&& logValue) {
  rocksdb::DB* db = _db->GetRootDB();

  RocksDBKey key;
  key.constructCollection(databaseId, cid);
  auto value = RocksDBValue::Collection(slice);

  rocksdb::WriteOptions wo;
  // Write marker + key into RocksDB inside one batch
  rocksdb::WriteBatch batch;
  if (logValue.slice().size() > 0) {
    batch.PutLogData(logValue.slice());
  }
  batch.Put(RocksDBColumnFamilyManager::get(
                RocksDBColumnFamilyManager::Family::Definitions),
            key.string(), value.string());
  rocksdb::Status res = db->Write(wo, &batch);

  return rocksutils::convertStatus(res);
}

Result RocksDBEngine::prepareDropDatabase(TRI_vocbase_t& vocbase) {
  VPackBuilder builder;

  builder.openObject();
  builder.add("id", velocypack::Value(std::to_string(vocbase.id())));
  builder.add("name", velocypack::Value(vocbase.name()));
  builder.add("deleted", VPackValue(true));
  builder.close();

  auto log = RocksDBLogValue::DatabaseDrop(vocbase.id());
  return writeDatabaseMarker(vocbase.id(), builder.slice(), std::move(log));
}

Result RocksDBEngine::dropDatabase(TRI_vocbase_t& database) {
  replicationManager()->drop(&database);

  return dropDatabase(database.id());
}

// current recovery state
RecoveryState RocksDBEngine::recoveryState() noexcept {
  return server().getFeature<RocksDBRecoveryManager>().recoveryState();
}

// current recovery tick
TRI_voc_tick_t RocksDBEngine::recoveryTick() noexcept {
  return TRI_voc_tick_t(
      server().getFeature<RocksDBRecoveryManager>().recoveryTick());
}

void RocksDBEngine::scheduleTreeRebuild(TRI_voc_tick_t database,
                                        std::string const& collection) {
  MUTEX_LOCKER(locker, _rebuildCollectionsLock);
  _rebuildCollections.emplace(std::make_pair(database, collection),
                              /*started*/ false);
}

void RocksDBEngine::processTreeRebuilds() {
  Scheduler* scheduler = arangodb::SchedulerFeature::SCHEDULER;
  if (scheduler == nullptr) {
    return;
  }

  uint64_t maxParallelRebuilds = 2;
  uint64_t iterations = 0;
  while (++iterations <= maxParallelRebuilds) {
    if (server().isStopping()) {
      // don't fire off more tree rebuilds while we are shutting down
      return;
    }

    std::pair<TRI_voc_tick_t, std::string> candidate{};

    {
      MUTEX_LOCKER(locker, _rebuildCollectionsLock);
      if (_rebuildCollections.empty() ||
          _runningRebuilds >= maxParallelRebuilds) {
        // nothing to do, or too much to do
        return;
      }

      for (auto& it : _rebuildCollections) {
        if (!it.second) {
          // set to started
          it.second = true;
          candidate = it.first;
          ++_runningRebuilds;
          break;
        }
      }
    }

    if (candidate.first == 0 || candidate.second.empty()) {
      return;
    }

    scheduler->queue(arangodb::RequestLane::CLIENT_SLOW, [this, candidate]() {
      if (!server().isStopping()) {
        TRI_vocbase_t* vocbase = nullptr;
        try {
          auto& df = server().getFeature<DatabaseFeature>();
          vocbase = df.useDatabase(candidate.first);
          if (vocbase != nullptr) {
            auto collection = vocbase->lookupCollectionByUuid(candidate.second);
            if (collection != nullptr && !collection->deleted()) {
              LOG_TOPIC("b96bc", INFO, Logger::ENGINES)
                  << "starting background rebuild of revision tree for "
                     "collection "
                  << candidate.first << "/" << collection->name();
              Result res =
                  static_cast<RocksDBCollection*>(collection->getPhysical())
                      ->rebuildRevisionTree();
              if (res.ok()) {
                ++_metricsTreeRebuildsSuccess;
                LOG_TOPIC("2f997", INFO, Logger::ENGINES)
                    << "successfully rebuilt revision tree for collection "
                    << candidate.first << "/" << collection->name();
              } else {
                ++_metricsTreeRebuildsFailure;
                if (res.is(TRI_ERROR_LOCK_TIMEOUT)) {
                  LOG_TOPIC("bce3a", WARN, Logger::ENGINES)
                      << "failure during revision tree rebuilding for "
                         "collection "
                      << candidate.first << "/" << collection->name() << ": "
                      << res.errorMessage();
                } else {
                  LOG_TOPIC("a1fc2", ERR, Logger::ENGINES)
                      << "failure during revision tree rebuilding for "
                         "collection "
                      << candidate.first << "/" << collection->name() << ": "
                      << res.errorMessage();
                }
                {
                  // mark as to-be-done again
                  MUTEX_LOCKER(locker, _rebuildCollectionsLock);
                  auto it = _rebuildCollections.find(candidate);
                  if (it != _rebuildCollections.end()) {
                    (*it).second = false;
                  }
                }
                // rethrow exception
                THROW_ARANGO_EXCEPTION(res);
              }
            }
          }

          // tree rebuilding finished successfully. now remove from the list
          // to-be-rebuilt candidates
          MUTEX_LOCKER(locker, _rebuildCollectionsLock);
          _rebuildCollections.erase(candidate);

        } catch (std::exception const& ex) {
          LOG_TOPIC("13afc", WARN, Logger::ENGINES)
              << "caught exception during tree rebuilding: " << ex.what();
        } catch (...) {
          LOG_TOPIC("0bcbf", WARN, Logger::ENGINES)
              << "caught unknown exception during tree rebuilding";
        }

        if (vocbase != nullptr) {
          vocbase->release();
        }
      }

      // always count down _runningRebuilds!
      MUTEX_LOCKER(locker, _rebuildCollectionsLock);
      TRI_ASSERT(_runningRebuilds > 0);
      --_runningRebuilds;
    });
  }
}

void RocksDBEngine::compactRange(RocksDBKeyBounds bounds) {
  {
    WRITE_LOCKER(locker, _pendingCompactionsLock);
    _pendingCompactions.push_back(std::move(bounds));
  }

  // directly kick off compactions if there is enough processing
  // capacity
  processCompactions();
}

void RocksDBEngine::processCompactions() {
  Scheduler* scheduler = arangodb::SchedulerFeature::SCHEDULER;
  if (scheduler == nullptr) {
    return;
  }

  uint64_t maxIterations = _maxParallelCompactions;
  uint64_t iterations = 0;
  while (++iterations <= maxIterations) {
    if (server().isStopping()) {
      // don't fire off more compactions while we are shutting down
      return;
    }

    RocksDBKeyBounds bounds = RocksDBKeyBounds::Empty();
    {
      WRITE_LOCKER(locker, _pendingCompactionsLock);
      if (_pendingCompactions.empty() ||
          _runningCompactions >= _maxParallelCompactions) {
        // nothing to do, or too much to do
        LOG_TOPIC("d5108", TRACE, Logger::ENGINES)
            << "checking compactions. pending: " << _pendingCompactions.size()
            << ", running: " << _runningCompactions;
        return;
      }
      // found something to do, now steal the item from the queue
      bounds = std::move(_pendingCompactions.front());
      _pendingCompactions.pop_front();

      if (server().isStopping()) {
        // if we are stopping, it is ok to not process but lose any pending
        // compactions
        return;
      }

      // set it to running already, so that concurrent callers of this method
      // will not kick off additional jobs
      ++_runningCompactions;
    }

    LOG_TOPIC("6ea1b", TRACE, Logger::ENGINES)
        << "scheduling compaction for execution";

    scheduler->queue(arangodb::RequestLane::CLIENT_SLOW, [this, bounds]() {
      if (server().isStopping()) {
        LOG_TOPIC("3d619", TRACE, Logger::ENGINES)
            << "aborting pending compaction due to server shutdown";
      } else {
<<<<<<< HEAD
        LOG_TOPIC("9485b", TRACE, Logger::ENGINES) 
              << "executing compaction for range " << bounds;
     
=======
        LOG_TOPIC("9485b", TRACE, Logger::ENGINES)
            << "executing compaction for range " << bounds;

>>>>>>> 740b098e
        double start = TRI_microtime();
        try {
          rocksdb::CompactRangeOptions opts;
          opts.exclusive_manual_compaction = false;
          opts.allow_write_stall = true;
          opts.canceled = &::cancelCompactions;
          rocksdb::Slice b = bounds.start(), e = bounds.end();
          _db->CompactRange(opts, bounds.columnFamily(), &b, &e);
        } catch (std::exception const& ex) {
          LOG_TOPIC("a4c42", WARN, Logger::ENGINES)
              << "compaction for range " << bounds
              << " failed with error: " << ex.what();
        } catch (...) {
          // whatever happens, we need to count down _runningCompactions in all
          // cases
        }

        LOG_TOPIC("79591", TRACE, Logger::ENGINES)
            << "finished compaction for range " << bounds
            << ", took: " << Logger::FIXED(TRI_microtime() - start);
      }
<<<<<<< HEAD
        
=======

>>>>>>> 740b098e
      // always count down _runningCompactions!
      WRITE_LOCKER(locker, _pendingCompactionsLock);
      TRI_ASSERT(_runningCompactions > 0);
      --_runningCompactions;
    });
  }
}

void RocksDBEngine::createCollection(TRI_vocbase_t& vocbase,
                                     LogicalCollection const& collection) {
  DataSourceId const cid = collection.id();
  TRI_ASSERT(cid.isSet());

  auto builder = collection.toVelocyPackIgnore(
      {"path", "statusString"},
      LogicalDataSource::Serialization::PersistenceWithInProgress);
  TRI_UpdateTickServer(cid.id());

  Result res = writeCreateCollectionMarker(
      vocbase.id(), cid, builder.slice(),
      RocksDBLogValue::CollectionCreate(vocbase.id(), cid));

  if (res.fail()) {
    THROW_ARANGO_EXCEPTION(res);
  }
}

void RocksDBEngine::prepareDropCollection(TRI_vocbase_t& /*vocbase*/,
                                          LogicalCollection& coll) {
  replicationManager()->drop(&coll);
}

arangodb::Result RocksDBEngine::dropCollection(TRI_vocbase_t& vocbase,
                                               LogicalCollection& coll) {
  auto* rcoll = static_cast<RocksDBMetaCollection*>(coll.getPhysical());
  bool const prefixSameAsStart = true;
  bool const useRangeDelete = rcoll->meta().numberDocuments() >= 32 * 1024;

  auto resLock = rcoll->lockWrite();  // technically not necessary
  if (resLock != TRI_ERROR_NO_ERROR) {
    return resLock;
  }

  rocksdb::DB* db = _db->GetRootDB();

  // If we get here the collection is safe to drop.
  //
  // This uses the following workflow:
  // 1. Persist the drop.
  //   * if this fails the collection will remain!
  //   * if this succeeds the collection is gone from user point
  // 2. Drop all Documents
  //   * If this fails we give up => We have data-garbage in RocksDB, Collection
  //   is gone.
  // 3. Drop all Indexes
  //   * If this fails we give up => We have data-garbage in RocksDB, Collection
  //   is gone.
  // 4. If all succeeds we do not have data-garbage, all is gone.
  //
  // (NOTE: The above fails can only occur on full HDD or Machine dying. No
  // write conflicts possible)

  TRI_ASSERT(coll.status() == TRI_VOC_COL_STATUS_DELETED);

  // Prepare collection remove batch
  rocksdb::WriteBatch batch;
  RocksDBLogValue logValue =
      RocksDBLogValue::CollectionDrop(vocbase.id(), coll.id(), coll.guid());
  batch.PutLogData(logValue.slice());

  RocksDBKey key;
  key.constructCollection(vocbase.id(), coll.id());
  batch.Delete(RocksDBColumnFamilyManager::get(
                   RocksDBColumnFamilyManager::Family::Definitions),
               key.string());

  rocksdb::WriteOptions wo;
  rocksdb::Status s = db->Write(wo, &batch);

  // TODO FAILURE Simulate !res.ok()
  if (!s.ok()) {
    // Persisting the drop failed. Do NOT drop collection.
    return rocksutils::convertStatus(s);
  }

  // Now Collection is gone.
  // Cleanup data-mess

  // Unregister collection metadata
  Result res = RocksDBMetadata::deleteCollectionMeta(db, rcoll->objectId());
  if (res.fail()) {
    LOG_TOPIC("2c890", ERR, Logger::ENGINES)
        << "error removing collection meta-data: "
        << res.errorMessage();  // continue regardless
  }

  // remove from map
  {
    WRITE_LOCKER(guard, _mapLock);
    _collectionMap.erase(rcoll->objectId());
  }

  // delete indexes, RocksDBIndex::drop() has its own check
  std::vector<std::shared_ptr<Index>> vecShardIndex = rcoll->getIndexes();
  TRI_ASSERT(!vecShardIndex.empty());

  for (auto& index : vecShardIndex) {
    RocksDBIndex* ridx = static_cast<RocksDBIndex*>(index.get());
    res = RocksDBMetadata::deleteIndexEstimate(db, ridx->objectId());
    if (res.fail()) {
      LOG_TOPIC("f2d51", WARN, Logger::ENGINES)
          << "could not delete index estimate: " << res.errorMessage();
    }

    auto dropRes = index->drop().errorNumber();

    if (dropRes != TRI_ERROR_NO_ERROR) {
      // We try to remove all indexed values.
      // If it does not work they cannot be accessed any more and leaked.
      // User View remains consistent.
      LOG_TOPIC("97176", ERR, Logger::ENGINES)
          << "unable to drop index: " << TRI_errno_string(dropRes);
      //      return TRI_ERROR_NO_ERROR;
    }
  }

  // delete documents
  RocksDBKeyBounds bounds =
      RocksDBKeyBounds::CollectionDocuments(rcoll->objectId());
  auto result = rocksutils::removeLargeRange(db, bounds, prefixSameAsStart,
                                             useRangeDelete);

  if (result.fail()) {
    // We try to remove all documents.
    // If it does not work they cannot be accessed any more and leaked.
    // User View remains consistent.
    return TRI_ERROR_NO_ERROR;
  }

  // run compaction for data only if collection contained a considerable
  // amount of documents. otherwise don't run compaction, because it will
  // slow things down a lot, especially during tests that create/drop LOTS
  // of collections
  if (useRangeDelete) {
    rcoll->compact();
  }

#ifdef ARANGODB_ENABLE_MAINTAINER_MODE
  // check if documents have been deleted
  size_t numDocs = rocksutils::countKeyRange(_db, bounds, nullptr, true);

  if (numDocs > 0) {
    std::string errorMsg(
        "deletion check in collection drop failed - not all documents "
        "have been deleted. remaining: ");
    errorMsg.append(std::to_string(numDocs));
    THROW_ARANGO_EXCEPTION_MESSAGE(TRI_ERROR_INTERNAL, errorMsg);
  }
#endif

  // if we get here all documents / indexes are gone.
  // We have no data garbage left.
  return Result();
}

void RocksDBEngine::changeCollection(TRI_vocbase_t& vocbase,
                                     LogicalCollection const& collection,
                                     bool doSync) {
  auto builder = collection.toVelocyPackIgnore(
      {"path", "statusString"},
      LogicalDataSource::Serialization::PersistenceWithInProgress);
  Result res = writeCreateCollectionMarker(
      vocbase.id(), collection.id(), builder.slice(),
      RocksDBLogValue::CollectionChange(vocbase.id(), collection.id()));

  if (res.fail()) {
    THROW_ARANGO_EXCEPTION(res);
  }
}

arangodb::Result RocksDBEngine::renameCollection(
    TRI_vocbase_t& vocbase, LogicalCollection const& collection,
    std::string const& oldName) {
  auto builder = collection.toVelocyPackIgnore(
      {"path", "statusString"},
      LogicalDataSource::Serialization::PersistenceWithInProgress);
  Result res = writeCreateCollectionMarker(
      vocbase.id(), collection.id(), builder.slice(),
      RocksDBLogValue::CollectionRename(vocbase.id(), collection.id(),
                                        oldName));

  return res;
}

Result RocksDBEngine::createView(TRI_vocbase_t& vocbase, DataSourceId id,
                                 arangodb::LogicalView const& view) {
#ifdef ARANGODB_ENABLE_MAINTAINER_MODE
  LOG_TOPIC("0bad8", DEBUG, Logger::ENGINES) << "RocksDBEngine::createView";
#endif
  rocksdb::WriteBatch batch;
  rocksdb::WriteOptions wo;

  RocksDBKey key;
  key.constructView(vocbase.id(), id);
  RocksDBLogValue logValue = RocksDBLogValue::ViewCreate(vocbase.id(), id);

  VPackBuilder props;

  props.openObject();
  view.properties(props,
                  LogicalDataSource::Serialization::PersistenceWithInProgress);
  props.close();

  RocksDBValue const value = RocksDBValue::View(props.slice());

  // Write marker + key into RocksDB inside one batch
  batch.PutLogData(logValue.slice());
  batch.Put(RocksDBColumnFamilyManager::get(
                RocksDBColumnFamilyManager::Family::Definitions),
            key.string(), value.string());

  auto res = _db->Write(wo, &batch);

  LOG_TOPIC_IF("cac6a", TRACE, Logger::VIEWS, !res.ok())
      << "could not create view: " << res.ToString();

  return rocksutils::convertStatus(res);
}

arangodb::Result RocksDBEngine::dropView(TRI_vocbase_t const& vocbase,
                                         LogicalView const& view) {
#ifdef ARANGODB_ENABLE_MAINTAINER_MODE
  LOG_TOPIC("fa6e5", DEBUG, Logger::ENGINES) << "RocksDBEngine::dropView";
#endif
  VPackBuilder builder;

  builder.openObject();
  view.properties(builder,
                  LogicalDataSource::Serialization::PersistenceWithInProgress);
  builder.close();

  auto logValue =
      RocksDBLogValue::ViewDrop(vocbase.id(), view.id(), view.guid());

  RocksDBKey key;
  key.constructView(vocbase.id(), view.id());

  rocksdb::WriteBatch batch;
  batch.PutLogData(logValue.slice());
  batch.Delete(RocksDBColumnFamilyManager::get(
                   RocksDBColumnFamilyManager::Family::Definitions),
               key.string());

  rocksdb::WriteOptions wo;
  auto res = _db->GetRootDB()->Write(wo, &batch);
  LOG_TOPIC_IF("fcd22", TRACE, Logger::VIEWS, !res.ok())
      << "could not create view: " << res.ToString();
  return rocksutils::convertStatus(res);
}

Result RocksDBEngine::changeView(TRI_vocbase_t& vocbase,
                                 arangodb::LogicalView const& view,
                                 bool /*doSync*/
) {
#ifdef ARANGODB_ENABLE_MAINTAINER_MODE
  LOG_TOPIC("405da", DEBUG, Logger::ENGINES) << "RocksDBEngine::changeView";
#endif
  if (inRecovery()) {
    // nothing to do
    return {};
  }

  RocksDBKey key;

  key.constructView(vocbase.id(), view.id());

  VPackBuilder infoBuilder;

  infoBuilder.openObject();
  view.properties(infoBuilder,
                  LogicalDataSource::Serialization::PersistenceWithInProgress);
  infoBuilder.close();

  RocksDBLogValue log = RocksDBLogValue::ViewChange(vocbase.id(), view.id());
  RocksDBValue const value = RocksDBValue::View(infoBuilder.slice());

  rocksdb::WriteBatch batch;
  rocksdb::WriteOptions wo;  // TODO: check which options would make sense
  rocksdb::Status s;

  s = batch.PutLogData(log.slice());

  if (!s.ok()) {
    LOG_TOPIC("6d6a4", TRACE, Logger::VIEWS)
        << "failed to write change view marker " << s.ToString();
    return rocksutils::convertStatus(s);
  }

  s = batch.Put(RocksDBColumnFamilyManager::get(
                    RocksDBColumnFamilyManager::Family::Definitions),
                key.string(), value.string());

  if (!s.ok()) {
    LOG_TOPIC("ebb58", TRACE, Logger::VIEWS)
        << "failed to write change view marker " << s.ToString();
    return rocksutils::convertStatus(s);
  }
  auto res = _db->Write(wo, &batch);
  LOG_TOPIC_IF("6ee8a", TRACE, Logger::VIEWS, !res.ok())
      << "could not change view: " << res.ToString();
  return rocksutils::convertStatus(res);
}

Result RocksDBEngine::compactAll(bool changeLevel,
                                 bool compactBottomMostLevel) {
  return rocksutils::compactAll(_db->GetRootDB(), changeLevel,
                                compactBottomMostLevel, &::cancelCompactions);
}

/// @brief Add engine-specific optimizer rules
void RocksDBEngine::addOptimizerRules(aql::OptimizerRulesFeature& feature) {
  RocksDBOptimizerRules::registerResources(feature);
}

/// @brief Add engine-specific V8 functions
void RocksDBEngine::addV8Functions() {
  // there are no specific V8 functions here
  RocksDBV8Functions::registerResources();
}

/// @brief Add engine-specific REST handlers
void RocksDBEngine::addRestHandlers(rest::RestHandlerFactory& handlerFactory) {
  RocksDBRestHandlers::registerResources(&handlerFactory);
}

void RocksDBEngine::addCollectionMapping(uint64_t objectId, TRI_voc_tick_t did,
                                         DataSourceId cid) {
  if (objectId != 0) {
    WRITE_LOCKER(guard, _mapLock);
#ifdef ARANGODB_ENABLE_MAINTAINER_MODE
    auto it = _collectionMap.find(objectId);
    if (it != _collectionMap.end()) {
      if (it->second.first != did || it->second.second != cid) {
        LOG_TOPIC("80e81", ERR, Logger::FIXME)
            << "trying to add objectId: " << objectId << ", did: " << did
            << ", cid: " << cid.id()
            << ", found in map: did: " << it->second.first
            << ", cid: " << it->second.second.id() << ", map contains "
            << _collectionMap.size() << " entries";
        for (auto const& it : _collectionMap) {
          LOG_TOPIC("77de9", ERR, Logger::FIXME)
              << "- objectId: " << it.first << " => (did: " << it.second.first
              << ", cid: " << it.second.second.id() << ")";
        }
      }
      TRI_ASSERT(it->second.first == did);
      TRI_ASSERT(it->second.second == cid);
    }
#endif
    _collectionMap[objectId] = std::make_pair(did, cid);
  }
}

std::vector<std::pair<TRI_voc_tick_t, DataSourceId>>
RocksDBEngine::collectionMappings() const {
  std::vector<std::pair<TRI_voc_tick_t, DataSourceId>> res;
  READ_LOCKER(guard, _mapLock);
  for (auto const& it : _collectionMap) {
    res.emplace_back(it.second.first, it.second.second);
  }
  return res;
}

void RocksDBEngine::addIndexMapping(uint64_t objectId, TRI_voc_tick_t did,
                                    DataSourceId cid, IndexId iid) {
  if (objectId != 0) {
    WRITE_LOCKER(guard, _mapLock);
#ifdef ARANGODB_ENABLE_MAINTAINER_MODE
    auto it = _indexMap.find(objectId);
    if (it != _indexMap.end()) {
      TRI_ASSERT(std::get<0>(it->second) == did);
      TRI_ASSERT(std::get<1>(it->second) == cid);
      TRI_ASSERT(std::get<2>(it->second) == iid);
    }
#endif
    _indexMap[objectId] = std::make_tuple(did, cid, iid);
  }
}

void RocksDBEngine::removeIndexMapping(uint64_t objectId) {
  if (objectId != 0) {
    WRITE_LOCKER(guard, _mapLock);
    _indexMap.erase(objectId);
  }
}

RocksDBEngine::CollectionPair RocksDBEngine::mapObjectToCollection(
    uint64_t objectId) const {
  READ_LOCKER(guard, _mapLock);
  auto it = _collectionMap.find(objectId);
  if (it == _collectionMap.end()) {
    return {0, DataSourceId::none()};
  }
  return it->second;
}

RocksDBEngine::IndexTriple RocksDBEngine::mapObjectToIndex(
    uint64_t objectId) const {
  READ_LOCKER(guard, _mapLock);
  auto it = _indexMap.find(objectId);
  if (it == _indexMap.end()) {
    return RocksDBEngine::IndexTriple(0, 0, 0);
  }
  return it->second;
}

/// @brief return a list of the currently open WAL files
std::vector<std::string> RocksDBEngine::currentWalFiles() const {
  rocksdb::VectorLogPtr files;
  std::vector<std::string> names;

  auto status = _db->GetSortedWalFiles(files);
  if (!status.ok()) {
    return names;  // TODO: error here?
  }

  for (size_t current = 0; current < files.size(); current++) {
    auto f = files[current].get();
    try {
      names.push_back(f->PathName());
    } catch (...) {
      return names;
    }
  }

  return names;
}

/// @brief flushes the RocksDB WAL.
/// the optional parameter "waitForSync" is currently only used when the
/// "waitForCollector" parameter is also set to true. If "waitForCollector"
/// is true, all the RocksDB column family memtables are flushed, and, if
/// "waitForSync" is set, additionally synced to disk. The only call site
/// that uses "waitForCollector" currently is hot backup.
/// The function parameter name are a remainder from MMFiles times, when
/// they made more sense. This can be refactored at any point, so that
/// flushing column families becomes a separate API.
Result RocksDBEngine::flushWal(bool waitForSync, bool waitForCollector) {
  Result res;

  if (_syncThread) {
    // _syncThread may be a nullptr, in case automatic syncing is turned off
    res = _syncThread->syncWal();
  } else {
    // no syncThread...
    res = RocksDBSyncThread::sync(_db->GetBaseDB());
  }

  if (res.ok() && waitForCollector) {
    rocksdb::FlushOptions flushOptions;
    flushOptions.wait = waitForSync;

    for (auto cf : RocksDBColumnFamilyManager::allHandles()) {
      rocksdb::Status status = _db->GetBaseDB()->Flush(flushOptions, cf);
      if (!status.ok()) {
        res.reset(rocksutils::convertStatus(status));
        break;
      }
    }
  }

  return res;
}

void RocksDBEngine::waitForEstimatorSync(
    std::chrono::milliseconds maxWaitTime) {
  auto start = std::chrono::high_resolution_clock::now();
  auto beginSeq = _db->GetLatestSequenceNumber();

  while (std::chrono::high_resolution_clock::now() - start < maxWaitTime) {
    if (_settingsManager->earliestSeqNeeded() >= beginSeq) {
      // all synced up!
      break;
    }
    std::this_thread::sleep_for(std::chrono::milliseconds(50));
  }
}

Result RocksDBEngine::registerRecoveryHelper(
    std::shared_ptr<RocksDBRecoveryHelper> helper) {
  try {
    _recoveryHelpers.emplace_back(helper);
  } catch (std::bad_alloc const&) {
    return {TRI_ERROR_OUT_OF_MEMORY};
  }

  return {TRI_ERROR_NO_ERROR};
}

std::vector<std::shared_ptr<RocksDBRecoveryHelper>> const&
RocksDBEngine::recoveryHelpers() {
  return _recoveryHelpers;
}

void RocksDBEngine::determineWalFilesInitial() {
  WRITE_LOCKER(lock, _walFileLock);
  // Retrieve the sorted list of all wal files with earliest file first
  rocksdb::VectorLogPtr files;
  auto status = _db->GetSortedWalFiles(files);
  if (!status.ok()) {
    LOG_TOPIC("078ee", WARN, Logger::ENGINES)
        << "could not get WAL files: " << status.ToString();
    return;
  }

  size_t archivedFiles = 0;
  for (size_t current = 0; current < files.size(); current++) {
    auto const& f = files[current].get();

    if (f->Type() != rocksdb::WalFileType::kArchivedLogFile) {
      // we are only interested in files of the archive
      continue;
    }

    ++archivedFiles;
  }
  _metricsWalSequenceLowerBound.operator=(
      _settingsManager->earliestSeqNeeded());
  _metricsArchivedWalFiles.operator=(archivedFiles);
}

void RocksDBEngine::determinePrunableWalFiles(TRI_voc_tick_t minTickExternal) {
  WRITE_LOCKER(lock, _walFileLock);
  TRI_voc_tick_t minTickToKeep =
      std::min(_useReleasedTick ? _releasedTick
                                : std::numeric_limits<TRI_voc_tick_t>::max(),
               minTickExternal);

  LOG_TOPIC("4673c", TRACE, Logger::ENGINES)
      << "determining prunable WAL files, minTickToKeep: " << minTickToKeep
      << ", minTickExternal: " << minTickExternal;

  // Retrieve the sorted list of all wal files with earliest file first
  rocksdb::VectorLogPtr files;
  auto status = _db->GetSortedWalFiles(files);
  if (!status.ok()) {
    LOG_TOPIC("078ef", WARN, Logger::ENGINES)
        << "could not get WAL files: " << status.ToString();
    return;
  }

  size_t archivedFiles = 0;
  uint64_t totalArchiveSize = 0;
  for (size_t current = 0; current < files.size(); current++) {
    auto const& f = files[current].get();

    if (f->Type() != rocksdb::WalFileType::kArchivedLogFile) {
      // we are only interested in files of the archive
      continue;
    }

    ++archivedFiles;

    // determine the size of the archive only if it there is a cap on the
    // archive size otherwise we can save the underlying file access
    if (_maxWalArchiveSizeLimit > 0) {
      totalArchiveSize += f->SizeFileBytes();
    }

    // check if there is another WAL file coming after the currently-looked-at
    // There should be at least one live WAL file after it, however, let's be
    // paranoid and do a proper check. If there is at least one WAL file
    // following, we need to take its start tick into account as well, because
    // the following file's start tick can be assumed to be the end tick of the
    // current file!
    if (f->StartSequence() < minTickToKeep && current < files.size() - 1) {
      auto const& n = files[current + 1].get();
      if (n->StartSequence() < minTickToKeep) {
        // this file will be removed because it does not contain any data we
        // still need
        auto const [it, emplaced] = _prunableWalFiles.try_emplace(
            f->PathName(), TRI_microtime() + _pruneWaitTime);
        if (emplaced) {
          LOG_TOPIC("9f7a4", DEBUG, Logger::ENGINES)
              << "RocksDB WAL file '" << f->PathName()
              << "' with start sequence " << f->StartSequence()
              << " added to prunable list because it is not needed anymore";
          TRI_ASSERT(it != _prunableWalFiles.end());
        }
      }
    }
  }

  LOG_TOPIC("01e20", TRACE, Logger::ENGINES)
      << "found " << files.size() << " WAL file(s), with " << archivedFiles
      << " files in the archive, "
      << "number of prunable files: " << _prunableWalFiles.size();

  if (_maxWalArchiveSizeLimit > 0 &&
      totalArchiveSize <= _maxWalArchiveSizeLimit) {
    // size of the archive is restricted.

    // print current archive size
    LOG_TOPIC("8d71b", TRACE, Logger::ENGINES)
        << "total size of the RocksDB WAL file archive: " << totalArchiveSize;

    // we got more archived files than configured. time for purging some files!
    for (size_t current = 0; current < files.size(); current++) {
      auto const& f = files[current].get();

      if (f->Type() != rocksdb::WalFileType::kArchivedLogFile) {
        continue;
      }

      // force pruning
      bool doPrint = false;
      auto [it, emplaced] = _prunableWalFiles.try_emplace(f->PathName(), -1.0);
      if (emplaced) {
        doPrint = true;
      } else {
        // file already in list. now set its expiration time to the past
        // so we are sure it will get deleted

        // using an expiration time of -1.0 indicates the file is subject to
        // deletion because the archive outgrew the maximum allowed size
        if ((*it).second > 0.0) {
          doPrint = true;
        }
        (*it).second = -1.0;
      }

      if (doPrint) {
        LOG_TOPIC("d9793", WARN, Logger::ENGINES)
            << "forcing removal of RocksDB WAL file '" << f->PathName()
            << "' with start sequence " << f->StartSequence()
            << " because of overflowing archive. configured maximum archive "
               "size is "
            << _maxWalArchiveSizeLimit
            << ", actual archive size is: " << totalArchiveSize;
      }

      TRI_ASSERT(totalArchiveSize >= f->SizeFileBytes());
      totalArchiveSize -= f->SizeFileBytes();

      if (totalArchiveSize <= _maxWalArchiveSizeLimit) {
        // got enough files to remove
        break;
      }
    }
  }

  _metricsWalSequenceLowerBound.operator=(
      _settingsManager->earliestSeqNeeded());
  _metricsArchivedWalFiles.operator=(archivedFiles);
  _metricsPrunableWalFiles.operator=(_prunableWalFiles.size());
  _metricsWalPruningActive.operator=(1);
}

RocksDBFilePurgePreventer RocksDBEngine::disallowPurging() noexcept {
  return RocksDBFilePurgePreventer(this);
}

RocksDBFilePurgeEnabler RocksDBEngine::startPurging() noexcept {
  return RocksDBFilePurgeEnabler(this);
}

void RocksDBEngine::pruneWalFiles() {
  // this struct makes sure that no other threads enter WAL tailing while we
  // are in here. If there are already other threads in WAL tailing while we
  // get here, we go on and only remove the WAL files that are really safe
  // to remove
  RocksDBFilePurgeEnabler purgeEnabler(startPurging());

  WRITE_LOCKER(lock, _walFileLock);

  // used for logging later
  size_t const initialSize = _prunableWalFiles.size();

  // go through the map of WAL files that we have already and check if they are
  // "expired"
  for (auto it = _prunableWalFiles.begin(); it != _prunableWalFiles.end();
       /* no hoisting */) {
    // check if WAL file is expired
    bool deleteFile = false;

    if ((*it).second <= 0.0) {
      // file can be deleted because we outgrew the configured max archive size,
      // but only if there are no other threads currently inside the WAL tailing
      // section
      deleteFile = purgeEnabler.canPurge();
    } else if ((*it).second < TRI_microtime()) {
      // file has expired, and it is always safe to delete it
      deleteFile = true;
    }

    if (deleteFile) {
      LOG_TOPIC("68e4a", DEBUG, Logger::ENGINES)
          << "deleting RocksDB WAL file '" << (*it).first << "'";
      rocksdb::Status s;
      if (basics::FileUtils::exists(basics::FileUtils::buildFilename(
              _options.wal_dir, (*it).first))) {
        // only attempt file deletion if the file actually exists.
        // otherwise RocksDB may complain about non-existing files and log a big
        // error message
        s = _db->DeleteFile((*it).first);
      } else {
        LOG_TOPIC("c2cc9", DEBUG, Logger::ENGINES)
            << "to-be-deleted RocksDB WAL file '" << (*it).first
            << "' does not exist. skipping deletion";
      }
      // apparently there is a case where a file was already deleted
      // but is still in _prunableWalFiles. In this case we get an invalid
      // argument response.
      if (s.ok() || s.IsInvalidArgument()) {
        it = _prunableWalFiles.erase(it);
        continue;
      } else {
        LOG_TOPIC("83162", WARN, Logger::ENGINES)
            << "attempt to prune RocksDB WAL file '" << (*it).first
            << "' failed with error: "
            << rocksutils::convertStatus(s).errorMessage();
      }
    }

    // cannot delete this file yet... must forward iterator to prevent an
    // endless loop
    ++it;
  }

  _metricsPrunableWalFiles.operator=(_prunableWalFiles.size());

  LOG_TOPIC("82a4c", TRACE, Logger::ENGINES)
      << "prune WAL files started with " << initialSize
      << " prunable WAL files, "
      << "current number of prunable WAL files: " << _prunableWalFiles.size();
}

Result RocksDBEngine::dropDatabase(TRI_voc_tick_t id) {
  using namespace rocksutils;
  arangodb::Result res;
  rocksdb::WriteOptions wo;
  rocksdb::DB* db = _db->GetRootDB();

  // remove view definitions
  res = rocksutils::removeLargeRange(db, RocksDBKeyBounds::DatabaseViews(id),
                                     true, /*rangeDel*/ false);
  if (res.fail()) {
    return res;
  }

#ifdef ARANGODB_ENABLE_MAINTAINER_MODE
  size_t numDocsLeft = 0;
#endif

  // remove collections
  auto dbBounds = RocksDBKeyBounds::DatabaseCollections(id);
  iterateBounds(_db, dbBounds, [&](rocksdb::Iterator* it) {
    RocksDBKey key(it->key());
    RocksDBValue value(RocksDBEntryType::Collection, it->value());

    uint64_t const objectId = basics::VelocyPackHelper::stringUInt64(
        value.slice(), StaticStrings::ObjectId);

    auto const cnt = RocksDBMetadata::loadCollectionCount(_db, objectId);
    uint64_t const numberDocuments = cnt._added - cnt._removed;
    bool const useRangeDelete = numberDocuments >= 32 * 1024;

    // remove indexes
    VPackSlice indexes = value.slice().get("indexes");
    if (indexes.isArray()) {
      for (VPackSlice it : VPackArrayIterator(indexes)) {
        // delete index documents
        uint64_t objectId =
            basics::VelocyPackHelper::stringUInt64(it, StaticStrings::ObjectId);
        res = RocksDBMetadata::deleteIndexEstimate(db, objectId);
        if (res.fail()) {
          return;
        }

        TRI_ASSERT(it.get(StaticStrings::IndexType).isString());
        auto type = Index::type(it.get(StaticStrings::IndexType).copyString());
        bool unique = basics::VelocyPackHelper::getBooleanValue(
            it, StaticStrings::IndexUnique, false);

        RocksDBKeyBounds bounds =
            RocksDBIndex::getBounds(type, objectId, unique);
        // edge index drop fails otherwise
        bool const prefixSameAsStart = type != Index::TRI_IDX_TYPE_EDGE_INDEX;
        res = rocksutils::removeLargeRange(db, bounds, prefixSameAsStart,
                                           useRangeDelete);
        if (res.fail()) {
          return;
        }

#ifdef ARANGODB_ENABLE_MAINTAINER_MODE
        // check if documents have been deleted
        numDocsLeft += rocksutils::countKeyRange(
            db, bounds, /*snapshot*/ nullptr, prefixSameAsStart);
#endif
      }
    }

    // delete documents
    RocksDBKeyBounds bounds = RocksDBKeyBounds::CollectionDocuments(objectId);
    res = rocksutils::removeLargeRange(db, bounds, true, useRangeDelete);
    if (res.fail()) {
      LOG_TOPIC("6dbc6", WARN, Logger::ENGINES)
          << "error deleting collection documents: '" << res.errorMessage()
          << "'";
      return;
    }
    // delete collection meta-data
    res = RocksDBMetadata::deleteCollectionMeta(db, objectId);
    if (res.fail()) {
      LOG_TOPIC("484d0", WARN, Logger::ENGINES)
          << "error deleting collection metadata: '" << res.errorMessage()
          << "'";
      return;
    }
    // remove collection entry
    rocksdb::Status s =
        db->Delete(wo,
                   RocksDBColumnFamilyManager::get(
                       RocksDBColumnFamilyManager::Family::Definitions),
                   value.string());
    if (!s.ok()) {
      LOG_TOPIC("64b4e", WARN, Logger::ENGINES)
          << "error deleting collection definition: " << s.ToString();
      return;
    }

#ifdef ARANGODB_ENABLE_MAINTAINER_MODE
    // check if documents have been deleted
    numDocsLeft +=
        rocksutils::countKeyRange(db, bounds, /*snapshot*/ nullptr, true);
#endif
  });

  if (res.fail()) {
    return res;
  }

  // remove database meta-data
  RocksDBKey key;
  key.constructDatabase(id);
  rocksdb::Status s =
      db->Delete(wo,
                 RocksDBColumnFamilyManager::get(
                     RocksDBColumnFamilyManager::Family::Definitions),
                 key.string());
  if (!s.ok()) {
    LOG_TOPIC("9948c", WARN, Logger::ENGINES)
        << "error deleting database definition: " << s.ToString();
  }

  // remove VERSION file for database. it's not a problem when this fails
  // because it will simply remain there and be ignored on subsequent starts
  TRI_UnlinkFile(versionFilename(id).c_str());

#ifdef ARANGODB_ENABLE_MAINTAINER_MODE
  if (numDocsLeft > 0) {
    std::string errorMsg(
        "deletion check in drop database failed - not all documents have been "
        "deleted. remaining: ");
    errorMsg.append(std::to_string(numDocsLeft));
    THROW_ARANGO_EXCEPTION_MESSAGE(TRI_ERROR_INTERNAL, errorMsg);
  }
#endif

  return res;
}

bool RocksDBEngine::systemDatabaseExists() {
  velocypack::Builder builder;
  getDatabases(builder);

  for (auto const& item : velocypack::ArrayIterator(builder.slice())) {
    TRI_ASSERT(item.isObject());
    TRI_ASSERT(item.get(StaticStrings::DatabaseName).isString());
    if (item.get(StaticStrings::DatabaseName).stringView() ==
        StaticStrings::SystemDatabase) {
      return true;
    }
  }
  return false;
}

void RocksDBEngine::addSystemDatabase() {
  // create system database entry
  TRI_voc_tick_t id = TRI_NewTickServer();
  VPackBuilder builder;
  builder.openObject();
  builder.add(StaticStrings::DatabaseId, VPackValue(std::to_string(id)));
  builder.add(StaticStrings::DatabaseName,
              VPackValue(StaticStrings::SystemDatabase));
  builder.add("deleted", VPackValue(false));
  builder.close();

  RocksDBLogValue log = RocksDBLogValue::DatabaseCreate(id);
  Result res = writeDatabaseMarker(id, builder.slice(), std::move(log));
  if (res.fail()) {
    LOG_TOPIC("8c26a", FATAL, arangodb::Logger::STARTUP)
        << "unable to write database marker: " << res.errorMessage();
    FATAL_ERROR_EXIT();
  }
}

/// @brief open an existing database. internal function
std::unique_ptr<TRI_vocbase_t> RocksDBEngine::openExistingDatabase(
    arangodb::CreateDatabaseInfo&& info, bool wasCleanShutdown,
    bool isUpgrade) {
  auto vocbase =
      std::make_unique<TRI_vocbase_t>(TRI_VOCBASE_TYPE_NORMAL, std::move(info));

  // scan the database path for views
  try {
    VPackBuilder builder;
    auto res = getViews(*vocbase, builder);

    if (res != TRI_ERROR_NO_ERROR) {
      THROW_ARANGO_EXCEPTION(res);
    }

    VPackSlice const slice = builder.slice();
    TRI_ASSERT(slice.isArray());

    for (VPackSlice it : VPackArrayIterator(slice)) {
      // we found a view that is still active

      TRI_ASSERT(!it.get("id").isNone());

      LogicalView::ptr view;
      auto res = LogicalView::instantiate(view, *vocbase, it);

      if (!res.ok()) {
        THROW_ARANGO_EXCEPTION(res);
      }

      if (!view) {
        THROW_ARANGO_EXCEPTION_MESSAGE(  // exception
            TRI_ERROR_INTERNAL,          // code
            std::string("failed to instantiate view in vocbase'") +
                vocbase->name() + "' from definition: " + it.toString());
      }

      StorageEngine::registerView(*vocbase, view);

      view->open();
    }
  } catch (std::exception const& ex) {
    LOG_TOPIC("584b1", ERR, arangodb::Logger::ENGINES)
        << "error while opening database: " << ex.what();
    throw;
  } catch (...) {
    LOG_TOPIC("593fd", ERR, arangodb::Logger::ENGINES)
        << "error while opening database: unknown exception";
    throw;
  }

  // scan the database path for replicated logs
  try {
    VPackBuilder builder;
    getReplicatedLogs(*vocbase, builder);

    VPackSlice const slice = builder.slice();
    TRI_ASSERT(slice.isArray());

    for (VPackSlice it : VPackArrayIterator(slice)) {
      // we found a log that is still active
      TRI_ASSERT(!it.get("id").isNone());

      auto logId = arangodb::replication2::LogId{
          it.get(StaticStrings::DataSourcePlanId).getNumericValue<uint64_t>()};
      auto objectId =
          it.get(StaticStrings::ObjectId).getNumericValue<uint64_t>();
      auto log =
          std::make_shared<RocksDBPersistedLog>(logId, objectId, _logPersistor);
      StorageEngine::registerReplicatedLog(*vocbase, logId, log);
    }
  } catch (std::exception const& ex) {
    LOG_TOPIC("554b1", ERR, arangodb::Logger::ENGINES)
        << "error while opening database: " << ex.what();
    throw;
  } catch (...) {
    LOG_TOPIC("5933d", ERR, arangodb::Logger::ENGINES)
        << "error while opening database: unknown exception";
    throw;
  }

  // scan the database path for collections
  try {
    VPackBuilder builder;
    auto res = getCollectionsAndIndexes(*vocbase, builder, wasCleanShutdown,
                                        isUpgrade);

    if (res != TRI_ERROR_NO_ERROR) {
      THROW_ARANGO_EXCEPTION(res);
    }

    VPackSlice slice = builder.slice();
    TRI_ASSERT(slice.isArray());

    for (VPackSlice it : VPackArrayIterator(slice)) {
      // we found a collection that is still active
      TRI_ASSERT(!it.get("id").isNone() || !it.get("cid").isNone());
      auto uniqCol =
          std::make_shared<arangodb::LogicalCollection>(*vocbase, it, false);
      auto collection = uniqCol.get();
      TRI_ASSERT(collection != nullptr);

      auto phy = static_cast<RocksDBCollection*>(collection->getPhysical());
      TRI_ASSERT(phy != nullptr);
      Result r = phy->meta().deserializeMeta(_db, *collection);
      if (r.fail()) {
        LOG_TOPIC("4a404", ERR, arangodb::Logger::ENGINES)
            << "error while "
            << "loading metadata of collection '" << collection->name()
            << "': " << r.errorMessage();
      }

      StorageEngine::registerCollection(*vocbase, uniqCol);
      LOG_TOPIC("39404", DEBUG, arangodb::Logger::ENGINES)
          << "added document collection '" << collection->name() << "'";
    }

    return vocbase;
  } catch (std::exception const& ex) {
    LOG_TOPIC("8d427", ERR, arangodb::Logger::ENGINES)
        << "error while opening database: " << ex.what();
    throw;
  } catch (...) {
    LOG_TOPIC("0268e", ERR, arangodb::Logger::ENGINES)
        << "error while opening database: unknown exception";
    throw;
  }
}

DECLARE_GAUGE(rocksdb_cache_allocated, uint64_t, "rocksdb_cache_allocated");
DECLARE_GAUGE(rocksdb_cache_hit_rate_lifetime, uint64_t,
              "rocksdb_cache_hit_rate_lifetime");
DECLARE_GAUGE(rocksdb_cache_hit_rate_recent, uint64_t,
              "rocksdb_cache_hit_rate_recent");
DECLARE_GAUGE(rocksdb_cache_limit, uint64_t, "rocksdb_cache_limit");
DECLARE_GAUGE(rocksdb_actual_delayed_write_rate, uint64_t,
              "rocksdb_actual_delayed_write_rate");
DECLARE_GAUGE(rocksdb_background_errors, uint64_t, "rocksdb_background_errors");
DECLARE_GAUGE(rocksdb_base_level, uint64_t, "rocksdb_base_level");
DECLARE_GAUGE(rocksdb_block_cache_capacity, uint64_t,
              "rocksdb_block_cache_capacity");
DECLARE_GAUGE(rocksdb_block_cache_pinned_usage, uint64_t,
              "rocksdb_block_cache_pinned_usage");
DECLARE_GAUGE(rocksdb_block_cache_usage, uint64_t, "rocksdb_block_cache_usage");
DECLARE_GAUGE(rocksdb_compaction_pending, uint64_t,
              "rocksdb_compaction_pending");
DECLARE_GAUGE(rocksdb_compression_ratio_at_level0, uint64_t,
              "rocksdb_compression_ratio_at_level0");
DECLARE_GAUGE(rocksdb_compression_ratio_at_level1, uint64_t,
              "rocksdb_compression_ratio_at_level1");
DECLARE_GAUGE(rocksdb_compression_ratio_at_level2, uint64_t,
              "rocksdb_compression_ratio_at_level2");
DECLARE_GAUGE(rocksdb_compression_ratio_at_level3, uint64_t,
              "rocksdb_compression_ratio_at_level3");
DECLARE_GAUGE(rocksdb_compression_ratio_at_level4, uint64_t,
              "rocksdb_compression_ratio_at_level4");
DECLARE_GAUGE(rocksdb_compression_ratio_at_level5, uint64_t,
              "rocksdb_compression_ratio_at_level5");
DECLARE_GAUGE(rocksdb_compression_ratio_at_level6, uint64_t,
              "rocksdb_compression_ratio_at_level6");
DECLARE_GAUGE(rocksdb_cur_size_active_mem_table, uint64_t,
              "rocksdb_cur_size_active_mem_table");
DECLARE_GAUGE(rocksdb_cur_size_all_mem_tables, uint64_t,
              "rocksdb_cur_size_all_mem_tables");
DECLARE_GAUGE(rocksdb_estimate_live_data_size, uint64_t,
              "rocksdb_estimate_live_data_size");
DECLARE_GAUGE(rocksdb_estimate_num_keys, uint64_t, "rocksdb_estimate_num_keys");
DECLARE_GAUGE(rocksdb_estimate_pending_compaction_bytes, uint64_t,
              "rocksdb_estimate_pending_compaction_bytes");
DECLARE_GAUGE(rocksdb_estimate_table_readers_mem, uint64_t,
              "rocksdb_estimate_table_readers_mem");
DECLARE_GAUGE(rocksdb_free_disk_space, uint64_t, "rocksdb_free_disk_space");
DECLARE_GAUGE(rocksdb_free_inodes, uint64_t, "rocksdb_free_inodes");
DECLARE_GAUGE(rocksdb_is_file_deletions_enabled, uint64_t,
              "rocksdb_is_file_deletions_enabled");
DECLARE_GAUGE(rocksdb_is_write_stopped, uint64_t, "rocksdb_is_write_stopped");
DECLARE_GAUGE(rocksdb_live_sst_files_size, uint64_t,
              "rocksdb_live_sst_files_size");
DECLARE_GAUGE(rocksdb_mem_table_flush_pending, uint64_t,
              "rocksdb_mem_table_flush_pending");
DECLARE_GAUGE(rocksdb_min_log_number_to_keep, uint64_t,
              "rocksdb_min_log_number_to_keep");
DECLARE_GAUGE(rocksdb_num_deletes_active_mem_table, uint64_t,
              "rocksdb_num_deletes_active_mem_table");
DECLARE_GAUGE(rocksdb_num_deletes_imm_mem_tables, uint64_t,
              "rocksdb_num_deletes_imm_mem_tables");
DECLARE_GAUGE(rocksdb_num_entries_active_mem_table, uint64_t,
              "rocksdb_num_entries_active_mem_table");
DECLARE_GAUGE(rocksdb_num_entries_imm_mem_tables, uint64_t,
              "rocksdb_num_entries_imm_mem_tables");
DECLARE_GAUGE(rocksdb_num_files_at_level0, uint64_t,
              "rocksdb_num_files_at_level0");
DECLARE_GAUGE(rocksdb_num_files_at_level1, uint64_t,
              "rocksdb_num_files_at_level1");
DECLARE_GAUGE(rocksdb_num_files_at_level2, uint64_t,
              "rocksdb_num_files_at_level2");
DECLARE_GAUGE(rocksdb_num_files_at_level3, uint64_t,
              "rocksdb_num_files_at_level3");
DECLARE_GAUGE(rocksdb_num_files_at_level4, uint64_t,
              "rocksdb_num_files_at_level4");
DECLARE_GAUGE(rocksdb_num_files_at_level5, uint64_t,
              "rocksdb_num_files_at_level5");
DECLARE_GAUGE(rocksdb_num_files_at_level6, uint64_t,
              "rocksdb_num_files_at_level6");
DECLARE_GAUGE(rocksdb_num_immutable_mem_table, uint64_t,
              "rocksdb_num_immutable_mem_table");
DECLARE_GAUGE(rocksdb_num_immutable_mem_table_flushed, uint64_t,
              "rocksdb_num_immutable_mem_table_flushed");
DECLARE_GAUGE(rocksdb_num_live_versions, uint64_t, "rocksdb_num_live_versions");
DECLARE_GAUGE(rocksdb_num_running_compactions, uint64_t,
              "rocksdb_num_running_compactions");
DECLARE_GAUGE(rocksdb_num_running_flushes, uint64_t,
              "rocksdb_num_running_flushes");
DECLARE_GAUGE(rocksdb_num_snapshots, uint64_t, "rocksdb_num_snapshots");
DECLARE_GAUGE(rocksdb_oldest_snapshot_time, uint64_t,
              "rocksdb_oldest_snapshot_time");
DECLARE_GAUGE(rocksdb_size_all_mem_tables, uint64_t,
              "rocksdb_size_all_mem_tables");
DECLARE_GAUGE(rocksdb_total_disk_space, uint64_t, "rocksdb_total_disk_space");
DECLARE_GAUGE(rocksdb_total_inodes, uint64_t, "rocksdb_total_inodes");
DECLARE_GAUGE(rocksdb_total_sst_files_size, uint64_t,
              "rocksdb_total_sst_files_size");
DECLARE_GAUGE(rocksdb_engine_throttle_bps, uint64_t,
              "rocksdb_engine_throttle_bps");
DECLARE_GAUGE(rocksdb_read_only, uint64_t, "rocksdb_read_only");

void RocksDBEngine::getStatistics(std::string& result, bool v2) const {
  VPackBuilder stats;
  getStatistics(stats, v2);
  VPackSlice sslice = stats.slice();
  TRI_ASSERT(sslice.isObject());
  for (auto const& a : VPackObjectIterator(sslice)) {
    if (a.value.isNumber()) {
      std::string name = a.key.copyString();
      std::replace(name.begin(), name.end(), '.', '_');
      std::replace(name.begin(), name.end(), '-', '_');
      if (name.front() != 'r') {
        name = EngineName + "_" + name;
      }
      result += "\n# HELP " + name + " " + name + "\n# TYPE " + name +
                " gauge\n" + name + " " +
                std::to_string(a.value.getNumber<uint64_t>()) + "\n";
    }
  }
}

void RocksDBEngine::getStatistics(VPackBuilder& builder, bool v2) const {
  // add int properties
  auto addInt = [&](std::string const& s) {
    std::string v;
    if (_db->GetProperty(s, &v)) {
      int64_t i = basics::StringUtils::int64(v);
      builder.add(s, VPackValue(i));
    }
  };

  // add string properties
  auto addStr = [&](std::string const& s) {
    std::string v;
    if (_db->GetProperty(s, &v)) {
      builder.add(s, VPackValue(v));
    }
  };

  // get string property from each column family and return sum;
  auto addIntAllCf = [&](std::string const& s) {
    int64_t sum = 0;
    for (auto cfh : RocksDBColumnFamilyManager::allHandles()) {
      std::string v;
      if (_db->GetProperty(cfh, s, &v)) {
        int64_t temp = basics::StringUtils::int64(v);

        // -1 returned for somethings that are valid property but no value
        if (0 < temp) {
          sum += temp;
        }  // if
      }    // if
    }      // for
    builder.add(s, VPackValue(sum));
  };

  // add column family properties
  auto addCf = [&](RocksDBColumnFamilyManager::Family family) {
    std::string name = RocksDBColumnFamilyManager::name(
        family, RocksDBColumnFamilyManager::NameMode::External);
    rocksdb::ColumnFamilyHandle* c = RocksDBColumnFamilyManager::get(family);
    std::string v;
    builder.add(name, VPackValue(VPackValueType::Object));
    if (_db->GetProperty(c, rocksdb::DB::Properties::kCFStats, &v)) {
      builder.add("dbstats", VPackValue(v));
    }

    // re-add this line to count all keys in the column family (slow!!!)
    // builder.add("keys", VPackValue(rocksutils::countKeys(_db, c)));

    // estimate size on disk and in memtables
    uint64_t out = 0;
    rocksdb::Range r(
        rocksdb::Slice("\x00\x00\x00\x00\x00\x00\x00\x00", 8),
        rocksdb::Slice(
            "\xff\xff\xff\xff\xff\xff\xff\xff\xff\xff\xff\xff\xff\xff\xff\xff",
            16));

    _db->GetApproximateSizes(
        c, &r, 1, &out,
        static_cast<uint8_t>(
            rocksdb::DB::SizeApproximationFlags::INCLUDE_MEMTABLES |
            rocksdb::DB::SizeApproximationFlags::INCLUDE_FILES));

    builder.add("memory", VPackValue(out));
    builder.close();
  };

  builder.openObject();
  for (int i = 0; i < _options.num_levels; ++i) {
    addIntAllCf(rocksdb::DB::Properties::kNumFilesAtLevelPrefix +
                std::to_string(i));
    // ratio needs new calculation with all cf, not a simple add operation
    addIntAllCf(rocksdb::DB::Properties::kCompressionRatioAtLevelPrefix +
                std::to_string(i));
  }
  // caution:  you must read rocksdb/db/interal_stats.cc carefully to
  //           determine if a property is for whole database or one column
  //           family
  addIntAllCf(rocksdb::DB::Properties::kNumImmutableMemTable);
  addIntAllCf(rocksdb::DB::Properties::kNumImmutableMemTableFlushed);
  addIntAllCf(rocksdb::DB::Properties::kMemTableFlushPending);
  addIntAllCf(rocksdb::DB::Properties::kCompactionPending);
  addInt(rocksdb::DB::Properties::kBackgroundErrors);
  addIntAllCf(rocksdb::DB::Properties::kCurSizeActiveMemTable);
  addIntAllCf(rocksdb::DB::Properties::kCurSizeAllMemTables);
  addIntAllCf(rocksdb::DB::Properties::kSizeAllMemTables);
  addIntAllCf(rocksdb::DB::Properties::kNumEntriesActiveMemTable);
  addIntAllCf(rocksdb::DB::Properties::kNumEntriesImmMemTables);
  addIntAllCf(rocksdb::DB::Properties::kNumDeletesActiveMemTable);
  addIntAllCf(rocksdb::DB::Properties::kNumDeletesImmMemTables);
  addIntAllCf(rocksdb::DB::Properties::kEstimateNumKeys);
  addIntAllCf(rocksdb::DB::Properties::kEstimateTableReadersMem);
  addInt(rocksdb::DB::Properties::kNumSnapshots);
  addInt(rocksdb::DB::Properties::kOldestSnapshotTime);
  addIntAllCf(rocksdb::DB::Properties::kNumLiveVersions);
  addInt(rocksdb::DB::Properties::kMinLogNumberToKeep);
  addIntAllCf(rocksdb::DB::Properties::kEstimateLiveDataSize);
  addIntAllCf(rocksdb::DB::Properties::kLiveSstFilesSize);
  addStr(rocksdb::DB::Properties::kDBStats);
  addStr(rocksdb::DB::Properties::kSSTables);
  addInt(rocksdb::DB::Properties::kNumRunningCompactions);
  addInt(rocksdb::DB::Properties::kNumRunningFlushes);
  addInt(rocksdb::DB::Properties::kIsFileDeletionsEnabled);
  addIntAllCf(rocksdb::DB::Properties::kEstimatePendingCompactionBytes);
  addInt(rocksdb::DB::Properties::kBaseLevel);
  addInt(rocksdb::DB::Properties::kBlockCacheCapacity);
  addInt(rocksdb::DB::Properties::kBlockCacheUsage);
  addInt(rocksdb::DB::Properties::kBlockCachePinnedUsage);
  addIntAllCf(rocksdb::DB::Properties::kTotalSstFilesSize);
  addInt(rocksdb::DB::Properties::kActualDelayedWriteRate);
  addInt(rocksdb::DB::Properties::kIsWriteStopped);

  if (_options.statistics) {
    for (auto const& stat : rocksdb::TickersNameMap) {
      builder.add(stat.second,
                  VPackValue(_options.statistics->getTickerCount(stat.first)));
    }

    uint64_t walWrite, flushWrite, compactionWrite, userWrite;
    walWrite = _options.statistics->getTickerCount(rocksdb::WAL_FILE_BYTES);
    flushWrite =
        _options.statistics->getTickerCount(rocksdb::FLUSH_WRITE_BYTES);
    compactionWrite =
        _options.statistics->getTickerCount(rocksdb::COMPACT_WRITE_BYTES);
    userWrite = _options.statistics->getTickerCount(rocksdb::BYTES_WRITTEN);
    builder.add(
        "rocksdbengine.write.amplification.x100",
        VPackValue((0 != userWrite)
                       ? ((walWrite + flushWrite + compactionWrite) * 100) /
                             userWrite
                       : 100));
  }

  cache::Manager* manager =
      server().getFeature<CacheManagerFeature>().manager();
  if (manager != nullptr) {
    // cache turned on
    auto rates = manager->globalHitRates();
    builder.add("cache.limit", VPackValue(manager->globalLimit()));
    builder.add("cache.allocated", VPackValue(manager->globalAllocation()));
    // handle NaN
    builder.add("cache.hit-rate-lifetime",
                VPackValue(rates.first >= 0.0 ? rates.first : 0.0));
    builder.add("cache.hit-rate-recent",
                VPackValue(rates.second >= 0.0 ? rates.second : 0.0));
  } else {
    // cache turned off
    builder.add("cache.limit", VPackValue(0));
    builder.add("cache.allocated", VPackValue(0));
    // handle NaN
    builder.add("cache.hit-rate-lifetime", VPackValue(0));
    builder.add("cache.hit-rate-recent", VPackValue(0));
  }

  // print column family statistics
  //  warning: output format limits numbers to 3 digits of precision or less.
  builder.add("columnFamilies", VPackValue(VPackValueType::Object));
  addCf(RocksDBColumnFamilyManager::Family::Definitions);
  addCf(RocksDBColumnFamilyManager::Family::Documents);
  addCf(RocksDBColumnFamilyManager::Family::PrimaryIndex);
  addCf(RocksDBColumnFamilyManager::Family::EdgeIndex);
  addCf(RocksDBColumnFamilyManager::Family::VPackIndex);
  addCf(RocksDBColumnFamilyManager::Family::GeoIndex);
  addCf(RocksDBColumnFamilyManager::Family::FulltextIndex);
  addCf(RocksDBColumnFamilyManager::Family::ReplicatedLogs);
  builder.close();

  if (_throttleListener) {
    if (v2) {
      builder.add("rocksdb_engine.throttle.bps",
                  VPackValue(_throttleListener->GetThrottle()));
    } else {
      builder.add("rocksdbengine.throttle.bps",
                  VPackValue(_throttleListener->GetThrottle()));
    }
  }  // if

  {
    // total disk space in database directory
    uint64_t totalSpace = 0;
    // free disk space in database directory
    uint64_t freeSpace = 0;
    Result res = TRI_GetDiskSpaceInfo(_basePath, totalSpace, freeSpace);
    if (res.ok()) {
      builder.add("rocksdb.free-disk-space", VPackValue(freeSpace));
      builder.add("rocksdb.total-disk-space", VPackValue(totalSpace));
    } else {
      builder.add("rocksdb.free-disk-space", VPackValue(VPackValueType::Null));
      builder.add("rocksdb.total-disk-space", VPackValue(VPackValueType::Null));
    }
  }

  {
    // total inodes for database directory
    uint64_t totalINodes = 0;
    // free inodes for database directory
    uint64_t freeINodes = 0;
    Result res = TRI_GetINodesInfo(_basePath, totalINodes, freeINodes);
    if (res.ok()) {
      builder.add("rocksdb.free-inodes", VPackValue(freeINodes));
      builder.add("rocksdb.total-inodes", VPackValue(totalINodes));
    } else {
      builder.add("rocksdb.free-inodes", VPackValue(VPackValueType::Null));
      builder.add("rocksdb.total-inodes", VPackValue(VPackValueType::Null));
    }
  }

  if (_errorListener) {
    builder.add("rocksdb.read-only",
                VPackValue(_errorListener->called() ? 1 : 0));
  }

  auto sequenceNumber = _db->GetLatestSequenceNumber();
  builder.add("rocksdb.wal-sequence", VPackValue(sequenceNumber));

  builder.close();
}

Result RocksDBEngine::handleSyncKeys(DatabaseInitialSyncer& syncer,
                                     LogicalCollection& col,
                                     std::string const& keysId) {
  return handleSyncKeysRocksDB(syncer, &col, keysId);
}

Result RocksDBEngine::createLoggerState(TRI_vocbase_t* vocbase,
                                        VPackBuilder& builder) {
  builder.openObject();  // Base
  rocksdb::SequenceNumber lastTick = _db->GetLatestSequenceNumber();

  // "state" part
  builder.add("state", VPackValue(VPackValueType::Object));  // open

  // always hard-coded to true
  builder.add("running", VPackValue(true));

  builder.add("lastLogTick", VPackValue(std::to_string(lastTick)));

  // not used anymore in 3.8:
  builder.add("lastUncommittedLogTick", VPackValue(std::to_string(lastTick)));

  // not used anymore in 3.8:
  builder.add("totalEvents", VPackValue(lastTick));

  builder.add("time", VPackValue(utilities::timeString()));
  builder.close();

  // "server" part
  builder.add("server", VPackValue(VPackValueType::Object));  // open
  builder.add("version", VPackValue(ARANGODB_VERSION));
  builder.add("serverId",
              VPackValue(std::to_string(ServerIdFeature::getId().id())));
  builder.add("engine", VPackValue(EngineName));  // "rocksdb"
  builder.close();

  // "clients" part
  builder.add("clients", VPackValue(VPackValueType::Array));  // open
  if (vocbase != nullptr) {
    vocbase->replicationClients().toVelocyPack(builder);
  }
  builder.close();  // clients

  builder.close();  // base

  return Result{};
}

Result RocksDBEngine::createTickRanges(VPackBuilder& builder) {
  rocksdb::VectorLogPtr walFiles;
  rocksdb::Status s = _db->GetSortedWalFiles(walFiles);
  Result res = rocksutils::convertStatus(s);
  if (res.fail()) {
    return res;
  }

  builder.openArray();
  for (auto lfile = walFiles.begin(); lfile != walFiles.end(); ++lfile) {
    auto& logfile = *lfile;
    builder.openObject();
    // filename and state are already of type string
    builder.add("datafile", VPackValue(logfile->PathName()));
    if (logfile->Type() == rocksdb::WalFileType::kAliveLogFile) {
      builder.add("status", VPackValue("open"));
    } else if (logfile->Type() == rocksdb::WalFileType::kArchivedLogFile) {
      builder.add("status", VPackValue("collected"));
    }
    rocksdb::SequenceNumber min = logfile->StartSequence();
    builder.add("tickMin", VPackValue(std::to_string(min)));
    rocksdb::SequenceNumber max;
    if (std::next(lfile) != walFiles.end()) {
      max = (*std::next(lfile))->StartSequence();
    } else {
      max = _db->GetLatestSequenceNumber();
    }
    builder.add("tickMax", VPackValue(std::to_string(max)));
    builder.close();
  }
  builder.close();
  return Result{};
}

Result RocksDBEngine::firstTick(uint64_t& tick) {
  Result res{};
  rocksdb::VectorLogPtr walFiles;
  rocksdb::Status s = _db->GetSortedWalFiles(walFiles);

  if (!s.ok()) {
    res = rocksutils::convertStatus(s);
    return res;
  }
  // read minium possible tick
  if (!walFiles.empty()) {
    tick = walFiles[0]->StartSequence();
  }
  return res;
}

Result RocksDBEngine::lastLogger(TRI_vocbase_t& vocbase, uint64_t tickStart,
                                 uint64_t tickEnd, VPackBuilder& builder) {
  bool includeSystem = true;
  size_t chunkSize = 32 * 1024 * 1024;  // TODO: determine good default value?

  builder.openArray();
  RocksDBReplicationResult rep =
      rocksutils::tailWal(&vocbase, tickStart, tickEnd, chunkSize,
                          includeSystem, DataSourceId::none(), builder);
  builder.close();

  return std::move(rep).result();
}

WalAccess const* RocksDBEngine::walAccess() const {
  TRI_ASSERT(_walAccess);
  return _walAccess.get();
}

/// @brief get compression supported by RocksDB
std::string RocksDBEngine::getCompressionSupport() const {
  std::string result;

  for (auto const& type : rocksdb::GetSupportedCompressions()) {
    std::string out;
    rocksdb::GetStringFromCompressionType(&out, type);

    if (out.empty()) {
      continue;
    }
    if (!result.empty()) {
      result.append(", ");
    }
    result.append(out);
  }
  return result;
}

// management methods for synchronizing with external persistent stores
TRI_voc_tick_t RocksDBEngine::currentTick() const {
  return static_cast<TRI_voc_tick_t>(_db->GetLatestSequenceNumber());
}

TRI_voc_tick_t RocksDBEngine::releasedTick() const {
  READ_LOCKER(lock, _walFileLock);
  return _releasedTick;
}

void RocksDBEngine::releaseTick(TRI_voc_tick_t tick) {
  WRITE_LOCKER(lock, _walFileLock);
  if (tick > _releasedTick) {
    _releasedTick = tick;
  }
}

HealthData RocksDBEngine::healthCheck() {
  auto now = std::chrono::steady_clock::now();

  // the following checks are executed under a mutex so that different
  // threads can potentially call in here without messing up any data.
  // in addition, serializing access to this function avoids stampedes
  // with multiple threads trying to calculate the free disk space
  // capacity at the same time, which could be expensive.
  MUTEX_LOCKER(guard, _healthMutex);

  TRI_IF_FAILURE("RocksDBEngine::healthCheck") {
    _healthData.res.reset(TRI_ERROR_DEBUG, "peng! 💥");
    return _healthData;
  }

  bool lastCheckLongAgo =
      (_healthData.lastCheckTimestamp.time_since_epoch().count() == 0) ||
      ((now - _healthData.lastCheckTimestamp) >= std::chrono::seconds(30));
  if (lastCheckLongAgo) {
    _healthData.lastCheckTimestamp = now;
  }

  // only log about once every 24 hours, to reduce log spam
  bool lastLogMessageLongAgo =
      (_lastHealthLogMessageTimestamp.time_since_epoch().count() == 0) ||
      ((now - _lastHealthLogMessageTimestamp) >= std::chrono::hours(24));

  _healthData.backgroundError = hasBackgroundError();

  if (_healthData.backgroundError) {
    // go into failed state
    _healthData.res.reset(
        TRI_ERROR_FAILED,
        "storage engine reports background error. please check the logs "
        "for the error reason and take action");
  } else if (_lastHealthCheckSuccessful) {
    _healthData.res.reset();
  }

  if (lastCheckLongAgo || !_lastHealthCheckSuccessful) {
    // check the amount of free disk space. this may be expensive to do, so
    // we only execute the check every once in a while, or when the last check
    // failed too (so that we don't report success only because we skipped the
    // checks)
    //
    // total disk space in database directory
    uint64_t totalSpace = 0;
    // free disk space in database directory
    uint64_t freeSpace = 0;

    if (TRI_GetDiskSpaceInfo(_basePath, totalSpace, freeSpace).ok() &&
        totalSpace >= 1024 * 1024) {
      // only carry out the following if we get a disk size of at least 1MB
      // back. everything else seems to be very unreasonable and not
      // trustworthy.
      double diskFreePercentage = double(freeSpace) / double(totalSpace);
      _healthData.freeDiskSpaceBytes = freeSpace;
      _healthData.freeDiskSpacePercent = diskFreePercentage;

      if (_healthData.res.ok() &&
          ((_requiredDiskFreePercentage > 0.0 &&
            diskFreePercentage < _requiredDiskFreePercentage) ||
           (_requiredDiskFreeBytes > 0 &&
            freeSpace < _requiredDiskFreeBytes))) {
        std::stringstream ss;
        ss << "free disk space capacity has reached critical level, "
           << "bytes free: " << freeSpace
           << ", % free: " << std::setprecision(1) << std::fixed
           << (diskFreePercentage * 100.0);
        // go into failed state
        _healthData.res.reset(TRI_ERROR_FAILED, ss.str());
      } else if (diskFreePercentage < 0.05 || freeSpace < 256 * 1024 * 1024) {
        // warnings about disk space only every 15 minutes
        bool lastLogWarningLongAgo =
            (now - _lastHealthLogWarningTimestamp >= std::chrono::minutes(15));
        if (lastLogWarningLongAgo) {
          LOG_TOPIC("54e7f", WARN, Logger::ENGINES)
              << "free disk space capacity is low, "
              << "bytes free: " << freeSpace
              << ", % free: " << std::setprecision(1) << std::fixed
              << (diskFreePercentage * 100.0);
          _lastHealthLogWarningTimestamp = now;
        }
        // don't go into failed state (yet)
      }
    }
  }

  _lastHealthCheckSuccessful = _healthData.res.ok();

  if (_healthData.res.fail() && lastLogMessageLongAgo) {
    LOG_TOPIC("ead1f", ERR, Logger::ENGINES) << _healthData.res.errorMessage();

    // update timestamp of last log message
    _lastHealthLogMessageTimestamp = now;
  }

  return _healthData;
}

void RocksDBEngine::waitForCompactionJobsToFinish() {
  // wait for started compaction jobs to finish
  int iterations = 0;

  do {
    size_t numRunning;
    {
      READ_LOCKER(locker, _pendingCompactionsLock);
      numRunning = _runningCompactions;
    }
    if (numRunning == 0) {
      return;
    }

    // print this only every few seconds
    if (iterations++ % 200 == 0) {
      LOG_TOPIC("9cbfd", INFO, Logger::ENGINES)
          << "waiting for " << numRunning << " compaction job(s) to finish...";
    }
    // unfortunately there is not much we can do except waiting for
    // RocksDB's compaction job(s) to finish.
    std::this_thread::sleep_for(std::chrono::milliseconds(50));
    // wait up to 2 minutes, and then give up
  } while (iterations <= 2400);

  LOG_TOPIC("c537b", WARN, Logger::ENGINES)
      << "giving up waiting for pending compaction job(s)";
}

auto RocksDBEngine::dropReplicatedLog(
    TRI_vocbase_t& vocbase,
    std::shared_ptr<arangodb::replication2::replicated_log::PersistedLog> const&
        log) -> Result {
  auto key = RocksDBKey{};
  key.constructReplicatedLog(vocbase.id(), log->id());

  auto s = _db->Delete(rocksdb::WriteOptions{},
                       RocksDBColumnFamilyManager::get(
                           RocksDBColumnFamilyManager::Family::Definitions),
                       key.string());
  return rocksutils::convertStatus(s);
}

auto RocksDBEngine::createReplicatedLog(TRI_vocbase_t& vocbase,
                                        arangodb::replication2::LogId logId)
    -> ResultT<
        std::shared_ptr<arangodb::replication2::replicated_log::PersistedLog>> {
  auto key = RocksDBKey{};
  key.constructReplicatedLog(vocbase.id(), logId);

  auto objectId = TRI_NewTickServer();

  VPackBuilder valueBuilder;
  {
    VPackObjectBuilder ob(&valueBuilder);
    valueBuilder.add(StaticStrings::DataSourceId, VPackValue(logId.id()));
    valueBuilder.add(StaticStrings::DataSourcePlanId, VPackValue(logId.id()));
    valueBuilder.add(StaticStrings::ObjectId, VPackValue(objectId));
  }
  auto value = RocksDBValue::ReplicatedLog(valueBuilder.slice());

  rocksdb::WriteOptions opts;
  auto s = _db->GetRootDB()->Put(
      opts,
      RocksDBColumnFamilyManager::get(
          RocksDBColumnFamilyManager::Family::Definitions),
      key.string(), value.string());
  if (s.ok()) {
    return {
        std::make_shared<RocksDBPersistedLog>(logId, objectId, _logPersistor)};
  }

  return rocksutils::convertStatus(s);
}

}  // namespace arangodb<|MERGE_RESOLUTION|>--- conflicted
+++ resolved
@@ -1883,15 +1883,8 @@
         LOG_TOPIC("3d619", TRACE, Logger::ENGINES)
             << "aborting pending compaction due to server shutdown";
       } else {
-<<<<<<< HEAD
-        LOG_TOPIC("9485b", TRACE, Logger::ENGINES) 
-              << "executing compaction for range " << bounds;
-     
-=======
         LOG_TOPIC("9485b", TRACE, Logger::ENGINES)
             << "executing compaction for range " << bounds;
-
->>>>>>> 740b098e
         double start = TRI_microtime();
         try {
           rocksdb::CompactRangeOptions opts;
@@ -1913,11 +1906,6 @@
             << "finished compaction for range " << bounds
             << ", took: " << Logger::FIXED(TRI_microtime() - start);
       }
-<<<<<<< HEAD
-        
-=======
-
->>>>>>> 740b098e
       // always count down _runningCompactions!
       WRITE_LOCKER(locker, _pendingCompactionsLock);
       TRI_ASSERT(_runningCompactions > 0);
