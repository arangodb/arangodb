--- conflicted
+++ resolved
@@ -2248,13 +2248,8 @@
       if (name.front() != 'r') {
         name = EngineName + "_" + name; 
       }
-<<<<<<< HEAD
-      result += "\n# TYPE " + name +
-        " gauge\n# HELP " + name + " " + name + "\n" +
-=======
       result += "\n# HELP " + name + " " + name + "\n# TYPE " + name +
         " gauge\n"+
->>>>>>> a34b340d
         name + " " + std::to_string(a.value.getNumber<uint64_t>()) + "\n";
     }
   }
