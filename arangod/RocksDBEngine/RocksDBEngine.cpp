////////////////////////////////////////////////////////////////////////////////
/// DISCLAIMER
///
/// Copyright 2014-2023 ArangoDB GmbH, Cologne, Germany
/// Copyright 2004-2014 triAGENS GmbH, Cologne, Germany
///
/// Licensed under the Apache License, Version 2.0 (the "License");
/// you may not use this file except in compliance with the License.
/// You may obtain a copy of the License at
///
///     http://www.apache.org/licenses/LICENSE-2.0
///
/// Unless required by applicable law or agreed to in writing, software
/// distributed under the License is distributed on an "AS IS" BASIS,
/// WITHOUT WARRANTIES OR CONDITIONS OF ANY KIND, either express or implied.
/// See the License for the specific language governing permissions and
/// limitations under the License.
///
/// Copyright holder is ArangoDB GmbH, Cologne, Germany
///
/// @author Jan Steemann
/// @author Jan Christoph Uhde
////////////////////////////////////////////////////////////////////////////////

#include "RocksDBEngine.h"
#include "ApplicationFeatures/ApplicationServer.h"
#include "ApplicationFeatures/LanguageFeature.h"
#include "Basics/Exceptions.h"
#include "Basics/FileUtils.h"
#include "Basics/NumberOfCores.h"
#include "Basics/ReadLocker.h"
#include "Basics/Result.h"
#include "Basics/RocksDBLogger.h"
#include "Basics/StaticStrings.h"
#include "Basics/Thread.h"
#include "Basics/VelocyPackHelper.h"
#include "Basics/WriteLocker.h"
#include "Basics/application-exit.h"
#include "Basics/build.h"
#include "Basics/exitcodes.h"
#include "Basics/files.h"
#include "Basics/system-functions.h"
#include "Cache/Cache.h"
#include "Cache/CacheManagerFeature.h"
#include "Cache/Manager.h"
#include "Cluster/ClusterFeature.h"
#include "Cluster/ServerState.h"
#include "GeneralServer/RestHandlerFactory.h"
#include "IResearch/IResearchCommon.h"
#include "Inspection/VPack.h"
#include "Logger/LogMacros.h"
#include "Logger/Logger.h"
#include "Logger/LoggerStream.h"
#include "ProgramOptions/ProgramOptions.h"
#include "ProgramOptions/Section.h"
#include "Replication/ReplicationClients.h"
#include "Replication2/ReplicatedLog/ReplicatedLogFeature.h"
#include "Replication2/ReplicatedState/PersistedStateInfo.h"
#include "Rest/Version.h"
#include "RestHandler/RestHandlerCreator.h"
#include "RestServer/DatabaseFeature.h"
#include "RestServer/DatabasePathFeature.h"
#include "RestServer/FlushFeature.h"
#include "Metrics/CounterBuilder.h"
#include "Metrics/GaugeBuilder.h"
#include "Metrics/MetricsFeature.h"
#include "RestServer/LanguageCheckFeature.h"
#include "RestServer/ServerIdFeature.h"
#include "RocksDBEngine/Listeners/RocksDBBackgroundErrorListener.h"
#include "RocksDBEngine/Listeners/RocksDBMetricsListener.h"
#include "RocksDBEngine/Listeners/RocksDBThrottle.h"
#include "RocksDBEngine/ReplicatedRocksDBTransactionState.h"
#include "RocksDBEngine/RocksDBBackgroundThread.h"
#include "RocksDBEngine/RocksDBChecksumEnv.h"
#include "RocksDBEngine/RocksDBCollection.h"
#include "RocksDBEngine/RocksDBColumnFamilyManager.h"
#include "RocksDBEngine/RocksDBCommon.h"
#include "RocksDBEngine/RocksDBComparator.h"
#include "RocksDBEngine/RocksDBIncrementalSync.h"
#include "RocksDBEngine/RocksDBIndex.h"
#include "RocksDBEngine/RocksDBIndexCacheRefillFeature.h"
#include "RocksDBEngine/RocksDBIndexFactory.h"
#include "RocksDBEngine/RocksDBKey.h"
#include "RocksDBEngine/RocksDBLogValue.h"
#include "RocksDBEngine/RocksDBOptimizerRules.h"
#include "RocksDBEngine/RocksDBOptionFeature.h"
#include "RocksDBEngine/RocksDBPersistedLog.h"
#include "RocksDBEngine/RocksDBRecoveryManager.h"
#include "RocksDBEngine/RocksDBReplicationManager.h"
#include "RocksDBEngine/RocksDBReplicationTailing.h"
#include "RocksDBEngine/RocksDBRestHandlers.h"
#include "RocksDBEngine/RocksDBSettingsManager.h"
#include "RocksDBEngine/RocksDBChecksumEnv.h"
#include "RocksDBEngine/RocksDBSyncThread.h"
#include "RocksDBEngine/RocksDBTypes.h"
#include "RocksDBEngine/RocksDBUpgrade.h"
#include "RocksDBEngine/RocksDBV8Functions.h"
#include "RocksDBEngine/RocksDBValue.h"
#include "RocksDBEngine/RocksDBWalAccess.h"
#include "RocksDBEngine/SimpleRocksDBTransactionState.h"
#include "Scheduler/SchedulerFeature.h"
#include "Transaction/Context.h"
#include "Transaction/Manager.h"
#include "Transaction/Options.h"
#include "Transaction/StandaloneContext.h"
#include "VocBase/LogicalView.h"
#include "VocBase/VocbaseInfo.h"
#include "VocBase/ticks.h"

#include <rocksdb/convenience.h>
#include <rocksdb/db.h>
#include <rocksdb/env.h>
#include <rocksdb/filter_policy.h>
#include <rocksdb/iterator.h>
#include <rocksdb/options.h>
#include <rocksdb/slice_transform.h>
#include <rocksdb/sst_file_reader.h>
#include <rocksdb/statistics.h>
#include <rocksdb/table.h>
#include <rocksdb/transaction_log.h>
#include <rocksdb/utilities/transaction_db.h>
#include <rocksdb/write_batch.h>

#include <absl/strings/str_cat.h>

#include <velocypack/Iterator.h>

#include <iomanip>
#include <limits>
#include <utility>

// we will not use the multithreaded index creation that uses rocksdb's sst
// file ingestion until rocksdb external file ingestion is fixed to have
// correct sequence numbers for the files without gaps
#undef USE_SST_INGESTION

using namespace arangodb;
using namespace arangodb::application_features;
using namespace arangodb::options;

namespace arangodb {

DECLARE_GAUGE(rocksdb_wal_released_tick_flush, uint64_t,
              "Released tick for RocksDB WAL deletion (flush-induced)");
DECLARE_GAUGE(rocksdb_wal_sequence, uint64_t, "Current RocksDB WAL sequence");
DECLARE_GAUGE(
    rocksdb_wal_sequence_lower_bound, uint64_t,
    "RocksDB WAL sequence number until which background thread has caught up");
DECLARE_GAUGE(rocksdb_live_wal_files, uint64_t,
              "Number of live RocksDB WAL files");
DECLARE_GAUGE(rocksdb_live_wal_files_size, uint64_t,
              "Cumulated size of live RocksDB WAL files");
DECLARE_GAUGE(rocksdb_archived_wal_files, uint64_t,
              "Number of archived RocksDB WAL files");
DECLARE_GAUGE(rocksdb_archived_wal_files_size, uint64_t,
              "Cumulated size of archived RocksDB WAL files");
DECLARE_GAUGE(rocksdb_prunable_wal_files, uint64_t,
              "Number of prunable RocksDB WAL files");
DECLARE_GAUGE(rocksdb_wal_pruning_active, uint64_t,
              "Whether or not RocksDB WAL file pruning is active");
DECLARE_GAUGE(arangodb_revision_tree_memory_usage, uint64_t,
              "Total memory consumed by all revision trees");
<<<<<<< HEAD
DECLARE_GAUGE(arangodb_internal_index_estimates_memory, uint64_t,
              "Total memory consumed by all index selectivity estimates");
=======
DECLARE_GAUGE(
    arangodb_revision_tree_buffered_memory_usage, uint64_t,
    "Total memory consumed by buffered updates for all revision trees");
>>>>>>> 5fd14985
DECLARE_COUNTER(arangodb_revision_tree_rebuilds_success_total,
                "Number of successful revision tree rebuilds");
DECLARE_COUNTER(arangodb_revision_tree_rebuilds_failure_total,
                "Number of failed revision tree rebuilds");
DECLARE_COUNTER(arangodb_revision_tree_hibernations_total,
                "Number of revision tree hibernations");
DECLARE_COUNTER(arangodb_revision_tree_resurrections_total,
                "Number of revision tree resurrections");

// global flag to cancel all compactions. will be flipped to true on shutdown
static std::atomic<bool> cancelCompactions{false};

// minimum value for --rocksdb.sync-interval (in ms)
// a value of 0 however means turning off the syncing altogether!
static constexpr uint64_t minSyncInterval = 5;

static constexpr uint64_t databaseIdForGlobalApplier = 0;

// handles for recovery helpers
std::vector<std::shared_ptr<RocksDBRecoveryHelper>>
    RocksDBEngine::_recoveryHelpers;

RocksDBFilePurgePreventer::RocksDBFilePurgePreventer(RocksDBEngine* engine)
    : _engine(engine) {
  TRI_ASSERT(_engine != nullptr);
  _engine->_purgeLock.lockRead();
}

RocksDBFilePurgePreventer::~RocksDBFilePurgePreventer() {
  if (_engine != nullptr) {
    _engine->_purgeLock.unlockRead();
  }
}

RocksDBFilePurgePreventer::RocksDBFilePurgePreventer(
    RocksDBFilePurgePreventer&& other)
    : _engine(other._engine) {
  // steal engine from other
  other._engine = nullptr;
}

RocksDBFilePurgeEnabler::RocksDBFilePurgeEnabler(RocksDBEngine* engine)
    : _engine(nullptr) {
  TRI_ASSERT(engine != nullptr);

  if (engine->_purgeLock.tryLockWrite()) {
    // we got the lock
    _engine = engine;
  }
}

RocksDBFilePurgeEnabler::~RocksDBFilePurgeEnabler() {
  if (_engine != nullptr) {
    _engine->_purgeLock.unlockWrite();
  }
}

RocksDBFilePurgeEnabler::RocksDBFilePurgeEnabler(
    RocksDBFilePurgeEnabler&& other)
    : _engine(other._engine) {
  // steal engine from other
  other._engine = nullptr;
}

// create the storage engine
RocksDBEngine::RocksDBEngine(Server& server,
                             RocksDBOptionsProvider const& optionsProvider)
    : StorageEngine(server, kEngineName, name(), Server::id<RocksDBEngine>(),
                    std::make_unique<RocksDBIndexFactory>(server)),
      _optionsProvider(optionsProvider),
      _db(nullptr),
      _walAccess(std::make_unique<RocksDBWalAccess>(*this)),
      _maxTransactionSize(transaction::Options::defaultMaxTransactionSize),
      _intermediateCommitSize(
          transaction::Options::defaultIntermediateCommitSize),
      _intermediateCommitCount(
          transaction::Options::defaultIntermediateCommitCount),
      _maxParallelCompactions(2),
      _pruneWaitTime(10.0),
      _pruneWaitTimeInitial(60.0),
      _maxWalArchiveSizeLimit(0),
      _releasedTick(0),
      _syncInterval(100),
      _syncDelayThreshold(5000),
      _requiredDiskFreePercentage(0.01),
      _requiredDiskFreeBytes(16 * 1024 * 1024),
      _useThrottle(true),
      _useReleasedTick(false),
      _debugLogging(false),
      _useEdgeCache(true),
      _verifySst(false),
#ifdef USE_ENTERPRISE
      _createShaFiles(true),
#else
      _createShaFiles(false),
#endif
      _useRangeDeleteInWal(true),
      _lastHealthCheckSuccessful(false),
      _dbExisted(false),
      _runningRebuilds(0),
      _runningCompactions(0),
      _autoFlushCheckInterval(60.0 * 30.0),
      _autoFlushMinWalFiles(20),
      _metricsIndexEstimatorMemoryUsage(
          server.getFeature<metrics::MetricsFeature>().add(
              arangodb_internal_index_estimates_memory{})),
      _metricsWalReleasedTickFlush(
          server.getFeature<metrics::MetricsFeature>().add(
              rocksdb_wal_released_tick_flush{})),
      _metricsWalSequenceLowerBound(
          server.getFeature<metrics::MetricsFeature>().add(
              rocksdb_wal_sequence_lower_bound{})),
      _metricsLiveWalFiles(server.getFeature<metrics::MetricsFeature>().add(
          rocksdb_live_wal_files{})),
      _metricsArchivedWalFiles(server.getFeature<metrics::MetricsFeature>().add(
          rocksdb_archived_wal_files{})),
      _metricsLiveWalFilesSize(server.getFeature<metrics::MetricsFeature>().add(
          rocksdb_live_wal_files_size{})),
      _metricsArchivedWalFilesSize(
          server.getFeature<metrics::MetricsFeature>().add(
              rocksdb_archived_wal_files_size{})),
      _metricsPrunableWalFiles(server.getFeature<metrics::MetricsFeature>().add(
          rocksdb_prunable_wal_files{})),
      _metricsWalPruningActive(server.getFeature<metrics::MetricsFeature>().add(
          rocksdb_wal_pruning_active{})),
      _metricsTreeMemoryUsage(server.getFeature<metrics::MetricsFeature>().add(
          arangodb_revision_tree_memory_usage{})),
      _metricsTreeBufferedMemoryUsage(
          server.getFeature<metrics::MetricsFeature>().add(
              arangodb_revision_tree_buffered_memory_usage{})),
      _metricsTreeRebuildsSuccess(
          server.getFeature<metrics::MetricsFeature>().add(
              arangodb_revision_tree_rebuilds_success_total{})),
      _metricsTreeRebuildsFailure(
          server.getFeature<metrics::MetricsFeature>().add(
              arangodb_revision_tree_rebuilds_failure_total{})),
      _metricsTreeHibernations(server.getFeature<metrics::MetricsFeature>().add(
          arangodb_revision_tree_hibernations_total{})),
      _metricsTreeResurrections(
          server.getFeature<metrics::MetricsFeature>().add(
              arangodb_revision_tree_resurrections_total{})) {
  startsAfter<BasicFeaturePhaseServer>();
  // inherits order from StorageEngine but requires "RocksDBOption" that is used
  // to configure this engine
  startsAfter<RocksDBOptionFeature>();
  startsAfter<LanguageFeature>();
  startsAfter<LanguageCheckFeature>();
}

RocksDBEngine::~RocksDBEngine() {
  _recoveryHelpers.clear();
  shutdownRocksDBInstance();
}

/// shuts down the RocksDB instance. this is called from unprepare
/// and the dtor
void RocksDBEngine::shutdownRocksDBInstance() noexcept {
  if (_db == nullptr) {
    return;
  }

  // turn off RocksDBThrottle, and release our pointers to it
  if (_throttleListener != nullptr) {
    _throttleListener->stopThread();
  }

  for (rocksdb::ColumnFamilyHandle* h :
       RocksDBColumnFamilyManager::allHandles()) {
    _db->DestroyColumnFamilyHandle(h);
  }

  // now prune all obsolete WAL files
  try {
    determinePrunableWalFiles(0);
    pruneWalFiles();
  } catch (...) {
    // this is allowed to go wrong on shutdown
    // we must not throw an exception from here
  }

  try {
    // do a final WAL sync here before shutting down
    Result res = RocksDBSyncThread::sync(_db->GetBaseDB());
    if (res.fail()) {
      LOG_TOPIC("14ede", WARN, Logger::ENGINES)
          << "could not sync RocksDB WAL: " << res.errorMessage();
    }

    rocksdb::Status status = _db->Close();

    if (!status.ok()) {
      Result res = rocksutils::convertStatus(status);
      LOG_TOPIC("2b9c1", ERR, Logger::ENGINES)
          << "could not shutdown RocksDB: " << res.errorMessage();
    }
  } catch (...) {
    // this is allowed to go wrong on shutdown
    // we must not throw an exception from here
  }

  delete _db;
  _db = nullptr;
}

void RocksDBEngine::flushOpenFilesIfRequired() {
  if (_metricsLiveWalFiles.load() < _autoFlushMinWalFiles) {
    return;
  }

  auto now = std::chrono::steady_clock::now();
  if (_autoFlushLastExecuted.time_since_epoch().count() == 0 ||
      (now - _autoFlushLastExecuted) >=
          std::chrono::duration<double>(_autoFlushCheckInterval)) {
    LOG_TOPIC("9bf16", INFO, Logger::ENGINES)
        << "auto flushing RocksDB wal and column families because number of "
           "live WAL files is "
        << _metricsLiveWalFiles.load();
    Result res = flushWal(/*waitForSync*/ true, /*flushColumnFamilies*/ true);
    if (res.fail()) {
      LOG_TOPIC("e936c", WARN, Logger::ENGINES)
          << "unable to flush RocksDB wal: " << res.errorMessage();
    }
    // set _autoFlushLastExecuted regardless of whether flushing has worked or
    // not. we don't want to put too much stress onto the db
    _autoFlushLastExecuted = now;
  }
}

// inherited from ApplicationFeature
// ---------------------------------

// add the storage engine's specific options to the global list of options
void RocksDBEngine::collectOptions(
    std::shared_ptr<options::ProgramOptions> options) {
  options->addSection("rocksdb", "RocksDB engine");

  /// @brief minimum required percentage of free disk space for considering the
  /// server "healthy". this is expressed as a floating point value between 0
  /// and 1! if set to 0.0, the % amount of free disk is ignored in checks.
  options
      ->addOption(
          "--rocksdb.minimum-disk-free-percent",
          "The minimum percentage of free disk space for considering the "
          "server healthy in health checks (0 = disable the check).",
          new DoubleParameter(&_requiredDiskFreePercentage, /*base*/ 1.0,
                              /*minValue*/ 0.0, /*maxValue*/ 1.0),
          arangodb::options::makeFlags(
              arangodb::options::Flags::DefaultNoComponents,
              arangodb::options::Flags::OnDBServer,
              arangodb::options::Flags::OnSingle))
      .setIntroducedIn(30800);

  /// @brief minimum number of free bytes on disk for considering the server
  /// healthy. if set to 0, the number of free bytes on disk is ignored in
  /// checks.
  options
      ->addOption("--rocksdb.minimum-disk-free-bytes",
                  "The minimum number of free disk bytes for considering the "
                  "server healthy in health checks (0 = disable the check).",
                  new UInt64Parameter(&_requiredDiskFreeBytes),
                  arangodb::options::makeFlags(
                      arangodb::options::Flags::DefaultNoComponents,
                      arangodb::options::Flags::OnDBServer,
                      arangodb::options::Flags::OnSingle))
      .setIntroducedIn(30800);

  // control transaction size for RocksDB engine
  options
      ->addOption("--rocksdb.max-transaction-size",
                  "The transaction size limit (in bytes).",
                  new UInt64Parameter(&_maxTransactionSize))
      .setLongDescription(R"(Transactions store all keys and values in RAM, so
large transactions run the risk of causing out-of-memory situations. This
setting allows you to ensure that it does not happen by limiting the size of
any individual transaction. Transactions whose operations would consume more
RAM than this threshold value are aborted automatically with error 32
("resource limit exceeded").)");

  options->addOption("--rocksdb.intermediate-commit-size",
                     "An intermediate commit is performed automatically "
                     "when a transaction has accumulated operations of this "
                     "size (in bytes), and a new transaction is started.",
                     new UInt64Parameter(&_intermediateCommitSize));

  options->addOption("--rocksdb.intermediate-commit-count",
                     "An intermediate commit is performed automatically "
                     "when this number of operations is reached in a "
                     "transaction, and a new transaction is started.",
                     new UInt64Parameter(&_intermediateCommitCount));

  options
      ->addOption("--rocksdb.max-parallel-compactions",
                  "The maximum number of parallel compactions jobs.",
                  new UInt64Parameter(&_maxParallelCompactions))
      .setIntroducedIn(30711);

  options
      ->addOption(
          "--rocksdb.sync-interval",
          "The interval for automatic, non-requested disk syncs (in "
          "milliseconds, 0 = turn automatic syncing off)",
          new UInt64Parameter(&_syncInterval),
          arangodb::options::makeFlags(arangodb::options::Flags::OsLinux,
                                       arangodb::options::Flags::OsMac,
                                       arangodb::options::Flags::OnDBServer,
                                       arangodb::options::Flags::OnSingle))
      .setLongDescription(R"(Automatic synchronization of data from RocksDB's
write-ahead logs to disk is only performed for not-yet synchronized data, and
only for operations that have been executed without the `waitForSync`
attribute.)");

  options
      ->addOption(
          "--rocksdb.sync-delay-threshold",
          "The threshold for self-observation of WAL disk syncs "
          "(in milliseconds, 0 = no warnings). Any WAL disk sync longer ago "
          "than this threshold triggers a warning ",
          new UInt64Parameter(&_syncDelayThreshold),
          arangodb::options::makeFlags(
              arangodb::options::Flags::DefaultNoComponents,
              arangodb::options::Flags::OnDBServer,
              arangodb::options::Flags::OnSingle,
              arangodb::options::Flags::Uncommon))
      .setIntroducedIn(30608)
      .setIntroducedIn(30705);

  options
      ->addOption("--rocksdb.wal-file-timeout",
                  "The timeout after which unused WAL files are deleted "
                  "(in seconds).",
                  new DoubleParameter(&_pruneWaitTime),
                  arangodb::options::makeFlags(
                      arangodb::options::Flags::DefaultNoComponents,
                      arangodb::options::Flags::OnDBServer,
                      arangodb::options::Flags::OnSingle))
      .setLongDescription(R"(Data of ongoing transactions is stored in RAM.
Transactions that get too big (in terms of number of operations involved or the
total size of data created or modified by the transaction) are committed
automatically. Effectively, this means that big user transactions are split into
multiple smaller RocksDB transactions that are committed individually.
The entire user transaction does not necessarily have ACID properties in this
case.)");

  options
      ->addOption("--rocksdb.wal-file-timeout-initial",
                  "The initial timeout (in seconds) after which unused WAL "
                  "files deletion kicks in after server start.",
                  new DoubleParameter(&_pruneWaitTimeInitial),
                  arangodb::options::makeFlags(
                      arangodb::options::Flags::DefaultNoComponents,
                      arangodb::options::Flags::OnDBServer,
                      arangodb::options::Flags::OnSingle,
                      arangodb::options::Flags::Uncommon))
      .setLongDescription(R"(If you decrease the value, the server starts the
removal of obsolete WAL files earlier after server start. This is useful in
testing environments that are space-restricted and do not require keeping much
WAL file data at all.)");

  options
      ->addOption("--rocksdb.throttle", "Enable write-throttling.",
                  new BooleanParameter(&_useThrottle),
                  arangodb::options::makeFlags(
                      arangodb::options::Flags::DefaultNoComponents,
                      arangodb::options::Flags::OnDBServer,
                      arangodb::options::Flags::OnSingle))
      .setLongDescription(R"(If enabled, dynamically throttles the ingest rate
of writes if necessary to reduce chances of compactions getting too far behind
and blocking incoming writes.)");

  options
      ->addOption(
          "--rocksdb.throttle-slots",
          "The number of historic metrics to use for throttle value "
          "calculation.",
          new UInt64Parameter(&_throttleSlots, /*base*/ 1, /*minValue*/ 1),
          arangodb::options::makeFlags(
              arangodb::options::Flags::DefaultNoComponents,
              arangodb::options::Flags::OnDBServer,
              arangodb::options::Flags::OnSingle,
              arangodb::options::Flags::Uncommon))
      .setIntroducedIn(30805)
      .setLongDescription(R"(If throttling is enabled, this parameter controls
the number of previous intervals to use for throttle value calculation.)");

  options
      ->addOption(
          "--rocksdb.throttle-frequency",
          "The frequency for write-throttle calculations (in milliseconds).",
          new UInt64Parameter(&_throttleFrequency),
          arangodb::options::makeFlags(
              arangodb::options::Flags::DefaultNoComponents,
              arangodb::options::Flags::OnDBServer,
              arangodb::options::Flags::OnSingle,
              arangodb::options::Flags::Uncommon))
      .setIntroducedIn(30805)
      .setLongDescription(R"(If the throttling is enabled, it recalculates a
new maximum ingestion rate with this frequency.)");

  options
      ->addOption(
          "--rocksdb.throttle-scaling-factor",
          "The adaptiveness scaling factor for write-throttle calculations.",
          new UInt64Parameter(&_throttleScalingFactor),
          arangodb::options::makeFlags(
              arangodb::options::Flags::DefaultNoComponents,
              arangodb::options::Flags::OnDBServer,
              arangodb::options::Flags::OnSingle,
              arangodb::options::Flags::Uncommon))
      .setIntroducedIn(30805)
      .setLongDescription(R"(There is normally no need to change this value.)");

  options
      ->addOption("--rocksdb.throttle-max-write-rate",
                  "The maximum write rate enforced by throttle (in bytes per "
                  "second, 0 = unlimited).",
                  new UInt64Parameter(&_throttleMaxWriteRate),
                  arangodb::options::makeFlags(
                      arangodb::options::Flags::DefaultNoComponents,
                      arangodb::options::Flags::OnDBServer,
                      arangodb::options::Flags::OnSingle,
                      arangodb::options::Flags::Uncommon))
      .setIntroducedIn(30805)
      .setLongDescription(R"(The actual write rate established by the
throttling is the minimum of this value and the value that the regular throttle
calculation produces, i.e. this option can be used to set a fixed upper bound
on the write rate.)");

  options
      ->addOption("--rocksdb.throttle-slow-down-writes-trigger",
                  "The number of level 0 files whose payload "
                  "is not considered in throttle calculations when penalizing "
                  "the presence of L0 files.",
                  new UInt64Parameter(&_throttleSlowdownWritesTrigger),
                  arangodb::options::makeFlags(
                      arangodb::options::Flags::DefaultNoComponents,
                      arangodb::options::Flags::OnDBServer,
                      arangodb::options::Flags::OnSingle,
                      arangodb::options::Flags::Uncommon))
      .setIntroducedIn(30805)
      .setLongDescription(R"(There is normally no need to change this value.)");

  options
      ->addOption("--rocksdb.throttle-lower-bound-bps",
                  "The lower bound for throttle's write bandwidth "
                  "(in bytes per second).",
                  new UInt64Parameter(&_throttleLowerBoundBps),
                  arangodb::options::makeFlags(
                      arangodb::options::Flags::DefaultNoComponents,
                      arangodb::options::Flags::OnDBServer,
                      arangodb::options::Flags::OnSingle,
                      arangodb::options::Flags::Uncommon))
      .setIntroducedIn(30805);

#ifdef USE_ENTERPRISE
  options->addOption("--rocksdb.create-sha-files",
                     "Whether to enable the generation of sha256 files for "
                     "each .sst file.",
                     new BooleanParameter(&_createShaFiles),
                     arangodb::options::makeFlags(
                         arangodb::options::Flags::DefaultNoComponents,
                         arangodb::options::Flags::OnDBServer,
                         arangodb::options::Flags::OnSingle,
                         arangodb::options::Flags::Enterprise));
#endif

  options
      ->addOption("--rocksdb.use-range-delete-in-wal",
                  "Enable range delete markers in the write-ahead log (WAL). "
                  "Potentially incompatible with older arangosync versions.",
                  new BooleanParameter(&_useRangeDeleteInWal),
                  arangodb::options::makeFlags(
                      arangodb::options::Flags::DefaultNoComponents,
                      arangodb::options::Flags::OnDBServer,
                      arangodb::options::Flags::Uncommon))
      .setIntroducedIn(30903)
      .setLongDescription(R"(Controls whether the collection truncate operation
in the cluster can use RangeDelete operations in RocksDB. Using RangeDeletes is
fast and reduces the algorithmic complexity of the truncate operation to O(1),
compared to O(n) for when this option is turned off (with n being the number of
documents in the collection/shard).

Previous versions of ArangoDB used RangeDeletes only on a single server, but
never in a cluster. 

The default value for this option is `true`, and you should only change this
value in case of emergency. This option is only honored in the cluster.
Single server and Active Failover deployments do not use RangeDeletes regardless
of the value of this option.

Note that it is not guaranteed that all truncate operations use a RangeDelete
operation. For collections containing a low number of documents, the O(n)
truncate method may still be used.)");

  options
      ->addOption("--rocksdb.debug-logging",
                  "Whether to enable RocksDB debug logging.",
                  new BooleanParameter(&_debugLogging),
                  arangodb::options::makeFlags(
                      arangodb::options::Flags::DefaultNoComponents,
                      arangodb::options::Flags::OnDBServer,
                      arangodb::options::Flags::OnSingle,
                      arangodb::options::Flags::Uncommon))
      .setLongDescription(R"(If set to `true`, enables verbose logging of
RocksDB's actions into the logfile written by ArangoDB (if the
`--rocksdb.use-file-logging` option is off), or RocksDB's own log (if the
`--rocksdb.use-file-logging` option is on).

This option is turned off by default, but you can enable it for debugging
RocksDB internals and performance.)");

  options
      ->addOption("--rocksdb.edge-cache",
                  "Whether to use the in-memory cache for edges",
                  new BooleanParameter(&_useEdgeCache),
                  arangodb::options::makeFlags(
                      arangodb::options::Flags::DefaultNoComponents,
                      arangodb::options::Flags::OnDBServer,
                      arangodb::options::Flags::OnSingle,
                      arangodb::options::Flags::Uncommon))
      .setIntroducedIn(30604)
      .setDeprecatedIn(31000);

  options
      ->addOption("--rocksdb.verify-sst",
                  "Verify the validity of .sst files present in the "
                  "`engine-rocksdb` directory on startup.",
                  new BooleanParameter(&_verifySst),
                  arangodb::options::makeFlags(
                      arangodb::options::Flags::Command,
                      arangodb::options::Flags::DefaultNoComponents,
                      arangodb::options::Flags::OnAgent,
                      arangodb::options::Flags::OnDBServer,
                      arangodb::options::Flags::OnSingle,
                      arangodb::options::Flags::Uncommon))
      .setIntroducedIn(31100)
      .setLongDescription(R"(If set to `true`, during startup, all .sst files
in the `engine-rocksdb` folder in the database directory are checked for
potential corruption and errors. The server process stops after the check and
returns an exit code of `0` if the validation was successful, or a non-zero
exit code if there is an error in any of the .sst files.)");

  options
      ->addOption("--rocksdb.wal-archive-size-limit",
                  "The maximum total size (in bytes) of archived WAL files to "
                  "keep on the leader (0 = unlimited).",
                  new UInt64Parameter(&_maxWalArchiveSizeLimit),
                  arangodb::options::makeFlags(
                      arangodb::options::Flags::DefaultNoComponents,
                      arangodb::options::Flags::OnDBServer,
                      arangodb::options::Flags::OnSingle,
                      arangodb::options::Flags::Uncommon))
      .setLongDescription(R"(A value of `0` does not restrict the size of the
archive, so the leader removes archived WAL files when there are no replication
clients needing them. Any non-zero value restricts the size of the WAL files
archive to about the specified value and trigger WAL archive file deletion once
the threshold is reached. You can use this to get rid of archived WAL files in
a disk size-constrained environment.

**Note**: The value is only a threshold, so the archive may get bigger than 
the configured value until the background thread actually deletes files from
the archive. Also note that deletion from the archive only kicks in after
`--rocksdb.wal-file-timeout-initial` seconds have elapsed after server start.

Archived WAL files are normally deleted automatically after a short while when
there is no follower attached that may read from the archive. However, in case
when there are followers attached that may read from the archive, WAL files
normally remain in the archive until their contents have been streamed to the
followers. In case there are slow followers that cannot catch up, this causes a
growth of the WAL files archive over time.

You can use the option to force a deletion of WAL files from the archive even if
there are followers attached that may want to read the archive. In case the
option is set and a leader deletes files from the archive that followers want to
read, this aborts the replication on the followers. Followers can restart the
replication doing a resync, however.)");

  options
      ->addOption("--rocksdb.auto-flush-min-live-wal-files",
                  "The minimum number of live WAL files that triggers an "
                  "auto-flush of WAL "
                  "and column family data.",
                  new UInt64Parameter(&_autoFlushMinWalFiles),
                  arangodb::options::makeFlags(
                      arangodb::options::Flags::DefaultNoComponents,
                      arangodb::options::Flags::OnDBServer,
                      arangodb::options::Flags::OnSingle))
      .setIntroducedIn(31005);

  options
      ->addOption(
          "--rocksdb.auto-flush-check-interval",
          "The interval (in seconds) in which auto-flushes of WAL and column "
          "family data is executed.",
          new DoubleParameter(&_autoFlushCheckInterval),
          arangodb::options::makeFlags(
              arangodb::options::Flags::DefaultNoComponents,
              arangodb::options::Flags::OnDBServer,
              arangodb::options::Flags::OnSingle))
      .setIntroducedIn(31005);

#ifdef USE_ENTERPRISE
  collectEnterpriseOptions(options);
#endif
}

// validate the storage engine's specific options
void RocksDBEngine::validateOptions(
    std::shared_ptr<options::ProgramOptions> options) {
  transaction::Options::setLimits(_maxTransactionSize, _intermediateCommitSize,
                                  _intermediateCommitCount);
#ifdef USE_ENTERPRISE
  validateEnterpriseOptions(options);
#endif

  if (_throttleScalingFactor == 0) {
    _throttleScalingFactor = 1;
  }

  if (_throttleSlots < 8) {
    _throttleSlots = 8;
  }

  if (_syncInterval > 0) {
    if (_syncInterval < minSyncInterval) {
      // _syncInterval = 0 means turned off!
      LOG_TOPIC("bbd68", FATAL, arangodb::Logger::CONFIG)
          << "invalid value for --rocksdb.sync-interval. Please use a value "
          << "of at least " << minSyncInterval;
      FATAL_ERROR_EXIT();
    }

    if (_syncDelayThreshold > 0 && _syncDelayThreshold <= _syncInterval) {
      if (!options->processingResult().touched("rocksdb.sync-interval") &&
          options->processingResult().touched("rocksdb.sync-delay-threshold")) {
        // user has not set --rocksdb.sync-interval, but set
        // --rocksdb.sync-delay-threshold
        LOG_TOPIC("c3f45", WARN, arangodb::Logger::CONFIG)
            << "invalid value for --rocksdb.sync-delay-threshold. should be "
               "higher "
            << "than the value of --rocksdb.sync-interval (" << _syncInterval
            << ")";
      }

      _syncDelayThreshold = 10 * _syncInterval;
      LOG_TOPIC("c0fa3", WARN, arangodb::Logger::CONFIG)
          << "auto-adjusting value of --rocksdb.sync-delay-threshold to "
          << _syncDelayThreshold << " ms";
    }
  }

  if (_pruneWaitTimeInitial < 10) {
    LOG_TOPIC("a9667", WARN, arangodb::Logger::ENGINES)
        << "consider increasing the value for "
           "--rocksdb.wal-file-timeout-initial. "
        << "Replication clients might have trouble to get in sync";
  }
}

// preparation phase for storage engine. can be used for internal setup.
// the storage engine must not start any threads here or write any files
void RocksDBEngine::prepare() {
  // get base path from DatabaseServerFeature
  auto& databasePathFeature = server().getFeature<DatabasePathFeature>();
  _basePath = databasePathFeature.directory();

  TRI_ASSERT(!_basePath.empty());

#ifdef USE_ENTERPRISE
  prepareEnterprise();
#endif
}

void RocksDBEngine::verifySstFiles(rocksdb::Options const& options) const {
  TRI_ASSERT(!_path.empty());

  rocksdb::SstFileReader sstReader(options);
  for (auto const& fileName : TRI_FullTreeDirectory(_path.c_str())) {
    if (!fileName.ends_with(".sst")) {
      continue;
    }
    std::string filename = basics::FileUtils::buildFilename(_path, fileName);
    rocksdb::Status res = sstReader.Open(fileName);
    if (res.ok()) {
      res = sstReader.VerifyChecksum();
    }
    if (!res.ok()) {
      auto result = rocksutils::convertStatus(res);
      LOG_TOPIC("2943c", FATAL, arangodb::Logger::STARTUP)
          << "error when verifying .sst file '" << filename
          << "': " << result.errorMessage();
      FATAL_ERROR_EXIT_CODE(TRI_EXIT_SST_FILE_CHECK);
    }
  }
  exit(EXIT_SUCCESS);
}

void RocksDBEngine::start() {
  // it is already decided that rocksdb is used
  TRI_ASSERT(isEnabled());
  TRI_ASSERT(!ServerState::instance()->isCoordinator());

  if (ServerState::instance()->isAgent() &&
      !server().options()->processingResult().touched(
          "rocksdb.wal-file-timeout-initial")) {
    // reduce --rocksb.wal-file-timeout-initial to 15 seconds for agency nodes
    // as we probably won't need the WAL for WAL tailing and replication here
    _pruneWaitTimeInitial = 15;
  }

  LOG_TOPIC("107fd", TRACE, arangodb::Logger::ENGINES)
      << "rocksdb version " << rest::Version::getRocksDBVersion()
      << ", supported compression types: " << getCompressionSupport();

  // set the database sub-directory for RocksDB
  auto& databasePathFeature = server().getFeature<DatabasePathFeature>();
  _path = databasePathFeature.subdirectoryName("engine-rocksdb");

  [[maybe_unused]] bool createdEngineDir = false;
  if (!basics::FileUtils::isDirectory(_path)) {
    std::string systemErrorStr;
    long errorNo;

    auto res =
        TRI_CreateRecursiveDirectory(_path.c_str(), errorNo, systemErrorStr);

    if (res == TRI_ERROR_NO_ERROR) {
      LOG_TOPIC("b2958", TRACE, arangodb::Logger::ENGINES)
          << "created RocksDB data directory '" << _path << "'";
      createdEngineDir = true;
    } else {
      LOG_TOPIC("a5ae3", FATAL, arangodb::Logger::ENGINES)
          << "unable to create RocksDB data directory '" << _path
          << "': " << systemErrorStr;
      FATAL_ERROR_EXIT();
    }
  }

#ifdef USE_SST_INGESTION
  _idxPath = basics::FileUtils::buildFilename(_path, "tmp-idx-creation");
  if (basics::FileUtils::isDirectory(_idxPath)) {
    for (auto const& fileName : TRI_FullTreeDirectory(_idxPath.c_str())) {
      TRI_UnlinkFile(basics::FileUtils::buildFilename(path, fileName).data());
    }
  } else {
    auto errorMsg = TRI_ERROR_NO_ERROR;
    if (!basics::FileUtils::createDirectory(_idxPath, &errorMsg)) {
      LOG_TOPIC("6d10f", FATAL, Logger::ENGINES)
          << "Cannot create tmp-idx-creation directory: " << TRI_last_error();
      FATAL_ERROR_EXIT();
    }
  }
#endif

  uint64_t totalSpace;
  uint64_t freeSpace;
  if (TRI_GetDiskSpaceInfo(_path, totalSpace, freeSpace).ok() &&
      totalSpace != 0) {
    LOG_TOPIC("b71b9", DEBUG, arangodb::Logger::ENGINES)
        << "total disk space for database directory mount: "
        << basics::StringUtils::formatSize(totalSpace)
        << ", free disk space for database directory mount: "
        << basics::StringUtils::formatSize(freeSpace) << " ("
        << (100.0 * double(freeSpace) / double(totalSpace)) << "% free)";
  }

  rocksdb::TransactionDBOptions transactionOptions =
      _optionsProvider.getTransactionDBOptions();

  // we only want to modify DBOptions here, no ColumnFamily options or the like
  _dbOptions = _optionsProvider.getOptions();
  if (_dbOptions.wal_dir.empty()) {
    _dbOptions.wal_dir = basics::FileUtils::buildFilename(_path, "journals");
  }
  LOG_TOPIC("bc82a", TRACE, arangodb::Logger::ENGINES)
      << "initializing RocksDB, path: '" << _path << "', WAL directory '"
      << _dbOptions.wal_dir << "'";

  if (_verifySst) {
    // startup command was invoked to verify all .sst files
    rocksdb::Options options;
#ifdef USE_ENTERPRISE
    configureEnterpriseRocksDBOptions(options, createdEngineDir);
#else
    options.env = rocksdb::Env::Default();
#endif
    // we will not return from here
    verifySstFiles(options);
    TRI_ASSERT(false);
  }

  if (_createShaFiles) {
    _checksumEnv =
        std::make_unique<checksum::ChecksumEnv>(rocksdb::Env::Default(), _path);
    _dbOptions.env = _checksumEnv.get();
    static_cast<checksum::ChecksumEnv*>(_checksumEnv.get())
        ->getHelper()
        ->checkMissingShaFiles();  // this works even if done before
                                   // configureEnterpriseRocksDBOptions() is
                                   // called when there's encryption, because
                                   // checkMissingShafiles() only looks for
                                   // existing sst files without their sha files
                                   // in the directory and writes the missing
                                   // sha files.
  } else {
    _dbOptions.env = rocksdb::Env::Default();
  }

#ifdef USE_ENTERPRISE
  configureEnterpriseRocksDBOptions(_dbOptions, createdEngineDir);
#endif

  _dbOptions.env->SetBackgroundThreads(
      static_cast<int>(_optionsProvider.numThreadsHigh()),
      rocksdb::Env::Priority::HIGH);
  _dbOptions.env->SetBackgroundThreads(
      static_cast<int>(_optionsProvider.numThreadsLow()),
      rocksdb::Env::Priority::LOW);

  if (_debugLogging) {
    _dbOptions.info_log_level = rocksdb::InfoLogLevel::DEBUG_LEVEL;
  }

  std::shared_ptr<RocksDBLogger> logger;

  if (!_optionsProvider.useFileLogging()) {
    // if option "--rocksdb.use-file-logging" is set to false, we will use
    // our own logger that logs to ArangoDB's logfile
    logger = std::make_shared<RocksDBLogger>(_dbOptions.info_log_level);
    _dbOptions.info_log = logger;

    if (!_debugLogging) {
      logger->disable();
    }
  }

  if (_useThrottle) {
    _throttleListener = std::make_shared<RocksDBThrottle>(
        _throttleSlots, _throttleFrequency, _throttleScalingFactor,
        _throttleMaxWriteRate, _throttleSlowdownWritesTrigger,
        _throttleLowerBoundBps);
    _dbOptions.listeners.push_back(_throttleListener);
  }

  _errorListener = std::make_shared<RocksDBBackgroundErrorListener>();
  _dbOptions.listeners.push_back(_errorListener);
  _dbOptions.listeners.push_back(
      std::make_shared<RocksDBMetricsListener>(server()));

  rocksdb::BlockBasedTableOptions tableOptions =
      _optionsProvider.getTableOptions();
  // create column families
  std::vector<rocksdb::ColumnFamilyDescriptor> cfFamilies;
  auto addFamily = [this,
                    &cfFamilies](RocksDBColumnFamilyManager::Family family) {
    rocksdb::ColumnFamilyOptions specialized =
        _optionsProvider.getColumnFamilyOptions(family);
    std::string name = RocksDBColumnFamilyManager::name(family);
    cfFamilies.emplace_back(name, specialized);
  };
  // no prefix families for default column family (Has to be there)
  addFamily(RocksDBColumnFamilyManager::Family::Definitions);
  addFamily(RocksDBColumnFamilyManager::Family::Documents);
  addFamily(RocksDBColumnFamilyManager::Family::PrimaryIndex);
  addFamily(RocksDBColumnFamilyManager::Family::EdgeIndex);
  addFamily(RocksDBColumnFamilyManager::Family::VPackIndex);
  addFamily(RocksDBColumnFamilyManager::Family::GeoIndex);
  addFamily(RocksDBColumnFamilyManager::Family::FulltextIndex);
  addFamily(RocksDBColumnFamilyManager::Family::ReplicatedLogs);
  addFamily(RocksDBColumnFamilyManager::Family::ZkdIndex);

  bool dbExisted = checkExistingDB(cfFamilies);

  LOG_TOPIC("ab45b", DEBUG, Logger::STARTUP)
      << "opening RocksDB instance in '" << _path << "'";

  std::vector<rocksdb::ColumnFamilyHandle*> cfHandles;

  rocksdb::Status status = rocksdb::TransactionDB::Open(
      _dbOptions, transactionOptions, _path, cfFamilies, &cfHandles, &_db);

  if (!status.ok()) {
    std::string error;
    if (status.IsIOError()) {
      error =
          "; Maybe your filesystem doesn't provide required features? (Cifs? "
          "NFS?)";
    }

    LOG_TOPIC("fe3df", FATAL, arangodb::Logger::STARTUP)
        << "unable to initialize RocksDB engine: " << status.ToString()
        << error;
    FATAL_ERROR_EXIT();
  }
  if (cfFamilies.size() != cfHandles.size()) {
    LOG_TOPIC("ffc6d", FATAL, arangodb::Logger::STARTUP)
        << "unable to initialize RocksDB column families";
    FATAL_ERROR_EXIT();
  }
  if (cfHandles.size() <
      RocksDBColumnFamilyManager::minNumberOfColumnFamilies) {
    LOG_TOPIC("e572e", FATAL, arangodb::Logger::STARTUP)
        << "unexpected number of column families found in database. "
        << "got " << cfHandles.size() << ", expecting at least "
        << RocksDBColumnFamilyManager::minNumberOfColumnFamilies;
    FATAL_ERROR_EXIT();
  }

  // give throttle access to families
  if (_useThrottle) {
    _throttleListener->setFamilies(cfHandles);
  }

  TRI_ASSERT(_db != nullptr);

  // set our column families
  RocksDBColumnFamilyManager::set(RocksDBColumnFamilyManager::Family::Invalid,
                                  _db->DefaultColumnFamily());
  RocksDBColumnFamilyManager::set(
      RocksDBColumnFamilyManager::Family::Definitions, cfHandles[0]);
  RocksDBColumnFamilyManager::set(RocksDBColumnFamilyManager::Family::Documents,
                                  cfHandles[1]);
  RocksDBColumnFamilyManager::set(
      RocksDBColumnFamilyManager::Family::PrimaryIndex, cfHandles[2]);
  RocksDBColumnFamilyManager::set(RocksDBColumnFamilyManager::Family::EdgeIndex,
                                  cfHandles[3]);
  RocksDBColumnFamilyManager::set(
      RocksDBColumnFamilyManager::Family::VPackIndex, cfHandles[4]);
  RocksDBColumnFamilyManager::set(RocksDBColumnFamilyManager::Family::GeoIndex,
                                  cfHandles[5]);
  RocksDBColumnFamilyManager::set(
      RocksDBColumnFamilyManager::Family::FulltextIndex, cfHandles[6]);
  RocksDBColumnFamilyManager::set(
      RocksDBColumnFamilyManager::Family::ReplicatedLogs, cfHandles[7]);
  RocksDBColumnFamilyManager::set(RocksDBColumnFamilyManager::Family::ZkdIndex,
                                  cfHandles[8]);
  TRI_ASSERT(RocksDBColumnFamilyManager::get(
                 RocksDBColumnFamilyManager::Family::Definitions)
                 ->GetID() == 0);

  // will crash the process if version does not match
  arangodb::rocksdbStartupVersionCheck(server(), _db, dbExisted);

  _dbExisted = dbExisted;

  // only enable logger after RocksDB start
  if (logger != nullptr) {
    logger->enable();
  }

  if (_optionsProvider.limitOpenFilesAtStartup()) {
    _db->SetDBOptions({{"max_open_files", "-1"}});
  }

  // limit the total size of WAL files. This forces the flush of memtables of
  // column families still backed by WAL files. If we would not do this, WAL
  // files may linger around forever and will not get removed
  _db->SetDBOptions({{"max_total_wal_size",
                      std::to_string(_optionsProvider.maxTotalWalSize())}});

  {
    auto& feature = server().getFeature<FlushFeature>();
    _useReleasedTick = feature.isEnabled();
  }

  // useReleasedTick should be true on DB servers and single servers
  TRI_ASSERT((arangodb::ServerState::instance()->isCoordinator() ||
              arangodb::ServerState::instance()->isAgent()) ||
             _useReleasedTick);

  if (_syncInterval > 0) {
    _syncThread = std::make_unique<RocksDBSyncThread>(
        *this, std::chrono::milliseconds(_syncInterval),
        std::chrono::milliseconds(_syncDelayThreshold));
    if (!_syncThread->start()) {
      LOG_TOPIC("63919", FATAL, Logger::ENGINES)
          << "could not start rocksdb sync thread";
      FATAL_ERROR_EXIT();
    }
  }

  TRI_ASSERT(_db != nullptr);
  _settingsManager = std::make_unique<RocksDBSettingsManager>(*this);
  _replicationManager = std::make_unique<RocksDBReplicationManager>(*this);

  struct SchedulerExecutor : RocksDBAsyncLogWriteBatcher::IAsyncExecutor {
    explicit SchedulerExecutor(ArangodServer& server)
        : _scheduler(server.getFeature<SchedulerFeature>().SCHEDULER) {}

    void operator()(fu2::unique_function<void() noexcept> func) override {
      if (_scheduler->server().isStopping()) {
        return;
      }
      _scheduler->queue(RequestLane::CLUSTER_INTERNAL, std::move(func));
    }

    Scheduler* _scheduler;
  };

  _logPersistor = std::make_shared<RocksDBAsyncLogWriteBatcher>(
      RocksDBColumnFamilyManager::get(
          RocksDBColumnFamilyManager::Family::ReplicatedLogs),
      _db->GetRootDB(), std::make_shared<SchedulerExecutor>(server()),
      server().getFeature<ReplicatedLogFeature>().options());

  _settingsManager->retrieveInitialValues();

  double const counterSyncSeconds = 2.5;
  _backgroundThread =
      std::make_unique<RocksDBBackgroundThread>(*this, counterSyncSeconds);
  if (!_backgroundThread->start()) {
    LOG_TOPIC("a5e96", FATAL, Logger::ENGINES)
        << "could not start rocksdb counter manager thread";
    FATAL_ERROR_EXIT();
  }

  if (!systemDatabaseExists()) {
    addSystemDatabase();
  }

  if (!useEdgeCache()) {
    LOG_TOPIC("46557", INFO, Logger::ENGINES)
        << "in-memory cache for edges is disabled";
  }

  // to populate initial health check data
  HealthData hd = healthCheck();
  if (hd.res.fail()) {
    LOG_TOPIC("4cf5b", ERR, Logger::ENGINES) << hd.res.errorMessage();
  }

  // make an initial inventory of WAL files, so that all WAL files
  // metrics are correctly populated once the HTTP interface comes
  // up
  determineWalFilesInitial();
}

void RocksDBEngine::beginShutdown() {
  TRI_ASSERT(isEnabled());

  // block the creation of new replication contexts
  if (_replicationManager != nullptr) {
    _replicationManager->beginShutdown();
  }

  // from now on, all started compactions can be canceled.
  // note that this is only a best-effort hint to RocksDB and
  // may not be followed immediately.
  ::cancelCompactions.store(true, std::memory_order_release);
}

void RocksDBEngine::stop() {
  TRI_ASSERT(isEnabled());

  // in case we missed the beginShutdown somehow, call it again
  replicationManager()->beginShutdown();
  replicationManager()->dropAll();

  if (_backgroundThread) {
    // stop the press
    _backgroundThread->beginShutdown();

    if (_settingsManager) {
      auto syncRes = _settingsManager->sync(/*force*/ true);
      if (syncRes.fail()) {
        LOG_TOPIC("0582f", WARN, Logger::ENGINES)
            << "caught exception while shutting down RocksDB engine: "
            << syncRes.errorMessage();
      }
    }

    // wait until background thread stops
    while (_backgroundThread->isRunning()) {
      std::this_thread::yield();
    }
    _backgroundThread.reset();
  }

  if (_syncThread) {
    // _syncThread may be a nullptr, in case automatic syncing is turned off
    _syncThread->beginShutdown();

    // wait until sync thread stops
    while (_syncThread->isRunning()) {
      std::this_thread::yield();
    }
    _syncThread.reset();
  }

  waitForCompactionJobsToFinish();
}

void RocksDBEngine::unprepare() {
  TRI_ASSERT(isEnabled());
  waitForCompactionJobsToFinish();
  shutdownRocksDBInstance();
}

void RocksDBEngine::trackRevisionTreeHibernation() noexcept {
  ++_metricsTreeHibernations;
}

void RocksDBEngine::trackRevisionTreeResurrection() noexcept {
  ++_metricsTreeResurrections;
}

void RocksDBEngine::trackRevisionTreeMemoryIncrease(
    std::uint64_t value) noexcept {
  _metricsTreeMemoryUsage.fetch_add(value);
}

void RocksDBEngine::trackRevisionTreeMemoryDecrease(
    std::uint64_t value) noexcept {
  [[maybe_unused]] auto old = _metricsTreeMemoryUsage.fetch_sub(value);
  TRI_ASSERT(old >= value);
}

void RocksDBEngine::trackRevisionTreeBufferedMemoryIncrease(
    std::uint64_t value) noexcept {
  _metricsTreeBufferedMemoryUsage.fetch_add(value);
}

void RocksDBEngine::trackRevisionTreeBufferedMemoryDecrease(
    std::uint64_t value) noexcept {
  [[maybe_unused]] auto old = _metricsTreeBufferedMemoryUsage.fetch_sub(value);
  TRI_ASSERT(old >= value);
}

bool RocksDBEngine::hasBackgroundError() const {
  return _errorListener != nullptr && _errorListener->called();
}

std::unique_ptr<transaction::Manager> RocksDBEngine::createTransactionManager(
    transaction::ManagerFeature& feature) {
  return std::make_unique<transaction::Manager>(feature);
}

std::shared_ptr<TransactionState> RocksDBEngine::createTransactionState(
    TRI_vocbase_t& vocbase, TransactionId tid,
    transaction::Options const& options) {
  if (vocbase.replicationVersion() == replication::Version::TWO &&
      (tid.isLeaderTransactionId() || tid.isLegacyTransactionId()) &&
      ServerState::instance()->isRunningInCluster() &&
      !options.allowDirtyReads && options.requiresReplication) {
    return std::make_shared<ReplicatedRocksDBTransactionState>(vocbase, tid,
                                                               options);
  }
  return std::make_shared<SimpleRocksDBTransactionState>(vocbase, tid, options);
}

void RocksDBEngine::addParametersForNewCollection(VPackBuilder& builder,
                                                  VPackSlice info) {
  if (!info.hasKey(StaticStrings::ObjectId)) {
    builder.add(StaticStrings::ObjectId,
                VPackValue(std::to_string(TRI_NewTickServer())));
  }
  if (!info.get(StaticStrings::CacheEnabled).isBool()) {
    builder.add(StaticStrings::CacheEnabled, VPackValue(false));
  }
}

// create storage-engine specific collection
std::unique_ptr<PhysicalCollection> RocksDBEngine::createPhysicalCollection(
    LogicalCollection& collection, velocypack::Slice info) {
  return std::make_unique<RocksDBCollection>(collection, info);
}

// inventory functionality
// -----------------------

void RocksDBEngine::getDatabases(arangodb::velocypack::Builder& result) {
  LOG_TOPIC("a9cc7", TRACE, Logger::STARTUP) << "getting existing databases";

  rocksdb::ReadOptions readOptions;
  std::unique_ptr<rocksdb::Iterator> iter(_db->NewIterator(
      readOptions, RocksDBColumnFamilyManager::get(
                       RocksDBColumnFamilyManager::Family::Definitions)));
  result.openArray();
  auto rSlice = rocksDBSlice(RocksDBEntryType::Database);
  for (iter->Seek(rSlice); iter->Valid() && iter->key().starts_with(rSlice);
       iter->Next()) {
    auto slice =
        VPackSlice(reinterpret_cast<uint8_t const*>(iter->value().data()));

    //// check format id
    TRI_ASSERT(slice.isObject());
    VPackSlice idSlice = slice.get(StaticStrings::DatabaseId);
    if (!idSlice.isString()) {
      LOG_TOPIC("099d7", ERR, arangodb::Logger::STARTUP)
          << "found invalid database declaration with non-string id: "
          << slice.toJson();
      THROW_ARANGO_EXCEPTION(TRI_ERROR_ARANGO_ILLEGAL_PARAMETER_FILE);
    }

    // deleted
    if (arangodb::basics::VelocyPackHelper::getBooleanValue(slice, "deleted",
                                                            false)) {
      TRI_voc_tick_t id = static_cast<TRI_voc_tick_t>(
          basics::StringUtils::uint64(idSlice.copyString()));

      // database is deleted, skip it!
      LOG_TOPIC("43cbc", DEBUG, arangodb::Logger::STARTUP)
          << "found dropped database " << id;

      dropDatabase(id);
      continue;
    }

    // name
    VPackSlice nameSlice = slice.get("name");
    if (!nameSlice.isString()) {
      LOG_TOPIC("96ffc", ERR, arangodb::Logger::STARTUP)
          << "found invalid database declaration with non-string name: "
          << slice.toJson();
      THROW_ARANGO_EXCEPTION(TRI_ERROR_ARANGO_ILLEGAL_PARAMETER_FILE);
    }

    result.add(slice);
  }
  result.close();
}

void RocksDBEngine::getCollectionInfo(TRI_vocbase_t& vocbase, DataSourceId cid,
                                      arangodb::velocypack::Builder& builder,
                                      bool includeIndexes,
                                      TRI_voc_tick_t maxTick) {
  builder.openObject();

  // read collection info from database
  RocksDBKey key;

  key.constructCollection(vocbase.id(), cid);

  rocksdb::PinnableSlice value;
  rocksdb::ReadOptions options;
  rocksdb::Status res =
      _db->Get(options,
               RocksDBColumnFamilyManager::get(
                   RocksDBColumnFamilyManager::Family::Definitions),
               key.string(), &value);
  auto result = rocksutils::convertStatus(res);

  if (result.errorNumber() != TRI_ERROR_NO_ERROR) {
    THROW_ARANGO_EXCEPTION(result);
  }

  VPackSlice fullParameters = RocksDBValue::data(value);

  builder.add("parameters", fullParameters);

  if (includeIndexes) {
    // dump index information
    VPackSlice indexes = fullParameters.get("indexes");
    builder.add(VPackValue("indexes"));
    builder.openArray();

    if (indexes.isArray()) {
      for (auto const idx : VPackArrayIterator(indexes)) {
        // This is only allowed to contain user-defined indexes.
        // So we have to exclude Primary + Edge Types
        auto type = idx.get(StaticStrings::IndexType);
        TRI_ASSERT(type.isString());

        if (!type.isEqualString("primary") && !type.isEqualString("edge")) {
          builder.add(idx);
        }
      }
    }

    builder.close();
  }

  builder.close();
}

ErrorCode RocksDBEngine::getCollectionsAndIndexes(
    TRI_vocbase_t& vocbase, arangodb::velocypack::Builder& result,
    bool wasCleanShutdown, bool isUpgrade) {
  rocksdb::ReadOptions readOptions;
  std::unique_ptr<rocksdb::Iterator> iter(_db->NewIterator(
      readOptions, RocksDBColumnFamilyManager::get(
                       RocksDBColumnFamilyManager::Family::Definitions)));

  result.openArray();

  auto rSlice = rocksDBSlice(RocksDBEntryType::Collection);

  for (iter->Seek(rSlice); iter->Valid() && iter->key().starts_with(rSlice);
       iter->Next()) {
    if (vocbase.id() != RocksDBKey::databaseId(iter->key())) {
      continue;
    }

    auto slice =
        VPackSlice(reinterpret_cast<uint8_t const*>(iter->value().data()));

    if (arangodb::basics::VelocyPackHelper::getBooleanValue(
            slice, StaticStrings::DataSourceDeleted, false)) {
      continue;
    }

    result.add(slice);
  }

  result.close();

  return TRI_ERROR_NO_ERROR;
}

ErrorCode RocksDBEngine::getViews(TRI_vocbase_t& vocbase,
                                  arangodb::velocypack::Builder& result) {
  auto bounds = RocksDBKeyBounds::DatabaseViews(vocbase.id());
  rocksdb::Slice upper = bounds.end();
  rocksdb::ColumnFamilyHandle* cf = RocksDBColumnFamilyManager::get(
      RocksDBColumnFamilyManager::Family::Definitions);

  rocksdb::ReadOptions ro;
  ro.iterate_upper_bound = &upper;

  std::unique_ptr<rocksdb::Iterator> iter(_db->NewIterator(ro, cf));
  result.openArray();
  for (iter->Seek(bounds.start()); iter->Valid(); iter->Next()) {
    TRI_ASSERT(iter->key().compare(bounds.end()) < 0);
    auto slice =
        VPackSlice(reinterpret_cast<uint8_t const*>(iter->value().data()));

    LOG_TOPIC("e3bcd", TRACE, Logger::VIEWS)
        << "got view slice: " << slice.toJson();

    if (arangodb::basics::VelocyPackHelper::getBooleanValue(
            slice, StaticStrings::DataSourceDeleted, false)) {
      continue;
    }
    if (ServerState::instance()->isDBServer() &&
        arangodb::basics::VelocyPackHelper::getStringView(
            slice, StaticStrings::DataSourceType, {}) !=
            arangodb::iresearch::StaticStrings::ViewArangoSearchType) {
      continue;
    }
    result.add(slice);
  }

  result.close();

  return TRI_ERROR_NO_ERROR;
}

std::string RocksDBEngine::versionFilename(TRI_voc_tick_t id) const {
  return _basePath + TRI_DIR_SEPARATOR_CHAR + "VERSION-" + std::to_string(id);
}

void RocksDBEngine::cleanupReplicationContexts() {
  if (_replicationManager != nullptr) {
    _replicationManager->dropAll();
  }
}

VPackBuilder RocksDBEngine::getReplicationApplierConfiguration(
    TRI_vocbase_t& vocbase, ErrorCode& status) {
  RocksDBKey key;

  key.constructReplicationApplierConfig(vocbase.id());

  return getReplicationApplierConfiguration(key, status);
}

VPackBuilder RocksDBEngine::getReplicationApplierConfiguration(
    ErrorCode& status) {
  RocksDBKey key;
  key.constructReplicationApplierConfig(databaseIdForGlobalApplier);
  return getReplicationApplierConfiguration(key, status);
}

VPackBuilder RocksDBEngine::getReplicationApplierConfiguration(
    RocksDBKey const& key, ErrorCode& status) {
  rocksdb::PinnableSlice value;

  auto opts = rocksdb::ReadOptions();
  auto s = _db->Get(opts,
                    RocksDBColumnFamilyManager::get(
                        RocksDBColumnFamilyManager::Family::Definitions),
                    key.string(), &value);
  if (!s.ok()) {
    status = TRI_ERROR_FILE_NOT_FOUND;
    return arangodb::velocypack::Builder();
  }

  status = TRI_ERROR_NO_ERROR;
  VPackBuilder builder;
  builder.add(RocksDBValue::data(value));
  return builder;
}

ErrorCode RocksDBEngine::removeReplicationApplierConfiguration(
    TRI_vocbase_t& vocbase) {
  RocksDBKey key;

  key.constructReplicationApplierConfig(vocbase.id());

  return removeReplicationApplierConfiguration(key);
}

ErrorCode RocksDBEngine::removeReplicationApplierConfiguration() {
  RocksDBKey key;
  key.constructReplicationApplierConfig(databaseIdForGlobalApplier);
  return removeReplicationApplierConfiguration(key);
}

ErrorCode RocksDBEngine::removeReplicationApplierConfiguration(
    RocksDBKey const& key) {
  auto status = rocksutils::convertStatus(
      _db->Delete(rocksdb::WriteOptions(),
                  RocksDBColumnFamilyManager::get(
                      RocksDBColumnFamilyManager::Family::Definitions),
                  key.string()));
  if (!status.ok()) {
    return status.errorNumber();
  }

  return TRI_ERROR_NO_ERROR;
}

ErrorCode RocksDBEngine::saveReplicationApplierConfiguration(
    TRI_vocbase_t& vocbase, velocypack::Slice slice, bool doSync) {
  RocksDBKey key;

  key.constructReplicationApplierConfig(vocbase.id());

  return saveReplicationApplierConfiguration(key, slice, doSync);
}

ErrorCode RocksDBEngine::saveReplicationApplierConfiguration(
    velocypack::Slice slice, bool doSync) {
  RocksDBKey key;
  key.constructReplicationApplierConfig(databaseIdForGlobalApplier);
  return saveReplicationApplierConfiguration(key, slice, doSync);
}

ErrorCode RocksDBEngine::saveReplicationApplierConfiguration(
    RocksDBKey const& key, velocypack::Slice slice, bool doSync) {
  auto value = RocksDBValue::ReplicationApplierConfig(slice);

  auto status = rocksutils::convertStatus(
      _db->Put(rocksdb::WriteOptions(),
               RocksDBColumnFamilyManager::get(
                   RocksDBColumnFamilyManager::Family::Definitions),
               key.string(), value.string()));
  if (!status.ok()) {
    return status.errorNumber();
  }

  return TRI_ERROR_NO_ERROR;
}

// database, collection and index management
// -----------------------------------------

std::unique_ptr<TRI_vocbase_t> RocksDBEngine::openDatabase(
    arangodb::CreateDatabaseInfo&& info, bool isUpgrade) {
  return openExistingDatabase(std::move(info), true, isUpgrade);
}

Result RocksDBEngine::writeCreateDatabaseMarker(TRI_voc_tick_t id,
                                                velocypack::Slice slice) {
  return writeDatabaseMarker(id, slice, RocksDBLogValue::DatabaseCreate(id));
}

Result RocksDBEngine::writeDatabaseMarker(TRI_voc_tick_t id,
                                          velocypack::Slice slice,
                                          RocksDBLogValue&& logValue) {
  RocksDBKey key;
  key.constructDatabase(id);
  auto value = RocksDBValue::Database(slice);
  rocksdb::WriteOptions wo;

  // Write marker + key into RocksDB inside one batch
  rocksdb::WriteBatch batch;
  batch.PutLogData(logValue.slice());
  batch.Put(RocksDBColumnFamilyManager::get(
                RocksDBColumnFamilyManager::Family::Definitions),
            key.string(), value.string());
  rocksdb::Status res = _db->GetRootDB()->Write(wo, &batch);
  return rocksutils::convertStatus(res);
}

Result RocksDBEngine::writeCreateCollectionMarker(TRI_voc_tick_t databaseId,
                                                  DataSourceId cid,
                                                  velocypack::Slice slice,
                                                  RocksDBLogValue&& logValue) {
  rocksdb::DB* db = _db->GetRootDB();

  RocksDBKey key;
  key.constructCollection(databaseId, cid);
  auto value = RocksDBValue::Collection(slice);

  rocksdb::WriteOptions wo;
  // Write marker + key into RocksDB inside one batch
  rocksdb::WriteBatch batch;
  if (logValue.slice().size() > 0) {
    batch.PutLogData(logValue.slice());
  }
  batch.Put(RocksDBColumnFamilyManager::get(
                RocksDBColumnFamilyManager::Family::Definitions),
            key.string(), value.string());
  rocksdb::Status res = db->Write(wo, &batch);

  return rocksutils::convertStatus(res);
}

Result RocksDBEngine::prepareDropDatabase(TRI_vocbase_t& vocbase) {
  VPackBuilder builder;

  builder.openObject();
  builder.add("id", velocypack::Value(std::to_string(vocbase.id())));
  builder.add("name", velocypack::Value(vocbase.name()));
  builder.add("deleted", VPackValue(true));
  builder.close();

  auto log = RocksDBLogValue::DatabaseDrop(vocbase.id());
  return writeDatabaseMarker(vocbase.id(), builder.slice(), std::move(log));
}

Result RocksDBEngine::dropDatabase(TRI_vocbase_t& database) {
  replicationManager()->drop(database);

  return dropDatabase(database.id());
}

// current recovery state
RecoveryState RocksDBEngine::recoveryState() noexcept {
  return server().getFeature<RocksDBRecoveryManager>().recoveryState();
}

// current recovery tick
TRI_voc_tick_t RocksDBEngine::recoveryTick() noexcept {
  return server().getFeature<RocksDBRecoveryManager>().recoverySequenceNumber();
}

void RocksDBEngine::scheduleTreeRebuild(TRI_voc_tick_t database,
                                        std::string const& collection) {
  std::lock_guard locker{_rebuildCollectionsLock};
  _rebuildCollections.emplace(std::make_pair(database, collection),
                              /*started*/ false);
}

void RocksDBEngine::processTreeRebuilds() {
  Scheduler* scheduler = arangodb::SchedulerFeature::SCHEDULER;
  if (scheduler == nullptr) {
    return;
  }

  uint64_t maxParallelRebuilds = 2;
  uint64_t iterations = 0;
  while (++iterations <= maxParallelRebuilds) {
    if (server().isStopping()) {
      // don't fire off more tree rebuilds while we are shutting down
      return;
    }

    std::pair<TRI_voc_tick_t, std::string> candidate{};

    {
      std::lock_guard locker{_rebuildCollectionsLock};
      if (_rebuildCollections.empty() ||
          _runningRebuilds >= maxParallelRebuilds) {
        // nothing to do, or too much to do
        return;
      }

      for (auto& it : _rebuildCollections) {
        if (!it.second) {
          // set to started
          it.second = true;
          candidate = it.first;
          ++_runningRebuilds;
          break;
        }
      }
    }

    if (candidate.first == 0 || candidate.second.empty()) {
      return;
    }

    if (server().isStopping()) {
      return;
    }

    scheduler->queue(arangodb::RequestLane::CLIENT_SLOW, [this, candidate]() {
      if (!server().isStopping()) {
        VocbasePtr vocbase;
        try {
          auto& df = server().getFeature<DatabaseFeature>();
          vocbase = df.useDatabase(candidate.first);
          if (vocbase != nullptr) {
            auto collection = vocbase->lookupCollectionByUuid(candidate.second);
            if (collection != nullptr && !collection->deleted()) {
              LOG_TOPIC("b96bc", INFO, Logger::ENGINES)
                  << "starting background rebuild of revision tree for "
                     "collection "
                  << candidate.first << "/" << collection->name();
              Result res =
                  static_cast<RocksDBCollection*>(collection->getPhysical())
                      ->rebuildRevisionTree();
              if (res.ok()) {
                ++_metricsTreeRebuildsSuccess;
                LOG_TOPIC("2f997", INFO, Logger::ENGINES)
                    << "successfully rebuilt revision tree for collection "
                    << candidate.first << "/" << collection->name();
              } else {
                ++_metricsTreeRebuildsFailure;
                if (res.is(TRI_ERROR_LOCK_TIMEOUT)) {
                  LOG_TOPIC("bce3a", WARN, Logger::ENGINES)
                      << "failure during revision tree rebuilding for "
                         "collection "
                      << candidate.first << "/" << collection->name() << ": "
                      << res.errorMessage();
                } else {
                  LOG_TOPIC("a1fc2", ERR, Logger::ENGINES)
                      << "failure during revision tree rebuilding for "
                         "collection "
                      << candidate.first << "/" << collection->name() << ": "
                      << res.errorMessage();
                }
                {
                  // mark as to-be-done again
                  std::lock_guard locker{_rebuildCollectionsLock};
                  auto it = _rebuildCollections.find(candidate);
                  if (it != _rebuildCollections.end()) {
                    (*it).second = false;
                  }
                }
                // rethrow exception
                THROW_ARANGO_EXCEPTION(res);
              }
            }
          }

          // tree rebuilding finished successfully. now remove from the list
          // to-be-rebuilt candidates
          std::lock_guard locker{_rebuildCollectionsLock};
          _rebuildCollections.erase(candidate);

        } catch (std::exception const& ex) {
          LOG_TOPIC("13afc", WARN, Logger::ENGINES)
              << "caught exception during tree rebuilding: " << ex.what();
        } catch (...) {
          LOG_TOPIC("0bcbf", WARN, Logger::ENGINES)
              << "caught unknown exception during tree rebuilding";
        }
      }

      // always count down _runningRebuilds!
      std::lock_guard locker{_rebuildCollectionsLock};
      TRI_ASSERT(_runningRebuilds > 0);
      --_runningRebuilds;
    });
  }
}

void RocksDBEngine::compactRange(RocksDBKeyBounds bounds) {
  {
    WRITE_LOCKER(locker, _pendingCompactionsLock);
    _pendingCompactions.push_back(std::move(bounds));
  }

  // directly kick off compactions if there is enough processing
  // capacity
  processCompactions();
}

void RocksDBEngine::processCompactions() {
  Scheduler* scheduler = arangodb::SchedulerFeature::SCHEDULER;
  if (scheduler == nullptr) {
    return;
  }

  uint64_t maxIterations = _maxParallelCompactions;
  uint64_t iterations = 0;
  while (++iterations <= maxIterations) {
    if (server().isStopping()) {
      // don't fire off more compactions while we are shutting down
      return;
    }

    RocksDBKeyBounds bounds = RocksDBKeyBounds::Empty();
    {
      WRITE_LOCKER(locker, _pendingCompactionsLock);
      if (_pendingCompactions.empty() ||
          _runningCompactions >= _maxParallelCompactions) {
        // nothing to do, or too much to do
        LOG_TOPIC("d5108", TRACE, Logger::ENGINES)
            << "checking compactions. pending: " << _pendingCompactions.size()
            << ", running: " << _runningCompactions;
        return;
      }
      // found something to do, now steal the item from the queue
      bounds = std::move(_pendingCompactions.front());
      _pendingCompactions.pop_front();

      if (server().isStopping()) {
        // if we are stopping, it is ok to not process but lose any pending
        // compactions
        return;
      }

      // set it to running already, so that concurrent callers of this method
      // will not kick off additional jobs
      ++_runningCompactions;
    }

    LOG_TOPIC("6ea1b", TRACE, Logger::ENGINES)
        << "scheduling compaction for execution";

    scheduler->queue(arangodb::RequestLane::CLIENT_SLOW, [this, bounds]() {
      if (server().isStopping()) {
        LOG_TOPIC("3d619", TRACE, Logger::ENGINES)
            << "aborting pending compaction due to server shutdown";
      } else {
        LOG_TOPIC("9485b", TRACE, Logger::ENGINES)
            << "executing compaction for range " << bounds;
        double start = TRI_microtime();
        try {
          rocksdb::CompactRangeOptions opts;
          opts.exclusive_manual_compaction = false;
          opts.allow_write_stall = true;
          opts.canceled = &::cancelCompactions;
          rocksdb::Slice b = bounds.start(), e = bounds.end();
          _db->CompactRange(opts, bounds.columnFamily(), &b, &e);
        } catch (std::exception const& ex) {
          LOG_TOPIC("a4c42", WARN, Logger::ENGINES)
              << "compaction for range " << bounds
              << " failed with error: " << ex.what();
        } catch (...) {
          // whatever happens, we need to count down _runningCompactions in all
          // cases
        }

        LOG_TOPIC("79591", TRACE, Logger::ENGINES)
            << "finished compaction for range " << bounds
            << ", took: " << Logger::FIXED(TRI_microtime() - start);
      }
      // always count down _runningCompactions!
      WRITE_LOCKER(locker, _pendingCompactionsLock);
      TRI_ASSERT(_runningCompactions > 0);
      --_runningCompactions;
    });
  }
}

void RocksDBEngine::createCollection(TRI_vocbase_t& vocbase,
                                     LogicalCollection const& collection) {
  DataSourceId const cid = collection.id();
  TRI_ASSERT(cid.isSet());

  auto builder = collection.toVelocyPackIgnore(
      {"path", "statusString"},
      LogicalDataSource::Serialization::PersistenceWithInProgress);
  TRI_UpdateTickServer(cid.id());

  Result res = writeCreateCollectionMarker(
      vocbase.id(), cid, builder.slice(),
      RocksDBLogValue::CollectionCreate(vocbase.id(), cid));

  if (res.fail()) {
    THROW_ARANGO_EXCEPTION(res);
  }
}

void RocksDBEngine::prepareDropCollection(TRI_vocbase_t& /*vocbase*/,
                                          LogicalCollection& coll) {
  replicationManager()->drop(coll);
}

arangodb::Result RocksDBEngine::dropCollection(TRI_vocbase_t& vocbase,
                                               LogicalCollection& coll) {
  auto* rcoll = static_cast<RocksDBMetaCollection*>(coll.getPhysical());
  bool const prefixSameAsStart = true;
  bool const useRangeDelete = rcoll->meta().numberDocuments() >= 32 * 1024;

  auto resLock = rcoll->lockWrite();  // technically not necessary
  if (resLock != TRI_ERROR_NO_ERROR) {
    return resLock;
  }

  rocksdb::DB* db = _db->GetRootDB();

  // If we get here the collection is safe to drop.
  //
  // This uses the following workflow:
  // 1. Persist the drop.
  //   * if this fails the collection will remain!
  //   * if this succeeds the collection is gone from user point
  // 2. Drop all Documents
  //   * If this fails we give up => We have data-garbage in RocksDB, Collection
  //   is gone.
  // 3. Drop all Indexes
  //   * If this fails we give up => We have data-garbage in RocksDB, Collection
  //   is gone.
  // 4. If all succeeds we do not have data-garbage, all is gone.
  //
  // (NOTE: The above fails can only occur on full HDD or Machine dying. No
  // write conflicts possible)

  TRI_ASSERT(coll.deleted());

  // Prepare collection remove batch
  rocksdb::WriteBatch batch;
  RocksDBLogValue logValue =
      RocksDBLogValue::CollectionDrop(vocbase.id(), coll.id(), coll.guid());
  batch.PutLogData(logValue.slice());

  RocksDBKey key;
  key.constructCollection(vocbase.id(), coll.id());
  batch.Delete(RocksDBColumnFamilyManager::get(
                   RocksDBColumnFamilyManager::Family::Definitions),
               key.string());

  rocksdb::WriteOptions wo;
  rocksdb::Status s = db->Write(wo, &batch);

  // TODO FAILURE Simulate !res.ok()
  if (!s.ok()) {
    // Persisting the drop failed. Do NOT drop collection.
    return rocksutils::convertStatus(s);
  }

  // Now Collection is gone.
  // Cleanup data-mess

  // Unregister collection metadata
  Result res = RocksDBMetadata::deleteCollectionMeta(db, rcoll->objectId());
  if (res.fail()) {
    LOG_TOPIC("2c890", ERR, Logger::ENGINES)
        << "error removing collection meta-data: "
        << res.errorMessage();  // continue regardless
  }

  // remove from map
  {
    WRITE_LOCKER(guard, _mapLock);
    _collectionMap.erase(rcoll->objectId());
  }

  // delete indexes, RocksDBIndex::drop() has its own check
  std::vector<std::shared_ptr<Index>> vecShardIndex = rcoll->getIndexes();
  TRI_ASSERT(!vecShardIndex.empty());

  for (auto& index : vecShardIndex) {
    RocksDBIndex* ridx = static_cast<RocksDBIndex*>(index.get());
    res = RocksDBMetadata::deleteIndexEstimate(db, ridx->objectId());
    if (res.fail()) {
      LOG_TOPIC("f2d51", WARN, Logger::ENGINES)
          << "could not delete index estimate: " << res.errorMessage();
    }

    auto dropRes = index->drop().errorNumber();

    if (dropRes != TRI_ERROR_NO_ERROR) {
      // We try to remove all indexed values.
      // If it does not work they cannot be accessed any more and leaked.
      // User View remains consistent.
      LOG_TOPIC("97176", ERR, Logger::ENGINES)
          << "unable to drop index: " << TRI_errno_string(dropRes);
      //      return TRI_ERROR_NO_ERROR;
    }
  }

  // delete documents
  RocksDBKeyBounds bounds =
      RocksDBKeyBounds::CollectionDocuments(rcoll->objectId());
  auto result = rocksutils::removeLargeRange(db, bounds, prefixSameAsStart,
                                             useRangeDelete);

  if (result.fail()) {
    // We try to remove all documents.
    // If it does not work they cannot be accessed any more and leaked.
    // User View remains consistent.
    return TRI_ERROR_NO_ERROR;
  }

  // run compaction for data only if collection contained a considerable
  // amount of documents. otherwise don't run compaction, because it will
  // slow things down a lot, especially during tests that create/drop LOTS
  // of collections
  if (useRangeDelete) {
    rcoll->compact();
  }

#ifdef ARANGODB_ENABLE_MAINTAINER_MODE
  // check if documents have been deleted
  size_t numDocs = rocksutils::countKeyRange(_db, bounds, nullptr, true);

  if (numDocs > 0) {
    std::string errorMsg(
        "deletion check in collection drop failed - not all documents "
        "have been deleted. remaining: ");
    errorMsg.append(std::to_string(numDocs));
    THROW_ARANGO_EXCEPTION_MESSAGE(TRI_ERROR_INTERNAL, errorMsg);
  }
#endif

  // if we get here all documents / indexes are gone.
  // We have no data garbage left.
  return Result();
}

void RocksDBEngine::changeCollection(TRI_vocbase_t& vocbase,
                                     LogicalCollection const& collection) {
  auto builder = collection.toVelocyPackIgnore(
      {"path", "statusString"},
      LogicalDataSource::Serialization::PersistenceWithInProgress);
  Result res = writeCreateCollectionMarker(
      vocbase.id(), collection.id(), builder.slice(),
      RocksDBLogValue::CollectionChange(vocbase.id(), collection.id()));

  if (res.fail()) {
    THROW_ARANGO_EXCEPTION(res);
  }
}

arangodb::Result RocksDBEngine::renameCollection(
    TRI_vocbase_t& vocbase, LogicalCollection const& collection,
    std::string const& oldName) {
  auto builder = collection.toVelocyPackIgnore(
      {"path", "statusString"},
      LogicalDataSource::Serialization::PersistenceWithInProgress);
  Result res = writeCreateCollectionMarker(
      vocbase.id(), collection.id(), builder.slice(),
      RocksDBLogValue::CollectionRename(vocbase.id(), collection.id(),
                                        oldName));

  return res;
}

Result RocksDBEngine::createView(TRI_vocbase_t& vocbase, DataSourceId id,
                                 arangodb::LogicalView const& view) {
#ifdef ARANGODB_ENABLE_MAINTAINER_MODE
  LOG_TOPIC("0bad8", DEBUG, Logger::ENGINES) << "RocksDBEngine::createView";
#endif
  rocksdb::WriteBatch batch;
  rocksdb::WriteOptions wo;

  RocksDBKey key;
  key.constructView(vocbase.id(), id);
  RocksDBLogValue logValue = RocksDBLogValue::ViewCreate(vocbase.id(), id);

  VPackBuilder props;

  props.openObject();
  view.properties(props,
                  LogicalDataSource::Serialization::PersistenceWithInProgress);
  props.close();

  RocksDBValue const value = RocksDBValue::View(props.slice());

  // Write marker + key into RocksDB inside one batch
  batch.PutLogData(logValue.slice());
  batch.Put(RocksDBColumnFamilyManager::get(
                RocksDBColumnFamilyManager::Family::Definitions),
            key.string(), value.string());

  auto res = _db->Write(wo, &batch);

  LOG_TOPIC_IF("cac6a", TRACE, Logger::VIEWS, !res.ok())
      << "could not create view: " << res.ToString();

  return rocksutils::convertStatus(res);
}

arangodb::Result RocksDBEngine::dropView(TRI_vocbase_t const& vocbase,
                                         LogicalView const& view) {
#ifdef ARANGODB_ENABLE_MAINTAINER_MODE
  LOG_TOPIC("fa6e5", DEBUG, Logger::ENGINES) << "RocksDBEngine::dropView";
#endif
  auto logValue =
      RocksDBLogValue::ViewDrop(vocbase.id(), view.id(), view.guid());

  RocksDBKey key;
  key.constructView(vocbase.id(), view.id());

  rocksdb::WriteBatch batch;
  batch.PutLogData(logValue.slice());
  batch.Delete(RocksDBColumnFamilyManager::get(
                   RocksDBColumnFamilyManager::Family::Definitions),
               key.string());

  rocksdb::WriteOptions wo;
  auto res = _db->GetRootDB()->Write(wo, &batch);
  LOG_TOPIC_IF("fcd22", TRACE, Logger::VIEWS, !res.ok())
      << "could not create view: " << res.ToString();
  return rocksutils::convertStatus(res);
}

Result RocksDBEngine::changeView(LogicalView const& view,
                                 velocypack::Slice update) {
#ifdef ARANGODB_ENABLE_MAINTAINER_MODE
  LOG_TOPIC("405da", DEBUG, Logger::ENGINES) << "RocksDBEngine::changeView";
#endif
  if (inRecovery()) {
    // nothing to do
    return {};
  }
  auto& vocbase = view.vocbase();

  RocksDBKey key;
  key.constructView(vocbase.id(), view.id());

  RocksDBLogValue log = RocksDBLogValue::ViewChange(vocbase.id(), view.id());
  RocksDBValue const value = RocksDBValue::View(update);

  rocksdb::WriteBatch batch;
  rocksdb::WriteOptions wo;  // TODO: check which options would make sense
  rocksdb::Status s;

  s = batch.PutLogData(log.slice());

  if (!s.ok()) {
    LOG_TOPIC("6d6a4", TRACE, Logger::VIEWS)
        << "failed to write change view marker " << s.ToString();
    return rocksutils::convertStatus(s);
  }

  s = batch.Put(RocksDBColumnFamilyManager::get(
                    RocksDBColumnFamilyManager::Family::Definitions),
                key.string(), value.string());

  if (!s.ok()) {
    LOG_TOPIC("ebb58", TRACE, Logger::VIEWS)
        << "failed to write change view marker " << s.ToString();
    return rocksutils::convertStatus(s);
  }
  auto res = _db->Write(wo, &batch);
  LOG_TOPIC_IF("6ee8a", TRACE, Logger::VIEWS, !res.ok())
      << "could not change view: " << res.ToString();
  return rocksutils::convertStatus(res);
}

Result RocksDBEngine::compactAll(bool changeLevel,
                                 bool compactBottomMostLevel) {
  return rocksutils::compactAll(_db->GetRootDB(), changeLevel,
                                compactBottomMostLevel, &::cancelCompactions);
}

/// @brief Add engine-specific optimizer rules
void RocksDBEngine::addOptimizerRules(aql::OptimizerRulesFeature& feature) {
  RocksDBOptimizerRules::registerResources(feature);
}

/// @brief Add engine-specific V8 functions
void RocksDBEngine::addV8Functions() {
  // there are no specific V8 functions here
  RocksDBV8Functions::registerResources(*this);
}

/// @brief Add engine-specific REST handlers
void RocksDBEngine::addRestHandlers(rest::RestHandlerFactory& handlerFactory) {
  RocksDBRestHandlers::registerResources(&handlerFactory);
}

void RocksDBEngine::addCollectionMapping(uint64_t objectId, TRI_voc_tick_t did,
                                         DataSourceId cid) {
  if (objectId != 0) {
    WRITE_LOCKER(guard, _mapLock);
#ifdef ARANGODB_ENABLE_MAINTAINER_MODE
    auto it = _collectionMap.find(objectId);
    if (it != _collectionMap.end()) {
      if (it->second.first != did || it->second.second != cid) {
        LOG_TOPIC("80e81", ERR, Logger::FIXME)
            << "trying to add objectId: " << objectId << ", did: " << did
            << ", cid: " << cid.id()
            << ", found in map: did: " << it->second.first
            << ", cid: " << it->second.second.id() << ", map contains "
            << _collectionMap.size() << " entries";
        for (auto const& it : _collectionMap) {
          LOG_TOPIC("77de9", ERR, Logger::FIXME)
              << "- objectId: " << it.first << " => (did: " << it.second.first
              << ", cid: " << it.second.second.id() << ")";
        }
      }
      TRI_ASSERT(it->second.first == did);
      TRI_ASSERT(it->second.second == cid);
    }
#endif
    _collectionMap[objectId] = std::make_pair(did, cid);
  }
}

std::vector<std::pair<TRI_voc_tick_t, DataSourceId>>
RocksDBEngine::collectionMappings() const {
  std::vector<std::pair<TRI_voc_tick_t, DataSourceId>> res;
  READ_LOCKER(guard, _mapLock);
  for (auto const& it : _collectionMap) {
    res.emplace_back(it.second.first, it.second.second);
  }
  return res;
}

void RocksDBEngine::addIndexMapping(uint64_t objectId, TRI_voc_tick_t did,
                                    DataSourceId cid, IndexId iid) {
  if (objectId != 0) {
    WRITE_LOCKER(guard, _mapLock);
#ifdef ARANGODB_ENABLE_MAINTAINER_MODE
    auto it = _indexMap.find(objectId);
    if (it != _indexMap.end()) {
      TRI_ASSERT(std::get<0>(it->second) == did);
      TRI_ASSERT(std::get<1>(it->second) == cid);
      TRI_ASSERT(std::get<2>(it->second) == iid);
    }
#endif
    _indexMap[objectId] = std::make_tuple(did, cid, iid);
  }
}

void RocksDBEngine::removeIndexMapping(uint64_t objectId) {
  if (objectId != 0) {
    WRITE_LOCKER(guard, _mapLock);
    _indexMap.erase(objectId);
  }
}

RocksDBEngine::CollectionPair RocksDBEngine::mapObjectToCollection(
    uint64_t objectId) const {
  READ_LOCKER(guard, _mapLock);
  auto it = _collectionMap.find(objectId);
  if (it == _collectionMap.end()) {
    return {0, DataSourceId::none()};
  }
  return it->second;
}

RocksDBEngine::IndexTriple RocksDBEngine::mapObjectToIndex(
    uint64_t objectId) const {
  READ_LOCKER(guard, _mapLock);
  auto it = _indexMap.find(objectId);
  if (it == _indexMap.end()) {
    return RocksDBEngine::IndexTriple(0, 0, 0);
  }
  return it->second;
}

/// @brief return a list of the currently open WAL files
std::vector<std::string> RocksDBEngine::currentWalFiles() const {
  rocksdb::VectorLogPtr files;
  std::vector<std::string> names;

  auto status = _db->GetSortedWalFiles(files);
  if (!status.ok()) {
    return names;  // TODO: error here?
  }

  for (size_t current = 0; current < files.size(); current++) {
    auto f = files[current].get();
    try {
      names.push_back(f->PathName());
    } catch (...) {
      return names;
    }
  }

  return names;
}

/// @brief flushes the RocksDB WAL.
/// the optional parameter "waitForSync" is currently only used when the
/// "flushColumnFamilies" parameter is also set to true. If
/// "flushColumnFamilies" is true, all the RocksDB column family memtables are
/// flushed, and, if "waitForSync" is set, additionally synced to disk. The only
/// call site that uses "flushColumnFamilies" currently is hot backup. The
/// function parameter name are a remainder from MMFiles times, when they made
/// more sense. This can be refactored at any point, so that flushing column
/// families becomes a separate API.
Result RocksDBEngine::flushWal(bool waitForSync, bool flushColumnFamilies) {
  Result res;

  if (_syncThread) {
    // _syncThread may be a nullptr, in case automatic syncing is turned off
    res = _syncThread->syncWal();
  } else {
    // no syncThread...
    res = RocksDBSyncThread::sync(_db->GetBaseDB());
  }

  if (res.ok() && flushColumnFamilies) {
    rocksdb::FlushOptions flushOptions;
    flushOptions.wait = waitForSync;

    for (auto cf : RocksDBColumnFamilyManager::allHandles()) {
      rocksdb::Status status = _db->GetBaseDB()->Flush(flushOptions, cf);
      if (!status.ok()) {
        res.reset(rocksutils::convertStatus(status));
        break;
      }
    }
  }

  return res;
}

void RocksDBEngine::waitForEstimatorSync(
    std::chrono::milliseconds maxWaitTime) {
  auto start = std::chrono::high_resolution_clock::now();
  auto beginSeq = _db->GetLatestSequenceNumber();

  while (std::chrono::high_resolution_clock::now() - start < maxWaitTime) {
    if (_settingsManager->earliestSeqNeeded() >= beginSeq) {
      // all synced up!
      break;
    }
    std::this_thread::sleep_for(std::chrono::milliseconds(50));
  }
}

Result RocksDBEngine::registerRecoveryHelper(
    std::shared_ptr<RocksDBRecoveryHelper> helper) {
  try {
    _recoveryHelpers.emplace_back(helper);
  } catch (std::bad_alloc const&) {
    return {TRI_ERROR_OUT_OF_MEMORY};
  }

  return {TRI_ERROR_NO_ERROR};
}

std::vector<std::shared_ptr<RocksDBRecoveryHelper>> const&
RocksDBEngine::recoveryHelpers() {
  return _recoveryHelpers;
}

void RocksDBEngine::determineWalFilesInitial() {
  WRITE_LOCKER(lock, _walFileLock);
  // Retrieve the sorted list of all wal files with earliest file first
  rocksdb::VectorLogPtr files;
  auto status = _db->GetSortedWalFiles(files);
  if (!status.ok()) {
    LOG_TOPIC("078ee", WARN, Logger::ENGINES)
        << "could not get WAL files: " << status.ToString();
    return;
  }

  size_t liveFiles = 0;
  size_t archivedFiles = 0;
  uint64_t liveFilesSize = 0;
  uint64_t archivedFilesSize = 0;
  for (size_t current = 0; current < files.size(); current++) {
    auto const& f = files[current].get();

    if (f->Type() == rocksdb::WalFileType::kArchivedLogFile) {
      ++archivedFiles;
      archivedFilesSize += f->SizeFileBytes();
    } else if (f->Type() == rocksdb::WalFileType::kAliveLogFile) {
      ++liveFiles;
      liveFilesSize += f->SizeFileBytes();
    }
  }
  _metricsWalSequenceLowerBound.store(_settingsManager->earliestSeqNeeded(),
                                      std::memory_order_relaxed);
  _metricsLiveWalFiles.store(liveFiles, std::memory_order_relaxed);
  _metricsArchivedWalFiles.store(archivedFiles, std::memory_order_relaxed);
  _metricsLiveWalFilesSize.store(liveFilesSize, std::memory_order_relaxed);
  _metricsArchivedWalFilesSize.store(archivedFilesSize,
                                     std::memory_order_relaxed);
}

void RocksDBEngine::determinePrunableWalFiles(TRI_voc_tick_t minTickExternal) {
  WRITE_LOCKER(lock, _walFileLock);
  TRI_voc_tick_t minTickToKeep =
      std::min(_useReleasedTick ? _releasedTick
                                : std::numeric_limits<TRI_voc_tick_t>::max(),
               minTickExternal);

  uint64_t minLogNumberToKeep = 0;
  std::string v;
  if (_db->GetProperty(rocksdb::DB::Properties::kMinLogNumberToKeep, &v)) {
    minLogNumberToKeep = static_cast<uint64_t>(basics::StringUtils::int64(v));
  }

  LOG_TOPIC("4673c", DEBUG, Logger::ENGINES)
      << "determining prunable WAL files, minTickToKeep: " << minTickToKeep
      << ", minTickExternal: " << minTickExternal
      << ", releasedTick: " << _releasedTick
      << ", minLogNumberToKeep: " << minLogNumberToKeep;

  // Retrieve the sorted list of all wal files with earliest file first
  rocksdb::VectorLogPtr files;
  auto status = _db->GetSortedWalFiles(files);
  if (!status.ok()) {
    LOG_TOPIC("078ef", WARN, Logger::ENGINES)
        << "could not get WAL files: " << status.ToString();
    return;
  }

  // number of live WAL files
  size_t liveFiles = 0;
  // number of archived WAL files
  size_t archivedFiles = 0;
  // cumulated size of live WAL files
  uint64_t liveFilesSize = 0;
  // cumulated size of archived WAL files
  uint64_t archivedFilesSize = 0;

  for (size_t current = 0; current < files.size(); current++) {
    auto const& f = files[current].get();

    if (f->Type() == rocksdb::WalFileType::kAliveLogFile) {
      ++liveFiles;
      liveFilesSize += f->SizeFileBytes();
      LOG_TOPIC("dc472", TRACE, Logger::ENGINES)
          << "live WAL file #" << current << "/" << files.size()
          << ", filename: '" << f->PathName()
          << "', start sequence: " << f->StartSequence();
      continue;
    }

    if (f->Type() != rocksdb::WalFileType::kArchivedLogFile) {
      // we are mostly interested in files of the archive
      continue;
    }

    ++archivedFiles;
    archivedFilesSize += f->SizeFileBytes();

    // check if there is another WAL file coming after the currently-looked-at
    // There should be at least one live WAL file after it, however, let's be
    // paranoid and do a proper check. If there is at least one WAL file
    // following, we need to take its start tick into account as well, because
    // the following file's start tick can be assumed to be the end tick of the
    // current file!
    bool eligibleStep1 = false;
    bool eligibleStep2 = false;
    if (f->StartSequence() < minTickToKeep && current < files.size() - 1) {
      eligibleStep1 = true;
      auto const& n = files[current + 1].get();
      if (n->StartSequence() < minTickToKeep) {
        // this file will be removed because it does not contain any data we
        // still need
        eligibleStep2 = true;

        double stamp = TRI_microtime() + _pruneWaitTime;
        auto const [it, emplaced] =
            _prunableWalFiles.try_emplace(f->PathName(), stamp);

        if (emplaced) {
          LOG_TOPIC("9f7a4", DEBUG, Logger::ENGINES)
              << "RocksDB WAL file '" << f->PathName()
              << "' with start sequence " << f->StartSequence()
              << ", expire stamp " << stamp
              << " added to prunable list because it is not needed anymore";
          TRI_ASSERT(it != _prunableWalFiles.end());
        } else {
          LOG_TOPIC("d2c9e", TRACE, Logger::ENGINES)
              << "unable to add WAL file #" << current << "/" << files.size()
              << ", filename: '" << f->PathName()
              << "', start sequence: " << f->StartSequence()
              << " to list of prunable WAL files. file already present in list "
                 "with expire stamp "
              << it->second;
        }
      }
    }

    LOG_TOPIC("ec350", TRACE, Logger::ENGINES)
        << "inspected WAL file #" << current << "/" << files.size()
        << ", filename: '" << f->PathName()
        << "', start sequence: " << f->StartSequence()
        << ", eligible step1: " << eligibleStep1
        << ", step2: " << eligibleStep2;
  }

  LOG_TOPIC("01e20", DEBUG, Logger::ENGINES)
      << "found " << files.size() << " WAL file(s), with " << liveFiles
      << " live file(s) and " << archivedFiles << " file(s) in the archive, "
      << "number of prunable files: " << _prunableWalFiles.size()
      << ", live file size: " << liveFilesSize
      << ", archived file size: " << archivedFilesSize;

  if (_maxWalArchiveSizeLimit > 0 &&
      archivedFilesSize > _maxWalArchiveSizeLimit) {
    // size of the archive is restricted, and we overflowed the limit.

    // print current archive size
    LOG_TOPIC("8d71b", TRACE, Logger::ENGINES)
        << "total size of the RocksDB WAL file archive: " << archivedFilesSize
        << ", limit: " << _maxWalArchiveSizeLimit;

    // we got more archived files than configured. time for purging some files!
    for (size_t current = 0; current < files.size(); current++) {
      auto const& f = files[current].get();

      if (f->Type() != rocksdb::WalFileType::kArchivedLogFile) {
        continue;
      }

      // force pruning
      bool doPrint = false;
      auto [it, emplaced] = _prunableWalFiles.try_emplace(f->PathName(), -1.0);
      if (emplaced) {
        doPrint = true;
      } else {
        // file already in list. now set its expiration time to the past
        // so we are sure it will get deleted

        // using an expiration time of -1.0 indicates the file is subject to
        // deletion because the archive outgrew the maximum allowed size
        if ((*it).second > 0.0) {
          doPrint = true;
        }
        (*it).second = -1.0;
      }

      if (doPrint) {
        TRI_ASSERT(archivedFilesSize > _maxWalArchiveSizeLimit);

        // never change this id without adjusting wal-archive-size-limit tests
        // in tests/js/client/server-parameters
        LOG_TOPIC("d9793", WARN, Logger::ENGINES)
            << "forcing removal of RocksDB WAL file '" << f->PathName()
            << "' with start sequence " << f->StartSequence()
            << " because of overflowing archive. configured maximum archive "
               "size is "
            << _maxWalArchiveSizeLimit
            << ", actual archive size is: " << archivedFilesSize
            << ". if these warnings persist, try to increase the value of "
            << "the startup option `--rocksdb.wal-archive-size-limit`";
      }

      TRI_ASSERT(archivedFilesSize >= f->SizeFileBytes());
      archivedFilesSize -= f->SizeFileBytes();

      if (archivedFilesSize <= _maxWalArchiveSizeLimit) {
        // got enough files to remove
        break;
      }
    }
  }

  _metricsWalSequenceLowerBound.store(_settingsManager->earliestSeqNeeded(),
                                      std::memory_order_relaxed);
  _metricsLiveWalFiles.store(liveFiles, std::memory_order_relaxed);
  _metricsArchivedWalFiles.store(archivedFiles, std::memory_order_relaxed);
  _metricsLiveWalFilesSize.store(liveFilesSize, std::memory_order_relaxed);
  _metricsArchivedWalFilesSize.store(archivedFilesSize,
                                     std::memory_order_relaxed);
  _metricsPrunableWalFiles.store(_prunableWalFiles.size(),
                                 std::memory_order_relaxed);
  _metricsWalPruningActive.store(1, std::memory_order_relaxed);
}

RocksDBFilePurgePreventer RocksDBEngine::disallowPurging() noexcept {
  return RocksDBFilePurgePreventer(this);
}

RocksDBFilePurgeEnabler RocksDBEngine::startPurging() noexcept {
  return RocksDBFilePurgeEnabler(this);
}

void RocksDBEngine::pruneWalFiles() {
  // this struct makes sure that no other threads enter WAL tailing while we
  // are in here. If there are already other threads in WAL tailing while we
  // get here, we go on and only remove the WAL files that are really safe
  // to remove
  RocksDBFilePurgeEnabler purgeEnabler(startPurging());

  WRITE_LOCKER(lock, _walFileLock);

  // used for logging later
  size_t const initialSize = _prunableWalFiles.size();

  // go through the map of WAL files that we have already and check if they are
  // "expired"
  for (auto it = _prunableWalFiles.begin(); it != _prunableWalFiles.end();
       /* no hoisting */) {
    // check if WAL file is expired
    bool deleteFile = false;

    if ((*it).second <= 0.0) {
      // file can be deleted because we outgrew the configured max archive size,
      // but only if there are no other threads currently inside the WAL tailing
      // section
      deleteFile = purgeEnabler.canPurge();
      LOG_TOPIC("817bc", TRACE, Logger::ENGINES)
          << "pruneWalFiles checking overflowed file '" << (*it).first
          << "', canPurge: " << deleteFile;
    } else if ((*it).second < TRI_microtime()) {
      // file has expired, and it is always safe to delete it
      deleteFile = true;
      LOG_TOPIC("e7674", TRACE, Logger::ENGINES)
          << "pruneWalFiles checking expired file '" << (*it).first
          << "', canPurge: " << deleteFile;
    }

    if (deleteFile) {
      LOG_TOPIC("68e4a", DEBUG, Logger::ENGINES)
          << "deleting RocksDB WAL file '" << (*it).first << "'";
      rocksdb::Status s;
      if (basics::FileUtils::exists(basics::FileUtils::buildFilename(
              _dbOptions.wal_dir, (*it).first))) {
        // only attempt file deletion if the file actually exists.
        // otherwise RocksDB may complain about non-existing files and log a big
        // error message
        s = _db->DeleteFile((*it).first);
        LOG_TOPIC("5b1ae", DEBUG, Logger::ENGINES)
            << "calling RocksDB DeleteFile for WAL file '" << (*it).first
            << "'. status: " << rocksutils::convertStatus(s).errorMessage();
      } else {
        LOG_TOPIC("c2cc9", DEBUG, Logger::ENGINES)
            << "to-be-deleted RocksDB WAL file '" << (*it).first
            << "' does not exist. skipping deletion";
      }
      // apparently there is a case where a file was already deleted
      // but is still in _prunableWalFiles. In this case we get an invalid
      // argument response.
      if (s.ok() || s.IsInvalidArgument()) {
        it = _prunableWalFiles.erase(it);
        continue;
      } else {
        LOG_TOPIC("83162", WARN, Logger::ENGINES)
            << "attempt to prune RocksDB WAL file '" << (*it).first
            << "' failed with error: "
            << rocksutils::convertStatus(s).errorMessage();
      }
    }

    // cannot delete this file yet... must forward iterator to prevent an
    // endless loop
    ++it;
  }

  _metricsPrunableWalFiles.store(_prunableWalFiles.size(),
                                 std::memory_order_relaxed);

  LOG_TOPIC("82a4c", TRACE, Logger::ENGINES)
      << "prune WAL files started with " << initialSize
      << " prunable WAL files, "
      << "current number of prunable WAL files: " << _prunableWalFiles.size();
}

Result RocksDBEngine::dropDatabase(TRI_voc_tick_t id) {
  using namespace rocksutils;
  arangodb::Result res;
  rocksdb::WriteOptions wo;
  rocksdb::DB* db = _db->GetRootDB();

  // remove view definitions
  res = rocksutils::removeLargeRange(db, RocksDBKeyBounds::DatabaseViews(id),
                                     true, /*rangeDel*/ false);
  if (res.fail()) {
    return res;
  }

#ifdef ARANGODB_ENABLE_MAINTAINER_MODE
  size_t numDocsLeft = 0;
#endif

  // remove collections
  auto dbBounds = RocksDBKeyBounds::DatabaseCollections(id);
  iterateBounds(_db, dbBounds, [&](rocksdb::Iterator* it) {
    RocksDBKey key(it->key());
    RocksDBValue value(RocksDBEntryType::Collection, it->value());

    uint64_t const objectId = basics::VelocyPackHelper::stringUInt64(
        value.slice(), StaticStrings::ObjectId);

    auto const cnt = RocksDBMetadata::loadCollectionCount(_db, objectId);
    uint64_t const numberDocuments = cnt._added - cnt._removed;
    bool const useRangeDelete = numberDocuments >= 32 * 1024;

    // remove indexes
    VPackSlice indexes = value.slice().get("indexes");
    if (indexes.isArray()) {
      for (VPackSlice it : VPackArrayIterator(indexes)) {
        // delete index documents
        uint64_t objectId =
            basics::VelocyPackHelper::stringUInt64(it, StaticStrings::ObjectId);
        res = RocksDBMetadata::deleteIndexEstimate(db, objectId);
        if (res.fail()) {
          return;
        }

        TRI_ASSERT(it.get(StaticStrings::IndexType).isString());
        auto type = Index::type(it.get(StaticStrings::IndexType).copyString());
        bool unique = basics::VelocyPackHelper::getBooleanValue(
            it, StaticStrings::IndexUnique, false);

        RocksDBKeyBounds bounds =
            RocksDBIndex::getBounds(type, objectId, unique);
        // edge index drop fails otherwise
        bool const prefixSameAsStart = type != Index::TRI_IDX_TYPE_EDGE_INDEX;
        res = rocksutils::removeLargeRange(db, bounds, prefixSameAsStart,
                                           useRangeDelete);
        if (res.fail()) {
          return;
        }

#ifdef ARANGODB_ENABLE_MAINTAINER_MODE
        // check if documents have been deleted
        numDocsLeft += rocksutils::countKeyRange(
            db, bounds, /*snapshot*/ nullptr, prefixSameAsStart);
#endif
      }
    }

    // delete documents
    RocksDBKeyBounds bounds = RocksDBKeyBounds::CollectionDocuments(objectId);
    res = rocksutils::removeLargeRange(db, bounds, true, useRangeDelete);
    if (res.fail()) {
      LOG_TOPIC("6dbc6", WARN, Logger::ENGINES)
          << "error deleting collection documents: '" << res.errorMessage()
          << "'";
      return;
    }
    // delete collection meta-data
    res = RocksDBMetadata::deleteCollectionMeta(db, objectId);
    if (res.fail()) {
      LOG_TOPIC("484d0", WARN, Logger::ENGINES)
          << "error deleting collection metadata: '" << res.errorMessage()
          << "'";
      return;
    }
    // remove collection entry
    rocksdb::Status s =
        db->Delete(wo,
                   RocksDBColumnFamilyManager::get(
                       RocksDBColumnFamilyManager::Family::Definitions),
                   value.string());
    if (!s.ok()) {
      LOG_TOPIC("64b4e", WARN, Logger::ENGINES)
          << "error deleting collection definition: " << s.ToString();
      return;
    }

#ifdef ARANGODB_ENABLE_MAINTAINER_MODE
    // check if documents have been deleted
    numDocsLeft +=
        rocksutils::countKeyRange(db, bounds, /*snapshot*/ nullptr, true);
#endif
  });

  if (res.fail()) {
    return res;
  }

  // remove database meta-data
  RocksDBKey key;
  key.constructDatabase(id);
  rocksdb::Status s =
      db->Delete(wo,
                 RocksDBColumnFamilyManager::get(
                     RocksDBColumnFamilyManager::Family::Definitions),
                 key.string());
  if (!s.ok()) {
    LOG_TOPIC("9948c", WARN, Logger::ENGINES)
        << "error deleting database definition: " << s.ToString();
  }

  // remove VERSION file for database. it's not a problem when this fails
  // because it will simply remain there and be ignored on subsequent starts
  TRI_UnlinkFile(versionFilename(id).c_str());

#ifdef ARANGODB_ENABLE_MAINTAINER_MODE
  if (numDocsLeft > 0) {
    std::string errorMsg(
        "deletion check in drop database failed - not all documents have been "
        "deleted. remaining: ");
    errorMsg.append(std::to_string(numDocsLeft));
    THROW_ARANGO_EXCEPTION_MESSAGE(TRI_ERROR_INTERNAL, errorMsg);
  }
#endif

  return res;
}

bool RocksDBEngine::systemDatabaseExists() {
  velocypack::Builder builder;
  getDatabases(builder);

  for (auto const& item : velocypack::ArrayIterator(builder.slice())) {
    TRI_ASSERT(item.isObject());
    TRI_ASSERT(item.get(StaticStrings::DatabaseName).isString());
    if (item.get(StaticStrings::DatabaseName).stringView() ==
        StaticStrings::SystemDatabase) {
      return true;
    }
  }
  return false;
}

void RocksDBEngine::addSystemDatabase() {
  // create system database entry
  TRI_voc_tick_t id = TRI_NewTickServer();
  VPackBuilder builder;
  builder.openObject();
  builder.add(StaticStrings::DatabaseId, VPackValue(std::to_string(id)));
  builder.add(StaticStrings::DatabaseName,
              VPackValue(StaticStrings::SystemDatabase));
  builder.add("deleted", VPackValue(false));
  builder.close();

  RocksDBLogValue log = RocksDBLogValue::DatabaseCreate(id);
  Result res = writeDatabaseMarker(id, builder.slice(), std::move(log));
  if (res.fail()) {
    LOG_TOPIC("8c26a", FATAL, arangodb::Logger::STARTUP)
        << "unable to write database marker: " << res.errorMessage();
    FATAL_ERROR_EXIT();
  }
}

/// @brief open an existing database. internal function
std::unique_ptr<TRI_vocbase_t> RocksDBEngine::openExistingDatabase(
    arangodb::CreateDatabaseInfo&& info, bool wasCleanShutdown,
    bool isUpgrade) {
  auto vocbase = std::make_unique<TRI_vocbase_t>(std::move(info));

  LOG_TOPIC("26c21", TRACE, arangodb::Logger::ENGINES)
      << "opening views and collections metadata in database '"
      << vocbase->name() << "'";

  VPackBuilder builder;
  auto scanViews = [&](std::string_view type) {
    try {
      if (builder.isEmpty()) {
        auto r = getViews(*vocbase, builder);
        if (r != TRI_ERROR_NO_ERROR) {
          THROW_ARANGO_EXCEPTION(r);
        }
      }

      auto const slice = builder.slice();
      TRI_ASSERT(slice.isArray());

      LOG_TOPIC("48f11", TRACE, arangodb::Logger::ENGINES)
          << "processing views metadata in database '" << vocbase->name()
          << "': " << slice.toJson();

      for (VPackSlice it : VPackArrayIterator(slice)) {
        if (it.get(StaticStrings::DataSourceType).stringView() != type) {
          continue;
        }

        // we found a view that is still active
        LOG_TOPIC("4dfdd", TRACE, arangodb::Logger::ENGINES)
            << "processing view metadata in database '" << vocbase->name()
            << "': " << it.toJson();

        TRI_ASSERT(!it.get("id").isNone());

        Result res;
        try {
          LogicalView::ptr view;
          res = LogicalView::instantiate(view, *vocbase, it, false);

          if (res.ok() && !view) {
            res.reset(TRI_ERROR_INTERNAL);
          }

          if (!res.ok()) {
            THROW_ARANGO_EXCEPTION(res);
          }

          TRI_ASSERT(view);

          StorageEngine::registerView(*vocbase, view);
          view->open();
        } catch (basics::Exception const& ex) {
          res.reset(ex.code(), ex.what());
        }

        if (!res.ok()) {
          THROW_ARANGO_EXCEPTION_MESSAGE(
              res.errorNumber(),
              absl::StrCat("failed to instantiate view in database '",
                           vocbase->name(), "' from definition: ",
                           it.toString(), ": ", res.errorMessage()));
        }
      }
    } catch (std::exception const& ex) {
      LOG_TOPIC("584b1", ERR, arangodb::Logger::ENGINES)
          << "error while opening database '" << vocbase->name()
          << "': " << ex.what();
      throw;
    } catch (...) {
      LOG_TOPIC("593fd", ERR, arangodb::Logger::ENGINES)
          << "error while opening database '" << vocbase->name()
          << "': unknown exception";
      throw;
    }
  };

  // scan the database path for "arangosearch" views
  scanViews(iresearch::StaticStrings::ViewArangoSearchType);

  try {
    loadReplicatedStates(*vocbase);
  } catch (std::exception const& ex) {
    LOG_TOPIC("554c1", ERR, arangodb::Logger::ENGINES)
        << "error while opening database: " << ex.what();
    throw;
  } catch (...) {
    LOG_TOPIC("5f33d", ERR, arangodb::Logger::ENGINES)
        << "error while opening database: unknown exception";
    throw;
  }

  // scan the database path for collections
  try {
    VPackBuilder builder;
    auto res = getCollectionsAndIndexes(*vocbase, builder, wasCleanShutdown,
                                        isUpgrade);

    if (res != TRI_ERROR_NO_ERROR) {
      THROW_ARANGO_EXCEPTION(res);
    }

    VPackSlice slice = builder.slice();
    TRI_ASSERT(slice.isArray());

    LOG_TOPIC("f1275", TRACE, arangodb::Logger::ENGINES)
        << "processing collections metadata in database '" << vocbase->name()
        << "': " << slice.toJson();

    for (VPackSlice it : VPackArrayIterator(slice)) {
      // we found a collection that is still active
      LOG_TOPIC("b2ef2", TRACE, arangodb::Logger::ENGINES)
          << "processing collection metadata in database '" << vocbase->name()
          << "': " << it.toJson();

      TRI_ASSERT(!it.get("id").isNone() || !it.get("cid").isNone());
      TRI_ASSERT(!it.get("deleted").isTrue());

      auto collection = vocbase->createCollectionObject(it, /*isAStub*/ false);
      TRI_ASSERT(collection != nullptr);

      auto phy = static_cast<RocksDBCollection*>(collection->getPhysical());
      TRI_ASSERT(phy != nullptr);
      Result r = phy->meta().deserializeMeta(_db, *collection);
      if (r.fail()) {
        LOG_TOPIC("4a404", ERR, arangodb::Logger::ENGINES)
            << "error while "
            << "loading metadata of collection '" << vocbase->name() << "/"
            << collection->name() << "': " << r.errorMessage();
      }

      StorageEngine::registerCollection(*vocbase, collection);
      LOG_TOPIC("39404", DEBUG, arangodb::Logger::ENGINES)
          << "added collection '" << vocbase->name() << "/"
          << collection->name() << "'";
    }
  } catch (std::exception const& ex) {
    LOG_TOPIC("8d427", ERR, arangodb::Logger::ENGINES)
        << "error while opening database '" << vocbase->name()
        << "': " << ex.what();
    throw;
  } catch (...) {
    LOG_TOPIC("0268e", ERR, arangodb::Logger::ENGINES)
        << "error while opening database '" << vocbase->name()
        << "': unknown exception";
    throw;
  }

  // scan the database path for "search-alias" views
  if (ServerState::instance()->isSingleServer()) {
    scanViews(iresearch::StaticStrings::ViewSearchAliasType);
  }

  return vocbase;
}

void RocksDBEngine::loadReplicatedStates(TRI_vocbase_t& vocbase) {
  rocksdb::ReadOptions readOptions;
  std::unique_ptr<rocksdb::Iterator> iter(_db->NewIterator(
      readOptions, RocksDBColumnFamilyManager::get(
                       RocksDBColumnFamilyManager::Family::Definitions)));
  auto rSlice = rocksDBSlice(RocksDBEntryType::ReplicatedState);
  for (iter->Seek(rSlice); iter->Valid() && iter->key().starts_with(rSlice);
       iter->Next()) {
    if (vocbase.id() != RocksDBKey::databaseId(iter->key())) {
      continue;
    }

    auto slice =
        VPackSlice(reinterpret_cast<uint8_t const*>(iter->value().data()));
    if (basics::VelocyPackHelper::getBooleanValue(
            slice, StaticStrings::DataSourceDeleted, false)) {
      continue;
    }

    auto info = velocypack::deserialize<RocksDBReplicatedStateInfo>(slice);
    auto methods = std::make_unique<RocksDBLogStorageMethods>(
        info.objectId, vocbase.id(), info.stateId, _logPersistor, _db,
        RocksDBColumnFamilyManager::get(
            RocksDBColumnFamilyManager::Family::Definitions),
        RocksDBColumnFamilyManager::get(
            RocksDBColumnFamilyManager::Family::ReplicatedLogs));
    registerReplicatedState(vocbase, info.stateId, std::move(methods));
  }
}

void RocksDBEngine::scheduleFullIndexRefill(std::string const& database,
                                            std::string const& collection,
                                            IndexId iid) {
  // simply forward...
  RocksDBIndexCacheRefillFeature& f =
      server().getFeature<RocksDBIndexCacheRefillFeature>();
  f.scheduleFullIndexRefill(database, collection, iid);
}

bool RocksDBEngine::autoRefillIndexCaches() const {
  RocksDBIndexCacheRefillFeature& f =
      server().getFeature<RocksDBIndexCacheRefillFeature>();
  return f.autoRefill();
}

bool RocksDBEngine::autoRefillIndexCachesOnFollowers() const {
  RocksDBIndexCacheRefillFeature& f =
      server().getFeature<RocksDBIndexCacheRefillFeature>();
  return f.autoRefillOnFollowers();
}

void RocksDBEngine::syncIndexCaches() {
  RocksDBIndexCacheRefillFeature& f =
      server().getFeature<RocksDBIndexCacheRefillFeature>();
  f.waitForCatchup();
}

DECLARE_GAUGE(rocksdb_cache_active_tables, uint64_t,
              "rocksdb_cache_active_tables");
DECLARE_GAUGE(rocksdb_cache_allocated, uint64_t, "rocksdb_cache_allocated");
DECLARE_GAUGE(rocksdb_cache_peak_allocated, uint64_t,
              "rocksdb_cache_peak_allocated");
DECLARE_GAUGE(rocksdb_cache_hit_rate_lifetime, uint64_t,
              "rocksdb_cache_hit_rate_lifetime");
DECLARE_GAUGE(rocksdb_cache_hit_rate_recent, uint64_t,
              "rocksdb_cache_hit_rate_recent");
DECLARE_GAUGE(rocksdb_cache_limit, uint64_t, "rocksdb_cache_limit");
DECLARE_GAUGE(rocksdb_cache_unused_memory, uint64_t,
              "rocksdb_cache_unused_memory");
DECLARE_GAUGE(rocksdb_cache_unused_tables, uint64_t,
              "rocksdb_cache_unused_tables");
DECLARE_GAUGE(rocksdb_actual_delayed_write_rate, uint64_t,
              "rocksdb_actual_delayed_write_rate");
DECLARE_GAUGE(rocksdb_background_errors, uint64_t, "rocksdb_background_errors");
DECLARE_GAUGE(rocksdb_base_level, uint64_t, "rocksdb_base_level");
DECLARE_GAUGE(rocksdb_block_cache_capacity, uint64_t,
              "rocksdb_block_cache_capacity");
DECLARE_GAUGE(rocksdb_block_cache_pinned_usage, uint64_t,
              "rocksdb_block_cache_pinned_usage");
DECLARE_GAUGE(rocksdb_block_cache_usage, uint64_t, "rocksdb_block_cache_usage");
#ifdef ARANGODB_ROCKSDB8
// DECLARE_GAUGE(rocksdb_block_cache_entries, uint64_t,
//                    "rocksdb_block_cache_entries");
// DECLARE_GAUGE(rocksdb_block_cache_charge_per_entry, uint64_t,
//                    "rocksdb_block_cache_charge_per_entry");
#endif
DECLARE_GAUGE(rocksdb_compaction_pending, uint64_t,
              "rocksdb_compaction_pending");
DECLARE_GAUGE(rocksdb_compression_ratio_at_level0, uint64_t,
              "rocksdb_compression_ratio_at_level0");
DECLARE_GAUGE(rocksdb_compression_ratio_at_level1, uint64_t,
              "rocksdb_compression_ratio_at_level1");
DECLARE_GAUGE(rocksdb_compression_ratio_at_level2, uint64_t,
              "rocksdb_compression_ratio_at_level2");
DECLARE_GAUGE(rocksdb_compression_ratio_at_level3, uint64_t,
              "rocksdb_compression_ratio_at_level3");
DECLARE_GAUGE(rocksdb_compression_ratio_at_level4, uint64_t,
              "rocksdb_compression_ratio_at_level4");
DECLARE_GAUGE(rocksdb_compression_ratio_at_level5, uint64_t,
              "rocksdb_compression_ratio_at_level5");
DECLARE_GAUGE(rocksdb_compression_ratio_at_level6, uint64_t,
              "rocksdb_compression_ratio_at_level6");
DECLARE_GAUGE(rocksdb_cur_size_active_mem_table, uint64_t,
              "rocksdb_cur_size_active_mem_table");
DECLARE_GAUGE(rocksdb_cur_size_all_mem_tables, uint64_t,
              "rocksdb_cur_size_all_mem_tables");
DECLARE_GAUGE(rocksdb_estimate_live_data_size, uint64_t,
              "rocksdb_estimate_live_data_size");
DECLARE_GAUGE(rocksdb_estimate_num_keys, uint64_t, "rocksdb_estimate_num_keys");
DECLARE_GAUGE(rocksdb_estimate_pending_compaction_bytes, uint64_t,
              "rocksdb_estimate_pending_compaction_bytes");
DECLARE_GAUGE(rocksdb_estimate_table_readers_mem, uint64_t,
              "rocksdb_estimate_table_readers_mem");
DECLARE_GAUGE(rocksdb_free_disk_space, uint64_t, "rocksdb_free_disk_space");
DECLARE_GAUGE(rocksdb_free_inodes, uint64_t, "rocksdb_free_inodes");
DECLARE_GAUGE(rocksdb_is_file_deletions_enabled, uint64_t,
              "rocksdb_is_file_deletions_enabled");
DECLARE_GAUGE(rocksdb_is_write_stopped, uint64_t, "rocksdb_is_write_stopped");
DECLARE_GAUGE(rocksdb_live_sst_files_size, uint64_t,
              "rocksdb_live_sst_files_size");
DECLARE_GAUGE(rocksdb_mem_table_flush_pending, uint64_t,
              "rocksdb_mem_table_flush_pending");
DECLARE_GAUGE(rocksdb_min_log_number_to_keep, uint64_t,
              "rocksdb_min_log_number_to_keep");
DECLARE_GAUGE(rocksdb_num_deletes_active_mem_table, uint64_t,
              "rocksdb_num_deletes_active_mem_table");
DECLARE_GAUGE(rocksdb_num_deletes_imm_mem_tables, uint64_t,
              "rocksdb_num_deletes_imm_mem_tables");
DECLARE_GAUGE(rocksdb_num_entries_active_mem_table, uint64_t,
              "rocksdb_num_entries_active_mem_table");
DECLARE_GAUGE(rocksdb_num_entries_imm_mem_tables, uint64_t,
              "rocksdb_num_entries_imm_mem_tables");
DECLARE_GAUGE(rocksdb_num_files_at_level0, uint64_t,
              "rocksdb_num_files_at_level0");
DECLARE_GAUGE(rocksdb_num_files_at_level1, uint64_t,
              "rocksdb_num_files_at_level1");
DECLARE_GAUGE(rocksdb_num_files_at_level2, uint64_t,
              "rocksdb_num_files_at_level2");
DECLARE_GAUGE(rocksdb_num_files_at_level3, uint64_t,
              "rocksdb_num_files_at_level3");
DECLARE_GAUGE(rocksdb_num_files_at_level4, uint64_t,
              "rocksdb_num_files_at_level4");
DECLARE_GAUGE(rocksdb_num_files_at_level5, uint64_t,
              "rocksdb_num_files_at_level5");
DECLARE_GAUGE(rocksdb_num_files_at_level6, uint64_t,
              "rocksdb_num_files_at_level6");
DECLARE_GAUGE(rocksdb_num_immutable_mem_table, uint64_t,
              "rocksdb_num_immutable_mem_table");
DECLARE_GAUGE(rocksdb_num_immutable_mem_table_flushed, uint64_t,
              "rocksdb_num_immutable_mem_table_flushed");
DECLARE_GAUGE(rocksdb_num_live_versions, uint64_t, "rocksdb_num_live_versions");
DECLARE_GAUGE(rocksdb_num_running_compactions, uint64_t,
              "rocksdb_num_running_compactions");
DECLARE_GAUGE(rocksdb_num_running_flushes, uint64_t,
              "rocksdb_num_running_flushes");
DECLARE_GAUGE(rocksdb_num_snapshots, uint64_t, "rocksdb_num_snapshots");
DECLARE_GAUGE(rocksdb_oldest_snapshot_time, uint64_t,
              "rocksdb_oldest_snapshot_time");
DECLARE_GAUGE(rocksdb_size_all_mem_tables, uint64_t,
              "rocksdb_size_all_mem_tables");
DECLARE_GAUGE(rocksdb_total_disk_space, uint64_t, "rocksdb_total_disk_space");
DECLARE_GAUGE(rocksdb_total_inodes, uint64_t, "rocksdb_total_inodes");
DECLARE_GAUGE(rocksdb_total_sst_files_size, uint64_t,
              "rocksdb_total_sst_files_size");
DECLARE_GAUGE(rocksdb_engine_throttle_bps, uint64_t,
              "rocksdb_engine_throttle_bps");
DECLARE_GAUGE(rocksdb_read_only, uint64_t, "rocksdb_read_only");
DECLARE_GAUGE(rocksdb_total_sst_files, uint64_t, "rocksdb_total_sst_files");

void RocksDBEngine::getStatistics(std::string& result) const {
  VPackBuilder stats;
  getStatistics(stats);
  VPackSlice sslice = stats.slice();

  TRI_ASSERT(sslice.isObject());
  for (auto a : VPackObjectIterator(sslice)) {
    if (a.value.isNumber()) {
      std::string name = a.key.copyString();
      std::replace(name.begin(), name.end(), '.', '_');
      std::replace(name.begin(), name.end(), '-', '_');
      if (!name.empty() && name.front() != 'r') {
        name = absl::StrCat(kEngineName, "_", name);
      }
      result += absl::StrCat("\n# HELP ", name, " ", name, "\n# TYPE ", name,
                             " gauge\n", name, " ",
                             a.value.getNumber<uint64_t>(), "\n");
    }
  }
}

void RocksDBEngine::getStatistics(VPackBuilder& builder) const {
  // add int properties
  auto addInt = [&](std::string const& s) {
    std::string v;
    if (_db->GetProperty(s, &v)) {
      int64_t i = basics::StringUtils::int64(v);
      builder.add(s, VPackValue(i));
    }
  };

  // add string properties
  auto addStr = [&](std::string const& s) {
    std::string v;
    if (_db->GetProperty(s, &v)) {
      builder.add(s, VPackValue(v));
    }
  };

  // get string property from each column family and return sum;
  auto addIntAllCf = [&](std::string const& s) {
    int64_t sum = 0;
    std::string v;
    for (auto cfh : RocksDBColumnFamilyManager::allHandles()) {
      v.clear();
      if (_db->GetProperty(cfh, s, &v)) {
        int64_t temp = basics::StringUtils::int64(v);

        // -1 returned for some things that are valid property but no value
        if (0 < temp) {
          sum += temp;
        }
      }
    }
    builder.add(s, VPackValue(sum));
    return sum;
  };

  // add column family properties
  auto addCf = [&](RocksDBColumnFamilyManager::Family family) {
    std::string name = RocksDBColumnFamilyManager::name(
        family, RocksDBColumnFamilyManager::NameMode::External);
    rocksdb::ColumnFamilyHandle* c = RocksDBColumnFamilyManager::get(family);
    std::string v;
    builder.add(name, VPackValue(VPackValueType::Object));
    if (_db->GetProperty(c, rocksdb::DB::Properties::kCFStats, &v)) {
      builder.add("dbstats", VPackValue(v));
    }

    // re-add this line to count all keys in the column family (slow!!!)
    // builder.add("keys", VPackValue(rocksutils::countKeys(_db, c)));

    // estimate size on disk and in memtables
    uint64_t out = 0;
    rocksdb::Range r(
        rocksdb::Slice("\x00\x00\x00\x00\x00\x00\x00\x00", 8),
        rocksdb::Slice(
            "\xff\xff\xff\xff\xff\xff\xff\xff\xff\xff\xff\xff\xff\xff\xff\xff",
            16));

    rocksdb::SizeApproximationOptions options{.include_memtables = true,
                                              .include_files = true};
    _db->GetApproximateSizes(options, c, &r, 1, &out);

    builder.add("memory", VPackValue(out));
    builder.close();
  };

  builder.openObject();
  int64_t numSstFilesOnAllLevels = 0;
  for (int i = 0; i < _optionsProvider.getOptions().num_levels; ++i) {
    numSstFilesOnAllLevels += addIntAllCf(
        absl::StrCat(rocksdb::DB::Properties::kNumFilesAtLevelPrefix, i));
    // ratio needs new calculation with all cf, not a simple add operation
    addIntAllCf(absl::StrCat(
        rocksdb::DB::Properties::kCompressionRatioAtLevelPrefix, i));
  }
  builder.add("rocksdb.total-sst-files", VPackValue(numSstFilesOnAllLevels));
  // caution:  you must read rocksdb/db/internal_stats.cc carefully to
  //           determine if a property is for whole database or one column
  //           family
  addIntAllCf(rocksdb::DB::Properties::kNumImmutableMemTable);
  addIntAllCf(rocksdb::DB::Properties::kNumImmutableMemTableFlushed);
  addIntAllCf(rocksdb::DB::Properties::kMemTableFlushPending);
  addIntAllCf(rocksdb::DB::Properties::kCompactionPending);
  addInt(rocksdb::DB::Properties::kBackgroundErrors);
  addIntAllCf(rocksdb::DB::Properties::kCurSizeActiveMemTable);
  addIntAllCf(rocksdb::DB::Properties::kCurSizeAllMemTables);
  addIntAllCf(rocksdb::DB::Properties::kSizeAllMemTables);
  addIntAllCf(rocksdb::DB::Properties::kNumEntriesActiveMemTable);
  addIntAllCf(rocksdb::DB::Properties::kNumEntriesImmMemTables);
  addIntAllCf(rocksdb::DB::Properties::kNumDeletesActiveMemTable);
  addIntAllCf(rocksdb::DB::Properties::kNumDeletesImmMemTables);
  addIntAllCf(rocksdb::DB::Properties::kEstimateNumKeys);
  addIntAllCf(rocksdb::DB::Properties::kEstimateTableReadersMem);
  addInt(rocksdb::DB::Properties::kNumSnapshots);
  addInt(rocksdb::DB::Properties::kOldestSnapshotTime);
  addIntAllCf(rocksdb::DB::Properties::kNumLiveVersions);
  addInt(rocksdb::DB::Properties::kMinLogNumberToKeep);
  addIntAllCf(rocksdb::DB::Properties::kEstimateLiveDataSize);
  addIntAllCf(rocksdb::DB::Properties::kLiveSstFilesSize);
  addStr(rocksdb::DB::Properties::kDBStats);
  addStr(rocksdb::DB::Properties::kSSTables);
  addInt(rocksdb::DB::Properties::kNumRunningCompactions);
  addInt(rocksdb::DB::Properties::kNumRunningFlushes);
  addInt(rocksdb::DB::Properties::kIsFileDeletionsEnabled);
  addIntAllCf(rocksdb::DB::Properties::kEstimatePendingCompactionBytes);
  addInt(rocksdb::DB::Properties::kBaseLevel);
  addInt(rocksdb::DB::Properties::kBlockCacheCapacity);
  addInt(rocksdb::DB::Properties::kBlockCacheUsage);
  addInt(rocksdb::DB::Properties::kBlockCachePinnedUsage);

#ifdef ARANGODB_ROCKSDB8
  auto const& tableOptions = _optionsProvider.getTableOptions();
  if (tableOptions.block_cache != nullptr) {
    auto const& cache = tableOptions.block_cache;
    auto usage = cache->GetUsage();
    auto entries = cache->GetOccupancyCount();
    if (entries > 0) {
      builder.add("rocksdb.block-cache-charge-per-entry",
                  VPackValue(static_cast<uint64_t>(usage / entries)));
    } else {
      builder.add("rocksdb.block-cache-charge-per-entry", VPackValue(0));
    }
    builder.add("rocksdb.block-cache-entries", VPackValue(entries));
  } else {
    builder.add("rocksdb.block-cache-entries", VPackValue(0));
    builder.add("rocksdb.block-cache-charge-per-entry", VPackValue(0));
  }
#endif

  addIntAllCf(rocksdb::DB::Properties::kTotalSstFilesSize);
  addInt(rocksdb::DB::Properties::kActualDelayedWriteRate);
  addInt(rocksdb::DB::Properties::kIsWriteStopped);

  if (_dbOptions.statistics) {
    for (auto const& stat : rocksdb::TickersNameMap) {
      builder.add(
          stat.second,
          VPackValue(_dbOptions.statistics->getTickerCount(stat.first)));
    }

    uint64_t walWrite, flushWrite, compactionWrite, userWrite;
    walWrite = _dbOptions.statistics->getTickerCount(rocksdb::WAL_FILE_BYTES);
    flushWrite =
        _dbOptions.statistics->getTickerCount(rocksdb::FLUSH_WRITE_BYTES);
    compactionWrite =
        _dbOptions.statistics->getTickerCount(rocksdb::COMPACT_WRITE_BYTES);
    userWrite = _dbOptions.statistics->getTickerCount(rocksdb::BYTES_WRITTEN);
    builder.add(
        "rocksdbengine.write.amplification.x100",
        VPackValue((0 != userWrite)
                       ? ((walWrite + flushWrite + compactionWrite) * 100) /
                             userWrite
                       : 100));
  }

  {
    // in-memory cache statistics
    cache::Manager* manager =
        server().getFeature<CacheManagerFeature>().manager();

    std::optional<cache::Manager::MemoryStats> stats;
    if (manager != nullptr) {
      // cache turned on
      stats = manager->memoryStats(cache::Cache::triesFast);
    }
    if (!stats.has_value()) {
      stats = cache::Manager::MemoryStats{};
    }
    TRI_ASSERT(stats.has_value());

    builder.add("cache.limit", VPackValue(stats->globalLimit));
    builder.add("cache.allocated", VPackValue(stats->globalAllocation));
    builder.add("cache.peak-allocated",
                VPackValue(stats->peakGlobalAllocation));
    builder.add("cache.active-tables", VPackValue(stats->activeTables));
    builder.add("cache.unused-memory", VPackValue(stats->spareAllocation));
    builder.add("cache.unused-tables", VPackValue(stats->spareTables));

    std::pair<double, double> rates;
    if (manager != nullptr) {
      rates = manager->globalHitRates();
    }
    // handle NaN
    builder.add("cache.hit-rate-lifetime",
                VPackValue(rates.first >= 0.0 ? rates.first : 0.0));
    builder.add("cache.hit-rate-recent",
                VPackValue(rates.second >= 0.0 ? rates.second : 0.0));
  }

  // print column family statistics
  //  warning: output format limits numbers to 3 digits of precision or less.
  builder.add("columnFamilies", VPackValue(VPackValueType::Object));
  addCf(RocksDBColumnFamilyManager::Family::Definitions);
  addCf(RocksDBColumnFamilyManager::Family::Documents);
  addCf(RocksDBColumnFamilyManager::Family::PrimaryIndex);
  addCf(RocksDBColumnFamilyManager::Family::EdgeIndex);
  addCf(RocksDBColumnFamilyManager::Family::VPackIndex);
  addCf(RocksDBColumnFamilyManager::Family::GeoIndex);
  addCf(RocksDBColumnFamilyManager::Family::FulltextIndex);
  addCf(RocksDBColumnFamilyManager::Family::ZkdIndex);
  addCf(RocksDBColumnFamilyManager::Family::ReplicatedLogs);
  builder.close();

  if (_throttleListener) {
    builder.add("rocksdb_engine.throttle.bps",
                VPackValue(_throttleListener->getThrottle()));
  }

  {
    // total disk space in database directory
    uint64_t totalSpace = 0;
    // free disk space in database directory
    uint64_t freeSpace = 0;
    Result res = TRI_GetDiskSpaceInfo(_basePath, totalSpace, freeSpace);
    if (res.ok()) {
      builder.add("rocksdb.free-disk-space", VPackValue(freeSpace));
      builder.add("rocksdb.total-disk-space", VPackValue(totalSpace));
    } else {
      builder.add("rocksdb.free-disk-space", VPackValue(VPackValueType::Null));
      builder.add("rocksdb.total-disk-space", VPackValue(VPackValueType::Null));
    }
  }

  {
    // total inodes for database directory
    uint64_t totalINodes = 0;
    // free inodes for database directory
    uint64_t freeINodes = 0;
    Result res = TRI_GetINodesInfo(_basePath, totalINodes, freeINodes);
    if (res.ok()) {
      builder.add("rocksdb.free-inodes", VPackValue(freeINodes));
      builder.add("rocksdb.total-inodes", VPackValue(totalINodes));
    } else {
      builder.add("rocksdb.free-inodes", VPackValue(VPackValueType::Null));
      builder.add("rocksdb.total-inodes", VPackValue(VPackValueType::Null));
    }
  }

  if (_errorListener) {
    builder.add("rocksdb.read-only",
                VPackValue(_errorListener->called() ? 1 : 0));
  }

  auto sequenceNumber = _db->GetLatestSequenceNumber();
  builder.add("rocksdb.wal-sequence", VPackValue(sequenceNumber));

  builder.close();
}

Result RocksDBEngine::handleSyncKeys(DatabaseInitialSyncer& syncer,
                                     LogicalCollection& col,
                                     std::string const& keysId) {
  return handleSyncKeysRocksDB(syncer, &col, keysId);
}

Result RocksDBEngine::createLoggerState(TRI_vocbase_t* vocbase,
                                        VPackBuilder& builder) {
  builder.openObject();  // Base
  rocksdb::SequenceNumber lastTick = _db->GetLatestSequenceNumber();

  // "state" part
  builder.add("state", VPackValue(VPackValueType::Object));  // open

  // always hard-coded to true
  builder.add("running", VPackValue(true));

  builder.add("lastLogTick", VPackValue(std::to_string(lastTick)));

  // not used anymore in 3.8:
  builder.add("lastUncommittedLogTick", VPackValue(std::to_string(lastTick)));

  // not used anymore in 3.8:
  builder.add("totalEvents", VPackValue(lastTick));

  builder.add("time", VPackValue(utilities::timeString()));
  builder.close();

  // "server" part
  builder.add("server", VPackValue(VPackValueType::Object));  // open
  builder.add("version", VPackValue(ARANGODB_VERSION));
  builder.add("serverId",
              VPackValue(std::to_string(ServerIdFeature::getId().id())));
  builder.add("engine", VPackValue(kEngineName));  // "rocksdb"
  builder.close();

  // "clients" part
  builder.add("clients", VPackValue(VPackValueType::Array));  // open
  if (vocbase != nullptr) {
    vocbase->replicationClients().toVelocyPack(builder);
  }
  builder.close();  // clients
  builder.close();  // base

  return {};
}

Result RocksDBEngine::createTickRanges(VPackBuilder& builder) {
  rocksdb::VectorLogPtr walFiles;
  rocksdb::Status s = _db->GetSortedWalFiles(walFiles);

  Result res = rocksutils::convertStatus(s);
  if (res.fail()) {
    return res;
  }

  builder.openArray();
  for (auto lfile = walFiles.begin(); lfile != walFiles.end(); ++lfile) {
    auto& logfile = *lfile;
    builder.openObject();
    // filename and state are already of type string
    builder.add("datafile", VPackValue(logfile->PathName()));
    if (logfile->Type() == rocksdb::WalFileType::kAliveLogFile) {
      builder.add("status", VPackValue("open"));
    } else if (logfile->Type() == rocksdb::WalFileType::kArchivedLogFile) {
      builder.add("status", VPackValue("collected"));
    }
    rocksdb::SequenceNumber min = logfile->StartSequence();
    builder.add("tickMin", VPackValue(std::to_string(min)));
    rocksdb::SequenceNumber max;
    if (std::next(lfile) != walFiles.end()) {
      max = (*std::next(lfile))->StartSequence();
    } else {
      max = _db->GetLatestSequenceNumber();
    }
    builder.add("tickMax", VPackValue(std::to_string(max)));
    builder.close();
  }
  builder.close();

  return {};
}

Result RocksDBEngine::firstTick(uint64_t& tick) {
  rocksdb::VectorLogPtr walFiles;
  rocksdb::Status s = _db->GetSortedWalFiles(walFiles);

  Result res;
  if (!s.ok()) {
    res = rocksutils::convertStatus(s);
  } else {
    // read minium possible tick
    if (!walFiles.empty()) {
      tick = walFiles[0]->StartSequence();
    }
  }
  return res;
}

Result RocksDBEngine::lastLogger(TRI_vocbase_t& vocbase, uint64_t tickStart,
                                 uint64_t tickEnd, VPackBuilder& builder) {
  bool includeSystem = true;
  size_t chunkSize = 32 * 1024 * 1024;  // TODO: determine good default value?

  builder.openArray();
  RocksDBReplicationResult rep =
      rocksutils::tailWal(&vocbase, tickStart, tickEnd, chunkSize,
                          includeSystem, DataSourceId::none(), builder);
  builder.close();

  return std::move(rep).result();
}

WalAccess const* RocksDBEngine::walAccess() const {
  TRI_ASSERT(_walAccess);
  return _walAccess.get();
}

/// @brief get compression supported by RocksDB
std::string RocksDBEngine::getCompressionSupport() const {
  std::string result;

  for (auto const& type : rocksdb::GetSupportedCompressions()) {
    std::string out;
    rocksdb::GetStringFromCompressionType(&out, type);

    if (out.empty()) {
      continue;
    }
    if (!result.empty()) {
      result.append(", ");
    }
    result.append(out);
  }
  return result;
}

// management methods for synchronizing with external persistent stores
TRI_voc_tick_t RocksDBEngine::currentTick() const {
  return _db->GetLatestSequenceNumber();
}

TRI_voc_tick_t RocksDBEngine::releasedTick() const {
  READ_LOCKER(lock, _walFileLock);
  return _releasedTick;
}

void RocksDBEngine::releaseTick(TRI_voc_tick_t tick) {
  WRITE_LOCKER(lock, _walFileLock);

  if (tick > _releasedTick) {
    _releasedTick = tick;
    lock.unlock();

    // update metric for released tick
    _metricsWalReleasedTickFlush.store(tick, std::memory_order_relaxed);
  }
}

HealthData RocksDBEngine::healthCheck() {
  auto now = std::chrono::steady_clock::now();

  // the following checks are executed under a mutex so that different
  // threads can potentially call in here without messing up any data.
  // in addition, serializing access to this function avoids stampedes
  // with multiple threads trying to calculate the free disk space
  // capacity at the same time, which could be expensive.
  std::lock_guard guard{_healthMutex};

  TRI_IF_FAILURE("RocksDBEngine::healthCheck") {
    _healthData.res.reset(TRI_ERROR_DEBUG, "peng! 💥");
    return _healthData;
  }

  bool lastCheckLongAgo =
      (_healthData.lastCheckTimestamp.time_since_epoch().count() == 0) ||
      ((now - _healthData.lastCheckTimestamp) >= std::chrono::seconds(30));
  if (lastCheckLongAgo) {
    _healthData.lastCheckTimestamp = now;
  }

  // only log about once every 24 hours, to reduce log spam
  bool lastLogMessageLongAgo =
      (_lastHealthLogMessageTimestamp.time_since_epoch().count() == 0) ||
      ((now - _lastHealthLogMessageTimestamp) >= std::chrono::hours(24));

  _healthData.backgroundError = hasBackgroundError();

  if (_healthData.backgroundError) {
    // go into failed state
    _healthData.res.reset(
        TRI_ERROR_FAILED,
        "storage engine reports background error. please check the logs "
        "for the error reason and take action");
  } else if (_lastHealthCheckSuccessful) {
    _healthData.res.reset();
  }

  if (lastCheckLongAgo || !_lastHealthCheckSuccessful) {
    // check the amount of free disk space. this may be expensive to do, so
    // we only execute the check every once in a while, or when the last check
    // failed too (so that we don't report success only because we skipped the
    // checks)
    //
    // total disk space in database directory
    uint64_t totalSpace = 0;
    // free disk space in database directory
    uint64_t freeSpace = 0;

    if (TRI_GetDiskSpaceInfo(_basePath, totalSpace, freeSpace).ok() &&
        totalSpace >= 1024 * 1024) {
      // only carry out the following if we get a disk size of at least 1MB
      // back. everything else seems to be very unreasonable and not
      // trustworthy.
      double diskFreePercentage = double(freeSpace) / double(totalSpace);
      _healthData.freeDiskSpaceBytes = freeSpace;
      _healthData.freeDiskSpacePercent = diskFreePercentage;

      if (_healthData.res.ok() &&
          ((_requiredDiskFreePercentage > 0.0 &&
            diskFreePercentage < _requiredDiskFreePercentage) ||
           (_requiredDiskFreeBytes > 0 &&
            freeSpace < _requiredDiskFreeBytes))) {
        std::stringstream ss;
        ss << "free disk space capacity has reached critical level, "
           << "bytes free: " << freeSpace
           << ", % free: " << std::setprecision(1) << std::fixed
           << (diskFreePercentage * 100.0);
        // go into failed state
        _healthData.res.reset(TRI_ERROR_FAILED, ss.str());
      } else if (diskFreePercentage < 0.05 || freeSpace < 256 * 1024 * 1024) {
        // warnings about disk space only every 15 minutes
        bool lastLogWarningLongAgo =
            (now - _lastHealthLogWarningTimestamp >= std::chrono::minutes(15));
        if (lastLogWarningLongAgo) {
          LOG_TOPIC("54e7f", WARN, Logger::ENGINES)
              << "free disk space capacity is low, "
              << "bytes free: " << freeSpace
              << ", % free: " << std::setprecision(1) << std::fixed
              << (diskFreePercentage * 100.0);
          _lastHealthLogWarningTimestamp = now;
        }
        // don't go into failed state (yet)
      }
    }
  }

  _lastHealthCheckSuccessful = _healthData.res.ok();

  if (_healthData.res.fail() && lastLogMessageLongAgo) {
    LOG_TOPIC("ead1f", ERR, Logger::ENGINES) << _healthData.res.errorMessage();

    // update timestamp of last log message
    _lastHealthLogMessageTimestamp = now;
  }

  return _healthData;
}

void RocksDBEngine::waitForCompactionJobsToFinish() {
  // wait for started compaction jobs to finish
  int iterations = 0;

  do {
    size_t numRunning;
    {
      READ_LOCKER(locker, _pendingCompactionsLock);
      numRunning = _runningCompactions;
    }
    if (numRunning == 0) {
      return;
    }

    // print this only every few seconds
    if (iterations++ % 200 == 0) {
      LOG_TOPIC("9cbfd", INFO, Logger::ENGINES)
          << "waiting for " << numRunning << " compaction job(s) to finish...";
    }
    // unfortunately there is not much we can do except waiting for
    // RocksDB's compaction job(s) to finish.
    std::this_thread::sleep_for(std::chrono::milliseconds(50));
    // wait up to 2 minutes, and then give up
  } while (iterations <= 2400);

  LOG_TOPIC("c537b", WARN, Logger::ENGINES)
      << "giving up waiting for pending compaction job(s)";
}

bool RocksDBEngine::checkExistingDB(
    std::vector<rocksdb::ColumnFamilyDescriptor> const& cfFamilies) {
  bool dbExisted = false;

  rocksdb::Options testOptions;
  testOptions.create_if_missing = false;
  testOptions.create_missing_column_families = false;
  testOptions.avoid_flush_during_recovery = true;
  testOptions.avoid_flush_during_shutdown = true;
  testOptions.env = _dbOptions.env;

  std::vector<std::string> existingColumnFamilies;
  rocksdb::Status status = rocksdb::DB::ListColumnFamilies(
      testOptions, _path, &existingColumnFamilies);
  if (!status.ok()) {
    // check if we have found the database directory or not
    Result res = rocksutils::convertStatus(status);
    if (res.errorNumber() != TRI_ERROR_ARANGO_IO_ERROR) {
      // not an I/O error. so we better report the error and abort here
      LOG_TOPIC("74b7f", FATAL, arangodb::Logger::STARTUP)
          << "unable to initialize RocksDB engine: " << res.errorMessage();
      FATAL_ERROR_EXIT();
    }
  }

  if (status.ok()) {
    dbExisted = true;
    // we were able to open the database.
    // now check which column families are present in the db
    std::string names;
    for (auto const& it : existingColumnFamilies) {
      if (!names.empty()) {
        names.append(", ");
      }
      names.append(it);
    }

    LOG_TOPIC("528b8", DEBUG, arangodb::Logger::STARTUP)
        << "found existing column families: " << names;
    auto const replicatedLogsName = RocksDBColumnFamilyManager::name(
        RocksDBColumnFamilyManager::Family::ReplicatedLogs);
    auto const zkdIndexName = RocksDBColumnFamilyManager::name(
        RocksDBColumnFamilyManager::Family::ZkdIndex);

    for (auto const& it : cfFamilies) {
      auto it2 = std::find(existingColumnFamilies.begin(),
                           existingColumnFamilies.end(), it.name);
      if (it2 == existingColumnFamilies.end()) {
        if (it.name == replicatedLogsName || it.name == zkdIndexName) {
          LOG_TOPIC("293c3", INFO, Logger::STARTUP)
              << "column family " << it.name
              << " is missing and will be created.";
          continue;
        }

        LOG_TOPIC("d9df8", FATAL, arangodb::Logger::STARTUP)
            << "column family '" << it.name << "' is missing in database"
            << ". if you are upgrading from an earlier alpha or beta version "
               "of ArangoDB, it is required to restart with a new database "
               "directory and "
               "re-import data";
        FATAL_ERROR_EXIT();
      }
    }

    if (existingColumnFamilies.size() <
        RocksDBColumnFamilyManager::minNumberOfColumnFamilies) {
      LOG_TOPIC("e99ec", FATAL, arangodb::Logger::STARTUP)
          << "unexpected number of column families found in database ("
          << existingColumnFamilies.size() << "). "
          << "expecting at least "
          << RocksDBColumnFamilyManager::minNumberOfColumnFamilies
          << ". if you are upgrading from an earlier alpha or beta version "
             "of ArangoDB, it is required to restart with a new database "
             "directory and "
             "re-import data";
      FATAL_ERROR_EXIT();
    }
  }

  return dbExisted;
}

Result RocksDBEngine::dropReplicatedState(
    TRI_vocbase_t& vocbase,
    std::unique_ptr<replication2::replicated_state::IStorageEngineMethods>&
        ptr) {
  // make sure that all pending async operations have completed
  auto methods = dynamic_cast<RocksDBLogStorageMethods*>(ptr.get());
  ADB_PROD_ASSERT(methods != nullptr);
  methods->ctx.waitForCompletion();

  // drop everything
  if (auto res = methods->drop(); res.fail()) {
    return res;
  }

  // do a compaction for the log range
  std::ignore = methods->compact();
  ptr.reset();
  return {};
}

auto RocksDBEngine::createReplicatedState(
    TRI_vocbase_t& vocbase, arangodb::replication2::LogId id,
    replication2::replicated_state::PersistedStateInfo const& info)
    -> ResultT<std::unique_ptr<
        replication2::replicated_state::IStorageEngineMethods>> {
  auto objectId = TRI_NewTickServer();
  auto methods = std::make_unique<RocksDBLogStorageMethods>(
      objectId, vocbase.id(), id, _logPersistor, _db,
      RocksDBColumnFamilyManager::get(
          RocksDBColumnFamilyManager::Family::Definitions),
      RocksDBColumnFamilyManager::get(
          RocksDBColumnFamilyManager::Family::ReplicatedLogs));
  methods->updateMetadata(info);
  return {std::move(methods)};
}

std::shared_ptr<StorageSnapshot> RocksDBEngine::currentSnapshot() {
  if (ADB_LIKELY(_db)) {
    return std::make_shared<RocksDBSnapshot>(*_db);
  } else {
    return nullptr;
  }
}

}  // namespace arangodb<|MERGE_RESOLUTION|>--- conflicted
+++ resolved
@@ -160,14 +160,11 @@
               "Whether or not RocksDB WAL file pruning is active");
 DECLARE_GAUGE(arangodb_revision_tree_memory_usage, uint64_t,
               "Total memory consumed by all revision trees");
-<<<<<<< HEAD
-DECLARE_GAUGE(arangodb_internal_index_estimates_memory, uint64_t,
-              "Total memory consumed by all index selectivity estimates");
-=======
 DECLARE_GAUGE(
     arangodb_revision_tree_buffered_memory_usage, uint64_t,
     "Total memory consumed by buffered updates for all revision trees");
->>>>>>> 5fd14985
+DECLARE_GAUGE(arangodb_internal_index_estimates_memory, uint64_t,
+              "Total memory consumed by all index selectivity estimates");
 DECLARE_COUNTER(arangodb_revision_tree_rebuilds_success_total,
                 "Number of successful revision tree rebuilds");
 DECLARE_COUNTER(arangodb_revision_tree_rebuilds_failure_total,
