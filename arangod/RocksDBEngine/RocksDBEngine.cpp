--- conflicted
+++ resolved
@@ -698,57 +698,6 @@
       << "initializing RocksDB, path: '" << _path << "', WAL directory '"
       << _options.wal_dir << "'";
 
-<<<<<<< HEAD
-=======
-  if (opts._skipCorrupted) {
-    _options.wal_recovery_mode =
-        rocksdb::WALRecoveryMode::kSkipAnyCorruptedRecords;
-  } else {
-    _options.wal_recovery_mode = rocksdb::WALRecoveryMode::kPointInTimeRecovery;
-  }
-
-  _options.max_background_jobs = static_cast<int>(opts._maxBackgroundJobs);
-  _options.max_subcompactions = opts._maxSubcompactions;
-  _options.use_fsync = opts._useFSync;
-
-  // only compress levels >= 2
-  _options.compression_per_level.resize(_options.num_levels);
-  for (int level = 0; level < _options.num_levels; ++level) {
-    _options.compression_per_level[level] =
-        (((uint64_t)level >= opts._numUncompressedLevels)
-             ? rocksdb::kSnappyCompression
-             : rocksdb::kNoCompression);
-  }
-
-  // Number of files to trigger level-0 compaction. A value <0 means that
-  // level-0 compaction will not be triggered by number of files at all.
-  // Default: 4
-  _options.level0_file_num_compaction_trigger =
-      static_cast<int>(opts._level0CompactionTrigger);
-
-  // Soft limit on number of level-0 files. We start slowing down writes at this
-  // point. A value <0 means that no writing slow down will be triggered by
-  // number of files in level-0.
-  _options.level0_slowdown_writes_trigger =
-      static_cast<int>(opts._level0SlowdownTrigger);
-
-  // Maximum number of level-0 files.  We stop writes at this point.
-  _options.level0_stop_writes_trigger =
-      static_cast<int>(opts._level0StopTrigger);
-
-  // Soft limit on pending compaction bytes. We start slowing down writes
-  // at this point.
-  _options.soft_pending_compaction_bytes_limit =
-      opts._pendingCompactionBytesSlowdownTrigger;
-
-  // Maximum number of pending compaction bytes. We stop writes at this point.
-  _options.hard_pending_compaction_bytes_limit =
-      opts._pendingCompactionBytesStopTrigger;
-
-  _options.recycle_log_file_num = opts._recycleLogFileNum;
-  _options.compaction_readahead_size =
-      static_cast<size_t>(opts._compactionReadaheadSize);
-
   if (_createShaFiles) {
     _checksumEnv = NewChecksumEnv(rocksdb::Env::Default(), _path);
     _options.env = _checksumEnv.get();
@@ -756,7 +705,7 @@
         ->getHelper()
         ->checkMissingShaFiles();  // this works even if done before
                                    // configureEnterpriseRocksDBOptions() is
-                                   // called when tehre's encryption, because
+                                   // called when there's encryption, because
                                    // checkMissingShafiles() only looks for
                                    // existing sst files without their sha files
                                    // in the directory and writes the missing
@@ -765,7 +714,6 @@
     _options.env = rocksdb::Env::Default();
   }
 
->>>>>>> da76498a
 #ifdef USE_ENTERPRISE
   configureEnterpriseRocksDBOptions(_options, createdEngineDir);
 
@@ -795,73 +743,6 @@
     }
   }
 
-<<<<<<< HEAD
-  if (_createShaFiles) {
-    auto shaFileManager = std::make_shared<RocksDBShaFileManager>(_path);
-    // Register checksum factory
-    _options.file_checksum_gen_factory =
-        std::make_shared<RocksDBSha256ChecksumFactory>(shaFileManager);
-    // Do an initial check in the database directory for missing SHA checksum
-    // files
-    shaFileManager->checkMissingShaFiles();
-    _options.listeners.push_back(std::move(shaFileManager));
-  }
-
-=======
-  if (opts._enableStatistics) {
-    _options.statistics = rocksdb::CreateDBStatistics();
-    // _options.stats_dump_period_sec = 1;
-  }
-
-  rocksdb::BlockBasedTableOptions tableOptions;
-  if (opts._blockCacheSize > 0) {
-    tableOptions.block_cache = rocksdb::NewLRUCache(
-        opts._blockCacheSize, static_cast<int>(opts._blockCacheShardBits),
-        /*strict_capacity_limit*/ opts._enforceBlockCacheSizeLimit);
-    // tableOptions.cache_index_and_filter_blocks =
-    // tableOptions.pin_l0_filter_and_index_blocks_in_cache
-    // opts._compactionReadaheadSize > 0;
-  } else {
-    tableOptions.no_block_cache = true;
-  }
-  tableOptions.cache_index_and_filter_blocks = opts._cacheIndexAndFilterBlocks;
-  tableOptions.cache_index_and_filter_blocks_with_high_priority =
-      opts._cacheIndexAndFilterBlocksWithHighPriority;
-  tableOptions.pin_l0_filter_and_index_blocks_in_cache =
-      opts._pinl0FilterAndIndexBlocksInCache;
-  tableOptions.pin_top_level_index_and_filter = opts._pinTopLevelIndexAndFilter;
-
-  tableOptions.block_size = opts._tableBlockSize;
-  tableOptions.filter_policy.reset(rocksdb::NewBloomFilterPolicy(10, true));
-  // use slightly space-optimized format version 3
-  tableOptions.format_version = 3;
-  tableOptions.block_align = opts._blockAlignDataBlocks;
-
-  _options.table_factory.reset(
-      rocksdb::NewBlockBasedTableFactory(tableOptions));
-
-  _options.create_if_missing = true;
-  _options.create_missing_column_families = true;
-
-  if (opts._limitOpenFilesAtStartup) {
-    _options.max_open_files = 16;
-    _options.skip_stats_update_on_db_open = true;
-    _options.avoid_flush_during_recovery = true;
-  } else {
-    _options.max_open_files = -1;
-  }
-
-  // WAL_ttl_seconds needs to be bigger than the sync interval of the count
-  // manager. Should be several times bigger counter_sync_seconds
-  _options.WAL_ttl_seconds = 60 * 60 * 24 * 30;  // we manage WAL file deletion
-  // ourselves, don't let RocksDB
-  // garbage collect them
-  _options.WAL_size_limit_MB = 0;
-  _options.memtable_prefix_bloom_size_ratio = 0.2;  // TODO: pick better value?
-  // TODO: enable memtable_insert_with_hint_prefix_extractor?
-  _options.bloom_locality = 1;
-
->>>>>>> da76498a
   if (_useThrottle) {
     _throttleListener = std::make_shared<RocksDBThrottle>(
         _throttleSlots, _throttleFrequency, _throttleScalingFactor,
