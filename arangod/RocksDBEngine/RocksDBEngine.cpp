--- conflicted
+++ resolved
@@ -651,19 +651,13 @@
   return new RocksDBTransactionContextData();
 }
 
-<<<<<<< HEAD
-TransactionState* RocksDBEngine::createTransactionState(
-    TRI_vocbase_t* vocbase, transaction::Options const& options) {
-  return new RocksDBTransactionState(vocbase, TRI_NewTickServer(), options);
-=======
 std::unique_ptr<TransactionState> RocksDBEngine::createTransactionState(
     TRI_vocbase_t& vocbase,
     transaction::Options const& options
 ) {
   return std::unique_ptr<TransactionState>(
-    new RocksDBTransactionState(vocbase, options)
+    new RocksDBTransactionState(vocbase, TRI_NewTickServer(), options)
   );
->>>>>>> 843e5847
 }
 
 TransactionCollection* RocksDBEngine::createTransactionCollection(
