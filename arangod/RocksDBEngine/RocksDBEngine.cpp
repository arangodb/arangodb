--- conflicted
+++ resolved
@@ -926,12 +926,8 @@
 
   _logPersistor = std::make_shared<RocksDBLogPersistor>(
       RocksDBColumnFamilyManager::get(RocksDBColumnFamilyManager::Family::ReplicatedLogs),
-<<<<<<< HEAD
-      _db->GetRootDB(), std::make_shared<SchedulerExecutor>(server()));
-=======
-      _db, std::make_shared<SchedulerExecutor>(server()),
+      _db->GetRootDB(), std::make_shared<SchedulerExecutor>(server()),
       server().getFeature<ReplicatedLogFeature>().options());
->>>>>>> 99a2f04f
 
   _settingsManager->retrieveInitialValues();
 
