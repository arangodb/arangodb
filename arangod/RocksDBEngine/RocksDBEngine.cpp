////////////////////////////////////////////////////////////////////////////////
/// DISCLAIMER
///
/// Copyright 2014-2022 ArangoDB GmbH, Cologne, Germany
/// Copyright 2004-2014 triAGENS GmbH, Cologne, Germany
///
/// Licensed under the Apache License, Version 2.0 (the "License");
/// you may not use this file except in compliance with the License.
/// You may obtain a copy of the License at
///
///     http://www.apache.org/licenses/LICENSE-2.0
///
/// Unless required by applicable law or agreed to in writing, software
/// distributed under the License is distributed on an "AS IS" BASIS,
/// WITHOUT WARRANTIES OR CONDITIONS OF ANY KIND, either express or implied.
/// See the License for the specific language governing permissions and
/// limitations under the License.
///
/// Copyright holder is ArangoDB GmbH, Cologne, Germany
///
/// @author Jan Steemann
/// @author Jan Christoph Uhde
////////////////////////////////////////////////////////////////////////////////

#include "RocksDBEngine.h"
#include "ApplicationFeatures/ApplicationServer.h"
#include "ApplicationFeatures/LanguageFeature.h"
#include "Basics/Exceptions.h"
#include "Basics/FileUtils.h"
#include "Basics/NumberOfCores.h"
#include "Basics/ReadLocker.h"
#include "Basics/Result.h"
#include "Basics/RocksDBLogger.h"
#include "Basics/StaticStrings.h"
#include "Basics/Thread.h"
#include "Basics/VelocyPackHelper.h"
#include "Basics/WriteLocker.h"
#include "Basics/application-exit.h"
#include "Basics/build.h"
#include "Basics/exitcodes.h"
#include "Basics/files.h"
#include "Basics/system-functions.h"
#include "Cache/CacheManagerFeature.h"
#include "Cache/Manager.h"
#include "Cluster/ClusterFeature.h"
#include "Cluster/ServerState.h"
#include "IResearch/IResearchCommon.h"
#include "GeneralServer/RestHandlerFactory.h"
#include "Logger/LogMacros.h"
#include "Logger/Logger.h"
#include "Logger/LoggerStream.h"
#include "ProgramOptions/ProgramOptions.h"
#include "ProgramOptions/Section.h"
#include "Replication/ReplicationClients.h"
#include "Replication2/ReplicatedLog/ReplicatedLogFeature.h"
#include "Replication2/ReplicatedState/PersistedStateInfo.h"
#include "Rest/Version.h"
#include "RestHandler/RestHandlerCreator.h"
#include "RestServer/DatabaseFeature.h"
#include "RestServer/DatabasePathFeature.h"
#include "RestServer/FlushFeature.h"
#include "Metrics/CounterBuilder.h"
#include "Metrics/GaugeBuilder.h"
#include "Metrics/MetricsFeature.h"
#include "RestServer/LanguageCheckFeature.h"
#include "RestServer/ServerIdFeature.h"
#include "RocksDBEngine/Listeners/RocksDBBackgroundErrorListener.h"
#include "RocksDBEngine/Listeners/RocksDBMetricsListener.h"
#include "RocksDBEngine/Listeners/RocksDBThrottle.h"
#include "RocksDBEngine/ReplicatedRocksDBTransactionState.h"
#include "RocksDBEngine/RocksDBBackgroundThread.h"
#include "RocksDBEngine/RocksDBChecksumEnv.h"
#include "RocksDBEngine/RocksDBCollection.h"
#include "RocksDBEngine/RocksDBColumnFamilyManager.h"
#include "RocksDBEngine/RocksDBCommon.h"
#include "RocksDBEngine/RocksDBComparator.h"
#include "RocksDBEngine/RocksDBIncrementalSync.h"
#include "RocksDBEngine/RocksDBIndex.h"
#include "RocksDBEngine/RocksDBIndexCacheRefillFeature.h"
#include "RocksDBEngine/RocksDBIndexFactory.h"
#include "RocksDBEngine/RocksDBKey.h"
#include "RocksDBEngine/RocksDBLogValue.h"
#include "RocksDBEngine/RocksDBOptimizerRules.h"
#include "RocksDBEngine/RocksDBOptionFeature.h"
#include "RocksDBEngine/RocksDBPersistedLog.h"
#include "RocksDBEngine/RocksDBRecoveryManager.h"
#include "RocksDBEngine/RocksDBReplicationManager.h"
#include "RocksDBEngine/RocksDBReplicationTailing.h"
#include "RocksDBEngine/RocksDBRestHandlers.h"
#include "RocksDBEngine/RocksDBSettingsManager.h"
#include "RocksDBEngine/RocksDBChecksumEnv.h"
#include "RocksDBEngine/RocksDBSyncThread.h"
#include "RocksDBEngine/RocksDBTypes.h"
#include "RocksDBEngine/RocksDBUpgrade.h"
#include "RocksDBEngine/RocksDBV8Functions.h"
#include "RocksDBEngine/RocksDBValue.h"
#include "RocksDBEngine/RocksDBWalAccess.h"
#include "RocksDBEngine/SimpleRocksDBTransactionState.h"
#include "Scheduler/SchedulerFeature.h"
#include "Transaction/Context.h"
#include "Transaction/Manager.h"
#include "Transaction/Options.h"
#include "Transaction/StandaloneContext.h"
#include "VocBase/LogicalView.h"
#include "VocBase/VocbaseInfo.h"
#include "VocBase/ticks.h"
#include "Inspection/VPack.h"

#include <rocksdb/convenience.h>
#include <rocksdb/db.h>
#include <rocksdb/env.h>
#include <rocksdb/filter_policy.h>
#include <rocksdb/iterator.h>
#include <rocksdb/options.h>
#include <rocksdb/slice_transform.h>
#include <rocksdb/sst_file_reader.h>
#include <rocksdb/statistics.h>
#include <rocksdb/table.h>
#include <rocksdb/transaction_log.h>
#include <rocksdb/utilities/transaction_db.h>
#include <rocksdb/write_batch.h>

#include <velocypack/Iterator.h>

#include <iomanip>
#include <limits>
#include <utility>

// we will not use the multithreaded index creation that uses rocksdb's sst
// file ingestion until rocksdb external file ingestion is fixed to have
// correct sequence numbers for the files without gaps
#undef USE_SST_INGESTION

using namespace arangodb;
using namespace arangodb::application_features;
using namespace arangodb::options;

namespace arangodb {

DECLARE_GAUGE(rocksdb_wal_sequence, uint64_t, "Current RocksDB WAL sequence");
DECLARE_GAUGE(
    rocksdb_wal_sequence_lower_bound, uint64_t,
    "RocksDB WAL sequence number until which background thread has caught up");
DECLARE_GAUGE(rocksdb_archived_wal_files, uint64_t,
              "Number of archived RocksDB WAL files");
DECLARE_GAUGE(rocksdb_prunable_wal_files, uint64_t,
              "Number of prunable RocksDB WAL files");
DECLARE_GAUGE(rocksdb_wal_pruning_active, uint64_t,
              "Whether or not RocksDB WAL file pruning is active");
DECLARE_GAUGE(arangodb_revision_tree_memory_usage, uint64_t,
              "Total memory consumed by all revision trees");
DECLARE_COUNTER(arangodb_revision_tree_rebuilds_success_total,
                "Number of successful revision tree rebuilds");
DECLARE_COUNTER(arangodb_revision_tree_rebuilds_failure_total,
                "Number of failed revision tree rebuilds");
DECLARE_COUNTER(arangodb_revision_tree_hibernations_total,
                "Number of revision tree hibernations");
DECLARE_COUNTER(arangodb_revision_tree_resurrections_total,
                "Number of revision tree resurrections");

// global flag to cancel all compactions. will be flipped to true on shutdown
static std::atomic<bool> cancelCompactions{false};

// minimum value for --rocksdb.sync-interval (in ms)
// a value of 0 however means turning off the syncing altogether!
static constexpr uint64_t minSyncInterval = 5;

static constexpr uint64_t databaseIdForGlobalApplier = 0;

// handles for recovery helpers
std::vector<std::shared_ptr<RocksDBRecoveryHelper>>
    RocksDBEngine::_recoveryHelpers;

RocksDBFilePurgePreventer::RocksDBFilePurgePreventer(RocksDBEngine* engine)
    : _engine(engine) {
  TRI_ASSERT(_engine != nullptr);
  _engine->_purgeLock.lockRead();
}

RocksDBFilePurgePreventer::~RocksDBFilePurgePreventer() {
  if (_engine != nullptr) {
    _engine->_purgeLock.unlockRead();
  }
}

RocksDBFilePurgePreventer::RocksDBFilePurgePreventer(
    RocksDBFilePurgePreventer&& other)
    : _engine(other._engine) {
  // steal engine from other
  other._engine = nullptr;
}

RocksDBFilePurgeEnabler::RocksDBFilePurgeEnabler(RocksDBEngine* engine)
    : _engine(nullptr) {
  TRI_ASSERT(engine != nullptr);

  if (engine->_purgeLock.tryLockWrite()) {
    // we got the lock
    _engine = engine;
  }
}

RocksDBFilePurgeEnabler::~RocksDBFilePurgeEnabler() {
  if (_engine != nullptr) {
    _engine->_purgeLock.unlockWrite();
  }
}

RocksDBFilePurgeEnabler::RocksDBFilePurgeEnabler(
    RocksDBFilePurgeEnabler&& other)
    : _engine(other._engine) {
  // steal engine from other
  other._engine = nullptr;
}

// create the storage engine
RocksDBEngine::RocksDBEngine(Server& server,
                             RocksDBOptionsProvider const& optionsProvider)
    : StorageEngine(server, kEngineName, name(), Server::id<RocksDBEngine>(),
                    std::make_unique<RocksDBIndexFactory>(server)),
      _optionsProvider(optionsProvider),
      _db(nullptr),
      _walAccess(std::make_unique<RocksDBWalAccess>(*this)),
      _maxTransactionSize(transaction::Options::defaultMaxTransactionSize),
      _intermediateCommitSize(
          transaction::Options::defaultIntermediateCommitSize),
      _intermediateCommitCount(
          transaction::Options::defaultIntermediateCommitCount),
      _maxParallelCompactions(2),
      _pruneWaitTime(10.0),
      _pruneWaitTimeInitial(180.0),
      _maxWalArchiveSizeLimit(0),
      _releasedTick(0),
      _syncInterval(100),
      _syncDelayThreshold(5000),
      _requiredDiskFreePercentage(0.01),
      _requiredDiskFreeBytes(16 * 1024 * 1024),
      _useThrottle(true),
      _useReleasedTick(false),
      _debugLogging(false),
      _useEdgeCache(true),
      _verifySst(false),
#ifdef USE_ENTERPRISE
      _createShaFiles(true),
#else
      _createShaFiles(false),
#endif
      _useRangeDeleteInWal(true),
      _lastHealthCheckSuccessful(false),
      _dbExisted(false),
      _runningRebuilds(0),
      _runningCompactions(0),
      _metricsWalSequenceLowerBound(
          server.getFeature<metrics::MetricsFeature>().add(
              rocksdb_wal_sequence_lower_bound{})),
      _metricsArchivedWalFiles(server.getFeature<metrics::MetricsFeature>().add(
          rocksdb_archived_wal_files{})),
      _metricsPrunableWalFiles(server.getFeature<metrics::MetricsFeature>().add(
          rocksdb_prunable_wal_files{})),
      _metricsWalPruningActive(server.getFeature<metrics::MetricsFeature>().add(
          rocksdb_wal_pruning_active{})),
      _metricsTreeMemoryUsage(server.getFeature<metrics::MetricsFeature>().add(
          arangodb_revision_tree_memory_usage{})),
      _metricsTreeRebuildsSuccess(
          server.getFeature<metrics::MetricsFeature>().add(
              arangodb_revision_tree_rebuilds_success_total{})),
      _metricsTreeRebuildsFailure(
          server.getFeature<metrics::MetricsFeature>().add(
              arangodb_revision_tree_rebuilds_failure_total{})),
      _metricsTreeHibernations(server.getFeature<metrics::MetricsFeature>().add(
          arangodb_revision_tree_hibernations_total{})),
      _metricsTreeResurrections(
          server.getFeature<metrics::MetricsFeature>().add(
              arangodb_revision_tree_resurrections_total{})) {
  startsAfter<BasicFeaturePhaseServer>();
  // inherits order from StorageEngine but requires "RocksDBOption" that is used
  // to configure this engine
  startsAfter<RocksDBOptionFeature>();
  startsAfter<LanguageFeature>();
  startsAfter<LanguageCheckFeature>();
}

RocksDBEngine::~RocksDBEngine() {
  _recoveryHelpers.clear();
  shutdownRocksDBInstance();
}

/// shuts down the RocksDB instance. this is called from unprepare
/// and the dtor
void RocksDBEngine::shutdownRocksDBInstance() noexcept {
  if (_db == nullptr) {
    return;
  }

  // turn off RocksDBThrottle, and release our pointers to it
  if (_throttleListener != nullptr) {
    _throttleListener->stopThread();
  }

  for (rocksdb::ColumnFamilyHandle* h :
       RocksDBColumnFamilyManager::allHandles()) {
    _db->DestroyColumnFamilyHandle(h);
  }

  // now prune all obsolete WAL files
  try {
    determinePrunableWalFiles(0);
    pruneWalFiles();
  } catch (...) {
    // this is allowed to go wrong on shutdown
    // we must not throw an exception from here
  }

  try {
    // do a final WAL sync here before shutting down
    Result res = RocksDBSyncThread::sync(_db->GetBaseDB());
    if (res.fail()) {
      LOG_TOPIC("14ede", WARN, Logger::ENGINES)
          << "could not sync RocksDB WAL: " << res.errorMessage();
    }

    rocksdb::Status status = _db->Close();

    if (!status.ok()) {
      Result res = rocksutils::convertStatus(status);
      LOG_TOPIC("2b9c1", ERR, Logger::ENGINES)
          << "could not shutdown RocksDB: " << res.errorMessage();
    }
  } catch (...) {
    // this is allowed to go wrong on shutdown
    // we must not throw an exception from here
  }

  delete _db;
  _db = nullptr;
}

// inherited from ApplicationFeature
// ---------------------------------

// add the storage engine's specific options to the global list of options
void RocksDBEngine::collectOptions(
    std::shared_ptr<options::ProgramOptions> options) {
  options->addSection("rocksdb", "RocksDB engine");

  /// @brief minimum required percentage of free disk space for considering the
  /// server "healthy". this is expressed as a floating point value between 0
  /// and 1! if set to 0.0, the % amount of free disk is ignored in checks.
  options
      ->addOption(
          "--rocksdb.minimum-disk-free-percent",
          "The minimum percentage of free disk space for considering the "
          "server healthy in health checks (0 = disable the check).",
          new DoubleParameter(&_requiredDiskFreePercentage, /*base*/ 1.0,
                              /*minValue*/ 0.0, /*maxValue*/ 1.0),
          arangodb::options::makeFlags(
              arangodb::options::Flags::DefaultNoComponents,
              arangodb::options::Flags::OnDBServer,
              arangodb::options::Flags::OnSingle))
      .setIntroducedIn(30800);

  /// @brief minimum number of free bytes on disk for considering the server
  /// healthy. if set to 0, the number of free bytes on disk is ignored in
  /// checks.
  options
      ->addOption("--rocksdb.minimum-disk-free-bytes",
                  "The minimum number of free disk bytes for considering the "
                  "server healthy in health checks (0 = disable the check).",
                  new UInt64Parameter(&_requiredDiskFreeBytes),
                  arangodb::options::makeFlags(
                      arangodb::options::Flags::DefaultNoComponents,
                      arangodb::options::Flags::OnDBServer,
                      arangodb::options::Flags::OnSingle))
      .setIntroducedIn(30800);

  // control transaction size for RocksDB engine
  options
      ->addOption("--rocksdb.max-transaction-size",
                  "The transaction size limit (in bytes).",
                  new UInt64Parameter(&_maxTransactionSize))
      .setLongDescription(R"(Transactions store all keys and values in RAM, so
large transactions run the risk of causing out-of-memory situations. This
setting allows you to ensure that it does not happen by limiting the size of
any individual transaction. Transactions whose operations would consume more
RAM than this threshold value are aborted automatically with error 32
("resource limit exceeded").)");

  options->addOption("--rocksdb.intermediate-commit-size",
                     "An intermediate commit is performed automatically "
                     "when a transaction has accumulated operations of this "
                     "size (in bytes), and a new transaction is started.",
                     new UInt64Parameter(&_intermediateCommitSize));

  options->addOption("--rocksdb.intermediate-commit-count",
                     "An intermediate commit is performed automatically "
                     "when this number of operations is reached in a "
                     "transaction, and a new transaction is started.",
                     new UInt64Parameter(&_intermediateCommitCount));

  options
      ->addOption("--rocksdb.max-parallel-compactions",
                  "The maximum number of parallel compactions jobs.",
                  new UInt64Parameter(&_maxParallelCompactions))
      .setIntroducedIn(30711);

  options
      ->addOption(
          "--rocksdb.sync-interval",
          "The interval for automatic, non-requested disk syncs (in "
          "milliseconds, 0 = turn automatic syncing off)",
          new UInt64Parameter(&_syncInterval),
          arangodb::options::makeFlags(arangodb::options::Flags::OsLinux,
                                       arangodb::options::Flags::OsMac,
                                       arangodb::options::Flags::OnDBServer,
                                       arangodb::options::Flags::OnSingle))
      .setLongDescription(R"(Automatic synchronization of data from RocksDB's
write-ahead logs to disk is only performed for not-yet synchronized data, and
only for operations that have been executed without the `waitForSync`
attribute.)");

  options
      ->addOption(
          "--rocksdb.sync-delay-threshold",
          "The threshold for self-observation of WAL disk syncs "
          "(in milliseconds, 0 = no warnings). Any WAL disk sync longer ago "
          "than this threshold triggers a warning ",
          new UInt64Parameter(&_syncDelayThreshold),
          arangodb::options::makeFlags(
              arangodb::options::Flags::DefaultNoComponents,
              arangodb::options::Flags::OnDBServer,
              arangodb::options::Flags::OnSingle,
              arangodb::options::Flags::Uncommon))
      .setIntroducedIn(30608)
      .setIntroducedIn(30705);

  options
      ->addOption("--rocksdb.wal-file-timeout",
                  "The timeout after which unused WAL files are deleted "
                  "(in seconds).",
                  new DoubleParameter(&_pruneWaitTime),
                  arangodb::options::makeFlags(
                      arangodb::options::Flags::DefaultNoComponents,
                      arangodb::options::Flags::OnDBServer,
                      arangodb::options::Flags::OnSingle))
      .setLongDescription(R"(Data of ongoing transactions is stored in RAM.
Transactions that get too big (in terms of number of operations involved or the
total size of data created or modified by the transaction) are committed
automatically. Effectively, this means that big user transactions are split into
multiple smaller RocksDB transactions that are committed individually.
The entire user transaction does not necessarily have ACID properties in this
case.)");

  options
      ->addOption("--rocksdb.wal-file-timeout-initial",
                  "The initial timeout (in seconds) after which unused WAL "
                  "files deletion kicks in after server start.",
                  new DoubleParameter(&_pruneWaitTimeInitial),
                  arangodb::options::makeFlags(
                      arangodb::options::Flags::DefaultNoComponents,
                      arangodb::options::Flags::OnDBServer,
                      arangodb::options::Flags::OnSingle,
                      arangodb::options::Flags::Uncommon))
      .setLongDescription(R"(If you decrease the value, the server starts the
removal of obsolete WAL files earlier after server start. This is useful in
testing environments that are space-restricted and do not require keeping much
WAL file data at all.)");

  options
      ->addOption("--rocksdb.throttle", "Enable write-throttling.",
                  new BooleanParameter(&_useThrottle),
                  arangodb::options::makeFlags(
                      arangodb::options::Flags::DefaultNoComponents,
                      arangodb::options::Flags::OnDBServer,
                      arangodb::options::Flags::OnSingle))
      .setLongDescription(R"(If enabled, dynamically throttles the ingest rate
of writes if necessary to reduce chances of compactions getting too far behind
and blocking incoming writes.)");

  options
      ->addOption(
          "--rocksdb.throttle-slots",
          "The number of historic metrics to use for throttle value "
          "calculation.",
          new UInt64Parameter(&_throttleSlots, /*base*/ 1, /*minValue*/ 1),
          arangodb::options::makeFlags(
              arangodb::options::Flags::DefaultNoComponents,
              arangodb::options::Flags::OnDBServer,
              arangodb::options::Flags::OnSingle,
              arangodb::options::Flags::Uncommon))
      .setIntroducedIn(30805)
      .setLongDescription(R"(If throttling is enabled, this parameter controls
the number of previous intervals to use for throttle value calculation.)");

  options
      ->addOption(
          "--rocksdb.throttle-frequency",
          "The frequency for write-throttle calculations (in milliseconds).",
          new UInt64Parameter(&_throttleFrequency),
          arangodb::options::makeFlags(
              arangodb::options::Flags::DefaultNoComponents,
              arangodb::options::Flags::OnDBServer,
              arangodb::options::Flags::OnSingle,
              arangodb::options::Flags::Uncommon))
      .setIntroducedIn(30805)
      .setLongDescription(R"(If the throttling is enabled, it recalculates a
new maximum ingestion rate with this frequency.)");

  options
      ->addOption(
          "--rocksdb.throttle-scaling-factor",
          "The adaptiveness scaling factor for write-throttle calculations.",
          new UInt64Parameter(&_throttleScalingFactor),
          arangodb::options::makeFlags(
              arangodb::options::Flags::DefaultNoComponents,
              arangodb::options::Flags::OnDBServer,
              arangodb::options::Flags::OnSingle,
              arangodb::options::Flags::Uncommon))
      .setIntroducedIn(30805)
      .setLongDescription(R"(There is normally no need to change this value.)");

  options
      ->addOption("--rocksdb.throttle-max-write-rate",
                  "The maximum write rate enforced by throttle (in bytes per "
                  "second, 0 = unlimited).",
                  new UInt64Parameter(&_throttleMaxWriteRate),
                  arangodb::options::makeFlags(
                      arangodb::options::Flags::DefaultNoComponents,
                      arangodb::options::Flags::OnDBServer,
                      arangodb::options::Flags::OnSingle,
                      arangodb::options::Flags::Uncommon))
      .setIntroducedIn(30805)
      .setLongDescription(R"(The actual write rate established by the
throttling is the minimum of this value and the value that the regular throttle
calculation produces, i.e. this option can be used to set a fixed upper bound
on the write rate.)");

  options
      ->addOption("--rocksdb.throttle-slow-down-writes-trigger",
                  "The number of level 0 files whose payload "
                  "is not considered in throttle calculations when penalizing "
                  "the presence of L0 files.",
                  new UInt64Parameter(&_throttleSlowdownWritesTrigger),
                  arangodb::options::makeFlags(
                      arangodb::options::Flags::DefaultNoComponents,
                      arangodb::options::Flags::OnDBServer,
                      arangodb::options::Flags::OnSingle,
                      arangodb::options::Flags::Uncommon))
      .setIntroducedIn(30805)
      .setLongDescription(R"(There is normally no need to change this value.)");

  options
      ->addOption("--rocksdb.throttle-lower-bound-bps",
                  "The lower bound for throttle's write bandwidth "
                  "(in bytes per second).",
                  new UInt64Parameter(&_throttleLowerBoundBps),
                  arangodb::options::makeFlags(
                      arangodb::options::Flags::DefaultNoComponents,
                      arangodb::options::Flags::OnDBServer,
                      arangodb::options::Flags::OnSingle,
                      arangodb::options::Flags::Uncommon))
      .setIntroducedIn(30805);

#ifdef USE_ENTERPRISE
  options->addOption("--rocksdb.create-sha-files",
                     "Whether to enable the generation of sha256 files for "
                     "each .sst file.",
                     new BooleanParameter(&_createShaFiles),
                     arangodb::options::makeFlags(
                         arangodb::options::Flags::DefaultNoComponents,
                         arangodb::options::Flags::OnDBServer,
                         arangodb::options::Flags::OnSingle,
                         arangodb::options::Flags::Enterprise));
#endif

  options
      ->addOption("--rocksdb.use-range-delete-in-wal",
                  "Enable range delete markers in the write-ahead log (WAL). "
                  "Potentially incompatible with older arangosync versions.",
                  new BooleanParameter(&_useRangeDeleteInWal),
                  arangodb::options::makeFlags(
                      arangodb::options::Flags::DefaultNoComponents,
                      arangodb::options::Flags::OnDBServer,
                      arangodb::options::Flags::Uncommon))
      .setIntroducedIn(30903)
      .setLongDescription(R"(Controls whether the collection truncate operation
in the cluster can use RangeDelete operations in RocksDB. Using RangeDeletes is
fast and reduces the algorithmic complexity of the truncate operation to O(1),
compared to O(n) for when this option is turned off (with n being the number of
documents in the collection/shard).

Previous versions of ArangoDB used RangeDeletes only on a single server, but
never in a cluster. 

The default value for this option is `true`, and you should only change this
value in case of emergency. This option is only honored in the cluster.
Single server and Active Failover deployments do not use RangeDeletes regardless
of the value of this option.

Note that it is not guaranteed that all truncate operations use a RangeDelete
operation. For collections containing a low number of documents, the O(n)
truncate method may still be used.)");

  options
      ->addOption("--rocksdb.debug-logging",
                  "Whether to enable RocksDB debug logging.",
                  new BooleanParameter(&_debugLogging),
                  arangodb::options::makeFlags(
                      arangodb::options::Flags::DefaultNoComponents,
                      arangodb::options::Flags::OnDBServer,
                      arangodb::options::Flags::OnSingle,
                      arangodb::options::Flags::Uncommon))
      .setLongDescription(R"(If set to `true`, enables verbose logging of
RocksDB's actions into the logfile written by ArangoDB (if the
`--rocksdb.use-file-logging` option is off), or RocksDB's own log (if the
`--rocksdb.use-file-logging` option is on).

This option is turned off by default, but you can enable it for debugging
RocksDB internals and performance.)");

  options
      ->addOption("--rocksdb.edge-cache",
                  "Whether to use the in-memory cache for edges",
                  new BooleanParameter(&_useEdgeCache),
                  arangodb::options::makeFlags(
                      arangodb::options::Flags::DefaultNoComponents,
                      arangodb::options::Flags::OnDBServer,
                      arangodb::options::Flags::OnSingle,
                      arangodb::options::Flags::Uncommon))
      .setIntroducedIn(30604)
      .setDeprecatedIn(31000);

  options
      ->addOption("--rocksdb.verify-sst",
                  "Verify the validity of .sst files present in the "
                  "`engine-rocksdb` directory on startup.",
                  new BooleanParameter(&_verifySst),
                  arangodb::options::makeFlags(
                      arangodb::options::Flags::Command,
                      arangodb::options::Flags::DefaultNoComponents,
                      arangodb::options::Flags::OnAgent,
                      arangodb::options::Flags::OnDBServer,
                      arangodb::options::Flags::OnSingle,
                      arangodb::options::Flags::Uncommon))
      .setIntroducedIn(31100)
      .setLongDescription(R"(If set to `true`, during startup, all .sst files
in the `engine-rocksdb` folder in the database directory are checked for
potential corruption and errors. The server process stops after the check and
returns an exit code of `0` if the validation was successful, or a non-zero
exit code if there is an error in any of the .sst files.)");

  options
      ->addOption("--rocksdb.wal-archive-size-limit",
                  "The maximum total size (in bytes) of archived WAL files to "
                  "keep on the leader (0 = unlimited).",
                  new UInt64Parameter(&_maxWalArchiveSizeLimit),
                  arangodb::options::makeFlags(
                      arangodb::options::Flags::DefaultNoComponents,
                      arangodb::options::Flags::OnDBServer,
                      arangodb::options::Flags::OnSingle,
                      arangodb::options::Flags::Uncommon))
      .setLongDescription(R"(A value of `0` does not restrict the size of the
archive, so the leader removes archived WAL files when there are no replication
clients needing them. Any non-zero value restricts the size of the WAL files
archive to about the specified value and trigger WAL archive file deletion once
the threshold is reached. You can use this to get rid of archived WAL files in
a disk size-constrained environment.

**Note**: The value is only a threshold, so the archive may get bigger than 
the configured value until the background thread actually deletes files from
the archive. Also note that deletion from the archive only kicks in after
`--rocksdb.wal-file-timeout-initial` seconds have elapsed after server start.

Archived WAL files are normally deleted automatically after a short while when
there is no follower attached that may read from the archive. However, in case
when there are followers attached that may read from the archive, WAL files
normally remain in the archive until their contents have been streamed to the
followers. In case there are slow followers that cannot catch up, this causes a
growth of the WAL files archive over time.

You can use the option to force a deletion of WAL files from the archive even if
there are followers attached that may want to read the archive. In case the
option is set and a leader deletes files from the archive that followers want to
read, this aborts the replication on the followers. Followers can restart the
replication doing a resync, however.)");

#ifdef USE_ENTERPRISE
  collectEnterpriseOptions(options);
#endif
}

// validate the storage engine's specific options
void RocksDBEngine::validateOptions(
    std::shared_ptr<options::ProgramOptions> options) {
  transaction::Options::setLimits(_maxTransactionSize, _intermediateCommitSize,
                                  _intermediateCommitCount);
#ifdef USE_ENTERPRISE
  validateEnterpriseOptions(options);
#endif

  if (_throttleScalingFactor == 0) {
    _throttleScalingFactor = 1;
  }

  if (_throttleSlots < 8) {
    _throttleSlots = 8;
  }

  if (_syncInterval > 0) {
    if (_syncInterval < minSyncInterval) {
      // _syncInterval = 0 means turned off!
      LOG_TOPIC("bbd68", FATAL, arangodb::Logger::CONFIG)
          << "invalid value for --rocksdb.sync-interval. Please use a value "
          << "of at least " << minSyncInterval;
      FATAL_ERROR_EXIT();
    }

    if (_syncDelayThreshold > 0 && _syncDelayThreshold <= _syncInterval) {
      if (!options->processingResult().touched("rocksdb.sync-interval") &&
          options->processingResult().touched("rocksdb.sync-delay-threshold")) {
        // user has not set --rocksdb.sync-interval, but set
        // --rocksdb.sync-delay-threshold
        LOG_TOPIC("c3f45", WARN, arangodb::Logger::CONFIG)
            << "invalid value for --rocksdb.sync-delay-threshold. should be "
               "higher "
            << "than the value of --rocksdb.sync-interval (" << _syncInterval
            << ")";
      }

      _syncDelayThreshold = 10 * _syncInterval;
      LOG_TOPIC("c0fa3", WARN, arangodb::Logger::CONFIG)
          << "auto-adjusting value of --rocksdb.sync-delay-threshold to "
          << _syncDelayThreshold << " ms";
    }
  }

  if (_pruneWaitTimeInitial < 10) {
    LOG_TOPIC("a9667", WARN, arangodb::Logger::ENGINES)
        << "consider increasing the value for "
           "--rocksdb.wal-file-timeout-initial. "
        << "Replication clients might have trouble to get in sync";
  }
}

// preparation phase for storage engine. can be used for internal setup.
// the storage engine must not start any threads here or write any files
void RocksDBEngine::prepare() {
  // get base path from DatabaseServerFeature
  auto& databasePathFeature = server().getFeature<DatabasePathFeature>();
  _basePath = databasePathFeature.directory();

  TRI_ASSERT(!_basePath.empty());

#ifdef USE_ENTERPRISE
  prepareEnterprise();
#endif
}

void RocksDBEngine::verifySstFiles(rocksdb::Options const& options) const {
  TRI_ASSERT(!_path.empty());

  rocksdb::SstFileReader sstReader(options);
  for (auto const& fileName : TRI_FullTreeDirectory(_path.c_str())) {
    if (!fileName.ends_with(".sst")) {
      continue;
    }
    std::string filename = basics::FileUtils::buildFilename(_path, fileName);
    rocksdb::Status res = sstReader.Open(fileName);
    if (res.ok()) {
      res = sstReader.VerifyChecksum();
    }
    if (!res.ok()) {
      auto result = rocksutils::convertStatus(res);
      LOG_TOPIC("2943c", FATAL, arangodb::Logger::STARTUP)
          << "error when verifying .sst file '" << filename
          << "': " << result.errorMessage();
      FATAL_ERROR_EXIT_CODE(TRI_EXIT_SST_FILE_CHECK);
    }
  }
  exit(EXIT_SUCCESS);
}

void RocksDBEngine::start() {
  // it is already decided that rocksdb is used
  TRI_ASSERT(isEnabled());
  TRI_ASSERT(!ServerState::instance()->isCoordinator());

  if (ServerState::instance()->isAgent() &&
      !server().options()->processingResult().touched(
          "rocksdb.wal-file-timeout-initial")) {
    // reduce --rocksb.wal-file-timeout-initial to 15 seconds for agency nodes
    // as we probably won't need the WAL for WAL tailing and replication here
    _pruneWaitTimeInitial = 15;
  }

  LOG_TOPIC("107fd", TRACE, arangodb::Logger::ENGINES)
      << "rocksdb version " << rest::Version::getRocksDBVersion()
      << ", supported compression types: " << getCompressionSupport();

  // set the database sub-directory for RocksDB
  auto& databasePathFeature = server().getFeature<DatabasePathFeature>();
  _path = databasePathFeature.subdirectoryName("engine-rocksdb");

  [[maybe_unused]] bool createdEngineDir = false;
  if (!basics::FileUtils::isDirectory(_path)) {
    std::string systemErrorStr;
    long errorNo;

    auto res =
        TRI_CreateRecursiveDirectory(_path.c_str(), errorNo, systemErrorStr);

    if (res == TRI_ERROR_NO_ERROR) {
      LOG_TOPIC("b2958", TRACE, arangodb::Logger::ENGINES)
          << "created RocksDB data directory '" << _path << "'";
      createdEngineDir = true;
    } else {
      LOG_TOPIC("a5ae3", FATAL, arangodb::Logger::ENGINES)
          << "unable to create RocksDB data directory '" << _path
          << "': " << systemErrorStr;
      FATAL_ERROR_EXIT();
    }
  }

#ifdef USE_SST_INGESTION
  _idxPath = basics::FileUtils::buildFilename(_path, "tmp-idx-creation");
  if (basics::FileUtils::isDirectory(_idxPath)) {
    for (auto const& fileName : TRI_FullTreeDirectory(_idxPath.c_str())) {
      TRI_UnlinkFile(basics::FileUtils::buildFilename(path, fileName).data());
    }
  } else {
    auto errorMsg = TRI_ERROR_NO_ERROR;
    if (!basics::FileUtils::createDirectory(_idxPath, &errorMsg)) {
      LOG_TOPIC("6d10f", FATAL, Logger::ENGINES)
          << "Cannot create tmp-idx-creation directory: " << TRI_last_error();
      FATAL_ERROR_EXIT();
    }
  }
#endif

  uint64_t totalSpace;
  uint64_t freeSpace;
  if (TRI_GetDiskSpaceInfo(_path, totalSpace, freeSpace).ok() &&
      totalSpace != 0) {
    LOG_TOPIC("b71b9", DEBUG, arangodb::Logger::ENGINES)
        << "total disk space for database directory mount: "
        << basics::StringUtils::formatSize(totalSpace)
        << ", free disk space for database directory mount: "
        << basics::StringUtils::formatSize(freeSpace) << " ("
        << (100.0 * double(freeSpace) / double(totalSpace)) << "% free)";
  }

  rocksdb::TransactionDBOptions transactionOptions =
      _optionsProvider.getTransactionDBOptions();

  // we only want to modify DBOptions here, no ColumnFamily options or the like
  _dbOptions = _optionsProvider.getOptions();
  if (_dbOptions.wal_dir.empty()) {
    _dbOptions.wal_dir = basics::FileUtils::buildFilename(_path, "journals");
  }
  LOG_TOPIC("bc82a", TRACE, arangodb::Logger::ENGINES)
      << "initializing RocksDB, path: '" << _path << "', WAL directory '"
      << _dbOptions.wal_dir << "'";

  if (_verifySst) {
    rocksdb::Options options;
#ifdef USE_ENTERPRISE
    configureEnterpriseRocksDBOptions(options, createdEngineDir);
#else
    options.env = rocksdb::Env::Default();
#endif
    verifySstFiles(options);
  }

  if (_createShaFiles) {
    _checksumEnv =
        std::make_unique<checksum::ChecksumEnv>(rocksdb::Env::Default(), _path);
    _dbOptions.env = _checksumEnv.get();
    static_cast<checksum::ChecksumEnv*>(_checksumEnv.get())
        ->getHelper()
        ->checkMissingShaFiles();  // this works even if done before
                                   // configureEnterpriseRocksDBOptions() is
                                   // called when there's encryption, because
                                   // checkMissingShafiles() only looks for
                                   // existing sst files without their sha files
                                   // in the directory and writes the missing
                                   // sha files.
  } else {
    _dbOptions.env = rocksdb::Env::Default();
  }

#ifdef USE_ENTERPRISE
  configureEnterpriseRocksDBOptions(_dbOptions, createdEngineDir);
#endif

  _dbOptions.env->SetBackgroundThreads(
      static_cast<int>(_optionsProvider.numThreadsHigh()),
      rocksdb::Env::Priority::HIGH);
  _dbOptions.env->SetBackgroundThreads(
      static_cast<int>(_optionsProvider.numThreadsLow()),
      rocksdb::Env::Priority::LOW);

  if (_debugLogging) {
    _dbOptions.info_log_level = rocksdb::InfoLogLevel::DEBUG_LEVEL;
  }

  std::shared_ptr<RocksDBLogger> logger;

  if (!_optionsProvider.useFileLogging()) {
    // if option "--rocksdb.use-file-logging" is set to false, we will use
    // our own logger that logs to ArangoDB's logfile
    logger = std::make_shared<RocksDBLogger>(_dbOptions.info_log_level);
    _dbOptions.info_log = logger;

    if (!_debugLogging) {
      logger->disable();
    }
  }

  if (_useThrottle) {
    _throttleListener = std::make_shared<RocksDBThrottle>(
        _throttleSlots, _throttleFrequency, _throttleScalingFactor,
        _throttleMaxWriteRate, _throttleSlowdownWritesTrigger,
        _throttleLowerBoundBps);
    _dbOptions.listeners.push_back(_throttleListener);
  }

  _errorListener = std::make_shared<RocksDBBackgroundErrorListener>();
  _dbOptions.listeners.push_back(_errorListener);
  _dbOptions.listeners.push_back(
      std::make_shared<RocksDBMetricsListener>(server()));

  rocksdb::BlockBasedTableOptions tableOptions =
      _optionsProvider.getTableOptions();
  // create column families
  std::vector<rocksdb::ColumnFamilyDescriptor> cfFamilies;
  auto addFamily = [this,
                    &cfFamilies](RocksDBColumnFamilyManager::Family family) {
    rocksdb::ColumnFamilyOptions specialized =
        _optionsProvider.getColumnFamilyOptions(family);
    std::string name = RocksDBColumnFamilyManager::name(family);
    cfFamilies.emplace_back(name, specialized);
  };
  // no prefix families for default column family (Has to be there)
  addFamily(RocksDBColumnFamilyManager::Family::Definitions);
  addFamily(RocksDBColumnFamilyManager::Family::Documents);
  addFamily(RocksDBColumnFamilyManager::Family::PrimaryIndex);
  addFamily(RocksDBColumnFamilyManager::Family::EdgeIndex);
  addFamily(RocksDBColumnFamilyManager::Family::VPackIndex);
  addFamily(RocksDBColumnFamilyManager::Family::GeoIndex);
  addFamily(RocksDBColumnFamilyManager::Family::FulltextIndex);
  addFamily(RocksDBColumnFamilyManager::Family::ReplicatedLogs);
  addFamily(RocksDBColumnFamilyManager::Family::ZkdIndex);

  bool dbExisted = checkExistingDB(cfFamilies);

  LOG_TOPIC("ab45b", DEBUG, Logger::STARTUP)
      << "opening RocksDB instance in '" << _path << "'";

  std::vector<rocksdb::ColumnFamilyHandle*> cfHandles;

  rocksdb::Status status = rocksdb::TransactionDB::Open(
      _dbOptions, transactionOptions, _path, cfFamilies, &cfHandles, &_db);

  if (!status.ok()) {
    std::string error;
    if (status.IsIOError()) {
      error =
          "; Maybe your filesystem doesn't provide required features? (Cifs? "
          "NFS?)";
    }

    LOG_TOPIC("fe3df", FATAL, arangodb::Logger::STARTUP)
        << "unable to initialize RocksDB engine: " << status.ToString()
        << error;
    FATAL_ERROR_EXIT();
  }
  if (cfFamilies.size() != cfHandles.size()) {
    LOG_TOPIC("ffc6d", FATAL, arangodb::Logger::STARTUP)
        << "unable to initialize RocksDB column families";
    FATAL_ERROR_EXIT();
  }
  if (cfHandles.size() <
      RocksDBColumnFamilyManager::minNumberOfColumnFamilies) {
    LOG_TOPIC("e572e", FATAL, arangodb::Logger::STARTUP)
        << "unexpected number of column families found in database. "
        << "got " << cfHandles.size() << ", expecting at least "
        << RocksDBColumnFamilyManager::minNumberOfColumnFamilies;
    FATAL_ERROR_EXIT();
  }

  // give throttle access to families
  if (_useThrottle) {
    _throttleListener->setFamilies(cfHandles);
  }

  TRI_ASSERT(_db != nullptr);

  // set our column families
  RocksDBColumnFamilyManager::set(RocksDBColumnFamilyManager::Family::Invalid,
                                  _db->DefaultColumnFamily());
  RocksDBColumnFamilyManager::set(
      RocksDBColumnFamilyManager::Family::Definitions, cfHandles[0]);
  RocksDBColumnFamilyManager::set(RocksDBColumnFamilyManager::Family::Documents,
                                  cfHandles[1]);
  RocksDBColumnFamilyManager::set(
      RocksDBColumnFamilyManager::Family::PrimaryIndex, cfHandles[2]);
  RocksDBColumnFamilyManager::set(RocksDBColumnFamilyManager::Family::EdgeIndex,
                                  cfHandles[3]);
  RocksDBColumnFamilyManager::set(
      RocksDBColumnFamilyManager::Family::VPackIndex, cfHandles[4]);
  RocksDBColumnFamilyManager::set(RocksDBColumnFamilyManager::Family::GeoIndex,
                                  cfHandles[5]);
  RocksDBColumnFamilyManager::set(
      RocksDBColumnFamilyManager::Family::FulltextIndex, cfHandles[6]);
  RocksDBColumnFamilyManager::set(
      RocksDBColumnFamilyManager::Family::ReplicatedLogs, cfHandles[7]);
  RocksDBColumnFamilyManager::set(RocksDBColumnFamilyManager::Family::ZkdIndex,
                                  cfHandles[8]);
  TRI_ASSERT(RocksDBColumnFamilyManager::get(
                 RocksDBColumnFamilyManager::Family::Definitions)
                 ->GetID() == 0);

  // will crash the process if version does not match
  arangodb::rocksdbStartupVersionCheck(server(), _db, dbExisted);

  _dbExisted = dbExisted;

  // only enable logger after RocksDB start
  if (logger != nullptr) {
    logger->enable();
  }

  if (_optionsProvider.limitOpenFilesAtStartup()) {
    _db->SetDBOptions({{"max_open_files", "-1"}});
  }

  // limit the total size of WAL files. This forces the flush of memtables of
  // column families still backed by WAL files. If we would not do this, WAL
  // files may linger around forever and will not get removed
  _db->SetDBOptions({{"max_total_wal_size",
                      std::to_string(_optionsProvider.maxTotalWalSize())}});

  {
    auto& feature = server().getFeature<FlushFeature>();
    _useReleasedTick = feature.isEnabled();
  }

  // useReleasedTick should be true on DB servers and single servers
  TRI_ASSERT((arangodb::ServerState::instance()->isCoordinator() ||
              arangodb::ServerState::instance()->isAgent()) ||
             _useReleasedTick);

  if (_syncInterval > 0) {
    _syncThread = std::make_unique<RocksDBSyncThread>(
        *this, std::chrono::milliseconds(_syncInterval),
        std::chrono::milliseconds(_syncDelayThreshold));
    if (!_syncThread->start()) {
      LOG_TOPIC("63919", FATAL, Logger::ENGINES)
          << "could not start rocksdb sync thread";
      FATAL_ERROR_EXIT();
    }
  }

  TRI_ASSERT(_db != nullptr);
  _settingsManager = std::make_unique<RocksDBSettingsManager>(*this);
  _replicationManager = std::make_unique<RocksDBReplicationManager>(*this);

  struct SchedulerExecutor : RocksDBAsyncLogWriteBatcher::IAsyncExecutor {
    explicit SchedulerExecutor(ArangodServer& server)
        : _scheduler(server.getFeature<SchedulerFeature>().SCHEDULER) {}

    void operator()(fu2::unique_function<void() noexcept> func) override {
      if (_scheduler->server().isStopping()) {
        return;
      }
      _scheduler->queue(RequestLane::CLUSTER_INTERNAL, std::move(func));
    }

    Scheduler* _scheduler;
  };

  _logPersistor = std::make_shared<RocksDBAsyncLogWriteBatcher>(
      RocksDBColumnFamilyManager::get(
          RocksDBColumnFamilyManager::Family::ReplicatedLogs),
      _db->GetRootDB(), std::make_shared<SchedulerExecutor>(server()),
      server().getFeature<ReplicatedLogFeature>().options());

  _settingsManager->retrieveInitialValues();

  double const counterSyncSeconds = 2.5;
  _backgroundThread =
      std::make_unique<RocksDBBackgroundThread>(*this, counterSyncSeconds);
  if (!_backgroundThread->start()) {
    LOG_TOPIC("a5e96", FATAL, Logger::ENGINES)
        << "could not start rocksdb counter manager thread";
    FATAL_ERROR_EXIT();
  }

  if (!systemDatabaseExists()) {
    addSystemDatabase();
  }

  if (!useEdgeCache()) {
    LOG_TOPIC("46557", INFO, Logger::ENGINES)
        << "in-memory cache for edges is disabled";
  }

  // to populate initial health check data
  HealthData hd = healthCheck();
  if (hd.res.fail()) {
    LOG_TOPIC("4cf5b", ERR, Logger::ENGINES) << hd.res.errorMessage();
  }
}

void RocksDBEngine::beginShutdown() {
  TRI_ASSERT(isEnabled());

  // block the creation of new replication contexts
  if (_replicationManager != nullptr) {
    _replicationManager->beginShutdown();
  }

  // from now on, all started compactions can be canceled.
  // note that this is only a best-effort hint to RocksDB and
  // may not be followed immediately.
  ::cancelCompactions.store(true, std::memory_order_release);
}

void RocksDBEngine::stop() {
  TRI_ASSERT(isEnabled());

  // in case we missed the beginShutdown somehow, call it again
  replicationManager()->beginShutdown();
  replicationManager()->dropAll();

  if (_backgroundThread) {
    // stop the press
    _backgroundThread->beginShutdown();

    if (_settingsManager) {
      auto syncRes = _settingsManager->sync(/*force*/ true);
      if (syncRes.fail()) {
        LOG_TOPIC("0582f", WARN, Logger::ENGINES)
            << "caught exception while shutting down RocksDB engine: "
            << syncRes.errorMessage();
      }
    }

    // wait until background thread stops
    while (_backgroundThread->isRunning()) {
      std::this_thread::yield();
    }
    _backgroundThread.reset();
  }

  if (_syncThread) {
    // _syncThread may be a nullptr, in case automatic syncing is turned off
    _syncThread->beginShutdown();

    // wait until sync thread stops
    while (_syncThread->isRunning()) {
      std::this_thread::yield();
    }
    _syncThread.reset();
  }

  waitForCompactionJobsToFinish();
}

void RocksDBEngine::unprepare() {
  TRI_ASSERT(isEnabled());
  waitForCompactionJobsToFinish();
  shutdownRocksDBInstance();
}

void RocksDBEngine::trackRevisionTreeHibernation() noexcept {
  ++_metricsTreeHibernations;
}

void RocksDBEngine::trackRevisionTreeResurrection() noexcept {
  ++_metricsTreeResurrections;
}

void RocksDBEngine::trackRevisionTreeMemoryIncrease(
    std::uint64_t value) noexcept {
  if (value != 0) {
    _metricsTreeMemoryUsage += value;
  }
}

void RocksDBEngine::trackRevisionTreeMemoryDecrease(
    std::uint64_t value) noexcept {
  if (value != 0) {
    [[maybe_unused]] auto old = _metricsTreeMemoryUsage.fetch_sub(value);
    TRI_ASSERT(old >= value);
  }
}

bool RocksDBEngine::hasBackgroundError() const {
  return _errorListener != nullptr && _errorListener->called();
}

std::unique_ptr<transaction::Manager> RocksDBEngine::createTransactionManager(
    transaction::ManagerFeature& feature) {
  return std::make_unique<transaction::Manager>(feature);
}

std::shared_ptr<TransactionState> RocksDBEngine::createTransactionState(
    TRI_vocbase_t& vocbase, TransactionId tid,
    transaction::Options const& options) {
  if (vocbase.replicationVersion() == replication::Version::TWO &&
      (tid.isLeaderTransactionId() || tid.isLegacyTransactionId()) &&
      ServerState::instance()->isRunningInCluster() &&
      !options.allowDirtyReads && options.requiresReplication) {
    return std::make_shared<ReplicatedRocksDBTransactionState>(vocbase, tid,
                                                               options);
  }
  return std::make_shared<SimpleRocksDBTransactionState>(vocbase, tid, options);
}

void RocksDBEngine::addParametersForNewCollection(VPackBuilder& builder,
                                                  VPackSlice info) {
  if (!info.hasKey(StaticStrings::ObjectId)) {
    builder.add(StaticStrings::ObjectId,
                VPackValue(std::to_string(TRI_NewTickServer())));
  }
  if (!info.get(StaticStrings::CacheEnabled).isBool()) {
    builder.add(StaticStrings::CacheEnabled, VPackValue(false));
  }
}

// create storage-engine specific collection
std::unique_ptr<PhysicalCollection> RocksDBEngine::createPhysicalCollection(
    LogicalCollection& collection, velocypack::Slice info) {
  return std::make_unique<RocksDBCollection>(collection, info);
}

// inventory functionality
// -----------------------

void RocksDBEngine::getDatabases(arangodb::velocypack::Builder& result) {
  LOG_TOPIC("a9cc7", TRACE, Logger::STARTUP) << "getting existing databases";

  rocksdb::ReadOptions readOptions;
  std::unique_ptr<rocksdb::Iterator> iter(_db->NewIterator(
      readOptions, RocksDBColumnFamilyManager::get(
                       RocksDBColumnFamilyManager::Family::Definitions)));
  result.openArray();
  auto rSlice = rocksDBSlice(RocksDBEntryType::Database);
  for (iter->Seek(rSlice); iter->Valid() && iter->key().starts_with(rSlice);
       iter->Next()) {
    auto slice =
        VPackSlice(reinterpret_cast<uint8_t const*>(iter->value().data()));

    //// check format id
    TRI_ASSERT(slice.isObject());
    VPackSlice idSlice = slice.get(StaticStrings::DatabaseId);
    if (!idSlice.isString()) {
      LOG_TOPIC("099d7", ERR, arangodb::Logger::STARTUP)
          << "found invalid database declaration with non-string id: "
          << slice.toJson();
      THROW_ARANGO_EXCEPTION(TRI_ERROR_ARANGO_ILLEGAL_PARAMETER_FILE);
    }

    // deleted
    if (arangodb::basics::VelocyPackHelper::getBooleanValue(slice, "deleted",
                                                            false)) {
      TRI_voc_tick_t id = static_cast<TRI_voc_tick_t>(
          basics::StringUtils::uint64(idSlice.copyString()));

      // database is deleted, skip it!
      LOG_TOPIC("43cbc", DEBUG, arangodb::Logger::STARTUP)
          << "found dropped database " << id;

      dropDatabase(id);
      continue;
    }

    // name
    VPackSlice nameSlice = slice.get("name");
    if (!nameSlice.isString()) {
      LOG_TOPIC("96ffc", ERR, arangodb::Logger::STARTUP)
          << "found invalid database declaration with non-string name: "
          << slice.toJson();
      THROW_ARANGO_EXCEPTION(TRI_ERROR_ARANGO_ILLEGAL_PARAMETER_FILE);
    }

    result.add(slice);
  }
  result.close();
}

void RocksDBEngine::getCollectionInfo(TRI_vocbase_t& vocbase, DataSourceId cid,
                                      arangodb::velocypack::Builder& builder,
                                      bool includeIndexes,
                                      TRI_voc_tick_t maxTick) {
  builder.openObject();

  // read collection info from database
  RocksDBKey key;

  key.constructCollection(vocbase.id(), cid);

  rocksdb::PinnableSlice value;
  rocksdb::ReadOptions options;
  rocksdb::Status res =
      _db->Get(options,
               RocksDBColumnFamilyManager::get(
                   RocksDBColumnFamilyManager::Family::Definitions),
               key.string(), &value);
  auto result = rocksutils::convertStatus(res);

  if (result.errorNumber() != TRI_ERROR_NO_ERROR) {
    THROW_ARANGO_EXCEPTION(result);
  }

  VPackSlice fullParameters = RocksDBValue::data(value);

  builder.add("parameters", fullParameters);

  if (includeIndexes) {
    // dump index information
    VPackSlice indexes = fullParameters.get("indexes");
    builder.add(VPackValue("indexes"));
    builder.openArray();

    if (indexes.isArray()) {
      for (auto const idx : VPackArrayIterator(indexes)) {
        // This is only allowed to contain user-defined indexes.
        // So we have to exclude Primary + Edge Types
        auto type = idx.get(StaticStrings::IndexType);
        TRI_ASSERT(type.isString());

        if (!type.isEqualString("primary") && !type.isEqualString("edge")) {
          builder.add(idx);
        }
      }
    }

    builder.close();
  }

  builder.close();
}

ErrorCode RocksDBEngine::getCollectionsAndIndexes(
    TRI_vocbase_t& vocbase, arangodb::velocypack::Builder& result,
    bool wasCleanShutdown, bool isUpgrade) {
  rocksdb::ReadOptions readOptions;
  std::unique_ptr<rocksdb::Iterator> iter(_db->NewIterator(
      readOptions, RocksDBColumnFamilyManager::get(
                       RocksDBColumnFamilyManager::Family::Definitions)));

  result.openArray();

  auto rSlice = rocksDBSlice(RocksDBEntryType::Collection);

  for (iter->Seek(rSlice); iter->Valid() && iter->key().starts_with(rSlice);
       iter->Next()) {
    if (vocbase.id() != RocksDBKey::databaseId(iter->key())) {
      continue;
    }

    auto slice =
        VPackSlice(reinterpret_cast<uint8_t const*>(iter->value().data()));

    if (arangodb::basics::VelocyPackHelper::getBooleanValue(
            slice, StaticStrings::DataSourceDeleted, false)) {
      continue;
    }

    result.add(slice);
  }

  result.close();

  return TRI_ERROR_NO_ERROR;
}

ErrorCode RocksDBEngine::getViews(TRI_vocbase_t& vocbase,
                                  arangodb::velocypack::Builder& result) {
  auto bounds = RocksDBKeyBounds::DatabaseViews(vocbase.id());
  rocksdb::Slice upper = bounds.end();
  rocksdb::ColumnFamilyHandle* cf = RocksDBColumnFamilyManager::get(
      RocksDBColumnFamilyManager::Family::Definitions);

  rocksdb::ReadOptions ro;
  ro.iterate_upper_bound = &upper;

  std::unique_ptr<rocksdb::Iterator> iter(_db->NewIterator(ro, cf));
  result.openArray();
  for (iter->Seek(bounds.start()); iter->Valid(); iter->Next()) {
    TRI_ASSERT(iter->key().compare(bounds.end()) < 0);
    auto slice =
        VPackSlice(reinterpret_cast<uint8_t const*>(iter->value().data()));

    LOG_TOPIC("e3bcd", TRACE, Logger::VIEWS)
        << "got view slice: " << slice.toJson();

    if (arangodb::basics::VelocyPackHelper::getBooleanValue(
            slice, StaticStrings::DataSourceDeleted, false)) {
      continue;
    }
    if (ServerState::instance()->isDBServer() &&
        arangodb::basics::VelocyPackHelper::getStringView(
            slice, StaticStrings::DataSourceType, {}) !=
            arangodb::iresearch::StaticStrings::ViewArangoSearchType) {
      continue;
    }
    result.add(slice);
  }

  result.close();

  return TRI_ERROR_NO_ERROR;
}

std::string RocksDBEngine::versionFilename(TRI_voc_tick_t id) const {
  return _basePath + TRI_DIR_SEPARATOR_CHAR + "VERSION-" + std::to_string(id);
}

void RocksDBEngine::cleanupReplicationContexts() {
  if (_replicationManager != nullptr) {
    _replicationManager->dropAll();
  }
}

VPackBuilder RocksDBEngine::getReplicationApplierConfiguration(
    TRI_vocbase_t& vocbase, ErrorCode& status) {
  RocksDBKey key;

  key.constructReplicationApplierConfig(vocbase.id());

  return getReplicationApplierConfiguration(key, status);
}

VPackBuilder RocksDBEngine::getReplicationApplierConfiguration(
    ErrorCode& status) {
  RocksDBKey key;
  key.constructReplicationApplierConfig(databaseIdForGlobalApplier);
  return getReplicationApplierConfiguration(key, status);
}

VPackBuilder RocksDBEngine::getReplicationApplierConfiguration(
    RocksDBKey const& key, ErrorCode& status) {
  rocksdb::PinnableSlice value;

  auto opts = rocksdb::ReadOptions();
  auto s = _db->Get(opts,
                    RocksDBColumnFamilyManager::get(
                        RocksDBColumnFamilyManager::Family::Definitions),
                    key.string(), &value);
  if (!s.ok()) {
    status = TRI_ERROR_FILE_NOT_FOUND;
    return arangodb::velocypack::Builder();
  }

  status = TRI_ERROR_NO_ERROR;
  VPackBuilder builder;
  builder.add(RocksDBValue::data(value));
  return builder;
}

ErrorCode RocksDBEngine::removeReplicationApplierConfiguration(
    TRI_vocbase_t& vocbase) {
  RocksDBKey key;

  key.constructReplicationApplierConfig(vocbase.id());

  return removeReplicationApplierConfiguration(key);
}

ErrorCode RocksDBEngine::removeReplicationApplierConfiguration() {
  RocksDBKey key;
  key.constructReplicationApplierConfig(databaseIdForGlobalApplier);
  return removeReplicationApplierConfiguration(key);
}

ErrorCode RocksDBEngine::removeReplicationApplierConfiguration(
    RocksDBKey const& key) {
  auto status = rocksutils::convertStatus(
      _db->Delete(rocksdb::WriteOptions(),
                  RocksDBColumnFamilyManager::get(
                      RocksDBColumnFamilyManager::Family::Definitions),
                  key.string()));
  if (!status.ok()) {
    return status.errorNumber();
  }

  return TRI_ERROR_NO_ERROR;
}

ErrorCode RocksDBEngine::saveReplicationApplierConfiguration(
    TRI_vocbase_t& vocbase, velocypack::Slice slice, bool doSync) {
  RocksDBKey key;

  key.constructReplicationApplierConfig(vocbase.id());

  return saveReplicationApplierConfiguration(key, slice, doSync);
}

ErrorCode RocksDBEngine::saveReplicationApplierConfiguration(
    velocypack::Slice slice, bool doSync) {
  RocksDBKey key;
  key.constructReplicationApplierConfig(databaseIdForGlobalApplier);
  return saveReplicationApplierConfiguration(key, slice, doSync);
}

ErrorCode RocksDBEngine::saveReplicationApplierConfiguration(
    RocksDBKey const& key, velocypack::Slice slice, bool doSync) {
  auto value = RocksDBValue::ReplicationApplierConfig(slice);

  auto status = rocksutils::convertStatus(
      _db->Put(rocksdb::WriteOptions(),
               RocksDBColumnFamilyManager::get(
                   RocksDBColumnFamilyManager::Family::Definitions),
               key.string(), value.string()));
  if (!status.ok()) {
    return status.errorNumber();
  }

  return TRI_ERROR_NO_ERROR;
}

// database, collection and index management
// -----------------------------------------

std::unique_ptr<TRI_vocbase_t> RocksDBEngine::openDatabase(
    arangodb::CreateDatabaseInfo&& info, bool isUpgrade) {
  return openExistingDatabase(std::move(info), true, isUpgrade);
}

Result RocksDBEngine::writeCreateDatabaseMarker(TRI_voc_tick_t id,
                                                velocypack::Slice slice) {
  return writeDatabaseMarker(id, slice, RocksDBLogValue::DatabaseCreate(id));
}

Result RocksDBEngine::writeDatabaseMarker(TRI_voc_tick_t id,
                                          velocypack::Slice slice,
                                          RocksDBLogValue&& logValue) {
  RocksDBKey key;
  key.constructDatabase(id);
  auto value = RocksDBValue::Database(slice);
  rocksdb::WriteOptions wo;

  // Write marker + key into RocksDB inside one batch
  rocksdb::WriteBatch batch;
  batch.PutLogData(logValue.slice());
  batch.Put(RocksDBColumnFamilyManager::get(
                RocksDBColumnFamilyManager::Family::Definitions),
            key.string(), value.string());
  rocksdb::Status res = _db->GetRootDB()->Write(wo, &batch);
  return rocksutils::convertStatus(res);
}

Result RocksDBEngine::writeCreateCollectionMarker(TRI_voc_tick_t databaseId,
                                                  DataSourceId cid,
                                                  velocypack::Slice slice,
                                                  RocksDBLogValue&& logValue) {
  rocksdb::DB* db = _db->GetRootDB();

  RocksDBKey key;
  key.constructCollection(databaseId, cid);
  auto value = RocksDBValue::Collection(slice);

  rocksdb::WriteOptions wo;
  // Write marker + key into RocksDB inside one batch
  rocksdb::WriteBatch batch;
  if (logValue.slice().size() > 0) {
    batch.PutLogData(logValue.slice());
  }
  batch.Put(RocksDBColumnFamilyManager::get(
                RocksDBColumnFamilyManager::Family::Definitions),
            key.string(), value.string());
  rocksdb::Status res = db->Write(wo, &batch);

  return rocksutils::convertStatus(res);
}

Result RocksDBEngine::prepareDropDatabase(TRI_vocbase_t& vocbase) {
  VPackBuilder builder;

  builder.openObject();
  builder.add("id", velocypack::Value(std::to_string(vocbase.id())));
  builder.add("name", velocypack::Value(vocbase.name()));
  builder.add("deleted", VPackValue(true));
  builder.close();

  auto log = RocksDBLogValue::DatabaseDrop(vocbase.id());
  return writeDatabaseMarker(vocbase.id(), builder.slice(), std::move(log));
}

Result RocksDBEngine::dropDatabase(TRI_vocbase_t& database) {
  replicationManager()->drop(&database);

  return dropDatabase(database.id());
}

// current recovery state
RecoveryState RocksDBEngine::recoveryState() noexcept {
  return server().getFeature<RocksDBRecoveryManager>().recoveryState();
}

// current recovery tick
TRI_voc_tick_t RocksDBEngine::recoveryTick() noexcept {
  return server().getFeature<RocksDBRecoveryManager>().recoverySequenceNumber();
}

void RocksDBEngine::scheduleTreeRebuild(TRI_voc_tick_t database,
                                        std::string const& collection) {
  MUTEX_LOCKER(locker, _rebuildCollectionsLock);
  _rebuildCollections.emplace(std::make_pair(database, collection),
                              /*started*/ false);
}

void RocksDBEngine::processTreeRebuilds() {
  Scheduler* scheduler = arangodb::SchedulerFeature::SCHEDULER;
  if (scheduler == nullptr) {
    return;
  }

  uint64_t maxParallelRebuilds = 2;
  uint64_t iterations = 0;
  while (++iterations <= maxParallelRebuilds) {
    if (server().isStopping()) {
      // don't fire off more tree rebuilds while we are shutting down
      return;
    }

    std::pair<TRI_voc_tick_t, std::string> candidate{};

    {
      MUTEX_LOCKER(locker, _rebuildCollectionsLock);
      if (_rebuildCollections.empty() ||
          _runningRebuilds >= maxParallelRebuilds) {
        // nothing to do, or too much to do
        return;
      }

      for (auto& it : _rebuildCollections) {
        if (!it.second) {
          // set to started
          it.second = true;
          candidate = it.first;
          ++_runningRebuilds;
          break;
        }
      }
    }

    if (candidate.first == 0 || candidate.second.empty()) {
      return;
    }

    if (server().isStopping()) {
      return;
    }

    scheduler->queue(arangodb::RequestLane::CLIENT_SLOW, [this, candidate]() {
      if (!server().isStopping()) {
        VocbasePtr vocbase;
        try {
          auto& df = server().getFeature<DatabaseFeature>();
          vocbase = df.useDatabase(candidate.first);
          if (vocbase != nullptr) {
            auto collection = vocbase->lookupCollectionByUuid(candidate.second);
            if (collection != nullptr && !collection->deleted()) {
              LOG_TOPIC("b96bc", INFO, Logger::ENGINES)
                  << "starting background rebuild of revision tree for "
                     "collection "
                  << candidate.first << "/" << collection->name();
              Result res =
                  static_cast<RocksDBCollection*>(collection->getPhysical())
                      ->rebuildRevisionTree();
              if (res.ok()) {
                ++_metricsTreeRebuildsSuccess;
                LOG_TOPIC("2f997", INFO, Logger::ENGINES)
                    << "successfully rebuilt revision tree for collection "
                    << candidate.first << "/" << collection->name();
              } else {
                ++_metricsTreeRebuildsFailure;
                if (res.is(TRI_ERROR_LOCK_TIMEOUT)) {
                  LOG_TOPIC("bce3a", WARN, Logger::ENGINES)
                      << "failure during revision tree rebuilding for "
                         "collection "
                      << candidate.first << "/" << collection->name() << ": "
                      << res.errorMessage();
                } else {
                  LOG_TOPIC("a1fc2", ERR, Logger::ENGINES)
                      << "failure during revision tree rebuilding for "
                         "collection "
                      << candidate.first << "/" << collection->name() << ": "
                      << res.errorMessage();
                }
                {
                  // mark as to-be-done again
                  MUTEX_LOCKER(locker, _rebuildCollectionsLock);
                  auto it = _rebuildCollections.find(candidate);
                  if (it != _rebuildCollections.end()) {
                    (*it).second = false;
                  }
                }
                // rethrow exception
                THROW_ARANGO_EXCEPTION(res);
              }
            }
          }

          // tree rebuilding finished successfully. now remove from the list
          // to-be-rebuilt candidates
          MUTEX_LOCKER(locker, _rebuildCollectionsLock);
          _rebuildCollections.erase(candidate);

        } catch (std::exception const& ex) {
          LOG_TOPIC("13afc", WARN, Logger::ENGINES)
              << "caught exception during tree rebuilding: " << ex.what();
        } catch (...) {
          LOG_TOPIC("0bcbf", WARN, Logger::ENGINES)
              << "caught unknown exception during tree rebuilding";
        }
      }

      // always count down _runningRebuilds!
      MUTEX_LOCKER(locker, _rebuildCollectionsLock);
      TRI_ASSERT(_runningRebuilds > 0);
      --_runningRebuilds;
    });
  }
}

void RocksDBEngine::compactRange(RocksDBKeyBounds bounds) {
  {
    WRITE_LOCKER(locker, _pendingCompactionsLock);
    _pendingCompactions.push_back(std::move(bounds));
  }

  // directly kick off compactions if there is enough processing
  // capacity
  processCompactions();
}

void RocksDBEngine::processCompactions() {
  Scheduler* scheduler = arangodb::SchedulerFeature::SCHEDULER;
  if (scheduler == nullptr) {
    return;
  }

  uint64_t maxIterations = _maxParallelCompactions;
  uint64_t iterations = 0;
  while (++iterations <= maxIterations) {
    if (server().isStopping()) {
      // don't fire off more compactions while we are shutting down
      return;
    }

    RocksDBKeyBounds bounds = RocksDBKeyBounds::Empty();
    {
      WRITE_LOCKER(locker, _pendingCompactionsLock);
      if (_pendingCompactions.empty() ||
          _runningCompactions >= _maxParallelCompactions) {
        // nothing to do, or too much to do
        LOG_TOPIC("d5108", TRACE, Logger::ENGINES)
            << "checking compactions. pending: " << _pendingCompactions.size()
            << ", running: " << _runningCompactions;
        return;
      }
      // found something to do, now steal the item from the queue
      bounds = std::move(_pendingCompactions.front());
      _pendingCompactions.pop_front();

      if (server().isStopping()) {
        // if we are stopping, it is ok to not process but lose any pending
        // compactions
        return;
      }

      // set it to running already, so that concurrent callers of this method
      // will not kick off additional jobs
      ++_runningCompactions;
    }

    LOG_TOPIC("6ea1b", TRACE, Logger::ENGINES)
        << "scheduling compaction for execution";

    scheduler->queue(arangodb::RequestLane::CLIENT_SLOW, [this, bounds]() {
      if (server().isStopping()) {
        LOG_TOPIC("3d619", TRACE, Logger::ENGINES)
            << "aborting pending compaction due to server shutdown";
      } else {
        LOG_TOPIC("9485b", TRACE, Logger::ENGINES)
            << "executing compaction for range " << bounds;
        double start = TRI_microtime();
        try {
          rocksdb::CompactRangeOptions opts;
          opts.exclusive_manual_compaction = false;
          opts.allow_write_stall = true;
          opts.canceled = &::cancelCompactions;
          rocksdb::Slice b = bounds.start(), e = bounds.end();
          _db->CompactRange(opts, bounds.columnFamily(), &b, &e);
        } catch (std::exception const& ex) {
          LOG_TOPIC("a4c42", WARN, Logger::ENGINES)
              << "compaction for range " << bounds
              << " failed with error: " << ex.what();
        } catch (...) {
          // whatever happens, we need to count down _runningCompactions in all
          // cases
        }

        LOG_TOPIC("79591", TRACE, Logger::ENGINES)
            << "finished compaction for range " << bounds
            << ", took: " << Logger::FIXED(TRI_microtime() - start);
      }
      // always count down _runningCompactions!
      WRITE_LOCKER(locker, _pendingCompactionsLock);
      TRI_ASSERT(_runningCompactions > 0);
      --_runningCompactions;
    });
  }
}

void RocksDBEngine::createCollection(TRI_vocbase_t& vocbase,
                                     LogicalCollection const& collection) {
  DataSourceId const cid = collection.id();
  TRI_ASSERT(cid.isSet());

  auto builder = collection.toVelocyPackIgnore(
      {"path", "statusString"},
      LogicalDataSource::Serialization::PersistenceWithInProgress);
  TRI_UpdateTickServer(cid.id());

  Result res = writeCreateCollectionMarker(
      vocbase.id(), cid, builder.slice(),
      RocksDBLogValue::CollectionCreate(vocbase.id(), cid));

  if (res.fail()) {
    THROW_ARANGO_EXCEPTION(res);
  }
}

void RocksDBEngine::prepareDropCollection(TRI_vocbase_t& /*vocbase*/,
                                          LogicalCollection& coll) {
  replicationManager()->drop(&coll);
}

arangodb::Result RocksDBEngine::dropCollection(TRI_vocbase_t& vocbase,
                                               LogicalCollection& coll) {
  auto* rcoll = static_cast<RocksDBMetaCollection*>(coll.getPhysical());
  bool const prefixSameAsStart = true;
  bool const useRangeDelete = rcoll->meta().numberDocuments() >= 32 * 1024;

  auto resLock = rcoll->lockWrite();  // technically not necessary
  if (resLock != TRI_ERROR_NO_ERROR) {
    return resLock;
  }

  rocksdb::DB* db = _db->GetRootDB();

  // If we get here the collection is safe to drop.
  //
  // This uses the following workflow:
  // 1. Persist the drop.
  //   * if this fails the collection will remain!
  //   * if this succeeds the collection is gone from user point
  // 2. Drop all Documents
  //   * If this fails we give up => We have data-garbage in RocksDB, Collection
  //   is gone.
  // 3. Drop all Indexes
  //   * If this fails we give up => We have data-garbage in RocksDB, Collection
  //   is gone.
  // 4. If all succeeds we do not have data-garbage, all is gone.
  //
  // (NOTE: The above fails can only occur on full HDD or Machine dying. No
  // write conflicts possible)

  TRI_ASSERT(coll.status() == TRI_VOC_COL_STATUS_DELETED);

  // Prepare collection remove batch
  rocksdb::WriteBatch batch;
  RocksDBLogValue logValue =
      RocksDBLogValue::CollectionDrop(vocbase.id(), coll.id(), coll.guid());
  batch.PutLogData(logValue.slice());

  RocksDBKey key;
  key.constructCollection(vocbase.id(), coll.id());
  batch.Delete(RocksDBColumnFamilyManager::get(
                   RocksDBColumnFamilyManager::Family::Definitions),
               key.string());

  rocksdb::WriteOptions wo;
  rocksdb::Status s = db->Write(wo, &batch);

  // TODO FAILURE Simulate !res.ok()
  if (!s.ok()) {
    // Persisting the drop failed. Do NOT drop collection.
    return rocksutils::convertStatus(s);
  }

  // Now Collection is gone.
  // Cleanup data-mess

  // Unregister collection metadata
  Result res = RocksDBMetadata::deleteCollectionMeta(db, rcoll->objectId());
  if (res.fail()) {
    LOG_TOPIC("2c890", ERR, Logger::ENGINES)
        << "error removing collection meta-data: "
        << res.errorMessage();  // continue regardless
  }

  // remove from map
  {
    WRITE_LOCKER(guard, _mapLock);
    _collectionMap.erase(rcoll->objectId());
  }

  // delete indexes, RocksDBIndex::drop() has its own check
  std::vector<std::shared_ptr<Index>> vecShardIndex = rcoll->getIndexes();
  TRI_ASSERT(!vecShardIndex.empty());

  for (auto& index : vecShardIndex) {
    RocksDBIndex* ridx = static_cast<RocksDBIndex*>(index.get());
    res = RocksDBMetadata::deleteIndexEstimate(db, ridx->objectId());
    if (res.fail()) {
      LOG_TOPIC("f2d51", WARN, Logger::ENGINES)
          << "could not delete index estimate: " << res.errorMessage();
    }

    auto dropRes = index->drop().errorNumber();

    if (dropRes != TRI_ERROR_NO_ERROR) {
      // We try to remove all indexed values.
      // If it does not work they cannot be accessed any more and leaked.
      // User View remains consistent.
      LOG_TOPIC("97176", ERR, Logger::ENGINES)
          << "unable to drop index: " << TRI_errno_string(dropRes);
      //      return TRI_ERROR_NO_ERROR;
    }
  }

  // delete documents
  RocksDBKeyBounds bounds =
      RocksDBKeyBounds::CollectionDocuments(rcoll->objectId());
  auto result = rocksutils::removeLargeRange(db, bounds, prefixSameAsStart,
                                             useRangeDelete);

  if (result.fail()) {
    // We try to remove all documents.
    // If it does not work they cannot be accessed any more and leaked.
    // User View remains consistent.
    return TRI_ERROR_NO_ERROR;
  }

  // run compaction for data only if collection contained a considerable
  // amount of documents. otherwise don't run compaction, because it will
  // slow things down a lot, especially during tests that create/drop LOTS
  // of collections
  if (useRangeDelete) {
    rcoll->compact();
  }

#ifdef ARANGODB_ENABLE_MAINTAINER_MODE
  // check if documents have been deleted
  size_t numDocs = rocksutils::countKeyRange(_db, bounds, nullptr, true);

  if (numDocs > 0) {
    std::string errorMsg(
        "deletion check in collection drop failed - not all documents "
        "have been deleted. remaining: ");
    errorMsg.append(std::to_string(numDocs));
    THROW_ARANGO_EXCEPTION_MESSAGE(TRI_ERROR_INTERNAL, errorMsg);
  }
#endif

  // if we get here all documents / indexes are gone.
  // We have no data garbage left.
  return Result();
}

void RocksDBEngine::changeCollection(TRI_vocbase_t& vocbase,
                                     LogicalCollection const& collection) {
  auto builder = collection.toVelocyPackIgnore(
      {"path", "statusString"},
      LogicalDataSource::Serialization::PersistenceWithInProgress);
  Result res = writeCreateCollectionMarker(
      vocbase.id(), collection.id(), builder.slice(),
      RocksDBLogValue::CollectionChange(vocbase.id(), collection.id()));

  if (res.fail()) {
    THROW_ARANGO_EXCEPTION(res);
  }
}

arangodb::Result RocksDBEngine::renameCollection(
    TRI_vocbase_t& vocbase, LogicalCollection const& collection,
    std::string const& oldName) {
  auto builder = collection.toVelocyPackIgnore(
      {"path", "statusString"},
      LogicalDataSource::Serialization::PersistenceWithInProgress);
  Result res = writeCreateCollectionMarker(
      vocbase.id(), collection.id(), builder.slice(),
      RocksDBLogValue::CollectionRename(vocbase.id(), collection.id(),
                                        oldName));

  return res;
}

Result RocksDBEngine::createView(TRI_vocbase_t& vocbase, DataSourceId id,
                                 arangodb::LogicalView const& view) {
#ifdef ARANGODB_ENABLE_MAINTAINER_MODE
  LOG_TOPIC("0bad8", DEBUG, Logger::ENGINES) << "RocksDBEngine::createView";
#endif
  rocksdb::WriteBatch batch;
  rocksdb::WriteOptions wo;

  RocksDBKey key;
  key.constructView(vocbase.id(), id);
  RocksDBLogValue logValue = RocksDBLogValue::ViewCreate(vocbase.id(), id);

  VPackBuilder props;

  props.openObject();
  view.properties(props,
                  LogicalDataSource::Serialization::PersistenceWithInProgress);
  props.close();

  RocksDBValue const value = RocksDBValue::View(props.slice());

  // Write marker + key into RocksDB inside one batch
  batch.PutLogData(logValue.slice());
  batch.Put(RocksDBColumnFamilyManager::get(
                RocksDBColumnFamilyManager::Family::Definitions),
            key.string(), value.string());

  auto res = _db->Write(wo, &batch);

  LOG_TOPIC_IF("cac6a", TRACE, Logger::VIEWS, !res.ok())
      << "could not create view: " << res.ToString();

  return rocksutils::convertStatus(res);
}

arangodb::Result RocksDBEngine::dropView(TRI_vocbase_t const& vocbase,
                                         LogicalView const& view) {
#ifdef ARANGODB_ENABLE_MAINTAINER_MODE
  LOG_TOPIC("fa6e5", DEBUG, Logger::ENGINES) << "RocksDBEngine::dropView";
#endif
  auto logValue =
      RocksDBLogValue::ViewDrop(vocbase.id(), view.id(), view.guid());

  RocksDBKey key;
  key.constructView(vocbase.id(), view.id());

  rocksdb::WriteBatch batch;
  batch.PutLogData(logValue.slice());
  batch.Delete(RocksDBColumnFamilyManager::get(
                   RocksDBColumnFamilyManager::Family::Definitions),
               key.string());

  rocksdb::WriteOptions wo;
  auto res = _db->GetRootDB()->Write(wo, &batch);
  LOG_TOPIC_IF("fcd22", TRACE, Logger::VIEWS, !res.ok())
      << "could not create view: " << res.ToString();
  return rocksutils::convertStatus(res);
}

Result RocksDBEngine::changeView(LogicalView const& view,
                                 velocypack::Slice update) {
#ifdef ARANGODB_ENABLE_MAINTAINER_MODE
  LOG_TOPIC("405da", DEBUG, Logger::ENGINES) << "RocksDBEngine::changeView";
#endif
  if (inRecovery()) {
    // nothing to do
    return {};
  }
  auto& vocbase = view.vocbase();

  RocksDBKey key;
  key.constructView(vocbase.id(), view.id());

  RocksDBLogValue log = RocksDBLogValue::ViewChange(vocbase.id(), view.id());
  RocksDBValue const value = RocksDBValue::View(update);

  rocksdb::WriteBatch batch;
  rocksdb::WriteOptions wo;  // TODO: check which options would make sense
  rocksdb::Status s;

  s = batch.PutLogData(log.slice());

  if (!s.ok()) {
    LOG_TOPIC("6d6a4", TRACE, Logger::VIEWS)
        << "failed to write change view marker " << s.ToString();
    return rocksutils::convertStatus(s);
  }

  s = batch.Put(RocksDBColumnFamilyManager::get(
                    RocksDBColumnFamilyManager::Family::Definitions),
                key.string(), value.string());

  if (!s.ok()) {
    LOG_TOPIC("ebb58", TRACE, Logger::VIEWS)
        << "failed to write change view marker " << s.ToString();
    return rocksutils::convertStatus(s);
  }
  auto res = _db->Write(wo, &batch);
  LOG_TOPIC_IF("6ee8a", TRACE, Logger::VIEWS, !res.ok())
      << "could not change view: " << res.ToString();
  return rocksutils::convertStatus(res);
}

Result RocksDBEngine::compactAll(bool changeLevel,
                                 bool compactBottomMostLevel) {
  return rocksutils::compactAll(_db->GetRootDB(), changeLevel,
                                compactBottomMostLevel, &::cancelCompactions);
}

/// @brief Add engine-specific optimizer rules
void RocksDBEngine::addOptimizerRules(aql::OptimizerRulesFeature& feature) {
  RocksDBOptimizerRules::registerResources(feature);
}

/// @brief Add engine-specific V8 functions
void RocksDBEngine::addV8Functions() {
  // there are no specific V8 functions here
  RocksDBV8Functions::registerResources(*this);
}

/// @brief Add engine-specific REST handlers
void RocksDBEngine::addRestHandlers(rest::RestHandlerFactory& handlerFactory) {
  RocksDBRestHandlers::registerResources(&handlerFactory);
}

void RocksDBEngine::addCollectionMapping(uint64_t objectId, TRI_voc_tick_t did,
                                         DataSourceId cid) {
  if (objectId != 0) {
    WRITE_LOCKER(guard, _mapLock);
#ifdef ARANGODB_ENABLE_MAINTAINER_MODE
    auto it = _collectionMap.find(objectId);
    if (it != _collectionMap.end()) {
      if (it->second.first != did || it->second.second != cid) {
        LOG_TOPIC("80e81", ERR, Logger::FIXME)
            << "trying to add objectId: " << objectId << ", did: " << did
            << ", cid: " << cid.id()
            << ", found in map: did: " << it->second.first
            << ", cid: " << it->second.second.id() << ", map contains "
            << _collectionMap.size() << " entries";
        for (auto const& it : _collectionMap) {
          LOG_TOPIC("77de9", ERR, Logger::FIXME)
              << "- objectId: " << it.first << " => (did: " << it.second.first
              << ", cid: " << it.second.second.id() << ")";
        }
      }
      TRI_ASSERT(it->second.first == did);
      TRI_ASSERT(it->second.second == cid);
    }
#endif
    _collectionMap[objectId] = std::make_pair(did, cid);
  }
}

std::vector<std::pair<TRI_voc_tick_t, DataSourceId>>
RocksDBEngine::collectionMappings() const {
  std::vector<std::pair<TRI_voc_tick_t, DataSourceId>> res;
  READ_LOCKER(guard, _mapLock);
  for (auto const& it : _collectionMap) {
    res.emplace_back(it.second.first, it.second.second);
  }
  return res;
}

void RocksDBEngine::addIndexMapping(uint64_t objectId, TRI_voc_tick_t did,
                                    DataSourceId cid, IndexId iid) {
  if (objectId != 0) {
    WRITE_LOCKER(guard, _mapLock);
#ifdef ARANGODB_ENABLE_MAINTAINER_MODE
    auto it = _indexMap.find(objectId);
    if (it != _indexMap.end()) {
      TRI_ASSERT(std::get<0>(it->second) == did);
      TRI_ASSERT(std::get<1>(it->second) == cid);
      TRI_ASSERT(std::get<2>(it->second) == iid);
    }
#endif
    _indexMap[objectId] = std::make_tuple(did, cid, iid);
  }
}

void RocksDBEngine::removeIndexMapping(uint64_t objectId) {
  if (objectId != 0) {
    WRITE_LOCKER(guard, _mapLock);
    _indexMap.erase(objectId);
  }
}

RocksDBEngine::CollectionPair RocksDBEngine::mapObjectToCollection(
    uint64_t objectId) const {
  READ_LOCKER(guard, _mapLock);
  auto it = _collectionMap.find(objectId);
  if (it == _collectionMap.end()) {
    return {0, DataSourceId::none()};
  }
  return it->second;
}

RocksDBEngine::IndexTriple RocksDBEngine::mapObjectToIndex(
    uint64_t objectId) const {
  READ_LOCKER(guard, _mapLock);
  auto it = _indexMap.find(objectId);
  if (it == _indexMap.end()) {
    return RocksDBEngine::IndexTriple(0, 0, 0);
  }
  return it->second;
}

/// @brief return a list of the currently open WAL files
std::vector<std::string> RocksDBEngine::currentWalFiles() const {
  rocksdb::VectorLogPtr files;
  std::vector<std::string> names;

  auto status = _db->GetSortedWalFiles(files);
  if (!status.ok()) {
    return names;  // TODO: error here?
  }

  for (size_t current = 0; current < files.size(); current++) {
    auto f = files[current].get();
    try {
      names.push_back(f->PathName());
    } catch (...) {
      return names;
    }
  }

  return names;
}

/// @brief flushes the RocksDB WAL.
/// the optional parameter "waitForSync" is currently only used when the
/// "flushColumnFamilies" parameter is also set to true. If
/// "flushColumnFamilies" is true, all the RocksDB column family memtables are
/// flushed, and, if "waitForSync" is set, additionally synced to disk. The only
/// call site that uses "flushColumnFamilies" currently is hot backup. The
/// function parameter name are a remainder from MMFiles times, when they made
/// more sense. This can be refactored at any point, so that flushing column
/// families becomes a separate API.
Result RocksDBEngine::flushWal(bool waitForSync, bool flushColumnFamilies) {
  Result res;

  if (_syncThread) {
    // _syncThread may be a nullptr, in case automatic syncing is turned off
    res = _syncThread->syncWal();
  } else {
    // no syncThread...
    res = RocksDBSyncThread::sync(_db->GetBaseDB());
  }

  if (res.ok() && flushColumnFamilies) {
    rocksdb::FlushOptions flushOptions;
    flushOptions.wait = waitForSync;

    for (auto cf : RocksDBColumnFamilyManager::allHandles()) {
      rocksdb::Status status = _db->GetBaseDB()->Flush(flushOptions, cf);
      if (!status.ok()) {
        res.reset(rocksutils::convertStatus(status));
        break;
      }
    }
  }

  return res;
}

void RocksDBEngine::waitForEstimatorSync(
    std::chrono::milliseconds maxWaitTime) {
  auto start = std::chrono::high_resolution_clock::now();
  auto beginSeq = _db->GetLatestSequenceNumber();

  while (std::chrono::high_resolution_clock::now() - start < maxWaitTime) {
    if (_settingsManager->earliestSeqNeeded() >= beginSeq) {
      // all synced up!
      break;
    }
    std::this_thread::sleep_for(std::chrono::milliseconds(50));
  }
}

Result RocksDBEngine::registerRecoveryHelper(
    std::shared_ptr<RocksDBRecoveryHelper> helper) {
  try {
    _recoveryHelpers.emplace_back(helper);
  } catch (std::bad_alloc const&) {
    return {TRI_ERROR_OUT_OF_MEMORY};
  }

  return {TRI_ERROR_NO_ERROR};
}

std::vector<std::shared_ptr<RocksDBRecoveryHelper>> const&
RocksDBEngine::recoveryHelpers() {
  return _recoveryHelpers;
}

void RocksDBEngine::determineWalFilesInitial() {
  WRITE_LOCKER(lock, _walFileLock);
  // Retrieve the sorted list of all wal files with earliest file first
  rocksdb::VectorLogPtr files;
  auto status = _db->GetSortedWalFiles(files);
  if (!status.ok()) {
    LOG_TOPIC("078ee", WARN, Logger::ENGINES)
        << "could not get WAL files: " << status.ToString();
    return;
  }

  size_t archivedFiles = 0;
  for (size_t current = 0; current < files.size(); current++) {
    auto const& f = files[current].get();

    if (f->Type() != rocksdb::WalFileType::kArchivedLogFile) {
      // we are only interested in files of the archive
      continue;
    }

    ++archivedFiles;
  }
  _metricsWalSequenceLowerBound.operator=(
      _settingsManager->earliestSeqNeeded());
  _metricsArchivedWalFiles.operator=(archivedFiles);
}

void RocksDBEngine::determinePrunableWalFiles(TRI_voc_tick_t minTickExternal) {
  WRITE_LOCKER(lock, _walFileLock);
  TRI_voc_tick_t minTickToKeep =
      std::min(_useReleasedTick ? _releasedTick
                                : std::numeric_limits<TRI_voc_tick_t>::max(),
               minTickExternal);

  LOG_TOPIC("4673c", TRACE, Logger::ENGINES)
      << "determining prunable WAL files, minTickToKeep: " << minTickToKeep
      << ", minTickExternal: " << minTickExternal;

  // Retrieve the sorted list of all wal files with earliest file first
  rocksdb::VectorLogPtr files;
  auto status = _db->GetSortedWalFiles(files);
  if (!status.ok()) {
    LOG_TOPIC("078ef", WARN, Logger::ENGINES)
        << "could not get WAL files: " << status.ToString();
    return;
  }

  size_t archivedFiles = 0;
  uint64_t totalArchiveSize = 0;
  for (size_t current = 0; current < files.size(); current++) {
    auto const& f = files[current].get();

    if (f->Type() != rocksdb::WalFileType::kArchivedLogFile) {
      // we are only interested in files of the archive
      continue;
    }

    ++archivedFiles;

    // determine the size of the archive only if it there is a cap on the
    // archive size otherwise we can save the underlying file access
    if (_maxWalArchiveSizeLimit > 0) {
      totalArchiveSize += f->SizeFileBytes();
    }

    // check if there is another WAL file coming after the currently-looked-at
    // There should be at least one live WAL file after it, however, let's be
    // paranoid and do a proper check. If there is at least one WAL file
    // following, we need to take its start tick into account as well, because
    // the following file's start tick can be assumed to be the end tick of the
    // current file!
    if (f->StartSequence() < minTickToKeep && current < files.size() - 1) {
      auto const& n = files[current + 1].get();
      if (n->StartSequence() < minTickToKeep) {
        // this file will be removed because it does not contain any data we
        // still need
        auto const [it, emplaced] = _prunableWalFiles.try_emplace(
            f->PathName(), TRI_microtime() + _pruneWaitTime);
        if (emplaced) {
          LOG_TOPIC("9f7a4", DEBUG, Logger::ENGINES)
              << "RocksDB WAL file '" << f->PathName()
              << "' with start sequence " << f->StartSequence()
              << " added to prunable list because it is not needed anymore";
          TRI_ASSERT(it != _prunableWalFiles.end());
        }
      }
    }
  }

  LOG_TOPIC("01e20", TRACE, Logger::ENGINES)
      << "found " << files.size() << " WAL file(s), with " << archivedFiles
      << " files in the archive, "
      << "number of prunable files: " << _prunableWalFiles.size();

  if (_maxWalArchiveSizeLimit > 0 &&
      totalArchiveSize > _maxWalArchiveSizeLimit) {
    // size of the archive is restricted, and we overflowed the limit.

    // print current archive size
    LOG_TOPIC("8d71b", TRACE, Logger::ENGINES)
        << "total size of the RocksDB WAL file archive: " << totalArchiveSize;

    // we got more archived files than configured. time for purging some files!
    for (size_t current = 0; current < files.size(); current++) {
      auto const& f = files[current].get();

      if (f->Type() != rocksdb::WalFileType::kArchivedLogFile) {
        continue;
      }

      // force pruning
      bool doPrint = false;
      auto [it, emplaced] = _prunableWalFiles.try_emplace(f->PathName(), -1.0);
      if (emplaced) {
        doPrint = true;
      } else {
        // file already in list. now set its expiration time to the past
        // so we are sure it will get deleted

        // using an expiration time of -1.0 indicates the file is subject to
        // deletion because the archive outgrew the maximum allowed size
        if ((*it).second > 0.0) {
          doPrint = true;
        }
        (*it).second = -1.0;
      }

      if (doPrint) {
        TRI_ASSERT(totalArchiveSize > _maxWalArchiveSizeLimit);

        // never change this id without adjusting wal-archive-size-limit tests
        // in tests/js/client/server-parameters
        LOG_TOPIC("d9793", WARN, Logger::ENGINES)
            << "forcing removal of RocksDB WAL file '" << f->PathName()
            << "' with start sequence " << f->StartSequence()
            << " because of overflowing archive. configured maximum archive "
               "size is "
            << _maxWalArchiveSizeLimit
            << ", actual archive size is: " << totalArchiveSize
            << ". if these warnings persist, try to increase the value of "
            << "the startup option `--rocksdb.wal-archive-size-limit`";
      }

      TRI_ASSERT(totalArchiveSize >= f->SizeFileBytes());
      totalArchiveSize -= f->SizeFileBytes();

      if (totalArchiveSize <= _maxWalArchiveSizeLimit) {
        // got enough files to remove
        break;
      }
    }
  }

  _metricsWalSequenceLowerBound.operator=(
      _settingsManager->earliestSeqNeeded());
  _metricsArchivedWalFiles.operator=(archivedFiles);
  _metricsPrunableWalFiles.operator=(_prunableWalFiles.size());
  _metricsWalPruningActive.operator=(1);
}

RocksDBFilePurgePreventer RocksDBEngine::disallowPurging() noexcept {
  return RocksDBFilePurgePreventer(this);
}

RocksDBFilePurgeEnabler RocksDBEngine::startPurging() noexcept {
  return RocksDBFilePurgeEnabler(this);
}

void RocksDBEngine::pruneWalFiles() {
  // this struct makes sure that no other threads enter WAL tailing while we
  // are in here. If there are already other threads in WAL tailing while we
  // get here, we go on and only remove the WAL files that are really safe
  // to remove
  RocksDBFilePurgeEnabler purgeEnabler(startPurging());

  WRITE_LOCKER(lock, _walFileLock);

  // used for logging later
  size_t const initialSize = _prunableWalFiles.size();

  // go through the map of WAL files that we have already and check if they are
  // "expired"
  for (auto it = _prunableWalFiles.begin(); it != _prunableWalFiles.end();
       /* no hoisting */) {
    // check if WAL file is expired
    bool deleteFile = false;

    if ((*it).second <= 0.0) {
      // file can be deleted because we outgrew the configured max archive size,
      // but only if there are no other threads currently inside the WAL tailing
      // section
      deleteFile = purgeEnabler.canPurge();
    } else if ((*it).second < TRI_microtime()) {
      // file has expired, and it is always safe to delete it
      deleteFile = true;
    }

    if (deleteFile) {
      LOG_TOPIC("68e4a", DEBUG, Logger::ENGINES)
          << "deleting RocksDB WAL file '" << (*it).first << "'";
      rocksdb::Status s;
      if (basics::FileUtils::exists(basics::FileUtils::buildFilename(
              _dbOptions.wal_dir, (*it).first))) {
        // only attempt file deletion if the file actually exists.
        // otherwise RocksDB may complain about non-existing files and log a big
        // error message
        s = _db->DeleteFile((*it).first);
      } else {
        LOG_TOPIC("c2cc9", DEBUG, Logger::ENGINES)
            << "to-be-deleted RocksDB WAL file '" << (*it).first
            << "' does not exist. skipping deletion";
      }
      // apparently there is a case where a file was already deleted
      // but is still in _prunableWalFiles. In this case we get an invalid
      // argument response.
      if (s.ok() || s.IsInvalidArgument()) {
        it = _prunableWalFiles.erase(it);
        continue;
      } else {
        LOG_TOPIC("83162", WARN, Logger::ENGINES)
            << "attempt to prune RocksDB WAL file '" << (*it).first
            << "' failed with error: "
            << rocksutils::convertStatus(s).errorMessage();
      }
    }

    // cannot delete this file yet... must forward iterator to prevent an
    // endless loop
    ++it;
  }

  _metricsPrunableWalFiles.operator=(_prunableWalFiles.size());

  LOG_TOPIC("82a4c", TRACE, Logger::ENGINES)
      << "prune WAL files started with " << initialSize
      << " prunable WAL files, "
      << "current number of prunable WAL files: " << _prunableWalFiles.size();
}

Result RocksDBEngine::dropDatabase(TRI_voc_tick_t id) {
  using namespace rocksutils;
  arangodb::Result res;
  rocksdb::WriteOptions wo;
  rocksdb::DB* db = _db->GetRootDB();

  // remove view definitions
  res = rocksutils::removeLargeRange(db, RocksDBKeyBounds::DatabaseViews(id),
                                     true, /*rangeDel*/ false);
  if (res.fail()) {
    return res;
  }

#ifdef ARANGODB_ENABLE_MAINTAINER_MODE
  size_t numDocsLeft = 0;
#endif

  // remove collections
  auto dbBounds = RocksDBKeyBounds::DatabaseCollections(id);
  iterateBounds(_db, dbBounds, [&](rocksdb::Iterator* it) {
    RocksDBKey key(it->key());
    RocksDBValue value(RocksDBEntryType::Collection, it->value());

    uint64_t const objectId = basics::VelocyPackHelper::stringUInt64(
        value.slice(), StaticStrings::ObjectId);

    auto const cnt = RocksDBMetadata::loadCollectionCount(_db, objectId);
    uint64_t const numberDocuments = cnt._added - cnt._removed;
    bool const useRangeDelete = numberDocuments >= 32 * 1024;

    // remove indexes
    VPackSlice indexes = value.slice().get("indexes");
    if (indexes.isArray()) {
      for (VPackSlice it : VPackArrayIterator(indexes)) {
        // delete index documents
        uint64_t objectId =
            basics::VelocyPackHelper::stringUInt64(it, StaticStrings::ObjectId);
        res = RocksDBMetadata::deleteIndexEstimate(db, objectId);
        if (res.fail()) {
          return;
        }

        TRI_ASSERT(it.get(StaticStrings::IndexType).isString());
        auto type = Index::type(it.get(StaticStrings::IndexType).copyString());
        bool unique = basics::VelocyPackHelper::getBooleanValue(
            it, StaticStrings::IndexUnique, false);

        RocksDBKeyBounds bounds =
            RocksDBIndex::getBounds(type, objectId, unique);
        // edge index drop fails otherwise
        bool const prefixSameAsStart = type != Index::TRI_IDX_TYPE_EDGE_INDEX;
        res = rocksutils::removeLargeRange(db, bounds, prefixSameAsStart,
                                           useRangeDelete);
        if (res.fail()) {
          return;
        }

#ifdef ARANGODB_ENABLE_MAINTAINER_MODE
        // check if documents have been deleted
        numDocsLeft += rocksutils::countKeyRange(
            db, bounds, /*snapshot*/ nullptr, prefixSameAsStart);
#endif
      }
    }

    // delete documents
    RocksDBKeyBounds bounds = RocksDBKeyBounds::CollectionDocuments(objectId);
    res = rocksutils::removeLargeRange(db, bounds, true, useRangeDelete);
    if (res.fail()) {
      LOG_TOPIC("6dbc6", WARN, Logger::ENGINES)
          << "error deleting collection documents: '" << res.errorMessage()
          << "'";
      return;
    }
    // delete collection meta-data
    res = RocksDBMetadata::deleteCollectionMeta(db, objectId);
    if (res.fail()) {
      LOG_TOPIC("484d0", WARN, Logger::ENGINES)
          << "error deleting collection metadata: '" << res.errorMessage()
          << "'";
      return;
    }
    // remove collection entry
    rocksdb::Status s =
        db->Delete(wo,
                   RocksDBColumnFamilyManager::get(
                       RocksDBColumnFamilyManager::Family::Definitions),
                   value.string());
    if (!s.ok()) {
      LOG_TOPIC("64b4e", WARN, Logger::ENGINES)
          << "error deleting collection definition: " << s.ToString();
      return;
    }

#ifdef ARANGODB_ENABLE_MAINTAINER_MODE
    // check if documents have been deleted
    numDocsLeft +=
        rocksutils::countKeyRange(db, bounds, /*snapshot*/ nullptr, true);
#endif
  });

  if (res.fail()) {
    return res;
  }

  // remove database meta-data
  RocksDBKey key;
  key.constructDatabase(id);
  rocksdb::Status s =
      db->Delete(wo,
                 RocksDBColumnFamilyManager::get(
                     RocksDBColumnFamilyManager::Family::Definitions),
                 key.string());
  if (!s.ok()) {
    LOG_TOPIC("9948c", WARN, Logger::ENGINES)
        << "error deleting database definition: " << s.ToString();
  }

  // remove VERSION file for database. it's not a problem when this fails
  // because it will simply remain there and be ignored on subsequent starts
  TRI_UnlinkFile(versionFilename(id).c_str());

#ifdef ARANGODB_ENABLE_MAINTAINER_MODE
  if (numDocsLeft > 0) {
    std::string errorMsg(
        "deletion check in drop database failed - not all documents have been "
        "deleted. remaining: ");
    errorMsg.append(std::to_string(numDocsLeft));
    THROW_ARANGO_EXCEPTION_MESSAGE(TRI_ERROR_INTERNAL, errorMsg);
  }
#endif

  return res;
}

bool RocksDBEngine::systemDatabaseExists() {
  velocypack::Builder builder;
  getDatabases(builder);

  for (auto const& item : velocypack::ArrayIterator(builder.slice())) {
    TRI_ASSERT(item.isObject());
    TRI_ASSERT(item.get(StaticStrings::DatabaseName).isString());
    if (item.get(StaticStrings::DatabaseName).stringView() ==
        StaticStrings::SystemDatabase) {
      return true;
    }
  }
  return false;
}

void RocksDBEngine::addSystemDatabase() {
  // create system database entry
  TRI_voc_tick_t id = TRI_NewTickServer();
  VPackBuilder builder;
  builder.openObject();
  builder.add(StaticStrings::DatabaseId, VPackValue(std::to_string(id)));
  builder.add(StaticStrings::DatabaseName,
              VPackValue(StaticStrings::SystemDatabase));
  builder.add("deleted", VPackValue(false));
  builder.close();

  RocksDBLogValue log = RocksDBLogValue::DatabaseCreate(id);
  Result res = writeDatabaseMarker(id, builder.slice(), std::move(log));
  if (res.fail()) {
    LOG_TOPIC("8c26a", FATAL, arangodb::Logger::STARTUP)
        << "unable to write database marker: " << res.errorMessage();
    FATAL_ERROR_EXIT();
  }
}

/// @brief open an existing database. internal function
std::unique_ptr<TRI_vocbase_t> RocksDBEngine::openExistingDatabase(
    arangodb::CreateDatabaseInfo&& info, bool wasCleanShutdown,
    bool isUpgrade) {
  auto vocbase = std::make_unique<TRI_vocbase_t>(std::move(info));

  VPackBuilder builder;
  auto scanViews = [&](std::string_view type) {
    try {
      if (builder.isEmpty()) {
        auto r = getViews(*vocbase, builder);
        if (r != TRI_ERROR_NO_ERROR) {
          THROW_ARANGO_EXCEPTION(r);
        }
      }

      auto const slice = builder.slice();
      TRI_ASSERT(slice.isArray());

      for (VPackSlice it : VPackArrayIterator(slice)) {
        if (it.get(StaticStrings::DataSourceType).stringView() != type) {
          continue;
        }
        // we found a view that is still active

        TRI_ASSERT(!it.get("id").isNone());

        LogicalView::ptr view;
        auto res = LogicalView::instantiate(view, *vocbase, it, false);

        if (!res.ok()) {
          THROW_ARANGO_EXCEPTION(res);
        }

        if (!view) {
          THROW_ARANGO_EXCEPTION_MESSAGE(
              TRI_ERROR_INTERNAL,
              std::string("failed to instantiate view in vocbase'") +
                  vocbase->name() + "' from definition: " + it.toString());
        }

        StorageEngine::registerView(*vocbase, view);

        view->open();
      }
    } catch (std::exception const& ex) {
      LOG_TOPIC("584b1", ERR, arangodb::Logger::ENGINES)
          << "error while opening database: " << ex.what();
      throw;
    } catch (...) {
      LOG_TOPIC("593fd", ERR, arangodb::Logger::ENGINES)
          << "error while opening database: unknown exception";
      throw;
    }
  };

  // scan the database path for "arangosearch" views
  scanViews(iresearch::StaticStrings::ViewArangoSearchType);

  try {
    loadReplicatedStates(*vocbase);
  } catch (std::exception const& ex) {
    LOG_TOPIC("554c1", ERR, arangodb::Logger::ENGINES)
        << "error while opening database: " << ex.what();
    throw;
  } catch (...) {
    LOG_TOPIC("5f33d", ERR, arangodb::Logger::ENGINES)
        << "error while opening database: unknown exception";
    throw;
  }

  // scan the database path for collections
  try {
    VPackBuilder builder;
    auto res = getCollectionsAndIndexes(*vocbase, builder, wasCleanShutdown,
                                        isUpgrade);

    if (res != TRI_ERROR_NO_ERROR) {
      THROW_ARANGO_EXCEPTION(res);
    }

    VPackSlice slice = builder.slice();
    TRI_ASSERT(slice.isArray());

    for (VPackSlice it : VPackArrayIterator(slice)) {
      // we found a collection that is still active
      TRI_ASSERT(!it.get("id").isNone() || !it.get("cid").isNone());

      auto collection = vocbase->createCollectionObject(it, /*isAStub*/ false);
      TRI_ASSERT(collection != nullptr);

      auto phy = static_cast<RocksDBCollection*>(collection->getPhysical());
      TRI_ASSERT(phy != nullptr);
      Result r = phy->meta().deserializeMeta(_db, *collection);
      if (r.fail()) {
        LOG_TOPIC("4a404", ERR, arangodb::Logger::ENGINES)
            << "error while "
            << "loading metadata of collection '" << collection->name()
            << "': " << r.errorMessage();
      }

      StorageEngine::registerCollection(*vocbase, collection);
      LOG_TOPIC("39404", DEBUG, arangodb::Logger::ENGINES)
          << "added document collection '" << collection->name() << "'";
    }
  } catch (std::exception const& ex) {
    LOG_TOPIC("8d427", ERR, arangodb::Logger::ENGINES)
        << "error while opening database: " << ex.what();
    throw;
  } catch (...) {
    LOG_TOPIC("0268e", ERR, arangodb::Logger::ENGINES)
        << "error while opening database: unknown exception";
    throw;
  }

  // scan the database path for "search-alias" views
  if (ServerState::instance()->isSingleServer()) {
    scanViews(iresearch::StaticStrings::ViewSearchAliasType);
  }

  return vocbase;
}

void RocksDBEngine::loadReplicatedStates(TRI_vocbase_t& vocbase) {
  rocksdb::ReadOptions readOptions;
  std::unique_ptr<rocksdb::Iterator> iter(_db->NewIterator(
      readOptions, RocksDBColumnFamilyManager::get(
                       RocksDBColumnFamilyManager::Family::Definitions)));
  auto rSlice = rocksDBSlice(RocksDBEntryType::ReplicatedState);
  for (iter->Seek(rSlice); iter->Valid() && iter->key().starts_with(rSlice);
       iter->Next()) {
    if (vocbase.id() != RocksDBKey::databaseId(iter->key())) {
      continue;
    }

    auto slice =
        VPackSlice(reinterpret_cast<uint8_t const*>(iter->value().data()));
    if (basics::VelocyPackHelper::getBooleanValue(
            slice, StaticStrings::DataSourceDeleted, false)) {
      continue;
    }

    auto info = velocypack::deserialize<RocksDBReplicatedStateInfo>(slice);
    auto methods = std::make_unique<RocksDBLogStorageMethods>(
        info.objectId, vocbase.id(), info.stateId, _logPersistor, _db,
        RocksDBColumnFamilyManager::get(
            RocksDBColumnFamilyManager::Family::Definitions),
        RocksDBColumnFamilyManager::get(
            RocksDBColumnFamilyManager::Family::ReplicatedLogs));
    registerReplicatedState(vocbase, info.stateId, std::move(methods));
  }
}

void RocksDBEngine::scheduleFullIndexRefill(std::string const& database,
                                            std::string const& collection,
                                            IndexId iid) {
  // simply forward...
  RocksDBIndexCacheRefillFeature& f =
      server().getFeature<RocksDBIndexCacheRefillFeature>();
  f.scheduleFullIndexRefill(database, collection, iid);
}

void RocksDBEngine::syncIndexCaches() {
  RocksDBIndexCacheRefillFeature& f =
      server().getFeature<RocksDBIndexCacheRefillFeature>();
  f.waitForCatchup();
}

DECLARE_GAUGE(rocksdb_cache_active_tables, uint64_t,
              "rocksdb_cache_active_tables");
DECLARE_GAUGE(rocksdb_cache_allocated, uint64_t, "rocksdb_cache_allocated");
DECLARE_GAUGE(rocksdb_cache_hit_rate_lifetime, uint64_t,
              "rocksdb_cache_hit_rate_lifetime");
DECLARE_GAUGE(rocksdb_cache_hit_rate_recent, uint64_t,
              "rocksdb_cache_hit_rate_recent");
DECLARE_GAUGE(rocksdb_cache_limit, uint64_t, "rocksdb_cache_limit");
DECLARE_GAUGE(rocksdb_cache_unused_memory, uint64_t,
              "rocksdb_cache_unused_memory");
DECLARE_GAUGE(rocksdb_cache_unused_tables, uint64_t,
              "rocksdb_cache_unused_tables");
DECLARE_GAUGE(rocksdb_actual_delayed_write_rate, uint64_t,
              "rocksdb_actual_delayed_write_rate");
DECLARE_GAUGE(rocksdb_background_errors, uint64_t, "rocksdb_background_errors");
DECLARE_GAUGE(rocksdb_base_level, uint64_t, "rocksdb_base_level");
DECLARE_GAUGE(rocksdb_block_cache_capacity, uint64_t,
              "rocksdb_block_cache_capacity");
DECLARE_GAUGE(rocksdb_block_cache_pinned_usage, uint64_t,
              "rocksdb_block_cache_pinned_usage");
DECLARE_GAUGE(rocksdb_block_cache_usage, uint64_t, "rocksdb_block_cache_usage");
DECLARE_GAUGE(rocksdb_compaction_pending, uint64_t,
              "rocksdb_compaction_pending");
DECLARE_GAUGE(rocksdb_compression_ratio_at_level0, uint64_t,
              "rocksdb_compression_ratio_at_level0");
DECLARE_GAUGE(rocksdb_compression_ratio_at_level1, uint64_t,
              "rocksdb_compression_ratio_at_level1");
DECLARE_GAUGE(rocksdb_compression_ratio_at_level2, uint64_t,
              "rocksdb_compression_ratio_at_level2");
DECLARE_GAUGE(rocksdb_compression_ratio_at_level3, uint64_t,
              "rocksdb_compression_ratio_at_level3");
DECLARE_GAUGE(rocksdb_compression_ratio_at_level4, uint64_t,
              "rocksdb_compression_ratio_at_level4");
DECLARE_GAUGE(rocksdb_compression_ratio_at_level5, uint64_t,
              "rocksdb_compression_ratio_at_level5");
DECLARE_GAUGE(rocksdb_compression_ratio_at_level6, uint64_t,
              "rocksdb_compression_ratio_at_level6");
DECLARE_GAUGE(rocksdb_cur_size_active_mem_table, uint64_t,
              "rocksdb_cur_size_active_mem_table");
DECLARE_GAUGE(rocksdb_cur_size_all_mem_tables, uint64_t,
              "rocksdb_cur_size_all_mem_tables");
DECLARE_GAUGE(rocksdb_estimate_live_data_size, uint64_t,
              "rocksdb_estimate_live_data_size");
DECLARE_GAUGE(rocksdb_estimate_num_keys, uint64_t, "rocksdb_estimate_num_keys");
DECLARE_GAUGE(rocksdb_estimate_pending_compaction_bytes, uint64_t,
              "rocksdb_estimate_pending_compaction_bytes");
DECLARE_GAUGE(rocksdb_estimate_table_readers_mem, uint64_t,
              "rocksdb_estimate_table_readers_mem");
DECLARE_GAUGE(rocksdb_free_disk_space, uint64_t, "rocksdb_free_disk_space");
DECLARE_GAUGE(rocksdb_free_inodes, uint64_t, "rocksdb_free_inodes");
DECLARE_GAUGE(rocksdb_is_file_deletions_enabled, uint64_t,
              "rocksdb_is_file_deletions_enabled");
DECLARE_GAUGE(rocksdb_is_write_stopped, uint64_t, "rocksdb_is_write_stopped");
DECLARE_GAUGE(rocksdb_live_sst_files_size, uint64_t,
              "rocksdb_live_sst_files_size");
DECLARE_GAUGE(rocksdb_mem_table_flush_pending, uint64_t,
              "rocksdb_mem_table_flush_pending");
DECLARE_GAUGE(rocksdb_min_log_number_to_keep, uint64_t,
              "rocksdb_min_log_number_to_keep");
DECLARE_GAUGE(rocksdb_num_deletes_active_mem_table, uint64_t,
              "rocksdb_num_deletes_active_mem_table");
DECLARE_GAUGE(rocksdb_num_deletes_imm_mem_tables, uint64_t,
              "rocksdb_num_deletes_imm_mem_tables");
DECLARE_GAUGE(rocksdb_num_entries_active_mem_table, uint64_t,
              "rocksdb_num_entries_active_mem_table");
DECLARE_GAUGE(rocksdb_num_entries_imm_mem_tables, uint64_t,
              "rocksdb_num_entries_imm_mem_tables");
DECLARE_GAUGE(rocksdb_num_files_at_level0, uint64_t,
              "rocksdb_num_files_at_level0");
DECLARE_GAUGE(rocksdb_num_files_at_level1, uint64_t,
              "rocksdb_num_files_at_level1");
DECLARE_GAUGE(rocksdb_num_files_at_level2, uint64_t,
              "rocksdb_num_files_at_level2");
DECLARE_GAUGE(rocksdb_num_files_at_level3, uint64_t,
              "rocksdb_num_files_at_level3");
DECLARE_GAUGE(rocksdb_num_files_at_level4, uint64_t,
              "rocksdb_num_files_at_level4");
DECLARE_GAUGE(rocksdb_num_files_at_level5, uint64_t,
              "rocksdb_num_files_at_level5");
DECLARE_GAUGE(rocksdb_num_files_at_level6, uint64_t,
              "rocksdb_num_files_at_level6");
DECLARE_GAUGE(rocksdb_num_immutable_mem_table, uint64_t,
              "rocksdb_num_immutable_mem_table");
DECLARE_GAUGE(rocksdb_num_immutable_mem_table_flushed, uint64_t,
              "rocksdb_num_immutable_mem_table_flushed");
DECLARE_GAUGE(rocksdb_num_live_versions, uint64_t, "rocksdb_num_live_versions");
DECLARE_GAUGE(rocksdb_num_running_compactions, uint64_t,
              "rocksdb_num_running_compactions");
DECLARE_GAUGE(rocksdb_num_running_flushes, uint64_t,
              "rocksdb_num_running_flushes");
DECLARE_GAUGE(rocksdb_num_snapshots, uint64_t, "rocksdb_num_snapshots");
DECLARE_GAUGE(rocksdb_oldest_snapshot_time, uint64_t,
              "rocksdb_oldest_snapshot_time");
DECLARE_GAUGE(rocksdb_size_all_mem_tables, uint64_t,
              "rocksdb_size_all_mem_tables");
DECLARE_GAUGE(rocksdb_total_disk_space, uint64_t, "rocksdb_total_disk_space");
DECLARE_GAUGE(rocksdb_total_inodes, uint64_t, "rocksdb_total_inodes");
DECLARE_GAUGE(rocksdb_total_sst_files_size, uint64_t,
              "rocksdb_total_sst_files_size");
DECLARE_GAUGE(rocksdb_engine_throttle_bps, uint64_t,
              "rocksdb_engine_throttle_bps");
DECLARE_GAUGE(rocksdb_read_only, uint64_t, "rocksdb_read_only");

void RocksDBEngine::getStatistics(std::string& result) const {
  VPackBuilder stats;
  getStatistics(stats);
  VPackSlice sslice = stats.slice();
  TRI_ASSERT(sslice.isObject());
  for (auto a : VPackObjectIterator(sslice)) {
    if (a.value.isNumber()) {
      std::string name = a.key.copyString();
      std::replace(name.begin(), name.end(), '.', '_');
      std::replace(name.begin(), name.end(), '-', '_');
      if (!name.empty() && name.front() != 'r') {
        name = std::string{kEngineName}.append("_").append(name);
      }
      result += "\n# HELP " + name + " " + name + "\n# TYPE " + name +
                " gauge\n" + name + " " +
                std::to_string(a.value.getNumber<uint64_t>()) + "\n";
    }
  }
}

void RocksDBEngine::getStatistics(VPackBuilder& builder) const {
  // add int properties
  auto addInt = [&](std::string const& s) {
    std::string v;
    if (_db->GetProperty(s, &v)) {
      int64_t i = basics::StringUtils::int64(v);
      builder.add(s, VPackValue(i));
    }
  };

  // add string properties
  auto addStr = [&](std::string const& s) {
    std::string v;
    if (_db->GetProperty(s, &v)) {
      builder.add(s, VPackValue(v));
    }
  };

  // get string property from each column family and return sum;
  auto addIntAllCf = [&](std::string const& s) {
    int64_t sum = 0;
    for (auto cfh : RocksDBColumnFamilyManager::allHandles()) {
      std::string v;
      if (_db->GetProperty(cfh, s, &v)) {
        int64_t temp = basics::StringUtils::int64(v);

        // -1 returned for somethings that are valid property but no value
        if (0 < temp) {
          sum += temp;
        }
      }
    }
    builder.add(s, VPackValue(sum));
  };

  // add column family properties
  auto addCf = [&](RocksDBColumnFamilyManager::Family family) {
    std::string name = RocksDBColumnFamilyManager::name(
        family, RocksDBColumnFamilyManager::NameMode::External);
    rocksdb::ColumnFamilyHandle* c = RocksDBColumnFamilyManager::get(family);
    std::string v;
    builder.add(name, VPackValue(VPackValueType::Object));
    if (_db->GetProperty(c, rocksdb::DB::Properties::kCFStats, &v)) {
      builder.add("dbstats", VPackValue(v));
    }

    // re-add this line to count all keys in the column family (slow!!!)
    // builder.add("keys", VPackValue(rocksutils::countKeys(_db, c)));

    // estimate size on disk and in memtables
    uint64_t out = 0;
    rocksdb::Range r(
        rocksdb::Slice("\x00\x00\x00\x00\x00\x00\x00\x00", 8),
        rocksdb::Slice(
            "\xff\xff\xff\xff\xff\xff\xff\xff\xff\xff\xff\xff\xff\xff\xff\xff",
            16));

    rocksdb::SizeApproximationOptions options{.include_memtables = true,
                                              .include_files = true};
    _db->GetApproximateSizes(options, c, &r, 1, &out);

    builder.add("memory", VPackValue(out));
    builder.close();
  };

  builder.openObject();
  for (int i = 0; i < _optionsProvider.getOptions().num_levels; ++i) {
    addIntAllCf(rocksdb::DB::Properties::kNumFilesAtLevelPrefix +
                std::to_string(i));
    // ratio needs new calculation with all cf, not a simple add operation
    addIntAllCf(rocksdb::DB::Properties::kCompressionRatioAtLevelPrefix +
                std::to_string(i));
  }
  // caution:  you must read rocksdb/db/interal_stats.cc carefully to
  //           determine if a property is for whole database or one column
  //           family
  addIntAllCf(rocksdb::DB::Properties::kNumImmutableMemTable);
  addIntAllCf(rocksdb::DB::Properties::kNumImmutableMemTableFlushed);
  addIntAllCf(rocksdb::DB::Properties::kMemTableFlushPending);
  addIntAllCf(rocksdb::DB::Properties::kCompactionPending);
  addInt(rocksdb::DB::Properties::kBackgroundErrors);
  addIntAllCf(rocksdb::DB::Properties::kCurSizeActiveMemTable);
  addIntAllCf(rocksdb::DB::Properties::kCurSizeAllMemTables);
  addIntAllCf(rocksdb::DB::Properties::kSizeAllMemTables);
  addIntAllCf(rocksdb::DB::Properties::kNumEntriesActiveMemTable);
  addIntAllCf(rocksdb::DB::Properties::kNumEntriesImmMemTables);
  addIntAllCf(rocksdb::DB::Properties::kNumDeletesActiveMemTable);
  addIntAllCf(rocksdb::DB::Properties::kNumDeletesImmMemTables);
  addIntAllCf(rocksdb::DB::Properties::kEstimateNumKeys);
  addIntAllCf(rocksdb::DB::Properties::kEstimateTableReadersMem);
  addInt(rocksdb::DB::Properties::kNumSnapshots);
  addInt(rocksdb::DB::Properties::kOldestSnapshotTime);
  addIntAllCf(rocksdb::DB::Properties::kNumLiveVersions);
  addInt(rocksdb::DB::Properties::kMinLogNumberToKeep);
  addIntAllCf(rocksdb::DB::Properties::kEstimateLiveDataSize);
  addIntAllCf(rocksdb::DB::Properties::kLiveSstFilesSize);
  addStr(rocksdb::DB::Properties::kDBStats);
  addStr(rocksdb::DB::Properties::kSSTables);
  addInt(rocksdb::DB::Properties::kNumRunningCompactions);
  addInt(rocksdb::DB::Properties::kNumRunningFlushes);
  addInt(rocksdb::DB::Properties::kIsFileDeletionsEnabled);
  addIntAllCf(rocksdb::DB::Properties::kEstimatePendingCompactionBytes);
  addInt(rocksdb::DB::Properties::kBaseLevel);
  addInt(rocksdb::DB::Properties::kBlockCacheCapacity);
  addInt(rocksdb::DB::Properties::kBlockCacheUsage);
  addInt(rocksdb::DB::Properties::kBlockCachePinnedUsage);

  addIntAllCf(rocksdb::DB::Properties::kTotalSstFilesSize);
  addInt(rocksdb::DB::Properties::kActualDelayedWriteRate);
  addInt(rocksdb::DB::Properties::kIsWriteStopped);

  if (_dbOptions.statistics) {
    for (auto const& stat : rocksdb::TickersNameMap) {
      builder.add(
          stat.second,
          VPackValue(_dbOptions.statistics->getTickerCount(stat.first)));
    }

    uint64_t walWrite, flushWrite, compactionWrite, userWrite;
    walWrite = _dbOptions.statistics->getTickerCount(rocksdb::WAL_FILE_BYTES);
    flushWrite =
        _dbOptions.statistics->getTickerCount(rocksdb::FLUSH_WRITE_BYTES);
    compactionWrite =
        _dbOptions.statistics->getTickerCount(rocksdb::COMPACT_WRITE_BYTES);
    userWrite = _dbOptions.statistics->getTickerCount(rocksdb::BYTES_WRITTEN);
    builder.add(
        "rocksdbengine.write.amplification.x100",
        VPackValue((0 != userWrite)
                       ? ((walWrite + flushWrite + compactionWrite) * 100) /
                             userWrite
                       : 100));
  }

  cache::Manager* manager =
      server().getFeature<CacheManagerFeature>().manager();
  if (manager != nullptr) {
    // cache turned on
    cache::Manager::MemoryStats stats = manager->memoryStats();
    auto rates = manager->globalHitRates();
    builder.add("cache.limit", VPackValue(stats.globalLimit));
    builder.add("cache.allocated", VPackValue(stats.globalAllocation));
    builder.add("cache.active-tables", VPackValue(stats.activeTables));
    builder.add("cache.unused-memory", VPackValue(stats.spareAllocation));
    builder.add("cache.unused-tables", VPackValue(stats.spareTables));
    // handle NaN
    builder.add("cache.hit-rate-lifetime",
                VPackValue(rates.first >= 0.0 ? rates.first : 0.0));
    builder.add("cache.hit-rate-recent",
                VPackValue(rates.second >= 0.0 ? rates.second : 0.0));
  } else {
    // cache turned off
    builder.add("cache.limit", VPackValue(0));
    builder.add("cache.allocated", VPackValue(0));
    builder.add("cache.active-tables", VPackValue(0));
    builder.add("cache.unused-memory", VPackValue(0));
    builder.add("cache.unused-tables", VPackValue(0));
    // handle NaN
    builder.add("cache.hit-rate-lifetime", VPackValue(0));
    builder.add("cache.hit-rate-recent", VPackValue(0));
  }

  // print column family statistics
  //  warning: output format limits numbers to 3 digits of precision or less.
  builder.add("columnFamilies", VPackValue(VPackValueType::Object));
  addCf(RocksDBColumnFamilyManager::Family::Definitions);
  addCf(RocksDBColumnFamilyManager::Family::Documents);
  addCf(RocksDBColumnFamilyManager::Family::PrimaryIndex);
  addCf(RocksDBColumnFamilyManager::Family::EdgeIndex);
  addCf(RocksDBColumnFamilyManager::Family::VPackIndex);
  addCf(RocksDBColumnFamilyManager::Family::GeoIndex);
  addCf(RocksDBColumnFamilyManager::Family::FulltextIndex);
  addCf(RocksDBColumnFamilyManager::Family::ZkdIndex);
  addCf(RocksDBColumnFamilyManager::Family::ReplicatedLogs);
  builder.close();

  if (_throttleListener) {
    builder.add("rocksdb_engine.throttle.bps",
                VPackValue(_throttleListener->getThrottle()));
  }

  {
    // total disk space in database directory
    uint64_t totalSpace = 0;
    // free disk space in database directory
    uint64_t freeSpace = 0;
    Result res = TRI_GetDiskSpaceInfo(_basePath, totalSpace, freeSpace);
    if (res.ok()) {
      builder.add("rocksdb.free-disk-space", VPackValue(freeSpace));
      builder.add("rocksdb.total-disk-space", VPackValue(totalSpace));
    } else {
      builder.add("rocksdb.free-disk-space", VPackValue(VPackValueType::Null));
      builder.add("rocksdb.total-disk-space", VPackValue(VPackValueType::Null));
    }
  }

  {
    // total inodes for database directory
    uint64_t totalINodes = 0;
    // free inodes for database directory
    uint64_t freeINodes = 0;
    Result res = TRI_GetINodesInfo(_basePath, totalINodes, freeINodes);
    if (res.ok()) {
      builder.add("rocksdb.free-inodes", VPackValue(freeINodes));
      builder.add("rocksdb.total-inodes", VPackValue(totalINodes));
    } else {
      builder.add("rocksdb.free-inodes", VPackValue(VPackValueType::Null));
      builder.add("rocksdb.total-inodes", VPackValue(VPackValueType::Null));
    }
  }

  if (_errorListener) {
    builder.add("rocksdb.read-only",
                VPackValue(_errorListener->called() ? 1 : 0));
  }

  auto sequenceNumber = _db->GetLatestSequenceNumber();
  builder.add("rocksdb.wal-sequence", VPackValue(sequenceNumber));

  builder.close();
}

Result RocksDBEngine::handleSyncKeys(DatabaseInitialSyncer& syncer,
                                     LogicalCollection& col,
                                     std::string const& keysId) {
  return handleSyncKeysRocksDB(syncer, &col, keysId);
}

Result RocksDBEngine::createLoggerState(TRI_vocbase_t* vocbase,
                                        VPackBuilder& builder) {
  builder.openObject();  // Base
  rocksdb::SequenceNumber lastTick = _db->GetLatestSequenceNumber();

  // "state" part
  builder.add("state", VPackValue(VPackValueType::Object));  // open

  // always hard-coded to true
  builder.add("running", VPackValue(true));

  builder.add("lastLogTick", VPackValue(std::to_string(lastTick)));

  // not used anymore in 3.8:
  builder.add("lastUncommittedLogTick", VPackValue(std::to_string(lastTick)));

  // not used anymore in 3.8:
  builder.add("totalEvents", VPackValue(lastTick));

  builder.add("time", VPackValue(utilities::timeString()));
  builder.close();

  // "server" part
  builder.add("server", VPackValue(VPackValueType::Object));  // open
  builder.add("version", VPackValue(ARANGODB_VERSION));
  builder.add("serverId",
              VPackValue(std::to_string(ServerIdFeature::getId().id())));
  builder.add("engine", VPackValue(kEngineName));  // "rocksdb"
  builder.close();

  // "clients" part
  builder.add("clients", VPackValue(VPackValueType::Array));  // open
  if (vocbase != nullptr) {
    vocbase->replicationClients().toVelocyPack(builder);
  }
  builder.close();  // clients
  builder.close();  // base

  return {};
}

Result RocksDBEngine::createTickRanges(VPackBuilder& builder) {
  rocksdb::VectorLogPtr walFiles;
  rocksdb::Status s = _db->GetSortedWalFiles(walFiles);

  Result res = rocksutils::convertStatus(s);
  if (res.fail()) {
    return res;
  }

  builder.openArray();
  for (auto lfile = walFiles.begin(); lfile != walFiles.end(); ++lfile) {
    auto& logfile = *lfile;
    builder.openObject();
    // filename and state are already of type string
    builder.add("datafile", VPackValue(logfile->PathName()));
    if (logfile->Type() == rocksdb::WalFileType::kAliveLogFile) {
      builder.add("status", VPackValue("open"));
    } else if (logfile->Type() == rocksdb::WalFileType::kArchivedLogFile) {
      builder.add("status", VPackValue("collected"));
    }
    rocksdb::SequenceNumber min = logfile->StartSequence();
    builder.add("tickMin", VPackValue(std::to_string(min)));
    rocksdb::SequenceNumber max;
    if (std::next(lfile) != walFiles.end()) {
      max = (*std::next(lfile))->StartSequence();
    } else {
      max = _db->GetLatestSequenceNumber();
    }
    builder.add("tickMax", VPackValue(std::to_string(max)));
    builder.close();
  }
  builder.close();

  return {};
}

Result RocksDBEngine::firstTick(uint64_t& tick) {
  rocksdb::VectorLogPtr walFiles;
  rocksdb::Status s = _db->GetSortedWalFiles(walFiles);

  Result res;
  if (!s.ok()) {
    res = rocksutils::convertStatus(s);
  } else {
    // read minium possible tick
    if (!walFiles.empty()) {
      tick = walFiles[0]->StartSequence();
    }
  }
  return res;
}

Result RocksDBEngine::lastLogger(TRI_vocbase_t& vocbase, uint64_t tickStart,
                                 uint64_t tickEnd, VPackBuilder& builder) {
  bool includeSystem = true;
  size_t chunkSize = 32 * 1024 * 1024;  // TODO: determine good default value?

  builder.openArray();
  RocksDBReplicationResult rep =
      rocksutils::tailWal(&vocbase, tickStart, tickEnd, chunkSize,
                          includeSystem, DataSourceId::none(), builder);
  builder.close();

  return std::move(rep).result();
}

WalAccess const* RocksDBEngine::walAccess() const {
  TRI_ASSERT(_walAccess);
  return _walAccess.get();
}

/// @brief get compression supported by RocksDB
std::string RocksDBEngine::getCompressionSupport() const {
  std::string result;

  for (auto const& type : rocksdb::GetSupportedCompressions()) {
    std::string out;
    rocksdb::GetStringFromCompressionType(&out, type);

    if (out.empty()) {
      continue;
    }
    if (!result.empty()) {
      result.append(", ");
    }
    result.append(out);
  }
  return result;
}

// management methods for synchronizing with external persistent stores
TRI_voc_tick_t RocksDBEngine::currentTick() const {
  return _db->GetLatestSequenceNumber();
}

TRI_voc_tick_t RocksDBEngine::releasedTick() const {
  READ_LOCKER(lock, _walFileLock);
  return _releasedTick;
}

void RocksDBEngine::releaseTick(TRI_voc_tick_t tick) {
  WRITE_LOCKER(lock, _walFileLock);
  if (tick > _releasedTick) {
    _releasedTick = tick;
  }
}

HealthData RocksDBEngine::healthCheck() {
  auto now = std::chrono::steady_clock::now();

  // the following checks are executed under a mutex so that different
  // threads can potentially call in here without messing up any data.
  // in addition, serializing access to this function avoids stampedes
  // with multiple threads trying to calculate the free disk space
  // capacity at the same time, which could be expensive.
  MUTEX_LOCKER(guard, _healthMutex);

  TRI_IF_FAILURE("RocksDBEngine::healthCheck") {
    _healthData.res.reset(TRI_ERROR_DEBUG, "peng! 💥");
    return _healthData;
  }

  bool lastCheckLongAgo =
      (_healthData.lastCheckTimestamp.time_since_epoch().count() == 0) ||
      ((now - _healthData.lastCheckTimestamp) >= std::chrono::seconds(30));
  if (lastCheckLongAgo) {
    _healthData.lastCheckTimestamp = now;
  }

  // only log about once every 24 hours, to reduce log spam
  bool lastLogMessageLongAgo =
      (_lastHealthLogMessageTimestamp.time_since_epoch().count() == 0) ||
      ((now - _lastHealthLogMessageTimestamp) >= std::chrono::hours(24));

  _healthData.backgroundError = hasBackgroundError();

  if (_healthData.backgroundError) {
    // go into failed state
    _healthData.res.reset(
        TRI_ERROR_FAILED,
        "storage engine reports background error. please check the logs "
        "for the error reason and take action");
  } else if (_lastHealthCheckSuccessful) {
    _healthData.res.reset();
  }

  if (lastCheckLongAgo || !_lastHealthCheckSuccessful) {
    // check the amount of free disk space. this may be expensive to do, so
    // we only execute the check every once in a while, or when the last check
    // failed too (so that we don't report success only because we skipped the
    // checks)
    //
    // total disk space in database directory
    uint64_t totalSpace = 0;
    // free disk space in database directory
    uint64_t freeSpace = 0;

    if (TRI_GetDiskSpaceInfo(_basePath, totalSpace, freeSpace).ok() &&
        totalSpace >= 1024 * 1024) {
      // only carry out the following if we get a disk size of at least 1MB
      // back. everything else seems to be very unreasonable and not
      // trustworthy.
      double diskFreePercentage = double(freeSpace) / double(totalSpace);
      _healthData.freeDiskSpaceBytes = freeSpace;
      _healthData.freeDiskSpacePercent = diskFreePercentage;

      if (_healthData.res.ok() &&
          ((_requiredDiskFreePercentage > 0.0 &&
            diskFreePercentage < _requiredDiskFreePercentage) ||
           (_requiredDiskFreeBytes > 0 &&
            freeSpace < _requiredDiskFreeBytes))) {
        std::stringstream ss;
        ss << "free disk space capacity has reached critical level, "
           << "bytes free: " << freeSpace
           << ", % free: " << std::setprecision(1) << std::fixed
           << (diskFreePercentage * 100.0);
        // go into failed state
        _healthData.res.reset(TRI_ERROR_FAILED, ss.str());
      } else if (diskFreePercentage < 0.05 || freeSpace < 256 * 1024 * 1024) {
        // warnings about disk space only every 15 minutes
        bool lastLogWarningLongAgo =
            (now - _lastHealthLogWarningTimestamp >= std::chrono::minutes(15));
        if (lastLogWarningLongAgo) {
          LOG_TOPIC("54e7f", WARN, Logger::ENGINES)
              << "free disk space capacity is low, "
              << "bytes free: " << freeSpace
              << ", % free: " << std::setprecision(1) << std::fixed
              << (diskFreePercentage * 100.0);
          _lastHealthLogWarningTimestamp = now;
        }
        // don't go into failed state (yet)
      }
    }
  }

  _lastHealthCheckSuccessful = _healthData.res.ok();

  if (_healthData.res.fail() && lastLogMessageLongAgo) {
    LOG_TOPIC("ead1f", ERR, Logger::ENGINES) << _healthData.res.errorMessage();

    // update timestamp of last log message
    _lastHealthLogMessageTimestamp = now;
  }

  return _healthData;
}

void RocksDBEngine::waitForCompactionJobsToFinish() {
  // wait for started compaction jobs to finish
  int iterations = 0;

  do {
    size_t numRunning;
    {
      READ_LOCKER(locker, _pendingCompactionsLock);
      numRunning = _runningCompactions;
    }
    if (numRunning == 0) {
      return;
    }

    // print this only every few seconds
    if (iterations++ % 200 == 0) {
      LOG_TOPIC("9cbfd", INFO, Logger::ENGINES)
          << "waiting for " << numRunning << " compaction job(s) to finish...";
    }
    // unfortunately there is not much we can do except waiting for
    // RocksDB's compaction job(s) to finish.
    std::this_thread::sleep_for(std::chrono::milliseconds(50));
    // wait up to 2 minutes, and then give up
  } while (iterations <= 2400);

  LOG_TOPIC("c537b", WARN, Logger::ENGINES)
      << "giving up waiting for pending compaction job(s)";
}

bool RocksDBEngine::checkExistingDB(
    std::vector<rocksdb::ColumnFamilyDescriptor> const& cfFamilies) {
  bool dbExisted = false;

  rocksdb::Options testOptions;
  testOptions.create_if_missing = false;
  testOptions.create_missing_column_families = false;
  testOptions.avoid_flush_during_recovery = true;
  testOptions.avoid_flush_during_shutdown = true;
  testOptions.env = _dbOptions.env;

  std::vector<std::string> existingColumnFamilies;
  rocksdb::Status status = rocksdb::DB::ListColumnFamilies(
      testOptions, _path, &existingColumnFamilies);
  if (!status.ok()) {
    // check if we have found the database directory or not
    Result res = rocksutils::convertStatus(status);
    if (res.errorNumber() != TRI_ERROR_ARANGO_IO_ERROR) {
      // not an I/O error. so we better report the error and abort here
      LOG_TOPIC("74b7f", FATAL, arangodb::Logger::STARTUP)
          << "unable to initialize RocksDB engine: " << res.errorMessage();
      FATAL_ERROR_EXIT();
    }
  }

  if (status.ok()) {
    dbExisted = true;
    // we were able to open the database.
    // now check which column families are present in the db
    std::string names;
    for (auto const& it : existingColumnFamilies) {
      if (!names.empty()) {
        names.append(", ");
      }
      names.append(it);
    }

    LOG_TOPIC("528b8", DEBUG, arangodb::Logger::STARTUP)
        << "found existing column families: " << names;
    auto const replicatedLogsName = RocksDBColumnFamilyManager::name(
        RocksDBColumnFamilyManager::Family::ReplicatedLogs);
    auto const zkdIndexName = RocksDBColumnFamilyManager::name(
        RocksDBColumnFamilyManager::Family::ZkdIndex);

    for (auto const& it : cfFamilies) {
      auto it2 = std::find(existingColumnFamilies.begin(),
                           existingColumnFamilies.end(), it.name);
      if (it2 == existingColumnFamilies.end()) {
        if (it.name == replicatedLogsName || it.name == zkdIndexName) {
          LOG_TOPIC("293c3", INFO, Logger::STARTUP)
              << "column family " << it.name
              << " is missing and will be created.";
          continue;
        }

        LOG_TOPIC("d9df8", FATAL, arangodb::Logger::STARTUP)
            << "column family '" << it.name << "' is missing in database"
            << ". if you are upgrading from an earlier alpha or beta version "
               "of ArangoDB, it is required to restart with a new database "
               "directory and "
               "re-import data";
        FATAL_ERROR_EXIT();
      }
    }

    if (existingColumnFamilies.size() <
        RocksDBColumnFamilyManager::minNumberOfColumnFamilies) {
      LOG_TOPIC("e99ec", FATAL, arangodb::Logger::STARTUP)
          << "unexpected number of column families found in database ("
          << existingColumnFamilies.size() << "). "
          << "expecting at least "
          << RocksDBColumnFamilyManager::minNumberOfColumnFamilies
          << ". if you are upgrading from an earlier alpha or beta version "
             "of ArangoDB, it is required to restart with a new database "
             "directory and "
             "re-import data";
      FATAL_ERROR_EXIT();
    }
  }

  return dbExisted;
}

<<<<<<< HEAD
std::shared_ptr<StorageSnapshot> RocksDBEngine::currentSnapshot() {
  return std::make_shared<RocksDBSnapshot>(_db);
=======
Result RocksDBEngine::dropReplicatedState(
    TRI_vocbase_t& vocbase,
    std::unique_ptr<replication2::replicated_state::IStorageEngineMethods>&
        ptr) {
  // make sure that all pending async operations have completed
  auto methods = dynamic_cast<RocksDBLogStorageMethods*>(ptr.get());
  ADB_PROD_ASSERT(methods != nullptr);
  methods->ctx.waitForCompletion();

  // drop everything
  if (auto res = methods->drop(); res.fail()) {
    return res;
  }

  // do a compaction for the log range
  std::ignore = methods->compact();
  ptr.reset();
  return {};
}

auto RocksDBEngine::createReplicatedState(
    TRI_vocbase_t& vocbase, arangodb::replication2::LogId id,
    replication2::replicated_state::PersistedStateInfo const& info)
    -> ResultT<std::unique_ptr<
        replication2::replicated_state::IStorageEngineMethods>> {
  auto objectId = TRI_NewTickServer();
  auto methods = std::make_unique<RocksDBLogStorageMethods>(
      objectId, vocbase.id(), id, _logPersistor, _db,
      RocksDBColumnFamilyManager::get(
          RocksDBColumnFamilyManager::Family::Definitions),
      RocksDBColumnFamilyManager::get(
          RocksDBColumnFamilyManager::Family::ReplicatedLogs));
  methods->updateMetadata(info);
  return {std::move(methods)};
>>>>>>> e8cfc1a4
}
}  // namespace arangodb<|MERGE_RESOLUTION|>--- conflicted
+++ resolved
@@ -3583,10 +3583,6 @@
   return dbExisted;
 }
 
-<<<<<<< HEAD
-std::shared_ptr<StorageSnapshot> RocksDBEngine::currentSnapshot() {
-  return std::make_shared<RocksDBSnapshot>(_db);
-=======
 Result RocksDBEngine::dropReplicatedState(
     TRI_vocbase_t& vocbase,
     std::unique_ptr<replication2::replicated_state::IStorageEngineMethods>&
@@ -3621,6 +3617,10 @@
           RocksDBColumnFamilyManager::Family::ReplicatedLogs));
   methods->updateMetadata(info);
   return {std::move(methods)};
->>>>>>> e8cfc1a4
-}
+}
+
+std::shared_ptr<StorageSnapshot> RocksDBEngine::currentSnapshot() {
+  return std::make_shared<RocksDBSnapshot>(_db);
+}
+
 }  // namespace arangodb