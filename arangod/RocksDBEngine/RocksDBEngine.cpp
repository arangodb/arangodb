////////////////////////////////////////////////////////////////////////////////
/// DISCLAIMER
///
/// Copyright 2014-2023 ArangoDB GmbH, Cologne, Germany
/// Copyright 2004-2014 triAGENS GmbH, Cologne, Germany
///
/// Licensed under the Apache License, Version 2.0 (the "License");
/// you may not use this file except in compliance with the License.
/// You may obtain a copy of the License at
///
///     http://www.apache.org/licenses/LICENSE-2.0
///
/// Unless required by applicable law or agreed to in writing, software
/// distributed under the License is distributed on an "AS IS" BASIS,
/// WITHOUT WARRANTIES OR CONDITIONS OF ANY KIND, either express or implied.
/// See the License for the specific language governing permissions and
/// limitations under the License.
///
/// Copyright holder is ArangoDB GmbH, Cologne, Germany
///
/// @author Jan Steemann
/// @author Jan Christoph Uhde
////////////////////////////////////////////////////////////////////////////////

#include "RocksDBEngine.h"
#include "ApplicationFeatures/ApplicationServer.h"
#include "ApplicationFeatures/LanguageFeature.h"
#include "Basics/Exceptions.h"
#include "Basics/FileUtils.h"
#include "Basics/NumberOfCores.h"
#include "Basics/ReadLocker.h"
#include "Basics/Result.h"
#include "Basics/RocksDBLogger.h"
#include "Basics/StaticStrings.h"
#include "Basics/Thread.h"
#include "Basics/VelocyPackHelper.h"
#include "Basics/WriteLocker.h"
#include "Basics/application-exit.h"
#include "Basics/build.h"
#include "Basics/exitcodes.h"
#include "Basics/files.h"
#include "Basics/system-functions.h"
#include "Cache/Cache.h"
#include "Cache/CacheManagerFeature.h"
#include "Cache/Manager.h"
#include "Cluster/ClusterFeature.h"
#include "Cluster/ServerState.h"
#include "GeneralServer/RestHandlerFactory.h"
#include "IResearch/IResearchCommon.h"
#include "Inspection/VPack.h"
#include "Logger/LogMacros.h"
#include "Logger/Logger.h"
#include "Logger/LoggerStream.h"
#include "ProgramOptions/ProgramOptions.h"
#include "ProgramOptions/Section.h"
#include "Replication/ReplicationClients.h"
#include "Replication2/ReplicatedLog/ReplicatedLogFeature.h"
#include "Replication2/Storage/IStorageEngineMethods.h"
#include "Rest/Version.h"
#include "RestHandler/RestHandlerCreator.h"
#include "RestServer/DatabaseFeature.h"
#include "RestServer/DatabasePathFeature.h"
#include "RestServer/FlushFeature.h"
#include "Metrics/CounterBuilder.h"
#include "Metrics/GaugeBuilder.h"
#include "Metrics/HistogramBuilder.h"
#include "Metrics/MetricsFeature.h"
#include "RestServer/LanguageCheckFeature.h"
#include "RestServer/ServerIdFeature.h"
#include "Replication2/Storage/LogStorageMethods.h"
#include "Replication2/Storage/RocksDB/AsyncLogWriteBatcher.h"
#include "Replication2/Storage/RocksDB/AsyncLogWriteBatcherMetrics.h"
#include "Replication2/Storage/RocksDB/LogPersistor.h"
#include "Replication2/Storage/RocksDB/StatePersistor.h"
#include "Replication2/Storage/RocksDB/Metrics.h"
#include "Replication2/Storage/RocksDB/ReplicatedStateInfo.h"
#include "RocksDBEngine/Listeners/RocksDBBackgroundErrorListener.h"
#include "RocksDBEngine/Listeners/RocksDBMetricsListener.h"
#include "RocksDBEngine/Listeners/RocksDBThrottle.h"
#include "RocksDBEngine/ReplicatedRocksDBTransactionState.h"
#include "RocksDBEngine/RocksDBBackgroundThread.h"
#include "RocksDBEngine/RocksDBChecksumEnv.h"
#include "RocksDBEngine/RocksDBCollection.h"
#include "RocksDBEngine/RocksDBColumnFamilyManager.h"
#include "RocksDBEngine/RocksDBCommon.h"
#include "RocksDBEngine/RocksDBComparator.h"
#include "RocksDBEngine/RocksDBDumpManager.h"
#include "RocksDBEngine/RocksDBFormat.h"
#include "RocksDBEngine/RocksDBIncrementalSync.h"
#include "RocksDBEngine/RocksDBIndex.h"
#include "RocksDBEngine/RocksDBIndexCacheRefillFeature.h"
#include "RocksDBEngine/RocksDBIndexFactory.h"
#include "RocksDBEngine/RocksDBKey.h"
#include "RocksDBEngine/RocksDBLogValue.h"
#include "RocksDBEngine/RocksDBOptimizerRules.h"
#include "RocksDBEngine/RocksDBOptionFeature.h"
#include "RocksDBEngine/RocksDBRecoveryManager.h"
#include "RocksDBEngine/RocksDBReplicationManager.h"
#include "RocksDBEngine/RocksDBReplicationTailing.h"
#include "RocksDBEngine/RocksDBRestHandlers.h"
#include "RocksDBEngine/RocksDBSettingsManager.h"
#include "RocksDBEngine/RocksDBChecksumEnv.h"
#include "RocksDBEngine/RocksDBSyncThread.h"
#include "RocksDBEngine/RocksDBTypes.h"
#include "RocksDBEngine/RocksDBUpgrade.h"
#include "RocksDBEngine/RocksDBV8Functions.h"
#include "RocksDBEngine/RocksDBValue.h"
#include "RocksDBEngine/RocksDBWalAccess.h"
#include "RocksDBEngine/SimpleRocksDBTransactionState.h"
#include "Scheduler/SchedulerFeature.h"
#include "Transaction/Context.h"
#include "Transaction/Manager.h"
#include "Transaction/Options.h"
#include "Transaction/StandaloneContext.h"
#include "VocBase/LogicalView.h"
#include "VocBase/VocbaseInfo.h"
#include "VocBase/VocBaseLogManager.h"
#include "VocBase/ticks.h"

#include <rocksdb/convenience.h>
#include <rocksdb/db.h>
#include <rocksdb/env.h>
#include <rocksdb/filter_policy.h>
#include <rocksdb/iterator.h>
#include <rocksdb/options.h>
#include <rocksdb/slice_transform.h>
#include <rocksdb/sst_file_reader.h>
#include <rocksdb/statistics.h>
#include <rocksdb/table.h>
#include <rocksdb/transaction_log.h>
#include <rocksdb/utilities/transaction_db.h>
#include <rocksdb/write_batch.h>

#include <absl/strings/str_cat.h>

#include <velocypack/Collection.h>
#include <velocypack/Iterator.h>

#include <iomanip>
#include <limits>
#include <utility>

// we will not use the multithreaded index creation that uses rocksdb's sst
// file ingestion until rocksdb external file ingestion is fixed to have
// correct sequence numbers for the files without gaps
#undef USE_SST_INGESTION

using namespace arangodb;
using namespace arangodb::application_features;
using namespace arangodb::options;

namespace arangodb {

DECLARE_GAUGE(rocksdb_wal_released_tick_flush, uint64_t,
              "Released tick for RocksDB WAL deletion (flush-induced)");
DECLARE_GAUGE(rocksdb_wal_sequence, uint64_t, "Current RocksDB WAL sequence");
DECLARE_GAUGE(
    rocksdb_wal_sequence_lower_bound, uint64_t,
    "RocksDB WAL sequence number until which background thread has caught up");
DECLARE_GAUGE(rocksdb_live_wal_files, uint64_t,
              "Number of live RocksDB WAL files");
DECLARE_GAUGE(rocksdb_live_wal_files_size, uint64_t,
              "Cumulated size of live RocksDB WAL files");
DECLARE_GAUGE(rocksdb_archived_wal_files, uint64_t,
              "Number of archived RocksDB WAL files");
DECLARE_GAUGE(rocksdb_archived_wal_files_size, uint64_t,
              "Cumulated size of archived RocksDB WAL files");
DECLARE_GAUGE(rocksdb_prunable_wal_files, uint64_t,
              "Number of prunable RocksDB WAL files");
DECLARE_GAUGE(rocksdb_wal_pruning_active, uint64_t,
              "Whether or not RocksDB WAL file pruning is active");
DECLARE_GAUGE(arangodb_revision_tree_memory_usage, uint64_t,
              "Total memory consumed by all revision trees");
DECLARE_GAUGE(
    arangodb_revision_tree_buffered_memory_usage, uint64_t,
    "Total memory consumed by buffered updates for all revision trees");
DECLARE_GAUGE(arangodb_index_estimates_memory_usage, uint64_t,
              "Total memory consumed by all index selectivity estimates");
DECLARE_COUNTER(arangodb_revision_tree_rebuilds_success_total,
                "Number of successful revision tree rebuilds");
DECLARE_COUNTER(arangodb_revision_tree_rebuilds_failure_total,
                "Number of failed revision tree rebuilds");
DECLARE_COUNTER(arangodb_revision_tree_hibernations_total,
                "Number of revision tree hibernations");
DECLARE_COUNTER(arangodb_revision_tree_resurrections_total,
                "Number of revision tree resurrections");
DECLARE_COUNTER(rocksdb_cache_edge_inserts_uncompressed_entries_size_total,
                "Total gross memory size of all edge cache entries ever stored "
                "in memory");
DECLARE_COUNTER(rocksdb_cache_edge_inserts_effective_entries_size_total,
                "Total effective memory size of all edge cache entries ever "
                "stored in memory (after compression)");
DECLARE_GAUGE(rocksdb_cache_edge_compression_ratio, double,
              "Overall compression ratio for all edge cache entries ever "
              "stored in memory");
DECLARE_COUNTER(rocksdb_cache_edge_inserts_total,
                "Number of inserts into the edge cache");
DECLARE_COUNTER(rocksdb_cache_edge_compressed_inserts_total,
                "Number of compressed inserts into the edge cache");
DECLARE_COUNTER(
    rocksdb_cache_edge_empty_inserts_total,
    "Number of inserts into the edge cache that were an empty array");

// global flag to cancel all compactions. will be flipped to true on shutdown
static std::atomic<bool> cancelCompactions{false};

// minimum value for --rocksdb.sync-interval (in ms)
// a value of 0 however means turning off the syncing altogether!
static constexpr uint64_t minSyncInterval = 5;

static constexpr uint64_t databaseIdForGlobalApplier = 0;

// handles for recovery helpers
std::vector<std::shared_ptr<RocksDBRecoveryHelper>>
    RocksDBEngine::_recoveryHelpers;

RocksDBFilePurgePreventer::RocksDBFilePurgePreventer(RocksDBEngine* engine)
    : _engine(engine) {
  TRI_ASSERT(_engine != nullptr);
  _engine->_purgeLock.lockRead();
}

RocksDBFilePurgePreventer::~RocksDBFilePurgePreventer() {
  if (_engine != nullptr) {
    _engine->_purgeLock.unlockRead();
  }
}

RocksDBFilePurgePreventer::RocksDBFilePurgePreventer(
    RocksDBFilePurgePreventer&& other)
    : _engine(other._engine) {
  // steal engine from other
  other._engine = nullptr;
}

RocksDBFilePurgeEnabler::RocksDBFilePurgeEnabler(RocksDBEngine* engine)
    : _engine(nullptr) {
  TRI_ASSERT(engine != nullptr);

  if (engine->_purgeLock.tryLockWrite()) {
    // we got the lock
    _engine = engine;
  }
}

RocksDBFilePurgeEnabler::~RocksDBFilePurgeEnabler() {
  if (_engine != nullptr) {
    _engine->_purgeLock.unlockWrite();
  }
}

RocksDBFilePurgeEnabler::RocksDBFilePurgeEnabler(
    RocksDBFilePurgeEnabler&& other)
    : _engine(other._engine) {
  // steal engine from other
  other._engine = nullptr;
}

// create the storage engine
RocksDBEngine::RocksDBEngine(Server& server,
                             RocksDBOptionsProvider const& optionsProvider)
    : StorageEngine(server, kEngineName, name(), Server::id<RocksDBEngine>(),
                    std::make_unique<RocksDBIndexFactory>(server)),
      _optionsProvider(optionsProvider),
      _db(nullptr),
      _walAccess(std::make_unique<RocksDBWalAccess>(*this)),
      _maxTransactionSize(transaction::Options::defaultMaxTransactionSize),
      _intermediateCommitSize(
          transaction::Options::defaultIntermediateCommitSize),
      _intermediateCommitCount(
          transaction::Options::defaultIntermediateCommitCount),
      _maxParallelCompactions(2),
      _pruneWaitTime(10.0),
      _pruneWaitTimeInitial(60.0),
      _maxWalArchiveSizeLimit(0),
      _releasedTick(0),
      _syncInterval(100),
      _syncDelayThreshold(5000),
      _requiredDiskFreePercentage(0.01),
      _requiredDiskFreeBytes(16 * 1024 * 1024),
      _useThrottle(true),
      _useReleasedTick(false),
      _debugLogging(false),
      _useEdgeCache(true),
      _verifySst(false),
#ifdef USE_ENTERPRISE
      _createShaFiles(true),
#else
      _createShaFiles(false),
#endif
      _useRangeDeleteInWal(true),
      _lastHealthCheckSuccessful(false),
      _dbExisted(false),
      _runningRebuilds(0),
      _runningCompactions(0),
      _autoFlushCheckInterval(60.0 * 30.0),
      _autoFlushMinWalFiles(20),
      _forceLittleEndianKeys(false),
      _metricsIndexEstimatorMemoryUsage(
          server.getFeature<metrics::MetricsFeature>().add(
              arangodb_index_estimates_memory_usage{})),
      _metricsWalReleasedTickFlush(
          server.getFeature<metrics::MetricsFeature>().add(
              rocksdb_wal_released_tick_flush{})),
      _metricsWalSequenceLowerBound(
          server.getFeature<metrics::MetricsFeature>().add(
              rocksdb_wal_sequence_lower_bound{})),
      _metricsLiveWalFiles(server.getFeature<metrics::MetricsFeature>().add(
          rocksdb_live_wal_files{})),
      _metricsArchivedWalFiles(server.getFeature<metrics::MetricsFeature>().add(
          rocksdb_archived_wal_files{})),
      _metricsLiveWalFilesSize(server.getFeature<metrics::MetricsFeature>().add(
          rocksdb_live_wal_files_size{})),
      _metricsArchivedWalFilesSize(
          server.getFeature<metrics::MetricsFeature>().add(
              rocksdb_archived_wal_files_size{})),
      _metricsPrunableWalFiles(server.getFeature<metrics::MetricsFeature>().add(
          rocksdb_prunable_wal_files{})),
      _metricsWalPruningActive(server.getFeature<metrics::MetricsFeature>().add(
          rocksdb_wal_pruning_active{})),
      _metricsTreeMemoryUsage(server.getFeature<metrics::MetricsFeature>().add(
          arangodb_revision_tree_memory_usage{})),
      _metricsTreeBufferedMemoryUsage(
          server.getFeature<metrics::MetricsFeature>().add(
              arangodb_revision_tree_buffered_memory_usage{})),
      _metricsTreeRebuildsSuccess(
          server.getFeature<metrics::MetricsFeature>().add(
              arangodb_revision_tree_rebuilds_success_total{})),
      _metricsTreeRebuildsFailure(
          server.getFeature<metrics::MetricsFeature>().add(
              arangodb_revision_tree_rebuilds_failure_total{})),
      _metricsTreeHibernations(server.getFeature<metrics::MetricsFeature>().add(
          arangodb_revision_tree_hibernations_total{})),
      _metricsTreeResurrections(
          server.getFeature<metrics::MetricsFeature>().add(
              arangodb_revision_tree_resurrections_total{})),
      _metricsEdgeCacheEntriesSizeInitial(
          server.getFeature<metrics::MetricsFeature>().add(
              rocksdb_cache_edge_inserts_uncompressed_entries_size_total{})),
      _metricsEdgeCacheEntriesSizeEffective(
          server.getFeature<metrics::MetricsFeature>().add(
              rocksdb_cache_edge_inserts_effective_entries_size_total{})),
      _metricsEdgeCacheInserts(server.getFeature<metrics::MetricsFeature>().add(
          rocksdb_cache_edge_inserts_total{})),
      _metricsEdgeCacheCompressedInserts(
          server.getFeature<metrics::MetricsFeature>().add(
              rocksdb_cache_edge_compressed_inserts_total{})),
      _metricsEdgeCacheEmptyInserts(
          server.getFeature<metrics::MetricsFeature>().add(
              rocksdb_cache_edge_empty_inserts_total{})) {
  startsAfter<BasicFeaturePhaseServer>();
  // inherits order from StorageEngine but requires "RocksDBOption" that is
  // used to configure this engine
  startsAfter<RocksDBOptionFeature>();
  startsAfter<LanguageFeature>();
  startsAfter<LanguageCheckFeature>();
}

RocksDBEngine::~RocksDBEngine() {
  _recoveryHelpers.clear();
  shutdownRocksDBInstance();
}

/// shuts down the RocksDB instance. this is called from unprepare
/// and the dtor
void RocksDBEngine::shutdownRocksDBInstance() noexcept {
  if (_db == nullptr) {
    return;
  }

  // turn off RocksDBThrottle, and release our pointers to it
  if (_throttleListener != nullptr) {
    _throttleListener->stopThread();
  }

  for (rocksdb::ColumnFamilyHandle* h :
       RocksDBColumnFamilyManager::allHandles()) {
    _db->DestroyColumnFamilyHandle(h);
  }

  // now prune all obsolete WAL files
  try {
    determinePrunableWalFiles(0);
    pruneWalFiles();
  } catch (...) {
    // this is allowed to go wrong on shutdown
    // we must not throw an exception from here
  }

  try {
    // do a final WAL sync here before shutting down
    Result res = RocksDBSyncThread::sync(_db->GetBaseDB());
    if (res.fail()) {
      LOG_TOPIC("14ede", WARN, Logger::ENGINES)
          << "could not sync RocksDB WAL: " << res.errorMessage();
    }

    rocksdb::Status status = _db->Close();

    if (!status.ok()) {
      Result res = rocksutils::convertStatus(status);
      LOG_TOPIC("2b9c1", ERR, Logger::ENGINES)
          << "could not shutdown RocksDB: " << res.errorMessage();
    }
  } catch (...) {
    // this is allowed to go wrong on shutdown
    // we must not throw an exception from here
  }

  delete _db;
  _db = nullptr;
}

void RocksDBEngine::flushOpenFilesIfRequired() {
  if (_metricsLiveWalFiles.load() < _autoFlushMinWalFiles) {
    return;
  }

  auto now = std::chrono::steady_clock::now();
  if (_autoFlushLastExecuted.time_since_epoch().count() == 0 ||
      (now - _autoFlushLastExecuted) >=
          std::chrono::duration<double>(_autoFlushCheckInterval)) {
    LOG_TOPIC("9bf16", INFO, Logger::ENGINES)
        << "auto flushing RocksDB wal and column families because number of "
           "live WAL files is "
        << _metricsLiveWalFiles.load();
    Result res = flushWal(/*waitForSync*/ true, /*flushColumnFamilies*/ true);
    if (res.fail()) {
      LOG_TOPIC("e936c", WARN, Logger::ENGINES)
          << "unable to flush RocksDB wal: " << res.errorMessage();
    }
    // set _autoFlushLastExecuted regardless of whether flushing has worked or
    // not. we don't want to put too much stress onto the db
    _autoFlushLastExecuted = now;
  }
}

// inherited from ApplicationFeature
// ---------------------------------

// add the storage engine's specific options to the global list of options
void RocksDBEngine::collectOptions(
    std::shared_ptr<options::ProgramOptions> options) {
  options->addSection("rocksdb", "RocksDB engine");

  /// @brief minimum required percentage of free disk space for considering
  /// the server "healthy". this is expressed as a floating point value
  /// between 0 and 1! if set to 0.0, the % amount of free disk is ignored in
  /// checks.
  options
      ->addOption(
          "--rocksdb.minimum-disk-free-percent",
          "The minimum percentage of free disk space for considering the "
          "server healthy in health checks (0 = disable the check).",
          new DoubleParameter(&_requiredDiskFreePercentage, /*base*/ 1.0,
                              /*minValue*/ 0.0, /*maxValue*/ 1.0),
          arangodb::options::makeFlags(
              arangodb::options::Flags::DefaultNoComponents,
              arangodb::options::Flags::OnDBServer,
              arangodb::options::Flags::OnSingle))
      .setIntroducedIn(30800);

  /// @brief minimum number of free bytes on disk for considering the server
  /// healthy. if set to 0, the number of free bytes on disk is ignored in
  /// checks.
  options
      ->addOption("--rocksdb.minimum-disk-free-bytes",
                  "The minimum number of free disk bytes for considering the "
                  "server healthy in health checks (0 = disable the check).",
                  new UInt64Parameter(&_requiredDiskFreeBytes),
                  arangodb::options::makeFlags(
                      arangodb::options::Flags::DefaultNoComponents,
                      arangodb::options::Flags::OnDBServer,
                      arangodb::options::Flags::OnSingle))
      .setIntroducedIn(30800);

  // control transaction size for RocksDB engine
  options
      ->addOption("--rocksdb.max-transaction-size",
                  "The transaction size limit (in bytes).",
                  new UInt64Parameter(&_maxTransactionSize))
      .setLongDescription(R"(Transactions store all keys and values in RAM, so
large transactions run the risk of causing out-of-memory situations. This
setting allows you to ensure that it does not happen by limiting the size of
any individual transaction. Transactions whose operations would consume more
RAM than this threshold value are aborted automatically with error 32
("resource limit exceeded").)");

  options->addOption("--rocksdb.intermediate-commit-size",
                     "An intermediate commit is performed automatically "
                     "when a transaction has accumulated operations of this "
                     "size (in bytes), and a new transaction is started.",
                     new UInt64Parameter(&_intermediateCommitSize));

  options->addOption("--rocksdb.intermediate-commit-count",
                     "An intermediate commit is performed automatically "
                     "when this number of operations is reached in a "
                     "transaction, and a new transaction is started.",
                     new UInt64Parameter(&_intermediateCommitCount));

  options->addOption("--rocksdb.max-parallel-compactions",
                     "The maximum number of parallel compactions jobs.",
                     new UInt64Parameter(&_maxParallelCompactions));

  options
      ->addOption(
          "--rocksdb.sync-interval",
          "The interval for automatic, non-requested disk syncs (in "
          "milliseconds, 0 = turn automatic syncing off)",
          new UInt64Parameter(&_syncInterval),
          arangodb::options::makeFlags(arangodb::options::Flags::OsLinux,
                                       arangodb::options::Flags::OsMac,
                                       arangodb::options::Flags::OnDBServer,
                                       arangodb::options::Flags::OnSingle))
      .setLongDescription(R"(Automatic synchronization of data from RocksDB's
write-ahead logs to disk is only performed for not-yet synchronized data, and
only for operations that have been executed without the `waitForSync`
attribute.)");

  options->addOption(
      "--rocksdb.sync-delay-threshold",
      "The threshold for self-observation of WAL disk syncs "
      "(in milliseconds, 0 = no warnings). Any WAL disk sync longer ago "
      "than this threshold triggers a warning ",
      new UInt64Parameter(&_syncDelayThreshold),
      arangodb::options::makeFlags(
          arangodb::options::Flags::DefaultNoComponents,
          arangodb::options::Flags::OnDBServer,
          arangodb::options::Flags::OnSingle,
          arangodb::options::Flags::Uncommon));

  options
      ->addOption("--rocksdb.wal-file-timeout",
                  "The timeout after which unused WAL files are deleted "
                  "(in seconds).",
                  new DoubleParameter(&_pruneWaitTime),
                  arangodb::options::makeFlags(
                      arangodb::options::Flags::DefaultNoComponents,
                      arangodb::options::Flags::OnDBServer,
                      arangodb::options::Flags::OnSingle))
      .setLongDescription(R"(Data of ongoing transactions is stored in RAM.
Transactions that get too big (in terms of number of operations involved or the
total size of data created or modified by the transaction) are committed
automatically. Effectively, this means that big user transactions are split into
multiple smaller RocksDB transactions that are committed individually.
The entire user transaction does not necessarily have ACID properties in this
case.)");

  options
      ->addOption("--rocksdb.wal-file-timeout-initial",
                  "The initial timeout (in seconds) after which unused WAL "
                  "files deletion kicks in after server start.",
                  new DoubleParameter(&_pruneWaitTimeInitial),
                  arangodb::options::makeFlags(
                      arangodb::options::Flags::DefaultNoComponents,
                      arangodb::options::Flags::OnDBServer,
                      arangodb::options::Flags::OnSingle,
                      arangodb::options::Flags::Uncommon))
      .setLongDescription(R"(If you decrease the value, the server starts the
removal of obsolete WAL files earlier after server start. This is useful in
testing environments that are space-restricted and do not require keeping much
WAL file data at all.)");

  options
      ->addOption("--rocksdb.throttle", "Enable write-throttling.",
                  new BooleanParameter(&_useThrottle),
                  arangodb::options::makeFlags(
                      arangodb::options::Flags::DefaultNoComponents,
                      arangodb::options::Flags::OnDBServer,
                      arangodb::options::Flags::OnSingle))
      .setLongDescription(R"(If enabled, dynamically throttles the ingest rate
of writes if necessary to reduce chances of compactions getting too far behind
and blocking incoming writes.)");

  options
      ->addOption(
          "--rocksdb.throttle-slots",
          "The number of historic metrics to use for throttle value "
          "calculation.",
          new UInt64Parameter(&_throttleSlots, /*base*/ 1, /*minValue*/ 1),
          arangodb::options::makeFlags(
              arangodb::options::Flags::DefaultNoComponents,
              arangodb::options::Flags::OnDBServer,
              arangodb::options::Flags::OnSingle,
              arangodb::options::Flags::Uncommon))
      .setIntroducedIn(30805)
      .setLongDescription(R"(If throttling is enabled, this parameter controls
the number of previous intervals to use for throttle value calculation.)");

  options
      ->addOption(
          "--rocksdb.throttle-frequency",
          "The frequency for write-throttle calculations (in milliseconds).",
          new UInt64Parameter(&_throttleFrequency),
          arangodb::options::makeFlags(
              arangodb::options::Flags::DefaultNoComponents,
              arangodb::options::Flags::OnDBServer,
              arangodb::options::Flags::OnSingle,
              arangodb::options::Flags::Uncommon))
      .setIntroducedIn(30805)
      .setLongDescription(R"(If the throttling is enabled, it recalculates a
new maximum ingestion rate with this frequency.)");

  options
      ->addOption(
          "--rocksdb.throttle-scaling-factor",
          "The adaptiveness scaling factor for write-throttle calculations.",
          new UInt64Parameter(&_throttleScalingFactor),
          arangodb::options::makeFlags(
              arangodb::options::Flags::DefaultNoComponents,
              arangodb::options::Flags::OnDBServer,
              arangodb::options::Flags::OnSingle,
              arangodb::options::Flags::Uncommon))
      .setIntroducedIn(30805)
      .setLongDescription(R"(There is normally no need to change this value.)");

  options
      ->addOption("--rocksdb.throttle-max-write-rate",
                  "The maximum write rate enforced by throttle (in bytes per "
                  "second, 0 = unlimited).",
                  new UInt64Parameter(&_throttleMaxWriteRate),
                  arangodb::options::makeFlags(
                      arangodb::options::Flags::DefaultNoComponents,
                      arangodb::options::Flags::OnDBServer,
                      arangodb::options::Flags::OnSingle,
                      arangodb::options::Flags::Uncommon))
      .setIntroducedIn(30805)
      .setLongDescription(R"(The actual write rate established by the
throttling is the minimum of this value and the value that the regular throttle
calculation produces, i.e. this option can be used to set a fixed upper bound
on the write rate.)");

  options
      ->addOption("--rocksdb.throttle-slow-down-writes-trigger",
                  "The number of level 0 files whose payload "
                  "is not considered in throttle calculations when penalizing "
                  "the presence of L0 files.",
                  new UInt64Parameter(&_throttleSlowdownWritesTrigger),
                  arangodb::options::makeFlags(
                      arangodb::options::Flags::DefaultNoComponents,
                      arangodb::options::Flags::OnDBServer,
                      arangodb::options::Flags::OnSingle,
                      arangodb::options::Flags::Uncommon))
      .setIntroducedIn(30805)
      .setLongDescription(R"(There is normally no need to change this value.)");

  options
      ->addOption("--rocksdb.throttle-lower-bound-bps",
                  "The lower bound for throttle's write bandwidth "
                  "(in bytes per second).",
                  new UInt64Parameter(&_throttleLowerBoundBps),
                  arangodb::options::makeFlags(
                      arangodb::options::Flags::DefaultNoComponents,
                      arangodb::options::Flags::OnDBServer,
                      arangodb::options::Flags::OnSingle,
                      arangodb::options::Flags::Uncommon))
      .setIntroducedIn(30805);

#ifdef USE_ENTERPRISE
  options->addOption("--rocksdb.create-sha-files",
                     "Whether to enable the generation of sha256 files for "
                     "each .sst file.",
                     new BooleanParameter(&_createShaFiles),
                     arangodb::options::makeFlags(
                         arangodb::options::Flags::DefaultNoComponents,
                         arangodb::options::Flags::OnDBServer,
                         arangodb::options::Flags::OnSingle,
                         arangodb::options::Flags::Enterprise));
#endif

  options
      ->addOption("--rocksdb.use-range-delete-in-wal",
                  "Enable range delete markers in the write-ahead log (WAL). "
                  "Potentially incompatible with older arangosync versions.",
                  new BooleanParameter(&_useRangeDeleteInWal),
                  arangodb::options::makeFlags(
                      arangodb::options::Flags::DefaultNoComponents,
                      arangodb::options::Flags::OnDBServer,
                      arangodb::options::Flags::Uncommon))
      .setIntroducedIn(30903)
      .setLongDescription(
          R"(Controls whether the collection truncate operation
in the cluster can use RangeDelete operations in RocksDB. Using RangeDeletes is
fast and reduces the algorithmic complexity of the truncate operation to O(1),
compared to O(n) for when this option is turned off (with n being the number of
documents in the collection/shard).

Previous versions of ArangoDB used RangeDeletes only on a single server, but
never in a cluster. 

The default value for this option is `true`, and you should only change this
value in case of emergency. This option is only honored in the cluster.
Single server and Active Failover deployments do not use RangeDeletes regardless
of the value of this option.

Note that it is not guaranteed that all truncate operations use a RangeDelete
operation. For collections containing a low number of documents, the O(n)
truncate method may still be used.)");

  options
      ->addOption("--rocksdb.debug-logging",
                  "Whether to enable RocksDB debug logging.",
                  new BooleanParameter(&_debugLogging),
                  arangodb::options::makeFlags(
                      arangodb::options::Flags::DefaultNoComponents,
                      arangodb::options::Flags::OnDBServer,
                      arangodb::options::Flags::OnSingle,
                      arangodb::options::Flags::Uncommon))
      .setLongDescription(R"(If set to `true`, enables verbose logging of
RocksDB's actions into the logfile written by ArangoDB (if the
`--rocksdb.use-file-logging` option is off), or RocksDB's own log (if the
`--rocksdb.use-file-logging` option is on).

This option is turned off by default, but you can enable it for debugging
RocksDB internals and performance.)");

  options
      ->addOption("--rocksdb.edge-cache",
                  "Whether to use the in-memory cache for edges",
                  new BooleanParameter(&_useEdgeCache),
                  arangodb::options::makeFlags(
                      arangodb::options::Flags::DefaultNoComponents,
                      arangodb::options::Flags::OnDBServer,
                      arangodb::options::Flags::OnSingle,
                      arangodb::options::Flags::Uncommon))
      .setDeprecatedIn(31000);

  options
      ->addOption("--rocksdb.verify-sst",
                  "Verify the validity of .sst files present in the "
                  "`engine-rocksdb` directory on startup.",
                  new BooleanParameter(&_verifySst),
                  arangodb::options::makeFlags(
                      arangodb::options::Flags::Command,
                      arangodb::options::Flags::DefaultNoComponents,
                      arangodb::options::Flags::OnAgent,
                      arangodb::options::Flags::OnDBServer,
                      arangodb::options::Flags::OnSingle,
                      arangodb::options::Flags::Uncommon))
      .setIntroducedIn(31100)
      .setLongDescription(R"(If set to `true`, during startup, all .sst files
in the `engine-rocksdb` folder in the database directory are checked for
potential corruption and errors. The server process stops after the check and
returns an exit code of `0` if the validation was successful, or a non-zero
exit code if there is an error in any of the .sst files.)");

  options
      ->addOption("--rocksdb.wal-archive-size-limit",
                  "The maximum total size (in bytes) of archived WAL files to "
                  "keep on the leader (0 = unlimited).",
                  new UInt64Parameter(&_maxWalArchiveSizeLimit),
                  arangodb::options::makeFlags(
                      arangodb::options::Flags::DefaultNoComponents,
                      arangodb::options::Flags::OnDBServer,
                      arangodb::options::Flags::OnSingle,
                      arangodb::options::Flags::Uncommon))
      .setDeprecatedIn(31200)
      .setLongDescription(R"(A value of `0` does not restrict the size of the
archive, so the leader removes archived WAL files when there are no replication
clients needing them. Any non-zero value restricts the size of the WAL files
archive to about the specified value and trigger WAL archive file deletion once
the threshold is reached. You can use this to get rid of archived WAL files in
a disk size-constrained environment.

**Note**: The value is only a threshold, so the archive may get bigger than 
the configured value until the background thread actually deletes files from
the archive. Also note that deletion from the archive only kicks in after
`--rocksdb.wal-file-timeout-initial` seconds have elapsed after server start.

Archived WAL files are normally deleted automatically after a short while when
there is no follower attached that may read from the archive. However, in case
when there are followers attached that may read from the archive, WAL files
normally remain in the archive until their contents have been streamed to the
followers. In case there are slow followers that cannot catch up, this causes a
growth of the WAL files archive over time.

You can use the option to force a deletion of WAL files from the archive even if
there are followers attached that may want to read the archive. In case the
option is set and a leader deletes files from the archive that followers want to
read, this aborts the replication on the followers. Followers can restart the
replication doing a resync, though, but they may not be able to catch up if WAL
file deletion happens too early.

Thus it is best to leave this option at its default value of `0` except in cases
when disk size is very constrained and no replication is used.)");

  options
      ->addOption("--rocksdb.auto-flush-min-live-wal-files",
                  "The minimum number of live WAL files that triggers an "
                  "auto-flush of WAL "
                  "and column family data.",
                  new UInt64Parameter(&_autoFlushMinWalFiles),
                  arangodb::options::makeFlags(
                      arangodb::options::Flags::DefaultNoComponents,
                      arangodb::options::Flags::OnDBServer,
                      arangodb::options::Flags::OnSingle))
      .setIntroducedIn(31005);

  options
      ->addOption(
          "--rocksdb.auto-flush-check-interval",
          "The interval (in seconds) in which auto-flushes of WAL and column "
          "family data is executed.",
          new DoubleParameter(&_autoFlushCheckInterval),
          arangodb::options::makeFlags(
              arangodb::options::Flags::DefaultNoComponents,
              arangodb::options::Flags::OnDBServer,
              arangodb::options::Flags::OnSingle))
      .setIntroducedIn(31005);

#ifdef ARANGODB_ENABLE_MAINTAINER_MODE
  options
      ->addOption(
          "--rocksdb.force-legacy-little-endian-keys",
          "Force usage of legacy little endian key encoding when creating "
          "a new RocksDB database directory. DO NOT USE IN PRODUCTION.",
          new BooleanParameter(&_forceLittleEndianKeys),
          arangodb::options::makeFlags(
              arangodb::options::Flags::DefaultNoComponents,
              arangodb::options::Flags::Uncommon,
              arangodb::options::Flags::Experimental,
              arangodb::options::Flags::OnAgent,
              arangodb::options::Flags::OnDBServer,
              arangodb::options::Flags::OnSingle))
      .setIntroducedIn(31200)
      .setLongDescription(R"(If enabled and a new RocksDB database
is generated, the legacy little endian key encoding is used.

Only use this option for testing purposes! It is bad for performance and
disables a few features like parallel index generation!)");
#endif

#ifdef USE_ENTERPRISE
  collectEnterpriseOptions(options);
#endif
}

// validate the storage engine's specific options
void RocksDBEngine::validateOptions(
    std::shared_ptr<options::ProgramOptions> options) {
  transaction::Options::setLimits(_maxTransactionSize, _intermediateCommitSize,
                                  _intermediateCommitCount);
#ifdef USE_ENTERPRISE
  validateEnterpriseOptions(options);
#endif

  if (_throttleScalingFactor == 0) {
    _throttleScalingFactor = 1;
  }

  if (_throttleSlots < 8) {
    _throttleSlots = 8;
  }

  if (_syncInterval > 0) {
    if (_syncInterval < minSyncInterval) {
      // _syncInterval = 0 means turned off!
      LOG_TOPIC("bbd68", FATAL, arangodb::Logger::CONFIG)
          << "invalid value for --rocksdb.sync-interval. Please use a value "
          << "of at least " << minSyncInterval;
      FATAL_ERROR_EXIT();
    }

    if (_syncDelayThreshold > 0 && _syncDelayThreshold <= _syncInterval) {
      if (!options->processingResult().touched("rocksdb.sync-interval") &&
          options->processingResult().touched("rocksdb.sync-delay-threshold")) {
        // user has not set --rocksdb.sync-interval, but set
        // --rocksdb.sync-delay-threshold
        LOG_TOPIC("c3f45", WARN, arangodb::Logger::CONFIG)
            << "invalid value for --rocksdb.sync-delay-threshold. should be "
               "higher "
            << "than the value of --rocksdb.sync-interval (" << _syncInterval
            << ")";
      }

      _syncDelayThreshold = 10 * _syncInterval;
      LOG_TOPIC("c0fa3", WARN, arangodb::Logger::CONFIG)
          << "auto-adjusting value of --rocksdb.sync-delay-threshold to "
          << _syncDelayThreshold << " ms";
    }
  }

  if (_pruneWaitTimeInitial < 10) {
    LOG_TOPIC("a9667", WARN, arangodb::Logger::ENGINES)
        << "consider increasing the value for "
           "--rocksdb.wal-file-timeout-initial. "
        << "Replication clients might have trouble to get in sync";
  }
}

// preparation phase for storage engine. can be used for internal setup.
// the storage engine must not start any threads here or write any files
void RocksDBEngine::prepare() {
  // get base path from DatabaseServerFeature
  auto& databasePathFeature = server().getFeature<DatabasePathFeature>();
  _basePath = databasePathFeature.directory();

  TRI_ASSERT(!_basePath.empty());

#ifdef USE_ENTERPRISE
  prepareEnterprise();
#endif
}

void RocksDBEngine::verifySstFiles(rocksdb::Options const& options) const {
  TRI_ASSERT(!_path.empty());

  rocksdb::SstFileReader sstReader(options);
  for (auto const& fileName : TRI_FullTreeDirectory(_path.c_str())) {
    if (!fileName.ends_with(".sst")) {
      continue;
    }
    std::string filename = basics::FileUtils::buildFilename(_path, fileName);
    rocksdb::Status res = sstReader.Open(fileName);
    if (res.ok()) {
      res = sstReader.VerifyChecksum();
    }
    if (!res.ok()) {
      auto result = rocksutils::convertStatus(res);
      LOG_TOPIC("2943c", FATAL, arangodb::Logger::STARTUP)
          << "error when verifying .sst file '" << filename
          << "': " << result.errorMessage();
      FATAL_ERROR_EXIT_CODE(TRI_EXIT_SST_FILE_CHECK);
    }
  }
  exit(EXIT_SUCCESS);
}

namespace {

auto makeLogStorageMethods(
    replication2::LogId logId, uint64_t objectId, std::uint64_t vocbaseId,
    ::rocksdb::DB* const db, ::rocksdb::ColumnFamilyHandle* const logCf,
    ::rocksdb::ColumnFamilyHandle* const metaCf,
    std::shared_ptr<replication2::storage::rocksdb::IAsyncLogWriteBatcher>
        batcher,
    std::shared_ptr<replication2::storage::rocksdb::AsyncLogWriteBatcherMetrics>
        metrics)
    -> std::unique_ptr<replication2::storage::IStorageEngineMethods> {
  auto logPersistor =
      std::make_unique<replication2::storage::rocksdb::LogPersistor>(
          logId, objectId, vocbaseId, db, logCf, std::move(batcher),
          std::move(metrics));
  auto statePersistor =
      std::make_unique<replication2::storage::rocksdb::StatePersistor>(
          logId, objectId, vocbaseId, db, metaCf);
  return std::make_unique<replication2::storage::LogStorageMethods>(
      std::move(logPersistor), std::move(statePersistor));
}

struct RocksDBAsyncLogWriteBatcherMetricsImpl
    : replication2::storage::rocksdb::AsyncLogWriteBatcherMetrics {
  explicit RocksDBAsyncLogWriteBatcherMetricsImpl(
      metrics::MetricsFeature* metricsFeature) {
    using namespace arangodb::replication2::storage::rocksdb;
    numWorkerThreadsWaitForSync = &metricsFeature->add(
        arangodb_replication2_rocksdb_num_persistor_worker{}.withLabel("ws",
                                                                       "true"));
    numWorkerThreadsNoWaitForSync = &metricsFeature->add(
        arangodb_replication2_rocksdb_num_persistor_worker{}.withLabel(
            "ws", "false"));

    queueLength =
        &metricsFeature->add(arangodb_replication2_rocksdb_queue_length{});
    writeBatchSize =
        &metricsFeature->add(arangodb_replication2_rocksdb_write_batch_size{});
    rocksdbWriteTimeInUs =
        &metricsFeature->add(arangodb_replication2_rocksdb_write_time{});
    rocksdbSyncTimeInUs =
        &metricsFeature->add(arangodb_replication2_rocksdb_sync_time{});

    operationLatencyInsert = &metricsFeature->add(
        arangodb_replication2_storage_operation_latency{}.withLabel("op",
                                                                    "insert"));
    operationLatencyRemoveFront = &metricsFeature->add(
        arangodb_replication2_storage_operation_latency{}.withLabel(
            "op", "remove-front"));
    operationLatencyRemoveBack = &metricsFeature->add(
        arangodb_replication2_storage_operation_latency{}.withLabel(
            "op", "remove-back"));
  }
};
}  // namespace

void RocksDBEngine::start() {
  // it is already decided that rocksdb is used
  TRI_ASSERT(isEnabled());
  TRI_ASSERT(!ServerState::instance()->isCoordinator());

  if (ServerState::instance()->isAgent() &&
      !server().options()->processingResult().touched(
          "rocksdb.wal-file-timeout-initial")) {
    // reduce --rocksb.wal-file-timeout-initial to 15 seconds for agency nodes
    // as we probably won't need the WAL for WAL tailing and replication here
    _pruneWaitTimeInitial = 15;
  }

  LOG_TOPIC("107fd", TRACE, arangodb::Logger::ENGINES)
      << "rocksdb version " << rest::Version::getRocksDBVersion()
      << ", supported compression types: " << getCompressionSupport();

  // set the database sub-directory for RocksDB
  auto& databasePathFeature = server().getFeature<DatabasePathFeature>();
  _path = databasePathFeature.subdirectoryName("engine-rocksdb");

  [[maybe_unused]] bool createdEngineDir = false;
  if (!basics::FileUtils::isDirectory(_path)) {
    std::string systemErrorStr;
    long errorNo;

    auto res =
        TRI_CreateRecursiveDirectory(_path.c_str(), errorNo, systemErrorStr);

    if (res == TRI_ERROR_NO_ERROR) {
      LOG_TOPIC("b2958", TRACE, arangodb::Logger::ENGINES)
          << "created RocksDB data directory '" << _path << "'";
      createdEngineDir = true;
    } else {
      LOG_TOPIC("a5ae3", FATAL, arangodb::Logger::ENGINES)
          << "unable to create RocksDB data directory '" << _path
          << "': " << systemErrorStr;
      FATAL_ERROR_EXIT();
    }
  }

#ifdef USE_SST_INGESTION
  _idxPath = basics::FileUtils::buildFilename(_path, "tmp-idx-creation");
  if (basics::FileUtils::isDirectory(_idxPath)) {
    for (auto const& fileName : TRI_FullTreeDirectory(_idxPath.c_str())) {
      TRI_UnlinkFile(basics::FileUtils::buildFilename(path, fileName).data());
    }
  } else {
    auto errorMsg = TRI_ERROR_NO_ERROR;
    if (!basics::FileUtils::createDirectory(_idxPath, &errorMsg)) {
      LOG_TOPIC("6d10f", FATAL, Logger::ENGINES)
          << "Cannot create tmp-idx-creation directory: " << TRI_last_error();
      FATAL_ERROR_EXIT();
    }
  }
#endif

  uint64_t totalSpace;
  uint64_t freeSpace;
  if (TRI_GetDiskSpaceInfo(_path, totalSpace, freeSpace).ok() &&
      totalSpace != 0) {
    LOG_TOPIC("b71b9", DEBUG, arangodb::Logger::ENGINES)
        << "total disk space for database directory mount: "
        << basics::StringUtils::formatSize(totalSpace)
        << ", free disk space for database directory mount: "
        << basics::StringUtils::formatSize(freeSpace) << " ("
        << (100.0 * double(freeSpace) / double(totalSpace)) << "% free)";
  }

  rocksdb::TransactionDBOptions transactionOptions =
      _optionsProvider.getTransactionDBOptions();

  // we only want to modify DBOptions here, no ColumnFamily options or the
  // like
  _dbOptions = _optionsProvider.getOptions();
  if (_dbOptions.wal_dir.empty()) {
    _dbOptions.wal_dir = basics::FileUtils::buildFilename(_path, "journals");
  }
  LOG_TOPIC("bc82a", TRACE, arangodb::Logger::ENGINES)
      << "initializing RocksDB, path: '" << _path << "', WAL directory '"
      << _dbOptions.wal_dir << "'";

  if (_verifySst) {
    // startup command was invoked to verify all .sst files
    rocksdb::Options options;
#ifdef USE_ENTERPRISE
    configureEnterpriseRocksDBOptions(options, createdEngineDir);
#else
    options.env = rocksdb::Env::Default();
#endif
    // we will not return from here
    verifySstFiles(options);
    TRI_ASSERT(false);
  }

  if (_createShaFiles) {
    _checksumEnv =
        std::make_unique<checksum::ChecksumEnv>(rocksdb::Env::Default(), _path);
    _dbOptions.env = _checksumEnv.get();
    static_cast<checksum::ChecksumEnv*>(_checksumEnv.get())
        ->getHelper()
        ->checkMissingShaFiles();  // this works even if done before
                                   // configureEnterpriseRocksDBOptions() is
                                   // called when there's encryption, because
                                   // checkMissingShafiles() only looks for
                                   // existing sst files without their sha
                                   // files in the directory and writes the
                                   // missing sha files.
  } else {
    _dbOptions.env = rocksdb::Env::Default();
  }

#ifdef USE_ENTERPRISE
  configureEnterpriseRocksDBOptions(_dbOptions, createdEngineDir);
#endif

  _dbOptions.env->SetBackgroundThreads(
      static_cast<int>(_optionsProvider.numThreadsHigh()),
      rocksdb::Env::Priority::HIGH);
  _dbOptions.env->SetBackgroundThreads(
      static_cast<int>(_optionsProvider.numThreadsLow()),
      rocksdb::Env::Priority::LOW);

  if (_debugLogging) {
    _dbOptions.info_log_level = rocksdb::InfoLogLevel::DEBUG_LEVEL;
  }

  std::shared_ptr<RocksDBLogger> logger;

  if (!_optionsProvider.useFileLogging()) {
    // if option "--rocksdb.use-file-logging" is set to false, we will use
    // our own logger that logs to ArangoDB's logfile
    logger = std::make_shared<RocksDBLogger>(_dbOptions.info_log_level);
    _dbOptions.info_log = logger;

    if (!_debugLogging) {
      logger->disable();
    }
  }

  if (_useThrottle) {
    _throttleListener = std::make_shared<RocksDBThrottle>(
        _throttleSlots, _throttleFrequency, _throttleScalingFactor,
        _throttleMaxWriteRate, _throttleSlowdownWritesTrigger,
        _throttleLowerBoundBps);
    _dbOptions.listeners.push_back(_throttleListener);
  }

  _errorListener = std::make_shared<RocksDBBackgroundErrorListener>();
  _dbOptions.listeners.push_back(_errorListener);
  _dbOptions.listeners.push_back(
      std::make_shared<RocksDBMetricsListener>(server()));

  rocksdb::BlockBasedTableOptions tableOptions =
      _optionsProvider.getTableOptions();
  // create column families
  std::vector<rocksdb::ColumnFamilyDescriptor> cfFamilies;
  auto addFamily = [this,
                    &cfFamilies](RocksDBColumnFamilyManager::Family family) {
    rocksdb::ColumnFamilyOptions specialized =
        _optionsProvider.getColumnFamilyOptions(family);
    std::string name = RocksDBColumnFamilyManager::name(family);
    cfFamilies.emplace_back(name, specialized);
  };
  // no prefix families for default column family (Has to be there)
  addFamily(RocksDBColumnFamilyManager::Family::Definitions);
  addFamily(RocksDBColumnFamilyManager::Family::Documents);
  addFamily(RocksDBColumnFamilyManager::Family::PrimaryIndex);
  addFamily(RocksDBColumnFamilyManager::Family::EdgeIndex);
  addFamily(RocksDBColumnFamilyManager::Family::VPackIndex);
  addFamily(RocksDBColumnFamilyManager::Family::GeoIndex);
  addFamily(RocksDBColumnFamilyManager::Family::FulltextIndex);
  addFamily(RocksDBColumnFamilyManager::Family::ReplicatedLogs);
  addFamily(RocksDBColumnFamilyManager::Family::ZkdIndex);

  bool dbExisted = checkExistingDB(cfFamilies);

  LOG_TOPIC("ab45b", DEBUG, Logger::STARTUP)
      << "opening RocksDB instance in '" << _path << "'";

  std::vector<rocksdb::ColumnFamilyHandle*> cfHandles;

  rocksdb::Status status = rocksdb::TransactionDB::Open(
      _dbOptions, transactionOptions, _path, cfFamilies, &cfHandles, &_db);

  if (!status.ok()) {
    std::string error;
    if (status.IsIOError()) {
      error =
          "; Maybe your filesystem doesn't provide required features? (Cifs? "
          "NFS?)";
    }

    LOG_TOPIC("fe3df", FATAL, arangodb::Logger::STARTUP)
        << "unable to initialize RocksDB engine: " << status.ToString()
        << error;
    FATAL_ERROR_EXIT();
  }
  if (cfFamilies.size() != cfHandles.size()) {
    LOG_TOPIC("ffc6d", FATAL, arangodb::Logger::STARTUP)
        << "unable to initialize RocksDB column families";
    FATAL_ERROR_EXIT();
  }
  if (cfHandles.size() <
      RocksDBColumnFamilyManager::minNumberOfColumnFamilies) {
    LOG_TOPIC("e572e", FATAL, arangodb::Logger::STARTUP)
        << "unexpected number of column families found in database. "
        << "got " << cfHandles.size() << ", expecting at least "
        << RocksDBColumnFamilyManager::minNumberOfColumnFamilies;
    FATAL_ERROR_EXIT();
  }

  // give throttle access to families
  if (_useThrottle) {
    _throttleListener->setFamilies(cfHandles);
  }

  TRI_ASSERT(_db != nullptr);

  // set our column families
  RocksDBColumnFamilyManager::set(RocksDBColumnFamilyManager::Family::Invalid,
                                  _db->DefaultColumnFamily());
  RocksDBColumnFamilyManager::set(
      RocksDBColumnFamilyManager::Family::Definitions, cfHandles[0]);
  RocksDBColumnFamilyManager::set(RocksDBColumnFamilyManager::Family::Documents,
                                  cfHandles[1]);
  RocksDBColumnFamilyManager::set(
      RocksDBColumnFamilyManager::Family::PrimaryIndex, cfHandles[2]);
  RocksDBColumnFamilyManager::set(RocksDBColumnFamilyManager::Family::EdgeIndex,
                                  cfHandles[3]);
  RocksDBColumnFamilyManager::set(
      RocksDBColumnFamilyManager::Family::VPackIndex, cfHandles[4]);
  RocksDBColumnFamilyManager::set(RocksDBColumnFamilyManager::Family::GeoIndex,
                                  cfHandles[5]);
  RocksDBColumnFamilyManager::set(
      RocksDBColumnFamilyManager::Family::FulltextIndex, cfHandles[6]);
  RocksDBColumnFamilyManager::set(
      RocksDBColumnFamilyManager::Family::ReplicatedLogs, cfHandles[7]);
  RocksDBColumnFamilyManager::set(RocksDBColumnFamilyManager::Family::ZkdIndex,
                                  cfHandles[8]);
  TRI_ASSERT(RocksDBColumnFamilyManager::get(
                 RocksDBColumnFamilyManager::Family::Definitions)
                 ->GetID() == 0);

  // will crash the process if version does not match
  arangodb::rocksdbStartupVersionCheck(server(), _db, dbExisted,
                                       _forceLittleEndianKeys);

  _dbExisted = dbExisted;

  // only enable logger after RocksDB start
  if (logger != nullptr) {
    logger->enable();
  }

  if (_optionsProvider.limitOpenFilesAtStartup()) {
    _db->SetDBOptions({{"max_open_files", "-1"}});
  }

  // limit the total size of WAL files. This forces the flush of memtables of
  // column families still backed by WAL files. If we would not do this, WAL
  // files may linger around forever and will not get removed
  _db->SetDBOptions({{"max_total_wal_size",
                      std::to_string(_optionsProvider.maxTotalWalSize())}});

  {
    auto& feature = server().getFeature<FlushFeature>();
    _useReleasedTick = feature.isEnabled();
  }

  // useReleasedTick should be true on DB servers and single servers
  TRI_ASSERT((arangodb::ServerState::instance()->isCoordinator() ||
              arangodb::ServerState::instance()->isAgent()) ||
             _useReleasedTick);

  if (_syncInterval > 0) {
    _syncThread = std::make_unique<RocksDBSyncThread>(
        *this, std::chrono::milliseconds(_syncInterval),
        std::chrono::milliseconds(_syncDelayThreshold));
    if (!_syncThread->start()) {
      LOG_TOPIC("63919", FATAL, Logger::ENGINES)
          << "could not start rocksdb sync thread";
      FATAL_ERROR_EXIT();
    }
  }

  TRI_ASSERT(_db != nullptr);
  _settingsManager = std::make_unique<RocksDBSettingsManager>(*this);
  _replicationManager = std::make_unique<RocksDBReplicationManager>(*this);
  _dumpManager = std::make_unique<RocksDBDumpManager>(*this);

  struct SchedulerExecutor
      : replication2::storage::rocksdb::AsyncLogWriteBatcher::IAsyncExecutor {
    explicit SchedulerExecutor(ArangodServer& server)
        : _scheduler(server.getFeature<SchedulerFeature>().SCHEDULER) {}

    void operator()(fu2::unique_function<void() noexcept> func) override {
      if (_scheduler->server().isStopping()) {
        return;
      }
      _scheduler->queue(RequestLane::CLUSTER_INTERNAL, std::move(func));
    }

    Scheduler* _scheduler;
  };

  _logMetrics = std::make_shared<RocksDBAsyncLogWriteBatcherMetricsImpl>(
      &server().getFeature<metrics::MetricsFeature>());

  auto logPersistor =
      std::make_shared<replication2::storage::rocksdb::AsyncLogWriteBatcher>(
          RocksDBColumnFamilyManager::get(
              RocksDBColumnFamilyManager::Family::ReplicatedLogs),
          _db->GetRootDB(), std::make_shared<SchedulerExecutor>(server()),
          server().getFeature<ReplicatedLogFeature>().options(), _logMetrics);
  _logPersistor = logPersistor;

  if (auto* syncer = syncThread(); syncer != nullptr) {
    syncer->registerSyncListener(std::move(logPersistor));
  } else {
    LOG_TOPIC("0a5df", WARN, Logger::REPLICATION2)
        << "In replication2 databases, setting waitForSync to false will not "
           "work correctly without a syncer thread. See the "
           "--rocksdbsync-interval option.";
  }

  _settingsManager->retrieveInitialValues();

  double const counterSyncSeconds = 2.5;
  _backgroundThread =
      std::make_unique<RocksDBBackgroundThread>(*this, counterSyncSeconds);
  if (!_backgroundThread->start()) {
    LOG_TOPIC("a5e96", FATAL, Logger::ENGINES)
        << "could not start rocksdb counter manager thread";
    FATAL_ERROR_EXIT();
  }

  if (!systemDatabaseExists()) {
    addSystemDatabase();
  }

  if (!useEdgeCache()) {
    LOG_TOPIC("46557", INFO, Logger::ENGINES)
        << "in-memory cache for edges is disabled";
  }

  // to populate initial health check data
  HealthData hd = healthCheck();
  if (hd.res.fail()) {
    LOG_TOPIC("4cf5b", ERR, Logger::ENGINES) << hd.res.errorMessage();
  }

  // make an initial inventory of WAL files, so that all WAL files
  // metrics are correctly populated once the HTTP interface comes
  // up
  determineWalFilesInitial();
}

void RocksDBEngine::beginShutdown() {
  TRI_ASSERT(isEnabled());

  // block the creation of new replication contexts
  if (_replicationManager != nullptr) {
    _replicationManager->beginShutdown();
  }

  // block the creation of new dump contexts
  if (_dumpManager != nullptr) {
    _dumpManager->beginShutdown();
  }

  // from now on, all started compactions can be canceled.
  // note that this is only a best-effort hint to RocksDB and
  // may not be followed immediately.
  ::cancelCompactions.store(true, std::memory_order_release);
}

void RocksDBEngine::stop() {
  TRI_ASSERT(isEnabled());

  // in case we missed the beginShutdown somehow, call it again
  replicationManager()->beginShutdown();
  replicationManager()->dropAll();

  if (_backgroundThread) {
    // stop the press
    _backgroundThread->beginShutdown();

    if (_settingsManager) {
      auto syncRes = _settingsManager->sync(/*force*/ true);
      if (syncRes.fail()) {
        LOG_TOPIC("0582f", WARN, Logger::ENGINES)
            << "caught exception while shutting down RocksDB engine: "
            << syncRes.errorMessage();
      }
    }

    // wait until background thread stops
    while (_backgroundThread->isRunning()) {
      std::this_thread::yield();
    }
    _backgroundThread.reset();
  }

  if (_syncThread) {
    // _syncThread may be a nullptr, in case automatic syncing is turned off
    _syncThread->beginShutdown();

    // wait until sync thread stops
    while (_syncThread->isRunning()) {
      std::this_thread::yield();
    }
    _syncThread.reset();
  }

  waitForCompactionJobsToFinish();
}

void RocksDBEngine::unprepare() {
  TRI_ASSERT(isEnabled());
  waitForCompactionJobsToFinish();
  shutdownRocksDBInstance();
}

void RocksDBEngine::trackRevisionTreeHibernation() noexcept {
  ++_metricsTreeHibernations;
}

void RocksDBEngine::trackRevisionTreeResurrection() noexcept {
  ++_metricsTreeResurrections;
}

void RocksDBEngine::trackRevisionTreeMemoryIncrease(
    std::uint64_t value) noexcept {
  _metricsTreeMemoryUsage.fetch_add(value);
}

void RocksDBEngine::trackRevisionTreeMemoryDecrease(
    std::uint64_t value) noexcept {
  [[maybe_unused]] auto old = _metricsTreeMemoryUsage.fetch_sub(value);
  TRI_ASSERT(old >= value);
}

void RocksDBEngine::trackRevisionTreeBufferedMemoryIncrease(
    std::uint64_t value) noexcept {
  _metricsTreeBufferedMemoryUsage.fetch_add(value);
}

void RocksDBEngine::trackRevisionTreeBufferedMemoryDecrease(
    std::uint64_t value) noexcept {
  [[maybe_unused]] auto old = _metricsTreeBufferedMemoryUsage.fetch_sub(value);
  TRI_ASSERT(old >= value);
}

bool RocksDBEngine::hasBackgroundError() const {
  return _errorListener != nullptr && _errorListener->called();
}

std::unique_ptr<transaction::Manager> RocksDBEngine::createTransactionManager(
    transaction::ManagerFeature& feature) {
  return std::make_unique<transaction::Manager>(feature);
}

std::shared_ptr<TransactionState> RocksDBEngine::createTransactionState(
    TRI_vocbase_t& vocbase, TransactionId tid,
    transaction::Options const& options, transaction::OperationOrigin trxType) {
  if (vocbase.replicationVersion() == replication::Version::TWO &&
      (tid.isLeaderTransactionId() || tid.isLegacyTransactionId()) &&
      ServerState::instance()->isRunningInCluster() &&
      !options.allowDirtyReads && options.requiresReplication) {
    return std::make_shared<ReplicatedRocksDBTransactionState>(
        vocbase, tid, options, trxType);
  }
  return std::make_shared<SimpleRocksDBTransactionState>(vocbase, tid, options,
                                                         trxType);
}

void RocksDBEngine::addParametersForNewCollection(VPackBuilder& builder,
                                                  VPackSlice info) {
  if (!info.hasKey(StaticStrings::ObjectId)) {
    builder.add(StaticStrings::ObjectId,
                VPackValue(std::to_string(TRI_NewTickServer())));
  }
  if (!info.get(StaticStrings::CacheEnabled).isBool()) {
    builder.add(StaticStrings::CacheEnabled, VPackValue(false));
  }
}

// create storage-engine specific collection
std::unique_ptr<PhysicalCollection> RocksDBEngine::createPhysicalCollection(
    LogicalCollection& collection, velocypack::Slice info) {
  return std::make_unique<RocksDBCollection>(collection, info);
}

// inventory functionality
// -----------------------

void RocksDBEngine::getDatabases(arangodb::velocypack::Builder& result) {
  LOG_TOPIC("a9cc7", TRACE, Logger::STARTUP) << "getting existing databases";

  rocksdb::ReadOptions readOptions;
  std::unique_ptr<rocksdb::Iterator> iter(_db->NewIterator(
      readOptions, RocksDBColumnFamilyManager::get(
                       RocksDBColumnFamilyManager::Family::Definitions)));
  result.openArray();
  auto rSlice = rocksDBSlice(RocksDBEntryType::Database);
  for (iter->Seek(rSlice); iter->Valid() && iter->key().starts_with(rSlice);
       iter->Next()) {
    auto slice =
        VPackSlice(reinterpret_cast<uint8_t const*>(iter->value().data()));

    //// check format id
    TRI_ASSERT(slice.isObject());
    VPackSlice idSlice = slice.get(StaticStrings::DatabaseId);
    if (!idSlice.isString()) {
      LOG_TOPIC("099d7", ERR, arangodb::Logger::STARTUP)
          << "found invalid database declaration with non-string id: "
          << slice.toJson();
      THROW_ARANGO_EXCEPTION(TRI_ERROR_ARANGO_ILLEGAL_PARAMETER_FILE);
    }

    // deleted
    if (arangodb::basics::VelocyPackHelper::getBooleanValue(slice, "deleted",
                                                            false)) {
      TRI_voc_tick_t id = static_cast<TRI_voc_tick_t>(
          basics::StringUtils::uint64(idSlice.copyString()));

      // database is deleted, skip it!
      LOG_TOPIC("43cbc", DEBUG, arangodb::Logger::STARTUP)
          << "found dropped database " << id;

      dropDatabase(id);
      continue;
    }

    // name
    VPackSlice nameSlice = slice.get("name");
    if (!nameSlice.isString()) {
      LOG_TOPIC("96ffc", ERR, arangodb::Logger::STARTUP)
          << "found invalid database declaration with non-string name: "
          << slice.toJson();
      THROW_ARANGO_EXCEPTION(TRI_ERROR_ARANGO_ILLEGAL_PARAMETER_FILE);
    }

    result.add(slice);
  }
  result.close();
}

void RocksDBEngine::getCollectionInfo(TRI_vocbase_t& vocbase, DataSourceId cid,
                                      arangodb::velocypack::Builder& builder,
                                      bool includeIndexes,
                                      TRI_voc_tick_t maxTick) {
  builder.openObject();

  // read collection info from database
  RocksDBKey key;

  key.constructCollection(vocbase.id(), cid);

  rocksdb::PinnableSlice value;
  rocksdb::ReadOptions options;
  rocksdb::Status res =
      _db->Get(options,
               RocksDBColumnFamilyManager::get(
                   RocksDBColumnFamilyManager::Family::Definitions),
               key.string(), &value);
  auto result = rocksutils::convertStatus(res);

  if (result.errorNumber() != TRI_ERROR_NO_ERROR) {
    THROW_ARANGO_EXCEPTION(result);
  }

  VPackSlice fullParameters = RocksDBValue::data(value);

  builder.add("parameters", fullParameters);

  if (includeIndexes) {
    // dump index information
    VPackSlice indexes = fullParameters.get("indexes");
    builder.add(VPackValue("indexes"));
    builder.openArray();

    if (indexes.isArray()) {
      for (auto const idx : VPackArrayIterator(indexes)) {
        // This is only allowed to contain user-defined indexes.
        // So we have to exclude Primary + Edge Types
        auto type = idx.get(StaticStrings::IndexType);
        TRI_ASSERT(type.isString());

        if (!type.isEqualString("primary") && !type.isEqualString("edge")) {
          builder.add(idx);
        }
      }
    }

    builder.close();
  }

  builder.close();
}

ErrorCode RocksDBEngine::getCollectionsAndIndexes(
    TRI_vocbase_t& vocbase, arangodb::velocypack::Builder& result,
    bool wasCleanShutdown, bool isUpgrade) {
  rocksdb::ReadOptions readOptions;
  std::unique_ptr<rocksdb::Iterator> iter(_db->NewIterator(
      readOptions, RocksDBColumnFamilyManager::get(
                       RocksDBColumnFamilyManager::Family::Definitions)));

  result.openArray();

  auto rSlice = rocksDBSlice(RocksDBEntryType::Collection);

  for (iter->Seek(rSlice); iter->Valid() && iter->key().starts_with(rSlice);
       iter->Next()) {
    if (vocbase.id() != RocksDBKey::databaseId(iter->key())) {
      continue;
    }

    auto slice =
        VPackSlice(reinterpret_cast<uint8_t const*>(iter->value().data()));

    if (arangodb::basics::VelocyPackHelper::getBooleanValue(
            slice, StaticStrings::DataSourceDeleted, false)) {
      continue;
    }

    result.add(slice);
  }

  result.close();

  return TRI_ERROR_NO_ERROR;
}

ErrorCode RocksDBEngine::getViews(TRI_vocbase_t& vocbase,
                                  arangodb::velocypack::Builder& result) {
  auto bounds = RocksDBKeyBounds::DatabaseViews(vocbase.id());
  rocksdb::Slice upper = bounds.end();
  rocksdb::ColumnFamilyHandle* cf = RocksDBColumnFamilyManager::get(
      RocksDBColumnFamilyManager::Family::Definitions);

  rocksdb::ReadOptions ro;
  ro.iterate_upper_bound = &upper;

  std::unique_ptr<rocksdb::Iterator> iter(_db->NewIterator(ro, cf));
  result.openArray();
  for (iter->Seek(bounds.start()); iter->Valid(); iter->Next()) {
    TRI_ASSERT(iter->key().compare(bounds.end()) < 0);
    auto slice =
        VPackSlice(reinterpret_cast<uint8_t const*>(iter->value().data()));

    LOG_TOPIC("e3bcd", TRACE, Logger::VIEWS)
        << "got view slice: " << slice.toJson();

    if (arangodb::basics::VelocyPackHelper::getBooleanValue(
            slice, StaticStrings::DataSourceDeleted, false)) {
      continue;
    }
    if (ServerState::instance()->isDBServer() &&
        arangodb::basics::VelocyPackHelper::getStringView(
            slice, StaticStrings::DataSourceType, {}) !=
            arangodb::iresearch::StaticStrings::ViewArangoSearchType) {
      continue;
    }
    result.add(slice);
  }

  result.close();

  return TRI_ERROR_NO_ERROR;
}

std::string RocksDBEngine::versionFilename(TRI_voc_tick_t id) const {
  return _basePath + TRI_DIR_SEPARATOR_CHAR + "VERSION-" + std::to_string(id);
}

void RocksDBEngine::cleanupReplicationContexts() {
  if (_replicationManager != nullptr) {
    _replicationManager->dropAll();
  }
}

VPackBuilder RocksDBEngine::getReplicationApplierConfiguration(
    TRI_vocbase_t& vocbase, ErrorCode& status) {
  RocksDBKey key;

  key.constructReplicationApplierConfig(vocbase.id());

  return getReplicationApplierConfiguration(key, status);
}

VPackBuilder RocksDBEngine::getReplicationApplierConfiguration(
    ErrorCode& status) {
  RocksDBKey key;
  key.constructReplicationApplierConfig(databaseIdForGlobalApplier);
  return getReplicationApplierConfiguration(key, status);
}

VPackBuilder RocksDBEngine::getReplicationApplierConfiguration(
    RocksDBKey const& key, ErrorCode& status) {
  rocksdb::PinnableSlice value;

  auto opts = rocksdb::ReadOptions();
  auto s = _db->Get(opts,
                    RocksDBColumnFamilyManager::get(
                        RocksDBColumnFamilyManager::Family::Definitions),
                    key.string(), &value);
  if (!s.ok()) {
    status = TRI_ERROR_FILE_NOT_FOUND;
    return arangodb::velocypack::Builder();
  }

  status = TRI_ERROR_NO_ERROR;
  VPackBuilder builder;
  builder.add(RocksDBValue::data(value));
  return builder;
}

ErrorCode RocksDBEngine::removeReplicationApplierConfiguration(
    TRI_vocbase_t& vocbase) {
  RocksDBKey key;

  key.constructReplicationApplierConfig(vocbase.id());

  return removeReplicationApplierConfiguration(key);
}

ErrorCode RocksDBEngine::removeReplicationApplierConfiguration() {
  RocksDBKey key;
  key.constructReplicationApplierConfig(databaseIdForGlobalApplier);
  return removeReplicationApplierConfiguration(key);
}

ErrorCode RocksDBEngine::removeReplicationApplierConfiguration(
    RocksDBKey const& key) {
  auto status = rocksutils::convertStatus(
      _db->Delete(rocksdb::WriteOptions(),
                  RocksDBColumnFamilyManager::get(
                      RocksDBColumnFamilyManager::Family::Definitions),
                  key.string()));
  if (!status.ok()) {
    return status.errorNumber();
  }

  return TRI_ERROR_NO_ERROR;
}

ErrorCode RocksDBEngine::saveReplicationApplierConfiguration(
    TRI_vocbase_t& vocbase, velocypack::Slice slice, bool doSync) {
  RocksDBKey key;

  key.constructReplicationApplierConfig(vocbase.id());

  return saveReplicationApplierConfiguration(key, slice, doSync);
}

ErrorCode RocksDBEngine::saveReplicationApplierConfiguration(
    velocypack::Slice slice, bool doSync) {
  RocksDBKey key;
  key.constructReplicationApplierConfig(databaseIdForGlobalApplier);
  return saveReplicationApplierConfiguration(key, slice, doSync);
}

ErrorCode RocksDBEngine::saveReplicationApplierConfiguration(
    RocksDBKey const& key, velocypack::Slice slice, bool doSync) {
  auto value = RocksDBValue::ReplicationApplierConfig(slice);

  auto status = rocksutils::convertStatus(
      _db->Put(rocksdb::WriteOptions(),
               RocksDBColumnFamilyManager::get(
                   RocksDBColumnFamilyManager::Family::Definitions),
               key.string(), value.string()));
  if (!status.ok()) {
    return status.errorNumber();
  }

  return TRI_ERROR_NO_ERROR;
}

// database, collection and index management
// -----------------------------------------

std::unique_ptr<TRI_vocbase_t> RocksDBEngine::openDatabase(
    arangodb::CreateDatabaseInfo&& info, bool isUpgrade) {
  return openExistingDatabase(std::move(info), true, isUpgrade);
}

Result RocksDBEngine::writeCreateDatabaseMarker(TRI_voc_tick_t id,
                                                velocypack::Slice slice) {
  return writeDatabaseMarker(id, slice, RocksDBLogValue::DatabaseCreate(id));
}

Result RocksDBEngine::writeDatabaseMarker(TRI_voc_tick_t id,
                                          velocypack::Slice slice,
                                          RocksDBLogValue&& logValue) {
  RocksDBKey key;
  key.constructDatabase(id);
  auto value = RocksDBValue::Database(slice);
  rocksdb::WriteOptions wo;

  // Write marker + key into RocksDB inside one batch
  rocksdb::WriteBatch batch;
  batch.PutLogData(logValue.slice());
  batch.Put(RocksDBColumnFamilyManager::get(
                RocksDBColumnFamilyManager::Family::Definitions),
            key.string(), value.string());
  rocksdb::Status res = _db->GetRootDB()->Write(wo, &batch);
  return rocksutils::convertStatus(res);
}

Result RocksDBEngine::writeCreateCollectionMarker(TRI_voc_tick_t databaseId,
                                                  DataSourceId cid,
                                                  velocypack::Slice slice,
                                                  RocksDBLogValue&& logValue) {
  rocksdb::DB* db = _db->GetRootDB();

  RocksDBKey key;
  key.constructCollection(databaseId, cid);
  auto value = RocksDBValue::Collection(slice);

  rocksdb::WriteOptions wo;
  // Write marker + key into RocksDB inside one batch
  rocksdb::WriteBatch batch;
  if (logValue.slice().size() > 0) {
    batch.PutLogData(logValue.slice());
  }
  batch.Put(RocksDBColumnFamilyManager::get(
                RocksDBColumnFamilyManager::Family::Definitions),
            key.string(), value.string());
  rocksdb::Status res = db->Write(wo, &batch);

  return rocksutils::convertStatus(res);
}

Result RocksDBEngine::prepareDropDatabase(TRI_vocbase_t& vocbase) {
  VPackBuilder builder;

  builder.openObject();
  builder.add("id", velocypack::Value(std::to_string(vocbase.id())));
  builder.add("name", velocypack::Value(vocbase.name()));
  builder.add("deleted", VPackValue(true));
  builder.close();

  auto log = RocksDBLogValue::DatabaseDrop(vocbase.id());
  return writeDatabaseMarker(vocbase.id(), builder.slice(), std::move(log));
}

Result RocksDBEngine::dropDatabase(TRI_vocbase_t& database) {
  replicationManager()->drop(database);
  dumpManager()->dropDatabase(database);

  return dropDatabase(database.id());
}

// current recovery state
RecoveryState RocksDBEngine::recoveryState() noexcept {
  return server().getFeature<RocksDBRecoveryManager>().recoveryState();
}

// current recovery tick
TRI_voc_tick_t RocksDBEngine::recoveryTick() noexcept {
  return server().getFeature<RocksDBRecoveryManager>().recoverySequenceNumber();
}

void RocksDBEngine::scheduleTreeRebuild(TRI_voc_tick_t database,
                                        std::string const& collection) {
  std::lock_guard locker{_rebuildCollectionsLock};
  _rebuildCollections.emplace(std::make_pair(database, collection),
                              /*started*/ false);
}

void RocksDBEngine::processTreeRebuilds() {
  Scheduler* scheduler = arangodb::SchedulerFeature::SCHEDULER;
  if (scheduler == nullptr) {
    return;
  }

  uint64_t maxParallelRebuilds = 2;
  uint64_t iterations = 0;
  while (++iterations <= maxParallelRebuilds) {
    if (server().isStopping()) {
      // don't fire off more tree rebuilds while we are shutting down
      return;
    }

    std::pair<TRI_voc_tick_t, std::string> candidate{};

    {
      std::lock_guard locker{_rebuildCollectionsLock};
      if (_rebuildCollections.empty() ||
          _runningRebuilds >= maxParallelRebuilds) {
        // nothing to do, or too much to do
        return;
      }

      for (auto& it : _rebuildCollections) {
        if (!it.second) {
          // set to started
          it.second = true;
          candidate = it.first;
          ++_runningRebuilds;
          break;
        }
      }
    }

    if (candidate.first == 0 || candidate.second.empty()) {
      return;
    }

    if (server().isStopping()) {
      return;
    }

    scheduler->queue(arangodb::RequestLane::CLIENT_SLOW, [this, candidate]() {
      if (!server().isStopping()) {
        VocbasePtr vocbase;
        try {
          auto& df = server().getFeature<DatabaseFeature>();
          vocbase = df.useDatabase(candidate.first);
          if (vocbase != nullptr) {
            auto collection = vocbase->lookupCollectionByUuid(candidate.second);
            if (collection != nullptr && !collection->deleted()) {
              LOG_TOPIC("b96bc", INFO, Logger::ENGINES)
                  << "starting background rebuild of revision tree for "
                     "collection "
                  << candidate.first << "/" << collection->name();
              Result res =
                  static_cast<RocksDBCollection*>(collection->getPhysical())
                      ->rebuildRevisionTree();
              if (res.ok()) {
                ++_metricsTreeRebuildsSuccess;
                LOG_TOPIC("2f997", INFO, Logger::ENGINES)
                    << "successfully rebuilt revision tree for collection "
                    << candidate.first << "/" << collection->name();
              } else {
                ++_metricsTreeRebuildsFailure;
                if (res.is(TRI_ERROR_LOCK_TIMEOUT)) {
                  LOG_TOPIC("bce3a", WARN, Logger::ENGINES)
                      << "failure during revision tree rebuilding for "
                         "collection "
                      << candidate.first << "/" << collection->name() << ": "
                      << res.errorMessage();
                } else {
                  LOG_TOPIC("a1fc2", ERR, Logger::ENGINES)
                      << "failure during revision tree rebuilding for "
                         "collection "
                      << candidate.first << "/" << collection->name() << ": "
                      << res.errorMessage();
                }
                {
                  // mark as to-be-done again
                  std::lock_guard locker{_rebuildCollectionsLock};
                  auto it = _rebuildCollections.find(candidate);
                  if (it != _rebuildCollections.end()) {
                    (*it).second = false;
                  }
                }
                // rethrow exception
                THROW_ARANGO_EXCEPTION(res);
              }
            }
          }

          // tree rebuilding finished successfully. now remove from the list
          // to-be-rebuilt candidates
          std::lock_guard locker{_rebuildCollectionsLock};
          _rebuildCollections.erase(candidate);

        } catch (std::exception const& ex) {
          LOG_TOPIC("13afc", WARN, Logger::ENGINES)
              << "caught exception during tree rebuilding: " << ex.what();
        } catch (...) {
          LOG_TOPIC("0bcbf", WARN, Logger::ENGINES)
              << "caught unknown exception during tree rebuilding";
        }
      }

      // always count down _runningRebuilds!
      std::lock_guard locker{_rebuildCollectionsLock};
      TRI_ASSERT(_runningRebuilds > 0);
      --_runningRebuilds;
    });
  }
}

void RocksDBEngine::compactRange(RocksDBKeyBounds bounds) {
  {
    WRITE_LOCKER(locker, _pendingCompactionsLock);
    _pendingCompactions.push_back(std::move(bounds));
  }

  // directly kick off compactions if there is enough processing
  // capacity
  processCompactions();
}

void RocksDBEngine::processCompactions() {
  Scheduler* scheduler = arangodb::SchedulerFeature::SCHEDULER;
  if (scheduler == nullptr) {
    return;
  }

  uint64_t maxIterations = _maxParallelCompactions;
  uint64_t iterations = 0;
  while (++iterations <= maxIterations) {
    if (server().isStopping()) {
      // don't fire off more compactions while we are shutting down
      return;
    }

    RocksDBKeyBounds bounds = RocksDBKeyBounds::Empty();
    {
      WRITE_LOCKER(locker, _pendingCompactionsLock);
      if (_pendingCompactions.empty() ||
          _runningCompactions >= _maxParallelCompactions) {
        // nothing to do, or too much to do
        LOG_TOPIC("d5108", TRACE, Logger::ENGINES)
            << "checking compactions. pending: " << _pendingCompactions.size()
            << ", running: " << _runningCompactions;
        return;
      }
      // found something to do, now steal the item from the queue
      bounds = std::move(_pendingCompactions.front());
      _pendingCompactions.pop_front();

      if (server().isStopping()) {
        // if we are stopping, it is ok to not process but lose any pending
        // compactions
        return;
      }

      // set it to running already, so that concurrent callers of this method
      // will not kick off additional jobs
      ++_runningCompactions;
    }

    LOG_TOPIC("6ea1b", TRACE, Logger::ENGINES)
        << "scheduling compaction for execution";

    scheduler->queue(arangodb::RequestLane::CLIENT_SLOW, [this, bounds]() {
      if (server().isStopping()) {
        LOG_TOPIC("3d619", TRACE, Logger::ENGINES)
            << "aborting pending compaction due to server shutdown";
      } else {
        LOG_TOPIC("9485b", TRACE, Logger::ENGINES)
            << "executing compaction for range " << bounds;
        double start = TRI_microtime();
        try {
          rocksdb::CompactRangeOptions opts;
          opts.exclusive_manual_compaction = false;
          opts.allow_write_stall = true;
          opts.canceled = &::cancelCompactions;
          rocksdb::Slice b = bounds.start(), e = bounds.end();
          _db->CompactRange(opts, bounds.columnFamily(), &b, &e);
        } catch (std::exception const& ex) {
          LOG_TOPIC("a4c42", WARN, Logger::ENGINES)
              << "compaction for range " << bounds
              << " failed with error: " << ex.what();
        } catch (...) {
          // whatever happens, we need to count down _runningCompactions in
          // all cases
        }

        LOG_TOPIC("79591", TRACE, Logger::ENGINES)
            << "finished compaction for range " << bounds
            << ", took: " << Logger::FIXED(TRI_microtime() - start);
      }
      // always count down _runningCompactions!
      WRITE_LOCKER(locker, _pendingCompactionsLock);
      TRI_ASSERT(_runningCompactions > 0);
      --_runningCompactions;
    });
  }
}

void RocksDBEngine::createCollection(TRI_vocbase_t& vocbase,
                                     LogicalCollection const& collection) {
  DataSourceId const cid = collection.id();
  TRI_ASSERT(cid.isSet());

  auto builder = collection.toVelocyPackIgnore(
      {"path", "statusString"},
      LogicalDataSource::Serialization::PersistenceWithInProgress);
  TRI_UpdateTickServer(cid.id());

  Result res = writeCreateCollectionMarker(
      vocbase.id(), cid, builder.slice(),
      RocksDBLogValue::CollectionCreate(vocbase.id(), cid));

  if (res.fail()) {
    THROW_ARANGO_EXCEPTION(res);
  }
}

void RocksDBEngine::prepareDropCollection(TRI_vocbase_t& /*vocbase*/,
                                          LogicalCollection& coll) {
  replicationManager()->drop(coll);
}

Result RocksDBEngine::dropCollection(TRI_vocbase_t& vocbase,
                                     LogicalCollection& coll) {
  auto* rcoll = static_cast<RocksDBMetaCollection*>(coll.getPhysical());
  bool const prefixSameAsStart = true;
  bool const useRangeDelete = rcoll->meta().numberDocuments() >= 32 * 1024;

  auto resLock = rcoll->lockWrite();  // technically not necessary
  if (resLock != TRI_ERROR_NO_ERROR) {
    return resLock;
  }

  rocksdb::DB* db = _db->GetRootDB();

  // If we get here the collection is safe to drop.
  //
  // This uses the following workflow:
  // 1. Persist the drop.
  //   * if this fails the collection will remain!
  //   * if this succeeds the collection is gone from user point
  // 2. Drop all Documents
  //   * If this fails we give up => We have data-garbage in RocksDB,
  //   Collection is gone.
  // 3. Drop all Indexes
  //   * If this fails we give up => We have data-garbage in RocksDB,
  //   Collection is gone.
  // 4. If all succeeds we do not have data-garbage, all is gone.
  //
  // (NOTE: The above fails can only occur on full HDD or Machine dying. No
  // write conflicts possible)

  TRI_ASSERT(coll.deleted());

  // Prepare collection remove batch
  rocksdb::WriteBatch batch;
  RocksDBLogValue logValue =
      RocksDBLogValue::CollectionDrop(vocbase.id(), coll.id(), coll.guid());
  batch.PutLogData(logValue.slice());

  RocksDBKey key;
  key.constructCollection(vocbase.id(), coll.id());
  batch.Delete(RocksDBColumnFamilyManager::get(
                   RocksDBColumnFamilyManager::Family::Definitions),
               key.string());

  rocksdb::WriteOptions wo;
  rocksdb::Status s = db->Write(wo, &batch);

  // TODO FAILURE Simulate !res.ok()
  if (!s.ok()) {
    // Persisting the drop failed. Do NOT drop collection.
    return rocksutils::convertStatus(s);
  }

  // Now Collection is gone.
  // Cleanup data-mess

  // Unregister collection metadata
  Result res = RocksDBMetadata::deleteCollectionMeta(db, rcoll->objectId());
  if (res.fail()) {
    LOG_TOPIC("2c890", ERR, Logger::ENGINES)
        << "error removing collection meta-data: "
        << res.errorMessage();  // continue regardless
  }

  // remove from map
  removeCollectionMapping(rcoll->objectId());

  // delete indexes, RocksDBIndex::drop() has its own check
  auto indexes = rcoll->getIndexes();
  TRI_ASSERT(!indexes.empty());

  for (auto const& idx : indexes) {
    auto* rIdx = basics::downCast<RocksDBIndex>(idx.get());
    res = RocksDBMetadata::deleteIndexEstimate(db, rIdx->objectId());
    if (res.fail()) {
      LOG_TOPIC("f2d51", WARN, Logger::ENGINES)
          << "could not delete index estimate: " << res.errorMessage();
    }

    auto dropRes = idx->drop();

    if (dropRes.fail()) {
      // We try to remove all indexed values.
      // If it does not work they cannot be accessed any more and leaked.
      // User View remains consistent.
      LOG_TOPIC("97176", ERR, Logger::ENGINES)
          << "unable to drop index: " << dropRes.errorMessage();
    }
  }

  // delete documents
  RocksDBKeyBounds bounds =
      RocksDBKeyBounds::CollectionDocuments(rcoll->objectId());
  auto result = rocksutils::removeLargeRange(db, bounds, prefixSameAsStart,
                                             useRangeDelete);

  if (result.fail()) {
    // We try to remove all documents.
    // If it does not work they cannot be accessed any more and leaked.
    // User View remains consistent.
    return {};
  }

  // run compaction for data only if collection contained a considerable
  // amount of documents. otherwise don't run compaction, because it will
  // slow things down a lot, especially during tests that create/drop LOTS
  // of collections
  if (useRangeDelete) {
    rcoll->compact();
  }

#ifdef ARANGODB_ENABLE_MAINTAINER_MODE
  // check if documents have been deleted
  size_t numDocs = rocksutils::countKeyRange(_db, bounds, nullptr, true);

  if (numDocs > 0) {
    std::string errorMsg(
        "deletion check in collection drop failed - not all documents "
        "have been deleted. remaining: ");
    errorMsg.append(std::to_string(numDocs));
    THROW_ARANGO_EXCEPTION_MESSAGE(TRI_ERROR_INTERNAL, errorMsg);
  }
#endif

  // if we get here all documents / indexes are gone.
  // We have no data garbage left.
  return {};
}

void RocksDBEngine::changeCollection(TRI_vocbase_t& vocbase,
                                     LogicalCollection const& collection) {
  auto builder = collection.toVelocyPackIgnore(
      {"path", "statusString"},
      LogicalDataSource::Serialization::PersistenceWithInProgress);
  Result res = writeCreateCollectionMarker(
      vocbase.id(), collection.id(), builder.slice(),
      RocksDBLogValue::CollectionChange(vocbase.id(), collection.id()));

  if (res.fail()) {
    THROW_ARANGO_EXCEPTION(res);
  }
}

Result RocksDBEngine::renameCollection(TRI_vocbase_t& vocbase,
                                       LogicalCollection const& collection,
                                       std::string const& oldName) {
  auto builder = collection.toVelocyPackIgnore(
      {"path", "statusString"},
      LogicalDataSource::Serialization::PersistenceWithInProgress);
  Result res = writeCreateCollectionMarker(
      vocbase.id(), collection.id(), builder.slice(),
      RocksDBLogValue::CollectionRename(vocbase.id(), collection.id(),
                                        oldName));

  return res;
}

Result RocksDBEngine::createView(TRI_vocbase_t& vocbase, DataSourceId id,
                                 LogicalView const& view) {
#ifdef ARANGODB_ENABLE_MAINTAINER_MODE
  LOG_TOPIC("0bad8", DEBUG, Logger::ENGINES) << "RocksDBEngine::createView";
#endif
  rocksdb::WriteBatch batch;
  rocksdb::WriteOptions wo;

  RocksDBKey key;
  key.constructView(vocbase.id(), id);
  RocksDBLogValue logValue = RocksDBLogValue::ViewCreate(vocbase.id(), id);

  VPackBuilder props;

  props.openObject();
  view.properties(props,
                  LogicalDataSource::Serialization::PersistenceWithInProgress);
  props.close();

  RocksDBValue const value = RocksDBValue::View(props.slice());

  // Write marker + key into RocksDB inside one batch
  batch.PutLogData(logValue.slice());
  batch.Put(RocksDBColumnFamilyManager::get(
                RocksDBColumnFamilyManager::Family::Definitions),
            key.string(), value.string());

  auto res = _db->Write(wo, &batch);

  LOG_TOPIC_IF("cac6a", TRACE, Logger::VIEWS, !res.ok())
      << "could not create view: " << res.ToString();

  return rocksutils::convertStatus(res);
}

Result RocksDBEngine::dropView(TRI_vocbase_t const& vocbase,
                               LogicalView const& view) {
#ifdef ARANGODB_ENABLE_MAINTAINER_MODE
  LOG_TOPIC("fa6e5", DEBUG, Logger::ENGINES) << "RocksDBEngine::dropView";
#endif
  auto logValue =
      RocksDBLogValue::ViewDrop(vocbase.id(), view.id(), view.guid());

  RocksDBKey key;
  key.constructView(vocbase.id(), view.id());

  rocksdb::WriteBatch batch;
  batch.PutLogData(logValue.slice());
  batch.Delete(RocksDBColumnFamilyManager::get(
                   RocksDBColumnFamilyManager::Family::Definitions),
               key.string());

  rocksdb::WriteOptions wo;
  auto res = _db->GetRootDB()->Write(wo, &batch);
  LOG_TOPIC_IF("fcd22", TRACE, Logger::VIEWS, !res.ok())
      << "could not create view: " << res.ToString();
  return rocksutils::convertStatus(res);
}

Result RocksDBEngine::changeView(LogicalView const& view,
                                 velocypack::Slice update) {
#ifdef ARANGODB_ENABLE_MAINTAINER_MODE
  LOG_TOPIC("405da", DEBUG, Logger::ENGINES) << "RocksDBEngine::changeView";
#endif
  if (inRecovery()) {
    // nothing to do
    return {};
  }
  auto& vocbase = view.vocbase();

  RocksDBKey key;
  key.constructView(vocbase.id(), view.id());

  RocksDBLogValue log = RocksDBLogValue::ViewChange(vocbase.id(), view.id());
  RocksDBValue const value = RocksDBValue::View(update);

  rocksdb::WriteBatch batch;
  rocksdb::WriteOptions wo;  // TODO: check which options would make sense
  rocksdb::Status s;

  s = batch.PutLogData(log.slice());

  if (!s.ok()) {
    LOG_TOPIC("6d6a4", TRACE, Logger::VIEWS)
        << "failed to write change view marker " << s.ToString();
    return rocksutils::convertStatus(s);
  }

  s = batch.Put(RocksDBColumnFamilyManager::get(
                    RocksDBColumnFamilyManager::Family::Definitions),
                key.string(), value.string());

  if (!s.ok()) {
    LOG_TOPIC("ebb58", TRACE, Logger::VIEWS)
        << "failed to write change view marker " << s.ToString();
    return rocksutils::convertStatus(s);
  }
  auto res = _db->Write(wo, &batch);
  LOG_TOPIC_IF("6ee8a", TRACE, Logger::VIEWS, !res.ok())
      << "could not change view: " << res.ToString();
  return rocksutils::convertStatus(res);
}

Result RocksDBEngine::compactAll(bool changeLevel,
                                 bool compactBottomMostLevel) {
  return rocksutils::compactAll(_db->GetRootDB(), changeLevel,
                                compactBottomMostLevel, &::cancelCompactions);
}

/// @brief Add engine-specific optimizer rules
void RocksDBEngine::addOptimizerRules(aql::OptimizerRulesFeature& feature) {
  RocksDBOptimizerRules::registerResources(feature);
}

/// @brief Add engine-specific V8 functions
void RocksDBEngine::addV8Functions() {
  // there are no specific V8 functions here
  RocksDBV8Functions::registerResources(*this);
}

/// @brief Add engine-specific REST handlers
void RocksDBEngine::addRestHandlers(rest::RestHandlerFactory& handlerFactory) {
  RocksDBRestHandlers::registerResources(&handlerFactory);
}

void RocksDBEngine::addCollectionMapping(uint64_t objectId, TRI_voc_tick_t did,
                                         DataSourceId cid) {
  if (objectId != 0) {
    WRITE_LOCKER(guard, _mapLock);
#ifdef ARANGODB_ENABLE_MAINTAINER_MODE
    auto it = _collectionMap.find(objectId);
    if (it != _collectionMap.end()) {
      if (it->second.first != did || it->second.second != cid) {
        LOG_TOPIC("80e81", ERR, Logger::FIXME)
            << "trying to add objectId: " << objectId << ", did: " << did
            << ", cid: " << cid.id()
            << ", found in map: did: " << it->second.first
            << ", cid: " << it->second.second.id() << ", map contains "
            << _collectionMap.size() << " entries";
        for (auto const& it : _collectionMap) {
          LOG_TOPIC("77de9", ERR, Logger::FIXME)
              << "- objectId: " << it.first << " => (did: " << it.second.first
              << ", cid: " << it.second.second.id() << ")";
        }
      }
      TRI_ASSERT(it->second.first == did);
      TRI_ASSERT(it->second.second == cid);
    }
#endif
    _collectionMap[objectId] = std::make_pair(did, cid);
  }
}

void RocksDBEngine::removeEntriesForDatabase(TRI_voc_tick_t dbid) {
  WRITE_LOCKER(guard, _mapLock);

  {
    // scan collections map
    auto it = _collectionMap.begin();
    while (it != _collectionMap.end()) {
      if (it->second.first == dbid) {
        it = _collectionMap.erase(it);
      } else {
        ++it;
      }
    }
  }

  {
    // scan indexes map
    auto it = _indexMap.begin();
    while (it != _indexMap.end()) {
      if (std::get<0>(it->second) == dbid) {
        it = _indexMap.erase(it);
      } else {
        ++it;
      }
    }
  }
}

void RocksDBEngine::removeCollectionMapping(uint64_t objectId) {
  WRITE_LOCKER(guard, _mapLock);
  _collectionMap.erase(objectId);
}

std::vector<std::pair<TRI_voc_tick_t, DataSourceId>>
RocksDBEngine::collectionMappings() const {
  std::vector<std::pair<TRI_voc_tick_t, DataSourceId>> res;

  READ_LOCKER(guard, _mapLock);
  res.reserve(_collectionMap.size());
  for (auto const& it : _collectionMap) {
    res.emplace_back(it.second.first, it.second.second);
  }
  return res;
}

void RocksDBEngine::addIndexMapping(uint64_t objectId, TRI_voc_tick_t did,
                                    DataSourceId cid, IndexId iid) {
  if (objectId != 0) {
    WRITE_LOCKER(guard, _mapLock);
#ifdef ARANGODB_ENABLE_MAINTAINER_MODE
    auto it = _indexMap.find(objectId);
    if (it != _indexMap.end()) {
      TRI_ASSERT(std::get<0>(it->second) == did);
      TRI_ASSERT(std::get<1>(it->second) == cid);
      TRI_ASSERT(std::get<2>(it->second) == iid);
    }
#endif
    _indexMap[objectId] = std::make_tuple(did, cid, iid);
  }
}

void RocksDBEngine::removeIndexMapping(uint64_t objectId) {
  if (objectId != 0) {
    WRITE_LOCKER(guard, _mapLock);
    _indexMap.erase(objectId);
  }
}

RocksDBEngine::CollectionPair RocksDBEngine::mapObjectToCollection(
    uint64_t objectId) const {
  READ_LOCKER(guard, _mapLock);
  auto it = _collectionMap.find(objectId);
  if (it == _collectionMap.end()) {
    return {0, DataSourceId::none()};
  }
  return it->second;
}

RocksDBEngine::IndexTriple RocksDBEngine::mapObjectToIndex(
    uint64_t objectId) const {
  READ_LOCKER(guard, _mapLock);
  auto it = _indexMap.find(objectId);
  if (it == _indexMap.end()) {
    return RocksDBEngine::IndexTriple(0, 0, 0);
  }
  return it->second;
}

/// @brief return a list of the currently open WAL files
std::vector<std::string> RocksDBEngine::currentWalFiles() const {
  rocksdb::VectorLogPtr files;
  std::vector<std::string> names;

  auto status = _db->GetSortedWalFiles(files);
  if (!status.ok()) {
    return names;  // TODO: error here?
  }

  for (size_t current = 0; current < files.size(); current++) {
    auto f = files[current].get();
    try {
      names.push_back(f->PathName());
    } catch (...) {
      return names;
    }
  }

  return names;
}

/// @brief flushes the RocksDB WAL.
/// the optional parameter "waitForSync" is currently only used when the
/// "flushColumnFamilies" parameter is also set to true. If
/// "flushColumnFamilies" is true, all the RocksDB column family memtables are
/// flushed, and, if "waitForSync" is set, additionally synced to disk. The
/// only call site that uses "flushColumnFamilies" currently is hot backup.
/// The function parameter name are a remainder from MMFiles times, when they
/// made more sense. This can be refactored at any point, so that flushing
/// column families becomes a separate API.
Result RocksDBEngine::flushWal(bool waitForSync, bool flushColumnFamilies) {
  Result res;

  if (_syncThread) {
    // _syncThread may be a nullptr, in case automatic syncing is turned off
    res = _syncThread->syncWal();
  } else {
    // no syncThread...
    res = RocksDBSyncThread::sync(_db->GetBaseDB());
  }

  if (res.ok() && flushColumnFamilies) {
    rocksdb::FlushOptions flushOptions;
    flushOptions.wait = waitForSync;

    for (auto cf : RocksDBColumnFamilyManager::allHandles()) {
      rocksdb::Status status = _db->GetBaseDB()->Flush(flushOptions, cf);
      if (!status.ok()) {
        res.reset(rocksutils::convertStatus(status));
        break;
      }
    }
  }

  return res;
}

void RocksDBEngine::waitForEstimatorSync(
    std::chrono::milliseconds maxWaitTime) {
  auto start = std::chrono::high_resolution_clock::now();
  auto beginSeq = _db->GetLatestSequenceNumber();

  while (std::chrono::high_resolution_clock::now() - start < maxWaitTime) {
    if (_settingsManager->earliestSeqNeeded() >= beginSeq) {
      // all synced up!
      break;
    }
    std::this_thread::sleep_for(std::chrono::milliseconds(50));
  }
}

Result RocksDBEngine::registerRecoveryHelper(
    std::shared_ptr<RocksDBRecoveryHelper> helper) {
  try {
    _recoveryHelpers.emplace_back(helper);
  } catch (std::bad_alloc const&) {
    return {TRI_ERROR_OUT_OF_MEMORY};
  }

  return {TRI_ERROR_NO_ERROR};
}

std::vector<std::shared_ptr<RocksDBRecoveryHelper>> const&
RocksDBEngine::recoveryHelpers() {
  return _recoveryHelpers;
}

void RocksDBEngine::determineWalFilesInitial() {
  WRITE_LOCKER(lock, _walFileLock);
  // Retrieve the sorted list of all wal files with earliest file first
  rocksdb::VectorLogPtr files;
  auto status = _db->GetSortedWalFiles(files);
  if (!status.ok()) {
    LOG_TOPIC("078ee", WARN, Logger::ENGINES)
        << "could not get WAL files: " << status.ToString();
    return;
  }

  size_t liveFiles = 0;
  size_t archivedFiles = 0;
  uint64_t liveFilesSize = 0;
  uint64_t archivedFilesSize = 0;
  for (size_t current = 0; current < files.size(); current++) {
    auto const& f = files[current].get();

    if (f->Type() == rocksdb::WalFileType::kArchivedLogFile) {
      ++archivedFiles;
      archivedFilesSize += f->SizeFileBytes();
    } else if (f->Type() == rocksdb::WalFileType::kAliveLogFile) {
      ++liveFiles;
      liveFilesSize += f->SizeFileBytes();
    }
  }
  _metricsWalSequenceLowerBound.store(_settingsManager->earliestSeqNeeded(),
                                      std::memory_order_relaxed);
  _metricsLiveWalFiles.store(liveFiles, std::memory_order_relaxed);
  _metricsArchivedWalFiles.store(archivedFiles, std::memory_order_relaxed);
  _metricsLiveWalFilesSize.store(liveFilesSize, std::memory_order_relaxed);
  _metricsArchivedWalFilesSize.store(archivedFilesSize,
                                     std::memory_order_relaxed);
}

void RocksDBEngine::determinePrunableWalFiles(TRI_voc_tick_t minTickExternal) {
  WRITE_LOCKER(lock, _walFileLock);
  TRI_voc_tick_t minTickToKeep =
      std::min(_useReleasedTick ? _releasedTick
                                : std::numeric_limits<TRI_voc_tick_t>::max(),
               minTickExternal);

  uint64_t minLogNumberToKeep = 0;
  std::string v;
  if (_db->GetProperty(rocksdb::DB::Properties::kMinLogNumberToKeep, &v)) {
    minLogNumberToKeep = static_cast<uint64_t>(basics::StringUtils::int64(v));
  }

  LOG_TOPIC("4673c", DEBUG, Logger::ENGINES)
      << "determining prunable WAL files, minTickToKeep: " << minTickToKeep
      << ", minTickExternal: " << minTickExternal
      << ", releasedTick: " << _releasedTick
      << ", minLogNumberToKeep: " << minLogNumberToKeep;

  // Retrieve the sorted list of all wal files with earliest file first
  rocksdb::VectorLogPtr files;
  auto status = _db->GetSortedWalFiles(files);
  if (!status.ok()) {
    LOG_TOPIC("078ef", WARN, Logger::ENGINES)
        << "could not get WAL files: " << status.ToString();
    return;
  }

  // number of live WAL files
  size_t liveFiles = 0;
  // number of archived WAL files
  size_t archivedFiles = 0;
  // cumulated size of live WAL files
  uint64_t liveFilesSize = 0;
  // cumulated size of archived WAL files
  uint64_t archivedFilesSize = 0;

  for (size_t current = 0; current < files.size(); current++) {
    auto const& f = files[current].get();

    if (f->Type() == rocksdb::WalFileType::kAliveLogFile) {
      ++liveFiles;
      liveFilesSize += f->SizeFileBytes();
      LOG_TOPIC("dc472", TRACE, Logger::ENGINES)
          << "live WAL file #" << current << "/" << files.size()
          << ", filename: '" << f->PathName()
          << "', start sequence: " << f->StartSequence();
      continue;
    }

    if (f->Type() != rocksdb::WalFileType::kArchivedLogFile) {
      // we are mostly interested in files of the archive
      continue;
    }

    ++archivedFiles;
    archivedFilesSize += f->SizeFileBytes();

    // check if there is another WAL file coming after the currently-looked-at
    // There should be at least one live WAL file after it, however, let's be
    // paranoid and do a proper check. If there is at least one WAL file
    // following, we need to take its start tick into account as well, because
    // the following file's start tick can be assumed to be the end tick of
    // the current file!
    bool eligibleStep1 = false;
    bool eligibleStep2 = false;
    if (f->StartSequence() < minTickToKeep && current < files.size() - 1) {
      eligibleStep1 = true;
      auto const& n = files[current + 1].get();
      if (n->StartSequence() < minTickToKeep) {
        // this file will be removed because it does not contain any data we
        // still need
        eligibleStep2 = true;

        double stamp = TRI_microtime() + _pruneWaitTime;
        auto const [it, emplaced] =
            _prunableWalFiles.try_emplace(f->PathName(), stamp);

        if (emplaced) {
          LOG_TOPIC("9f7a4", DEBUG, Logger::ENGINES)
              << "RocksDB WAL file '" << f->PathName()
              << "' with start sequence " << f->StartSequence()
              << ", expire stamp " << stamp
              << " added to prunable list because it is not needed anymore";
          TRI_ASSERT(it != _prunableWalFiles.end());
        } else {
          LOG_TOPIC("d2c9e", TRACE, Logger::ENGINES)
              << "unable to add WAL file #" << current << "/" << files.size()
              << ", filename: '" << f->PathName()
              << "', start sequence: " << f->StartSequence()
              << " to list of prunable WAL files. file already present in "
                 "list "
                 "with expire stamp "
              << it->second;
        }
      }
    }

    LOG_TOPIC("ec350", TRACE, Logger::ENGINES)
        << "inspected WAL file #" << current << "/" << files.size()
        << ", filename: '" << f->PathName()
        << "', start sequence: " << f->StartSequence()
        << ", eligible step1: " << eligibleStep1
        << ", step2: " << eligibleStep2;
  }

  LOG_TOPIC("01e20", DEBUG, Logger::ENGINES)
      << "found " << files.size() << " WAL file(s), with " << liveFiles
      << " live file(s) and " << archivedFiles << " file(s) in the archive, "
      << "number of prunable files: " << _prunableWalFiles.size()
      << ", live file size: " << liveFilesSize
      << ", archived file size: " << archivedFilesSize;

  if (_maxWalArchiveSizeLimit > 0 &&
      archivedFilesSize > _maxWalArchiveSizeLimit) {
    // size of the archive is restricted, and we overflowed the limit.

    // print current archive size
    LOG_TOPIC("8d71b", TRACE, Logger::ENGINES)
        << "total size of the RocksDB WAL file archive: " << archivedFilesSize
        << ", limit: " << _maxWalArchiveSizeLimit;

    // we got more archived files than configured. time for purging some
    // files!
    for (size_t current = 0; current < files.size(); current++) {
      auto const& f = files[current].get();

      if (f->Type() != rocksdb::WalFileType::kArchivedLogFile) {
        continue;
      }

      // force pruning
      bool doPrint = false;
      auto [it, emplaced] = _prunableWalFiles.try_emplace(f->PathName(), -1.0);
      if (emplaced) {
        doPrint = true;
      } else {
        // file already in list. now set its expiration time to the past
        // so we are sure it will get deleted

        // using an expiration time of -1.0 indicates the file is subject to
        // deletion because the archive outgrew the maximum allowed size
        if ((*it).second > 0.0) {
          doPrint = true;
        }
        (*it).second = -1.0;
      }

      if (doPrint) {
        TRI_ASSERT(archivedFilesSize > _maxWalArchiveSizeLimit);

        // never change this id without adjusting wal-archive-size-limit tests
        // in tests/js/client/server-parameters
        LOG_TOPIC("d9793", WARN, Logger::ENGINES)
            << "forcing removal of RocksDB WAL file '" << f->PathName()
            << "' with start sequence " << f->StartSequence()
            << " because of overflowing archive. configured maximum archive "
               "size is "
            << _maxWalArchiveSizeLimit
            << ", actual archive size is: " << archivedFilesSize
            << ". if these warnings persist, try to increase the value of "
            << "the startup option `--rocksdb.wal-archive-size-limit`";
      }

      TRI_ASSERT(archivedFilesSize >= f->SizeFileBytes());
      archivedFilesSize -= f->SizeFileBytes();

      if (archivedFilesSize <= _maxWalArchiveSizeLimit) {
        // got enough files to remove
        break;
      }
    }
  }

  _metricsWalSequenceLowerBound.store(_settingsManager->earliestSeqNeeded(),
                                      std::memory_order_relaxed);
  _metricsLiveWalFiles.store(liveFiles, std::memory_order_relaxed);
  _metricsArchivedWalFiles.store(archivedFiles, std::memory_order_relaxed);
  _metricsLiveWalFilesSize.store(liveFilesSize, std::memory_order_relaxed);
  _metricsArchivedWalFilesSize.store(archivedFilesSize,
                                     std::memory_order_relaxed);
  _metricsPrunableWalFiles.store(_prunableWalFiles.size(),
                                 std::memory_order_relaxed);
  _metricsWalPruningActive.store(1, std::memory_order_relaxed);
}

RocksDBFilePurgePreventer RocksDBEngine::disallowPurging() noexcept {
  return RocksDBFilePurgePreventer(this);
}

RocksDBFilePurgeEnabler RocksDBEngine::startPurging() noexcept {
  return RocksDBFilePurgeEnabler(this);
}

void RocksDBEngine::pruneWalFiles() {
  // this struct makes sure that no other threads enter WAL tailing while we
  // are in here. If there are already other threads in WAL tailing while we
  // get here, we go on and only remove the WAL files that are really safe
  // to remove
  RocksDBFilePurgeEnabler purgeEnabler(startPurging());

  WRITE_LOCKER(lock, _walFileLock);

  // used for logging later
  size_t const initialSize = _prunableWalFiles.size();

  // go through the map of WAL files that we have already and check if they
  // are "expired"
  for (auto it = _prunableWalFiles.begin(); it != _prunableWalFiles.end();
       /* no hoisting */) {
    // check if WAL file is expired
    auto deleteFile = purgeEnabler.canPurge();
    LOG_TOPIC("e7674", TRACE, Logger::ENGINES)
        << "pruneWalFiles checking file '" << (*it).first
        << "', canPurge: " << deleteFile;

    if (deleteFile) {
      LOG_TOPIC("68e4a", DEBUG, Logger::ENGINES)
          << "deleting RocksDB WAL file '" << (*it).first << "'";
      rocksdb::Status s;
      if (basics::FileUtils::exists(basics::FileUtils::buildFilename(
              _dbOptions.wal_dir, (*it).first))) {
        // only attempt file deletion if the file actually exists.
        // otherwise RocksDB may complain about non-existing files and log a
        // big error message
        s = _db->DeleteFile((*it).first);
        LOG_TOPIC("5b1ae", DEBUG, Logger::ENGINES)
            << "calling RocksDB DeleteFile for WAL file '" << (*it).first
            << "'. status: " << rocksutils::convertStatus(s).errorMessage();
      } else {
        LOG_TOPIC("c2cc9", DEBUG, Logger::ENGINES)
            << "to-be-deleted RocksDB WAL file '" << (*it).first
            << "' does not exist. skipping deletion";
      }
      // apparently there is a case where a file was already deleted
      // but is still in _prunableWalFiles. In this case we get an invalid
      // argument response.
      if (s.ok() || s.IsInvalidArgument()) {
        it = _prunableWalFiles.erase(it);
        continue;
      } else {
        LOG_TOPIC("83162", WARN, Logger::ENGINES)
            << "attempt to prune RocksDB WAL file '" << (*it).first
            << "' failed with error: "
            << rocksutils::convertStatus(s).errorMessage();
      }
    }

    // cannot delete this file yet... must forward iterator to prevent an
    // endless loop
    ++it;
  }

  _metricsPrunableWalFiles.store(_prunableWalFiles.size(),
                                 std::memory_order_relaxed);

  LOG_TOPIC("82a4c", TRACE, Logger::ENGINES)
      << "prune WAL files started with " << initialSize
      << " prunable WAL files, "
      << "current number of prunable WAL files: " << _prunableWalFiles.size();
}

Result RocksDBEngine::dropReplicatedStates(TRI_voc_tick_t databaseId) {
  auto* cfDefs = RocksDBColumnFamilyManager::get(
      RocksDBColumnFamilyManager::Family::Definitions);

  auto bounds = RocksDBKeyBounds::DatabaseStates(databaseId);
  auto upper = bounds.end();
  auto readOptions = rocksdb::ReadOptions();
  readOptions.iterate_upper_bound = &upper;

  auto rv = Result();

  auto iter =
      std::unique_ptr<rocksdb::Iterator>(_db->NewIterator(readOptions, cfDefs));
  for (iter->Seek(bounds.start()); iter->Valid(); iter->Next()) {
    ADB_PROD_ASSERT(databaseId == RocksDBKey::databaseId(iter->key()));

    auto slice =
        VPackSlice(reinterpret_cast<uint8_t const*>(iter->value().data()));

    auto info = velocypack::deserialize<
        replication2::storage::rocksdb::ReplicatedStateInfo>(slice);
    auto* cfLogs = RocksDBColumnFamilyManager::get(
        RocksDBColumnFamilyManager::Family::ReplicatedLogs);

    auto methods =
        makeLogStorageMethods(info.stateId, info.objectId, databaseId, _db,
                              cfLogs, cfDefs, _logPersistor, _logMetrics);
    auto res = methods->drop();
    // Save the first error we encounter, but try to drop the rest.
    if (rv.ok() && res.fail()) {
      rv = res;
    }
    // TODO Should we do this here and now, or defer it, or don't do it at
    // all?
    //      To answer that, check whether and how compaction is usually done
    //      after dropping a collection or database.
    std::ignore = methods->compact();
  }

  return rv;
}

Result RocksDBEngine::dropDatabase(TRI_voc_tick_t id) {
  using namespace rocksutils;
  rocksdb::WriteOptions wo;
  rocksdb::DB* db = _db->GetRootDB();

  // remove view definitions
  Result res = rocksutils::removeLargeRange(
      db, RocksDBKeyBounds::DatabaseViews(id), true, /*rangeDel*/ false);
  if (res.fail()) {
    return res;
  }

  // remove replicated states
  res = dropReplicatedStates(id);
  if (res.fail()) {
    return res;
  }

#ifdef ARANGODB_ENABLE_MAINTAINER_MODE
  size_t numDocsLeft = 0;
#endif

  // remove collections
  auto dbBounds = RocksDBKeyBounds::DatabaseCollections(id);
  iterateBounds(_db, dbBounds, [&](rocksdb::Iterator* it) {
    RocksDBKey key(it->key());
    RocksDBValue value(RocksDBEntryType::Collection, it->value());

    uint64_t const objectId = basics::VelocyPackHelper::stringUInt64(
        value.slice(), StaticStrings::ObjectId);

    auto const cnt = RocksDBMetadata::loadCollectionCount(_db, objectId);
    uint64_t const numberDocuments = cnt._added - cnt._removed;
    bool const useRangeDelete = numberDocuments >= 32 * 1024;

    // remove indexes
    VPackSlice indexes = value.slice().get("indexes");
    if (indexes.isArray()) {
      for (VPackSlice it : VPackArrayIterator(indexes)) {
        // delete index documents
        uint64_t objectId =
            basics::VelocyPackHelper::stringUInt64(it, StaticStrings::ObjectId);
        res = RocksDBMetadata::deleteIndexEstimate(db, objectId);
        if (res.fail()) {
          return;
        }

        TRI_ASSERT(it.get(StaticStrings::IndexType).isString());
        auto type = Index::type(it.get(StaticStrings::IndexType).stringView());
        bool unique = basics::VelocyPackHelper::getBooleanValue(
            it, StaticStrings::IndexUnique, false);

        RocksDBKeyBounds bounds =
            RocksDBIndex::getBounds(type, objectId, unique);
        // edge index drop fails otherwise
        bool const prefixSameAsStart = type != Index::TRI_IDX_TYPE_EDGE_INDEX;
        res = rocksutils::removeLargeRange(db, bounds, prefixSameAsStart,
                                           useRangeDelete);
        if (res.fail()) {
          return;
        }

#ifdef ARANGODB_ENABLE_MAINTAINER_MODE
        // check if documents have been deleted
        numDocsLeft += rocksutils::countKeyRange(
            db, bounds, /*snapshot*/ nullptr, prefixSameAsStart);
#endif
      }
    }

    // delete documents
    RocksDBKeyBounds bounds = RocksDBKeyBounds::CollectionDocuments(objectId);
    res = rocksutils::removeLargeRange(db, bounds, true, useRangeDelete);
    if (res.fail()) {
      LOG_TOPIC("6dbc6", WARN, Logger::ENGINES)
          << "error deleting collection documents: '" << res.errorMessage()
          << "'";
      return;
    }
    // delete collection meta-data
    res = RocksDBMetadata::deleteCollectionMeta(db, objectId);
    if (res.fail()) {
      LOG_TOPIC("484d0", WARN, Logger::ENGINES)
          << "error deleting collection metadata: '" << res.errorMessage()
          << "'";
      return;
    }
    // remove collection entry
    rocksdb::Status s =
        db->Delete(wo,
                   RocksDBColumnFamilyManager::get(
                       RocksDBColumnFamilyManager::Family::Definitions),
                   value.string());
    if (!s.ok()) {
      LOG_TOPIC("64b4e", WARN, Logger::ENGINES)
          << "error deleting collection definition: " << s.ToString();
      return;
    }

#ifdef ARANGODB_ENABLE_MAINTAINER_MODE
    // check if documents have been deleted
    numDocsLeft +=
        rocksutils::countKeyRange(db, bounds, /*snapshot*/ nullptr, true);
#endif
  });

  if (res.fail()) {
    return res;
  }

  // remove database meta-data
  RocksDBKey key;
  key.constructDatabase(id);
  rocksdb::Status s =
      db->Delete(wo,
                 RocksDBColumnFamilyManager::get(
                     RocksDBColumnFamilyManager::Family::Definitions),
                 key.string());
  if (!s.ok()) {
    LOG_TOPIC("9948c", WARN, Logger::ENGINES)
        << "error deleting database definition: " << s.ToString();
  }

  // remove VERSION file for database. it's not a problem when this fails
  // because it will simply remain there and be ignored on subsequent starts
  TRI_UnlinkFile(versionFilename(id).c_str());

#ifdef ARANGODB_ENABLE_MAINTAINER_MODE
  if (numDocsLeft > 0) {
<<<<<<< HEAD
    THROW_ARANGO_EXCEPTION_MESSAGE(
        TRI_ERROR_INTERNAL, absl::StrCat("deletion check in drop database "
                                         "failed - not all documents have been "
                                         "deleted. remaining: ",
                                         numDocsLeft));
=======
    std::string errorMsg(
        "deletion check in drop database failed - not all documents have "
        "been "
        "deleted. remaining: ");
    errorMsg.append(std::to_string(numDocsLeft));
    THROW_ARANGO_EXCEPTION_MESSAGE(TRI_ERROR_INTERNAL, errorMsg);
>>>>>>> c574deef
  }
#endif

  // delete all entries for database from _collectionMap and _indexMap
  removeEntriesForDatabase(id);

  return res;
}

bool RocksDBEngine::systemDatabaseExists() {
  velocypack::Builder builder;
  getDatabases(builder);

  for (auto const& item : velocypack::ArrayIterator(builder.slice())) {
    TRI_ASSERT(item.isObject());
    TRI_ASSERT(item.get(StaticStrings::DatabaseName).isString());
    if (item.get(StaticStrings::DatabaseName).stringView() ==
        StaticStrings::SystemDatabase) {
      return true;
    }
  }
  return false;
}

void RocksDBEngine::addSystemDatabase() {
  // create system database entry
  TRI_voc_tick_t id = TRI_NewTickServer();
  VPackBuilder builder;
  builder.openObject();
  builder.add(StaticStrings::DatabaseId, VPackValue(std::to_string(id)));
  builder.add(StaticStrings::DatabaseName,
              VPackValue(StaticStrings::SystemDatabase));
  builder.add("deleted", VPackValue(false));
  builder.close();

  RocksDBLogValue log = RocksDBLogValue::DatabaseCreate(id);
  Result res = writeDatabaseMarker(id, builder.slice(), std::move(log));
  if (res.fail()) {
    LOG_TOPIC("8c26a", FATAL, arangodb::Logger::STARTUP)
        << "unable to write database marker: " << res.errorMessage();
    FATAL_ERROR_EXIT();
  }
}

/// @brief open an existing database. internal function
std::unique_ptr<TRI_vocbase_t> RocksDBEngine::openExistingDatabase(
    CreateDatabaseInfo&& info, bool wasCleanShutdown, bool isUpgrade) {
  auto vocbase = std::make_unique<TRI_vocbase_t>(std::move(info));

  LOG_TOPIC("26c21", TRACE, arangodb::Logger::ENGINES)
      << "opening views and collections metadata in database '"
      << vocbase->name() << "'";

  VPackBuilder builder;
  auto scanViews = [&](std::string_view type) {
    try {
      if (builder.isEmpty()) {
        auto r = getViews(*vocbase, builder);
        if (r != TRI_ERROR_NO_ERROR) {
          THROW_ARANGO_EXCEPTION(r);
        }
      }

      auto const slice = builder.slice();
      TRI_ASSERT(slice.isArray());

      LOG_TOPIC("48f11", TRACE, arangodb::Logger::ENGINES)
          << "processing views metadata in database '" << vocbase->name()
          << "': " << slice.toJson();

      for (VPackSlice it : VPackArrayIterator(slice)) {
        if (it.get(StaticStrings::DataSourceType).stringView() != type) {
          continue;
        }

        // we found a view that is still active
        LOG_TOPIC("4dfdd", TRACE, arangodb::Logger::ENGINES)
            << "processing view metadata in database '" << vocbase->name()
            << "': " << it.toJson();

        TRI_ASSERT(!it.get("id").isNone());

        Result res;
        try {
          LogicalView::ptr view;
          res = LogicalView::instantiate(view, *vocbase, it, false);

          if (res.ok() && !view) {
            res.reset(TRI_ERROR_INTERNAL);
          }

          if (!res.ok()) {
            THROW_ARANGO_EXCEPTION(res);
          }

          TRI_ASSERT(view);

          StorageEngine::registerView(*vocbase, view);
          view->open();
        } catch (basics::Exception const& ex) {
          res.reset(ex.code(), ex.what());
        }

        if (!res.ok()) {
          THROW_ARANGO_EXCEPTION_MESSAGE(
              res.errorNumber(),
              absl::StrCat("failed to instantiate view in database '",
                           vocbase->name(), "' from definition: ",
                           it.toString(), ": ", res.errorMessage()));
        }
      }
    } catch (std::exception const& ex) {
      LOG_TOPIC("584b1", ERR, arangodb::Logger::ENGINES)
          << "error while opening database '" << vocbase->name()
          << "': " << ex.what();
      throw;
    } catch (...) {
      LOG_TOPIC("593fd", ERR, arangodb::Logger::ENGINES)
          << "error while opening database '" << vocbase->name()
          << "': unknown exception";
      throw;
    }
  };

  // scan the database path for "arangosearch" views
  scanViews(iresearch::StaticStrings::ViewArangoSearchType);

  // scan the database path for collections
  try {
    VPackBuilder builder;
    auto res = getCollectionsAndIndexes(*vocbase, builder, wasCleanShutdown,
                                        isUpgrade);

    if (res != TRI_ERROR_NO_ERROR) {
      THROW_ARANGO_EXCEPTION(res);
    }

    VPackSlice slice = builder.slice();
    TRI_ASSERT(slice.isArray());

    LOG_TOPIC("f1275", TRACE, arangodb::Logger::ENGINES)
        << "processing collections metadata in database '" << vocbase->name()
        << "': " << slice.toJson();

    for (VPackSlice it : VPackArrayIterator(slice)) {
      // we found a collection that is still active
      LOG_TOPIC("b2ef2", TRACE, arangodb::Logger::ENGINES)
          << "processing collection metadata in database '" << vocbase->name()
          << "': " << it.toJson();

      TRI_ASSERT(!it.get("id").isNone() || !it.get("cid").isNone());
      TRI_ASSERT(!it.get("deleted").isTrue());

      auto collection = vocbase->createCollectionObject(it, /*isAStub*/ false);
      TRI_ASSERT(collection != nullptr);

      auto phy = static_cast<RocksDBCollection*>(collection->getPhysical());
      TRI_ASSERT(phy != nullptr);
      Result r = phy->meta().deserializeMeta(_db, *collection);
      if (r.fail()) {
        LOG_TOPIC("4a404", ERR, arangodb::Logger::ENGINES)
            << "error while "
            << "loading metadata of collection '" << vocbase->name() << "/"
            << collection->name() << "': " << r.errorMessage();
      }

      StorageEngine::registerCollection(*vocbase, collection);
      LOG_TOPIC("39404", DEBUG, arangodb::Logger::ENGINES)
          << "added collection '" << vocbase->name() << "/"
          << collection->name() << "'";

      if (collection->replicationVersion() ==
          arangodb::replication::Version::TWO) {
        vocbase->_logManager->_initCollections.emplace(
            collection->replicatedStateId(), collection);
      }
    }
  } catch (std::exception const& ex) {
    LOG_TOPIC("8d427", ERR, arangodb::Logger::ENGINES)
        << "error while opening database '" << vocbase->name()
        << "': " << ex.what();
    throw;
  } catch (...) {
    LOG_TOPIC("0268e", ERR, arangodb::Logger::ENGINES)
        << "error while opening database '" << vocbase->name()
        << "': unknown exception";
    throw;
  }

  try {
    loadReplicatedStates(*vocbase);
  } catch (std::exception const& ex) {
    LOG_TOPIC("554c1", ERR, arangodb::Logger::ENGINES)
        << "error while opening database: " << ex.what();
    throw;
  } catch (...) {
    LOG_TOPIC("5f33d", ERR, arangodb::Logger::ENGINES)
        << "error while opening database: unknown exception";
    throw;
  }

  // scan the database path for "search-alias" views
  if (ServerState::instance()->isSingleServer()) {
    scanViews(iresearch::StaticStrings::ViewSearchAliasType);
  }

  return vocbase;
}

void RocksDBEngine::loadReplicatedStates(TRI_vocbase_t& vocbase) {
  auto* cfDefs = RocksDBColumnFamilyManager::get(
      RocksDBColumnFamilyManager::Family::Definitions);

  auto bounds = RocksDBKeyBounds::DatabaseStates(vocbase.id());
  auto upper = bounds.end();
  auto readOptions = rocksdb::ReadOptions();
  readOptions.iterate_upper_bound = &upper;

  auto iter =
      std::unique_ptr<rocksdb::Iterator>(_db->NewIterator(readOptions, cfDefs));
  for (iter->Seek(bounds.start()); iter->Valid(); iter->Next()) {
    ADB_PROD_ASSERT(vocbase.id() == RocksDBKey::databaseId(iter->key()));

    auto slice =
        VPackSlice(reinterpret_cast<uint8_t const*>(iter->value().data()));
    // TODO Is this applicable? I think we can safely remove the following
    //      lines.
    if (basics::VelocyPackHelper::getBooleanValue(
            slice, StaticStrings::DataSourceDeleted, false)) {
      TRI_ASSERT(false) << "Please tell Team CINFRA if you see this happening.";
      continue;
    }

    auto info = velocypack::deserialize<
        replication2::storage::rocksdb::ReplicatedStateInfo>(slice);
    auto methods = makeLogStorageMethods(
        info.stateId, info.objectId, vocbase.id(), _db,
        RocksDBColumnFamilyManager::get(
            RocksDBColumnFamilyManager::Family::ReplicatedLogs),
        RocksDBColumnFamilyManager::get(
            RocksDBColumnFamilyManager::Family::Definitions),
        _logPersistor, _logMetrics);
    registerReplicatedState(vocbase, info.stateId, std::move(methods));
  }
}

void RocksDBEngine::scheduleFullIndexRefill(std::string const& database,
                                            std::string const& collection,
                                            IndexId iid) {
  // simply forward...
  RocksDBIndexCacheRefillFeature& f =
      server().getFeature<RocksDBIndexCacheRefillFeature>();
  f.scheduleFullIndexRefill(database, collection, iid);
}

bool RocksDBEngine::autoRefillIndexCaches() const {
  RocksDBIndexCacheRefillFeature& f =
      server().getFeature<RocksDBIndexCacheRefillFeature>();
  return f.autoRefill();
}

bool RocksDBEngine::autoRefillIndexCachesOnFollowers() const {
  RocksDBIndexCacheRefillFeature& f =
      server().getFeature<RocksDBIndexCacheRefillFeature>();
  return f.autoRefillOnFollowers();
}

void RocksDBEngine::syncIndexCaches() {
  RocksDBIndexCacheRefillFeature& f =
      server().getFeature<RocksDBIndexCacheRefillFeature>();
  f.waitForCatchup();
}

DECLARE_GAUGE(rocksdb_cache_active_tables, uint64_t,
              "rocksdb_cache_active_tables");
DECLARE_GAUGE(rocksdb_cache_allocated, uint64_t, "rocksdb_cache_allocated");
DECLARE_GAUGE(rocksdb_cache_peak_allocated, uint64_t,
              "rocksdb_cache_peak_allocated");
DECLARE_GAUGE(rocksdb_cache_hit_rate_lifetime, uint64_t,
              "rocksdb_cache_hit_rate_lifetime");
DECLARE_GAUGE(rocksdb_cache_hit_rate_recent, uint64_t,
              "rocksdb_cache_hit_rate_recent");
DECLARE_GAUGE(rocksdb_cache_limit, uint64_t, "rocksdb_cache_limit");
DECLARE_GAUGE(rocksdb_cache_unused_memory, uint64_t,
              "rocksdb_cache_unused_memory");
DECLARE_GAUGE(rocksdb_cache_unused_tables, uint64_t,
              "rocksdb_cache_unused_tables");
DECLARE_GAUGE(rocksdb_actual_delayed_write_rate, uint64_t,
              "rocksdb_actual_delayed_write_rate");
DECLARE_GAUGE(rocksdb_background_errors, uint64_t, "rocksdb_background_errors");
DECLARE_GAUGE(rocksdb_base_level, uint64_t, "rocksdb_base_level");
DECLARE_GAUGE(rocksdb_block_cache_capacity, uint64_t,
              "rocksdb_block_cache_capacity");
DECLARE_GAUGE(rocksdb_block_cache_pinned_usage, uint64_t,
              "rocksdb_block_cache_pinned_usage");
DECLARE_GAUGE(rocksdb_block_cache_usage, uint64_t, "rocksdb_block_cache_usage");
#ifdef ARANGODB_ROCKSDB8
// DECLARE_GAUGE(rocksdb_block_cache_entries, uint64_t,
//                    "rocksdb_block_cache_entries");
// DECLARE_GAUGE(rocksdb_block_cache_charge_per_entry, uint64_t,
//                    "rocksdb_block_cache_charge_per_entry");
#endif
DECLARE_GAUGE(rocksdb_compaction_pending, uint64_t,
              "rocksdb_compaction_pending");
DECLARE_GAUGE(rocksdb_compression_ratio_at_level0, uint64_t,
              "rocksdb_compression_ratio_at_level0");
DECLARE_GAUGE(rocksdb_compression_ratio_at_level1, uint64_t,
              "rocksdb_compression_ratio_at_level1");
DECLARE_GAUGE(rocksdb_compression_ratio_at_level2, uint64_t,
              "rocksdb_compression_ratio_at_level2");
DECLARE_GAUGE(rocksdb_compression_ratio_at_level3, uint64_t,
              "rocksdb_compression_ratio_at_level3");
DECLARE_GAUGE(rocksdb_compression_ratio_at_level4, uint64_t,
              "rocksdb_compression_ratio_at_level4");
DECLARE_GAUGE(rocksdb_compression_ratio_at_level5, uint64_t,
              "rocksdb_compression_ratio_at_level5");
DECLARE_GAUGE(rocksdb_compression_ratio_at_level6, uint64_t,
              "rocksdb_compression_ratio_at_level6");
DECLARE_GAUGE(rocksdb_cur_size_active_mem_table, uint64_t,
              "rocksdb_cur_size_active_mem_table");
DECLARE_GAUGE(rocksdb_cur_size_all_mem_tables, uint64_t,
              "rocksdb_cur_size_all_mem_tables");
DECLARE_GAUGE(rocksdb_estimate_live_data_size, uint64_t,
              "rocksdb_estimate_live_data_size");
DECLARE_GAUGE(rocksdb_estimate_num_keys, uint64_t, "rocksdb_estimate_num_keys");
DECLARE_GAUGE(rocksdb_estimate_pending_compaction_bytes, uint64_t,
              "rocksdb_estimate_pending_compaction_bytes");
DECLARE_GAUGE(rocksdb_estimate_table_readers_mem, uint64_t,
              "rocksdb_estimate_table_readers_mem");
DECLARE_GAUGE(rocksdb_free_disk_space, uint64_t, "rocksdb_free_disk_space");
DECLARE_GAUGE(rocksdb_free_inodes, uint64_t, "rocksdb_free_inodes");
DECLARE_GAUGE(rocksdb_is_file_deletions_enabled, uint64_t,
              "rocksdb_is_file_deletions_enabled");
DECLARE_GAUGE(rocksdb_is_write_stopped, uint64_t, "rocksdb_is_write_stopped");
DECLARE_GAUGE(rocksdb_live_sst_files_size, uint64_t,
              "rocksdb_live_sst_files_size");
DECLARE_GAUGE(rocksdb_mem_table_flush_pending, uint64_t,
              "rocksdb_mem_table_flush_pending");
DECLARE_GAUGE(rocksdb_min_log_number_to_keep, uint64_t,
              "rocksdb_min_log_number_to_keep");
DECLARE_GAUGE(rocksdb_num_deletes_active_mem_table, uint64_t,
              "rocksdb_num_deletes_active_mem_table");
DECLARE_GAUGE(rocksdb_num_deletes_imm_mem_tables, uint64_t,
              "rocksdb_num_deletes_imm_mem_tables");
DECLARE_GAUGE(rocksdb_num_entries_active_mem_table, uint64_t,
              "rocksdb_num_entries_active_mem_table");
DECLARE_GAUGE(rocksdb_num_entries_imm_mem_tables, uint64_t,
              "rocksdb_num_entries_imm_mem_tables");
DECLARE_GAUGE(rocksdb_num_files_at_level0, uint64_t,
              "rocksdb_num_files_at_level0");
DECLARE_GAUGE(rocksdb_num_files_at_level1, uint64_t,
              "rocksdb_num_files_at_level1");
DECLARE_GAUGE(rocksdb_num_files_at_level2, uint64_t,
              "rocksdb_num_files_at_level2");
DECLARE_GAUGE(rocksdb_num_files_at_level3, uint64_t,
              "rocksdb_num_files_at_level3");
DECLARE_GAUGE(rocksdb_num_files_at_level4, uint64_t,
              "rocksdb_num_files_at_level4");
DECLARE_GAUGE(rocksdb_num_files_at_level5, uint64_t,
              "rocksdb_num_files_at_level5");
DECLARE_GAUGE(rocksdb_num_files_at_level6, uint64_t,
              "rocksdb_num_files_at_level6");
DECLARE_GAUGE(rocksdb_num_immutable_mem_table, uint64_t,
              "rocksdb_num_immutable_mem_table");
DECLARE_GAUGE(rocksdb_num_immutable_mem_table_flushed, uint64_t,
              "rocksdb_num_immutable_mem_table_flushed");
DECLARE_GAUGE(rocksdb_num_live_versions, uint64_t, "rocksdb_num_live_versions");
DECLARE_GAUGE(rocksdb_num_running_compactions, uint64_t,
              "rocksdb_num_running_compactions");
DECLARE_GAUGE(rocksdb_num_running_flushes, uint64_t,
              "rocksdb_num_running_flushes");
DECLARE_GAUGE(rocksdb_num_snapshots, uint64_t, "rocksdb_num_snapshots");
DECLARE_GAUGE(rocksdb_oldest_snapshot_time, uint64_t,
              "rocksdb_oldest_snapshot_time");
DECLARE_GAUGE(rocksdb_size_all_mem_tables, uint64_t,
              "rocksdb_size_all_mem_tables");
DECLARE_GAUGE(rocksdb_total_disk_space, uint64_t, "rocksdb_total_disk_space");
DECLARE_GAUGE(rocksdb_total_inodes, uint64_t, "rocksdb_total_inodes");
DECLARE_GAUGE(rocksdb_total_sst_files_size, uint64_t,
              "rocksdb_total_sst_files_size");
DECLARE_GAUGE(rocksdb_engine_throttle_bps, uint64_t,
              "rocksdb_engine_throttle_bps");
DECLARE_GAUGE(rocksdb_read_only, uint64_t, "rocksdb_read_only");
DECLARE_GAUGE(rocksdb_total_sst_files, uint64_t, "rocksdb_total_sst_files");

void RocksDBEngine::getCapabilities(velocypack::Builder& builder) const {
  // get generic capabilities
  VPackBuilder main;
  StorageEngine::getCapabilities(main);

  VPackBuilder own;
  own.openObject();
  own.add("endianness", VPackValue(rocksDBEndiannessString(
                            rocksutils::getRocksDBKeyFormatEndianness())));
  own.close();

  VPackCollection::merge(builder, main.slice(), own.slice(), false);
}

void RocksDBEngine::getStatistics(std::string& result) const {
  VPackBuffer<uint8_t> buffer;
  VPackBuilder stats(buffer);
  getStatistics(stats);
  VPackSlice sslice = stats.slice();

  TRI_ASSERT(sslice.isObject());
  for (auto a : VPackObjectIterator(sslice)) {
    if (a.value.isNumber()) {
      std::string name = a.key.copyString();
      std::replace(name.begin(), name.end(), '.', '_');
      std::replace(name.begin(), name.end(), '-', '_');
      if (!name.empty() && name.front() != 'r') {
        // prepend name with "rocksdb_"
        name = absl::StrCat(kEngineName, "_", name);
      }
      result += absl::StrCat("\n# HELP ", name, " ", name, "\n# TYPE ", name,
                             " gauge\n", name, " ",
                             a.value.getNumber<uint64_t>(), "\n");
    }
  }
}

void RocksDBEngine::getStatistics(VPackBuilder& builder) const {
  // add int properties
  auto addInt = [&](std::string const& s) {
    std::string v;
    if (_db->GetProperty(s, &v)) {
      int64_t i = basics::StringUtils::int64(v);
      builder.add(s, VPackValue(i));
    }
  };

  // add string properties
  auto addStr = [&](std::string const& s) {
    std::string v;
    if (_db->GetProperty(s, &v)) {
      builder.add(s, VPackValue(v));
    }
  };

  // get string property from each column family and return sum;
  auto addIntAllCf = [&](std::string const& s) {
    int64_t sum = 0;
    std::string v;
    for (auto cfh : RocksDBColumnFamilyManager::allHandles()) {
      v.clear();
      if (_db->GetProperty(cfh, s, &v)) {
        int64_t temp = basics::StringUtils::int64(v);

        // -1 returned for some things that are valid property but no value
        if (0 < temp) {
          sum += temp;
        }
      }
    }
    builder.add(s, VPackValue(sum));
    return sum;
  };

  // add column family properties
  auto addCf = [&](RocksDBColumnFamilyManager::Family family) {
    std::string name = RocksDBColumnFamilyManager::name(
        family, RocksDBColumnFamilyManager::NameMode::External);
    rocksdb::ColumnFamilyHandle* c = RocksDBColumnFamilyManager::get(family);
    std::string v;
    builder.add(name, VPackValue(VPackValueType::Object));
    if (_db->GetProperty(c, rocksdb::DB::Properties::kCFStats, &v)) {
      builder.add("dbstats", VPackValue(v));
    }

    // re-add this line to count all keys in the column family (slow!!!)
    // builder.add("keys", VPackValue(rocksutils::countKeys(_db, c)));

    // estimate size on disk and in memtables
    uint64_t out = 0;
    rocksdb::Range r(rocksdb::Slice("\x00\x00\x00\x00\x00\x00\x00\x00", 8),
                     rocksdb::Slice("\xff\xff\xff\xff\xff\xff\xff\xff\xff\xff"
                                    "\xff\xff\xff\xff\xff\xff",
                                    16));

    rocksdb::SizeApproximationOptions options{.include_memtables = true,
                                              .include_files = true};
    _db->GetApproximateSizes(options, c, &r, 1, &out);

    builder.add("memory", VPackValue(out));
    builder.close();
  };

  builder.openObject(/*unindexed*/ true);
  int64_t numSstFilesOnAllLevels = 0;
  for (int i = 0; i < _optionsProvider.getOptions().num_levels; ++i) {
    numSstFilesOnAllLevels += addIntAllCf(
        absl::StrCat(rocksdb::DB::Properties::kNumFilesAtLevelPrefix, i));
    // ratio needs new calculation with all cf, not a simple add operation
    addIntAllCf(absl::StrCat(
        rocksdb::DB::Properties::kCompressionRatioAtLevelPrefix, i));
  }
  builder.add("rocksdb.total-sst-files", VPackValue(numSstFilesOnAllLevels));
  // caution:  you must read rocksdb/db/internal_stats.cc carefully to
  //           determine if a property is for whole database or one column
  //           family
  addIntAllCf(rocksdb::DB::Properties::kNumImmutableMemTable);
  addIntAllCf(rocksdb::DB::Properties::kNumImmutableMemTableFlushed);
  addIntAllCf(rocksdb::DB::Properties::kMemTableFlushPending);
  addIntAllCf(rocksdb::DB::Properties::kCompactionPending);
  addInt(rocksdb::DB::Properties::kBackgroundErrors);
  addIntAllCf(rocksdb::DB::Properties::kCurSizeActiveMemTable);
  addIntAllCf(rocksdb::DB::Properties::kCurSizeAllMemTables);
  addIntAllCf(rocksdb::DB::Properties::kSizeAllMemTables);
  addIntAllCf(rocksdb::DB::Properties::kNumEntriesActiveMemTable);
  addIntAllCf(rocksdb::DB::Properties::kNumEntriesImmMemTables);
  addIntAllCf(rocksdb::DB::Properties::kNumDeletesActiveMemTable);
  addIntAllCf(rocksdb::DB::Properties::kNumDeletesImmMemTables);
  addIntAllCf(rocksdb::DB::Properties::kEstimateNumKeys);
  addIntAllCf(rocksdb::DB::Properties::kEstimateTableReadersMem);
  addInt(rocksdb::DB::Properties::kNumSnapshots);
  addInt(rocksdb::DB::Properties::kOldestSnapshotTime);
  addIntAllCf(rocksdb::DB::Properties::kNumLiveVersions);
  addInt(rocksdb::DB::Properties::kMinLogNumberToKeep);
  addIntAllCf(rocksdb::DB::Properties::kEstimateLiveDataSize);
  addIntAllCf(rocksdb::DB::Properties::kLiveSstFilesSize);
  addStr(rocksdb::DB::Properties::kDBStats);
  addStr(rocksdb::DB::Properties::kSSTables);
  addInt(rocksdb::DB::Properties::kNumRunningCompactions);
  addInt(rocksdb::DB::Properties::kNumRunningFlushes);
  addInt(rocksdb::DB::Properties::kIsFileDeletionsEnabled);
  addIntAllCf(rocksdb::DB::Properties::kEstimatePendingCompactionBytes);
  addInt(rocksdb::DB::Properties::kBaseLevel);
  addInt(rocksdb::DB::Properties::kBlockCacheCapacity);
  addInt(rocksdb::DB::Properties::kBlockCacheUsage);
  addInt(rocksdb::DB::Properties::kBlockCachePinnedUsage);

#ifdef ARANGODB_ROCKSDB8
  auto const& tableOptions = _optionsProvider.getTableOptions();
  if (tableOptions.block_cache != nullptr) {
    auto const& cache = tableOptions.block_cache;
    auto usage = cache->GetUsage();
    auto entries = cache->GetOccupancyCount();
    if (entries > 0) {
      builder.add("rocksdb.block-cache-charge-per-entry",
                  VPackValue(static_cast<uint64_t>(usage / entries)));
    } else {
      builder.add("rocksdb.block-cache-charge-per-entry", VPackValue(0));
    }
    builder.add("rocksdb.block-cache-entries", VPackValue(entries));
  } else {
    builder.add("rocksdb.block-cache-entries", VPackValue(0));
    builder.add("rocksdb.block-cache-charge-per-entry", VPackValue(0));
  }
#endif

  addIntAllCf(rocksdb::DB::Properties::kTotalSstFilesSize);
  addInt(rocksdb::DB::Properties::kActualDelayedWriteRate);
  addInt(rocksdb::DB::Properties::kIsWriteStopped);

  if (_dbOptions.statistics) {
    for (auto const& stat : rocksdb::TickersNameMap) {
      builder.add(
          stat.second,
          VPackValue(_dbOptions.statistics->getTickerCount(stat.first)));
    }

    uint64_t walWrite, flushWrite, compactionWrite, userWrite;
    walWrite = _dbOptions.statistics->getTickerCount(rocksdb::WAL_FILE_BYTES);
    flushWrite =
        _dbOptions.statistics->getTickerCount(rocksdb::FLUSH_WRITE_BYTES);
    compactionWrite =
        _dbOptions.statistics->getTickerCount(rocksdb::COMPACT_WRITE_BYTES);
    userWrite = _dbOptions.statistics->getTickerCount(rocksdb::BYTES_WRITTEN);
    builder.add(
        "rocksdbengine.write.amplification.x100",
        VPackValue((0 != userWrite)
                       ? ((walWrite + flushWrite + compactionWrite) * 100) /
                             userWrite
                       : 100));
  }

  {
    // in-memory cache statistics
    cache::Manager* manager =
        server().getFeature<CacheManagerFeature>().manager();

    std::optional<cache::Manager::MemoryStats> stats;
    if (manager != nullptr) {
      // cache turned on
      stats = manager->memoryStats(cache::Cache::triesFast);
    }
    if (!stats.has_value()) {
      stats = cache::Manager::MemoryStats{};
    }
    TRI_ASSERT(stats.has_value());

    builder.add("cache.limit", VPackValue(stats->globalLimit));
    builder.add("cache.allocated", VPackValue(stats->globalAllocation));
    builder.add("cache.peak-allocated",
                VPackValue(stats->peakGlobalAllocation));
    builder.add("cache.active-tables", VPackValue(stats->activeTables));
    builder.add("cache.unused-memory", VPackValue(stats->spareAllocation));
    builder.add("cache.unused-tables", VPackValue(stats->spareTables));

    // edge cache compression ratio
    double compressionRatio = 0.0;
    auto initial = _metricsEdgeCacheEntriesSizeInitial.load();
    auto effective = _metricsEdgeCacheEntriesSizeEffective.load();
    if (initial != 0) {
      compressionRatio = 100.0 * (1.0 - (static_cast<double>(effective) /
                                         static_cast<double>(initial)));
    }
    builder.add("cache.edge-compression-ratio", VPackValue(compressionRatio));
    builder.add("cache.edge-inserts",
                VPackValue(_metricsEdgeCacheInserts.load()));
    builder.add("cache.edge-compressed-inserts",
                VPackValue(_metricsEdgeCacheCompressedInserts.load()));

    std::pair<double, double> rates;
    if (manager != nullptr) {
      rates = manager->globalHitRates();
    }
    // handle NaN
    builder.add("cache.hit-rate-lifetime",
                VPackValue(rates.first >= 0.0 ? rates.first : 0.0));
    builder.add("cache.hit-rate-recent",
                VPackValue(rates.second >= 0.0 ? rates.second : 0.0));
  }

  // print column family statistics
  //  warning: output format limits numbers to 3 digits of precision or less.
  builder.add("columnFamilies", VPackValue(VPackValueType::Object));
  addCf(RocksDBColumnFamilyManager::Family::Definitions);
  addCf(RocksDBColumnFamilyManager::Family::Documents);
  addCf(RocksDBColumnFamilyManager::Family::PrimaryIndex);
  addCf(RocksDBColumnFamilyManager::Family::EdgeIndex);
  addCf(RocksDBColumnFamilyManager::Family::VPackIndex);
  addCf(RocksDBColumnFamilyManager::Family::GeoIndex);
  addCf(RocksDBColumnFamilyManager::Family::FulltextIndex);
  addCf(RocksDBColumnFamilyManager::Family::ZkdIndex);
  addCf(RocksDBColumnFamilyManager::Family::ReplicatedLogs);
  builder.close();

  if (_throttleListener) {
    builder.add("rocksdb_engine.throttle.bps",
                VPackValue(_throttleListener->getThrottle()));
  }

  {
    // total disk space in database directory
    uint64_t totalSpace = 0;
    // free disk space in database directory
    uint64_t freeSpace = 0;
    Result res = TRI_GetDiskSpaceInfo(_basePath, totalSpace, freeSpace);
    if (res.ok()) {
      builder.add("rocksdb.free-disk-space", VPackValue(freeSpace));
      builder.add("rocksdb.total-disk-space", VPackValue(totalSpace));
    } else {
      builder.add("rocksdb.free-disk-space", VPackValue(VPackValueType::Null));
      builder.add("rocksdb.total-disk-space", VPackValue(VPackValueType::Null));
    }
  }

  {
    // total inodes for database directory
    uint64_t totalINodes = 0;
    // free inodes for database directory
    uint64_t freeINodes = 0;
    Result res = TRI_GetINodesInfo(_basePath, totalINodes, freeINodes);
    if (res.ok()) {
      builder.add("rocksdb.free-inodes", VPackValue(freeINodes));
      builder.add("rocksdb.total-inodes", VPackValue(totalINodes));
    } else {
      builder.add("rocksdb.free-inodes", VPackValue(VPackValueType::Null));
      builder.add("rocksdb.total-inodes", VPackValue(VPackValueType::Null));
    }
  }

  if (_errorListener) {
    builder.add("rocksdb.read-only",
                VPackValue(_errorListener->called() ? 1 : 0));
  }

  auto sequenceNumber = _db->GetLatestSequenceNumber();
  builder.add("rocksdb.wal-sequence", VPackValue(sequenceNumber));

  builder.close();
}

Result RocksDBEngine::handleSyncKeys(DatabaseInitialSyncer& syncer,
                                     LogicalCollection& col,
                                     std::string const& keysId) {
  return handleSyncKeysRocksDB(syncer, &col, keysId);
}

Result RocksDBEngine::createLoggerState(TRI_vocbase_t* vocbase,
                                        VPackBuilder& builder) {
  builder.openObject();  // Base
  rocksdb::SequenceNumber lastTick = _db->GetLatestSequenceNumber();

  // "state" part
  builder.add("state", VPackValue(VPackValueType::Object));  // open

  // always hard-coded to true
  builder.add("running", VPackValue(true));

  builder.add("lastLogTick", VPackValue(std::to_string(lastTick)));

  // not used anymore in 3.8:
  builder.add("lastUncommittedLogTick", VPackValue(std::to_string(lastTick)));

  // not used anymore in 3.8:
  builder.add("totalEvents", VPackValue(lastTick));

  builder.add("time", VPackValue(utilities::timeString()));
  builder.close();

  // "server" part
  builder.add("server", VPackValue(VPackValueType::Object));  // open
  builder.add("version", VPackValue(ARANGODB_VERSION));
  builder.add("serverId",
              VPackValue(std::to_string(ServerIdFeature::getId().id())));
  builder.add("engine", VPackValue(kEngineName));  // "rocksdb"
  builder.close();

  // "clients" part
  builder.add("clients", VPackValue(VPackValueType::Array));  // open
  if (vocbase != nullptr) {
    vocbase->replicationClients().toVelocyPack(builder);
  }
  builder.close();  // clients
  builder.close();  // base

  return {};
}

Result RocksDBEngine::createTickRanges(VPackBuilder& builder) {
  rocksdb::VectorLogPtr walFiles;
  rocksdb::Status s = _db->GetSortedWalFiles(walFiles);

  Result res = rocksutils::convertStatus(s);
  if (res.fail()) {
    return res;
  }

  builder.openArray();
  for (auto lfile = walFiles.begin(); lfile != walFiles.end(); ++lfile) {
    auto& logfile = *lfile;
    builder.openObject();
    // filename and state are already of type string
    builder.add("datafile", VPackValue(logfile->PathName()));
    if (logfile->Type() == rocksdb::WalFileType::kAliveLogFile) {
      builder.add("status", VPackValue("open"));
    } else if (logfile->Type() == rocksdb::WalFileType::kArchivedLogFile) {
      builder.add("status", VPackValue("collected"));
    }
    rocksdb::SequenceNumber min = logfile->StartSequence();
    builder.add("tickMin", VPackValue(std::to_string(min)));
    rocksdb::SequenceNumber max;
    if (std::next(lfile) != walFiles.end()) {
      max = (*std::next(lfile))->StartSequence();
    } else {
      max = _db->GetLatestSequenceNumber();
    }
    builder.add("tickMax", VPackValue(std::to_string(max)));
    builder.close();
  }
  builder.close();

  return {};
}

Result RocksDBEngine::firstTick(uint64_t& tick) {
  rocksdb::VectorLogPtr walFiles;
  rocksdb::Status s = _db->GetSortedWalFiles(walFiles);

  Result res;
  if (!s.ok()) {
    res = rocksutils::convertStatus(s);
  } else {
    // read minium possible tick
    if (!walFiles.empty()) {
      tick = walFiles[0]->StartSequence();
    }
  }
  return res;
}

Result RocksDBEngine::lastLogger(TRI_vocbase_t& vocbase, uint64_t tickStart,
                                 uint64_t tickEnd, VPackBuilder& builder) {
  bool includeSystem = true;
  size_t chunkSize = 32 * 1024 * 1024;  // TODO: determine good default value?

  builder.openArray();
  RocksDBReplicationResult rep =
      rocksutils::tailWal(&vocbase, tickStart, tickEnd, chunkSize,
                          includeSystem, DataSourceId::none(), builder);
  builder.close();

  return std::move(rep).result();
}

WalAccess const* RocksDBEngine::walAccess() const {
  TRI_ASSERT(_walAccess);
  return _walAccess.get();
}

/// @brief get compression supported by RocksDB
std::string RocksDBEngine::getCompressionSupport() const {
  std::string result;

  for (auto const& type : rocksdb::GetSupportedCompressions()) {
    std::string out;
    rocksdb::GetStringFromCompressionType(&out, type);

    if (out.empty()) {
      continue;
    }
    if (!result.empty()) {
      result.append(", ");
    }
    result.append(out);
  }
  return result;
}

// management methods for synchronizing with external persistent stores
TRI_voc_tick_t RocksDBEngine::currentTick() const {
  return _db->GetLatestSequenceNumber();
}

TRI_voc_tick_t RocksDBEngine::releasedTick() const {
  READ_LOCKER(lock, _walFileLock);
  return _releasedTick;
}

void RocksDBEngine::releaseTick(TRI_voc_tick_t tick) {
  WRITE_LOCKER(lock, _walFileLock);

  if (tick > _releasedTick) {
    _releasedTick = tick;
    lock.unlock();

    // update metric for released tick
    _metricsWalReleasedTickFlush.store(tick, std::memory_order_relaxed);
  }
}

HealthData RocksDBEngine::healthCheck() {
  auto now = std::chrono::steady_clock::now();

  // the following checks are executed under a mutex so that different
  // threads can potentially call in here without messing up any data.
  // in addition, serializing access to this function avoids stampedes
  // with multiple threads trying to calculate the free disk space
  // capacity at the same time, which could be expensive.
  std::lock_guard guard{_healthMutex};

  TRI_IF_FAILURE("RocksDBEngine::healthCheck") {
    _healthData.res.reset(TRI_ERROR_DEBUG, "peng! 💥");
    return _healthData;
  }

  bool lastCheckLongAgo =
      (_healthData.lastCheckTimestamp.time_since_epoch().count() == 0) ||
      ((now - _healthData.lastCheckTimestamp) >= std::chrono::seconds(30));
  if (lastCheckLongAgo) {
    _healthData.lastCheckTimestamp = now;
  }

  // only log about once every 24 hours, to reduce log spam
  bool lastLogMessageLongAgo =
      (_lastHealthLogMessageTimestamp.time_since_epoch().count() == 0) ||
      ((now - _lastHealthLogMessageTimestamp) >= std::chrono::hours(24));

  _healthData.backgroundError = hasBackgroundError();

  if (_healthData.backgroundError) {
    // go into failed state
    _healthData.res.reset(
        TRI_ERROR_FAILED,
        "storage engine reports background error. please check the logs "
        "for the error reason and take action");
  } else if (_lastHealthCheckSuccessful) {
    _healthData.res.reset();
  }

  if (lastCheckLongAgo || !_lastHealthCheckSuccessful) {
    // check the amount of free disk space. this may be expensive to do, so
    // we only execute the check every once in a while, or when the last check
    // failed too (so that we don't report success only because we skipped the
    // checks)
    //
    // total disk space in database directory
    uint64_t totalSpace = 0;
    // free disk space in database directory
    uint64_t freeSpace = 0;

    if (TRI_GetDiskSpaceInfo(_basePath, totalSpace, freeSpace).ok() &&
        totalSpace >= 1024 * 1024) {
      // only carry out the following if we get a disk size of at least 1MB
      // back. everything else seems to be very unreasonable and not
      // trustworthy.
      double diskFreePercentage = double(freeSpace) / double(totalSpace);
      _healthData.freeDiskSpaceBytes = freeSpace;
      _healthData.freeDiskSpacePercent = diskFreePercentage;

      if (_healthData.res.ok() &&
          ((_requiredDiskFreePercentage > 0.0 &&
            diskFreePercentage < _requiredDiskFreePercentage) ||
           (_requiredDiskFreeBytes > 0 &&
            freeSpace < _requiredDiskFreeBytes))) {
        std::stringstream ss;
        ss << "free disk space capacity has reached critical level, "
           << "bytes free: " << freeSpace
           << ", % free: " << std::setprecision(1) << std::fixed
           << (diskFreePercentage * 100.0);
        // go into failed state
        _healthData.res.reset(TRI_ERROR_FAILED, ss.str());
      } else if (diskFreePercentage < 0.05 || freeSpace < 256 * 1024 * 1024) {
        // warnings about disk space only every 15 minutes
        bool lastLogWarningLongAgo =
            (now - _lastHealthLogWarningTimestamp >= std::chrono::minutes(15));
        if (lastLogWarningLongAgo) {
          LOG_TOPIC("54e7f", WARN, Logger::ENGINES)
              << "free disk space capacity is low, "
              << "bytes free: " << freeSpace
              << ", % free: " << std::setprecision(1) << std::fixed
              << (diskFreePercentage * 100.0);
          _lastHealthLogWarningTimestamp = now;
        }
        // don't go into failed state (yet)
      }
    }
  }

  _lastHealthCheckSuccessful = _healthData.res.ok();

  if (_healthData.res.fail() && lastLogMessageLongAgo) {
    LOG_TOPIC("ead1f", ERR, Logger::ENGINES) << _healthData.res.errorMessage();

    // update timestamp of last log message
    _lastHealthLogMessageTimestamp = now;
  }

  return _healthData;
}

void RocksDBEngine::waitForCompactionJobsToFinish() {
  // wait for started compaction jobs to finish
  int iterations = 0;

  do {
    size_t numRunning;
    {
      READ_LOCKER(locker, _pendingCompactionsLock);
      numRunning = _runningCompactions;
    }
    if (numRunning == 0) {
      return;
    }

    // print this only every few seconds
    if (iterations++ % 200 == 0) {
      LOG_TOPIC("9cbfd", INFO, Logger::ENGINES)
          << "waiting for " << numRunning << " compaction job(s) to finish...";
    }
    // unfortunately there is not much we can do except waiting for
    // RocksDB's compaction job(s) to finish.
    std::this_thread::sleep_for(std::chrono::milliseconds(50));
    // wait up to 2 minutes, and then give up
  } while (iterations <= 2400);

  LOG_TOPIC("c537b", WARN, Logger::ENGINES)
      << "giving up waiting for pending compaction job(s)";
}

bool RocksDBEngine::checkExistingDB(
    std::vector<rocksdb::ColumnFamilyDescriptor> const& cfFamilies) {
  bool dbExisted = false;

  rocksdb::Options testOptions;
  testOptions.create_if_missing = false;
  testOptions.create_missing_column_families = false;
  testOptions.avoid_flush_during_recovery = true;
  testOptions.avoid_flush_during_shutdown = true;
  testOptions.env = _dbOptions.env;

  std::vector<std::string> existingColumnFamilies;
  rocksdb::Status status = rocksdb::DB::ListColumnFamilies(
      testOptions, _path, &existingColumnFamilies);
  if (!status.ok()) {
    // check if we have found the database directory or not
    Result res = rocksutils::convertStatus(status);
    if (res.errorNumber() != TRI_ERROR_ARANGO_IO_ERROR) {
      // not an I/O error. so we better report the error and abort here
      LOG_TOPIC("74b7f", FATAL, arangodb::Logger::STARTUP)
          << "unable to initialize RocksDB engine: " << res.errorMessage();
      FATAL_ERROR_EXIT();
    }
  }

  if (status.ok()) {
    dbExisted = true;
    // we were able to open the database.
    // now check which column families are present in the db
    std::string names;
    for (auto const& it : existingColumnFamilies) {
      if (!names.empty()) {
        names.append(", ");
      }
      names.append(it);
    }

    LOG_TOPIC("528b8", DEBUG, arangodb::Logger::STARTUP)
        << "found existing column families: " << names;
    auto const replicatedLogsName = RocksDBColumnFamilyManager::name(
        RocksDBColumnFamilyManager::Family::ReplicatedLogs);
    auto const zkdIndexName = RocksDBColumnFamilyManager::name(
        RocksDBColumnFamilyManager::Family::ZkdIndex);

    for (auto const& it : cfFamilies) {
      auto it2 = std::find(existingColumnFamilies.begin(),
                           existingColumnFamilies.end(), it.name);
      if (it2 == existingColumnFamilies.end()) {
        if (it.name == replicatedLogsName || it.name == zkdIndexName) {
          LOG_TOPIC("293c3", INFO, Logger::STARTUP)
              << "column family " << it.name
              << " is missing and will be created.";
          continue;
        }

        LOG_TOPIC("d9df8", FATAL, arangodb::Logger::STARTUP)
            << "column family '" << it.name << "' is missing in database"
            << ". if you are upgrading from an earlier alpha or beta version "
               "of ArangoDB, it is required to restart with a new database "
               "directory and "
               "re-import data";
        FATAL_ERROR_EXIT();
      }
    }

    if (existingColumnFamilies.size() <
        RocksDBColumnFamilyManager::minNumberOfColumnFamilies) {
      LOG_TOPIC("e99ec", FATAL, arangodb::Logger::STARTUP)
          << "unexpected number of column families found in database ("
          << existingColumnFamilies.size() << "). "
          << "expecting at least "
          << RocksDBColumnFamilyManager::minNumberOfColumnFamilies
          << ". if you are upgrading from an earlier alpha or beta version "
             "of ArangoDB, it is required to restart with a new database "
             "directory and "
             "re-import data";
      FATAL_ERROR_EXIT();
    }
  }

  return dbExisted;
}

Result RocksDBEngine::dropReplicatedState(
    TRI_vocbase_t& vocbase,
    std::unique_ptr<replication2::storage::IStorageEngineMethods>& ptr) {
  // make sure that all pending async operations have completed
  ptr->waitForCompletion();

  // drop everything
  if (auto res = ptr->drop(); res.fail()) {
    return res;
  }

  // do a compaction for the log range
  std::ignore = ptr->compact();
  ptr.reset();
  return {};
}

auto RocksDBEngine::createReplicatedState(
    TRI_vocbase_t& vocbase, arangodb::replication2::LogId id,
    replication2::storage::PersistedStateInfo const& info)
    -> ResultT<std::unique_ptr<replication2::storage::IStorageEngineMethods>> {
  auto objectId = TRI_NewTickServer();
  auto methods = makeLogStorageMethods(
      id, objectId, vocbase.id(), _db,
      RocksDBColumnFamilyManager::get(
          RocksDBColumnFamilyManager::Family::ReplicatedLogs),
      RocksDBColumnFamilyManager::get(
          RocksDBColumnFamilyManager::Family::Definitions),
      _logPersistor, _logMetrics);
  auto res = methods->updateMetadata(info);
  if (res.fail()) {
    return res;
  }
  return {std::move(methods)};
}

std::shared_ptr<StorageSnapshot> RocksDBEngine::currentSnapshot() {
  if (ADB_LIKELY(_db)) {
    return std::make_shared<RocksDBSnapshot>(*_db);
  } else {
    return nullptr;
  }
}

std::tuple<uint64_t, uint64_t, uint64_t, uint64_t, uint64_t>
RocksDBEngine::getCacheMetrics() {
  return {_metricsEdgeCacheEntriesSizeInitial.load(),
          _metricsEdgeCacheEntriesSizeEffective.load(),
          _metricsEdgeCacheInserts.load(),
          _metricsEdgeCacheCompressedInserts.load(),
          _metricsEdgeCacheEmptyInserts.load()};
}

void RocksDBEngine::addCacheMetrics(uint64_t initial, uint64_t effective,
                                    uint64_t totalInserts,
                                    uint64_t totalCompressedInserts,
                                    uint64_t totalEmptyInserts) noexcept {
  if (totalInserts > 0) {
    _metricsEdgeCacheEntriesSizeInitial.count(initial);
    _metricsEdgeCacheEntriesSizeEffective.count(effective);
    _metricsEdgeCacheInserts.count(totalInserts);
    _metricsEdgeCacheCompressedInserts.count(totalCompressedInserts);
    _metricsEdgeCacheEmptyInserts.count(totalEmptyInserts);
  }
}

}  // namespace arangodb<|MERGE_RESOLUTION|>--- conflicted
+++ resolved
@@ -3038,20 +3038,11 @@
 
 #ifdef ARANGODB_ENABLE_MAINTAINER_MODE
   if (numDocsLeft > 0) {
-<<<<<<< HEAD
     THROW_ARANGO_EXCEPTION_MESSAGE(
         TRI_ERROR_INTERNAL, absl::StrCat("deletion check in drop database "
                                          "failed - not all documents have been "
                                          "deleted. remaining: ",
                                          numDocsLeft));
-=======
-    std::string errorMsg(
-        "deletion check in drop database failed - not all documents have "
-        "been "
-        "deleted. remaining: ");
-    errorMsg.append(std::to_string(numDocsLeft));
-    THROW_ARANGO_EXCEPTION_MESSAGE(TRI_ERROR_INTERNAL, errorMsg);
->>>>>>> c574deef
   }
 #endif
 
