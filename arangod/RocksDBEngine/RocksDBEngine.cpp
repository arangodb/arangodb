--- conflicted
+++ resolved
@@ -803,8 +803,8 @@
         &metricsFeature->add(arangodb_replication2_rocksdb_sync_time{});
 
     operationLatencyInsert = &metricsFeature->add(
-        arangodb_replication2_storage_operation_latency{}.withLabel(
-            "op", "insert"));
+        arangodb_replication2_storage_operation_latency{}.withLabel("op",
+                                                                    "insert"));
     operationLatencyRemoveFront = &metricsFeature->add(
         arangodb_replication2_storage_operation_latency{}.withLabel(
             "op", "remove-front"));
@@ -2595,9 +2595,9 @@
     auto info = velocypack::deserialize<RocksDBReplicatedStateInfo>(slice);
     auto* cfLogs = RocksDBColumnFamilyManager::get(
         RocksDBColumnFamilyManager::Family::ReplicatedLogs);
-    auto methods =
-        RocksDBLogStorageMethods(info.objectId, databaseId, info.stateId,
-                                 _logPersistor, _db, cfDefs, cfLogs);
+    auto methods = RocksDBLogStorageMethods(info.objectId, databaseId,
+                                            info.stateId, _logPersistor, _db,
+                                            cfDefs, cfLogs, _logMetrics);
     auto res = methods.drop();
     // Save the first error we encounter, but try to drop the rest.
     if (rv.ok() && res.fail()) {
@@ -3702,17 +3702,12 @@
       RocksDBColumnFamilyManager::get(
           RocksDBColumnFamilyManager::Family::Definitions),
       RocksDBColumnFamilyManager::get(
-<<<<<<< HEAD
           RocksDBColumnFamilyManager::Family::ReplicatedLogs),
       _logMetrics);
-  methods->updateMetadata(info);
-=======
-          RocksDBColumnFamilyManager::Family::ReplicatedLogs));
   auto res = methods->updateMetadata(info);
   if (res.fail()) {
     return res;
   }
->>>>>>> 7334407b
   return {std::move(methods)};
 }
 
