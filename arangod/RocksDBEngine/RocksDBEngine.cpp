////////////////////////////////////////////////////////////////////////////////
/// DISCLAIMER
///
/// Copyright 2014-2024 ArangoDB GmbH, Cologne, Germany
/// Copyright 2004-2014 triAGENS GmbH, Cologne, Germany
///
/// Licensed under the Business Source License 1.1 (the "License");
/// you may not use this file except in compliance with the License.
/// You may obtain a copy of the License at
///
///     https://github.com/arangodb/arangodb/blob/devel/LICENSE
///
/// Unless required by applicable law or agreed to in writing, software
/// distributed under the License is distributed on an "AS IS" BASIS,
/// WITHOUT WARRANTIES OR CONDITIONS OF ANY KIND, either express or implied.
/// See the License for the specific language governing permissions and
/// limitations under the License.
///
/// Copyright holder is ArangoDB GmbH, Cologne, Germany
///
/// @author Jan Steemann
/// @author Jan Christoph Uhde
////////////////////////////////////////////////////////////////////////////////

#include "RocksDBEngine.h"
#include "ApplicationFeatures/ApplicationServer.h"
#include "ApplicationFeatures/LanguageFeature.h"
#include "Basics/Exceptions.h"
#include "Basics/FileUtils.h"
#include "Basics/NumberOfCores.h"
#include "Basics/ReadLocker.h"
#include "Basics/Result.h"
#include "Basics/RocksDBLogger.h"
#include "Basics/StaticStrings.h"
#include "Basics/Thread.h"
#include "Basics/VelocyPackHelper.h"
#include "Basics/WriteLocker.h"
#include "Basics/application-exit.h"
#include "Basics/build.h"
#include "Basics/exitcodes.h"
#include "Basics/files.h"
#include "Basics/system-functions.h"
#include "Cache/Cache.h"
#include "Cache/CacheManagerFeature.h"
#include "Cache/Manager.h"
#include "Cluster/ClusterFeature.h"
#include "Cluster/ServerState.h"
#include "GeneralServer/RestHandlerFactory.h"
#include "IResearch/IResearchCommon.h"
#include "Inspection/VPack.h"
#include "Logger/LogMacros.h"
#include "Logger/Logger.h"
#include "Logger/LoggerStream.h"
#include "Metrics/CounterBuilder.h"
#include "Metrics/GaugeBuilder.h"
#include "Metrics/HistogramBuilder.h"
#include "Metrics/Metric.h"
#include "Metrics/MetricsFeature.h"
#include "ProgramOptions/ProgramOptions.h"
#include "ProgramOptions/Section.h"
#include "Replication/ReplicationClients.h"
#include "Replication2/ReplicatedLog/ReplicatedLogFeature.h"
#include "Replication2/Storage/IStorageEngineMethods.h"
#include "Rest/Version.h"
#include "RestHandler/RestHandlerCreator.h"
#include "RestServer/DatabaseFeature.h"
#include "RestServer/DatabasePathFeature.h"
#include "RestServer/FlushFeature.h"
#include "RestServer/DumpLimitsFeature.h"
#include "RestServer/LanguageCheckFeature.h"
#include "RestServer/ServerIdFeature.h"
#include "Replication2/Storage/LogStorageMethods.h"
#include "Replication2/Storage/RocksDB/AsyncLogWriteBatcher.h"
#include "Replication2/Storage/RocksDB/AsyncLogWriteBatcherMetrics.h"
#include "Replication2/Storage/RocksDB/LogPersistor.h"
#include "Replication2/Storage/RocksDB/StatePersistor.h"
#include "Replication2/Storage/RocksDB/Metrics.h"
#include "Replication2/Storage/RocksDB/ReplicatedStateInfo.h"
#include "Replication2/Storage/WAL/IFileManager.h"
#include "Replication2/Storage/WAL/IFileWriter.h"
#include "Replication2/Storage/WAL/LogPersistor.h"
#include "Replication2/Storage/WAL/WalManager.h"
#include "RocksDBEngine/Listeners/RocksDBBackgroundErrorListener.h"
#include "RocksDBEngine/Listeners/RocksDBMetricsListener.h"
#include "RocksDBEngine/Listeners/RocksDBThrottle.h"
#include "RocksDBEngine/ReplicatedRocksDBTransactionState.h"
#include "RocksDBEngine/RocksDBBackgroundThread.h"
#include "RocksDBEngine/RocksDBChecksumEnv.h"
#include "RocksDBEngine/RocksDBCollection.h"
#include "RocksDBEngine/RocksDBColumnFamilyManager.h"
#include "RocksDBEngine/RocksDBCommon.h"
#include "RocksDBEngine/RocksDBComparator.h"
#include "RocksDBEngine/RocksDBDumpManager.h"
#include "RocksDBEngine/RocksDBFormat.h"
#include "RocksDBEngine/RocksDBIncrementalSync.h"
#include "RocksDBEngine/RocksDBIndex.h"
#include "RocksDBEngine/RocksDBIndexCacheRefillFeature.h"
#include "RocksDBEngine/RocksDBIndexFactory.h"
#include "RocksDBEngine/RocksDBKey.h"
#include "RocksDBEngine/RocksDBLogValue.h"
#include "RocksDBEngine/RocksDBOptimizerRules.h"
#include "RocksDBEngine/RocksDBOptionFeature.h"
#include "RocksDBEngine/RocksDBRecoveryManager.h"
#include "RocksDBEngine/RocksDBReplicationManager.h"
#include "RocksDBEngine/RocksDBReplicationTailing.h"
#include "RocksDBEngine/RocksDBRestHandlers.h"
#include "RocksDBEngine/RocksDBSettingsManager.h"
#include "RocksDBEngine/RocksDBChecksumEnv.h"
#include "RocksDBEngine/RocksDBSyncThread.h"
#include "RocksDBEngine/RocksDBTypes.h"
#include "RocksDBEngine/RocksDBUpgrade.h"
#include "RocksDBEngine/RocksDBV8Functions.h"
#include "RocksDBEngine/RocksDBValue.h"
#include "RocksDBEngine/RocksDBWalAccess.h"
#include "RocksDBEngine/SimpleRocksDBTransactionState.h"
#include "Scheduler/SchedulerFeature.h"
#include "Transaction/Context.h"
#include "Transaction/Manager.h"
#include "Transaction/Options.h"
#include "Transaction/StandaloneContext.h"
#include "VocBase/LogicalView.h"
#include "VocBase/VocbaseInfo.h"
#include "VocBase/VocBaseLogManager.h"
#include "VocBase/ticks.h"

#include <rocksdb/convenience.h>
#include <rocksdb/db.h>
#include <rocksdb/env.h>
#include <rocksdb/filter_policy.h>
#include <rocksdb/iterator.h>
#include <rocksdb/options.h>
#include <rocksdb/slice_transform.h>
#include <rocksdb/sst_file_reader.h>
#include <rocksdb/statistics.h>
#include <rocksdb/table.h>
#include <rocksdb/transaction_log.h>
#include <rocksdb/utilities/transaction_db.h>
#include <rocksdb/write_batch.h>

#include <absl/strings/str_cat.h>

#include <velocypack/Collection.h>
#include <velocypack/Iterator.h>

#include <iomanip>
#include <limits>
#include <utility>

<<<<<<< HEAD
=======
// we will not use the multithreaded index creation that uses rocksdb's sst
// file ingestion until rocksdb external file ingestion is fixed to have
// correct sequence numbers for the files without gaps
#undef USE_SST_INGESTION

// #define USE_CUSTOM_WAL

>>>>>>> e0035319
using namespace arangodb;
using namespace arangodb::application_features;
using namespace arangodb::options;

namespace arangodb {

DECLARE_GAUGE(rocksdb_wal_released_tick_flush, uint64_t,
              "Released tick for RocksDB WAL deletion (flush-induced)");
DECLARE_GAUGE(rocksdb_wal_sequence, uint64_t, "Current RocksDB WAL sequence");
DECLARE_GAUGE(
    rocksdb_wal_sequence_lower_bound, uint64_t,
    "RocksDB WAL sequence number until which background thread has caught up");
DECLARE_GAUGE(rocksdb_live_wal_files, uint64_t,
              "Number of live RocksDB WAL files");
DECLARE_GAUGE(rocksdb_live_wal_files_size, uint64_t,
              "Cumulated size of live RocksDB WAL files");
DECLARE_GAUGE(rocksdb_archived_wal_files, uint64_t,
              "Number of archived RocksDB WAL files");
DECLARE_GAUGE(rocksdb_archived_wal_files_size, uint64_t,
              "Cumulated size of archived RocksDB WAL files");
DECLARE_GAUGE(rocksdb_prunable_wal_files, uint64_t,
              "Number of prunable RocksDB WAL files");
DECLARE_GAUGE(rocksdb_wal_pruning_active, uint64_t,
              "Whether or not RocksDB WAL file pruning is active");
DECLARE_GAUGE(arangodb_revision_tree_memory_usage, uint64_t,
              "Total memory consumed by all revision trees");
DECLARE_GAUGE(
    arangodb_revision_tree_buffered_memory_usage, uint64_t,
    "Total memory consumed by buffered updates for all revision trees");
DECLARE_GAUGE(arangodb_index_estimates_memory_usage, uint64_t,
              "Total memory consumed by all index selectivity estimates");
DECLARE_COUNTER(arangodb_revision_tree_rebuilds_success_total,
                "Number of successful revision tree rebuilds");
DECLARE_COUNTER(arangodb_revision_tree_rebuilds_failure_total,
                "Number of failed revision tree rebuilds");
DECLARE_COUNTER(arangodb_revision_tree_hibernations_total,
                "Number of revision tree hibernations");
DECLARE_COUNTER(arangodb_revision_tree_resurrections_total,
                "Number of revision tree resurrections");
DECLARE_COUNTER(rocksdb_cache_edge_inserts_uncompressed_entries_size_total,
                "Total gross memory size of all edge cache entries ever stored "
                "in memory");
DECLARE_COUNTER(rocksdb_cache_edge_inserts_effective_entries_size_total,
                "Total effective memory size of all edge cache entries ever "
                "stored in memory (after compression)");
DECLARE_GAUGE(rocksdb_cache_edge_compression_ratio, double,
              "Overall compression ratio for all edge cache entries ever "
              "stored in memory");
DECLARE_COUNTER(rocksdb_cache_edge_inserts_total,
                "Number of inserts into the edge cache");
DECLARE_COUNTER(rocksdb_cache_edge_compressed_inserts_total,
                "Number of compressed inserts into the edge cache");
DECLARE_COUNTER(
    rocksdb_cache_edge_empty_inserts_total,
    "Number of inserts into the edge cache that were an empty array");

// global flag to cancel all compactions. will be flipped to true on shutdown
static std::atomic<bool> cancelCompactions{false};

// minimum value for --rocksdb.sync-interval (in ms)
// a value of 0 however means turning off the syncing altogether!
static constexpr uint64_t minSyncInterval = 5;

static constexpr uint64_t databaseIdForGlobalApplier = 0;

// handles for recovery helpers
std::vector<std::shared_ptr<RocksDBRecoveryHelper>>
    RocksDBEngine::_recoveryHelpers;

RocksDBFilePurgePreventer::RocksDBFilePurgePreventer(RocksDBEngine* engine)
    : _engine(engine) {
  TRI_ASSERT(_engine != nullptr);
  _engine->_purgeLock.lockRead();
}

RocksDBFilePurgePreventer::~RocksDBFilePurgePreventer() {
  if (_engine != nullptr) {
    _engine->_purgeLock.unlockRead();
  }
}

RocksDBFilePurgePreventer::RocksDBFilePurgePreventer(
    RocksDBFilePurgePreventer&& other)
    : _engine(other._engine) {
  // steal engine from other
  other._engine = nullptr;
}

RocksDBFilePurgeEnabler::RocksDBFilePurgeEnabler(RocksDBEngine* engine)
    : _engine(nullptr) {
  TRI_ASSERT(engine != nullptr);

  if (engine->_purgeLock.tryLockWrite()) {
    // we got the lock
    _engine = engine;
  }
}

RocksDBFilePurgeEnabler::~RocksDBFilePurgeEnabler() {
  if (_engine != nullptr) {
    _engine->_purgeLock.unlockWrite();
  }
}

RocksDBFilePurgeEnabler::RocksDBFilePurgeEnabler(
    RocksDBFilePurgeEnabler&& other)
    : _engine(other._engine) {
  // steal engine from other
  other._engine = nullptr;
}

// create the storage engine
RocksDBEngine::RocksDBEngine(Server& server,
                             RocksDBOptionsProvider const& optionsProvider,
                             metrics::MetricsFeature& metrics)
    : StorageEngine(server, kEngineName, name(), Server::id<RocksDBEngine>(),
                    std::make_unique<RocksDBIndexFactory>(server)),
      _optionsProvider(optionsProvider),
      _metrics(metrics),
      _db(nullptr),
      _walAccess(std::make_unique<RocksDBWalAccess>(*this)),
      _maxTransactionSize(transaction::Options::defaultMaxTransactionSize),
      _intermediateCommitSize(
          transaction::Options::defaultIntermediateCommitSize),
      _intermediateCommitCount(
          transaction::Options::defaultIntermediateCommitCount),
      _maxParallelCompactions(2),
      _pruneWaitTime(10.0),
      _pruneWaitTimeInitial(60.0),
      _maxWalArchiveSizeLimit(0),
      _releasedTick(0),
      _syncInterval(100),
      _syncDelayThreshold(5000),
      _requiredDiskFreePercentage(0.01),
      _requiredDiskFreeBytes(16 * 1024 * 1024),
      _useThrottle(true),
      _useReleasedTick(false),
      _debugLogging(false),
      _verifySst(false),
#ifdef USE_ENTERPRISE
      _createShaFiles(true),
#else
      _createShaFiles(false),
#endif
      _lastHealthCheckSuccessful(false),
      _dbExisted(false),
      _runningRebuilds(0),
      _runningCompactions(0),
      _autoFlushCheckInterval(60.0 * 30.0),
      _autoFlushMinWalFiles(20),
      _forceLittleEndianKeys(false),
      _metricsIndexEstimatorMemoryUsage(
          metrics.add(arangodb_index_estimates_memory_usage{})),
      _metricsWalReleasedTickFlush(
          metrics.add(rocksdb_wal_released_tick_flush{})),
      _metricsWalSequenceLowerBound(
          metrics.add(rocksdb_wal_sequence_lower_bound{})),
      _metricsLiveWalFiles(metrics.add(rocksdb_live_wal_files{})),
      _metricsArchivedWalFiles(metrics.add(rocksdb_archived_wal_files{})),
      _metricsLiveWalFilesSize(metrics.add(rocksdb_live_wal_files_size{})),
      _metricsArchivedWalFilesSize(
          metrics.add(rocksdb_archived_wal_files_size{})),
      _metricsPrunableWalFiles(metrics.add(rocksdb_prunable_wal_files{})),
      _metricsWalPruningActive(metrics.add(rocksdb_wal_pruning_active{})),
      _metricsTreeMemoryUsage(
          metrics.add(arangodb_revision_tree_memory_usage{})),
      _metricsTreeBufferedMemoryUsage(
          metrics.add(arangodb_revision_tree_buffered_memory_usage{})),
      _metricsTreeRebuildsSuccess(
          metrics.add(arangodb_revision_tree_rebuilds_success_total{})),
      _metricsTreeRebuildsFailure(
          metrics.add(arangodb_revision_tree_rebuilds_failure_total{})),
      _metricsTreeHibernations(
          metrics.add(arangodb_revision_tree_hibernations_total{})),
      _metricsTreeResurrections(
          metrics.add(arangodb_revision_tree_resurrections_total{})),
      _metricsEdgeCacheEntriesSizeInitial(metrics.add(
          rocksdb_cache_edge_inserts_uncompressed_entries_size_total{})),
      _metricsEdgeCacheEntriesSizeEffective(metrics.add(
          rocksdb_cache_edge_inserts_effective_entries_size_total{})),
      _metricsEdgeCacheInserts(metrics.add(rocksdb_cache_edge_inserts_total{})),
      _metricsEdgeCacheCompressedInserts(
          metrics.add(rocksdb_cache_edge_compressed_inserts_total{})),
      _metricsEdgeCacheEmptyInserts(
          metrics.add(rocksdb_cache_edge_empty_inserts_total{})) {
  startsAfter<BasicFeaturePhaseServer>();
  // inherits order from StorageEngine but requires "RocksDBOption" that is
  // used to configure this engine
  startsAfter<RocksDBOptionFeature>();
  startsAfter<LanguageFeature>();
  startsAfter<LanguageCheckFeature>();
}

RocksDBEngine::~RocksDBEngine() {
  _recoveryHelpers.clear();
  shutdownRocksDBInstance();
}

/// shuts down the RocksDB instance. this is called from unprepare
/// and the dtor
void RocksDBEngine::shutdownRocksDBInstance() noexcept {
  if (_db == nullptr) {
    return;
  }

  // turn off RocksDBThrottle, and release our pointers to it
  if (_throttleListener != nullptr) {
    _throttleListener->stopThread();
  }

  for (rocksdb::ColumnFamilyHandle* h :
       RocksDBColumnFamilyManager::allHandles()) {
    _db->DestroyColumnFamilyHandle(h);
  }

  // now prune all obsolete WAL files
  try {
    determinePrunableWalFiles(0);
    pruneWalFiles();
  } catch (...) {
    // this is allowed to go wrong on shutdown
    // we must not throw an exception from here
  }

  try {
    // do a final WAL sync here before shutting down
    Result res = RocksDBSyncThread::sync(_db->GetBaseDB());
    if (res.fail()) {
      LOG_TOPIC("14ede", WARN, Logger::ENGINES)
          << "could not sync RocksDB WAL: " << res.errorMessage();
    }

    rocksdb::Status status = _db->Close();

    if (!status.ok()) {
      Result res = rocksutils::convertStatus(status);
      LOG_TOPIC("2b9c1", ERR, Logger::ENGINES)
          << "could not shutdown RocksDB: " << res.errorMessage();
    }
  } catch (...) {
    // this is allowed to go wrong on shutdown
    // we must not throw an exception from here
  }

  delete _db;
  _db = nullptr;
}

void RocksDBEngine::flushOpenFilesIfRequired() {
  if (_metricsLiveWalFiles.load() < _autoFlushMinWalFiles) {
    return;
  }

  auto now = std::chrono::steady_clock::now();
  if (_autoFlushLastExecuted.time_since_epoch().count() == 0 ||
      (now - _autoFlushLastExecuted) >=
          std::chrono::duration<double>(_autoFlushCheckInterval)) {
    LOG_TOPIC("9bf16", INFO, Logger::ENGINES)
        << "auto flushing RocksDB wal and column families because number of "
           "live WAL files is "
        << _metricsLiveWalFiles.load();
    Result res = flushWal(/*waitForSync*/ true, /*flushColumnFamilies*/ true);
    if (res.fail()) {
      LOG_TOPIC("e936c", WARN, Logger::ENGINES)
          << "unable to flush RocksDB wal: " << res.errorMessage();
    }
    // set _autoFlushLastExecuted regardless of whether flushing has worked or
    // not. we don't want to put too much stress onto the db
    _autoFlushLastExecuted = now;
  }
}

// inherited from ApplicationFeature
// ---------------------------------

// add the storage engine's specific options to the global list of options
void RocksDBEngine::collectOptions(
    std::shared_ptr<options::ProgramOptions> options) {
  options->addSection("rocksdb", "RocksDB engine");

  /// @brief minimum required percentage of free disk space for considering
  /// the server "healthy". this is expressed as a floating point value
  /// between 0 and 1! if set to 0.0, the % amount of free disk is ignored in
  /// checks.
  options
      ->addOption(
          "--rocksdb.minimum-disk-free-percent",
          "The minimum percentage of free disk space for considering the "
          "server healthy in health checks (0 = disable the check).",
          new DoubleParameter(&_requiredDiskFreePercentage, /*base*/ 1.0,
                              /*minValue*/ 0.0, /*maxValue*/ 1.0),
          arangodb::options::makeFlags(
              arangodb::options::Flags::DefaultNoComponents,
              arangodb::options::Flags::OnDBServer,
              arangodb::options::Flags::OnSingle))
      .setIntroducedIn(30800);

  /// @brief minimum number of free bytes on disk for considering the server
  /// healthy. if set to 0, the number of free bytes on disk is ignored in
  /// checks.
  options
      ->addOption("--rocksdb.minimum-disk-free-bytes",
                  "The minimum number of free disk bytes for considering the "
                  "server healthy in health checks (0 = disable the check).",
                  new UInt64Parameter(&_requiredDiskFreeBytes),
                  arangodb::options::makeFlags(
                      arangodb::options::Flags::DefaultNoComponents,
                      arangodb::options::Flags::OnDBServer,
                      arangodb::options::Flags::OnSingle))
      .setIntroducedIn(30800);

  // control transaction size for RocksDB engine
  options
      ->addOption("--rocksdb.max-transaction-size",
                  "The transaction size limit (in bytes).",
                  new UInt64Parameter(&_maxTransactionSize))
      .setLongDescription(R"(Transactions store all keys and values in RAM, so
large transactions run the risk of causing out-of-memory situations. This
setting allows you to ensure that it does not happen by limiting the size of
any individual transaction. Transactions whose operations would consume more
RAM than this threshold value are aborted automatically with error 32
("resource limit exceeded").)");

  options->addOption("--rocksdb.intermediate-commit-size",
                     "An intermediate commit is performed automatically "
                     "when a transaction has accumulated operations of this "
                     "size (in bytes), and a new transaction is started.",
                     new UInt64Parameter(&_intermediateCommitSize));

  options->addOption("--rocksdb.intermediate-commit-count",
                     "An intermediate commit is performed automatically "
                     "when this number of operations is reached in a "
                     "transaction, and a new transaction is started.",
                     new UInt64Parameter(&_intermediateCommitCount));

  options->addOption("--rocksdb.max-parallel-compactions",
                     "The maximum number of parallel compactions jobs.",
                     new UInt64Parameter(&_maxParallelCompactions));

  options
      ->addOption(
          "--rocksdb.sync-interval",
          "The interval for automatic, non-requested disk syncs (in "
          "milliseconds, 0 = turn automatic syncing off)",
          new UInt64Parameter(&_syncInterval),
          arangodb::options::makeFlags(arangodb::options::Flags::OnDBServer,
                                       arangodb::options::Flags::OnSingle))
      .setLongDescription(R"(Automatic synchronization of data from RocksDB's
write-ahead logs to disk is only performed for not-yet synchronized data, and
only for operations that have been executed without the `waitForSync`
attribute.)");

  options->addOption(
      "--rocksdb.sync-delay-threshold",
      "The threshold for self-observation of WAL disk syncs "
      "(in milliseconds, 0 = no warnings). Any WAL disk sync longer ago "
      "than this threshold triggers a warning ",
      new UInt64Parameter(&_syncDelayThreshold),
      arangodb::options::makeFlags(
          arangodb::options::Flags::DefaultNoComponents,
          arangodb::options::Flags::OnDBServer,
          arangodb::options::Flags::OnSingle,
          arangodb::options::Flags::Uncommon));

  options
      ->addOption("--rocksdb.wal-file-timeout",
                  "The timeout after which unused WAL files are deleted "
                  "(in seconds).",
                  new DoubleParameter(&_pruneWaitTime),
                  arangodb::options::makeFlags(
                      arangodb::options::Flags::DefaultNoComponents,
                      arangodb::options::Flags::OnDBServer,
                      arangodb::options::Flags::OnSingle))
      .setLongDescription(R"(Data of ongoing transactions is stored in RAM.
Transactions that get too big (in terms of number of operations involved or the
total size of data created or modified by the transaction) are committed
automatically. Effectively, this means that big user transactions are split into
multiple smaller RocksDB transactions that are committed individually.
The entire user transaction does not necessarily have ACID properties in this
case.)");

  options
      ->addOption("--rocksdb.wal-file-timeout-initial",
                  "The initial timeout (in seconds) after which unused WAL "
                  "files deletion kicks in after server start.",
                  new DoubleParameter(&_pruneWaitTimeInitial),
                  arangodb::options::makeFlags(
                      arangodb::options::Flags::DefaultNoComponents,
                      arangodb::options::Flags::OnDBServer,
                      arangodb::options::Flags::OnSingle,
                      arangodb::options::Flags::Uncommon))
      .setLongDescription(R"(If you decrease the value, the server starts the
removal of obsolete WAL files earlier after server start. This is useful in
testing environments that are space-restricted and do not require keeping much
WAL file data at all.)");

  options
      ->addOption("--rocksdb.throttle", "Enable write-throttling.",
                  new BooleanParameter(&_useThrottle),
                  arangodb::options::makeFlags(
                      arangodb::options::Flags::DefaultNoComponents,
                      arangodb::options::Flags::OnDBServer,
                      arangodb::options::Flags::OnSingle))
      .setLongDescription(R"(If enabled, dynamically throttles the ingest rate
of writes if necessary to reduce chances of compactions getting too far behind
and blocking incoming writes.)");

  options
      ->addOption(
          "--rocksdb.throttle-slots",
          "The number of historic metrics to use for throttle value "
          "calculation.",
          new UInt64Parameter(&_throttleSlots, /*base*/ 1, /*minValue*/ 1),
          arangodb::options::makeFlags(
              arangodb::options::Flags::DefaultNoComponents,
              arangodb::options::Flags::OnDBServer,
              arangodb::options::Flags::OnSingle,
              arangodb::options::Flags::Uncommon))
      .setIntroducedIn(30805)
      .setLongDescription(R"(If throttling is enabled, this parameter controls
the number of previous intervals to use for throttle value calculation.)");

  options
      ->addOption(
          "--rocksdb.throttle-frequency",
          "The frequency for write-throttle calculations (in milliseconds).",
          new UInt64Parameter(&_throttleFrequency),
          arangodb::options::makeFlags(
              arangodb::options::Flags::DefaultNoComponents,
              arangodb::options::Flags::OnDBServer,
              arangodb::options::Flags::OnSingle,
              arangodb::options::Flags::Uncommon))
      .setIntroducedIn(30805)
      .setLongDescription(R"(If the throttling is enabled, it recalculates a
new maximum ingestion rate with this frequency.)");

  options
      ->addOption(
          "--rocksdb.throttle-scaling-factor",
          "The adaptiveness scaling factor for write-throttle calculations.",
          new UInt64Parameter(&_throttleScalingFactor),
          arangodb::options::makeFlags(
              arangodb::options::Flags::DefaultNoComponents,
              arangodb::options::Flags::OnDBServer,
              arangodb::options::Flags::OnSingle,
              arangodb::options::Flags::Uncommon))
      .setIntroducedIn(30805)
      .setLongDescription(R"(There is normally no need to change this value.)");

  options
      ->addOption("--rocksdb.throttle-max-write-rate",
                  "The maximum write rate enforced by throttle (in bytes per "
                  "second, 0 = unlimited).",
                  new UInt64Parameter(&_throttleMaxWriteRate),
                  arangodb::options::makeFlags(
                      arangodb::options::Flags::DefaultNoComponents,
                      arangodb::options::Flags::OnDBServer,
                      arangodb::options::Flags::OnSingle,
                      arangodb::options::Flags::Uncommon))
      .setIntroducedIn(30805)
      .setLongDescription(R"(The actual write rate established by the
throttling is the minimum of this value and the value that the regular throttle
calculation produces, i.e. this option can be used to set a fixed upper bound
on the write rate.)");

  options
      ->addOption("--rocksdb.throttle-slow-down-writes-trigger",
                  "The number of level 0 files whose payload "
                  "is not considered in throttle calculations when penalizing "
                  "the presence of L0 files.",
                  new UInt64Parameter(&_throttleSlowdownWritesTrigger),
                  arangodb::options::makeFlags(
                      arangodb::options::Flags::DefaultNoComponents,
                      arangodb::options::Flags::OnDBServer,
                      arangodb::options::Flags::OnSingle,
                      arangodb::options::Flags::Uncommon))
      .setIntroducedIn(30805)
      .setLongDescription(R"(There is normally no need to change this value.)");

  options
      ->addOption("--rocksdb.throttle-lower-bound-bps",
                  "The lower bound for throttle's write bandwidth "
                  "(in bytes per second).",
                  new UInt64Parameter(&_throttleLowerBoundBps),
                  arangodb::options::makeFlags(
                      arangodb::options::Flags::DefaultNoComponents,
                      arangodb::options::Flags::OnDBServer,
                      arangodb::options::Flags::OnSingle,
                      arangodb::options::Flags::Uncommon))
      .setIntroducedIn(30805);

#ifdef USE_ENTERPRISE
  options->addOption("--rocksdb.create-sha-files",
                     "Whether to enable the generation of sha256 files for "
                     "each .sst file.",
                     new BooleanParameter(&_createShaFiles),
                     arangodb::options::makeFlags(
                         arangodb::options::Flags::DefaultNoComponents,
                         arangodb::options::Flags::OnDBServer,
                         arangodb::options::Flags::OnSingle,
                         arangodb::options::Flags::Enterprise));
#endif

  // range deletes are now always enabled
  options->addObsoleteOption(
      "--rocksdb.use-range-delete-in-wal",
      "Enable range delete markers in the write-ahead log (WAL).", false);

  options
      ->addOption("--rocksdb.debug-logging",
                  "Whether to enable RocksDB debug logging.",
                  new BooleanParameter(&_debugLogging),
                  arangodb::options::makeFlags(
                      arangodb::options::Flags::DefaultNoComponents,
                      arangodb::options::Flags::OnDBServer,
                      arangodb::options::Flags::OnSingle,
                      arangodb::options::Flags::Uncommon))
      .setLongDescription(R"(If set to `true`, enables verbose logging of
RocksDB's actions into the logfile written by ArangoDB (if the
`--rocksdb.use-file-logging` option is off), or RocksDB's own log (if the
`--rocksdb.use-file-logging` option is on).

This option is turned off by default, but you can enable it for debugging
RocksDB internals and performance.)");

  options->addObsoleteOption("--rocksdb.edge-cache",
                             "Whether to use the in-memory cache for edges",
                             false);

  options
      ->addOption("--rocksdb.verify-sst",
                  "Verify the validity of .sst files present in the "
                  "`engine-rocksdb` directory on startup.",
                  new BooleanParameter(&_verifySst),
                  arangodb::options::makeFlags(
                      arangodb::options::Flags::Command,
                      arangodb::options::Flags::DefaultNoComponents,
                      arangodb::options::Flags::OnAgent,
                      arangodb::options::Flags::OnDBServer,
                      arangodb::options::Flags::OnSingle,
                      arangodb::options::Flags::Uncommon))
      .setIntroducedIn(31100)
      .setLongDescription(R"(If set to `true`, during startup, all .sst files
in the `engine-rocksdb` folder in the database directory are checked for
potential corruption and errors. The server process stops after the check and
returns an exit code of `0` if the validation was successful, or a non-zero
exit code if there is an error in any of the .sst files.)");

  options
      ->addOption("--rocksdb.wal-archive-size-limit",
                  "The maximum total size (in bytes) of archived WAL files to "
                  "keep on the leader (0 = unlimited).",
                  new UInt64Parameter(&_maxWalArchiveSizeLimit),
                  arangodb::options::makeFlags(
                      arangodb::options::Flags::DefaultNoComponents,
                      arangodb::options::Flags::OnDBServer,
                      arangodb::options::Flags::OnSingle,
                      arangodb::options::Flags::Uncommon))
      .setDeprecatedIn(31200)
      .setLongDescription(R"(A value of `0` does not restrict the size of the
archive, so the leader removes archived WAL files when there are no replication
clients needing them. Any non-zero value restricts the size of the WAL files
archive to about the specified value and trigger WAL archive file deletion once
the threshold is reached. You can use this to get rid of archived WAL files in
a disk size-constrained environment.

**Note**: The value is only a threshold, so the archive may get bigger than 
the configured value until the background thread actually deletes files from
the archive. Also note that deletion from the archive only kicks in after
`--rocksdb.wal-file-timeout-initial` seconds have elapsed after server start.

Archived WAL files are normally deleted automatically after a short while when
there is no follower attached that may read from the archive. However, in case
when there are followers attached that may read from the archive, WAL files
normally remain in the archive until their contents have been streamed to the
followers. In case there are slow followers that cannot catch up, this causes a
growth of the WAL files archive over time.

You can use the option to force a deletion of WAL files from the archive even if
there are followers attached that may want to read the archive. In case the
option is set and a leader deletes files from the archive that followers want to
read, this aborts the replication on the followers. Followers can restart the
replication doing a resync, though, but they may not be able to catch up if WAL
file deletion happens too early.

Thus it is best to leave this option at its default value of `0` except in cases
when disk size is very constrained and no replication is used.)");

  options
      ->addOption("--rocksdb.auto-flush-min-live-wal-files",
                  "The minimum number of live WAL files that triggers an "
                  "auto-flush of WAL "
                  "and column family data.",
                  new UInt64Parameter(&_autoFlushMinWalFiles),
                  arangodb::options::makeFlags(
                      arangodb::options::Flags::DefaultNoComponents,
                      arangodb::options::Flags::OnDBServer,
                      arangodb::options::Flags::OnSingle))
      .setIntroducedIn(31005);

  options
      ->addOption(
          "--rocksdb.auto-flush-check-interval",
          "The interval (in seconds) in which auto-flushes of WAL and column "
          "family data is executed.",
          new DoubleParameter(&_autoFlushCheckInterval),
          arangodb::options::makeFlags(
              arangodb::options::Flags::DefaultNoComponents,
              arangodb::options::Flags::OnDBServer,
              arangodb::options::Flags::OnSingle))
      .setIntroducedIn(31005);

#ifdef ARANGODB_ENABLE_MAINTAINER_MODE
  options
      ->addOption(
          "--rocksdb.force-legacy-little-endian-keys",
          "Force usage of legacy little endian key encoding when creating "
          "a new RocksDB database directory. DO NOT USE IN PRODUCTION.",
          new BooleanParameter(&_forceLittleEndianKeys),
          arangodb::options::makeFlags(
              arangodb::options::Flags::DefaultNoComponents,
              arangodb::options::Flags::Uncommon,
              arangodb::options::Flags::Experimental,
              arangodb::options::Flags::OnAgent,
              arangodb::options::Flags::OnDBServer,
              arangodb::options::Flags::OnSingle))
      .setIntroducedIn(31200)
      .setLongDescription(R"(If enabled and a new RocksDB database
is generated, the legacy little endian key encoding is used.

Only use this option for testing purposes! It is bad for performance and
disables a few features like parallel index generation!)");
#endif

#ifdef USE_ENTERPRISE
  collectEnterpriseOptions(options);
#endif
}

// validate the storage engine's specific options
void RocksDBEngine::validateOptions(
    std::shared_ptr<options::ProgramOptions> options) {
  transaction::Options::setLimits(_maxTransactionSize, _intermediateCommitSize,
                                  _intermediateCommitCount);
#ifdef USE_ENTERPRISE
  validateEnterpriseOptions(options);
#endif

  if (_throttleScalingFactor == 0) {
    _throttleScalingFactor = 1;
  }

  if (_throttleSlots < 8) {
    _throttleSlots = 8;
  }

  if (_syncInterval > 0) {
    if (_syncInterval < minSyncInterval) {
      // _syncInterval = 0 means turned off!
      LOG_TOPIC("bbd68", FATAL, arangodb::Logger::CONFIG)
          << "invalid value for --rocksdb.sync-interval. Please use a value "
          << "of at least " << minSyncInterval;
      FATAL_ERROR_EXIT();
    }

    if (_syncDelayThreshold > 0 && _syncDelayThreshold <= _syncInterval) {
      if (!options->processingResult().touched("rocksdb.sync-interval") &&
          options->processingResult().touched("rocksdb.sync-delay-threshold")) {
        // user has not set --rocksdb.sync-interval, but set
        // --rocksdb.sync-delay-threshold
        LOG_TOPIC("c3f45", WARN, arangodb::Logger::CONFIG)
            << "invalid value for --rocksdb.sync-delay-threshold. should be "
               "higher "
            << "than the value of --rocksdb.sync-interval (" << _syncInterval
            << ")";
      }

      _syncDelayThreshold = 10 * _syncInterval;
      LOG_TOPIC("c0fa3", WARN, arangodb::Logger::CONFIG)
          << "auto-adjusting value of --rocksdb.sync-delay-threshold to "
          << _syncDelayThreshold << " ms";
    }
  }

  if (_pruneWaitTimeInitial < 10) {
    LOG_TOPIC("a9667", WARN, arangodb::Logger::ENGINES)
        << "consider increasing the value for "
           "--rocksdb.wal-file-timeout-initial. "
        << "Replication clients might have trouble to get in sync";
  }
}

// preparation phase for storage engine. can be used for internal setup.
// the storage engine must not start any threads here or write any files
void RocksDBEngine::prepare() {
  // get base path from DatabaseServerFeature
  auto& databasePathFeature = server().getFeature<DatabasePathFeature>();
  _basePath = databasePathFeature.directory();

  TRI_ASSERT(!_basePath.empty());

#ifdef USE_ENTERPRISE
  prepareEnterprise();
#endif
}

void RocksDBEngine::verifySstFiles(rocksdb::Options const& options) const {
  TRI_ASSERT(!_path.empty());

  LOG_TOPIC("e210d", INFO, arangodb::Logger::STARTUP)
      << "verifying RocksDB .sst files in path '" << _path << "'";

  rocksdb::SstFileReader sstReader(options);
  for (auto const& fileName : TRI_FullTreeDirectory(_path.c_str())) {
    if (!fileName.ends_with(".sst")) {
      continue;
    }
    std::string filename = basics::FileUtils::buildFilename(_path, fileName);
    rocksdb::Status res = sstReader.Open(filename);
    if (res.ok()) {
      res = sstReader.VerifyChecksum();
    }
    if (!res.ok()) {
      auto result = rocksutils::convertStatus(res);
      LOG_TOPIC("2943c", FATAL, arangodb::Logger::STARTUP)
          << "error when verifying .sst file '" << filename
          << "': " << result.errorMessage();
      FATAL_ERROR_EXIT_CODE(TRI_EXIT_SST_FILE_CHECK);
    }
  }

  LOG_TOPIC("02224", INFO, arangodb::Logger::STARTUP)
      << "verification of RocksDB .sst files in path '" << _path
      << "' completed successfully";
  Logger::flush();
  // exit with status code = 0, without leaking
  int exitCode = static_cast<int>(TRI_ERROR_NO_ERROR);
  TRI_EXIT_FUNCTION(exitCode, nullptr);
  exit(exitCode);
}

namespace {

struct RocksDBAsyncLogWriteBatcherMetricsImpl
    : replication2::storage::rocksdb::AsyncLogWriteBatcherMetrics {
  explicit RocksDBAsyncLogWriteBatcherMetricsImpl(
      metrics::MetricsFeature* metricsFeature) {
    using namespace arangodb::replication2::storage::rocksdb;
    numWorkerThreadsWaitForSync = &metricsFeature->add(
        arangodb_replication2_rocksdb_num_persistor_worker{}.withLabel("ws",
                                                                       "true"));
    numWorkerThreadsNoWaitForSync = &metricsFeature->add(
        arangodb_replication2_rocksdb_num_persistor_worker{}.withLabel(
            "ws", "false"));

    queueLength =
        &metricsFeature->add(arangodb_replication2_rocksdb_queue_length{});
    writeBatchSize =
        &metricsFeature->add(arangodb_replication2_rocksdb_write_batch_size{});
    rocksdbWriteTimeInUs =
        &metricsFeature->add(arangodb_replication2_rocksdb_write_time{});
    rocksdbSyncTimeInUs =
        &metricsFeature->add(arangodb_replication2_rocksdb_sync_time{});

    operationLatencyInsert = &metricsFeature->add(
        arangodb_replication2_storage_operation_latency{}.withLabel("op",
                                                                    "insert"));
    operationLatencyRemoveFront = &metricsFeature->add(
        arangodb_replication2_storage_operation_latency{}.withLabel(
            "op", "remove-front"));
    operationLatencyRemoveBack = &metricsFeature->add(
        arangodb_replication2_storage_operation_latency{}.withLabel(
            "op", "remove-back"));
  }
};
}  // namespace

void RocksDBEngine::start() {
  // it is already decided that rocksdb is used
  TRI_ASSERT(isEnabled());
  TRI_ASSERT(!ServerState::instance()->isCoordinator());

  if (ServerState::instance()->isAgent() &&
      !server().options()->processingResult().touched(
          "rocksdb.wal-file-timeout-initial")) {
    // reduce --rocksb.wal-file-timeout-initial to 15 seconds for agency nodes
    // as we probably won't need the WAL for WAL tailing and replication here
    _pruneWaitTimeInitial = 15;
  }

  LOG_TOPIC("107fd", TRACE, arangodb::Logger::ENGINES)
      << "rocksdb version " << rest::Version::getRocksDBVersion()
      << ", supported compression types: " << getCompressionSupport();

  // set the database sub-directory for RocksDB
  auto& databasePathFeature = server().getFeature<DatabasePathFeature>();
  _path = databasePathFeature.subdirectoryName("engine-rocksdb");

  [[maybe_unused]] bool createdEngineDir = false;
  if (!basics::FileUtils::isDirectory(_path)) {
    std::string systemErrorStr;
    long errorNo;

    auto res =
        TRI_CreateRecursiveDirectory(_path.c_str(), errorNo, systemErrorStr);

    if (res == TRI_ERROR_NO_ERROR) {
      LOG_TOPIC("b2958", TRACE, arangodb::Logger::ENGINES)
          << "created RocksDB data directory '" << _path << "'";
      createdEngineDir = true;
    } else {
      LOG_TOPIC("a5ae3", FATAL, arangodb::Logger::ENGINES)
          << "unable to create RocksDB data directory '" << _path
          << "': " << systemErrorStr;
      FATAL_ERROR_EXIT();
    }
  }

  _idxPath = basics::FileUtils::buildFilename(_path, "tmp-idx-creation");
  if (basics::FileUtils::isDirectory(_idxPath)) {
    for (auto const& fileName : TRI_FullTreeDirectory(_idxPath.c_str())) {
      TRI_UnlinkFile(
          basics::FileUtils::buildFilename(_idxPath, fileName).c_str());
    }
  } else {
    auto errorMsg = TRI_ERROR_NO_ERROR;
    if (!basics::FileUtils::createDirectory(_idxPath, &errorMsg)) {
      LOG_TOPIC("6d10f", FATAL, Logger::ENGINES)
          << "Cannot create tmp-idx-creation directory: " << TRI_last_error();
      FATAL_ERROR_EXIT();
    }
  }

  uint64_t totalSpace;
  uint64_t freeSpace;
  if (TRI_GetDiskSpaceInfo(_path, totalSpace, freeSpace).ok() &&
      totalSpace != 0) {
    LOG_TOPIC("b71b9", DEBUG, arangodb::Logger::ENGINES)
        << "total disk space for database directory mount: "
        << basics::StringUtils::formatSize(totalSpace)
        << ", free disk space for database directory mount: "
        << basics::StringUtils::formatSize(freeSpace) << " ("
        << (100.0 * double(freeSpace) / double(totalSpace)) << "% free)";
  }

  rocksdb::TransactionDBOptions transactionOptions =
      _optionsProvider.getTransactionDBOptions();

  // we only want to modify DBOptions here, no ColumnFamily options or the
  // like
  _dbOptions = _optionsProvider.getOptions();
  if (_dbOptions.wal_dir.empty()) {
    _dbOptions.wal_dir = basics::FileUtils::buildFilename(_path, "journals");
  }
  LOG_TOPIC("bc82a", TRACE, arangodb::Logger::ENGINES)
      << "initializing RocksDB, path: '" << _path << "', WAL directory '"
      << _dbOptions.wal_dir << "'";

  if (_verifySst) {
    // startup command was invoked to verify all .sst files
    rocksdb::Options options;
#ifdef USE_ENTERPRISE
    configureEnterpriseRocksDBOptions(options, createdEngineDir);
#else
    options.env = rocksdb::Env::Default();
#endif
    // we will not return from here
    verifySstFiles(options);
    TRI_ASSERT(false);
  }

  if (_createShaFiles) {
    _checksumEnv =
        std::make_unique<checksum::ChecksumEnv>(rocksdb::Env::Default(), _path);
    _dbOptions.env = _checksumEnv.get();
    static_cast<checksum::ChecksumEnv*>(_checksumEnv.get())
        ->getHelper()
        ->checkMissingShaFiles();  // this works even if done before
                                   // configureEnterpriseRocksDBOptions() is
                                   // called when there's encryption, because
                                   // checkMissingShafiles() only looks for
                                   // existing sst files without their sha
                                   // files in the directory and writes the
                                   // missing sha files.
  } else {
    _dbOptions.env = rocksdb::Env::Default();
  }

#ifdef USE_ENTERPRISE
  configureEnterpriseRocksDBOptions(_dbOptions, createdEngineDir);
#endif

  _dbOptions.env->SetBackgroundThreads(
      static_cast<int>(_optionsProvider.numThreadsHigh()),
      rocksdb::Env::Priority::HIGH);
  _dbOptions.env->SetBackgroundThreads(
      static_cast<int>(_optionsProvider.numThreadsLow()),
      rocksdb::Env::Priority::LOW);

  if (_debugLogging) {
    _dbOptions.info_log_level = rocksdb::InfoLogLevel::DEBUG_LEVEL;
  }

  std::shared_ptr<RocksDBLogger> logger;

  if (!_optionsProvider.useFileLogging()) {
    // if option "--rocksdb.use-file-logging" is set to false, we will use
    // our own logger that logs to ArangoDB's logfile
    logger = std::make_shared<RocksDBLogger>(_dbOptions.info_log_level);
    _dbOptions.info_log = logger;

    if (!_debugLogging) {
      logger->disable();
    }
  }

  if (_useThrottle) {
    _throttleListener = std::make_shared<RocksDBThrottle>(
        _throttleSlots, _throttleFrequency, _throttleScalingFactor,
        _throttleMaxWriteRate, _throttleSlowdownWritesTrigger,
        _throttleLowerBoundBps);
    _dbOptions.listeners.push_back(_throttleListener);
  }

  _errorListener = std::make_shared<RocksDBBackgroundErrorListener>();
  _dbOptions.listeners.push_back(_errorListener);
  _dbOptions.listeners.push_back(
      std::make_shared<RocksDBMetricsListener>(server()));

  rocksdb::BlockBasedTableOptions tableOptions =
      _optionsProvider.getTableOptions();
  // create column families
  std::vector<rocksdb::ColumnFamilyDescriptor> cfFamilies;
  auto addFamily = [this,
                    &cfFamilies](RocksDBColumnFamilyManager::Family family) {
    rocksdb::ColumnFamilyOptions specialized =
        _optionsProvider.getColumnFamilyOptions(family);
    std::string name = RocksDBColumnFamilyManager::name(family);
    cfFamilies.emplace_back(name, specialized);
  };
  // no prefix families for default column family (Has to be there)
  addFamily(RocksDBColumnFamilyManager::Family::Definitions);
  addFamily(RocksDBColumnFamilyManager::Family::Documents);
  addFamily(RocksDBColumnFamilyManager::Family::PrimaryIndex);
  addFamily(RocksDBColumnFamilyManager::Family::EdgeIndex);
  addFamily(RocksDBColumnFamilyManager::Family::VPackIndex);
  addFamily(RocksDBColumnFamilyManager::Family::GeoIndex);
  addFamily(RocksDBColumnFamilyManager::Family::FulltextIndex);
  addFamily(RocksDBColumnFamilyManager::Family::ReplicatedLogs);
  addFamily(RocksDBColumnFamilyManager::Family::MdiIndex);
  addFamily(RocksDBColumnFamilyManager::Family::MdiVPackIndex);

  bool dbExisted = checkExistingDB(cfFamilies);

  LOG_TOPIC("ab45b", DEBUG, Logger::STARTUP)
      << "opening RocksDB instance in '" << _path << "'";

  std::vector<rocksdb::ColumnFamilyHandle*> cfHandles;

  rocksdb::Status status = rocksdb::TransactionDB::Open(
      _dbOptions, transactionOptions, _path, cfFamilies, &cfHandles, &_db);

  if (!status.ok()) {
    std::string error;
    if (status.IsIOError()) {
      error =
          "; Maybe your filesystem doesn't provide required features? (Cifs? "
          "NFS?)";
    }

    LOG_TOPIC("fe3df", FATAL, arangodb::Logger::STARTUP)
        << "unable to initialize RocksDB engine: " << status.ToString()
        << error;
    FATAL_ERROR_EXIT();
  }
  if (cfFamilies.size() != cfHandles.size()) {
    LOG_TOPIC("ffc6d", FATAL, arangodb::Logger::STARTUP)
        << "unable to initialize RocksDB column families";
    FATAL_ERROR_EXIT();
  }
  if (cfHandles.size() <
      RocksDBColumnFamilyManager::minNumberOfColumnFamilies) {
    LOG_TOPIC("e572e", FATAL, arangodb::Logger::STARTUP)
        << "unexpected number of column families found in database. "
        << "got " << cfHandles.size() << ", expecting at least "
        << RocksDBColumnFamilyManager::minNumberOfColumnFamilies;
    FATAL_ERROR_EXIT();
  }

  // give throttle access to families
  if (_useThrottle) {
    _throttleListener->setFamilies(cfHandles);
  }

  TRI_ASSERT(_db != nullptr);

  // set our column families
  RocksDBColumnFamilyManager::set(RocksDBColumnFamilyManager::Family::Invalid,
                                  _db->DefaultColumnFamily());
  RocksDBColumnFamilyManager::set(
      RocksDBColumnFamilyManager::Family::Definitions, cfHandles[0]);
  RocksDBColumnFamilyManager::set(RocksDBColumnFamilyManager::Family::Documents,
                                  cfHandles[1]);
  RocksDBColumnFamilyManager::set(
      RocksDBColumnFamilyManager::Family::PrimaryIndex, cfHandles[2]);
  RocksDBColumnFamilyManager::set(RocksDBColumnFamilyManager::Family::EdgeIndex,
                                  cfHandles[3]);
  RocksDBColumnFamilyManager::set(
      RocksDBColumnFamilyManager::Family::VPackIndex, cfHandles[4]);
  RocksDBColumnFamilyManager::set(RocksDBColumnFamilyManager::Family::GeoIndex,
                                  cfHandles[5]);
  RocksDBColumnFamilyManager::set(
      RocksDBColumnFamilyManager::Family::FulltextIndex, cfHandles[6]);
  RocksDBColumnFamilyManager::set(
      RocksDBColumnFamilyManager::Family::ReplicatedLogs, cfHandles[7]);
  RocksDBColumnFamilyManager::set(RocksDBColumnFamilyManager::Family::MdiIndex,
                                  cfHandles[8]);
  RocksDBColumnFamilyManager::set(
      RocksDBColumnFamilyManager::Family::MdiVPackIndex, cfHandles[9]);
  TRI_ASSERT(RocksDBColumnFamilyManager::get(
                 RocksDBColumnFamilyManager::Family::Definitions)
                 ->GetID() == 0);

  // will crash the process if version does not match
  arangodb::rocksdbStartupVersionCheck(server(), _db, dbExisted,
                                       _forceLittleEndianKeys);

  _dbExisted = dbExisted;

  // only enable logger after RocksDB start
  if (logger != nullptr) {
    logger->enable();
  }

  if (_optionsProvider.limitOpenFilesAtStartup()) {
    _db->SetDBOptions({{"max_open_files", "-1"}});
  }

  // limit the total size of WAL files. This forces the flush of memtables of
  // column families still backed by WAL files. If we would not do this, WAL
  // files may linger around forever and will not get removed
  _db->SetDBOptions({{"max_total_wal_size",
                      std::to_string(_optionsProvider.maxTotalWalSize())}});

  {
    auto& feature = server().getFeature<FlushFeature>();
    _useReleasedTick = feature.isEnabled();
  }

  // useReleasedTick should be true on DB servers and single servers
  TRI_ASSERT((arangodb::ServerState::instance()->isCoordinator() ||
              arangodb::ServerState::instance()->isAgent()) ||
             _useReleasedTick);

  if (_syncInterval > 0) {
    _syncThread = std::make_unique<RocksDBSyncThread>(
        *this, std::chrono::milliseconds(_syncInterval),
        std::chrono::milliseconds(_syncDelayThreshold));
    if (!_syncThread->start()) {
      LOG_TOPIC("63919", FATAL, Logger::ENGINES)
          << "could not start rocksdb sync thread";
      FATAL_ERROR_EXIT();
    }
  }

  TRI_ASSERT(_db != nullptr);
  _settingsManager = std::make_unique<RocksDBSettingsManager>(*this);
  _replicationManager = std::make_unique<RocksDBReplicationManager>(*this);
  _dumpManager = std::make_unique<RocksDBDumpManager>(
      *this, _metrics, server().getFeature<DumpLimitsFeature>().limits());
  _walManager = std::make_shared<replication2::storage::wal::WalManager>(
      databasePathFeature.subdirectoryName("replicated-logs"));

  struct SchedulerExecutor
      : replication2::storage::rocksdb::AsyncLogWriteBatcher::IAsyncExecutor {
    explicit SchedulerExecutor(ArangodServer& server)
        : _scheduler(server.getFeature<SchedulerFeature>().SCHEDULER) {}

    void operator()(fu2::unique_function<void() noexcept> func) override {
      _scheduler->queue(RequestLane::CLUSTER_INTERNAL, std::move(func));
    }

    Scheduler* _scheduler;
  };

  _logMetrics =
      std::make_shared<RocksDBAsyncLogWriteBatcherMetricsImpl>(&_metrics);

#ifndef USE_CUSTOM_WAL
  // When using the custom WAL implementation, we don't need to register a
  // RocksDB sync listener.
  auto logPersistor =
      std::make_shared<replication2::storage::rocksdb::AsyncLogWriteBatcher>(
          RocksDBColumnFamilyManager::get(
              RocksDBColumnFamilyManager::Family::ReplicatedLogs),
          _db->GetRootDB(), std::make_shared<SchedulerExecutor>(server()),
          server().getFeature<ReplicatedLogFeature>().options(), _logMetrics);
  _logPersistor = logPersistor;

  if (auto* syncer = syncThread(); syncer != nullptr) {
    syncer->registerSyncListener(std::move(logPersistor));
  } else {
    LOG_TOPIC("0a5df", WARN, Logger::REPLICATION2)
        << "In replication2 databases, setting waitForSync to false will not "
           "work correctly without a syncer thread. See the "
           "--rocksdb.sync-interval option.";
  }
#endif

  _settingsManager->retrieveInitialValues();

  double const counterSyncSeconds = 2.5;
  _backgroundThread =
      std::make_unique<RocksDBBackgroundThread>(*this, counterSyncSeconds);
  if (!_backgroundThread->start()) {
    LOG_TOPIC("a5e96", FATAL, Logger::ENGINES)
        << "could not start rocksdb counter manager thread";
    FATAL_ERROR_EXIT();
  }

  if (!systemDatabaseExists()) {
    addSystemDatabase();
  }

  // to populate initial health check data
  HealthData hd = healthCheck();
  if (hd.res.fail()) {
    LOG_TOPIC("4cf5b", ERR, Logger::ENGINES) << hd.res.errorMessage();
  }

  // make an initial inventory of WAL files, so that all WAL files
  // metrics are correctly populated once the HTTP interface comes
  // up
  determineWalFilesInitial();
}

void RocksDBEngine::beginShutdown() {
  TRI_ASSERT(isEnabled());

  // block the creation of new replication contexts
  if (_replicationManager != nullptr) {
    _replicationManager->beginShutdown();
  }

  if (_dumpManager != nullptr) {
    _dumpManager->garbageCollect(/*force*/ true);
  }

  // from now on, all started compactions can be canceled.
  // note that this is only a best-effort hint to RocksDB and
  // may not be followed immediately.
  ::cancelCompactions.store(true, std::memory_order_release);
}

void RocksDBEngine::stop() {
  TRI_ASSERT(isEnabled());

  // in case we missed the beginShutdown somehow, call it again
  replicationManager()->beginShutdown();
  replicationManager()->dropAll();

  if (_dumpManager != nullptr) {
    _dumpManager->garbageCollect(/*force*/ true);
  }

  if (_backgroundThread) {
    // stop the press
    _backgroundThread->beginShutdown();

    if (_settingsManager) {
      auto syncRes = _settingsManager->sync(/*force*/ true);
      if (syncRes.fail()) {
        LOG_TOPIC("0582f", WARN, Logger::ENGINES)
            << "caught exception while shutting down RocksDB engine: "
            << syncRes.errorMessage();
      }
    }

    // wait until background thread stops
    while (_backgroundThread->isRunning()) {
      std::this_thread::yield();
    }
    _backgroundThread.reset();
  }

  if (_syncThread) {
    // _syncThread may be a nullptr, in case automatic syncing is turned off
    _syncThread->beginShutdown();

    // wait until sync thread stops
    while (_syncThread->isRunning()) {
      std::this_thread::yield();
    }
    _syncThread.reset();
  }

  waitForCompactionJobsToFinish();
}

void RocksDBEngine::unprepare() {
  TRI_ASSERT(isEnabled());
  waitForCompactionJobsToFinish();
  shutdownRocksDBInstance();
}

void RocksDBEngine::trackRevisionTreeHibernation() noexcept {
  ++_metricsTreeHibernations;
}

void RocksDBEngine::trackRevisionTreeResurrection() noexcept {
  ++_metricsTreeResurrections;
}

void RocksDBEngine::trackRevisionTreeMemoryIncrease(
    std::uint64_t value) noexcept {
  _metricsTreeMemoryUsage.fetch_add(value);
}

void RocksDBEngine::trackRevisionTreeMemoryDecrease(
    std::uint64_t value) noexcept {
  [[maybe_unused]] auto old = _metricsTreeMemoryUsage.fetch_sub(value);
  TRI_ASSERT(old >= value);
}

void RocksDBEngine::trackRevisionTreeBufferedMemoryIncrease(
    std::uint64_t value) noexcept {
  _metricsTreeBufferedMemoryUsage.fetch_add(value);
}

void RocksDBEngine::trackRevisionTreeBufferedMemoryDecrease(
    std::uint64_t value) noexcept {
  [[maybe_unused]] auto old = _metricsTreeBufferedMemoryUsage.fetch_sub(value);
  TRI_ASSERT(old >= value);
}

bool RocksDBEngine::hasBackgroundError() const {
  return _errorListener != nullptr && _errorListener->called();
}

std::unique_ptr<transaction::Manager> RocksDBEngine::createTransactionManager(
    transaction::ManagerFeature& feature) {
  return std::make_unique<transaction::Manager>(feature);
}

std::shared_ptr<TransactionState> RocksDBEngine::createTransactionState(
    TRI_vocbase_t& vocbase, TransactionId tid,
    transaction::Options const& options, transaction::OperationOrigin trxType) {
  if (vocbase.replicationVersion() == replication::Version::TWO &&
      (tid.isLeaderTransactionId() || tid.isLegacyTransactionId()) &&
      ServerState::instance()->isRunningInCluster() &&
      !options.allowDirtyReads && options.requiresReplication) {
    return std::make_shared<ReplicatedRocksDBTransactionState>(
        vocbase, tid, options, trxType);
  }
  return std::make_shared<SimpleRocksDBTransactionState>(vocbase, tid, options,
                                                         trxType);
}

void RocksDBEngine::addParametersForNewCollection(VPackBuilder& builder,
                                                  VPackSlice info) {
  if (!info.hasKey(StaticStrings::ObjectId)) {
    builder.add(StaticStrings::ObjectId,
                VPackValue(std::to_string(TRI_NewTickServer())));
  }
  if (!info.get(StaticStrings::CacheEnabled).isBool()) {
    builder.add(StaticStrings::CacheEnabled, VPackValue(false));
  }
}

// create storage-engine specific collection
std::unique_ptr<PhysicalCollection> RocksDBEngine::createPhysicalCollection(
    LogicalCollection& collection, velocypack::Slice info) {
  return std::make_unique<RocksDBCollection>(collection, info);
}

// inventory functionality
// -----------------------

void RocksDBEngine::getDatabases(arangodb::velocypack::Builder& result) {
  LOG_TOPIC("a9cc7", TRACE, Logger::STARTUP) << "getting existing databases";

  rocksdb::ReadOptions readOptions;
  std::unique_ptr<rocksdb::Iterator> iter(_db->NewIterator(
      readOptions, RocksDBColumnFamilyManager::get(
                       RocksDBColumnFamilyManager::Family::Definitions)));
  result.openArray();
  auto rSlice = rocksDBSlice(RocksDBEntryType::Database);
  for (iter->Seek(rSlice); iter->Valid() && iter->key().starts_with(rSlice);
       iter->Next()) {
    auto slice =
        VPackSlice(reinterpret_cast<uint8_t const*>(iter->value().data()));

    //// check format id
    TRI_ASSERT(slice.isObject());
    VPackSlice idSlice = slice.get(StaticStrings::DatabaseId);
    if (!idSlice.isString()) {
      LOG_TOPIC("099d7", ERR, arangodb::Logger::STARTUP)
          << "found invalid database declaration with non-string id: "
          << slice.toJson();
      THROW_ARANGO_EXCEPTION(TRI_ERROR_ARANGO_ILLEGAL_PARAMETER_FILE);
    }

    // deleted
    if (arangodb::basics::VelocyPackHelper::getBooleanValue(slice, "deleted",
                                                            false)) {
      TRI_voc_tick_t id = static_cast<TRI_voc_tick_t>(
          basics::StringUtils::uint64(idSlice.copyString()));

      // database is deleted, skip it!
      LOG_TOPIC("43cbc", DEBUG, arangodb::Logger::STARTUP)
          << "found dropped database " << id;

      dropDatabase(id);
      continue;
    }

    // name
    VPackSlice nameSlice = slice.get("name");
    if (!nameSlice.isString()) {
      LOG_TOPIC("96ffc", ERR, arangodb::Logger::STARTUP)
          << "found invalid database declaration with non-string name: "
          << slice.toJson();
      THROW_ARANGO_EXCEPTION(TRI_ERROR_ARANGO_ILLEGAL_PARAMETER_FILE);
    }

    result.add(slice);
  }
  result.close();
}

void RocksDBEngine::getCollectionInfo(TRI_vocbase_t& vocbase, DataSourceId cid,
                                      arangodb::velocypack::Builder& builder,
                                      bool includeIndexes,
                                      TRI_voc_tick_t maxTick) {
  builder.openObject();

  // read collection info from database
  RocksDBKey key;

  key.constructCollection(vocbase.id(), cid);

  rocksdb::PinnableSlice value;
  rocksdb::ReadOptions options;
  rocksdb::Status res =
      _db->Get(options,
               RocksDBColumnFamilyManager::get(
                   RocksDBColumnFamilyManager::Family::Definitions),
               key.string(), &value);
  auto result = rocksutils::convertStatus(res);

  if (result.fail()) {
    THROW_ARANGO_EXCEPTION(result);
  }

  VPackSlice fullParameters = RocksDBValue::data(value);

  builder.add("parameters", fullParameters);

  if (includeIndexes) {
    // dump index information
    VPackSlice indexes = fullParameters.get("indexes");
    builder.add(VPackValue("indexes"));
    builder.openArray();

    if (indexes.isArray()) {
      for (auto const idx : VPackArrayIterator(indexes)) {
        // This is only allowed to contain user-defined indexes.
        // So we have to exclude Primary + Edge Types
        auto type = idx.get(StaticStrings::IndexType);
        TRI_ASSERT(type.isString());

        if (!type.isEqualString("primary") && !type.isEqualString("edge")) {
          builder.add(idx);
        }
      }
    }

    builder.close();
  }

  builder.close();
}

ErrorCode RocksDBEngine::getCollectionsAndIndexes(
    TRI_vocbase_t& vocbase, arangodb::velocypack::Builder& result,
    bool wasCleanShutdown, bool isUpgrade) {
  rocksdb::ReadOptions readOptions;
  std::unique_ptr<rocksdb::Iterator> iter(_db->NewIterator(
      readOptions, RocksDBColumnFamilyManager::get(
                       RocksDBColumnFamilyManager::Family::Definitions)));

  result.openArray();

  auto rSlice = rocksDBSlice(RocksDBEntryType::Collection);

  for (iter->Seek(rSlice); iter->Valid() && iter->key().starts_with(rSlice);
       iter->Next()) {
    if (vocbase.id() != RocksDBKey::databaseId(iter->key())) {
      continue;
    }

    auto slice =
        VPackSlice(reinterpret_cast<uint8_t const*>(iter->value().data()));

    if (arangodb::basics::VelocyPackHelper::getBooleanValue(
            slice, StaticStrings::DataSourceDeleted, false)) {
      continue;
    }

    result.add(slice);
  }

  result.close();

  return TRI_ERROR_NO_ERROR;
}

ErrorCode RocksDBEngine::getViews(TRI_vocbase_t& vocbase,
                                  arangodb::velocypack::Builder& result) {
  auto bounds = RocksDBKeyBounds::DatabaseViews(vocbase.id());
  rocksdb::Slice upper = bounds.end();
  rocksdb::ColumnFamilyHandle* cf = RocksDBColumnFamilyManager::get(
      RocksDBColumnFamilyManager::Family::Definitions);

  rocksdb::ReadOptions ro;
  ro.iterate_upper_bound = &upper;

  std::unique_ptr<rocksdb::Iterator> iter(_db->NewIterator(ro, cf));
  result.openArray();
  for (iter->Seek(bounds.start()); iter->Valid(); iter->Next()) {
    TRI_ASSERT(iter->key().compare(bounds.end()) < 0);
    auto slice =
        VPackSlice(reinterpret_cast<uint8_t const*>(iter->value().data()));

    LOG_TOPIC("e3bcd", TRACE, Logger::VIEWS)
        << "got view slice: " << slice.toJson();

    if (arangodb::basics::VelocyPackHelper::getBooleanValue(
            slice, StaticStrings::DataSourceDeleted, false)) {
      continue;
    }
    if (ServerState::instance()->isDBServer() &&
        arangodb::basics::VelocyPackHelper::getStringView(
            slice, StaticStrings::DataSourceType, {}) !=
            arangodb::iresearch::StaticStrings::ViewArangoSearchType) {
      continue;
    }
    result.add(slice);
  }

  result.close();

  return TRI_ERROR_NO_ERROR;
}

std::string RocksDBEngine::versionFilename(TRI_voc_tick_t id) const {
  return _basePath + TRI_DIR_SEPARATOR_CHAR + "VERSION-" + std::to_string(id);
}

void RocksDBEngine::cleanupReplicationContexts() {
  if (_replicationManager != nullptr) {
    _replicationManager->dropAll();
  }
}

VPackBuilder RocksDBEngine::getReplicationApplierConfiguration(
    TRI_vocbase_t& vocbase, ErrorCode& status) {
  RocksDBKey key;

  key.constructReplicationApplierConfig(vocbase.id());

  return getReplicationApplierConfiguration(key, status);
}

VPackBuilder RocksDBEngine::getReplicationApplierConfiguration(
    ErrorCode& status) {
  RocksDBKey key;
  key.constructReplicationApplierConfig(databaseIdForGlobalApplier);
  return getReplicationApplierConfiguration(key, status);
}

VPackBuilder RocksDBEngine::getReplicationApplierConfiguration(
    RocksDBKey const& key, ErrorCode& status) {
  rocksdb::PinnableSlice value;

  auto opts = rocksdb::ReadOptions();
  auto s = _db->Get(opts,
                    RocksDBColumnFamilyManager::get(
                        RocksDBColumnFamilyManager::Family::Definitions),
                    key.string(), &value);
  if (!s.ok()) {
    status = TRI_ERROR_FILE_NOT_FOUND;
    return arangodb::velocypack::Builder();
  }

  status = TRI_ERROR_NO_ERROR;
  VPackBuilder builder;
  builder.add(RocksDBValue::data(value));
  return builder;
}

ErrorCode RocksDBEngine::removeReplicationApplierConfiguration(
    TRI_vocbase_t& vocbase) {
  RocksDBKey key;

  key.constructReplicationApplierConfig(vocbase.id());

  return removeReplicationApplierConfiguration(key);
}

ErrorCode RocksDBEngine::removeReplicationApplierConfiguration() {
  RocksDBKey key;
  key.constructReplicationApplierConfig(databaseIdForGlobalApplier);
  return removeReplicationApplierConfiguration(key);
}

ErrorCode RocksDBEngine::removeReplicationApplierConfiguration(
    RocksDBKey const& key) {
  auto status = rocksutils::convertStatus(
      _db->Delete(rocksdb::WriteOptions(),
                  RocksDBColumnFamilyManager::get(
                      RocksDBColumnFamilyManager::Family::Definitions),
                  key.string()));
  if (!status.ok()) {
    return status.errorNumber();
  }

  return TRI_ERROR_NO_ERROR;
}

ErrorCode RocksDBEngine::saveReplicationApplierConfiguration(
    TRI_vocbase_t& vocbase, velocypack::Slice slice, bool doSync) {
  RocksDBKey key;

  key.constructReplicationApplierConfig(vocbase.id());

  return saveReplicationApplierConfiguration(key, slice, doSync);
}

ErrorCode RocksDBEngine::saveReplicationApplierConfiguration(
    velocypack::Slice slice, bool doSync) {
  RocksDBKey key;
  key.constructReplicationApplierConfig(databaseIdForGlobalApplier);
  return saveReplicationApplierConfiguration(key, slice, doSync);
}

ErrorCode RocksDBEngine::saveReplicationApplierConfiguration(
    RocksDBKey const& key, velocypack::Slice slice, bool doSync) {
  auto value = RocksDBValue::ReplicationApplierConfig(slice);

  auto status = rocksutils::convertStatus(
      _db->Put(rocksdb::WriteOptions(),
               RocksDBColumnFamilyManager::get(
                   RocksDBColumnFamilyManager::Family::Definitions),
               key.string(), value.string()));
  if (!status.ok()) {
    return status.errorNumber();
  }

  return TRI_ERROR_NO_ERROR;
}

// database, collection and index management
// -----------------------------------------

std::unique_ptr<TRI_vocbase_t> RocksDBEngine::openDatabase(
    arangodb::CreateDatabaseInfo&& info, bool isUpgrade) {
  return openExistingDatabase(std::move(info), true, isUpgrade);
}

Result RocksDBEngine::writeCreateDatabaseMarker(TRI_voc_tick_t id,
                                                velocypack::Slice slice) {
  return writeDatabaseMarker(id, slice, RocksDBLogValue::DatabaseCreate(id));
}

Result RocksDBEngine::writeDatabaseMarker(TRI_voc_tick_t id,
                                          velocypack::Slice slice,
                                          RocksDBLogValue&& logValue) {
  RocksDBKey key;
  key.constructDatabase(id);
  auto value = RocksDBValue::Database(slice);
  rocksdb::WriteOptions wo;

  // Write marker + key into RocksDB inside one batch
  rocksdb::WriteBatch batch;
  batch.PutLogData(logValue.slice());
  batch.Put(RocksDBColumnFamilyManager::get(
                RocksDBColumnFamilyManager::Family::Definitions),
            key.string(), value.string());
  rocksdb::Status res = _db->GetRootDB()->Write(wo, &batch);
  return rocksutils::convertStatus(res);
}

Result RocksDBEngine::writeCreateCollectionMarker(TRI_voc_tick_t databaseId,
                                                  DataSourceId cid,
                                                  velocypack::Slice slice,
                                                  RocksDBLogValue&& logValue) {
  rocksdb::DB* db = _db->GetRootDB();

  RocksDBKey key;
  key.constructCollection(databaseId, cid);
  auto value = RocksDBValue::Collection(slice);

  rocksdb::WriteOptions wo;
  // Write marker + key into RocksDB inside one batch
  rocksdb::WriteBatch batch;
  if (logValue.slice().size() > 0) {
    batch.PutLogData(logValue.slice());
  }
  batch.Put(RocksDBColumnFamilyManager::get(
                RocksDBColumnFamilyManager::Family::Definitions),
            key.string(), value.string());
  rocksdb::Status res = db->Write(wo, &batch);

  return rocksutils::convertStatus(res);
}

Result RocksDBEngine::prepareDropDatabase(TRI_vocbase_t& vocbase) {
  VPackBuilder builder;

  builder.openObject();
  builder.add("id", velocypack::Value(std::to_string(vocbase.id())));
  builder.add("name", velocypack::Value(vocbase.name()));
  builder.add("deleted", VPackValue(true));
  builder.close();

  auto log = RocksDBLogValue::DatabaseDrop(vocbase.id());
  return writeDatabaseMarker(vocbase.id(), builder.slice(), std::move(log));
}

Result RocksDBEngine::dropDatabase(TRI_vocbase_t& database) {
  replicationManager()->drop(database);
  dumpManager()->dropDatabase(database);

  return dropDatabase(database.id());
}

// current recovery state
RecoveryState RocksDBEngine::recoveryState() noexcept {
  return server().getFeature<RocksDBRecoveryManager>().recoveryState();
}

// current recovery tick
TRI_voc_tick_t RocksDBEngine::recoveryTick() noexcept {
  return server().getFeature<RocksDBRecoveryManager>().recoverySequenceNumber();
}

void RocksDBEngine::scheduleTreeRebuild(TRI_voc_tick_t database,
                                        std::string const& collection) {
  std::lock_guard locker{_rebuildCollectionsLock};
  _rebuildCollections.emplace(std::make_pair(database, collection),
                              /*started*/ false);
}

void RocksDBEngine::processTreeRebuilds() {
  Scheduler* scheduler = arangodb::SchedulerFeature::SCHEDULER;
  if (scheduler == nullptr) {
    return;
  }

  uint64_t maxParallelRebuilds = 2;
  uint64_t iterations = 0;
  while (++iterations <= maxParallelRebuilds) {
    if (server().isStopping()) {
      // don't fire off more tree rebuilds while we are shutting down
      return;
    }

    std::pair<TRI_voc_tick_t, std::string> candidate{};

    {
      std::lock_guard locker{_rebuildCollectionsLock};
      if (_rebuildCollections.empty() ||
          _runningRebuilds >= maxParallelRebuilds) {
        // nothing to do, or too much to do
        return;
      }

      for (auto& it : _rebuildCollections) {
        if (!it.second) {
          // set to started
          it.second = true;
          candidate = it.first;
          ++_runningRebuilds;
          break;
        }
      }
    }

    if (candidate.first == 0 || candidate.second.empty()) {
      return;
    }

    if (server().isStopping()) {
      return;
    }

    scheduler->queue(arangodb::RequestLane::CLIENT_SLOW, [this, candidate]() {
      if (!server().isStopping()) {
        VocbasePtr vocbase;
        try {
          auto& df = server().getFeature<DatabaseFeature>();
          vocbase = df.useDatabase(candidate.first);
          if (vocbase != nullptr) {
            auto collection = vocbase->lookupCollectionByUuid(candidate.second);
            if (collection != nullptr && !collection->deleted()) {
              LOG_TOPIC("b96bc", INFO, Logger::ENGINES)
                  << "starting background rebuild of revision tree for "
                     "collection "
                  << candidate.first << "/" << collection->name();
              Result res =
                  static_cast<RocksDBCollection*>(collection->getPhysical())
                      ->rebuildRevisionTree()
                      .waitAndGet();
              if (res.ok()) {
                ++_metricsTreeRebuildsSuccess;
                LOG_TOPIC("2f997", INFO, Logger::ENGINES)
                    << "successfully rebuilt revision tree for collection "
                    << candidate.first << "/" << collection->name();
              } else {
                ++_metricsTreeRebuildsFailure;
                if (res.is(TRI_ERROR_LOCK_TIMEOUT)) {
                  LOG_TOPIC("bce3a", WARN, Logger::ENGINES)
                      << "failure during revision tree rebuilding for "
                         "collection "
                      << candidate.first << "/" << collection->name() << ": "
                      << res.errorMessage();
                } else {
                  LOG_TOPIC("a1fc2", ERR, Logger::ENGINES)
                      << "failure during revision tree rebuilding for "
                         "collection "
                      << candidate.first << "/" << collection->name() << ": "
                      << res.errorMessage();
                }
                {
                  // mark as to-be-done again
                  std::lock_guard locker{_rebuildCollectionsLock};
                  auto it = _rebuildCollections.find(candidate);
                  if (it != _rebuildCollections.end()) {
                    (*it).second = false;
                  }
                }
                // rethrow exception
                THROW_ARANGO_EXCEPTION(res);
              }
            }
          }

          // tree rebuilding finished successfully. now remove from the list
          // to-be-rebuilt candidates
          std::lock_guard locker{_rebuildCollectionsLock};
          _rebuildCollections.erase(candidate);

        } catch (std::exception const& ex) {
          LOG_TOPIC("13afc", WARN, Logger::ENGINES)
              << "caught exception during tree rebuilding: " << ex.what();
        } catch (...) {
          LOG_TOPIC("0bcbf", WARN, Logger::ENGINES)
              << "caught unknown exception during tree rebuilding";
        }
      }

      // always count down _runningRebuilds!
      std::lock_guard locker{_rebuildCollectionsLock};
      TRI_ASSERT(_runningRebuilds > 0);
      --_runningRebuilds;
    });
  }
}

void RocksDBEngine::compactRange(RocksDBKeyBounds bounds) {
  {
    WRITE_LOCKER(locker, _pendingCompactionsLock);
    _pendingCompactions.push_back(std::move(bounds));
  }

  // directly kick off compactions if there is enough processing
  // capacity
  processCompactions();
}

void RocksDBEngine::processCompactions() {
  Scheduler* scheduler = arangodb::SchedulerFeature::SCHEDULER;
  if (scheduler == nullptr) {
    return;
  }

  uint64_t maxIterations = _maxParallelCompactions;
  uint64_t iterations = 0;
  while (++iterations <= maxIterations) {
    if (server().isStopping()) {
      // don't fire off more compactions while we are shutting down
      return;
    }

    RocksDBKeyBounds bounds = RocksDBKeyBounds::Empty();
    {
      WRITE_LOCKER(locker, _pendingCompactionsLock);
      if (_pendingCompactions.empty() ||
          _runningCompactions >= _maxParallelCompactions) {
        // nothing to do, or too much to do
        LOG_TOPIC("d5108", TRACE, Logger::ENGINES)
            << "not scheduling compactions. pending: "
            << _pendingCompactions.size()
            << ", running: " << _runningCompactions;
        return;
      }
      rocksdb::ColumnFamilyHandle* cfh =
          _pendingCompactions.front().columnFamily();

      if (!_runningCompactionsColumnFamilies.emplace(cfh).second) {
        // a compaction is already running for the same column family.
        // we don't want to schedule parallel compactions for the same column
        // family because they can lead to shutdown issues (this is an issue of
        // RocksDB).
        LOG_TOPIC("ac8b9", TRACE, Logger::ENGINES)
            << "not scheduling compactions. already have a compaction running "
               "for column family '"
            << cfh->GetName() << "', running: " << _runningCompactions;
        return;
      }

      // found something to do, now steal the item from the queue
      bounds = std::move(_pendingCompactions.front());
      _pendingCompactions.pop_front();

      if (server().isStopping()) {
        // if we are stopping, it is ok to not process but lose any pending
        // compactions
        return;
      }

      // set it to running already, so that concurrent callers of this method
      // will not kick off additional jobs
      ++_runningCompactions;

      LOG_TOPIC("6ea1b", TRACE, Logger::ENGINES)
          << "scheduling compaction in column family '" << cfh->GetName()
          << "' for execution";
    }

    scheduler->queue(arangodb::RequestLane::CLIENT_SLOW, [this, bounds]() {
      if (server().isStopping()) {
        LOG_TOPIC("3d619", TRACE, Logger::ENGINES)
            << "aborting pending compaction due to server shutdown";
      } else {
        LOG_TOPIC("9485b", TRACE, Logger::ENGINES)
            << "executing compaction for range " << bounds;
        double start = TRI_microtime();
        try {
          rocksdb::CompactRangeOptions opts;
          opts.exclusive_manual_compaction = false;
          opts.allow_write_stall = true;
          opts.canceled = &::cancelCompactions;
          rocksdb::Slice b = bounds.start(), e = bounds.end();
          _db->CompactRange(opts, bounds.columnFamily(), &b, &e);
        } catch (std::exception const& ex) {
          LOG_TOPIC("a4c42", WARN, Logger::ENGINES)
              << "compaction for range " << bounds
              << " failed with error: " << ex.what();
        } catch (...) {
          // whatever happens, we need to count down _runningCompactions in
          // all cases
        }

        LOG_TOPIC("79591", TRACE, Logger::ENGINES)
            << "finished compaction for range " << bounds
            << ", took: " << Logger::FIXED(TRI_microtime() - start);
      }
      // always count down _runningCompactions!
      WRITE_LOCKER(locker, _pendingCompactionsLock);

      TRI_ASSERT(_runningCompactionsColumnFamilies.size() ==
                 _runningCompactions);

      TRI_ASSERT(_runningCompactions > 0);
      --_runningCompactions;

      TRI_ASSERT(
          _runningCompactionsColumnFamilies.contains(bounds.columnFamily()));
      _runningCompactionsColumnFamilies.erase(bounds.columnFamily());
    });
  }
}

void RocksDBEngine::createCollection(TRI_vocbase_t& vocbase,
                                     LogicalCollection const& collection) {
  DataSourceId const cid = collection.id();
  TRI_ASSERT(cid.isSet());

  auto builder = collection.toVelocyPackIgnore(
      {"path", "statusString"},
      LogicalDataSource::Serialization::PersistenceWithInProgress);
  TRI_UpdateTickServer(cid.id());

  Result res = writeCreateCollectionMarker(
      vocbase.id(), cid, builder.slice(),
      RocksDBLogValue::CollectionCreate(vocbase.id(), cid));

  if (res.fail()) {
    THROW_ARANGO_EXCEPTION(res);
  }
}

void RocksDBEngine::prepareDropCollection(TRI_vocbase_t& /*vocbase*/,
                                          LogicalCollection& coll) {
  replicationManager()->drop(coll);
}

Result RocksDBEngine::dropCollection(TRI_vocbase_t& vocbase,
                                     LogicalCollection& coll) {
  auto* rcoll = static_cast<RocksDBMetaCollection*>(coll.getPhysical());
  bool const prefixSameAsStart = true;
  bool const useRangeDelete = rcoll->meta().numberDocuments() >= 32 * 1024;

  auto resLock = rcoll->lockWrite().waitAndGet();  // technically not necessary
  if (resLock != TRI_ERROR_NO_ERROR) {
    return resLock;
  }

  rocksdb::DB* db = _db->GetRootDB();

  // If we get here the collection is safe to drop.
  //
  // This uses the following workflow:
  // 1. Persist the drop.
  //   * if this fails the collection will remain!
  //   * if this succeeds the collection is gone from user point
  // 2. Drop all Documents
  //   * If this fails we give up => We have data-garbage in RocksDB,
  //   Collection is gone.
  // 3. Drop all Indexes
  //   * If this fails we give up => We have data-garbage in RocksDB,
  //   Collection is gone.
  // 4. If all succeeds we do not have data-garbage, all is gone.
  //
  // (NOTE: The above fails can only occur on full HDD or Machine dying. No
  // write conflicts possible)

  TRI_ASSERT(coll.deleted());

  // Prepare collection remove batch
  rocksdb::WriteBatch batch;
  RocksDBLogValue logValue =
      RocksDBLogValue::CollectionDrop(vocbase.id(), coll.id(), coll.guid());
  batch.PutLogData(logValue.slice());

  RocksDBKey key;
  key.constructCollection(vocbase.id(), coll.id());
  batch.Delete(RocksDBColumnFamilyManager::get(
                   RocksDBColumnFamilyManager::Family::Definitions),
               key.string());

  rocksdb::WriteOptions wo;
  rocksdb::Status s = db->Write(wo, &batch);

  // TODO FAILURE Simulate !res.ok()
  if (!s.ok()) {
    // Persisting the drop failed. Do NOT drop collection.
    return rocksutils::convertStatus(s);
  }

  // Now Collection is gone.
  // Cleanup data-mess

  // Unregister collection metadata
  Result res = RocksDBMetadata::deleteCollectionMeta(db, rcoll->objectId());
  if (res.fail()) {
    LOG_TOPIC("2c890", ERR, Logger::ENGINES)
        << "error removing collection meta-data: "
        << res.errorMessage();  // continue regardless
  }

  // remove from map
  removeCollectionMapping(rcoll->objectId());

  // delete indexes, RocksDBIndex::drop() has its own check
  auto indexes = rcoll->getAllIndexes();
  TRI_ASSERT(!indexes.empty());

  for (auto const& idx : indexes) {
    auto* rIdx = basics::downCast<RocksDBIndex>(idx.get());
    res = RocksDBMetadata::deleteIndexEstimate(db, rIdx->objectId());
    if (res.fail()) {
      LOG_TOPIC("f2d51", WARN, Logger::ENGINES)
          << "could not delete index estimate: " << res.errorMessage();
    }

    auto dropRes = idx->drop();

    if (dropRes.fail()) {
      // We try to remove all indexed values.
      // If it does not work they cannot be accessed any more and leaked.
      // User View remains consistent.
      LOG_TOPIC("97176", ERR, Logger::ENGINES)
          << "unable to drop index: " << dropRes.errorMessage();
    }
  }

  // delete documents
  RocksDBKeyBounds bounds =
      RocksDBKeyBounds::CollectionDocuments(rcoll->objectId());
  auto result = rocksutils::removeLargeRange(db, bounds, prefixSameAsStart,
                                             useRangeDelete);

  if (result.fail()) {
    // We try to remove all documents.
    // If it does not work they cannot be accessed any more and leaked.
    // User View remains consistent.
    return {};
  }

  // run compaction for data only if collection contained a considerable
  // amount of documents. otherwise don't run compaction, because it will
  // slow things down a lot, especially during tests that create/drop LOTS
  // of collections
  if (useRangeDelete) {
    rcoll->compact();
  }

#ifdef ARANGODB_ENABLE_MAINTAINER_MODE
  // check if documents have been deleted
  size_t numDocs = rocksutils::countKeyRange(_db, bounds, nullptr, true);

  if (numDocs > 0) {
    std::string errorMsg(
        "deletion check in collection drop failed - not all documents "
        "have been deleted. remaining: ");
    errorMsg.append(std::to_string(numDocs));
    THROW_ARANGO_EXCEPTION_MESSAGE(TRI_ERROR_INTERNAL, errorMsg);
  }
#endif

  // if we get here all documents / indexes are gone.
  // We have no data garbage left.
  return {};
}

void RocksDBEngine::changeCollection(TRI_vocbase_t& vocbase,
                                     LogicalCollection const& collection) {
  auto builder = collection.toVelocyPackIgnore(
      {"path", "statusString"},
      LogicalDataSource::Serialization::PersistenceWithInProgress);
  Result res = writeCreateCollectionMarker(
      vocbase.id(), collection.id(), builder.slice(),
      RocksDBLogValue::CollectionChange(vocbase.id(), collection.id()));

  if (res.fail()) {
    THROW_ARANGO_EXCEPTION(res);
  }
}

Result RocksDBEngine::renameCollection(TRI_vocbase_t& vocbase,
                                       LogicalCollection const& collection,
                                       std::string const& oldName) {
  auto builder = collection.toVelocyPackIgnore(
      {"path", "statusString"},
      LogicalDataSource::Serialization::PersistenceWithInProgress);
  Result res = writeCreateCollectionMarker(
      vocbase.id(), collection.id(), builder.slice(),
      RocksDBLogValue::CollectionRename(vocbase.id(), collection.id(),
                                        oldName));

  return res;
}

Result RocksDBEngine::createView(TRI_vocbase_t& vocbase, DataSourceId id,
                                 LogicalView const& view) {
#ifdef ARANGODB_ENABLE_MAINTAINER_MODE
  LOG_TOPIC("0bad8", DEBUG, Logger::ENGINES) << "RocksDBEngine::createView";
#endif
  rocksdb::WriteBatch batch;
  rocksdb::WriteOptions wo;

  RocksDBKey key;
  key.constructView(vocbase.id(), id);
  RocksDBLogValue logValue = RocksDBLogValue::ViewCreate(vocbase.id(), id);

  VPackBuilder props;

  props.openObject();
  auto result = view.properties(
      props, LogicalDataSource::Serialization::PersistenceWithInProgress);
  if (result.fail()) {
    LOG_TOPIC_IF("234ae", WARN, Logger::VIEWS, !result.ok())
        << "could not serialize view " << id << ": " << result;
    return result;
  }
  props.close();

  RocksDBValue const value = RocksDBValue::View(props.slice());

  // Write marker + key into RocksDB inside one batch
  batch.PutLogData(logValue.slice());
  batch.Put(RocksDBColumnFamilyManager::get(
                RocksDBColumnFamilyManager::Family::Definitions),
            key.string(), value.string());

  auto res = _db->Write(wo, &batch);

  LOG_TOPIC_IF("cac6a", TRACE, Logger::VIEWS, !res.ok())
      << "could not create view: " << res.ToString();

  return rocksutils::convertStatus(res);
}

Result RocksDBEngine::dropView(TRI_vocbase_t const& vocbase,
                               LogicalView const& view) {
#ifdef ARANGODB_ENABLE_MAINTAINER_MODE
  LOG_TOPIC("fa6e5", DEBUG, Logger::ENGINES) << "RocksDBEngine::dropView";
#endif
  auto logValue =
      RocksDBLogValue::ViewDrop(vocbase.id(), view.id(), view.guid());

  RocksDBKey key;
  key.constructView(vocbase.id(), view.id());

  rocksdb::WriteBatch batch;
  batch.PutLogData(logValue.slice());
  batch.Delete(RocksDBColumnFamilyManager::get(
                   RocksDBColumnFamilyManager::Family::Definitions),
               key.string());

  rocksdb::WriteOptions wo;
  auto res = _db->GetRootDB()->Write(wo, &batch);
  LOG_TOPIC_IF("fcd22", TRACE, Logger::VIEWS, !res.ok())
      << "could not create view: " << res.ToString();
  return rocksutils::convertStatus(res);
}

Result RocksDBEngine::changeView(LogicalView const& view,
                                 velocypack::Slice update) {
#ifdef ARANGODB_ENABLE_MAINTAINER_MODE
  LOG_TOPIC("405da", DEBUG, Logger::ENGINES) << "RocksDBEngine::changeView";
#endif
  if (inRecovery()) {
    // nothing to do
    return {};
  }
  auto& vocbase = view.vocbase();

  RocksDBKey key;
  key.constructView(vocbase.id(), view.id());

  RocksDBLogValue log = RocksDBLogValue::ViewChange(vocbase.id(), view.id());
  RocksDBValue const value = RocksDBValue::View(update);

  rocksdb::WriteBatch batch;
  rocksdb::WriteOptions wo;  // TODO: check which options would make sense
  rocksdb::Status s;

  s = batch.PutLogData(log.slice());

  if (!s.ok()) {
    LOG_TOPIC("6d6a4", TRACE, Logger::VIEWS)
        << "failed to write change view marker " << s.ToString();
    return rocksutils::convertStatus(s);
  }

  s = batch.Put(RocksDBColumnFamilyManager::get(
                    RocksDBColumnFamilyManager::Family::Definitions),
                key.string(), value.string());

  if (!s.ok()) {
    LOG_TOPIC("ebb58", TRACE, Logger::VIEWS)
        << "failed to write change view marker " << s.ToString();
    return rocksutils::convertStatus(s);
  }
  auto res = _db->Write(wo, &batch);
  LOG_TOPIC_IF("6ee8a", TRACE, Logger::VIEWS, !res.ok())
      << "could not change view: " << res.ToString();
  return rocksutils::convertStatus(res);
}

Result RocksDBEngine::compactAll(bool changeLevel,
                                 bool compactBottomMostLevel) {
  return rocksutils::compactAll(_db->GetRootDB(), changeLevel,
                                compactBottomMostLevel, &::cancelCompactions);
}

/// @brief Add engine-specific optimizer rules
void RocksDBEngine::addOptimizerRules(aql::OptimizerRulesFeature& feature) {
  RocksDBOptimizerRules::registerResources(feature);
}

#ifdef USE_V8
/// @brief Add engine-specific V8 functions
void RocksDBEngine::addV8Functions() {
  // there are no specific V8 functions here
  RocksDBV8Functions::registerResources(*this);
}
#endif

/// @brief Add engine-specific REST handlers
void RocksDBEngine::addRestHandlers(rest::RestHandlerFactory& handlerFactory) {
  RocksDBRestHandlers::registerResources(&handlerFactory);
}

void RocksDBEngine::addCollectionMapping(uint64_t objectId, TRI_voc_tick_t did,
                                         DataSourceId cid) {
  if (objectId != 0) {
    WRITE_LOCKER(guard, _mapLock);
#ifdef ARANGODB_ENABLE_MAINTAINER_MODE
    auto it = _collectionMap.find(objectId);
    if (it != _collectionMap.end()) {
      if (it->second.first != did || it->second.second != cid) {
        LOG_TOPIC("80e81", ERR, Logger::FIXME)
            << "trying to add objectId: " << objectId << ", did: " << did
            << ", cid: " << cid.id()
            << ", found in map: did: " << it->second.first
            << ", cid: " << it->second.second.id() << ", map contains "
            << _collectionMap.size() << " entries";
        for (auto const& it : _collectionMap) {
          LOG_TOPIC("77de9", ERR, Logger::FIXME)
              << "- objectId: " << it.first << " => (did: " << it.second.first
              << ", cid: " << it.second.second.id() << ")";
        }
      }
      TRI_ASSERT(it->second.first == did);
      TRI_ASSERT(it->second.second == cid);
    }
#endif
    _collectionMap[objectId] = std::make_pair(did, cid);
  }
}

void RocksDBEngine::removeCollectionMapping(uint64_t objectId) {
  WRITE_LOCKER(guard, _mapLock);
  _collectionMap.erase(objectId);
}

std::vector<std::tuple<uint64_t, TRI_voc_tick_t, DataSourceId>>
RocksDBEngine::collectionMappings() const {
  std::vector<std::tuple<uint64_t, TRI_voc_tick_t, DataSourceId>> res;

  READ_LOCKER(guard, _mapLock);
  res.reserve(_collectionMap.size());
  for (auto const& it : _collectionMap) {
    res.emplace_back(it.first, it.second.first, it.second.second);
  }
  return res;
}

void RocksDBEngine::addIndexMapping(uint64_t objectId, TRI_voc_tick_t did,
                                    DataSourceId cid, IndexId iid) {
  if (objectId != 0) {
    WRITE_LOCKER(guard, _mapLock);
#ifdef ARANGODB_ENABLE_MAINTAINER_MODE
    auto it = _indexMap.find(objectId);
    if (it != _indexMap.end()) {
      TRI_ASSERT(std::get<0>(it->second) == did);
      TRI_ASSERT(std::get<1>(it->second) == cid);
      TRI_ASSERT(std::get<2>(it->second) == iid);
    }
#endif
    _indexMap[objectId] = std::make_tuple(did, cid, iid);
  }
}

void RocksDBEngine::removeIndexMapping(uint64_t objectId) {
  if (objectId != 0) {
    WRITE_LOCKER(guard, _mapLock);
    _indexMap.erase(objectId);
  }
}

RocksDBEngine::CollectionPair RocksDBEngine::mapObjectToCollection(
    uint64_t objectId) const {
  READ_LOCKER(guard, _mapLock);
  auto it = _collectionMap.find(objectId);
  if (it == _collectionMap.end()) {
    return {0, DataSourceId::none()};
  }
  return it->second;
}

RocksDBEngine::IndexTriple RocksDBEngine::mapObjectToIndex(
    uint64_t objectId) const {
  READ_LOCKER(guard, _mapLock);
  auto it = _indexMap.find(objectId);
  if (it == _indexMap.end()) {
    return RocksDBEngine::IndexTriple(0, 0, 0);
  }
  return it->second;
}

/// @brief return a list of the currently open WAL files
std::vector<std::string> RocksDBEngine::currentWalFiles() const {
  rocksdb::VectorLogPtr files;
  std::vector<std::string> names;

  auto status = _db->GetSortedWalFiles(files);
  if (!status.ok()) {
    return names;  // TODO: error here?
  }

  for (size_t current = 0; current < files.size(); current++) {
    auto f = files[current].get();
    try {
      names.push_back(f->PathName());
    } catch (...) {
      return names;
    }
  }

  return names;
}

/// @brief flushes the RocksDB WAL.
/// the optional parameter "waitForSync" is currently only used when the
/// "flushColumnFamilies" parameter is also set to true. If
/// "flushColumnFamilies" is true, all the RocksDB column family memtables are
/// flushed, and, if "waitForSync" is set, additionally synced to disk. The
/// only call site that uses "flushColumnFamilies" currently is hot backup.
/// The function parameter name are a remainder from MMFiles times, when they
/// made more sense. This can be refactored at any point, so that flushing
/// column families becomes a separate API.
Result RocksDBEngine::flushWal(bool waitForSync, bool flushColumnFamilies) {
  Result res;

  if (_syncThread) {
    // _syncThread may be a nullptr, in case automatic syncing is turned off
    res = _syncThread->syncWal();
  } else {
    // no syncThread...
    res = RocksDBSyncThread::sync(_db->GetBaseDB());
  }

  if (res.ok() && flushColumnFamilies) {
    rocksdb::FlushOptions flushOptions;
    flushOptions.wait = waitForSync;

    for (auto cf : RocksDBColumnFamilyManager::allHandles()) {
      rocksdb::Status status = _db->GetBaseDB()->Flush(flushOptions, cf);
      if (!status.ok()) {
        res.reset(rocksutils::convertStatus(status));
        break;
      }
    }
  }

  return res;
}

void RocksDBEngine::waitForEstimatorSync() {
  // release all unused ticks from flush feature
  server().getFeature<FlushFeature>().releaseUnusedTicks();

  // force-flush
  _settingsManager->sync(/*force*/ true);
}

Result RocksDBEngine::registerRecoveryHelper(
    std::shared_ptr<RocksDBRecoveryHelper> helper) {
  try {
    _recoveryHelpers.emplace_back(std::move(helper));
  } catch (std::bad_alloc const&) {
    return {TRI_ERROR_OUT_OF_MEMORY};
  }

  return {};
}

std::vector<std::shared_ptr<RocksDBRecoveryHelper>> const&
RocksDBEngine::recoveryHelpers() {
  return _recoveryHelpers;
}

void RocksDBEngine::determineWalFilesInitial() {
  WRITE_LOCKER(lock, _walFileLock);
  // Retrieve the sorted list of all wal files with earliest file first
  rocksdb::VectorLogPtr files;
  auto status = _db->GetSortedWalFiles(files);
  if (!status.ok()) {
    LOG_TOPIC("078ee", WARN, Logger::ENGINES)
        << "could not get WAL files: " << status.ToString();
    return;
  }

  size_t liveFiles = 0;
  size_t archivedFiles = 0;
  uint64_t liveFilesSize = 0;
  uint64_t archivedFilesSize = 0;
  for (size_t current = 0; current < files.size(); current++) {
    auto const& f = files[current].get();

    if (f->Type() == rocksdb::WalFileType::kArchivedLogFile) {
      ++archivedFiles;
      archivedFilesSize += f->SizeFileBytes();
    } else if (f->Type() == rocksdb::WalFileType::kAliveLogFile) {
      ++liveFiles;
      liveFilesSize += f->SizeFileBytes();
    }
  }
  _metricsWalSequenceLowerBound.store(_settingsManager->earliestSeqNeeded(),
                                      std::memory_order_relaxed);
  _metricsLiveWalFiles.store(liveFiles, std::memory_order_relaxed);
  _metricsArchivedWalFiles.store(archivedFiles, std::memory_order_relaxed);
  _metricsLiveWalFilesSize.store(liveFilesSize, std::memory_order_relaxed);
  _metricsArchivedWalFilesSize.store(archivedFilesSize,
                                     std::memory_order_relaxed);
}

void RocksDBEngine::determinePrunableWalFiles(TRI_voc_tick_t minTickExternal) {
  WRITE_LOCKER(lock, _walFileLock);
  TRI_voc_tick_t minTickToKeep =
      std::min(_useReleasedTick ? _releasedTick
                                : std::numeric_limits<TRI_voc_tick_t>::max(),
               minTickExternal);

  uint64_t minLogNumberToKeep = 0;
  std::string v;
  if (_db->GetProperty(rocksdb::DB::Properties::kMinLogNumberToKeep, &v)) {
    minLogNumberToKeep = static_cast<uint64_t>(basics::StringUtils::int64(v));
  }

  LOG_TOPIC("4673c", DEBUG, Logger::ENGINES)
      << "determining prunable WAL files, minTickToKeep: " << minTickToKeep
      << ", minTickExternal: " << minTickExternal
      << ", releasedTick: " << _releasedTick
      << ", minLogNumberToKeep: " << minLogNumberToKeep;

  // Retrieve the sorted list of all wal files with earliest file first
  rocksdb::VectorLogPtr files;
  auto status = _db->GetSortedWalFiles(files);
  if (!status.ok()) {
    LOG_TOPIC("078ef", WARN, Logger::ENGINES)
        << "could not get WAL files: " << status.ToString();
    return;
  }

  // number of live WAL files
  size_t liveFiles = 0;
  // number of archived WAL files
  size_t archivedFiles = 0;
  // cumulated size of live WAL files
  uint64_t liveFilesSize = 0;
  // cumulated size of archived WAL files
  uint64_t archivedFilesSize = 0;

  for (size_t current = 0; current < files.size(); current++) {
    auto const& f = files[current].get();

    if (f->Type() == rocksdb::WalFileType::kAliveLogFile) {
      ++liveFiles;
      liveFilesSize += f->SizeFileBytes();
      LOG_TOPIC("dc472", TRACE, Logger::ENGINES)
          << "live WAL file #" << current << "/" << files.size()
          << ", filename: '" << f->PathName()
          << "', start sequence: " << f->StartSequence();
      continue;
    }

    if (f->Type() != rocksdb::WalFileType::kArchivedLogFile) {
      // we are mostly interested in files of the archive
      continue;
    }

    ++archivedFiles;
    archivedFilesSize += f->SizeFileBytes();

    // check if there is another WAL file coming after the currently-looked-at
    // There should be at least one live WAL file after it, however, let's be
    // paranoid and do a proper check. If there is at least one WAL file
    // following, we need to take its start tick into account as well, because
    // the following file's start tick can be assumed to be the end tick of
    // the current file!
    bool eligibleStep1 = false;
    bool eligibleStep2 = false;
    if (f->StartSequence() < minTickToKeep && current < files.size() - 1) {
      eligibleStep1 = true;
      auto const& n = files[current + 1].get();
      if (n->StartSequence() < minTickToKeep) {
        // this file will be removed because it does not contain any data we
        // still need
        eligibleStep2 = true;

        double stamp = TRI_microtime() + _pruneWaitTime;
        auto const [it, emplaced] =
            _prunableWalFiles.try_emplace(f->PathName(), stamp);

        if (emplaced) {
          LOG_TOPIC("9f7a4", DEBUG, Logger::ENGINES)
              << "RocksDB WAL file '" << f->PathName()
              << "' with start sequence " << f->StartSequence()
              << ", expire stamp " << stamp
              << " added to prunable list because it is not needed anymore";
          TRI_ASSERT(it != _prunableWalFiles.end());
        } else {
          LOG_TOPIC("d2c9e", TRACE, Logger::ENGINES)
              << "unable to add WAL file #" << current << "/" << files.size()
              << ", filename: '" << f->PathName()
              << "', start sequence: " << f->StartSequence()
              << " to list of prunable WAL files. file already present in "
                 "list "
                 "with expire stamp "
              << it->second;
        }
      }
    }

    LOG_TOPIC("ec350", TRACE, Logger::ENGINES)
        << "inspected WAL file #" << current << "/" << files.size()
        << ", filename: '" << f->PathName()
        << "', start sequence: " << f->StartSequence()
        << ", eligible step1: " << eligibleStep1
        << ", step2: " << eligibleStep2;
  }

  LOG_TOPIC("01e20", DEBUG, Logger::ENGINES)
      << "found " << files.size() << " WAL file(s), with " << liveFiles
      << " live file(s) and " << archivedFiles << " file(s) in the archive, "
      << "number of prunable files: " << _prunableWalFiles.size()
      << ", live file size: " << liveFilesSize
      << ", archived file size: " << archivedFilesSize;

  if (_maxWalArchiveSizeLimit > 0 &&
      archivedFilesSize > _maxWalArchiveSizeLimit) {
    // size of the archive is restricted, and we overflowed the limit.

    // print current archive size
    LOG_TOPIC("8d71b", TRACE, Logger::ENGINES)
        << "total size of the RocksDB WAL file archive: " << archivedFilesSize
        << ", limit: " << _maxWalArchiveSizeLimit;

    // we got more archived files than configured. time for purging some
    // files!
    for (size_t current = 0; current < files.size(); current++) {
      auto const& f = files[current].get();

      if (f->Type() != rocksdb::WalFileType::kArchivedLogFile) {
        continue;
      }

      // force pruning
      bool doPrint = false;
      auto [it, emplaced] = _prunableWalFiles.try_emplace(f->PathName(), -1.0);
      if (emplaced) {
        doPrint = true;
      } else {
        // file already in list. now set its expiration time to the past
        // so we are sure it will get deleted

        // using an expiration time of -1.0 indicates the file is subject to
        // deletion because the archive outgrew the maximum allowed size
        if ((*it).second > 0.0) {
          doPrint = true;
        }
        (*it).second = -1.0;
      }

      if (doPrint) {
        TRI_ASSERT(archivedFilesSize > _maxWalArchiveSizeLimit);

        // never change this id without adjusting wal-archive-size-limit tests
        // in tests/js/client/server-parameters
        LOG_TOPIC("d9793", WARN, Logger::ENGINES)
            << "forcing removal of RocksDB WAL file '" << f->PathName()
            << "' with start sequence " << f->StartSequence()
            << " because of overflowing archive. configured maximum archive "
               "size is "
            << _maxWalArchiveSizeLimit
            << ", actual archive size is: " << archivedFilesSize
            << ". if these warnings persist, try to increase the value of "
            << "the startup option `--rocksdb.wal-archive-size-limit`";
      }

      TRI_ASSERT(archivedFilesSize >= f->SizeFileBytes());
      archivedFilesSize -= f->SizeFileBytes();

      if (archivedFilesSize <= _maxWalArchiveSizeLimit) {
        // got enough files to remove
        break;
      }
    }
  }

  _metricsWalSequenceLowerBound.store(_settingsManager->earliestSeqNeeded(),
                                      std::memory_order_relaxed);
  _metricsLiveWalFiles.store(liveFiles, std::memory_order_relaxed);
  _metricsArchivedWalFiles.store(archivedFiles, std::memory_order_relaxed);
  _metricsLiveWalFilesSize.store(liveFilesSize, std::memory_order_relaxed);
  _metricsArchivedWalFilesSize.store(archivedFilesSize,
                                     std::memory_order_relaxed);
  _metricsPrunableWalFiles.store(_prunableWalFiles.size(),
                                 std::memory_order_relaxed);
  _metricsWalPruningActive.store(1, std::memory_order_relaxed);
}

RocksDBFilePurgePreventer RocksDBEngine::disallowPurging() noexcept {
  return RocksDBFilePurgePreventer(this);
}

RocksDBFilePurgeEnabler RocksDBEngine::startPurging() noexcept {
  return RocksDBFilePurgeEnabler(this);
}

void RocksDBEngine::pruneWalFiles() {
  // this struct makes sure that no other threads enter WAL tailing while we
  // are in here. If there are already other threads in WAL tailing while we
  // get here, we go on and only remove the WAL files that are really safe
  // to remove
  RocksDBFilePurgeEnabler purgeEnabler(startPurging());

  WRITE_LOCKER(lock, _walFileLock);

  // used for logging later
  size_t const initialSize = _prunableWalFiles.size();

  // go through the map of WAL files that we have already and check if they
  // are "expired"
  for (auto it = _prunableWalFiles.begin(); it != _prunableWalFiles.end();
       /* no hoisting */) {
    // check if WAL file is expired
    auto deleteFile = purgeEnabler.canPurge();
    LOG_TOPIC("e7674", TRACE, Logger::ENGINES)
        << "pruneWalFiles checking file '" << (*it).first
        << "', canPurge: " << deleteFile;

    if (deleteFile) {
      LOG_TOPIC("68e4a", DEBUG, Logger::ENGINES)
          << "deleting RocksDB WAL file '" << (*it).first << "'";
      rocksdb::Status s;
      if (basics::FileUtils::exists(basics::FileUtils::buildFilename(
              _dbOptions.wal_dir, (*it).first))) {
        // only attempt file deletion if the file actually exists.
        // otherwise RocksDB may complain about non-existing files and log a
        // big error message
        s = _db->DeleteFile((*it).first);
        LOG_TOPIC("5b1ae", DEBUG, Logger::ENGINES)
            << "calling RocksDB DeleteFile for WAL file '" << (*it).first
            << "'. status: " << rocksutils::convertStatus(s).errorMessage();
      } else {
        LOG_TOPIC("c2cc9", DEBUG, Logger::ENGINES)
            << "to-be-deleted RocksDB WAL file '" << (*it).first
            << "' does not exist. skipping deletion";
      }
      // apparently there is a case where a file was already deleted
      // but is still in _prunableWalFiles. In this case we get an invalid
      // argument response.
      if (s.ok() || s.IsInvalidArgument()) {
        it = _prunableWalFiles.erase(it);
        continue;
      } else {
        LOG_TOPIC("83162", WARN, Logger::ENGINES)
            << "attempt to prune RocksDB WAL file '" << (*it).first
            << "' failed with error: "
            << rocksutils::convertStatus(s).errorMessage();
      }
    }

    // cannot delete this file yet... must forward iterator to prevent an
    // endless loop
    ++it;
  }

  _metricsPrunableWalFiles.store(_prunableWalFiles.size(),
                                 std::memory_order_relaxed);

  LOG_TOPIC("82a4c", TRACE, Logger::ENGINES)
      << "prune WAL files started with " << initialSize
      << " prunable WAL files, "
      << "current number of prunable WAL files: " << _prunableWalFiles.size();
}

Result RocksDBEngine::dropReplicatedStates(TRI_voc_tick_t databaseId) {
  auto* cfDefs = RocksDBColumnFamilyManager::get(
      RocksDBColumnFamilyManager::Family::Definitions);

  auto bounds = RocksDBKeyBounds::DatabaseStates(databaseId);
  auto upper = bounds.end();
  auto readOptions = rocksdb::ReadOptions();
  readOptions.iterate_upper_bound = &upper;

  auto rv = Result();

  auto iter =
      std::unique_ptr<rocksdb::Iterator>(_db->NewIterator(readOptions, cfDefs));
  for (iter->Seek(bounds.start()); iter->Valid(); iter->Next()) {
    ADB_PROD_ASSERT(databaseId == RocksDBKey::databaseId(iter->key()));

    auto slice =
        VPackSlice(reinterpret_cast<uint8_t const*>(iter->value().data()));

    auto info = velocypack::deserialize<
        replication2::storage::rocksdb::ReplicatedStateInfo>(slice);
    auto* cfLogs = RocksDBColumnFamilyManager::get(
        RocksDBColumnFamilyManager::Family::ReplicatedLogs);

    auto methods = makeLogStorageMethods(info.stateId, info.objectId,
                                         databaseId, cfLogs, cfDefs);
    auto res = methods->drop();
    // Save the first error we encounter, but try to drop the rest.
    if (rv.ok() && res.fail()) {
      rv = res;
    }
    // TODO Should we do this here and now, or defer it, or don't do it at
    // all?
    //      To answer that, check whether and how compaction is usually done
    //      after dropping a collection or database.
    std::ignore = methods->compact();
  }

  return rv;
}

Result RocksDBEngine::dropDatabase(TRI_voc_tick_t id) {
  using namespace rocksutils;
  rocksdb::WriteOptions wo;
  rocksdb::DB* db = _db->GetRootDB();

  // remove view definitions
  Result res = rocksutils::removeLargeRange(
      db, RocksDBKeyBounds::DatabaseViews(id), true, /*rangeDel*/ false);
  if (res.fail()) {
    return res;
  }

  // remove replicated states
  res = dropReplicatedStates(id);
  if (res.fail()) {
    return res;
  }

#ifdef ARANGODB_ENABLE_MAINTAINER_MODE
  size_t numDocsLeft = 0;
#endif

  // remove collections
  auto dbBounds = RocksDBKeyBounds::DatabaseCollections(id);
  iterateBounds(_db, dbBounds, [&](rocksdb::Iterator* it) {
    RocksDBKey key(it->key());
    RocksDBValue value(RocksDBEntryType::Collection, it->value());

    uint64_t const objectId = basics::VelocyPackHelper::stringUInt64(
        value.slice(), StaticStrings::ObjectId);

    auto const cnt = RocksDBMetadata::loadCollectionCount(_db, objectId);
    uint64_t const numberDocuments = cnt._added - cnt._removed;
    bool const useRangeDelete = numberDocuments >= 32 * 1024;

    // remove indexes
    VPackSlice indexes = value.slice().get("indexes");
    if (indexes.isArray()) {
      for (VPackSlice it : VPackArrayIterator(indexes)) {
        // delete index documents
        uint64_t objectId =
            basics::VelocyPackHelper::stringUInt64(it, StaticStrings::ObjectId);
        res = RocksDBMetadata::deleteIndexEstimate(db, objectId);
        if (res.fail()) {
          return;
        }

        TRI_ASSERT(it.get(StaticStrings::IndexType).isString());
        auto type = Index::type(it.get(StaticStrings::IndexType).stringView());
        bool unique = basics::VelocyPackHelper::getBooleanValue(
            it, StaticStrings::IndexUnique, false);

        RocksDBKeyBounds bounds =
            RocksDBIndex::getBounds(type, objectId, unique);
        // edge index drop fails otherwise
        bool const prefixSameAsStart = type != Index::TRI_IDX_TYPE_EDGE_INDEX;
        res = rocksutils::removeLargeRange(db, bounds, prefixSameAsStart,
                                           useRangeDelete);
        if (res.fail()) {
          return;
        }

#ifdef ARANGODB_ENABLE_MAINTAINER_MODE
        // check if documents have been deleted
        numDocsLeft += rocksutils::countKeyRange(
            db, bounds, /*snapshot*/ nullptr, prefixSameAsStart);
#endif
      }
    }

    // delete documents
    RocksDBKeyBounds bounds = RocksDBKeyBounds::CollectionDocuments(objectId);
    res = rocksutils::removeLargeRange(db, bounds, true, useRangeDelete);
    if (res.fail()) {
      LOG_TOPIC("6dbc6", WARN, Logger::ENGINES)
          << "error deleting collection documents: '" << res.errorMessage()
          << "'";
      return;
    }
    // delete collection meta-data
    res = RocksDBMetadata::deleteCollectionMeta(db, objectId);
    if (res.fail()) {
      LOG_TOPIC("484d0", WARN, Logger::ENGINES)
          << "error deleting collection metadata: '" << res.errorMessage()
          << "'";
      return;
    }
    // remove collection entry
    rocksdb::Status s =
        db->Delete(wo,
                   RocksDBColumnFamilyManager::get(
                       RocksDBColumnFamilyManager::Family::Definitions),
                   value.string());
    if (!s.ok()) {
      LOG_TOPIC("64b4e", WARN, Logger::ENGINES)
          << "error deleting collection definition: " << s.ToString();
      return;
    }

#ifdef ARANGODB_ENABLE_MAINTAINER_MODE
    // check if documents have been deleted
    numDocsLeft +=
        rocksutils::countKeyRange(db, bounds, /*snapshot*/ nullptr, true);
#endif
  });

  if (res.fail()) {
    return res;
  }

  // remove database meta-data
  RocksDBKey key;
  key.constructDatabase(id);
  rocksdb::Status s =
      db->Delete(wo,
                 RocksDBColumnFamilyManager::get(
                     RocksDBColumnFamilyManager::Family::Definitions),
                 key.string());
  if (!s.ok()) {
    LOG_TOPIC("9948c", WARN, Logger::ENGINES)
        << "error deleting database definition: " << s.ToString();
  }

  // remove VERSION file for database. it's not a problem when this fails
  // because it will simply remain there and be ignored on subsequent starts
  TRI_UnlinkFile(versionFilename(id).c_str());

#ifdef ARANGODB_ENABLE_MAINTAINER_MODE
  if (numDocsLeft > 0) {
    THROW_ARANGO_EXCEPTION_MESSAGE(
        TRI_ERROR_INTERNAL, absl::StrCat("deletion check in drop database "
                                         "failed - not all documents have been "
                                         "deleted. remaining: ",
                                         numDocsLeft));
  }
#endif

  return res;
}

bool RocksDBEngine::systemDatabaseExists() {
  velocypack::Builder builder;
  getDatabases(builder);

  for (auto const& item : velocypack::ArrayIterator(builder.slice())) {
    TRI_ASSERT(item.isObject());
    TRI_ASSERT(item.get(StaticStrings::DatabaseName).isString());
    if (item.get(StaticStrings::DatabaseName).stringView() ==
        StaticStrings::SystemDatabase) {
      return true;
    }
  }
  return false;
}

void RocksDBEngine::addSystemDatabase() {
  // create system database entry
  TRI_voc_tick_t id = TRI_NewTickServer();
  VPackBuilder builder;
  builder.openObject();
  builder.add(StaticStrings::DatabaseId, VPackValue(std::to_string(id)));
  builder.add(StaticStrings::DatabaseName,
              VPackValue(StaticStrings::SystemDatabase));
  builder.add("deleted", VPackValue(false));
  // Also store the ReplicationVersion when creating the Database
  auto& df = server().getFeature<DatabaseFeature>();
  builder.add(
      StaticStrings::ReplicationVersion,
      VPackValue(replication::versionToString(df.defaultReplicationVersion())));
  builder.close();

  RocksDBLogValue log = RocksDBLogValue::DatabaseCreate(id);
  Result res = writeDatabaseMarker(id, builder.slice(), std::move(log));
  if (res.fail()) {
    LOG_TOPIC("8c26a", FATAL, arangodb::Logger::STARTUP)
        << "unable to write database marker: " << res.errorMessage();
    FATAL_ERROR_EXIT();
  }
}

/// @brief open an existing database. internal function
std::unique_ptr<TRI_vocbase_t> RocksDBEngine::openExistingDatabase(
    CreateDatabaseInfo&& info, bool wasCleanShutdown, bool isUpgrade) {
  auto vocbase = createDatabase(std::move(info));

  LOG_TOPIC("26c21", TRACE, arangodb::Logger::ENGINES)
      << "opening views and collections metadata in database '"
      << vocbase->name() << "'";

  VPackBuilder builder;
  auto scanViews = [&](std::string_view type) {
    try {
      if (builder.isEmpty()) {
        auto r = getViews(*vocbase, builder);
        if (r != TRI_ERROR_NO_ERROR) {
          THROW_ARANGO_EXCEPTION(r);
        }
      }

      auto const slice = builder.slice();
      TRI_ASSERT(slice.isArray());

      LOG_TOPIC("48f11", TRACE, arangodb::Logger::ENGINES)
          << "processing views metadata in database '" << vocbase->name()
          << "': " << slice.toJson();

      for (VPackSlice it : VPackArrayIterator(slice)) {
        if (it.get(StaticStrings::DataSourceType).stringView() != type) {
          continue;
        }

        // we found a view that is still active
        LOG_TOPIC("4dfdd", TRACE, arangodb::Logger::ENGINES)
            << "processing view metadata in database '" << vocbase->name()
            << "': " << it.toJson();

        TRI_ASSERT(!it.get("id").isNone());

        Result res;
        try {
          LogicalView::ptr view;
          res = LogicalView::instantiate(view, *vocbase, it, false);

          if (res.ok() && !view) {
            res.reset(TRI_ERROR_INTERNAL);
          }

          if (!res.ok()) {
            THROW_ARANGO_EXCEPTION(res);
          }

          TRI_ASSERT(view);

          StorageEngine::registerView(*vocbase, view);
          view->open();
        } catch (basics::Exception const& ex) {
          res.reset(ex.code(), ex.what());
        }

        if (!res.ok()) {
          THROW_ARANGO_EXCEPTION_MESSAGE(
              res.errorNumber(),
              absl::StrCat("failed to instantiate view in database '",
                           vocbase->name(), "' from definition: ",
                           it.toString(), ": ", res.errorMessage()));
        }
      }
    } catch (std::exception const& ex) {
      LOG_TOPIC("584b1", ERR, arangodb::Logger::ENGINES)
          << "error while opening database '" << vocbase->name()
          << "': " << ex.what();
      throw;
    } catch (...) {
      LOG_TOPIC("593fd", ERR, arangodb::Logger::ENGINES)
          << "error while opening database '" << vocbase->name()
          << "': unknown exception";
      throw;
    }
  };

  // scan the database path for "arangosearch" views
  scanViews(iresearch::StaticStrings::ViewArangoSearchType);

  // replicated states should be loaded before their respective shards
  if (vocbase->replicationVersion() == replication::Version::TWO) {
    if (syncThread() == nullptr) {
      THROW_ARANGO_EXCEPTION_MESSAGE(
          TRI_ERROR_ILLEGAL_OPTION,
          "Automatic syncing must be enabled for replication "
          "version 2. Please make sure the --rocksdb.sync-interval "
          "option is set to a value greater than 0.");
    }
    try {
      loadReplicatedStates(*vocbase);
    } catch (std::exception const& ex) {
      LOG_TOPIC("554c1", ERR, arangodb::Logger::ENGINES)
          << "error while opening database: " << ex.what();
      throw;
    } catch (...) {
      LOG_TOPIC("5f33d", ERR, arangodb::Logger::ENGINES)
          << "error while opening database: unknown exception";
      throw;
    }
  }

  // scan the database path for collections
  try {
    VPackBuilder builder;
    auto res = getCollectionsAndIndexes(*vocbase, builder, wasCleanShutdown,
                                        isUpgrade);

    if (res != TRI_ERROR_NO_ERROR) {
      THROW_ARANGO_EXCEPTION(res);
    }

    VPackSlice slice = builder.slice();
    TRI_ASSERT(slice.isArray());

    LOG_TOPIC("f1275", TRACE, arangodb::Logger::ENGINES)
        << "processing collections metadata in database '" << vocbase->name()
        << "': " << slice.toJson();

    for (VPackSlice it : VPackArrayIterator(slice)) {
      // we found a collection that is still active
      LOG_TOPIC("b2ef2", TRACE, arangodb::Logger::ENGINES)
          << "processing collection metadata in database '" << vocbase->name()
          << "': " << it.toJson();

      TRI_ASSERT(!it.get("id").isNone() || !it.get("cid").isNone());
      TRI_ASSERT(!it.get("deleted").isTrue());

      auto collection = vocbase->createCollectionObject(it, /*isAStub*/ false);
      TRI_ASSERT(collection != nullptr);

      auto phy = static_cast<RocksDBCollection*>(collection->getPhysical());
      TRI_ASSERT(phy != nullptr);
      Result r = phy->meta().deserializeMeta(_db, *collection);
      if (r.fail()) {
        LOG_TOPIC("4a404", ERR, arangodb::Logger::ENGINES)
            << "error while "
            << "loading metadata of collection '" << vocbase->name() << "/"
            << collection->name() << "': " << r.errorMessage();
      }

      StorageEngine::registerCollection(*vocbase, collection);
      LOG_TOPIC("39404", DEBUG, arangodb::Logger::ENGINES)
          << "added collection '" << vocbase->name() << "/"
          << collection->name() << "'";
    }
  } catch (std::exception const& ex) {
    LOG_TOPIC("8d427", ERR, arangodb::Logger::ENGINES)
        << "error while opening database '" << vocbase->name()
        << "': " << ex.what();
    throw;
  } catch (...) {
    LOG_TOPIC("0268e", ERR, arangodb::Logger::ENGINES)
        << "error while opening database '" << vocbase->name()
        << "': unknown exception";
    throw;
  }

  // scan the database path for "search-alias" views
  if (ServerState::instance()->isSingleServer()) {
    scanViews(iresearch::StaticStrings::ViewSearchAliasType);
  }

  return vocbase;
}

void RocksDBEngine::loadReplicatedStates(TRI_vocbase_t& vocbase) {
  auto* cfDefs = RocksDBColumnFamilyManager::get(
      RocksDBColumnFamilyManager::Family::Definitions);

  auto bounds = RocksDBKeyBounds::DatabaseStates(vocbase.id());
  auto upper = bounds.end();
  auto readOptions = rocksdb::ReadOptions();
  readOptions.iterate_upper_bound = &upper;

  auto iter =
      std::unique_ptr<rocksdb::Iterator>(_db->NewIterator(readOptions, cfDefs));
  for (iter->Seek(bounds.start()); iter->Valid(); iter->Next()) {
    ADB_PROD_ASSERT(vocbase.id() == RocksDBKey::databaseId(iter->key()));

    auto slice =
        VPackSlice(reinterpret_cast<uint8_t const*>(iter->value().data()));
    // TODO Is this applicable? I think we can safely remove the following
    //      lines.
    if (basics::VelocyPackHelper::getBooleanValue(
            slice, StaticStrings::DataSourceDeleted, false)) {
      TRI_ASSERT(false) << "Please tell Team CINFRA if you see this happening.";
      continue;
    }

    auto info = velocypack::deserialize<
        replication2::storage::rocksdb::ReplicatedStateInfo>(slice);
    auto methods = makeLogStorageMethods(
        info.stateId, info.objectId, vocbase.id(),
        RocksDBColumnFamilyManager::get(
            RocksDBColumnFamilyManager::Family::ReplicatedLogs),
        RocksDBColumnFamilyManager::get(
            RocksDBColumnFamilyManager::Family::Definitions));
    registerReplicatedState(vocbase, info.stateId, std::move(methods));
  }
}

void RocksDBEngine::scheduleFullIndexRefill(std::string const& database,
                                            std::string const& collection,
                                            IndexId iid) {
  // simply forward...
  RocksDBIndexCacheRefillFeature& f =
      server().getFeature<RocksDBIndexCacheRefillFeature>();
  f.scheduleFullIndexRefill(database, collection, iid);
}

bool RocksDBEngine::autoRefillIndexCaches() const {
  RocksDBIndexCacheRefillFeature& f =
      server().getFeature<RocksDBIndexCacheRefillFeature>();
  return f.autoRefill();
}

bool RocksDBEngine::autoRefillIndexCachesOnFollowers() const {
  RocksDBIndexCacheRefillFeature& f =
      server().getFeature<RocksDBIndexCacheRefillFeature>();
  return f.autoRefillOnFollowers();
}

void RocksDBEngine::syncIndexCaches() {
  RocksDBIndexCacheRefillFeature& f =
      server().getFeature<RocksDBIndexCacheRefillFeature>();
  f.waitForCatchup();
}

auto RocksDBEngine::makeLogStorageMethods(
    replication2::LogId logId, uint64_t objectId, std::uint64_t vocbaseId,
    ::rocksdb::ColumnFamilyHandle* const logCf,
    ::rocksdb::ColumnFamilyHandle* const metaCf)
    -> std::unique_ptr<replication2::storage::IStorageEngineMethods> {
#if defined(USE_CUSTOM_WAL)
  auto logPersistor =
      std::make_unique<replication2::storage::wal::LogPersistor>(
          logId, _walManager->createFileManager(logId));
#else
  auto logPersistor =
      std::make_unique<replication2::storage::rocksdb::LogPersistor>(
          logId, objectId, vocbaseId, _db, logCf, _logPersistor, _logMetrics,
          this);
#endif
  auto statePersistor =
      std::make_unique<replication2::storage::rocksdb::StatePersistor>(
          logId, objectId, vocbaseId, _db, metaCf);
  return std::make_unique<replication2::storage::LogStorageMethods>(
      std::move(logPersistor), std::move(statePersistor));
}

DECLARE_GAUGE(rocksdb_cache_active_tables, uint64_t,
              "rocksdb_cache_active_tables");
DECLARE_GAUGE(rocksdb_cache_allocated, uint64_t, "rocksdb_cache_allocated");
DECLARE_GAUGE(rocksdb_cache_peak_allocated, uint64_t,
              "rocksdb_cache_peak_allocated");
DECLARE_GAUGE(rocksdb_cache_hit_rate_lifetime, uint64_t,
              "rocksdb_cache_hit_rate_lifetime");
DECLARE_GAUGE(rocksdb_cache_hit_rate_recent, uint64_t,
              "rocksdb_cache_hit_rate_recent");
DECLARE_GAUGE(rocksdb_cache_limit, uint64_t, "rocksdb_cache_limit");
DECLARE_GAUGE(rocksdb_cache_unused_memory, uint64_t,
              "rocksdb_cache_unused_memory");
DECLARE_GAUGE(rocksdb_cache_unused_tables, uint64_t,
              "rocksdb_cache_unused_tables");
DECLARE_COUNTER(rocksdb_cache_migrate_tasks_total,
                "rocksdb_cache_migrate_tasks_total");
DECLARE_COUNTER(rocksdb_cache_free_memory_tasks_total,
                "rocksdb_cache_free_memory_tasks_total");
DECLARE_COUNTER(rocksdb_cache_migrate_tasks_duration_total,
                "rocksdb_cache_migrate_tasks_duration_total");
DECLARE_COUNTER(rocksdb_cache_free_memory_tasks_duration_total,
                "rocksdb_cache_free_memory_tasks_duration_total");
DECLARE_GAUGE(rocksdb_actual_delayed_write_rate, uint64_t,
              "rocksdb_actual_delayed_write_rate");
DECLARE_GAUGE(rocksdb_background_errors, uint64_t, "rocksdb_background_errors");
DECLARE_GAUGE(rocksdb_base_level, uint64_t, "rocksdb_base_level");
DECLARE_GAUGE(rocksdb_block_cache_capacity, uint64_t,
              "rocksdb_block_cache_capacity");
DECLARE_GAUGE(rocksdb_block_cache_pinned_usage, uint64_t,
              "rocksdb_block_cache_pinned_usage");
DECLARE_GAUGE(rocksdb_block_cache_usage, uint64_t, "rocksdb_block_cache_usage");
#ifdef ARANGODB_ROCKSDB8
// DECLARE_GAUGE(rocksdb_block_cache_entries, uint64_t,
//                    "rocksdb_block_cache_entries");
// DECLARE_GAUGE(rocksdb_block_cache_charge_per_entry, uint64_t,
//                    "rocksdb_block_cache_charge_per_entry");
#endif
DECLARE_GAUGE(rocksdb_compaction_pending, uint64_t,
              "rocksdb_compaction_pending");
DECLARE_GAUGE(rocksdb_compression_ratio_at_level0, uint64_t,
              "rocksdb_compression_ratio_at_level0");
DECLARE_GAUGE(rocksdb_compression_ratio_at_level1, uint64_t,
              "rocksdb_compression_ratio_at_level1");
DECLARE_GAUGE(rocksdb_compression_ratio_at_level2, uint64_t,
              "rocksdb_compression_ratio_at_level2");
DECLARE_GAUGE(rocksdb_compression_ratio_at_level3, uint64_t,
              "rocksdb_compression_ratio_at_level3");
DECLARE_GAUGE(rocksdb_compression_ratio_at_level4, uint64_t,
              "rocksdb_compression_ratio_at_level4");
DECLARE_GAUGE(rocksdb_compression_ratio_at_level5, uint64_t,
              "rocksdb_compression_ratio_at_level5");
DECLARE_GAUGE(rocksdb_compression_ratio_at_level6, uint64_t,
              "rocksdb_compression_ratio_at_level6");
DECLARE_GAUGE(rocksdb_cur_size_active_mem_table, uint64_t,
              "rocksdb_cur_size_active_mem_table");
DECLARE_GAUGE(rocksdb_cur_size_all_mem_tables, uint64_t,
              "rocksdb_cur_size_all_mem_tables");
DECLARE_GAUGE(rocksdb_estimate_live_data_size, uint64_t,
              "rocksdb_estimate_live_data_size");
DECLARE_GAUGE(rocksdb_estimate_num_keys, uint64_t, "rocksdb_estimate_num_keys");
DECLARE_GAUGE(rocksdb_estimate_pending_compaction_bytes, uint64_t,
              "rocksdb_estimate_pending_compaction_bytes");
DECLARE_GAUGE(rocksdb_estimate_table_readers_mem, uint64_t,
              "rocksdb_estimate_table_readers_mem");
DECLARE_GAUGE(rocksdb_free_disk_space, uint64_t, "rocksdb_free_disk_space");
DECLARE_GAUGE(rocksdb_free_inodes, uint64_t, "rocksdb_free_inodes");
DECLARE_GAUGE(rocksdb_is_file_deletions_enabled, uint64_t,
              "rocksdb_is_file_deletions_enabled");
DECLARE_GAUGE(rocksdb_is_write_stopped, uint64_t, "rocksdb_is_write_stopped");
DECLARE_GAUGE(rocksdb_live_sst_files_size, uint64_t,
              "rocksdb_live_sst_files_size");
DECLARE_GAUGE(rocksdb_mem_table_flush_pending, uint64_t,
              "rocksdb_mem_table_flush_pending");
DECLARE_GAUGE(rocksdb_min_log_number_to_keep, uint64_t,
              "rocksdb_min_log_number_to_keep");
DECLARE_GAUGE(rocksdb_num_deletes_active_mem_table, uint64_t,
              "rocksdb_num_deletes_active_mem_table");
DECLARE_GAUGE(rocksdb_num_deletes_imm_mem_tables, uint64_t,
              "rocksdb_num_deletes_imm_mem_tables");
DECLARE_GAUGE(rocksdb_num_entries_active_mem_table, uint64_t,
              "rocksdb_num_entries_active_mem_table");
DECLARE_GAUGE(rocksdb_num_entries_imm_mem_tables, uint64_t,
              "rocksdb_num_entries_imm_mem_tables");
DECLARE_GAUGE(rocksdb_num_files_at_level0, uint64_t,
              "rocksdb_num_files_at_level0");
DECLARE_GAUGE(rocksdb_num_files_at_level1, uint64_t,
              "rocksdb_num_files_at_level1");
DECLARE_GAUGE(rocksdb_num_files_at_level2, uint64_t,
              "rocksdb_num_files_at_level2");
DECLARE_GAUGE(rocksdb_num_files_at_level3, uint64_t,
              "rocksdb_num_files_at_level3");
DECLARE_GAUGE(rocksdb_num_files_at_level4, uint64_t,
              "rocksdb_num_files_at_level4");
DECLARE_GAUGE(rocksdb_num_files_at_level5, uint64_t,
              "rocksdb_num_files_at_level5");
DECLARE_GAUGE(rocksdb_num_files_at_level6, uint64_t,
              "rocksdb_num_files_at_level6");
DECLARE_GAUGE(rocksdb_num_immutable_mem_table, uint64_t,
              "rocksdb_num_immutable_mem_table");
DECLARE_GAUGE(rocksdb_num_immutable_mem_table_flushed, uint64_t,
              "rocksdb_num_immutable_mem_table_flushed");
DECLARE_GAUGE(rocksdb_num_live_versions, uint64_t, "rocksdb_num_live_versions");
DECLARE_GAUGE(rocksdb_num_running_compactions, uint64_t,
              "rocksdb_num_running_compactions");
DECLARE_GAUGE(rocksdb_num_running_flushes, uint64_t,
              "rocksdb_num_running_flushes");
DECLARE_GAUGE(rocksdb_num_snapshots, uint64_t, "rocksdb_num_snapshots");
DECLARE_GAUGE(rocksdb_oldest_snapshot_time, uint64_t,
              "rocksdb_oldest_snapshot_time");
DECLARE_GAUGE(rocksdb_size_all_mem_tables, uint64_t,
              "rocksdb_size_all_mem_tables");
DECLARE_GAUGE(rocksdb_total_disk_space, uint64_t, "rocksdb_total_disk_space");
DECLARE_GAUGE(rocksdb_total_inodes, uint64_t, "rocksdb_total_inodes");
DECLARE_GAUGE(rocksdb_total_sst_files_size, uint64_t,
              "rocksdb_total_sst_files_size");
DECLARE_GAUGE(rocksdb_engine_throttle_bps, uint64_t,
              "rocksdb_engine_throttle_bps");
DECLARE_GAUGE(rocksdb_read_only, uint64_t, "rocksdb_read_only");
DECLARE_GAUGE(rocksdb_total_sst_files, uint64_t, "rocksdb_total_sst_files");

void RocksDBEngine::getCapabilities(velocypack::Builder& builder) const {
  // get generic capabilities
  VPackBuilder main;
  StorageEngine::getCapabilities(main);

  VPackBuilder own;
  own.openObject();
  own.add("endianness", VPackValue(rocksDBEndiannessString(
                            rocksutils::getRocksDBKeyFormatEndianness())));
  own.close();

  VPackCollection::merge(builder, main.slice(), own.slice(), false);
}

void RocksDBEngine::toPrometheus(std::string& result, std::string_view globals,
                                 bool ensureWhitespace) const {
  VPackBuffer<uint8_t> buffer;
  VPackBuilder stats(buffer);
  getStatistics(stats);
  VPackSlice sslice = stats.slice();

  TRI_ASSERT(sslice.isObject());
  for (auto a : VPackObjectIterator(sslice)) {
    if (a.value.isNumber()) {
      std::string name = a.key.copyString();
      std::replace(name.begin(), name.end(), '.', '_');
      std::replace(name.begin(), name.end(), '-', '_');
      if (!name.empty() && name.front() != 'r') {
        // prepend name with "rocksdb_"
        name = absl::StrCat(kEngineName, "_", name);
      }

      metrics::Metric::addInfo(result, name, /*help*/ name,
                               name.ends_with("_total") ? "counter" : "gauge");
      metrics::Metric::addMark(result, name, globals, "");
      absl::StrAppend(&result, ensureWhitespace ? " " : "",
                      a.value.getNumber<uint64_t>(), "\n");
    }
  }
}

void RocksDBEngine::getStatistics(VPackBuilder& builder) const {
  // add int properties
  auto addInt = [&](std::string const& s) {
    std::string v;
    if (_db->GetProperty(s, &v)) {
      int64_t i = basics::StringUtils::int64(v);
      builder.add(s, VPackValue(i));
    }
  };

  // add string properties
  auto addStr = [&](std::string const& s) {
    std::string v;
    if (_db->GetProperty(s, &v)) {
      builder.add(s, VPackValue(v));
    }
  };

  // get string property from each column family and return sum;
  auto addIntAllCf = [&](std::string const& s) {
    int64_t sum = 0;
    std::string v;
    for (auto cfh : RocksDBColumnFamilyManager::allHandles()) {
      v.clear();
      if (_db->GetProperty(cfh, s, &v)) {
        int64_t temp = basics::StringUtils::int64(v);

        // -1 returned for some things that are valid property but no value
        if (0 < temp) {
          sum += temp;
        }
      }
    }
    builder.add(s, VPackValue(sum));
    return sum;
  };

  // add column family properties
  auto addCf = [&](RocksDBColumnFamilyManager::Family family) {
    std::string name = RocksDBColumnFamilyManager::name(
        family, RocksDBColumnFamilyManager::NameMode::External);
    rocksdb::ColumnFamilyHandle* c = RocksDBColumnFamilyManager::get(family);
    std::string v;
    builder.add(name, VPackValue(VPackValueType::Object));
    if (_db->GetProperty(c, rocksdb::DB::Properties::kCFStats, &v)) {
      builder.add("dbstats", VPackValue(v));
    }

    // re-add this line to count all keys in the column family (slow!!!)
    // builder.add("keys", VPackValue(rocksutils::countKeys(_db, c)));

    // estimate size on disk and in memtables
    uint64_t out = 0;
    rocksdb::Range r(rocksdb::Slice("\x00\x00\x00\x00\x00\x00\x00\x00", 8),
                     rocksdb::Slice("\xff\xff\xff\xff\xff\xff\xff\xff\xff\xff"
                                    "\xff\xff\xff\xff\xff\xff",
                                    16));

    rocksdb::SizeApproximationOptions options{.include_memtables = true,
                                              .include_files = true};
    _db->GetApproximateSizes(options, c, &r, 1, &out);

    builder.add("memory", VPackValue(out));
    builder.close();
  };

  builder.openObject(/*unindexed*/ true);
  int64_t numSstFilesOnAllLevels = 0;
  for (int i = 0; i < _optionsProvider.getOptions().num_levels; ++i) {
    numSstFilesOnAllLevels += addIntAllCf(
        absl::StrCat(rocksdb::DB::Properties::kNumFilesAtLevelPrefix, i));
    // ratio needs new calculation with all cf, not a simple add operation
    addIntAllCf(absl::StrCat(
        rocksdb::DB::Properties::kCompressionRatioAtLevelPrefix, i));
  }
  builder.add("rocksdb.total-sst-files", VPackValue(numSstFilesOnAllLevels));
  // caution:  you must read rocksdb/db/internal_stats.cc carefully to
  //           determine if a property is for whole database or one column
  //           family
  addIntAllCf(rocksdb::DB::Properties::kNumImmutableMemTable);
  addIntAllCf(rocksdb::DB::Properties::kNumImmutableMemTableFlushed);
  addIntAllCf(rocksdb::DB::Properties::kMemTableFlushPending);
  addIntAllCf(rocksdb::DB::Properties::kCompactionPending);
  addInt(rocksdb::DB::Properties::kBackgroundErrors);
  addIntAllCf(rocksdb::DB::Properties::kCurSizeActiveMemTable);
  addIntAllCf(rocksdb::DB::Properties::kCurSizeAllMemTables);
  addIntAllCf(rocksdb::DB::Properties::kSizeAllMemTables);
  addIntAllCf(rocksdb::DB::Properties::kNumEntriesActiveMemTable);
  addIntAllCf(rocksdb::DB::Properties::kNumEntriesImmMemTables);
  addIntAllCf(rocksdb::DB::Properties::kNumDeletesActiveMemTable);
  addIntAllCf(rocksdb::DB::Properties::kNumDeletesImmMemTables);
  addIntAllCf(rocksdb::DB::Properties::kEstimateNumKeys);
  addIntAllCf(rocksdb::DB::Properties::kEstimateTableReadersMem);
  addInt(rocksdb::DB::Properties::kNumSnapshots);
  addInt(rocksdb::DB::Properties::kOldestSnapshotTime);
  addIntAllCf(rocksdb::DB::Properties::kNumLiveVersions);
  addInt(rocksdb::DB::Properties::kMinLogNumberToKeep);
  addIntAllCf(rocksdb::DB::Properties::kEstimateLiveDataSize);
  addIntAllCf(rocksdb::DB::Properties::kLiveSstFilesSize);
  addStr(rocksdb::DB::Properties::kDBStats);
  addStr(rocksdb::DB::Properties::kSSTables);
  addInt(rocksdb::DB::Properties::kNumRunningCompactions);
  addInt(rocksdb::DB::Properties::kNumRunningFlushes);
  addInt(rocksdb::DB::Properties::kIsFileDeletionsEnabled);
  addIntAllCf(rocksdb::DB::Properties::kEstimatePendingCompactionBytes);
  addInt(rocksdb::DB::Properties::kBaseLevel);
  addInt(rocksdb::DB::Properties::kBlockCacheCapacity);
  addInt(rocksdb::DB::Properties::kBlockCacheUsage);
  addInt(rocksdb::DB::Properties::kBlockCachePinnedUsage);

#ifdef ARANGODB_ROCKSDB8
  auto const& tableOptions = _optionsProvider.getTableOptions();
  if (tableOptions.block_cache != nullptr) {
    auto const& cache = tableOptions.block_cache;
    auto usage = cache->GetUsage();
    auto entries = cache->GetOccupancyCount();
    if (entries > 0) {
      builder.add("rocksdb.block-cache-charge-per-entry",
                  VPackValue(static_cast<uint64_t>(usage / entries)));
    } else {
      builder.add("rocksdb.block-cache-charge-per-entry", VPackValue(0));
    }
    builder.add("rocksdb.block-cache-entries", VPackValue(entries));
  } else {
    builder.add("rocksdb.block-cache-entries", VPackValue(0));
    builder.add("rocksdb.block-cache-charge-per-entry", VPackValue(0));
  }
#endif

  addIntAllCf(rocksdb::DB::Properties::kTotalSstFilesSize);
  addInt(rocksdb::DB::Properties::kActualDelayedWriteRate);
  addInt(rocksdb::DB::Properties::kIsWriteStopped);

  if (_dbOptions.statistics) {
    for (auto const& stat : rocksdb::TickersNameMap) {
      builder.add(
          stat.second,
          VPackValue(_dbOptions.statistics->getTickerCount(stat.first)));
    }

    uint64_t walWrite, flushWrite, compactionWrite, userWrite;
    walWrite = _dbOptions.statistics->getTickerCount(rocksdb::WAL_FILE_BYTES);
    flushWrite =
        _dbOptions.statistics->getTickerCount(rocksdb::FLUSH_WRITE_BYTES);
    compactionWrite =
        _dbOptions.statistics->getTickerCount(rocksdb::COMPACT_WRITE_BYTES);
    userWrite = _dbOptions.statistics->getTickerCount(rocksdb::BYTES_WRITTEN);
    builder.add(
        "rocksdbengine.write.amplification.x100",
        VPackValue((0 != userWrite)
                       ? ((walWrite + flushWrite + compactionWrite) * 100) /
                             userWrite
                       : 100));
  }

  {
    // in-memory cache statistics
    cache::Manager* manager =
        server().getFeature<CacheManagerFeature>().manager();

    std::pair<double, double> rates;
    cache::Manager::MemoryStats stats;
    if (manager != nullptr) {
      // cache turned on
      stats = manager->memoryStats(cache::Cache::triesFast);
      rates = manager->globalHitRates();
    }

    builder.add("cache.limit", VPackValue(stats.globalLimit));
    builder.add("cache.allocated", VPackValue(stats.globalAllocation));
    builder.add("cache.peak-allocated", VPackValue(stats.peakGlobalAllocation));
    builder.add("cache.active-tables", VPackValue(stats.activeTables));
    builder.add("cache.unused-memory", VPackValue(stats.spareAllocation));
    builder.add("cache.unused-tables", VPackValue(stats.spareTables));
    builder.add("cache.migrate-tasks-total", VPackValue(stats.migrateTasks));
    builder.add("cache.free-memory-tasks-total",
                VPackValue(stats.freeMemoryTasks));
    builder.add("cache.migrate-tasks-duration-total",
                VPackValue(stats.migrateTasksDuration));
    builder.add("cache.free-memory-tasks-duration-total",
                VPackValue(stats.freeMemoryTasksDuration));
#ifdef ARANGODB_ENABLE_MAINTAINER_MODE
    // only here for debugging. the value is not exposed in non-maintainer
    // mode builds. the reason for this is to make calls to the `table` function
    // more lightweight, and because we would need to put a metrics
    // description into Documentation/Metrics for an optional metric.

    // builder.add("cache.table-calls", VPackValue(stats.tableCalls));
    // builder.add("cache.term-calls", VPackValue(stats.termCalls));
#endif

    // edge cache compression ratio
    double compressionRatio = 0.0;
    auto initial = _metricsEdgeCacheEntriesSizeInitial.load();
    auto effective = _metricsEdgeCacheEntriesSizeEffective.load();
    if (initial != 0) {
      compressionRatio = 100.0 * (1.0 - (static_cast<double>(effective) /
                                         static_cast<double>(initial)));
    }
    builder.add("cache.edge-compression-ratio", VPackValue(compressionRatio));

    // handle NaN
    builder.add("cache.hit-rate-lifetime",
                VPackValue(rates.first >= 0.0 ? rates.first : 0.0));
    builder.add("cache.hit-rate-recent",
                VPackValue(rates.second >= 0.0 ? rates.second : 0.0));
  }

  // print column family statistics
  //  warning: output format limits numbers to 3 digits of precision or less.
  builder.add("columnFamilies", VPackValue(VPackValueType::Object));
  addCf(RocksDBColumnFamilyManager::Family::Definitions);
  addCf(RocksDBColumnFamilyManager::Family::Documents);
  addCf(RocksDBColumnFamilyManager::Family::PrimaryIndex);
  addCf(RocksDBColumnFamilyManager::Family::EdgeIndex);
  addCf(RocksDBColumnFamilyManager::Family::VPackIndex);
  addCf(RocksDBColumnFamilyManager::Family::GeoIndex);
  addCf(RocksDBColumnFamilyManager::Family::FulltextIndex);
  addCf(RocksDBColumnFamilyManager::Family::MdiIndex);
  addCf(RocksDBColumnFamilyManager::Family::ReplicatedLogs);
  addCf(RocksDBColumnFamilyManager::Family::MdiVPackIndex);
  builder.close();

  if (_throttleListener) {
    builder.add("rocksdb_engine.throttle.bps",
                VPackValue(_throttleListener->getThrottle()));
  }

  {
    // total disk space in database directory
    uint64_t totalSpace = 0;
    // free disk space in database directory
    uint64_t freeSpace = 0;
    Result res = TRI_GetDiskSpaceInfo(_basePath, totalSpace, freeSpace);
    if (res.ok()) {
      builder.add("rocksdb.free-disk-space", VPackValue(freeSpace));
      builder.add("rocksdb.total-disk-space", VPackValue(totalSpace));
    } else {
      builder.add("rocksdb.free-disk-space", VPackValue(VPackValueType::Null));
      builder.add("rocksdb.total-disk-space", VPackValue(VPackValueType::Null));
    }
  }

  {
    // total inodes for database directory
    uint64_t totalINodes = 0;
    // free inodes for database directory
    uint64_t freeINodes = 0;
    Result res = TRI_GetINodesInfo(_basePath, totalINodes, freeINodes);
    if (res.ok()) {
      builder.add("rocksdb.free-inodes", VPackValue(freeINodes));
      builder.add("rocksdb.total-inodes", VPackValue(totalINodes));
    } else {
      builder.add("rocksdb.free-inodes", VPackValue(VPackValueType::Null));
      builder.add("rocksdb.total-inodes", VPackValue(VPackValueType::Null));
    }
  }

  if (_errorListener) {
    builder.add("rocksdb.read-only",
                VPackValue(_errorListener->called() ? 1 : 0));
  }

  auto sequenceNumber = _db->GetLatestSequenceNumber();
  builder.add("rocksdb.wal-sequence", VPackValue(sequenceNumber));

  builder.close();
}

Result RocksDBEngine::handleSyncKeys(DatabaseInitialSyncer& syncer,
                                     LogicalCollection& col,
                                     std::string const& keysId) {
  return handleSyncKeysRocksDB(syncer, &col, keysId);
}

Result RocksDBEngine::createLoggerState(TRI_vocbase_t* vocbase,
                                        VPackBuilder& builder) {
  builder.openObject();  // Base
  rocksdb::SequenceNumber lastTick = _db->GetLatestSequenceNumber();

  // "state" part
  builder.add("state", VPackValue(VPackValueType::Object));  // open

  // always hard-coded to true
  builder.add("running", VPackValue(true));

  builder.add("lastLogTick", VPackValue(std::to_string(lastTick)));

  // not used anymore in 3.8:
  builder.add("lastUncommittedLogTick", VPackValue(std::to_string(lastTick)));

  // not used anymore in 3.8:
  builder.add("totalEvents", VPackValue(lastTick));

  builder.add("time", VPackValue(utilities::timeString()));
  builder.close();

  // "server" part
  builder.add("server", VPackValue(VPackValueType::Object));  // open
  builder.add("version", VPackValue(ARANGODB_VERSION));
  builder.add("serverId",
              VPackValue(std::to_string(ServerIdFeature::getId().id())));
  builder.add("engine", VPackValue(kEngineName));  // "rocksdb"
  builder.close();

  // "clients" part
  builder.add("clients", VPackValue(VPackValueType::Array));  // open
  if (vocbase != nullptr) {
    vocbase->replicationClients().toVelocyPack(builder);
  }
  builder.close();  // clients
  builder.close();  // base

  return {};
}

Result RocksDBEngine::createTickRanges(VPackBuilder& builder) {
  rocksdb::VectorLogPtr walFiles;
  rocksdb::Status s = _db->GetSortedWalFiles(walFiles);

  Result res = rocksutils::convertStatus(s);
  if (res.fail()) {
    return res;
  }

  builder.openArray();
  for (auto lfile = walFiles.begin(); lfile != walFiles.end(); ++lfile) {
    auto& logfile = *lfile;
    builder.openObject();
    // filename and state are already of type string
    builder.add("datafile", VPackValue(logfile->PathName()));
    if (logfile->Type() == rocksdb::WalFileType::kAliveLogFile) {
      builder.add("status", VPackValue("open"));
    } else if (logfile->Type() == rocksdb::WalFileType::kArchivedLogFile) {
      builder.add("status", VPackValue("collected"));
    }
    rocksdb::SequenceNumber min = logfile->StartSequence();
    builder.add("tickMin", VPackValue(std::to_string(min)));
    rocksdb::SequenceNumber max;
    if (std::next(lfile) != walFiles.end()) {
      max = (*std::next(lfile))->StartSequence();
    } else {
      max = _db->GetLatestSequenceNumber();
    }
    builder.add("tickMax", VPackValue(std::to_string(max)));
    builder.close();
  }
  builder.close();

  return {};
}

Result RocksDBEngine::firstTick(uint64_t& tick) {
  rocksdb::VectorLogPtr walFiles;
  rocksdb::Status s = _db->GetSortedWalFiles(walFiles);

  Result res;
  if (!s.ok()) {
    res = rocksutils::convertStatus(s);
  } else {
    // read minium possible tick
    if (!walFiles.empty()) {
      tick = walFiles[0]->StartSequence();
    }
  }
  return res;
}

Result RocksDBEngine::lastLogger(TRI_vocbase_t& vocbase, uint64_t tickStart,
                                 uint64_t tickEnd, VPackBuilder& builder) {
  bool includeSystem = true;
  size_t chunkSize = 32 * 1024 * 1024;  // TODO: determine good default value?

  builder.openArray();
  RocksDBReplicationResult rep =
      rocksutils::tailWal(&vocbase, tickStart, tickEnd, chunkSize,
                          includeSystem, DataSourceId::none(), builder);
  builder.close();

  return std::move(rep).result();
}

WalAccess const* RocksDBEngine::walAccess() const {
  TRI_ASSERT(_walAccess);
  return _walAccess.get();
}

/// @brief get compression supported by RocksDB
std::string RocksDBEngine::getCompressionSupport() const {
  std::string result;

  for (auto const& type : rocksdb::GetSupportedCompressions()) {
    std::string out;
    rocksdb::GetStringFromCompressionType(&out, type);

    if (out.empty()) {
      continue;
    }
    if (!result.empty()) {
      result.append(", ");
    }
    result.append(out);
  }
  return result;
}

// management methods for synchronizing with external persistent stores
TRI_voc_tick_t RocksDBEngine::currentTick() const {
  return _db->GetLatestSequenceNumber();
}

TRI_voc_tick_t RocksDBEngine::releasedTick() const {
  READ_LOCKER(lock, _walFileLock);
  return _releasedTick;
}

void RocksDBEngine::releaseTick(TRI_voc_tick_t tick) {
  WRITE_LOCKER(lock, _walFileLock);

  if (tick > _releasedTick) {
    _releasedTick = tick;
    lock.unlock();

    // update metric for released tick
    _metricsWalReleasedTickFlush.store(tick, std::memory_order_relaxed);
  }
}

HealthData RocksDBEngine::healthCheck() {
  auto now = std::chrono::steady_clock::now();

  // the following checks are executed under a mutex so that different
  // threads can potentially call in here without messing up any data.
  // in addition, serializing access to this function avoids stampedes
  // with multiple threads trying to calculate the free disk space
  // capacity at the same time, which could be expensive.
  std::lock_guard guard{_healthMutex};

  TRI_IF_FAILURE("RocksDBEngine::healthCheck") {
    _healthData.res.reset(TRI_ERROR_DEBUG, "peng! 💥");
    return _healthData;
  }

  bool lastCheckLongAgo =
      (_healthData.lastCheckTimestamp.time_since_epoch().count() == 0) ||
      ((now - _healthData.lastCheckTimestamp) >= std::chrono::seconds(30));
  if (lastCheckLongAgo) {
    _healthData.lastCheckTimestamp = now;
  }

  // only log about once every 24 hours, to reduce log spam
  bool lastLogMessageLongAgo =
      (_lastHealthLogMessageTimestamp.time_since_epoch().count() == 0) ||
      ((now - _lastHealthLogMessageTimestamp) >= std::chrono::hours(24));

  _healthData.backgroundError = hasBackgroundError();

  if (_healthData.backgroundError) {
    // go into failed state
    _healthData.res.reset(
        TRI_ERROR_FAILED,
        "storage engine reports background error. please check the logs "
        "for the error reason and take action");
  } else if (_lastHealthCheckSuccessful) {
    _healthData.res.reset();
  }

  if (lastCheckLongAgo || !_lastHealthCheckSuccessful) {
    // check the amount of free disk space. this may be expensive to do, so
    // we only execute the check every once in a while, or when the last check
    // failed too (so that we don't report success only because we skipped the
    // checks)
    //
    // total disk space in database directory
    uint64_t totalSpace = 0;
    // free disk space in database directory
    uint64_t freeSpace = 0;

    if (TRI_GetDiskSpaceInfo(_basePath, totalSpace, freeSpace).ok() &&
        totalSpace >= 1024 * 1024) {
      // only carry out the following if we get a disk size of at least 1MB
      // back. everything else seems to be very unreasonable and not
      // trustworthy.
      double diskFreePercentage = double(freeSpace) / double(totalSpace);
      _healthData.freeDiskSpaceBytes = freeSpace;
      _healthData.freeDiskSpacePercent = diskFreePercentage;

      if (_healthData.res.ok() &&
          ((_requiredDiskFreePercentage > 0.0 &&
            diskFreePercentage < _requiredDiskFreePercentage) ||
           (_requiredDiskFreeBytes > 0 &&
            freeSpace < _requiredDiskFreeBytes))) {
        std::stringstream ss;
        ss << "free disk space capacity has reached critical level, "
           << "bytes free: " << freeSpace
           << ", % free: " << std::setprecision(1) << std::fixed
           << (diskFreePercentage * 100.0);
        // go into failed state
        _healthData.res.reset(TRI_ERROR_FAILED, ss.str());
      } else if (diskFreePercentage < 0.05 || freeSpace < 256 * 1024 * 1024) {
        // warnings about disk space only every 15 minutes
        bool lastLogWarningLongAgo =
            (now - _lastHealthLogWarningTimestamp >= std::chrono::minutes(15));
        if (lastLogWarningLongAgo) {
          LOG_TOPIC("54e7f", WARN, Logger::ENGINES)
              << "free disk space capacity is low, "
              << "bytes free: " << freeSpace
              << ", % free: " << std::setprecision(1) << std::fixed
              << (diskFreePercentage * 100.0);
          _lastHealthLogWarningTimestamp = now;
        }
        // don't go into failed state (yet)
      }
    }
  }

  _lastHealthCheckSuccessful = _healthData.res.ok();

  if (_healthData.res.fail() && lastLogMessageLongAgo) {
    LOG_TOPIC("ead1f", ERR, Logger::ENGINES) << _healthData.res.errorMessage();

    // update timestamp of last log message
    _lastHealthLogMessageTimestamp = now;
  }

  return _healthData;
}

void RocksDBEngine::waitForCompactionJobsToFinish() {
  // wait for started compaction jobs to finish
  int iterations = 0;

  do {
    size_t numRunning;
    {
      READ_LOCKER(locker, _pendingCompactionsLock);
      numRunning = _runningCompactions;
    }
    if (numRunning == 0) {
      return;
    }

    // print this only every few seconds
    if (iterations++ % 200 == 0) {
      LOG_TOPIC("9cbfd", INFO, Logger::ENGINES)
          << "waiting for " << numRunning << " compaction job(s) to finish...";
    }
    // unfortunately there is not much we can do except waiting for
    // RocksDB's compaction job(s) to finish.
    std::this_thread::sleep_for(std::chrono::milliseconds(50));
    // wait up to 2 minutes, and then give up
  } while (iterations <= 2400);

  LOG_TOPIC("c537b", WARN, Logger::ENGINES)
      << "giving up waiting for pending compaction job(s)";
}

bool RocksDBEngine::checkExistingDB(
    std::vector<rocksdb::ColumnFamilyDescriptor> const& cfFamilies) {
  bool dbExisted = false;

  rocksdb::Options testOptions;
  testOptions.create_if_missing = false;
  testOptions.create_missing_column_families = false;
  testOptions.avoid_flush_during_recovery = true;
  testOptions.avoid_flush_during_shutdown = true;
  testOptions.env = _dbOptions.env;

  std::vector<std::string> existingColumnFamilies;
  rocksdb::Status status = rocksdb::DB::ListColumnFamilies(
      testOptions, _path, &existingColumnFamilies);
  if (!status.ok()) {
    // check if we have found the database directory or not
    Result res = rocksutils::convertStatus(status);
    if (res.isNot(TRI_ERROR_ARANGO_IO_ERROR)) {
      // not an I/O error. so we better report the error and abort here
      LOG_TOPIC("74b7f", FATAL, arangodb::Logger::STARTUP)
          << "unable to initialize RocksDB engine: " << res.errorMessage();
      FATAL_ERROR_EXIT();
    }
  }

  if (status.ok()) {
    dbExisted = true;
    // we were able to open the database.
    // now check which column families are present in the db
    std::string names;
    for (auto const& it : existingColumnFamilies) {
      if (!names.empty()) {
        names.append(", ");
      }
      names.append(it);
    }

    LOG_TOPIC("528b8", DEBUG, arangodb::Logger::STARTUP)
        << "found existing column families: " << names;
    auto const replicatedLogsName = RocksDBColumnFamilyManager::name(
        RocksDBColumnFamilyManager::Family::ReplicatedLogs);
    auto const mdiIndexName = RocksDBColumnFamilyManager::name(
        RocksDBColumnFamilyManager::Family::MdiIndex);
    auto const mdiVPackIndexName = RocksDBColumnFamilyManager::name(
        RocksDBColumnFamilyManager::Family::MdiVPackIndex);

    for (auto const& it : cfFamilies) {
      auto it2 = std::find(existingColumnFamilies.begin(),
                           existingColumnFamilies.end(), it.name);
      if (it2 == existingColumnFamilies.end()) {
        if (it.name == replicatedLogsName || it.name == mdiIndexName ||
            it.name == mdiVPackIndexName) {
          LOG_TOPIC("293c3", INFO, Logger::STARTUP)
              << "column family " << it.name
              << " is missing and will be created.";
          continue;
        }

        LOG_TOPIC("d9df8", FATAL, arangodb::Logger::STARTUP)
            << "column family '" << it.name << "' is missing in database"
            << ". if you are upgrading from an earlier alpha or beta version "
               "of ArangoDB, it is required to restart with a new database "
               "directory and "
               "re-import data";
        FATAL_ERROR_EXIT();
      }
    }

    if (existingColumnFamilies.size() <
        RocksDBColumnFamilyManager::minNumberOfColumnFamilies) {
      LOG_TOPIC("e99ec", FATAL, arangodb::Logger::STARTUP)
          << "unexpected number of column families found in database ("
          << existingColumnFamilies.size() << "). "
          << "expecting at least "
          << RocksDBColumnFamilyManager::minNumberOfColumnFamilies
          << ". if you are upgrading from an earlier alpha or beta version "
             "of ArangoDB, it is required to restart with a new database "
             "directory and "
             "re-import data";
      FATAL_ERROR_EXIT();
    }
  }

  return dbExisted;
}

Result RocksDBEngine::dropReplicatedState(
    TRI_vocbase_t& vocbase,
    std::unique_ptr<replication2::storage::IStorageEngineMethods>& ptr) {
  // make sure that all pending async operations have completed
  ptr->waitForCompletion();

  // drop everything
  if (auto res = ptr->drop(); res.fail()) {
    return res;
  }

  // do a compaction for the log range
  std::ignore = ptr->compact();
  ptr.reset();
  return {};
}

auto RocksDBEngine::createReplicatedState(
    TRI_vocbase_t& vocbase, arangodb::replication2::LogId id,
    replication2::storage::PersistedStateInfo const& info)
    -> ResultT<std::unique_ptr<replication2::storage::IStorageEngineMethods>> {
  auto objectId = TRI_NewTickServer();
  auto methods = makeLogStorageMethods(
      id, objectId, vocbase.id(),
      RocksDBColumnFamilyManager::get(
          RocksDBColumnFamilyManager::Family::ReplicatedLogs),
      RocksDBColumnFamilyManager::get(
          RocksDBColumnFamilyManager::Family::Definitions));
  auto res = methods->updateMetadata(info);
  if (res.fail()) {
    return res;
  }
  return {std::move(methods)};
}

std::shared_ptr<StorageSnapshot> RocksDBEngine::currentSnapshot() {
  if (ADB_LIKELY(_db)) {
    return std::make_shared<RocksDBSnapshot>(*_db);
  } else {
    return nullptr;
  }
}

std::tuple<uint64_t, uint64_t, uint64_t, uint64_t, uint64_t>
RocksDBEngine::getCacheMetrics() {
  return {_metricsEdgeCacheEntriesSizeInitial.load(),
          _metricsEdgeCacheEntriesSizeEffective.load(),
          _metricsEdgeCacheInserts.load(),
          _metricsEdgeCacheCompressedInserts.load(),
          _metricsEdgeCacheEmptyInserts.load()};
}

void RocksDBEngine::addCacheMetrics(uint64_t initial, uint64_t effective,
                                    uint64_t totalInserts,
                                    uint64_t totalCompressedInserts,
                                    uint64_t totalEmptyInserts) noexcept {
  if (totalInserts > 0) {
    _metricsEdgeCacheEntriesSizeInitial.count(initial);
    _metricsEdgeCacheEntriesSizeEffective.count(effective);
    _metricsEdgeCacheInserts.count(totalInserts);
    _metricsEdgeCacheCompressedInserts.count(totalCompressedInserts);
    _metricsEdgeCacheEmptyInserts.count(totalEmptyInserts);
  }
}
}  // namespace arangodb<|MERGE_RESOLUTION|>--- conflicted
+++ resolved
@@ -146,16 +146,8 @@
 #include <limits>
 #include <utility>
 
-<<<<<<< HEAD
-=======
-// we will not use the multithreaded index creation that uses rocksdb's sst
-// file ingestion until rocksdb external file ingestion is fixed to have
-// correct sequence numbers for the files without gaps
-#undef USE_SST_INGESTION
-
 // #define USE_CUSTOM_WAL
 
->>>>>>> e0035319
 using namespace arangodb;
 using namespace arangodb::application_features;
 using namespace arangodb::options;
