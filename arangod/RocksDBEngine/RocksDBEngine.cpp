////////////////////////////////////////////////////////////////////////////////
/// DISCLAIMER
///
/// Copyright 2014-2023 ArangoDB GmbH, Cologne, Germany
/// Copyright 2004-2014 triAGENS GmbH, Cologne, Germany
///
/// Licensed under the Apache License, Version 2.0 (the "License");
/// you may not use this file except in compliance with the License.
/// You may obtain a copy of the License at
///
///     http://www.apache.org/licenses/LICENSE-2.0
///
/// Unless required by applicable law or agreed to in writing, software
/// distributed under the License is distributed on an "AS IS" BASIS,
/// WITHOUT WARRANTIES OR CONDITIONS OF ANY KIND, either express or implied.
/// See the License for the specific language governing permissions and
/// limitations under the License.
///
/// Copyright holder is ArangoDB GmbH, Cologne, Germany
///
/// @author Jan Steemann
/// @author Jan Christoph Uhde
////////////////////////////////////////////////////////////////////////////////

#include "RocksDBEngine.h"
#include "ApplicationFeatures/ApplicationServer.h"
#include "ApplicationFeatures/LanguageFeature.h"
#include "Basics/Exceptions.h"
#include "Basics/FileUtils.h"
#include "Basics/NumberOfCores.h"
#include "Basics/ReadLocker.h"
#include "Basics/Result.h"
#include "Basics/RocksDBLogger.h"
#include "Basics/StaticStrings.h"
#include "Basics/Thread.h"
#include "Basics/VelocyPackHelper.h"
#include "Basics/WriteLocker.h"
#include "Basics/application-exit.h"
#include "Basics/build.h"
#include "Basics/exitcodes.h"
#include "Basics/files.h"
#include "Basics/system-functions.h"
#include "Cache/Cache.h"
#include "Cache/CacheManagerFeature.h"
#include "Cache/Manager.h"
#include "Cluster/ClusterFeature.h"
#include "Cluster/ServerState.h"
#include "GeneralServer/RestHandlerFactory.h"
#include "IResearch/IResearchCommon.h"
#include "Inspection/VPack.h"
#include "Logger/LogMacros.h"
#include "Logger/Logger.h"
#include "Logger/LoggerStream.h"
#include "ProgramOptions/ProgramOptions.h"
#include "ProgramOptions/Section.h"
#include "Replication/ReplicationClients.h"
#include "Replication2/ReplicatedLog/ReplicatedLogFeature.h"
#include "Replication2/ReplicatedState/PersistedStateInfo.h"
#include "Rest/Version.h"
#include "RestHandler/RestHandlerCreator.h"
#include "RestServer/DatabaseFeature.h"
#include "RestServer/DatabasePathFeature.h"
#include "RestServer/FlushFeature.h"
#include "Metrics/CounterBuilder.h"
#include "Metrics/GaugeBuilder.h"
#include "Metrics/MetricsFeature.h"
#include "RestServer/LanguageCheckFeature.h"
#include "RestServer/ServerIdFeature.h"
#include "RocksDBEngine/Listeners/RocksDBBackgroundErrorListener.h"
#include "RocksDBEngine/Listeners/RocksDBMetricsListener.h"
#include "RocksDBEngine/Listeners/RocksDBThrottle.h"
#include "RocksDBEngine/ReplicatedRocksDBTransactionState.h"
#include "RocksDBEngine/RocksDBBackgroundThread.h"
#include "RocksDBEngine/RocksDBChecksumEnv.h"
#include "RocksDBEngine/RocksDBCollection.h"
#include "RocksDBEngine/RocksDBColumnFamilyManager.h"
#include "RocksDBEngine/RocksDBCommon.h"
#include "RocksDBEngine/RocksDBComparator.h"
#include "RocksDBEngine/RocksDBDumpManager.h"
#include "RocksDBEngine/RocksDBFormat.h"
#include "RocksDBEngine/RocksDBIncrementalSync.h"
#include "RocksDBEngine/RocksDBIndex.h"
#include "RocksDBEngine/RocksDBIndexCacheRefillFeature.h"
#include "RocksDBEngine/RocksDBIndexFactory.h"
#include "RocksDBEngine/RocksDBKey.h"
#include "RocksDBEngine/RocksDBLogValue.h"
#include "RocksDBEngine/RocksDBOptimizerRules.h"
#include "RocksDBEngine/RocksDBOptionFeature.h"
#include "RocksDBEngine/RocksDBPersistedLog.h"
#include "RocksDBEngine/RocksDBRecoveryManager.h"
#include "RocksDBEngine/RocksDBReplicationManager.h"
#include "RocksDBEngine/RocksDBReplicationTailing.h"
#include "RocksDBEngine/RocksDBRestHandlers.h"
#include "RocksDBEngine/RocksDBSettingsManager.h"
#include "RocksDBEngine/RocksDBChecksumEnv.h"
#include "RocksDBEngine/RocksDBSyncThread.h"
#include "RocksDBEngine/RocksDBTypes.h"
#include "RocksDBEngine/RocksDBUpgrade.h"
#include "RocksDBEngine/RocksDBV8Functions.h"
#include "RocksDBEngine/RocksDBValue.h"
#include "RocksDBEngine/RocksDBWalAccess.h"
#include "RocksDBEngine/SimpleRocksDBTransactionState.h"
#include "Scheduler/SchedulerFeature.h"
#include "Transaction/Context.h"
#include "Transaction/Manager.h"
#include "Transaction/Options.h"
#include "Transaction/StandaloneContext.h"
#include "VocBase/LogicalView.h"
#include "VocBase/VocbaseInfo.h"
#include "VocBase/ticks.h"

#include <rocksdb/convenience.h>
#include <rocksdb/db.h>
#include <rocksdb/env.h>
#include <rocksdb/filter_policy.h>
#include <rocksdb/iterator.h>
#include <rocksdb/options.h>
#include <rocksdb/slice_transform.h>
#include <rocksdb/sst_file_reader.h>
#include <rocksdb/statistics.h>
#include <rocksdb/table.h>
#include <rocksdb/transaction_log.h>
#include <rocksdb/utilities/transaction_db.h>
#include <rocksdb/write_batch.h>

#include <absl/strings/str_cat.h>

#include <velocypack/Iterator.h>

#include <iomanip>
#include <limits>
#include <utility>

// we will not use the multithreaded index creation that uses rocksdb's sst
// file ingestion until rocksdb external file ingestion is fixed to have
// correct sequence numbers for the files without gaps
#undef USE_SST_INGESTION

using namespace arangodb;
using namespace arangodb::application_features;
using namespace arangodb::options;

namespace arangodb {

DECLARE_GAUGE(rocksdb_wal_released_tick_flush, uint64_t,
              "Released tick for RocksDB WAL deletion (flush-induced)");
DECLARE_GAUGE(rocksdb_wal_sequence, uint64_t, "Current RocksDB WAL sequence");
DECLARE_GAUGE(
    rocksdb_wal_sequence_lower_bound, uint64_t,
    "RocksDB WAL sequence number until which background thread has caught up");
DECLARE_GAUGE(rocksdb_live_wal_files, uint64_t,
              "Number of live RocksDB WAL files");
DECLARE_GAUGE(rocksdb_live_wal_files_size, uint64_t,
              "Cumulated size of live RocksDB WAL files");
DECLARE_GAUGE(rocksdb_archived_wal_files, uint64_t,
              "Number of archived RocksDB WAL files");
DECLARE_GAUGE(rocksdb_archived_wal_files_size, uint64_t,
              "Cumulated size of archived RocksDB WAL files");
DECLARE_GAUGE(rocksdb_prunable_wal_files, uint64_t,
              "Number of prunable RocksDB WAL files");
DECLARE_GAUGE(rocksdb_wal_pruning_active, uint64_t,
              "Whether or not RocksDB WAL file pruning is active");
DECLARE_GAUGE(arangodb_revision_tree_memory_usage, uint64_t,
              "Total memory consumed by all revision trees");
DECLARE_COUNTER(arangodb_revision_tree_rebuilds_success_total,
                "Number of successful revision tree rebuilds");
DECLARE_COUNTER(arangodb_revision_tree_rebuilds_failure_total,
                "Number of failed revision tree rebuilds");
DECLARE_COUNTER(arangodb_revision_tree_hibernations_total,
                "Number of revision tree hibernations");
DECLARE_COUNTER(arangodb_revision_tree_resurrections_total,
                "Number of revision tree resurrections");
DECLARE_COUNTER(rocksdb_cache_edge_inserts_uncompressed_entries_size_total,
                "Total gross memory size of all edge cache entries ever stored "
                "in memory");
DECLARE_COUNTER(rocksdb_cache_edge_inserts_effective_entries_size_total,
                "Total effective memory size of all edge cache entries ever "
                "stored in memory (after compression)");
DECLARE_GAUGE(rocksdb_cache_edge_compression_ratio, double,
              "Overall compression ratio for all edge cache entries ever "
              "stored in memory");
DECLARE_COUNTER(rocksdb_cache_edge_inserts_total,
                "Number of inserts into the edge cache");
DECLARE_COUNTER(rocksdb_cache_edge_compressed_inserts_total,
                "Number of compressed inserts into the edge cache");
DECLARE_COUNTER(
    rocksdb_cache_edge_empty_inserts_total,
    "Number of inserts into the edge cache that were an empty array");

// global flag to cancel all compactions. will be flipped to true on shutdown
static std::atomic<bool> cancelCompactions{false};

// minimum value for --rocksdb.sync-interval (in ms)
// a value of 0 however means turning off the syncing altogether!
static constexpr uint64_t minSyncInterval = 5;

static constexpr uint64_t databaseIdForGlobalApplier = 0;

// handles for recovery helpers
std::vector<std::shared_ptr<RocksDBRecoveryHelper>>
    RocksDBEngine::_recoveryHelpers;

RocksDBFilePurgePreventer::RocksDBFilePurgePreventer(RocksDBEngine* engine)
    : _engine(engine) {
  TRI_ASSERT(_engine != nullptr);
  _engine->_purgeLock.lockRead();
}

RocksDBFilePurgePreventer::~RocksDBFilePurgePreventer() {
  if (_engine != nullptr) {
    _engine->_purgeLock.unlockRead();
  }
}

RocksDBFilePurgePreventer::RocksDBFilePurgePreventer(
    RocksDBFilePurgePreventer&& other)
    : _engine(other._engine) {
  // steal engine from other
  other._engine = nullptr;
}

RocksDBFilePurgeEnabler::RocksDBFilePurgeEnabler(RocksDBEngine* engine)
    : _engine(nullptr) {
  TRI_ASSERT(engine != nullptr);

  if (engine->_purgeLock.tryLockWrite()) {
    // we got the lock
    _engine = engine;
  }
}

RocksDBFilePurgeEnabler::~RocksDBFilePurgeEnabler() {
  if (_engine != nullptr) {
    _engine->_purgeLock.unlockWrite();
  }
}

RocksDBFilePurgeEnabler::RocksDBFilePurgeEnabler(
    RocksDBFilePurgeEnabler&& other)
    : _engine(other._engine) {
  // steal engine from other
  other._engine = nullptr;
}

// create the storage engine
RocksDBEngine::RocksDBEngine(Server& server,
                             RocksDBOptionsProvider const& optionsProvider)
    : StorageEngine(server, kEngineName, name(), Server::id<RocksDBEngine>(),
                    std::make_unique<RocksDBIndexFactory>(server)),
      _optionsProvider(optionsProvider),
      _db(nullptr),
      _walAccess(std::make_unique<RocksDBWalAccess>(*this)),
      _maxTransactionSize(transaction::Options::defaultMaxTransactionSize),
      _intermediateCommitSize(
          transaction::Options::defaultIntermediateCommitSize),
      _intermediateCommitCount(
          transaction::Options::defaultIntermediateCommitCount),
      _maxParallelCompactions(2),
      _pruneWaitTime(10.0),
      _pruneWaitTimeInitial(60.0),
      _maxWalArchiveSizeLimit(0),
      _releasedTick(0),
      _syncInterval(100),
      _syncDelayThreshold(5000),
      _requiredDiskFreePercentage(0.01),
      _requiredDiskFreeBytes(16 * 1024 * 1024),
      _useThrottle(true),
      _useReleasedTick(false),
      _debugLogging(false),
      _useEdgeCache(true),
      _verifySst(false),
#ifdef USE_ENTERPRISE
      _createShaFiles(true),
#else
      _createShaFiles(false),
#endif
      _useRangeDeleteInWal(true),
      _lastHealthCheckSuccessful(false),
      _dbExisted(false),
      _runningRebuilds(0),
      _runningCompactions(0),
      _autoFlushCheckInterval(60.0 * 30.0),
      _autoFlushMinWalFiles(20),
      _forceLittleEndianKeys(false),
      _metricsWalReleasedTickFlush(
          server.getFeature<metrics::MetricsFeature>().add(
              rocksdb_wal_released_tick_flush{})),
      _metricsWalSequenceLowerBound(
          server.getFeature<metrics::MetricsFeature>().add(
              rocksdb_wal_sequence_lower_bound{})),
      _metricsLiveWalFiles(server.getFeature<metrics::MetricsFeature>().add(
          rocksdb_live_wal_files{})),
      _metricsArchivedWalFiles(server.getFeature<metrics::MetricsFeature>().add(
          rocksdb_archived_wal_files{})),
      _metricsLiveWalFilesSize(server.getFeature<metrics::MetricsFeature>().add(
          rocksdb_live_wal_files_size{})),
      _metricsArchivedWalFilesSize(
          server.getFeature<metrics::MetricsFeature>().add(
              rocksdb_archived_wal_files_size{})),
      _metricsPrunableWalFiles(server.getFeature<metrics::MetricsFeature>().add(
          rocksdb_prunable_wal_files{})),
      _metricsWalPruningActive(server.getFeature<metrics::MetricsFeature>().add(
          rocksdb_wal_pruning_active{})),
      _metricsTreeMemoryUsage(server.getFeature<metrics::MetricsFeature>().add(
          arangodb_revision_tree_memory_usage{})),
      _metricsTreeRebuildsSuccess(
          server.getFeature<metrics::MetricsFeature>().add(
              arangodb_revision_tree_rebuilds_success_total{})),
      _metricsTreeRebuildsFailure(
          server.getFeature<metrics::MetricsFeature>().add(
              arangodb_revision_tree_rebuilds_failure_total{})),
      _metricsTreeHibernations(server.getFeature<metrics::MetricsFeature>().add(
          arangodb_revision_tree_hibernations_total{})),
      _metricsTreeResurrections(
          server.getFeature<metrics::MetricsFeature>().add(
              arangodb_revision_tree_resurrections_total{})),
      _metricsEdgeCacheEntriesSizeInitial(
          server.getFeature<metrics::MetricsFeature>().add(
              rocksdb_cache_edge_inserts_uncompressed_entries_size_total{})),
      _metricsEdgeCacheEntriesSizeEffective(
          server.getFeature<metrics::MetricsFeature>().add(
              rocksdb_cache_edge_inserts_effective_entries_size_total{})),
      _metricsEdgeCacheInserts(server.getFeature<metrics::MetricsFeature>().add(
          rocksdb_cache_edge_inserts_total{})),
      _metricsEdgeCacheCompressedInserts(
          server.getFeature<metrics::MetricsFeature>().add(
              rocksdb_cache_edge_compressed_inserts_total{})),
      _metricsEdgeCacheEmptyInserts(
          server.getFeature<metrics::MetricsFeature>().add(
              rocksdb_cache_edge_empty_inserts_total{})) {
  startsAfter<BasicFeaturePhaseServer>();
  // inherits order from StorageEngine but requires "RocksDBOption" that is used
  // to configure this engine
  startsAfter<RocksDBOptionFeature>();
  startsAfter<LanguageFeature>();
  startsAfter<LanguageCheckFeature>();
}

RocksDBEngine::~RocksDBEngine() {
  _recoveryHelpers.clear();
  shutdownRocksDBInstance();
}

/// shuts down the RocksDB instance. this is called from unprepare
/// and the dtor
void RocksDBEngine::shutdownRocksDBInstance() noexcept {
  if (_db == nullptr) {
    return;
  }

  // turn off RocksDBThrottle, and release our pointers to it
  if (_throttleListener != nullptr) {
    _throttleListener->stopThread();
  }

  for (rocksdb::ColumnFamilyHandle* h :
       RocksDBColumnFamilyManager::allHandles()) {
    _db->DestroyColumnFamilyHandle(h);
  }

  // now prune all obsolete WAL files
  try {
    determinePrunableWalFiles(0);
    pruneWalFiles();
  } catch (...) {
    // this is allowed to go wrong on shutdown
    // we must not throw an exception from here
  }

  try {
    // do a final WAL sync here before shutting down
    Result res = RocksDBSyncThread::sync(_db->GetBaseDB());
    if (res.fail()) {
      LOG_TOPIC("14ede", WARN, Logger::ENGINES)
          << "could not sync RocksDB WAL: " << res.errorMessage();
    }

    rocksdb::Status status = _db->Close();

    if (!status.ok()) {
      Result res = rocksutils::convertStatus(status);
      LOG_TOPIC("2b9c1", ERR, Logger::ENGINES)
          << "could not shutdown RocksDB: " << res.errorMessage();
    }
  } catch (...) {
    // this is allowed to go wrong on shutdown
    // we must not throw an exception from here
  }

  delete _db;
  _db = nullptr;
}

void RocksDBEngine::flushOpenFilesIfRequired() {
  if (_metricsLiveWalFiles.load() < _autoFlushMinWalFiles) {
    return;
  }

  auto now = std::chrono::steady_clock::now();
  if (_autoFlushLastExecuted.time_since_epoch().count() == 0 ||
      (now - _autoFlushLastExecuted) >=
          std::chrono::duration<double>(_autoFlushCheckInterval)) {
    LOG_TOPIC("9bf16", INFO, Logger::ENGINES)
        << "auto flushing RocksDB wal and column families because number of "
           "live WAL files is "
        << _metricsLiveWalFiles.load();
    Result res = flushWal(/*waitForSync*/ true, /*flushColumnFamilies*/ true);
    if (res.fail()) {
      LOG_TOPIC("e936c", WARN, Logger::ENGINES)
          << "unable to flush RocksDB wal: " << res.errorMessage();
    }
    // set _autoFlushLastExecuted regardless of whether flushing has worked or
    // not. we don't want to put too much stress onto the db
    _autoFlushLastExecuted = now;
  }
}

// inherited from ApplicationFeature
// ---------------------------------

// add the storage engine's specific options to the global list of options
void RocksDBEngine::collectOptions(
    std::shared_ptr<options::ProgramOptions> options) {
  options->addSection("rocksdb", "RocksDB engine");

  /// @brief minimum required percentage of free disk space for considering the
  /// server "healthy". this is expressed as a floating point value between 0
  /// and 1! if set to 0.0, the % amount of free disk is ignored in checks.
  options
      ->addOption(
          "--rocksdb.minimum-disk-free-percent",
          "The minimum percentage of free disk space for considering the "
          "server healthy in health checks (0 = disable the check).",
          new DoubleParameter(&_requiredDiskFreePercentage, /*base*/ 1.0,
                              /*minValue*/ 0.0, /*maxValue*/ 1.0),
          arangodb::options::makeFlags(
              arangodb::options::Flags::DefaultNoComponents,
              arangodb::options::Flags::OnDBServer,
              arangodb::options::Flags::OnSingle))
      .setIntroducedIn(30800);

  /// @brief minimum number of free bytes on disk for considering the server
  /// healthy. if set to 0, the number of free bytes on disk is ignored in
  /// checks.
  options
      ->addOption("--rocksdb.minimum-disk-free-bytes",
                  "The minimum number of free disk bytes for considering the "
                  "server healthy in health checks (0 = disable the check).",
                  new UInt64Parameter(&_requiredDiskFreeBytes),
                  arangodb::options::makeFlags(
                      arangodb::options::Flags::DefaultNoComponents,
                      arangodb::options::Flags::OnDBServer,
                      arangodb::options::Flags::OnSingle))
      .setIntroducedIn(30800);

  // control transaction size for RocksDB engine
  options
      ->addOption("--rocksdb.max-transaction-size",
                  "The transaction size limit (in bytes).",
                  new UInt64Parameter(&_maxTransactionSize))
      .setLongDescription(R"(Transactions store all keys and values in RAM, so
large transactions run the risk of causing out-of-memory situations. This
setting allows you to ensure that it does not happen by limiting the size of
any individual transaction. Transactions whose operations would consume more
RAM than this threshold value are aborted automatically with error 32
("resource limit exceeded").)");

  options->addOption("--rocksdb.intermediate-commit-size",
                     "An intermediate commit is performed automatically "
                     "when a transaction has accumulated operations of this "
                     "size (in bytes), and a new transaction is started.",
                     new UInt64Parameter(&_intermediateCommitSize));

  options->addOption("--rocksdb.intermediate-commit-count",
                     "An intermediate commit is performed automatically "
                     "when this number of operations is reached in a "
                     "transaction, and a new transaction is started.",
                     new UInt64Parameter(&_intermediateCommitCount));

  options
      ->addOption("--rocksdb.max-parallel-compactions",
                  "The maximum number of parallel compactions jobs.",
                  new UInt64Parameter(&_maxParallelCompactions))
      .setIntroducedIn(30711);

  options
      ->addOption(
          "--rocksdb.sync-interval",
          "The interval for automatic, non-requested disk syncs (in "
          "milliseconds, 0 = turn automatic syncing off)",
          new UInt64Parameter(&_syncInterval),
          arangodb::options::makeFlags(arangodb::options::Flags::OsLinux,
                                       arangodb::options::Flags::OsMac,
                                       arangodb::options::Flags::OnDBServer,
                                       arangodb::options::Flags::OnSingle))
      .setLongDescription(R"(Automatic synchronization of data from RocksDB's
write-ahead logs to disk is only performed for not-yet synchronized data, and
only for operations that have been executed without the `waitForSync`
attribute.)");

  options
      ->addOption(
          "--rocksdb.sync-delay-threshold",
          "The threshold for self-observation of WAL disk syncs "
          "(in milliseconds, 0 = no warnings). Any WAL disk sync longer ago "
          "than this threshold triggers a warning ",
          new UInt64Parameter(&_syncDelayThreshold),
          arangodb::options::makeFlags(
              arangodb::options::Flags::DefaultNoComponents,
              arangodb::options::Flags::OnDBServer,
              arangodb::options::Flags::OnSingle,
              arangodb::options::Flags::Uncommon))
      .setIntroducedIn(30608)
      .setIntroducedIn(30705);

  options
      ->addOption("--rocksdb.wal-file-timeout",
                  "The timeout after which unused WAL files are deleted "
                  "(in seconds).",
                  new DoubleParameter(&_pruneWaitTime),
                  arangodb::options::makeFlags(
                      arangodb::options::Flags::DefaultNoComponents,
                      arangodb::options::Flags::OnDBServer,
                      arangodb::options::Flags::OnSingle))
      .setLongDescription(R"(Data of ongoing transactions is stored in RAM.
Transactions that get too big (in terms of number of operations involved or the
total size of data created or modified by the transaction) are committed
automatically. Effectively, this means that big user transactions are split into
multiple smaller RocksDB transactions that are committed individually.
The entire user transaction does not necessarily have ACID properties in this
case.)");

  options
      ->addOption("--rocksdb.wal-file-timeout-initial",
                  "The initial timeout (in seconds) after which unused WAL "
                  "files deletion kicks in after server start.",
                  new DoubleParameter(&_pruneWaitTimeInitial),
                  arangodb::options::makeFlags(
                      arangodb::options::Flags::DefaultNoComponents,
                      arangodb::options::Flags::OnDBServer,
                      arangodb::options::Flags::OnSingle,
                      arangodb::options::Flags::Uncommon))
      .setLongDescription(R"(If you decrease the value, the server starts the
removal of obsolete WAL files earlier after server start. This is useful in
testing environments that are space-restricted and do not require keeping much
WAL file data at all.)");

  options
      ->addOption("--rocksdb.throttle", "Enable write-throttling.",
                  new BooleanParameter(&_useThrottle),
                  arangodb::options::makeFlags(
                      arangodb::options::Flags::DefaultNoComponents,
                      arangodb::options::Flags::OnDBServer,
                      arangodb::options::Flags::OnSingle))
      .setLongDescription(R"(If enabled, dynamically throttles the ingest rate
of writes if necessary to reduce chances of compactions getting too far behind
and blocking incoming writes.)");

  options
      ->addOption(
          "--rocksdb.throttle-slots",
          "The number of historic metrics to use for throttle value "
          "calculation.",
          new UInt64Parameter(&_throttleSlots, /*base*/ 1, /*minValue*/ 1),
          arangodb::options::makeFlags(
              arangodb::options::Flags::DefaultNoComponents,
              arangodb::options::Flags::OnDBServer,
              arangodb::options::Flags::OnSingle,
              arangodb::options::Flags::Uncommon))
      .setIntroducedIn(30805)
      .setLongDescription(R"(If throttling is enabled, this parameter controls
the number of previous intervals to use for throttle value calculation.)");

  options
      ->addOption(
          "--rocksdb.throttle-frequency",
          "The frequency for write-throttle calculations (in milliseconds).",
          new UInt64Parameter(&_throttleFrequency),
          arangodb::options::makeFlags(
              arangodb::options::Flags::DefaultNoComponents,
              arangodb::options::Flags::OnDBServer,
              arangodb::options::Flags::OnSingle,
              arangodb::options::Flags::Uncommon))
      .setIntroducedIn(30805)
      .setLongDescription(R"(If the throttling is enabled, it recalculates a
new maximum ingestion rate with this frequency.)");

  options
      ->addOption(
          "--rocksdb.throttle-scaling-factor",
          "The adaptiveness scaling factor for write-throttle calculations.",
          new UInt64Parameter(&_throttleScalingFactor),
          arangodb::options::makeFlags(
              arangodb::options::Flags::DefaultNoComponents,
              arangodb::options::Flags::OnDBServer,
              arangodb::options::Flags::OnSingle,
              arangodb::options::Flags::Uncommon))
      .setIntroducedIn(30805)
      .setLongDescription(R"(There is normally no need to change this value.)");

  options
      ->addOption("--rocksdb.throttle-max-write-rate",
                  "The maximum write rate enforced by throttle (in bytes per "
                  "second, 0 = unlimited).",
                  new UInt64Parameter(&_throttleMaxWriteRate),
                  arangodb::options::makeFlags(
                      arangodb::options::Flags::DefaultNoComponents,
                      arangodb::options::Flags::OnDBServer,
                      arangodb::options::Flags::OnSingle,
                      arangodb::options::Flags::Uncommon))
      .setIntroducedIn(30805)
      .setLongDescription(R"(The actual write rate established by the
throttling is the minimum of this value and the value that the regular throttle
calculation produces, i.e. this option can be used to set a fixed upper bound
on the write rate.)");

  options
      ->addOption("--rocksdb.throttle-slow-down-writes-trigger",
                  "The number of level 0 files whose payload "
                  "is not considered in throttle calculations when penalizing "
                  "the presence of L0 files.",
                  new UInt64Parameter(&_throttleSlowdownWritesTrigger),
                  arangodb::options::makeFlags(
                      arangodb::options::Flags::DefaultNoComponents,
                      arangodb::options::Flags::OnDBServer,
                      arangodb::options::Flags::OnSingle,
                      arangodb::options::Flags::Uncommon))
      .setIntroducedIn(30805)
      .setLongDescription(R"(There is normally no need to change this value.)");

  options
      ->addOption("--rocksdb.throttle-lower-bound-bps",
                  "The lower bound for throttle's write bandwidth "
                  "(in bytes per second).",
                  new UInt64Parameter(&_throttleLowerBoundBps),
                  arangodb::options::makeFlags(
                      arangodb::options::Flags::DefaultNoComponents,
                      arangodb::options::Flags::OnDBServer,
                      arangodb::options::Flags::OnSingle,
                      arangodb::options::Flags::Uncommon))
      .setIntroducedIn(30805);

#ifdef USE_ENTERPRISE
  options->addOption("--rocksdb.create-sha-files",
                     "Whether to enable the generation of sha256 files for "
                     "each .sst file.",
                     new BooleanParameter(&_createShaFiles),
                     arangodb::options::makeFlags(
                         arangodb::options::Flags::DefaultNoComponents,
                         arangodb::options::Flags::OnDBServer,
                         arangodb::options::Flags::OnSingle,
                         arangodb::options::Flags::Enterprise));
#endif

  options
      ->addOption("--rocksdb.use-range-delete-in-wal",
                  "Enable range delete markers in the write-ahead log (WAL). "
                  "Potentially incompatible with older arangosync versions.",
                  new BooleanParameter(&_useRangeDeleteInWal),
                  arangodb::options::makeFlags(
                      arangodb::options::Flags::DefaultNoComponents,
                      arangodb::options::Flags::OnDBServer,
                      arangodb::options::Flags::Uncommon))
      .setIntroducedIn(30903)
      .setLongDescription(R"(Controls whether the collection truncate operation
in the cluster can use RangeDelete operations in RocksDB. Using RangeDeletes is
fast and reduces the algorithmic complexity of the truncate operation to O(1),
compared to O(n) for when this option is turned off (with n being the number of
documents in the collection/shard).

Previous versions of ArangoDB used RangeDeletes only on a single server, but
never in a cluster. 

The default value for this option is `true`, and you should only change this
value in case of emergency. This option is only honored in the cluster.
Single server and Active Failover deployments do not use RangeDeletes regardless
of the value of this option.

Note that it is not guaranteed that all truncate operations use a RangeDelete
operation. For collections containing a low number of documents, the O(n)
truncate method may still be used.)");

  options
      ->addOption("--rocksdb.debug-logging",
                  "Whether to enable RocksDB debug logging.",
                  new BooleanParameter(&_debugLogging),
                  arangodb::options::makeFlags(
                      arangodb::options::Flags::DefaultNoComponents,
                      arangodb::options::Flags::OnDBServer,
                      arangodb::options::Flags::OnSingle,
                      arangodb::options::Flags::Uncommon))
      .setLongDescription(R"(If set to `true`, enables verbose logging of
RocksDB's actions into the logfile written by ArangoDB (if the
`--rocksdb.use-file-logging` option is off), or RocksDB's own log (if the
`--rocksdb.use-file-logging` option is on).

This option is turned off by default, but you can enable it for debugging
RocksDB internals and performance.)");

  options
      ->addOption("--rocksdb.edge-cache",
                  "Whether to use the in-memory cache for edges",
                  new BooleanParameter(&_useEdgeCache),
                  arangodb::options::makeFlags(
                      arangodb::options::Flags::DefaultNoComponents,
                      arangodb::options::Flags::OnDBServer,
                      arangodb::options::Flags::OnSingle,
                      arangodb::options::Flags::Uncommon))
      .setIntroducedIn(30604)
      .setDeprecatedIn(31000);

  options
      ->addOption("--rocksdb.verify-sst",
                  "Verify the validity of .sst files present in the "
                  "`engine-rocksdb` directory on startup.",
                  new BooleanParameter(&_verifySst),
                  arangodb::options::makeFlags(
                      arangodb::options::Flags::Command,
                      arangodb::options::Flags::DefaultNoComponents,
                      arangodb::options::Flags::OnAgent,
                      arangodb::options::Flags::OnDBServer,
                      arangodb::options::Flags::OnSingle,
                      arangodb::options::Flags::Uncommon))
      .setIntroducedIn(31100)
      .setLongDescription(R"(If set to `true`, during startup, all .sst files
in the `engine-rocksdb` folder in the database directory are checked for
potential corruption and errors. The server process stops after the check and
returns an exit code of `0` if the validation was successful, or a non-zero
exit code if there is an error in any of the .sst files.)");

  options
      ->addOption("--rocksdb.wal-archive-size-limit",
                  "The maximum total size (in bytes) of archived WAL files to "
                  "keep on the leader (0 = unlimited).",
                  new UInt64Parameter(&_maxWalArchiveSizeLimit),
                  arangodb::options::makeFlags(
                      arangodb::options::Flags::DefaultNoComponents,
                      arangodb::options::Flags::OnDBServer,
                      arangodb::options::Flags::OnSingle,
                      arangodb::options::Flags::Uncommon))
      .setLongDescription(R"(A value of `0` does not restrict the size of the
archive, so the leader removes archived WAL files when there are no replication
clients needing them. Any non-zero value restricts the size of the WAL files
archive to about the specified value and trigger WAL archive file deletion once
the threshold is reached. You can use this to get rid of archived WAL files in
a disk size-constrained environment.

**Note**: The value is only a threshold, so the archive may get bigger than 
the configured value until the background thread actually deletes files from
the archive. Also note that deletion from the archive only kicks in after
`--rocksdb.wal-file-timeout-initial` seconds have elapsed after server start.

Archived WAL files are normally deleted automatically after a short while when
there is no follower attached that may read from the archive. However, in case
when there are followers attached that may read from the archive, WAL files
normally remain in the archive until their contents have been streamed to the
followers. In case there are slow followers that cannot catch up, this causes a
growth of the WAL files archive over time.

You can use the option to force a deletion of WAL files from the archive even if
there are followers attached that may want to read the archive. In case the
option is set and a leader deletes files from the archive that followers want to
read, this aborts the replication on the followers. Followers can restart the
replication doing a resync, however.)");

  options
      ->addOption("--rocksdb.auto-flush-min-live-wal-files",
                  "The minimum number of live WAL files that triggers an "
                  "auto-flush of WAL "
                  "and column family data.",
                  new UInt64Parameter(&_autoFlushMinWalFiles),
                  arangodb::options::makeFlags(
                      arangodb::options::Flags::DefaultNoComponents,
                      arangodb::options::Flags::OnDBServer,
                      arangodb::options::Flags::OnSingle))
      .setIntroducedIn(31005);

  options
      ->addOption(
          "--rocksdb.auto-flush-check-interval",
          "The interval (in seconds) in which auto-flushes of WAL and column "
          "family data is executed.",
          new DoubleParameter(&_autoFlushCheckInterval),
          arangodb::options::makeFlags(
              arangodb::options::Flags::DefaultNoComponents,
              arangodb::options::Flags::OnDBServer,
              arangodb::options::Flags::OnSingle))
      .setIntroducedIn(31005);

<<<<<<< HEAD
=======
  options
      ->addOption("--cache.min-value-size-for-edge-compression",
                  "The size threshold (in bytes) from which on payloads in the "
                  "edge index cache transparently get LZ4-compressed.",
                  new SizeTParameter(&_minValueSizeForEdgeCompression, 1, 0,
                                     1073741824ULL),
                  arangodb::options::makeFlags(
                      arangodb::options::Flags::DefaultNoComponents,
                      arangodb::options::Flags::OnDBServer,
                      arangodb::options::Flags::OnSingle))
      .setLongDescription(
          R"(By transparently compressing values in the in-memory
edge index cache, more data can be held in memory than without compression.  
Storing compressed values can increase CPU usage for the on-the-fly compression 
and decompression. In case compression is undesired, this option can be set to a 
very high value, which will effectively disable it. To use compression, set the
option to a value that is lower than medium-to-large average payload sizes.
It is normally not that useful to compress values that are smaller than 100 bytes.)")
      .setIntroducedIn(31102);

  options
      ->addOption(
          "--cache.acceleration-factor-for-edge-compression",
          "The acceleration factor for the LZ4 compression of in-memory "
          "edge cache entries.",
          new UInt32Parameter(&_accelerationFactorForEdgeCompression, 1, 1,
                              65537),
          arangodb::options::makeFlags(
              arangodb::options::Flags::Uncommon,
              arangodb::options::Flags::DefaultNoComponents,
              arangodb::options::Flags::OnDBServer,
              arangodb::options::Flags::OnSingle))
      .setLongDescription(
          R"(This value controls the LZ4-internal acceleration factor for the 
LZ4 compression. Higher values typically yield less compression in exchange
for faster compression and decompression speeds. An increase of 1 commonly leads
to a compression speed increase of 3%, and could slightly increase decompression
speed.)")
      .setIntroducedIn(31102);

#ifdef ARANGODB_ENABLE_MAINTAINER_MODE
  options
      ->addOption(
          "--rocksdb.force-legacy-little-endian-keys",
          "Force usage of legacy little endian key encoding when creating "
          "a new RocksDB database directory. DO NOT USE IN PRODUCTION.",
          new BooleanParameter(&_forceLittleEndianKeys),
          arangodb::options::makeFlags(
              arangodb::options::Flags::DefaultNoComponents,
              arangodb::options::Flags::Uncommon,
              arangodb::options::Flags::Experimental,
              arangodb::options::Flags::OnAgent,
              arangodb::options::Flags::OnDBServer,
              arangodb::options::Flags::OnSingle))
      .setIntroducedIn(31104)
      .setLongDescription(R"(If enabled and a new RocksDB database
is generated, the legacy little endian key encoding is used.

Only use this option for testing purposes! It is bad for performance and
disables a few features like parallel index generation!)");
#endif

>>>>>>> 13d7f653
#ifdef USE_ENTERPRISE
  collectEnterpriseOptions(options);
#endif
}

// validate the storage engine's specific options
void RocksDBEngine::validateOptions(
    std::shared_ptr<options::ProgramOptions> options) {
  transaction::Options::setLimits(_maxTransactionSize, _intermediateCommitSize,
                                  _intermediateCommitCount);
#ifdef USE_ENTERPRISE
  validateEnterpriseOptions(options);
#endif

  if (_throttleScalingFactor == 0) {
    _throttleScalingFactor = 1;
  }

  if (_throttleSlots < 8) {
    _throttleSlots = 8;
  }

  if (_syncInterval > 0) {
    if (_syncInterval < minSyncInterval) {
      // _syncInterval = 0 means turned off!
      LOG_TOPIC("bbd68", FATAL, arangodb::Logger::CONFIG)
          << "invalid value for --rocksdb.sync-interval. Please use a value "
          << "of at least " << minSyncInterval;
      FATAL_ERROR_EXIT();
    }

    if (_syncDelayThreshold > 0 && _syncDelayThreshold <= _syncInterval) {
      if (!options->processingResult().touched("rocksdb.sync-interval") &&
          options->processingResult().touched("rocksdb.sync-delay-threshold")) {
        // user has not set --rocksdb.sync-interval, but set
        // --rocksdb.sync-delay-threshold
        LOG_TOPIC("c3f45", WARN, arangodb::Logger::CONFIG)
            << "invalid value for --rocksdb.sync-delay-threshold. should be "
               "higher "
            << "than the value of --rocksdb.sync-interval (" << _syncInterval
            << ")";
      }

      _syncDelayThreshold = 10 * _syncInterval;
      LOG_TOPIC("c0fa3", WARN, arangodb::Logger::CONFIG)
          << "auto-adjusting value of --rocksdb.sync-delay-threshold to "
          << _syncDelayThreshold << " ms";
    }
  }

  if (_pruneWaitTimeInitial < 10) {
    LOG_TOPIC("a9667", WARN, arangodb::Logger::ENGINES)
        << "consider increasing the value for "
           "--rocksdb.wal-file-timeout-initial. "
        << "Replication clients might have trouble to get in sync";
  }
}

// preparation phase for storage engine. can be used for internal setup.
// the storage engine must not start any threads here or write any files
void RocksDBEngine::prepare() {
  // get base path from DatabaseServerFeature
  auto& databasePathFeature = server().getFeature<DatabasePathFeature>();
  _basePath = databasePathFeature.directory();

  TRI_ASSERT(!_basePath.empty());

#ifdef USE_ENTERPRISE
  prepareEnterprise();
#endif
}

void RocksDBEngine::verifySstFiles(rocksdb::Options const& options) const {
  TRI_ASSERT(!_path.empty());

  rocksdb::SstFileReader sstReader(options);
  for (auto const& fileName : TRI_FullTreeDirectory(_path.c_str())) {
    if (!fileName.ends_with(".sst")) {
      continue;
    }
    std::string filename = basics::FileUtils::buildFilename(_path, fileName);
    rocksdb::Status res = sstReader.Open(fileName);
    if (res.ok()) {
      res = sstReader.VerifyChecksum();
    }
    if (!res.ok()) {
      auto result = rocksutils::convertStatus(res);
      LOG_TOPIC("2943c", FATAL, arangodb::Logger::STARTUP)
          << "error when verifying .sst file '" << filename
          << "': " << result.errorMessage();
      FATAL_ERROR_EXIT_CODE(TRI_EXIT_SST_FILE_CHECK);
    }
  }
  exit(EXIT_SUCCESS);
}

void RocksDBEngine::start() {
  // it is already decided that rocksdb is used
  TRI_ASSERT(isEnabled());
  TRI_ASSERT(!ServerState::instance()->isCoordinator());

  if (ServerState::instance()->isAgent() &&
      !server().options()->processingResult().touched(
          "rocksdb.wal-file-timeout-initial")) {
    // reduce --rocksb.wal-file-timeout-initial to 15 seconds for agency nodes
    // as we probably won't need the WAL for WAL tailing and replication here
    _pruneWaitTimeInitial = 15;
  }

  LOG_TOPIC("107fd", TRACE, arangodb::Logger::ENGINES)
      << "rocksdb version " << rest::Version::getRocksDBVersion()
      << ", supported compression types: " << getCompressionSupport();

  // set the database sub-directory for RocksDB
  auto& databasePathFeature = server().getFeature<DatabasePathFeature>();
  _path = databasePathFeature.subdirectoryName("engine-rocksdb");

  [[maybe_unused]] bool createdEngineDir = false;
  if (!basics::FileUtils::isDirectory(_path)) {
    std::string systemErrorStr;
    long errorNo;

    auto res =
        TRI_CreateRecursiveDirectory(_path.c_str(), errorNo, systemErrorStr);

    if (res == TRI_ERROR_NO_ERROR) {
      LOG_TOPIC("b2958", TRACE, arangodb::Logger::ENGINES)
          << "created RocksDB data directory '" << _path << "'";
      createdEngineDir = true;
    } else {
      LOG_TOPIC("a5ae3", FATAL, arangodb::Logger::ENGINES)
          << "unable to create RocksDB data directory '" << _path
          << "': " << systemErrorStr;
      FATAL_ERROR_EXIT();
    }
  }

#ifdef USE_SST_INGESTION
  _idxPath = basics::FileUtils::buildFilename(_path, "tmp-idx-creation");
  if (basics::FileUtils::isDirectory(_idxPath)) {
    for (auto const& fileName : TRI_FullTreeDirectory(_idxPath.c_str())) {
      TRI_UnlinkFile(basics::FileUtils::buildFilename(path, fileName).data());
    }
  } else {
    auto errorMsg = TRI_ERROR_NO_ERROR;
    if (!basics::FileUtils::createDirectory(_idxPath, &errorMsg)) {
      LOG_TOPIC("6d10f", FATAL, Logger::ENGINES)
          << "Cannot create tmp-idx-creation directory: " << TRI_last_error();
      FATAL_ERROR_EXIT();
    }
  }
#endif

  uint64_t totalSpace;
  uint64_t freeSpace;
  if (TRI_GetDiskSpaceInfo(_path, totalSpace, freeSpace).ok() &&
      totalSpace != 0) {
    LOG_TOPIC("b71b9", DEBUG, arangodb::Logger::ENGINES)
        << "total disk space for database directory mount: "
        << basics::StringUtils::formatSize(totalSpace)
        << ", free disk space for database directory mount: "
        << basics::StringUtils::formatSize(freeSpace) << " ("
        << (100.0 * double(freeSpace) / double(totalSpace)) << "% free)";
  }

  rocksdb::TransactionDBOptions transactionOptions =
      _optionsProvider.getTransactionDBOptions();

  // we only want to modify DBOptions here, no ColumnFamily options or the like
  _dbOptions = _optionsProvider.getOptions();
  if (_dbOptions.wal_dir.empty()) {
    _dbOptions.wal_dir = basics::FileUtils::buildFilename(_path, "journals");
  }
  LOG_TOPIC("bc82a", TRACE, arangodb::Logger::ENGINES)
      << "initializing RocksDB, path: '" << _path << "', WAL directory '"
      << _dbOptions.wal_dir << "'";

  if (_verifySst) {
    // startup command was invoked to verify all .sst files
    rocksdb::Options options;
#ifdef USE_ENTERPRISE
    configureEnterpriseRocksDBOptions(options, createdEngineDir);
#else
    options.env = rocksdb::Env::Default();
#endif
    // we will not return from here
    verifySstFiles(options);
    TRI_ASSERT(false);
  }

  if (_createShaFiles) {
    _checksumEnv =
        std::make_unique<checksum::ChecksumEnv>(rocksdb::Env::Default(), _path);
    _dbOptions.env = _checksumEnv.get();
    static_cast<checksum::ChecksumEnv*>(_checksumEnv.get())
        ->getHelper()
        ->checkMissingShaFiles();  // this works even if done before
                                   // configureEnterpriseRocksDBOptions() is
                                   // called when there's encryption, because
                                   // checkMissingShafiles() only looks for
                                   // existing sst files without their sha files
                                   // in the directory and writes the missing
                                   // sha files.
  } else {
    _dbOptions.env = rocksdb::Env::Default();
  }

#ifdef USE_ENTERPRISE
  configureEnterpriseRocksDBOptions(_dbOptions, createdEngineDir);
#endif

  _dbOptions.env->SetBackgroundThreads(
      static_cast<int>(_optionsProvider.numThreadsHigh()),
      rocksdb::Env::Priority::HIGH);
  _dbOptions.env->SetBackgroundThreads(
      static_cast<int>(_optionsProvider.numThreadsLow()),
      rocksdb::Env::Priority::LOW);

  if (_debugLogging) {
    _dbOptions.info_log_level = rocksdb::InfoLogLevel::DEBUG_LEVEL;
  }

  std::shared_ptr<RocksDBLogger> logger;

  if (!_optionsProvider.useFileLogging()) {
    // if option "--rocksdb.use-file-logging" is set to false, we will use
    // our own logger that logs to ArangoDB's logfile
    logger = std::make_shared<RocksDBLogger>(_dbOptions.info_log_level);
    _dbOptions.info_log = logger;

    if (!_debugLogging) {
      logger->disable();
    }
  }

  if (_useThrottle) {
    _throttleListener = std::make_shared<RocksDBThrottle>(
        _throttleSlots, _throttleFrequency, _throttleScalingFactor,
        _throttleMaxWriteRate, _throttleSlowdownWritesTrigger,
        _throttleLowerBoundBps);
    _dbOptions.listeners.push_back(_throttleListener);
  }

  _errorListener = std::make_shared<RocksDBBackgroundErrorListener>();
  _dbOptions.listeners.push_back(_errorListener);
  _dbOptions.listeners.push_back(
      std::make_shared<RocksDBMetricsListener>(server()));

  rocksdb::BlockBasedTableOptions tableOptions =
      _optionsProvider.getTableOptions();
  // create column families
  std::vector<rocksdb::ColumnFamilyDescriptor> cfFamilies;
  auto addFamily = [this,
                    &cfFamilies](RocksDBColumnFamilyManager::Family family) {
    rocksdb::ColumnFamilyOptions specialized =
        _optionsProvider.getColumnFamilyOptions(family);
    std::string name = RocksDBColumnFamilyManager::name(family);
    cfFamilies.emplace_back(name, specialized);
  };
  // no prefix families for default column family (Has to be there)
  addFamily(RocksDBColumnFamilyManager::Family::Definitions);
  addFamily(RocksDBColumnFamilyManager::Family::Documents);
  addFamily(RocksDBColumnFamilyManager::Family::PrimaryIndex);
  addFamily(RocksDBColumnFamilyManager::Family::EdgeIndex);
  addFamily(RocksDBColumnFamilyManager::Family::VPackIndex);
  addFamily(RocksDBColumnFamilyManager::Family::GeoIndex);
  addFamily(RocksDBColumnFamilyManager::Family::FulltextIndex);
  addFamily(RocksDBColumnFamilyManager::Family::ReplicatedLogs);
  addFamily(RocksDBColumnFamilyManager::Family::ZkdIndex);

  bool dbExisted = checkExistingDB(cfFamilies);

  LOG_TOPIC("ab45b", DEBUG, Logger::STARTUP)
      << "opening RocksDB instance in '" << _path << "'";

  std::vector<rocksdb::ColumnFamilyHandle*> cfHandles;

  rocksdb::Status status = rocksdb::TransactionDB::Open(
      _dbOptions, transactionOptions, _path, cfFamilies, &cfHandles, &_db);

  if (!status.ok()) {
    std::string error;
    if (status.IsIOError()) {
      error =
          "; Maybe your filesystem doesn't provide required features? (Cifs? "
          "NFS?)";
    }

    LOG_TOPIC("fe3df", FATAL, arangodb::Logger::STARTUP)
        << "unable to initialize RocksDB engine: " << status.ToString()
        << error;
    FATAL_ERROR_EXIT();
  }
  if (cfFamilies.size() != cfHandles.size()) {
    LOG_TOPIC("ffc6d", FATAL, arangodb::Logger::STARTUP)
        << "unable to initialize RocksDB column families";
    FATAL_ERROR_EXIT();
  }
  if (cfHandles.size() <
      RocksDBColumnFamilyManager::minNumberOfColumnFamilies) {
    LOG_TOPIC("e572e", FATAL, arangodb::Logger::STARTUP)
        << "unexpected number of column families found in database. "
        << "got " << cfHandles.size() << ", expecting at least "
        << RocksDBColumnFamilyManager::minNumberOfColumnFamilies;
    FATAL_ERROR_EXIT();
  }

  // give throttle access to families
  if (_useThrottle) {
    _throttleListener->setFamilies(cfHandles);
  }

  TRI_ASSERT(_db != nullptr);

  // set our column families
  RocksDBColumnFamilyManager::set(RocksDBColumnFamilyManager::Family::Invalid,
                                  _db->DefaultColumnFamily());
  RocksDBColumnFamilyManager::set(
      RocksDBColumnFamilyManager::Family::Definitions, cfHandles[0]);
  RocksDBColumnFamilyManager::set(RocksDBColumnFamilyManager::Family::Documents,
                                  cfHandles[1]);
  RocksDBColumnFamilyManager::set(
      RocksDBColumnFamilyManager::Family::PrimaryIndex, cfHandles[2]);
  RocksDBColumnFamilyManager::set(RocksDBColumnFamilyManager::Family::EdgeIndex,
                                  cfHandles[3]);
  RocksDBColumnFamilyManager::set(
      RocksDBColumnFamilyManager::Family::VPackIndex, cfHandles[4]);
  RocksDBColumnFamilyManager::set(RocksDBColumnFamilyManager::Family::GeoIndex,
                                  cfHandles[5]);
  RocksDBColumnFamilyManager::set(
      RocksDBColumnFamilyManager::Family::FulltextIndex, cfHandles[6]);
  RocksDBColumnFamilyManager::set(
      RocksDBColumnFamilyManager::Family::ReplicatedLogs, cfHandles[7]);
  RocksDBColumnFamilyManager::set(RocksDBColumnFamilyManager::Family::ZkdIndex,
                                  cfHandles[8]);
  TRI_ASSERT(RocksDBColumnFamilyManager::get(
                 RocksDBColumnFamilyManager::Family::Definitions)
                 ->GetID() == 0);

  // will crash the process if version does not match
  arangodb::rocksdbStartupVersionCheck(server(), _db, dbExisted,
                                       _forceLittleEndianKeys);

  _dbExisted = dbExisted;

  // only enable logger after RocksDB start
  if (logger != nullptr) {
    logger->enable();
  }

  if (_optionsProvider.limitOpenFilesAtStartup()) {
    _db->SetDBOptions({{"max_open_files", "-1"}});
  }

  // limit the total size of WAL files. This forces the flush of memtables of
  // column families still backed by WAL files. If we would not do this, WAL
  // files may linger around forever and will not get removed
  _db->SetDBOptions({{"max_total_wal_size",
                      std::to_string(_optionsProvider.maxTotalWalSize())}});

  {
    auto& feature = server().getFeature<FlushFeature>();
    _useReleasedTick = feature.isEnabled();
  }

  // useReleasedTick should be true on DB servers and single servers
  TRI_ASSERT((arangodb::ServerState::instance()->isCoordinator() ||
              arangodb::ServerState::instance()->isAgent()) ||
             _useReleasedTick);

  if (_syncInterval > 0) {
    _syncThread = std::make_unique<RocksDBSyncThread>(
        *this, std::chrono::milliseconds(_syncInterval),
        std::chrono::milliseconds(_syncDelayThreshold));
    if (!_syncThread->start()) {
      LOG_TOPIC("63919", FATAL, Logger::ENGINES)
          << "could not start rocksdb sync thread";
      FATAL_ERROR_EXIT();
    }
  }

  TRI_ASSERT(_db != nullptr);
  _settingsManager = std::make_unique<RocksDBSettingsManager>(*this);
  _replicationManager = std::make_unique<RocksDBReplicationManager>(*this);
  _dumpManager = std::make_unique<RocksDBDumpManager>(*this);

  struct SchedulerExecutor : RocksDBAsyncLogWriteBatcher::IAsyncExecutor {
    explicit SchedulerExecutor(ArangodServer& server)
        : _scheduler(server.getFeature<SchedulerFeature>().SCHEDULER) {}

    void operator()(fu2::unique_function<void() noexcept> func) override {
      if (_scheduler->server().isStopping()) {
        return;
      }
      _scheduler->queue(RequestLane::CLUSTER_INTERNAL, std::move(func));
    }

    Scheduler* _scheduler;
  };

  _logPersistor = std::make_shared<RocksDBAsyncLogWriteBatcher>(
      RocksDBColumnFamilyManager::get(
          RocksDBColumnFamilyManager::Family::ReplicatedLogs),
      _db->GetRootDB(), std::make_shared<SchedulerExecutor>(server()),
      server().getFeature<ReplicatedLogFeature>().options());

  _settingsManager->retrieveInitialValues();

  double const counterSyncSeconds = 2.5;
  _backgroundThread =
      std::make_unique<RocksDBBackgroundThread>(*this, counterSyncSeconds);
  if (!_backgroundThread->start()) {
    LOG_TOPIC("a5e96", FATAL, Logger::ENGINES)
        << "could not start rocksdb counter manager thread";
    FATAL_ERROR_EXIT();
  }

  if (!systemDatabaseExists()) {
    addSystemDatabase();
  }

  if (!useEdgeCache()) {
    LOG_TOPIC("46557", INFO, Logger::ENGINES)
        << "in-memory cache for edges is disabled";
  }

  // to populate initial health check data
  HealthData hd = healthCheck();
  if (hd.res.fail()) {
    LOG_TOPIC("4cf5b", ERR, Logger::ENGINES) << hd.res.errorMessage();
  }

  // make an initial inventory of WAL files, so that all WAL files
  // metrics are correctly populated once the HTTP interface comes
  // up
  determineWalFilesInitial();

  if (auto endianness = rocksutils::getRocksDBKeyFormatEndianness();
      endianness == RocksDBEndianness::Little) {
    LOG_TOPIC("31103", WARN, Logger::ENGINES)
        << "detected outdated on-disk format with "
        << rocksDBEndiannessString(endianness)
        << " endianness from ArangoDB 3.2 or 3.3. Using this on-disk format "
           "can have a severe impact on write performance. It is recommended "
           "to move to the "
        << rocksDBEndiannessString(RocksDBEndianness::Big)
        << " endian format by performing a full logical dump of the deployment "
           "using arangodump, and restoring it into a fresh deployment using "
           "arangorestore. Taking a hot backup and restoring it is not "
           "sufficient "
           "to change the on-disk format, only a logical dump and restore into "
           "a "
           "fresh deployment will do.";
  }
}

void RocksDBEngine::beginShutdown() {
  TRI_ASSERT(isEnabled());

  // block the creation of new replication contexts
  if (_replicationManager != nullptr) {
    _replicationManager->beginShutdown();
  }

  // block the creation of new dump contexts
  if (_dumpManager != nullptr) {
    _dumpManager->beginShutdown();
  }

  // from now on, all started compactions can be canceled.
  // note that this is only a best-effort hint to RocksDB and
  // may not be followed immediately.
  ::cancelCompactions.store(true, std::memory_order_release);
}

void RocksDBEngine::stop() {
  TRI_ASSERT(isEnabled());

  // in case we missed the beginShutdown somehow, call it again
  replicationManager()->beginShutdown();
  replicationManager()->dropAll();

  if (_backgroundThread) {
    // stop the press
    _backgroundThread->beginShutdown();

    if (_settingsManager) {
      auto syncRes = _settingsManager->sync(/*force*/ true);
      if (syncRes.fail()) {
        LOG_TOPIC("0582f", WARN, Logger::ENGINES)
            << "caught exception while shutting down RocksDB engine: "
            << syncRes.errorMessage();
      }
    }

    // wait until background thread stops
    while (_backgroundThread->isRunning()) {
      std::this_thread::yield();
    }
    _backgroundThread.reset();
  }

  if (_syncThread) {
    // _syncThread may be a nullptr, in case automatic syncing is turned off
    _syncThread->beginShutdown();

    // wait until sync thread stops
    while (_syncThread->isRunning()) {
      std::this_thread::yield();
    }
    _syncThread.reset();
  }

  waitForCompactionJobsToFinish();
}

void RocksDBEngine::unprepare() {
  TRI_ASSERT(isEnabled());
  waitForCompactionJobsToFinish();
  shutdownRocksDBInstance();
}

void RocksDBEngine::trackRevisionTreeHibernation() noexcept {
  ++_metricsTreeHibernations;
}

void RocksDBEngine::trackRevisionTreeResurrection() noexcept {
  ++_metricsTreeResurrections;
}

void RocksDBEngine::trackRevisionTreeMemoryIncrease(
    std::uint64_t value) noexcept {
  if (value != 0) {
    _metricsTreeMemoryUsage += value;
  }
}

void RocksDBEngine::trackRevisionTreeMemoryDecrease(
    std::uint64_t value) noexcept {
  if (value != 0) {
    [[maybe_unused]] auto old = _metricsTreeMemoryUsage.fetch_sub(value);
    TRI_ASSERT(old >= value);
  }
}

bool RocksDBEngine::hasBackgroundError() const {
  return _errorListener != nullptr && _errorListener->called();
}

std::unique_ptr<transaction::Manager> RocksDBEngine::createTransactionManager(
    transaction::ManagerFeature& feature) {
  return std::make_unique<transaction::Manager>(feature);
}

std::shared_ptr<TransactionState> RocksDBEngine::createTransactionState(
    TRI_vocbase_t& vocbase, TransactionId tid,
    transaction::Options const& options) {
  if (vocbase.replicationVersion() == replication::Version::TWO &&
      (tid.isLeaderTransactionId() || tid.isLegacyTransactionId()) &&
      ServerState::instance()->isRunningInCluster() &&
      !options.allowDirtyReads && options.requiresReplication) {
    return std::make_shared<ReplicatedRocksDBTransactionState>(vocbase, tid,
                                                               options);
  }
  return std::make_shared<SimpleRocksDBTransactionState>(vocbase, tid, options);
}

void RocksDBEngine::addParametersForNewCollection(VPackBuilder& builder,
                                                  VPackSlice info) {
  if (!info.hasKey(StaticStrings::ObjectId)) {
    builder.add(StaticStrings::ObjectId,
                VPackValue(std::to_string(TRI_NewTickServer())));
  }
  if (!info.get(StaticStrings::CacheEnabled).isBool()) {
    builder.add(StaticStrings::CacheEnabled, VPackValue(false));
  }
}

// create storage-engine specific collection
std::unique_ptr<PhysicalCollection> RocksDBEngine::createPhysicalCollection(
    LogicalCollection& collection, velocypack::Slice info) {
  return std::make_unique<RocksDBCollection>(collection, info);
}

// inventory functionality
// -----------------------

void RocksDBEngine::getDatabases(arangodb::velocypack::Builder& result) {
  LOG_TOPIC("a9cc7", TRACE, Logger::STARTUP) << "getting existing databases";

  rocksdb::ReadOptions readOptions;
  std::unique_ptr<rocksdb::Iterator> iter(_db->NewIterator(
      readOptions, RocksDBColumnFamilyManager::get(
                       RocksDBColumnFamilyManager::Family::Definitions)));
  result.openArray();
  auto rSlice = rocksDBSlice(RocksDBEntryType::Database);
  for (iter->Seek(rSlice); iter->Valid() && iter->key().starts_with(rSlice);
       iter->Next()) {
    auto slice =
        VPackSlice(reinterpret_cast<uint8_t const*>(iter->value().data()));

    //// check format id
    TRI_ASSERT(slice.isObject());
    VPackSlice idSlice = slice.get(StaticStrings::DatabaseId);
    if (!idSlice.isString()) {
      LOG_TOPIC("099d7", ERR, arangodb::Logger::STARTUP)
          << "found invalid database declaration with non-string id: "
          << slice.toJson();
      THROW_ARANGO_EXCEPTION(TRI_ERROR_ARANGO_ILLEGAL_PARAMETER_FILE);
    }

    // deleted
    if (arangodb::basics::VelocyPackHelper::getBooleanValue(slice, "deleted",
                                                            false)) {
      TRI_voc_tick_t id = static_cast<TRI_voc_tick_t>(
          basics::StringUtils::uint64(idSlice.copyString()));

      // database is deleted, skip it!
      LOG_TOPIC("43cbc", DEBUG, arangodb::Logger::STARTUP)
          << "found dropped database " << id;

      dropDatabase(id);
      continue;
    }

    // name
    VPackSlice nameSlice = slice.get("name");
    if (!nameSlice.isString()) {
      LOG_TOPIC("96ffc", ERR, arangodb::Logger::STARTUP)
          << "found invalid database declaration with non-string name: "
          << slice.toJson();
      THROW_ARANGO_EXCEPTION(TRI_ERROR_ARANGO_ILLEGAL_PARAMETER_FILE);
    }

    result.add(slice);
  }
  result.close();
}

void RocksDBEngine::getCollectionInfo(TRI_vocbase_t& vocbase, DataSourceId cid,
                                      arangodb::velocypack::Builder& builder,
                                      bool includeIndexes,
                                      TRI_voc_tick_t maxTick) {
  builder.openObject();

  // read collection info from database
  RocksDBKey key;

  key.constructCollection(vocbase.id(), cid);

  rocksdb::PinnableSlice value;
  rocksdb::ReadOptions options;
  rocksdb::Status res =
      _db->Get(options,
               RocksDBColumnFamilyManager::get(
                   RocksDBColumnFamilyManager::Family::Definitions),
               key.string(), &value);
  auto result = rocksutils::convertStatus(res);

  if (result.errorNumber() != TRI_ERROR_NO_ERROR) {
    THROW_ARANGO_EXCEPTION(result);
  }

  VPackSlice fullParameters = RocksDBValue::data(value);

  builder.add("parameters", fullParameters);

  if (includeIndexes) {
    // dump index information
    VPackSlice indexes = fullParameters.get("indexes");
    builder.add(VPackValue("indexes"));
    builder.openArray();

    if (indexes.isArray()) {
      for (auto const idx : VPackArrayIterator(indexes)) {
        // This is only allowed to contain user-defined indexes.
        // So we have to exclude Primary + Edge Types
        auto type = idx.get(StaticStrings::IndexType);
        TRI_ASSERT(type.isString());

        if (!type.isEqualString("primary") && !type.isEqualString("edge")) {
          builder.add(idx);
        }
      }
    }

    builder.close();
  }

  builder.close();
}

ErrorCode RocksDBEngine::getCollectionsAndIndexes(
    TRI_vocbase_t& vocbase, arangodb::velocypack::Builder& result,
    bool wasCleanShutdown, bool isUpgrade) {
  rocksdb::ReadOptions readOptions;
  std::unique_ptr<rocksdb::Iterator> iter(_db->NewIterator(
      readOptions, RocksDBColumnFamilyManager::get(
                       RocksDBColumnFamilyManager::Family::Definitions)));

  result.openArray();

  auto rSlice = rocksDBSlice(RocksDBEntryType::Collection);

  for (iter->Seek(rSlice); iter->Valid() && iter->key().starts_with(rSlice);
       iter->Next()) {
    if (vocbase.id() != RocksDBKey::databaseId(iter->key())) {
      continue;
    }

    auto slice =
        VPackSlice(reinterpret_cast<uint8_t const*>(iter->value().data()));

    if (arangodb::basics::VelocyPackHelper::getBooleanValue(
            slice, StaticStrings::DataSourceDeleted, false)) {
      continue;
    }

    result.add(slice);
  }

  result.close();

  return TRI_ERROR_NO_ERROR;
}

ErrorCode RocksDBEngine::getViews(TRI_vocbase_t& vocbase,
                                  arangodb::velocypack::Builder& result) {
  auto bounds = RocksDBKeyBounds::DatabaseViews(vocbase.id());
  rocksdb::Slice upper = bounds.end();
  rocksdb::ColumnFamilyHandle* cf = RocksDBColumnFamilyManager::get(
      RocksDBColumnFamilyManager::Family::Definitions);

  rocksdb::ReadOptions ro;
  ro.iterate_upper_bound = &upper;

  std::unique_ptr<rocksdb::Iterator> iter(_db->NewIterator(ro, cf));
  result.openArray();
  for (iter->Seek(bounds.start()); iter->Valid(); iter->Next()) {
    TRI_ASSERT(iter->key().compare(bounds.end()) < 0);
    auto slice =
        VPackSlice(reinterpret_cast<uint8_t const*>(iter->value().data()));

    LOG_TOPIC("e3bcd", TRACE, Logger::VIEWS)
        << "got view slice: " << slice.toJson();

    if (arangodb::basics::VelocyPackHelper::getBooleanValue(
            slice, StaticStrings::DataSourceDeleted, false)) {
      continue;
    }
    if (ServerState::instance()->isDBServer() &&
        arangodb::basics::VelocyPackHelper::getStringView(
            slice, StaticStrings::DataSourceType, {}) !=
            arangodb::iresearch::StaticStrings::ViewArangoSearchType) {
      continue;
    }
    result.add(slice);
  }

  result.close();

  return TRI_ERROR_NO_ERROR;
}

std::string RocksDBEngine::versionFilename(TRI_voc_tick_t id) const {
  return _basePath + TRI_DIR_SEPARATOR_CHAR + "VERSION-" + std::to_string(id);
}

void RocksDBEngine::cleanupReplicationContexts() {
  if (_replicationManager != nullptr) {
    _replicationManager->dropAll();
  }
}

VPackBuilder RocksDBEngine::getReplicationApplierConfiguration(
    TRI_vocbase_t& vocbase, ErrorCode& status) {
  RocksDBKey key;

  key.constructReplicationApplierConfig(vocbase.id());

  return getReplicationApplierConfiguration(key, status);
}

VPackBuilder RocksDBEngine::getReplicationApplierConfiguration(
    ErrorCode& status) {
  RocksDBKey key;
  key.constructReplicationApplierConfig(databaseIdForGlobalApplier);
  return getReplicationApplierConfiguration(key, status);
}

VPackBuilder RocksDBEngine::getReplicationApplierConfiguration(
    RocksDBKey const& key, ErrorCode& status) {
  rocksdb::PinnableSlice value;

  auto opts = rocksdb::ReadOptions();
  auto s = _db->Get(opts,
                    RocksDBColumnFamilyManager::get(
                        RocksDBColumnFamilyManager::Family::Definitions),
                    key.string(), &value);
  if (!s.ok()) {
    status = TRI_ERROR_FILE_NOT_FOUND;
    return arangodb::velocypack::Builder();
  }

  status = TRI_ERROR_NO_ERROR;
  VPackBuilder builder;
  builder.add(RocksDBValue::data(value));
  return builder;
}

ErrorCode RocksDBEngine::removeReplicationApplierConfiguration(
    TRI_vocbase_t& vocbase) {
  RocksDBKey key;

  key.constructReplicationApplierConfig(vocbase.id());

  return removeReplicationApplierConfiguration(key);
}

ErrorCode RocksDBEngine::removeReplicationApplierConfiguration() {
  RocksDBKey key;
  key.constructReplicationApplierConfig(databaseIdForGlobalApplier);
  return removeReplicationApplierConfiguration(key);
}

ErrorCode RocksDBEngine::removeReplicationApplierConfiguration(
    RocksDBKey const& key) {
  auto status = rocksutils::convertStatus(
      _db->Delete(rocksdb::WriteOptions(),
                  RocksDBColumnFamilyManager::get(
                      RocksDBColumnFamilyManager::Family::Definitions),
                  key.string()));
  if (!status.ok()) {
    return status.errorNumber();
  }

  return TRI_ERROR_NO_ERROR;
}

ErrorCode RocksDBEngine::saveReplicationApplierConfiguration(
    TRI_vocbase_t& vocbase, velocypack::Slice slice, bool doSync) {
  RocksDBKey key;

  key.constructReplicationApplierConfig(vocbase.id());

  return saveReplicationApplierConfiguration(key, slice, doSync);
}

ErrorCode RocksDBEngine::saveReplicationApplierConfiguration(
    velocypack::Slice slice, bool doSync) {
  RocksDBKey key;
  key.constructReplicationApplierConfig(databaseIdForGlobalApplier);
  return saveReplicationApplierConfiguration(key, slice, doSync);
}

ErrorCode RocksDBEngine::saveReplicationApplierConfiguration(
    RocksDBKey const& key, velocypack::Slice slice, bool doSync) {
  auto value = RocksDBValue::ReplicationApplierConfig(slice);

  auto status = rocksutils::convertStatus(
      _db->Put(rocksdb::WriteOptions(),
               RocksDBColumnFamilyManager::get(
                   RocksDBColumnFamilyManager::Family::Definitions),
               key.string(), value.string()));
  if (!status.ok()) {
    return status.errorNumber();
  }

  return TRI_ERROR_NO_ERROR;
}

// database, collection and index management
// -----------------------------------------

std::unique_ptr<TRI_vocbase_t> RocksDBEngine::openDatabase(
    arangodb::CreateDatabaseInfo&& info, bool isUpgrade) {
  return openExistingDatabase(std::move(info), true, isUpgrade);
}

Result RocksDBEngine::writeCreateDatabaseMarker(TRI_voc_tick_t id,
                                                velocypack::Slice slice) {
  return writeDatabaseMarker(id, slice, RocksDBLogValue::DatabaseCreate(id));
}

Result RocksDBEngine::writeDatabaseMarker(TRI_voc_tick_t id,
                                          velocypack::Slice slice,
                                          RocksDBLogValue&& logValue) {
  RocksDBKey key;
  key.constructDatabase(id);
  auto value = RocksDBValue::Database(slice);
  rocksdb::WriteOptions wo;

  // Write marker + key into RocksDB inside one batch
  rocksdb::WriteBatch batch;
  batch.PutLogData(logValue.slice());
  batch.Put(RocksDBColumnFamilyManager::get(
                RocksDBColumnFamilyManager::Family::Definitions),
            key.string(), value.string());
  rocksdb::Status res = _db->GetRootDB()->Write(wo, &batch);
  return rocksutils::convertStatus(res);
}

Result RocksDBEngine::writeCreateCollectionMarker(TRI_voc_tick_t databaseId,
                                                  DataSourceId cid,
                                                  velocypack::Slice slice,
                                                  RocksDBLogValue&& logValue) {
  rocksdb::DB* db = _db->GetRootDB();

  RocksDBKey key;
  key.constructCollection(databaseId, cid);
  auto value = RocksDBValue::Collection(slice);

  rocksdb::WriteOptions wo;
  // Write marker + key into RocksDB inside one batch
  rocksdb::WriteBatch batch;
  if (logValue.slice().size() > 0) {
    batch.PutLogData(logValue.slice());
  }
  batch.Put(RocksDBColumnFamilyManager::get(
                RocksDBColumnFamilyManager::Family::Definitions),
            key.string(), value.string());
  rocksdb::Status res = db->Write(wo, &batch);

  return rocksutils::convertStatus(res);
}

Result RocksDBEngine::prepareDropDatabase(TRI_vocbase_t& vocbase) {
  VPackBuilder builder;

  builder.openObject();
  builder.add("id", velocypack::Value(std::to_string(vocbase.id())));
  builder.add("name", velocypack::Value(vocbase.name()));
  builder.add("deleted", VPackValue(true));
  builder.close();

  auto log = RocksDBLogValue::DatabaseDrop(vocbase.id());
  return writeDatabaseMarker(vocbase.id(), builder.slice(), std::move(log));
}

Result RocksDBEngine::dropDatabase(TRI_vocbase_t& database) {
  replicationManager()->drop(database);
  dumpManager()->dropDatabase(database);

  return dropDatabase(database.id());
}

// current recovery state
RecoveryState RocksDBEngine::recoveryState() noexcept {
  return server().getFeature<RocksDBRecoveryManager>().recoveryState();
}

// current recovery tick
TRI_voc_tick_t RocksDBEngine::recoveryTick() noexcept {
  return server().getFeature<RocksDBRecoveryManager>().recoverySequenceNumber();
}

void RocksDBEngine::scheduleTreeRebuild(TRI_voc_tick_t database,
                                        std::string const& collection) {
  std::lock_guard locker{_rebuildCollectionsLock};
  _rebuildCollections.emplace(std::make_pair(database, collection),
                              /*started*/ false);
}

void RocksDBEngine::processTreeRebuilds() {
  Scheduler* scheduler = arangodb::SchedulerFeature::SCHEDULER;
  if (scheduler == nullptr) {
    return;
  }

  uint64_t maxParallelRebuilds = 2;
  uint64_t iterations = 0;
  while (++iterations <= maxParallelRebuilds) {
    if (server().isStopping()) {
      // don't fire off more tree rebuilds while we are shutting down
      return;
    }

    std::pair<TRI_voc_tick_t, std::string> candidate{};

    {
      std::lock_guard locker{_rebuildCollectionsLock};
      if (_rebuildCollections.empty() ||
          _runningRebuilds >= maxParallelRebuilds) {
        // nothing to do, or too much to do
        return;
      }

      for (auto& it : _rebuildCollections) {
        if (!it.second) {
          // set to started
          it.second = true;
          candidate = it.first;
          ++_runningRebuilds;
          break;
        }
      }
    }

    if (candidate.first == 0 || candidate.second.empty()) {
      return;
    }

    if (server().isStopping()) {
      return;
    }

    scheduler->queue(arangodb::RequestLane::CLIENT_SLOW, [this, candidate]() {
      if (!server().isStopping()) {
        VocbasePtr vocbase;
        try {
          auto& df = server().getFeature<DatabaseFeature>();
          vocbase = df.useDatabase(candidate.first);
          if (vocbase != nullptr) {
            auto collection = vocbase->lookupCollectionByUuid(candidate.second);
            if (collection != nullptr && !collection->deleted()) {
              LOG_TOPIC("b96bc", INFO, Logger::ENGINES)
                  << "starting background rebuild of revision tree for "
                     "collection "
                  << candidate.first << "/" << collection->name();
              Result res =
                  static_cast<RocksDBCollection*>(collection->getPhysical())
                      ->rebuildRevisionTree();
              if (res.ok()) {
                ++_metricsTreeRebuildsSuccess;
                LOG_TOPIC("2f997", INFO, Logger::ENGINES)
                    << "successfully rebuilt revision tree for collection "
                    << candidate.first << "/" << collection->name();
              } else {
                ++_metricsTreeRebuildsFailure;
                if (res.is(TRI_ERROR_LOCK_TIMEOUT)) {
                  LOG_TOPIC("bce3a", WARN, Logger::ENGINES)
                      << "failure during revision tree rebuilding for "
                         "collection "
                      << candidate.first << "/" << collection->name() << ": "
                      << res.errorMessage();
                } else {
                  LOG_TOPIC("a1fc2", ERR, Logger::ENGINES)
                      << "failure during revision tree rebuilding for "
                         "collection "
                      << candidate.first << "/" << collection->name() << ": "
                      << res.errorMessage();
                }
                {
                  // mark as to-be-done again
                  std::lock_guard locker{_rebuildCollectionsLock};
                  auto it = _rebuildCollections.find(candidate);
                  if (it != _rebuildCollections.end()) {
                    (*it).second = false;
                  }
                }
                // rethrow exception
                THROW_ARANGO_EXCEPTION(res);
              }
            }
          }

          // tree rebuilding finished successfully. now remove from the list
          // to-be-rebuilt candidates
          std::lock_guard locker{_rebuildCollectionsLock};
          _rebuildCollections.erase(candidate);

        } catch (std::exception const& ex) {
          LOG_TOPIC("13afc", WARN, Logger::ENGINES)
              << "caught exception during tree rebuilding: " << ex.what();
        } catch (...) {
          LOG_TOPIC("0bcbf", WARN, Logger::ENGINES)
              << "caught unknown exception during tree rebuilding";
        }
      }

      // always count down _runningRebuilds!
      std::lock_guard locker{_rebuildCollectionsLock};
      TRI_ASSERT(_runningRebuilds > 0);
      --_runningRebuilds;
    });
  }
}

void RocksDBEngine::compactRange(RocksDBKeyBounds bounds) {
  {
    WRITE_LOCKER(locker, _pendingCompactionsLock);
    _pendingCompactions.push_back(std::move(bounds));
  }

  // directly kick off compactions if there is enough processing
  // capacity
  processCompactions();
}

void RocksDBEngine::processCompactions() {
  Scheduler* scheduler = arangodb::SchedulerFeature::SCHEDULER;
  if (scheduler == nullptr) {
    return;
  }

  uint64_t maxIterations = _maxParallelCompactions;
  uint64_t iterations = 0;
  while (++iterations <= maxIterations) {
    if (server().isStopping()) {
      // don't fire off more compactions while we are shutting down
      return;
    }

    RocksDBKeyBounds bounds = RocksDBKeyBounds::Empty();
    {
      WRITE_LOCKER(locker, _pendingCompactionsLock);
      if (_pendingCompactions.empty() ||
          _runningCompactions >= _maxParallelCompactions) {
        // nothing to do, or too much to do
        LOG_TOPIC("d5108", TRACE, Logger::ENGINES)
            << "checking compactions. pending: " << _pendingCompactions.size()
            << ", running: " << _runningCompactions;
        return;
      }
      // found something to do, now steal the item from the queue
      bounds = std::move(_pendingCompactions.front());
      _pendingCompactions.pop_front();

      if (server().isStopping()) {
        // if we are stopping, it is ok to not process but lose any pending
        // compactions
        return;
      }

      // set it to running already, so that concurrent callers of this method
      // will not kick off additional jobs
      ++_runningCompactions;
    }

    LOG_TOPIC("6ea1b", TRACE, Logger::ENGINES)
        << "scheduling compaction for execution";

    scheduler->queue(arangodb::RequestLane::CLIENT_SLOW, [this, bounds]() {
      if (server().isStopping()) {
        LOG_TOPIC("3d619", TRACE, Logger::ENGINES)
            << "aborting pending compaction due to server shutdown";
      } else {
        LOG_TOPIC("9485b", TRACE, Logger::ENGINES)
            << "executing compaction for range " << bounds;
        double start = TRI_microtime();
        try {
          rocksdb::CompactRangeOptions opts;
          opts.exclusive_manual_compaction = false;
          opts.allow_write_stall = true;
          opts.canceled = &::cancelCompactions;
          rocksdb::Slice b = bounds.start(), e = bounds.end();
          _db->CompactRange(opts, bounds.columnFamily(), &b, &e);
        } catch (std::exception const& ex) {
          LOG_TOPIC("a4c42", WARN, Logger::ENGINES)
              << "compaction for range " << bounds
              << " failed with error: " << ex.what();
        } catch (...) {
          // whatever happens, we need to count down _runningCompactions in all
          // cases
        }

        LOG_TOPIC("79591", TRACE, Logger::ENGINES)
            << "finished compaction for range " << bounds
            << ", took: " << Logger::FIXED(TRI_microtime() - start);
      }
      // always count down _runningCompactions!
      WRITE_LOCKER(locker, _pendingCompactionsLock);
      TRI_ASSERT(_runningCompactions > 0);
      --_runningCompactions;
    });
  }
}

void RocksDBEngine::createCollection(TRI_vocbase_t& vocbase,
                                     LogicalCollection const& collection) {
  DataSourceId const cid = collection.id();
  TRI_ASSERT(cid.isSet());

  auto builder = collection.toVelocyPackIgnore(
      {"path", "statusString"},
      LogicalDataSource::Serialization::PersistenceWithInProgress);
  TRI_UpdateTickServer(cid.id());

  Result res = writeCreateCollectionMarker(
      vocbase.id(), cid, builder.slice(),
      RocksDBLogValue::CollectionCreate(vocbase.id(), cid));

  if (res.fail()) {
    THROW_ARANGO_EXCEPTION(res);
  }
}

void RocksDBEngine::prepareDropCollection(TRI_vocbase_t& /*vocbase*/,
                                          LogicalCollection& coll) {
  replicationManager()->drop(coll);
}

arangodb::Result RocksDBEngine::dropCollection(TRI_vocbase_t& vocbase,
                                               LogicalCollection& coll) {
  auto* rcoll = static_cast<RocksDBMetaCollection*>(coll.getPhysical());
  bool const prefixSameAsStart = true;
  bool const useRangeDelete = rcoll->meta().numberDocuments() >= 32 * 1024;

  auto resLock = rcoll->lockWrite();  // technically not necessary
  if (resLock != TRI_ERROR_NO_ERROR) {
    return resLock;
  }

  rocksdb::DB* db = _db->GetRootDB();

  // If we get here the collection is safe to drop.
  //
  // This uses the following workflow:
  // 1. Persist the drop.
  //   * if this fails the collection will remain!
  //   * if this succeeds the collection is gone from user point
  // 2. Drop all Documents
  //   * If this fails we give up => We have data-garbage in RocksDB, Collection
  //   is gone.
  // 3. Drop all Indexes
  //   * If this fails we give up => We have data-garbage in RocksDB, Collection
  //   is gone.
  // 4. If all succeeds we do not have data-garbage, all is gone.
  //
  // (NOTE: The above fails can only occur on full HDD or Machine dying. No
  // write conflicts possible)

  TRI_ASSERT(coll.deleted());

  // Prepare collection remove batch
  rocksdb::WriteBatch batch;
  RocksDBLogValue logValue =
      RocksDBLogValue::CollectionDrop(vocbase.id(), coll.id(), coll.guid());
  batch.PutLogData(logValue.slice());

  RocksDBKey key;
  key.constructCollection(vocbase.id(), coll.id());
  batch.Delete(RocksDBColumnFamilyManager::get(
                   RocksDBColumnFamilyManager::Family::Definitions),
               key.string());

  rocksdb::WriteOptions wo;
  rocksdb::Status s = db->Write(wo, &batch);

  // TODO FAILURE Simulate !res.ok()
  if (!s.ok()) {
    // Persisting the drop failed. Do NOT drop collection.
    return rocksutils::convertStatus(s);
  }

  // Now Collection is gone.
  // Cleanup data-mess

  // Unregister collection metadata
  Result res = RocksDBMetadata::deleteCollectionMeta(db, rcoll->objectId());
  if (res.fail()) {
    LOG_TOPIC("2c890", ERR, Logger::ENGINES)
        << "error removing collection meta-data: "
        << res.errorMessage();  // continue regardless
  }

  // remove from map
  {
    WRITE_LOCKER(guard, _mapLock);
    _collectionMap.erase(rcoll->objectId());
  }

  // delete indexes, RocksDBIndex::drop() has its own check
  std::vector<std::shared_ptr<Index>> vecShardIndex = rcoll->getIndexes();
  TRI_ASSERT(!vecShardIndex.empty());

  for (auto& index : vecShardIndex) {
    RocksDBIndex* ridx = static_cast<RocksDBIndex*>(index.get());
    res = RocksDBMetadata::deleteIndexEstimate(db, ridx->objectId());
    if (res.fail()) {
      LOG_TOPIC("f2d51", WARN, Logger::ENGINES)
          << "could not delete index estimate: " << res.errorMessage();
    }

    auto dropRes = index->drop().errorNumber();

    if (dropRes != TRI_ERROR_NO_ERROR) {
      // We try to remove all indexed values.
      // If it does not work they cannot be accessed any more and leaked.
      // User View remains consistent.
      LOG_TOPIC("97176", ERR, Logger::ENGINES)
          << "unable to drop index: " << TRI_errno_string(dropRes);
      //      return TRI_ERROR_NO_ERROR;
    }
  }

  // delete documents
  RocksDBKeyBounds bounds =
      RocksDBKeyBounds::CollectionDocuments(rcoll->objectId());
  auto result = rocksutils::removeLargeRange(db, bounds, prefixSameAsStart,
                                             useRangeDelete);

  if (result.fail()) {
    // We try to remove all documents.
    // If it does not work they cannot be accessed any more and leaked.
    // User View remains consistent.
    return TRI_ERROR_NO_ERROR;
  }

  // run compaction for data only if collection contained a considerable
  // amount of documents. otherwise don't run compaction, because it will
  // slow things down a lot, especially during tests that create/drop LOTS
  // of collections
  if (useRangeDelete) {
    rcoll->compact();
  }

#ifdef ARANGODB_ENABLE_MAINTAINER_MODE
  // check if documents have been deleted
  size_t numDocs = rocksutils::countKeyRange(_db, bounds, nullptr, true);

  if (numDocs > 0) {
    std::string errorMsg(
        "deletion check in collection drop failed - not all documents "
        "have been deleted. remaining: ");
    errorMsg.append(std::to_string(numDocs));
    THROW_ARANGO_EXCEPTION_MESSAGE(TRI_ERROR_INTERNAL, errorMsg);
  }
#endif

  // if we get here all documents / indexes are gone.
  // We have no data garbage left.
  return Result();
}

void RocksDBEngine::changeCollection(TRI_vocbase_t& vocbase,
                                     LogicalCollection const& collection) {
  auto builder = collection.toVelocyPackIgnore(
      {"path", "statusString"},
      LogicalDataSource::Serialization::PersistenceWithInProgress);
  Result res = writeCreateCollectionMarker(
      vocbase.id(), collection.id(), builder.slice(),
      RocksDBLogValue::CollectionChange(vocbase.id(), collection.id()));

  if (res.fail()) {
    THROW_ARANGO_EXCEPTION(res);
  }
}

arangodb::Result RocksDBEngine::renameCollection(
    TRI_vocbase_t& vocbase, LogicalCollection const& collection,
    std::string const& oldName) {
  auto builder = collection.toVelocyPackIgnore(
      {"path", "statusString"},
      LogicalDataSource::Serialization::PersistenceWithInProgress);
  Result res = writeCreateCollectionMarker(
      vocbase.id(), collection.id(), builder.slice(),
      RocksDBLogValue::CollectionRename(vocbase.id(), collection.id(),
                                        oldName));

  return res;
}

Result RocksDBEngine::createView(TRI_vocbase_t& vocbase, DataSourceId id,
                                 arangodb::LogicalView const& view) {
#ifdef ARANGODB_ENABLE_MAINTAINER_MODE
  LOG_TOPIC("0bad8", DEBUG, Logger::ENGINES) << "RocksDBEngine::createView";
#endif
  rocksdb::WriteBatch batch;
  rocksdb::WriteOptions wo;

  RocksDBKey key;
  key.constructView(vocbase.id(), id);
  RocksDBLogValue logValue = RocksDBLogValue::ViewCreate(vocbase.id(), id);

  VPackBuilder props;

  props.openObject();
  view.properties(props,
                  LogicalDataSource::Serialization::PersistenceWithInProgress);
  props.close();

  RocksDBValue const value = RocksDBValue::View(props.slice());

  // Write marker + key into RocksDB inside one batch
  batch.PutLogData(logValue.slice());
  batch.Put(RocksDBColumnFamilyManager::get(
                RocksDBColumnFamilyManager::Family::Definitions),
            key.string(), value.string());

  auto res = _db->Write(wo, &batch);

  LOG_TOPIC_IF("cac6a", TRACE, Logger::VIEWS, !res.ok())
      << "could not create view: " << res.ToString();

  return rocksutils::convertStatus(res);
}

arangodb::Result RocksDBEngine::dropView(TRI_vocbase_t const& vocbase,
                                         LogicalView const& view) {
#ifdef ARANGODB_ENABLE_MAINTAINER_MODE
  LOG_TOPIC("fa6e5", DEBUG, Logger::ENGINES) << "RocksDBEngine::dropView";
#endif
  auto logValue =
      RocksDBLogValue::ViewDrop(vocbase.id(), view.id(), view.guid());

  RocksDBKey key;
  key.constructView(vocbase.id(), view.id());

  rocksdb::WriteBatch batch;
  batch.PutLogData(logValue.slice());
  batch.Delete(RocksDBColumnFamilyManager::get(
                   RocksDBColumnFamilyManager::Family::Definitions),
               key.string());

  rocksdb::WriteOptions wo;
  auto res = _db->GetRootDB()->Write(wo, &batch);
  LOG_TOPIC_IF("fcd22", TRACE, Logger::VIEWS, !res.ok())
      << "could not create view: " << res.ToString();
  return rocksutils::convertStatus(res);
}

Result RocksDBEngine::changeView(LogicalView const& view,
                                 velocypack::Slice update) {
#ifdef ARANGODB_ENABLE_MAINTAINER_MODE
  LOG_TOPIC("405da", DEBUG, Logger::ENGINES) << "RocksDBEngine::changeView";
#endif
  if (inRecovery()) {
    // nothing to do
    return {};
  }
  auto& vocbase = view.vocbase();

  RocksDBKey key;
  key.constructView(vocbase.id(), view.id());

  RocksDBLogValue log = RocksDBLogValue::ViewChange(vocbase.id(), view.id());
  RocksDBValue const value = RocksDBValue::View(update);

  rocksdb::WriteBatch batch;
  rocksdb::WriteOptions wo;  // TODO: check which options would make sense
  rocksdb::Status s;

  s = batch.PutLogData(log.slice());

  if (!s.ok()) {
    LOG_TOPIC("6d6a4", TRACE, Logger::VIEWS)
        << "failed to write change view marker " << s.ToString();
    return rocksutils::convertStatus(s);
  }

  s = batch.Put(RocksDBColumnFamilyManager::get(
                    RocksDBColumnFamilyManager::Family::Definitions),
                key.string(), value.string());

  if (!s.ok()) {
    LOG_TOPIC("ebb58", TRACE, Logger::VIEWS)
        << "failed to write change view marker " << s.ToString();
    return rocksutils::convertStatus(s);
  }
  auto res = _db->Write(wo, &batch);
  LOG_TOPIC_IF("6ee8a", TRACE, Logger::VIEWS, !res.ok())
      << "could not change view: " << res.ToString();
  return rocksutils::convertStatus(res);
}

Result RocksDBEngine::compactAll(bool changeLevel,
                                 bool compactBottomMostLevel) {
  return rocksutils::compactAll(_db->GetRootDB(), changeLevel,
                                compactBottomMostLevel, &::cancelCompactions);
}

/// @brief Add engine-specific optimizer rules
void RocksDBEngine::addOptimizerRules(aql::OptimizerRulesFeature& feature) {
  RocksDBOptimizerRules::registerResources(feature);
}

/// @brief Add engine-specific V8 functions
void RocksDBEngine::addV8Functions() {
  // there are no specific V8 functions here
  RocksDBV8Functions::registerResources(*this);
}

/// @brief Add engine-specific REST handlers
void RocksDBEngine::addRestHandlers(rest::RestHandlerFactory& handlerFactory) {
  RocksDBRestHandlers::registerResources(&handlerFactory);
}

void RocksDBEngine::addCollectionMapping(uint64_t objectId, TRI_voc_tick_t did,
                                         DataSourceId cid) {
  if (objectId != 0) {
    WRITE_LOCKER(guard, _mapLock);
#ifdef ARANGODB_ENABLE_MAINTAINER_MODE
    auto it = _collectionMap.find(objectId);
    if (it != _collectionMap.end()) {
      if (it->second.first != did || it->second.second != cid) {
        LOG_TOPIC("80e81", ERR, Logger::FIXME)
            << "trying to add objectId: " << objectId << ", did: " << did
            << ", cid: " << cid.id()
            << ", found in map: did: " << it->second.first
            << ", cid: " << it->second.second.id() << ", map contains "
            << _collectionMap.size() << " entries";
        for (auto const& it : _collectionMap) {
          LOG_TOPIC("77de9", ERR, Logger::FIXME)
              << "- objectId: " << it.first << " => (did: " << it.second.first
              << ", cid: " << it.second.second.id() << ")";
        }
      }
      TRI_ASSERT(it->second.first == did);
      TRI_ASSERT(it->second.second == cid);
    }
#endif
    _collectionMap[objectId] = std::make_pair(did, cid);
  }
}

std::vector<std::pair<TRI_voc_tick_t, DataSourceId>>
RocksDBEngine::collectionMappings() const {
  std::vector<std::pair<TRI_voc_tick_t, DataSourceId>> res;
  READ_LOCKER(guard, _mapLock);
  for (auto const& it : _collectionMap) {
    res.emplace_back(it.second.first, it.second.second);
  }
  return res;
}

void RocksDBEngine::addIndexMapping(uint64_t objectId, TRI_voc_tick_t did,
                                    DataSourceId cid, IndexId iid) {
  if (objectId != 0) {
    WRITE_LOCKER(guard, _mapLock);
#ifdef ARANGODB_ENABLE_MAINTAINER_MODE
    auto it = _indexMap.find(objectId);
    if (it != _indexMap.end()) {
      TRI_ASSERT(std::get<0>(it->second) == did);
      TRI_ASSERT(std::get<1>(it->second) == cid);
      TRI_ASSERT(std::get<2>(it->second) == iid);
    }
#endif
    _indexMap[objectId] = std::make_tuple(did, cid, iid);
  }
}

void RocksDBEngine::removeIndexMapping(uint64_t objectId) {
  if (objectId != 0) {
    WRITE_LOCKER(guard, _mapLock);
    _indexMap.erase(objectId);
  }
}

RocksDBEngine::CollectionPair RocksDBEngine::mapObjectToCollection(
    uint64_t objectId) const {
  READ_LOCKER(guard, _mapLock);
  auto it = _collectionMap.find(objectId);
  if (it == _collectionMap.end()) {
    return {0, DataSourceId::none()};
  }
  return it->second;
}

RocksDBEngine::IndexTriple RocksDBEngine::mapObjectToIndex(
    uint64_t objectId) const {
  READ_LOCKER(guard, _mapLock);
  auto it = _indexMap.find(objectId);
  if (it == _indexMap.end()) {
    return RocksDBEngine::IndexTriple(0, 0, 0);
  }
  return it->second;
}

/// @brief return a list of the currently open WAL files
std::vector<std::string> RocksDBEngine::currentWalFiles() const {
  rocksdb::VectorLogPtr files;
  std::vector<std::string> names;

  auto status = _db->GetSortedWalFiles(files);
  if (!status.ok()) {
    return names;  // TODO: error here?
  }

  for (size_t current = 0; current < files.size(); current++) {
    auto f = files[current].get();
    try {
      names.push_back(f->PathName());
    } catch (...) {
      return names;
    }
  }

  return names;
}

/// @brief flushes the RocksDB WAL.
/// the optional parameter "waitForSync" is currently only used when the
/// "flushColumnFamilies" parameter is also set to true. If
/// "flushColumnFamilies" is true, all the RocksDB column family memtables are
/// flushed, and, if "waitForSync" is set, additionally synced to disk. The only
/// call site that uses "flushColumnFamilies" currently is hot backup. The
/// function parameter name are a remainder from MMFiles times, when they made
/// more sense. This can be refactored at any point, so that flushing column
/// families becomes a separate API.
Result RocksDBEngine::flushWal(bool waitForSync, bool flushColumnFamilies) {
  Result res;

  if (_syncThread) {
    // _syncThread may be a nullptr, in case automatic syncing is turned off
    res = _syncThread->syncWal();
  } else {
    // no syncThread...
    res = RocksDBSyncThread::sync(_db->GetBaseDB());
  }

  if (res.ok() && flushColumnFamilies) {
    rocksdb::FlushOptions flushOptions;
    flushOptions.wait = waitForSync;

    for (auto cf : RocksDBColumnFamilyManager::allHandles()) {
      rocksdb::Status status = _db->GetBaseDB()->Flush(flushOptions, cf);
      if (!status.ok()) {
        res.reset(rocksutils::convertStatus(status));
        break;
      }
    }
  }

  return res;
}

void RocksDBEngine::waitForEstimatorSync(
    std::chrono::milliseconds maxWaitTime) {
  auto start = std::chrono::high_resolution_clock::now();
  auto beginSeq = _db->GetLatestSequenceNumber();

  while (std::chrono::high_resolution_clock::now() - start < maxWaitTime) {
    if (_settingsManager->earliestSeqNeeded() >= beginSeq) {
      // all synced up!
      break;
    }
    std::this_thread::sleep_for(std::chrono::milliseconds(50));
  }
}

Result RocksDBEngine::registerRecoveryHelper(
    std::shared_ptr<RocksDBRecoveryHelper> helper) {
  try {
    _recoveryHelpers.emplace_back(helper);
  } catch (std::bad_alloc const&) {
    return {TRI_ERROR_OUT_OF_MEMORY};
  }

  return {TRI_ERROR_NO_ERROR};
}

std::vector<std::shared_ptr<RocksDBRecoveryHelper>> const&
RocksDBEngine::recoveryHelpers() {
  return _recoveryHelpers;
}

void RocksDBEngine::determineWalFilesInitial() {
  WRITE_LOCKER(lock, _walFileLock);
  // Retrieve the sorted list of all wal files with earliest file first
  rocksdb::VectorLogPtr files;
  auto status = _db->GetSortedWalFiles(files);
  if (!status.ok()) {
    LOG_TOPIC("078ee", WARN, Logger::ENGINES)
        << "could not get WAL files: " << status.ToString();
    return;
  }

  size_t liveFiles = 0;
  size_t archivedFiles = 0;
  uint64_t liveFilesSize = 0;
  uint64_t archivedFilesSize = 0;
  for (size_t current = 0; current < files.size(); current++) {
    auto const& f = files[current].get();

    if (f->Type() == rocksdb::WalFileType::kArchivedLogFile) {
      ++archivedFiles;
      archivedFilesSize += f->SizeFileBytes();
    } else if (f->Type() == rocksdb::WalFileType::kAliveLogFile) {
      ++liveFiles;
      liveFilesSize += f->SizeFileBytes();
    }
  }
  _metricsWalSequenceLowerBound.store(_settingsManager->earliestSeqNeeded(),
                                      std::memory_order_relaxed);
  _metricsLiveWalFiles.store(liveFiles, std::memory_order_relaxed);
  _metricsArchivedWalFiles.store(archivedFiles, std::memory_order_relaxed);
  _metricsLiveWalFilesSize.store(liveFilesSize, std::memory_order_relaxed);
  _metricsArchivedWalFilesSize.store(archivedFilesSize,
                                     std::memory_order_relaxed);
}

void RocksDBEngine::determinePrunableWalFiles(TRI_voc_tick_t minTickExternal) {
  WRITE_LOCKER(lock, _walFileLock);
  TRI_voc_tick_t minTickToKeep =
      std::min(_useReleasedTick ? _releasedTick
                                : std::numeric_limits<TRI_voc_tick_t>::max(),
               minTickExternal);

  uint64_t minLogNumberToKeep = 0;
  std::string v;
  if (_db->GetProperty(rocksdb::DB::Properties::kMinLogNumberToKeep, &v)) {
    minLogNumberToKeep = static_cast<uint64_t>(basics::StringUtils::int64(v));
  }

  LOG_TOPIC("4673c", DEBUG, Logger::ENGINES)
      << "determining prunable WAL files, minTickToKeep: " << minTickToKeep
      << ", minTickExternal: " << minTickExternal
      << ", releasedTick: " << _releasedTick
      << ", minLogNumberToKeep: " << minLogNumberToKeep;

  // Retrieve the sorted list of all wal files with earliest file first
  rocksdb::VectorLogPtr files;
  auto status = _db->GetSortedWalFiles(files);
  if (!status.ok()) {
    LOG_TOPIC("078ef", WARN, Logger::ENGINES)
        << "could not get WAL files: " << status.ToString();
    return;
  }

  // number of live WAL files
  size_t liveFiles = 0;
  // number of archived WAL files
  size_t archivedFiles = 0;
  // cumulated size of live WAL files
  uint64_t liveFilesSize = 0;
  // cumulated size of archived WAL files
  uint64_t archivedFilesSize = 0;

  for (size_t current = 0; current < files.size(); current++) {
    auto const& f = files[current].get();

    if (f->Type() == rocksdb::WalFileType::kAliveLogFile) {
      ++liveFiles;
      liveFilesSize += f->SizeFileBytes();
      LOG_TOPIC("dc472", TRACE, Logger::ENGINES)
          << "live WAL file #" << current << "/" << files.size()
          << ", filename: '" << f->PathName()
          << "', start sequence: " << f->StartSequence();
      continue;
    }

    if (f->Type() != rocksdb::WalFileType::kArchivedLogFile) {
      // we are mostly interested in files of the archive
      continue;
    }

    ++archivedFiles;
    archivedFilesSize += f->SizeFileBytes();

    // check if there is another WAL file coming after the currently-looked-at
    // There should be at least one live WAL file after it, however, let's be
    // paranoid and do a proper check. If there is at least one WAL file
    // following, we need to take its start tick into account as well, because
    // the following file's start tick can be assumed to be the end tick of the
    // current file!
    bool eligibleStep1 = false;
    bool eligibleStep2 = false;
    if (f->StartSequence() < minTickToKeep && current < files.size() - 1) {
      eligibleStep1 = true;
      auto const& n = files[current + 1].get();
      if (n->StartSequence() < minTickToKeep) {
        // this file will be removed because it does not contain any data we
        // still need
        eligibleStep2 = true;

        double stamp = TRI_microtime() + _pruneWaitTime;
        auto const [it, emplaced] =
            _prunableWalFiles.try_emplace(f->PathName(), stamp);

        if (emplaced) {
          LOG_TOPIC("9f7a4", DEBUG, Logger::ENGINES)
              << "RocksDB WAL file '" << f->PathName()
              << "' with start sequence " << f->StartSequence()
              << ", expire stamp " << stamp
              << " added to prunable list because it is not needed anymore";
          TRI_ASSERT(it != _prunableWalFiles.end());
        } else {
          LOG_TOPIC("d2c9e", TRACE, Logger::ENGINES)
              << "unable to add WAL file #" << current << "/" << files.size()
              << ", filename: '" << f->PathName()
              << "', start sequence: " << f->StartSequence()
              << " to list of prunable WAL files. file already present in list "
                 "with expire stamp "
              << it->second;
        }
      }
    }

    LOG_TOPIC("ec350", TRACE, Logger::ENGINES)
        << "inspected WAL file #" << current << "/" << files.size()
        << ", filename: '" << f->PathName()
        << "', start sequence: " << f->StartSequence()
        << ", eligible step1: " << eligibleStep1
        << ", step2: " << eligibleStep2;
  }

  LOG_TOPIC("01e20", DEBUG, Logger::ENGINES)
      << "found " << files.size() << " WAL file(s), with " << liveFiles
      << " live file(s) and " << archivedFiles << " file(s) in the archive, "
      << "number of prunable files: " << _prunableWalFiles.size()
      << ", live file size: " << liveFilesSize
      << ", archived file size: " << archivedFilesSize;

  if (_maxWalArchiveSizeLimit > 0 &&
      archivedFilesSize > _maxWalArchiveSizeLimit) {
    // size of the archive is restricted, and we overflowed the limit.

    // print current archive size
    LOG_TOPIC("8d71b", TRACE, Logger::ENGINES)
        << "total size of the RocksDB WAL file archive: " << archivedFilesSize
        << ", limit: " << _maxWalArchiveSizeLimit;

    // we got more archived files than configured. time for purging some files!
    for (size_t current = 0; current < files.size(); current++) {
      auto const& f = files[current].get();

      if (f->Type() != rocksdb::WalFileType::kArchivedLogFile) {
        continue;
      }

      // force pruning
      bool doPrint = false;
      auto [it, emplaced] = _prunableWalFiles.try_emplace(f->PathName(), -1.0);
      if (emplaced) {
        doPrint = true;
      } else {
        // file already in list. now set its expiration time to the past
        // so we are sure it will get deleted

        // using an expiration time of -1.0 indicates the file is subject to
        // deletion because the archive outgrew the maximum allowed size
        if ((*it).second > 0.0) {
          doPrint = true;
        }
        (*it).second = -1.0;
      }

      if (doPrint) {
        TRI_ASSERT(archivedFilesSize > _maxWalArchiveSizeLimit);

        // never change this id without adjusting wal-archive-size-limit tests
        // in tests/js/client/server-parameters
        LOG_TOPIC("d9793", WARN, Logger::ENGINES)
            << "forcing removal of RocksDB WAL file '" << f->PathName()
            << "' with start sequence " << f->StartSequence()
            << " because of overflowing archive. configured maximum archive "
               "size is "
            << _maxWalArchiveSizeLimit
            << ", actual archive size is: " << archivedFilesSize
            << ". if these warnings persist, try to increase the value of "
            << "the startup option `--rocksdb.wal-archive-size-limit`";
      }

      TRI_ASSERT(archivedFilesSize >= f->SizeFileBytes());
      archivedFilesSize -= f->SizeFileBytes();

      if (archivedFilesSize <= _maxWalArchiveSizeLimit) {
        // got enough files to remove
        break;
      }
    }
  }

  _metricsWalSequenceLowerBound.store(_settingsManager->earliestSeqNeeded(),
                                      std::memory_order_relaxed);
  _metricsLiveWalFiles.store(liveFiles, std::memory_order_relaxed);
  _metricsArchivedWalFiles.store(archivedFiles, std::memory_order_relaxed);
  _metricsLiveWalFilesSize.store(liveFilesSize, std::memory_order_relaxed);
  _metricsArchivedWalFilesSize.store(archivedFilesSize,
                                     std::memory_order_relaxed);
  _metricsPrunableWalFiles.store(_prunableWalFiles.size(),
                                 std::memory_order_relaxed);
  _metricsWalPruningActive.store(1, std::memory_order_relaxed);
}

RocksDBFilePurgePreventer RocksDBEngine::disallowPurging() noexcept {
  return RocksDBFilePurgePreventer(this);
}

RocksDBFilePurgeEnabler RocksDBEngine::startPurging() noexcept {
  return RocksDBFilePurgeEnabler(this);
}

void RocksDBEngine::pruneWalFiles() {
  // this struct makes sure that no other threads enter WAL tailing while we
  // are in here. If there are already other threads in WAL tailing while we
  // get here, we go on and only remove the WAL files that are really safe
  // to remove
  RocksDBFilePurgeEnabler purgeEnabler(startPurging());

  WRITE_LOCKER(lock, _walFileLock);

  // used for logging later
  size_t const initialSize = _prunableWalFiles.size();

  // go through the map of WAL files that we have already and check if they are
  // "expired"
  for (auto it = _prunableWalFiles.begin(); it != _prunableWalFiles.end();
       /* no hoisting */) {
    // check if WAL file is expired
    auto deleteFile = purgeEnabler.canPurge();
    LOG_TOPIC("e7674", TRACE, Logger::ENGINES)
        << "pruneWalFiles checking file '" << (*it).first
        << "', canPurge: " << deleteFile;
    if (deleteFile) {
      LOG_TOPIC("68e4a", DEBUG, Logger::ENGINES)
          << "deleting RocksDB WAL file '" << (*it).first << "'";
      rocksdb::Status s;
      if (basics::FileUtils::exists(basics::FileUtils::buildFilename(
              _dbOptions.wal_dir, (*it).first))) {
        // only attempt file deletion if the file actually exists.
        // otherwise RocksDB may complain about non-existing files and log a big
        // error message
        s = _db->DeleteFile((*it).first);
        LOG_TOPIC("5b1ae", DEBUG, Logger::ENGINES)
            << "calling RocksDB DeleteFile for WAL file '" << (*it).first
            << "'. status: " << rocksutils::convertStatus(s).errorMessage();
      } else {
        LOG_TOPIC("c2cc9", DEBUG, Logger::ENGINES)
            << "to-be-deleted RocksDB WAL file '" << (*it).first
            << "' does not exist. skipping deletion";
      }
      // apparently there is a case where a file was already deleted
      // but is still in _prunableWalFiles. In this case we get an invalid
      // argument response.
      if (s.ok() || s.IsInvalidArgument()) {
        it = _prunableWalFiles.erase(it);
        continue;
      } else {
        LOG_TOPIC("83162", WARN, Logger::ENGINES)
            << "attempt to prune RocksDB WAL file '" << (*it).first
            << "' failed with error: "
            << rocksutils::convertStatus(s).errorMessage();
      }
    }

    // cannot delete this file yet... must forward iterator to prevent an
    // endless loop
    ++it;
  }

  _metricsPrunableWalFiles.store(_prunableWalFiles.size(),
                                 std::memory_order_relaxed);

  LOG_TOPIC("82a4c", TRACE, Logger::ENGINES)
      << "prune WAL files started with " << initialSize
      << " prunable WAL files, "
      << "current number of prunable WAL files: " << _prunableWalFiles.size();
}

Result RocksDBEngine::dropDatabase(TRI_voc_tick_t id) {
  using namespace rocksutils;
  arangodb::Result res;
  rocksdb::WriteOptions wo;
  rocksdb::DB* db = _db->GetRootDB();

  // remove view definitions
  res = rocksutils::removeLargeRange(db, RocksDBKeyBounds::DatabaseViews(id),
                                     true, /*rangeDel*/ false);
  if (res.fail()) {
    return res;
  }

#ifdef ARANGODB_ENABLE_MAINTAINER_MODE
  size_t numDocsLeft = 0;
#endif

  // remove collections
  auto dbBounds = RocksDBKeyBounds::DatabaseCollections(id);
  iterateBounds(_db, dbBounds, [&](rocksdb::Iterator* it) {
    RocksDBKey key(it->key());
    RocksDBValue value(RocksDBEntryType::Collection, it->value());

    uint64_t const objectId = basics::VelocyPackHelper::stringUInt64(
        value.slice(), StaticStrings::ObjectId);

    auto const cnt = RocksDBMetadata::loadCollectionCount(_db, objectId);
    uint64_t const numberDocuments = cnt._added - cnt._removed;
    bool const useRangeDelete = numberDocuments >= 32 * 1024;

    // remove indexes
    VPackSlice indexes = value.slice().get("indexes");
    if (indexes.isArray()) {
      for (VPackSlice it : VPackArrayIterator(indexes)) {
        // delete index documents
        uint64_t objectId =
            basics::VelocyPackHelper::stringUInt64(it, StaticStrings::ObjectId);
        res = RocksDBMetadata::deleteIndexEstimate(db, objectId);
        if (res.fail()) {
          return;
        }

        TRI_ASSERT(it.get(StaticStrings::IndexType).isString());
        auto type = Index::type(it.get(StaticStrings::IndexType).copyString());
        bool unique = basics::VelocyPackHelper::getBooleanValue(
            it, StaticStrings::IndexUnique, false);

        RocksDBKeyBounds bounds =
            RocksDBIndex::getBounds(type, objectId, unique);
        // edge index drop fails otherwise
        bool const prefixSameAsStart = type != Index::TRI_IDX_TYPE_EDGE_INDEX;
        res = rocksutils::removeLargeRange(db, bounds, prefixSameAsStart,
                                           useRangeDelete);
        if (res.fail()) {
          return;
        }

#ifdef ARANGODB_ENABLE_MAINTAINER_MODE
        // check if documents have been deleted
        numDocsLeft += rocksutils::countKeyRange(
            db, bounds, /*snapshot*/ nullptr, prefixSameAsStart);
#endif
      }
    }

    // delete documents
    RocksDBKeyBounds bounds = RocksDBKeyBounds::CollectionDocuments(objectId);
    res = rocksutils::removeLargeRange(db, bounds, true, useRangeDelete);
    if (res.fail()) {
      LOG_TOPIC("6dbc6", WARN, Logger::ENGINES)
          << "error deleting collection documents: '" << res.errorMessage()
          << "'";
      return;
    }
    // delete collection meta-data
    res = RocksDBMetadata::deleteCollectionMeta(db, objectId);
    if (res.fail()) {
      LOG_TOPIC("484d0", WARN, Logger::ENGINES)
          << "error deleting collection metadata: '" << res.errorMessage()
          << "'";
      return;
    }
    // remove collection entry
    rocksdb::Status s =
        db->Delete(wo,
                   RocksDBColumnFamilyManager::get(
                       RocksDBColumnFamilyManager::Family::Definitions),
                   value.string());
    if (!s.ok()) {
      LOG_TOPIC("64b4e", WARN, Logger::ENGINES)
          << "error deleting collection definition: " << s.ToString();
      return;
    }

#ifdef ARANGODB_ENABLE_MAINTAINER_MODE
    // check if documents have been deleted
    numDocsLeft +=
        rocksutils::countKeyRange(db, bounds, /*snapshot*/ nullptr, true);
#endif
  });

  if (res.fail()) {
    return res;
  }

  // remove database meta-data
  RocksDBKey key;
  key.constructDatabase(id);
  rocksdb::Status s =
      db->Delete(wo,
                 RocksDBColumnFamilyManager::get(
                     RocksDBColumnFamilyManager::Family::Definitions),
                 key.string());
  if (!s.ok()) {
    LOG_TOPIC("9948c", WARN, Logger::ENGINES)
        << "error deleting database definition: " << s.ToString();
  }

  // remove VERSION file for database. it's not a problem when this fails
  // because it will simply remain there and be ignored on subsequent starts
  TRI_UnlinkFile(versionFilename(id).c_str());

#ifdef ARANGODB_ENABLE_MAINTAINER_MODE
  if (numDocsLeft > 0) {
    std::string errorMsg(
        "deletion check in drop database failed - not all documents have been "
        "deleted. remaining: ");
    errorMsg.append(std::to_string(numDocsLeft));
    THROW_ARANGO_EXCEPTION_MESSAGE(TRI_ERROR_INTERNAL, errorMsg);
  }
#endif

  return res;
}

bool RocksDBEngine::systemDatabaseExists() {
  velocypack::Builder builder;
  getDatabases(builder);

  for (auto const& item : velocypack::ArrayIterator(builder.slice())) {
    TRI_ASSERT(item.isObject());
    TRI_ASSERT(item.get(StaticStrings::DatabaseName).isString());
    if (item.get(StaticStrings::DatabaseName).stringView() ==
        StaticStrings::SystemDatabase) {
      return true;
    }
  }
  return false;
}

void RocksDBEngine::addSystemDatabase() {
  // create system database entry
  TRI_voc_tick_t id = TRI_NewTickServer();
  VPackBuilder builder;
  builder.openObject();
  builder.add(StaticStrings::DatabaseId, VPackValue(std::to_string(id)));
  builder.add(StaticStrings::DatabaseName,
              VPackValue(StaticStrings::SystemDatabase));
  builder.add("deleted", VPackValue(false));
  builder.close();

  RocksDBLogValue log = RocksDBLogValue::DatabaseCreate(id);
  Result res = writeDatabaseMarker(id, builder.slice(), std::move(log));
  if (res.fail()) {
    LOG_TOPIC("8c26a", FATAL, arangodb::Logger::STARTUP)
        << "unable to write database marker: " << res.errorMessage();
    FATAL_ERROR_EXIT();
  }
}

/// @brief open an existing database. internal function
std::unique_ptr<TRI_vocbase_t> RocksDBEngine::openExistingDatabase(
    arangodb::CreateDatabaseInfo&& info, bool wasCleanShutdown,
    bool isUpgrade) {
  auto vocbase = std::make_unique<TRI_vocbase_t>(std::move(info));

  LOG_TOPIC("26c21", TRACE, arangodb::Logger::ENGINES)
      << "opening views and collections metadata in database '"
      << vocbase->name() << "'";

  VPackBuilder builder;
  auto scanViews = [&](std::string_view type) {
    try {
      if (builder.isEmpty()) {
        auto r = getViews(*vocbase, builder);
        if (r != TRI_ERROR_NO_ERROR) {
          THROW_ARANGO_EXCEPTION(r);
        }
      }

      auto const slice = builder.slice();
      TRI_ASSERT(slice.isArray());

      LOG_TOPIC("48f11", TRACE, arangodb::Logger::ENGINES)
          << "processing views metadata in database '" << vocbase->name()
          << "': " << slice.toJson();

      for (VPackSlice it : VPackArrayIterator(slice)) {
        if (it.get(StaticStrings::DataSourceType).stringView() != type) {
          continue;
        }

        // we found a view that is still active
        LOG_TOPIC("4dfdd", TRACE, arangodb::Logger::ENGINES)
            << "processing view metadata in database '" << vocbase->name()
            << "': " << it.toJson();

        TRI_ASSERT(!it.get("id").isNone());

        Result res;
        try {
          LogicalView::ptr view;
          res = LogicalView::instantiate(view, *vocbase, it, false);

          if (res.ok() && !view) {
            res.reset(TRI_ERROR_INTERNAL);
          }

          if (!res.ok()) {
            THROW_ARANGO_EXCEPTION(res);
          }

          TRI_ASSERT(view);

          StorageEngine::registerView(*vocbase, view);
          view->open();
        } catch (basics::Exception const& ex) {
          res.reset(ex.code(), ex.what());
        }

        if (!res.ok()) {
          THROW_ARANGO_EXCEPTION_MESSAGE(
              res.errorNumber(),
              absl::StrCat("failed to instantiate view in database '",
                           vocbase->name(), "' from definition: ",
                           it.toString(), ": ", res.errorMessage()));
        }
      }
    } catch (std::exception const& ex) {
      LOG_TOPIC("584b1", ERR, arangodb::Logger::ENGINES)
          << "error while opening database '" << vocbase->name()
          << "': " << ex.what();
      throw;
    } catch (...) {
      LOG_TOPIC("593fd", ERR, arangodb::Logger::ENGINES)
          << "error while opening database '" << vocbase->name()
          << "': unknown exception";
      throw;
    }
  };

  // scan the database path for "arangosearch" views
  scanViews(iresearch::StaticStrings::ViewArangoSearchType);

  try {
    loadReplicatedStates(*vocbase);
  } catch (std::exception const& ex) {
    LOG_TOPIC("554c1", ERR, arangodb::Logger::ENGINES)
        << "error while opening database: " << ex.what();
    throw;
  } catch (...) {
    LOG_TOPIC("5f33d", ERR, arangodb::Logger::ENGINES)
        << "error while opening database: unknown exception";
    throw;
  }

  // scan the database path for collections
  try {
    VPackBuilder builder;
    auto res = getCollectionsAndIndexes(*vocbase, builder, wasCleanShutdown,
                                        isUpgrade);

    if (res != TRI_ERROR_NO_ERROR) {
      THROW_ARANGO_EXCEPTION(res);
    }

    VPackSlice slice = builder.slice();
    TRI_ASSERT(slice.isArray());

    LOG_TOPIC("f1275", TRACE, arangodb::Logger::ENGINES)
        << "processing collections metadata in database '" << vocbase->name()
        << "': " << slice.toJson();

    for (VPackSlice it : VPackArrayIterator(slice)) {
      // we found a collection that is still active
      LOG_TOPIC("b2ef2", TRACE, arangodb::Logger::ENGINES)
          << "processing collection metadata in database '" << vocbase->name()
          << "': " << it.toJson();

      TRI_ASSERT(!it.get("id").isNone() || !it.get("cid").isNone());
      TRI_ASSERT(!it.get("deleted").isTrue());

      auto collection = vocbase->createCollectionObject(it, /*isAStub*/ false);
      TRI_ASSERT(collection != nullptr);

      auto phy = static_cast<RocksDBCollection*>(collection->getPhysical());
      TRI_ASSERT(phy != nullptr);
      Result r = phy->meta().deserializeMeta(_db, *collection);
      if (r.fail()) {
        LOG_TOPIC("4a404", ERR, arangodb::Logger::ENGINES)
            << "error while "
            << "loading metadata of collection '" << vocbase->name() << "/"
            << collection->name() << "': " << r.errorMessage();
      }

      StorageEngine::registerCollection(*vocbase, collection);
      LOG_TOPIC("39404", DEBUG, arangodb::Logger::ENGINES)
          << "added collection '" << vocbase->name() << "/"
          << collection->name() << "'";
    }
  } catch (std::exception const& ex) {
    LOG_TOPIC("8d427", ERR, arangodb::Logger::ENGINES)
        << "error while opening database '" << vocbase->name()
        << "': " << ex.what();
    throw;
  } catch (...) {
    LOG_TOPIC("0268e", ERR, arangodb::Logger::ENGINES)
        << "error while opening database '" << vocbase->name()
        << "': unknown exception";
    throw;
  }

  // scan the database path for "search-alias" views
  if (ServerState::instance()->isSingleServer()) {
    scanViews(iresearch::StaticStrings::ViewSearchAliasType);
  }

  return vocbase;
}

void RocksDBEngine::loadReplicatedStates(TRI_vocbase_t& vocbase) {
  rocksdb::ReadOptions readOptions;
  std::unique_ptr<rocksdb::Iterator> iter(_db->NewIterator(
      readOptions, RocksDBColumnFamilyManager::get(
                       RocksDBColumnFamilyManager::Family::Definitions)));
  auto rSlice = rocksDBSlice(RocksDBEntryType::ReplicatedState);
  for (iter->Seek(rSlice); iter->Valid() && iter->key().starts_with(rSlice);
       iter->Next()) {
    if (vocbase.id() != RocksDBKey::databaseId(iter->key())) {
      continue;
    }

    auto slice =
        VPackSlice(reinterpret_cast<uint8_t const*>(iter->value().data()));
    if (basics::VelocyPackHelper::getBooleanValue(
            slice, StaticStrings::DataSourceDeleted, false)) {
      continue;
    }

    auto info = velocypack::deserialize<RocksDBReplicatedStateInfo>(slice);
    auto methods = std::make_unique<RocksDBLogStorageMethods>(
        info.objectId, vocbase.id(), info.stateId, _logPersistor, _db,
        RocksDBColumnFamilyManager::get(
            RocksDBColumnFamilyManager::Family::Definitions),
        RocksDBColumnFamilyManager::get(
            RocksDBColumnFamilyManager::Family::ReplicatedLogs));
    registerReplicatedState(vocbase, info.stateId, std::move(methods));
  }
}

void RocksDBEngine::scheduleFullIndexRefill(std::string const& database,
                                            std::string const& collection,
                                            IndexId iid) {
  // simply forward...
  RocksDBIndexCacheRefillFeature& f =
      server().getFeature<RocksDBIndexCacheRefillFeature>();
  f.scheduleFullIndexRefill(database, collection, iid);
}

bool RocksDBEngine::autoRefillIndexCaches() const {
  RocksDBIndexCacheRefillFeature& f =
      server().getFeature<RocksDBIndexCacheRefillFeature>();
  return f.autoRefill();
}

bool RocksDBEngine::autoRefillIndexCachesOnFollowers() const {
  RocksDBIndexCacheRefillFeature& f =
      server().getFeature<RocksDBIndexCacheRefillFeature>();
  return f.autoRefillOnFollowers();
}

void RocksDBEngine::syncIndexCaches() {
  RocksDBIndexCacheRefillFeature& f =
      server().getFeature<RocksDBIndexCacheRefillFeature>();
  f.waitForCatchup();
}

DECLARE_GAUGE(rocksdb_cache_active_tables, uint64_t,
              "rocksdb_cache_active_tables");
DECLARE_GAUGE(rocksdb_cache_allocated, uint64_t, "rocksdb_cache_allocated");
DECLARE_GAUGE(rocksdb_cache_peak_allocated, uint64_t,
              "rocksdb_cache_peak_allocated");
DECLARE_GAUGE(rocksdb_cache_hit_rate_lifetime, uint64_t,
              "rocksdb_cache_hit_rate_lifetime");
DECLARE_GAUGE(rocksdb_cache_hit_rate_recent, uint64_t,
              "rocksdb_cache_hit_rate_recent");
DECLARE_GAUGE(rocksdb_cache_limit, uint64_t, "rocksdb_cache_limit");
DECLARE_GAUGE(rocksdb_cache_unused_memory, uint64_t,
              "rocksdb_cache_unused_memory");
DECLARE_GAUGE(rocksdb_cache_unused_tables, uint64_t,
              "rocksdb_cache_unused_tables");
DECLARE_GAUGE(rocksdb_actual_delayed_write_rate, uint64_t,
              "rocksdb_actual_delayed_write_rate");
DECLARE_GAUGE(rocksdb_background_errors, uint64_t, "rocksdb_background_errors");
DECLARE_GAUGE(rocksdb_base_level, uint64_t, "rocksdb_base_level");
DECLARE_GAUGE(rocksdb_block_cache_capacity, uint64_t,
              "rocksdb_block_cache_capacity");
DECLARE_GAUGE(rocksdb_block_cache_pinned_usage, uint64_t,
              "rocksdb_block_cache_pinned_usage");
DECLARE_GAUGE(rocksdb_block_cache_usage, uint64_t, "rocksdb_block_cache_usage");
#ifdef ARANGODB_ROCKSDB8
// DECLARE_GAUGE(rocksdb_block_cache_entries, uint64_t,
//                    "rocksdb_block_cache_entries");
// DECLARE_GAUGE(rocksdb_block_cache_charge_per_entry, uint64_t,
//                    "rocksdb_block_cache_charge_per_entry");
#endif
DECLARE_GAUGE(rocksdb_compaction_pending, uint64_t,
              "rocksdb_compaction_pending");
DECLARE_GAUGE(rocksdb_compression_ratio_at_level0, uint64_t,
              "rocksdb_compression_ratio_at_level0");
DECLARE_GAUGE(rocksdb_compression_ratio_at_level1, uint64_t,
              "rocksdb_compression_ratio_at_level1");
DECLARE_GAUGE(rocksdb_compression_ratio_at_level2, uint64_t,
              "rocksdb_compression_ratio_at_level2");
DECLARE_GAUGE(rocksdb_compression_ratio_at_level3, uint64_t,
              "rocksdb_compression_ratio_at_level3");
DECLARE_GAUGE(rocksdb_compression_ratio_at_level4, uint64_t,
              "rocksdb_compression_ratio_at_level4");
DECLARE_GAUGE(rocksdb_compression_ratio_at_level5, uint64_t,
              "rocksdb_compression_ratio_at_level5");
DECLARE_GAUGE(rocksdb_compression_ratio_at_level6, uint64_t,
              "rocksdb_compression_ratio_at_level6");
DECLARE_GAUGE(rocksdb_cur_size_active_mem_table, uint64_t,
              "rocksdb_cur_size_active_mem_table");
DECLARE_GAUGE(rocksdb_cur_size_all_mem_tables, uint64_t,
              "rocksdb_cur_size_all_mem_tables");
DECLARE_GAUGE(rocksdb_estimate_live_data_size, uint64_t,
              "rocksdb_estimate_live_data_size");
DECLARE_GAUGE(rocksdb_estimate_num_keys, uint64_t, "rocksdb_estimate_num_keys");
DECLARE_GAUGE(rocksdb_estimate_pending_compaction_bytes, uint64_t,
              "rocksdb_estimate_pending_compaction_bytes");
DECLARE_GAUGE(rocksdb_estimate_table_readers_mem, uint64_t,
              "rocksdb_estimate_table_readers_mem");
DECLARE_GAUGE(rocksdb_free_disk_space, uint64_t, "rocksdb_free_disk_space");
DECLARE_GAUGE(rocksdb_free_inodes, uint64_t, "rocksdb_free_inodes");
DECLARE_GAUGE(rocksdb_is_file_deletions_enabled, uint64_t,
              "rocksdb_is_file_deletions_enabled");
DECLARE_GAUGE(rocksdb_is_write_stopped, uint64_t, "rocksdb_is_write_stopped");
DECLARE_GAUGE(rocksdb_live_sst_files_size, uint64_t,
              "rocksdb_live_sst_files_size");
DECLARE_GAUGE(rocksdb_mem_table_flush_pending, uint64_t,
              "rocksdb_mem_table_flush_pending");
DECLARE_GAUGE(rocksdb_min_log_number_to_keep, uint64_t,
              "rocksdb_min_log_number_to_keep");
DECLARE_GAUGE(rocksdb_num_deletes_active_mem_table, uint64_t,
              "rocksdb_num_deletes_active_mem_table");
DECLARE_GAUGE(rocksdb_num_deletes_imm_mem_tables, uint64_t,
              "rocksdb_num_deletes_imm_mem_tables");
DECLARE_GAUGE(rocksdb_num_entries_active_mem_table, uint64_t,
              "rocksdb_num_entries_active_mem_table");
DECLARE_GAUGE(rocksdb_num_entries_imm_mem_tables, uint64_t,
              "rocksdb_num_entries_imm_mem_tables");
DECLARE_GAUGE(rocksdb_num_files_at_level0, uint64_t,
              "rocksdb_num_files_at_level0");
DECLARE_GAUGE(rocksdb_num_files_at_level1, uint64_t,
              "rocksdb_num_files_at_level1");
DECLARE_GAUGE(rocksdb_num_files_at_level2, uint64_t,
              "rocksdb_num_files_at_level2");
DECLARE_GAUGE(rocksdb_num_files_at_level3, uint64_t,
              "rocksdb_num_files_at_level3");
DECLARE_GAUGE(rocksdb_num_files_at_level4, uint64_t,
              "rocksdb_num_files_at_level4");
DECLARE_GAUGE(rocksdb_num_files_at_level5, uint64_t,
              "rocksdb_num_files_at_level5");
DECLARE_GAUGE(rocksdb_num_files_at_level6, uint64_t,
              "rocksdb_num_files_at_level6");
DECLARE_GAUGE(rocksdb_num_immutable_mem_table, uint64_t,
              "rocksdb_num_immutable_mem_table");
DECLARE_GAUGE(rocksdb_num_immutable_mem_table_flushed, uint64_t,
              "rocksdb_num_immutable_mem_table_flushed");
DECLARE_GAUGE(rocksdb_num_live_versions, uint64_t, "rocksdb_num_live_versions");
DECLARE_GAUGE(rocksdb_num_running_compactions, uint64_t,
              "rocksdb_num_running_compactions");
DECLARE_GAUGE(rocksdb_num_running_flushes, uint64_t,
              "rocksdb_num_running_flushes");
DECLARE_GAUGE(rocksdb_num_snapshots, uint64_t, "rocksdb_num_snapshots");
DECLARE_GAUGE(rocksdb_oldest_snapshot_time, uint64_t,
              "rocksdb_oldest_snapshot_time");
DECLARE_GAUGE(rocksdb_size_all_mem_tables, uint64_t,
              "rocksdb_size_all_mem_tables");
DECLARE_GAUGE(rocksdb_total_disk_space, uint64_t, "rocksdb_total_disk_space");
DECLARE_GAUGE(rocksdb_total_inodes, uint64_t, "rocksdb_total_inodes");
DECLARE_GAUGE(rocksdb_total_sst_files_size, uint64_t,
              "rocksdb_total_sst_files_size");
DECLARE_GAUGE(rocksdb_engine_throttle_bps, uint64_t,
              "rocksdb_engine_throttle_bps");
DECLARE_GAUGE(rocksdb_read_only, uint64_t, "rocksdb_read_only");
DECLARE_GAUGE(rocksdb_total_sst_files, uint64_t, "rocksdb_total_sst_files");

void RocksDBEngine::getStatistics(std::string& result) const {
  VPackBuilder stats;
  getStatistics(stats);
  VPackSlice sslice = stats.slice();

  TRI_ASSERT(sslice.isObject());
  for (auto a : VPackObjectIterator(sslice)) {
    if (a.value.isNumber()) {
      std::string name = a.key.copyString();
      std::replace(name.begin(), name.end(), '.', '_');
      std::replace(name.begin(), name.end(), '-', '_');
      if (!name.empty() && name.front() != 'r') {
        name = absl::StrCat(kEngineName, "_", name);
      }
      result += absl::StrCat("\n# HELP ", name, " ", name, "\n# TYPE ", name,
                             " gauge\n", name, " ",
                             a.value.getNumber<uint64_t>(), "\n");
    }
  }
}

void RocksDBEngine::getStatistics(VPackBuilder& builder) const {
  // add int properties
  auto addInt = [&](std::string const& s) {
    std::string v;
    if (_db->GetProperty(s, &v)) {
      int64_t i = basics::StringUtils::int64(v);
      builder.add(s, VPackValue(i));
    }
  };

  // add string properties
  auto addStr = [&](std::string const& s) {
    std::string v;
    if (_db->GetProperty(s, &v)) {
      builder.add(s, VPackValue(v));
    }
  };

  // get string property from each column family and return sum;
  auto addIntAllCf = [&](std::string const& s) {
    int64_t sum = 0;
    std::string v;
    for (auto cfh : RocksDBColumnFamilyManager::allHandles()) {
      v.clear();
      if (_db->GetProperty(cfh, s, &v)) {
        int64_t temp = basics::StringUtils::int64(v);

        // -1 returned for some things that are valid property but no value
        if (0 < temp) {
          sum += temp;
        }
      }
    }
    builder.add(s, VPackValue(sum));
    return sum;
  };

  // add column family properties
  auto addCf = [&](RocksDBColumnFamilyManager::Family family) {
    std::string name = RocksDBColumnFamilyManager::name(
        family, RocksDBColumnFamilyManager::NameMode::External);
    rocksdb::ColumnFamilyHandle* c = RocksDBColumnFamilyManager::get(family);
    std::string v;
    builder.add(name, VPackValue(VPackValueType::Object));
    if (_db->GetProperty(c, rocksdb::DB::Properties::kCFStats, &v)) {
      builder.add("dbstats", VPackValue(v));
    }

    // re-add this line to count all keys in the column family (slow!!!)
    // builder.add("keys", VPackValue(rocksutils::countKeys(_db, c)));

    // estimate size on disk and in memtables
    uint64_t out = 0;
    rocksdb::Range r(
        rocksdb::Slice("\x00\x00\x00\x00\x00\x00\x00\x00", 8),
        rocksdb::Slice(
            "\xff\xff\xff\xff\xff\xff\xff\xff\xff\xff\xff\xff\xff\xff\xff\xff",
            16));

    rocksdb::SizeApproximationOptions options{.include_memtables = true,
                                              .include_files = true};
    _db->GetApproximateSizes(options, c, &r, 1, &out);

    builder.add("memory", VPackValue(out));
    builder.close();
  };

  builder.openObject();
  int64_t numSstFilesOnAllLevels = 0;
  for (int i = 0; i < _optionsProvider.getOptions().num_levels; ++i) {
    numSstFilesOnAllLevels += addIntAllCf(
        absl::StrCat(rocksdb::DB::Properties::kNumFilesAtLevelPrefix, i));
    // ratio needs new calculation with all cf, not a simple add operation
    addIntAllCf(absl::StrCat(
        rocksdb::DB::Properties::kCompressionRatioAtLevelPrefix, i));
  }
  builder.add("rocksdb.total-sst-files", VPackValue(numSstFilesOnAllLevels));
  // caution:  you must read rocksdb/db/internal_stats.cc carefully to
  //           determine if a property is for whole database or one column
  //           family
  addIntAllCf(rocksdb::DB::Properties::kNumImmutableMemTable);
  addIntAllCf(rocksdb::DB::Properties::kNumImmutableMemTableFlushed);
  addIntAllCf(rocksdb::DB::Properties::kMemTableFlushPending);
  addIntAllCf(rocksdb::DB::Properties::kCompactionPending);
  addInt(rocksdb::DB::Properties::kBackgroundErrors);
  addIntAllCf(rocksdb::DB::Properties::kCurSizeActiveMemTable);
  addIntAllCf(rocksdb::DB::Properties::kCurSizeAllMemTables);
  addIntAllCf(rocksdb::DB::Properties::kSizeAllMemTables);
  addIntAllCf(rocksdb::DB::Properties::kNumEntriesActiveMemTable);
  addIntAllCf(rocksdb::DB::Properties::kNumEntriesImmMemTables);
  addIntAllCf(rocksdb::DB::Properties::kNumDeletesActiveMemTable);
  addIntAllCf(rocksdb::DB::Properties::kNumDeletesImmMemTables);
  addIntAllCf(rocksdb::DB::Properties::kEstimateNumKeys);
  addIntAllCf(rocksdb::DB::Properties::kEstimateTableReadersMem);
  addInt(rocksdb::DB::Properties::kNumSnapshots);
  addInt(rocksdb::DB::Properties::kOldestSnapshotTime);
  addIntAllCf(rocksdb::DB::Properties::kNumLiveVersions);
  addInt(rocksdb::DB::Properties::kMinLogNumberToKeep);
  addIntAllCf(rocksdb::DB::Properties::kEstimateLiveDataSize);
  addIntAllCf(rocksdb::DB::Properties::kLiveSstFilesSize);
  addStr(rocksdb::DB::Properties::kDBStats);
  addStr(rocksdb::DB::Properties::kSSTables);
  addInt(rocksdb::DB::Properties::kNumRunningCompactions);
  addInt(rocksdb::DB::Properties::kNumRunningFlushes);
  addInt(rocksdb::DB::Properties::kIsFileDeletionsEnabled);
  addIntAllCf(rocksdb::DB::Properties::kEstimatePendingCompactionBytes);
  addInt(rocksdb::DB::Properties::kBaseLevel);
  addInt(rocksdb::DB::Properties::kBlockCacheCapacity);
  addInt(rocksdb::DB::Properties::kBlockCacheUsage);
  addInt(rocksdb::DB::Properties::kBlockCachePinnedUsage);

#ifdef ARANGODB_ROCKSDB8
  auto const& tableOptions = _optionsProvider.getTableOptions();
  if (tableOptions.block_cache != nullptr) {
    auto const& cache = tableOptions.block_cache;
    auto usage = cache->GetUsage();
    auto entries = cache->GetOccupancyCount();
    if (entries > 0) {
      builder.add("rocksdb.block-cache-charge-per-entry",
                  VPackValue(static_cast<uint64_t>(usage / entries)));
    } else {
      builder.add("rocksdb.block-cache-charge-per-entry", VPackValue(0));
    }
    builder.add("rocksdb.block-cache-entries", VPackValue(entries));
  } else {
    builder.add("rocksdb.block-cache-entries", VPackValue(0));
    builder.add("rocksdb.block-cache-charge-per-entry", VPackValue(0));
  }
#endif

  addIntAllCf(rocksdb::DB::Properties::kTotalSstFilesSize);
  addInt(rocksdb::DB::Properties::kActualDelayedWriteRate);
  addInt(rocksdb::DB::Properties::kIsWriteStopped);

  if (_dbOptions.statistics) {
    for (auto const& stat : rocksdb::TickersNameMap) {
      builder.add(
          stat.second,
          VPackValue(_dbOptions.statistics->getTickerCount(stat.first)));
    }

    uint64_t walWrite, flushWrite, compactionWrite, userWrite;
    walWrite = _dbOptions.statistics->getTickerCount(rocksdb::WAL_FILE_BYTES);
    flushWrite =
        _dbOptions.statistics->getTickerCount(rocksdb::FLUSH_WRITE_BYTES);
    compactionWrite =
        _dbOptions.statistics->getTickerCount(rocksdb::COMPACT_WRITE_BYTES);
    userWrite = _dbOptions.statistics->getTickerCount(rocksdb::BYTES_WRITTEN);
    builder.add(
        "rocksdbengine.write.amplification.x100",
        VPackValue((0 != userWrite)
                       ? ((walWrite + flushWrite + compactionWrite) * 100) /
                             userWrite
                       : 100));
  }

  {
    // in-memory cache statistics
    cache::Manager* manager =
        server().getFeature<CacheManagerFeature>().manager();

    std::optional<cache::Manager::MemoryStats> stats;
    if (manager != nullptr) {
      // cache turned on
      stats = manager->memoryStats(cache::Cache::triesFast);
    }
    if (!stats.has_value()) {
      stats = cache::Manager::MemoryStats{};
    }
    TRI_ASSERT(stats.has_value());

    builder.add("cache.limit", VPackValue(stats->globalLimit));
    builder.add("cache.allocated", VPackValue(stats->globalAllocation));
    builder.add("cache.peak-allocated",
                VPackValue(stats->peakGlobalAllocation));
    builder.add("cache.active-tables", VPackValue(stats->activeTables));
    builder.add("cache.unused-memory", VPackValue(stats->spareAllocation));
    builder.add("cache.unused-tables", VPackValue(stats->spareTables));

    // edge cache compression ratio
    double compressionRatio = 0.0;
    auto initial = _metricsEdgeCacheEntriesSizeInitial.load();
    auto effective = _metricsEdgeCacheEntriesSizeEffective.load();
    if (initial != 0) {
      compressionRatio = 100.0 * (1.0 - (static_cast<double>(effective) /
                                         static_cast<double>(initial)));
    }
    builder.add("cache.edge-compression-ratio", VPackValue(compressionRatio));
    builder.add("cache.edge-inserts",
                VPackValue(_metricsEdgeCacheInserts.load()));
    builder.add("cache.edge-compressed-inserts",
                VPackValue(_metricsEdgeCacheCompressedInserts.load()));

    std::pair<double, double> rates;
    if (manager != nullptr) {
      rates = manager->globalHitRates();
    }
    // handle NaN
    builder.add("cache.hit-rate-lifetime",
                VPackValue(rates.first >= 0.0 ? rates.first : 0.0));
    builder.add("cache.hit-rate-recent",
                VPackValue(rates.second >= 0.0 ? rates.second : 0.0));
  }

  // print column family statistics
  //  warning: output format limits numbers to 3 digits of precision or less.
  builder.add("columnFamilies", VPackValue(VPackValueType::Object));
  addCf(RocksDBColumnFamilyManager::Family::Definitions);
  addCf(RocksDBColumnFamilyManager::Family::Documents);
  addCf(RocksDBColumnFamilyManager::Family::PrimaryIndex);
  addCf(RocksDBColumnFamilyManager::Family::EdgeIndex);
  addCf(RocksDBColumnFamilyManager::Family::VPackIndex);
  addCf(RocksDBColumnFamilyManager::Family::GeoIndex);
  addCf(RocksDBColumnFamilyManager::Family::FulltextIndex);
  addCf(RocksDBColumnFamilyManager::Family::ZkdIndex);
  addCf(RocksDBColumnFamilyManager::Family::ReplicatedLogs);
  builder.close();

  if (_throttleListener) {
    builder.add("rocksdb_engine.throttle.bps",
                VPackValue(_throttleListener->getThrottle()));
  }

  {
    // total disk space in database directory
    uint64_t totalSpace = 0;
    // free disk space in database directory
    uint64_t freeSpace = 0;
    Result res = TRI_GetDiskSpaceInfo(_basePath, totalSpace, freeSpace);
    if (res.ok()) {
      builder.add("rocksdb.free-disk-space", VPackValue(freeSpace));
      builder.add("rocksdb.total-disk-space", VPackValue(totalSpace));
    } else {
      builder.add("rocksdb.free-disk-space", VPackValue(VPackValueType::Null));
      builder.add("rocksdb.total-disk-space", VPackValue(VPackValueType::Null));
    }
  }

  {
    // total inodes for database directory
    uint64_t totalINodes = 0;
    // free inodes for database directory
    uint64_t freeINodes = 0;
    Result res = TRI_GetINodesInfo(_basePath, totalINodes, freeINodes);
    if (res.ok()) {
      builder.add("rocksdb.free-inodes", VPackValue(freeINodes));
      builder.add("rocksdb.total-inodes", VPackValue(totalINodes));
    } else {
      builder.add("rocksdb.free-inodes", VPackValue(VPackValueType::Null));
      builder.add("rocksdb.total-inodes", VPackValue(VPackValueType::Null));
    }
  }

  if (_errorListener) {
    builder.add("rocksdb.read-only",
                VPackValue(_errorListener->called() ? 1 : 0));
  }

  auto sequenceNumber = _db->GetLatestSequenceNumber();
  builder.add("rocksdb.wal-sequence", VPackValue(sequenceNumber));

  builder.close();
}

Result RocksDBEngine::handleSyncKeys(DatabaseInitialSyncer& syncer,
                                     LogicalCollection& col,
                                     std::string const& keysId) {
  return handleSyncKeysRocksDB(syncer, &col, keysId);
}

Result RocksDBEngine::createLoggerState(TRI_vocbase_t* vocbase,
                                        VPackBuilder& builder) {
  builder.openObject();  // Base
  rocksdb::SequenceNumber lastTick = _db->GetLatestSequenceNumber();

  // "state" part
  builder.add("state", VPackValue(VPackValueType::Object));  // open

  // always hard-coded to true
  builder.add("running", VPackValue(true));

  builder.add("lastLogTick", VPackValue(std::to_string(lastTick)));

  // not used anymore in 3.8:
  builder.add("lastUncommittedLogTick", VPackValue(std::to_string(lastTick)));

  // not used anymore in 3.8:
  builder.add("totalEvents", VPackValue(lastTick));

  builder.add("time", VPackValue(utilities::timeString()));
  builder.close();

  // "server" part
  builder.add("server", VPackValue(VPackValueType::Object));  // open
  builder.add("version", VPackValue(ARANGODB_VERSION));
  builder.add("serverId",
              VPackValue(std::to_string(ServerIdFeature::getId().id())));
  builder.add("engine", VPackValue(kEngineName));  // "rocksdb"
  builder.close();

  // "clients" part
  builder.add("clients", VPackValue(VPackValueType::Array));  // open
  if (vocbase != nullptr) {
    vocbase->replicationClients().toVelocyPack(builder);
  }
  builder.close();  // clients
  builder.close();  // base

  return {};
}

Result RocksDBEngine::createTickRanges(VPackBuilder& builder) {
  rocksdb::VectorLogPtr walFiles;
  rocksdb::Status s = _db->GetSortedWalFiles(walFiles);

  Result res = rocksutils::convertStatus(s);
  if (res.fail()) {
    return res;
  }

  builder.openArray();
  for (auto lfile = walFiles.begin(); lfile != walFiles.end(); ++lfile) {
    auto& logfile = *lfile;
    builder.openObject();
    // filename and state are already of type string
    builder.add("datafile", VPackValue(logfile->PathName()));
    if (logfile->Type() == rocksdb::WalFileType::kAliveLogFile) {
      builder.add("status", VPackValue("open"));
    } else if (logfile->Type() == rocksdb::WalFileType::kArchivedLogFile) {
      builder.add("status", VPackValue("collected"));
    }
    rocksdb::SequenceNumber min = logfile->StartSequence();
    builder.add("tickMin", VPackValue(std::to_string(min)));
    rocksdb::SequenceNumber max;
    if (std::next(lfile) != walFiles.end()) {
      max = (*std::next(lfile))->StartSequence();
    } else {
      max = _db->GetLatestSequenceNumber();
    }
    builder.add("tickMax", VPackValue(std::to_string(max)));
    builder.close();
  }
  builder.close();

  return {};
}

Result RocksDBEngine::firstTick(uint64_t& tick) {
  rocksdb::VectorLogPtr walFiles;
  rocksdb::Status s = _db->GetSortedWalFiles(walFiles);

  Result res;
  if (!s.ok()) {
    res = rocksutils::convertStatus(s);
  } else {
    // read minium possible tick
    if (!walFiles.empty()) {
      tick = walFiles[0]->StartSequence();
    }
  }
  return res;
}

Result RocksDBEngine::lastLogger(TRI_vocbase_t& vocbase, uint64_t tickStart,
                                 uint64_t tickEnd, VPackBuilder& builder) {
  bool includeSystem = true;
  size_t chunkSize = 32 * 1024 * 1024;  // TODO: determine good default value?

  builder.openArray();
  RocksDBReplicationResult rep =
      rocksutils::tailWal(&vocbase, tickStart, tickEnd, chunkSize,
                          includeSystem, DataSourceId::none(), builder);
  builder.close();

  return std::move(rep).result();
}

WalAccess const* RocksDBEngine::walAccess() const {
  TRI_ASSERT(_walAccess);
  return _walAccess.get();
}

/// @brief get compression supported by RocksDB
std::string RocksDBEngine::getCompressionSupport() const {
  std::string result;

  for (auto const& type : rocksdb::GetSupportedCompressions()) {
    std::string out;
    rocksdb::GetStringFromCompressionType(&out, type);

    if (out.empty()) {
      continue;
    }
    if (!result.empty()) {
      result.append(", ");
    }
    result.append(out);
  }
  return result;
}

// management methods for synchronizing with external persistent stores
TRI_voc_tick_t RocksDBEngine::currentTick() const {
  return _db->GetLatestSequenceNumber();
}

TRI_voc_tick_t RocksDBEngine::releasedTick() const {
  READ_LOCKER(lock, _walFileLock);
  return _releasedTick;
}

void RocksDBEngine::releaseTick(TRI_voc_tick_t tick) {
  WRITE_LOCKER(lock, _walFileLock);

  if (tick > _releasedTick) {
    _releasedTick = tick;
    lock.unlock();

    // update metric for released tick
    _metricsWalReleasedTickFlush.store(tick, std::memory_order_relaxed);
  }
}

HealthData RocksDBEngine::healthCheck() {
  auto now = std::chrono::steady_clock::now();

  // the following checks are executed under a mutex so that different
  // threads can potentially call in here without messing up any data.
  // in addition, serializing access to this function avoids stampedes
  // with multiple threads trying to calculate the free disk space
  // capacity at the same time, which could be expensive.
  std::lock_guard guard{_healthMutex};

  TRI_IF_FAILURE("RocksDBEngine::healthCheck") {
    _healthData.res.reset(TRI_ERROR_DEBUG, "peng! 💥");
    return _healthData;
  }

  bool lastCheckLongAgo =
      (_healthData.lastCheckTimestamp.time_since_epoch().count() == 0) ||
      ((now - _healthData.lastCheckTimestamp) >= std::chrono::seconds(30));
  if (lastCheckLongAgo) {
    _healthData.lastCheckTimestamp = now;
  }

  // only log about once every 24 hours, to reduce log spam
  bool lastLogMessageLongAgo =
      (_lastHealthLogMessageTimestamp.time_since_epoch().count() == 0) ||
      ((now - _lastHealthLogMessageTimestamp) >= std::chrono::hours(24));

  _healthData.backgroundError = hasBackgroundError();

  if (_healthData.backgroundError) {
    // go into failed state
    _healthData.res.reset(
        TRI_ERROR_FAILED,
        "storage engine reports background error. please check the logs "
        "for the error reason and take action");
  } else if (_lastHealthCheckSuccessful) {
    _healthData.res.reset();
  }

  if (lastCheckLongAgo || !_lastHealthCheckSuccessful) {
    // check the amount of free disk space. this may be expensive to do, so
    // we only execute the check every once in a while, or when the last check
    // failed too (so that we don't report success only because we skipped the
    // checks)
    //
    // total disk space in database directory
    uint64_t totalSpace = 0;
    // free disk space in database directory
    uint64_t freeSpace = 0;

    if (TRI_GetDiskSpaceInfo(_basePath, totalSpace, freeSpace).ok() &&
        totalSpace >= 1024 * 1024) {
      // only carry out the following if we get a disk size of at least 1MB
      // back. everything else seems to be very unreasonable and not
      // trustworthy.
      double diskFreePercentage = double(freeSpace) / double(totalSpace);
      _healthData.freeDiskSpaceBytes = freeSpace;
      _healthData.freeDiskSpacePercent = diskFreePercentage;

      if (_healthData.res.ok() &&
          ((_requiredDiskFreePercentage > 0.0 &&
            diskFreePercentage < _requiredDiskFreePercentage) ||
           (_requiredDiskFreeBytes > 0 &&
            freeSpace < _requiredDiskFreeBytes))) {
        std::stringstream ss;
        ss << "free disk space capacity has reached critical level, "
           << "bytes free: " << freeSpace
           << ", % free: " << std::setprecision(1) << std::fixed
           << (diskFreePercentage * 100.0);
        // go into failed state
        _healthData.res.reset(TRI_ERROR_FAILED, ss.str());
      } else if (diskFreePercentage < 0.05 || freeSpace < 256 * 1024 * 1024) {
        // warnings about disk space only every 15 minutes
        bool lastLogWarningLongAgo =
            (now - _lastHealthLogWarningTimestamp >= std::chrono::minutes(15));
        if (lastLogWarningLongAgo) {
          LOG_TOPIC("54e7f", WARN, Logger::ENGINES)
              << "free disk space capacity is low, "
              << "bytes free: " << freeSpace
              << ", % free: " << std::setprecision(1) << std::fixed
              << (diskFreePercentage * 100.0);
          _lastHealthLogWarningTimestamp = now;
        }
        // don't go into failed state (yet)
      }
    }
  }

  _lastHealthCheckSuccessful = _healthData.res.ok();

  if (_healthData.res.fail() && lastLogMessageLongAgo) {
    LOG_TOPIC("ead1f", ERR, Logger::ENGINES) << _healthData.res.errorMessage();

    // update timestamp of last log message
    _lastHealthLogMessageTimestamp = now;
  }

  return _healthData;
}

void RocksDBEngine::waitForCompactionJobsToFinish() {
  // wait for started compaction jobs to finish
  int iterations = 0;

  do {
    size_t numRunning;
    {
      READ_LOCKER(locker, _pendingCompactionsLock);
      numRunning = _runningCompactions;
    }
    if (numRunning == 0) {
      return;
    }

    // print this only every few seconds
    if (iterations++ % 200 == 0) {
      LOG_TOPIC("9cbfd", INFO, Logger::ENGINES)
          << "waiting for " << numRunning << " compaction job(s) to finish...";
    }
    // unfortunately there is not much we can do except waiting for
    // RocksDB's compaction job(s) to finish.
    std::this_thread::sleep_for(std::chrono::milliseconds(50));
    // wait up to 2 minutes, and then give up
  } while (iterations <= 2400);

  LOG_TOPIC("c537b", WARN, Logger::ENGINES)
      << "giving up waiting for pending compaction job(s)";
}

bool RocksDBEngine::checkExistingDB(
    std::vector<rocksdb::ColumnFamilyDescriptor> const& cfFamilies) {
  bool dbExisted = false;

  rocksdb::Options testOptions;
  testOptions.create_if_missing = false;
  testOptions.create_missing_column_families = false;
  testOptions.avoid_flush_during_recovery = true;
  testOptions.avoid_flush_during_shutdown = true;
  testOptions.env = _dbOptions.env;

  std::vector<std::string> existingColumnFamilies;
  rocksdb::Status status = rocksdb::DB::ListColumnFamilies(
      testOptions, _path, &existingColumnFamilies);
  if (!status.ok()) {
    // check if we have found the database directory or not
    Result res = rocksutils::convertStatus(status);
    if (res.errorNumber() != TRI_ERROR_ARANGO_IO_ERROR) {
      // not an I/O error. so we better report the error and abort here
      LOG_TOPIC("74b7f", FATAL, arangodb::Logger::STARTUP)
          << "unable to initialize RocksDB engine: " << res.errorMessage();
      FATAL_ERROR_EXIT();
    }
  }

  if (status.ok()) {
    dbExisted = true;
    // we were able to open the database.
    // now check which column families are present in the db
    std::string names;
    for (auto const& it : existingColumnFamilies) {
      if (!names.empty()) {
        names.append(", ");
      }
      names.append(it);
    }

    LOG_TOPIC("528b8", DEBUG, arangodb::Logger::STARTUP)
        << "found existing column families: " << names;
    auto const replicatedLogsName = RocksDBColumnFamilyManager::name(
        RocksDBColumnFamilyManager::Family::ReplicatedLogs);
    auto const zkdIndexName = RocksDBColumnFamilyManager::name(
        RocksDBColumnFamilyManager::Family::ZkdIndex);

    for (auto const& it : cfFamilies) {
      auto it2 = std::find(existingColumnFamilies.begin(),
                           existingColumnFamilies.end(), it.name);
      if (it2 == existingColumnFamilies.end()) {
        if (it.name == replicatedLogsName || it.name == zkdIndexName) {
          LOG_TOPIC("293c3", INFO, Logger::STARTUP)
              << "column family " << it.name
              << " is missing and will be created.";
          continue;
        }

        LOG_TOPIC("d9df8", FATAL, arangodb::Logger::STARTUP)
            << "column family '" << it.name << "' is missing in database"
            << ". if you are upgrading from an earlier alpha or beta version "
               "of ArangoDB, it is required to restart with a new database "
               "directory and "
               "re-import data";
        FATAL_ERROR_EXIT();
      }
    }

    if (existingColumnFamilies.size() <
        RocksDBColumnFamilyManager::minNumberOfColumnFamilies) {
      LOG_TOPIC("e99ec", FATAL, arangodb::Logger::STARTUP)
          << "unexpected number of column families found in database ("
          << existingColumnFamilies.size() << "). "
          << "expecting at least "
          << RocksDBColumnFamilyManager::minNumberOfColumnFamilies
          << ". if you are upgrading from an earlier alpha or beta version "
             "of ArangoDB, it is required to restart with a new database "
             "directory and "
             "re-import data";
      FATAL_ERROR_EXIT();
    }
  }

  return dbExisted;
}

Result RocksDBEngine::dropReplicatedState(
    TRI_vocbase_t& vocbase,
    std::unique_ptr<replication2::replicated_state::IStorageEngineMethods>&
        ptr) {
  // make sure that all pending async operations have completed
  auto methods = dynamic_cast<RocksDBLogStorageMethods*>(ptr.get());
  ADB_PROD_ASSERT(methods != nullptr);
  methods->ctx.waitForCompletion();

  // drop everything
  if (auto res = methods->drop(); res.fail()) {
    return res;
  }

  // do a compaction for the log range
  std::ignore = methods->compact();
  ptr.reset();
  return {};
}

auto RocksDBEngine::createReplicatedState(
    TRI_vocbase_t& vocbase, arangodb::replication2::LogId id,
    replication2::replicated_state::PersistedStateInfo const& info)
    -> ResultT<std::unique_ptr<
        replication2::replicated_state::IStorageEngineMethods>> {
  auto objectId = TRI_NewTickServer();
  auto methods = std::make_unique<RocksDBLogStorageMethods>(
      objectId, vocbase.id(), id, _logPersistor, _db,
      RocksDBColumnFamilyManager::get(
          RocksDBColumnFamilyManager::Family::Definitions),
      RocksDBColumnFamilyManager::get(
          RocksDBColumnFamilyManager::Family::ReplicatedLogs));
  methods->updateMetadata(info);
  return {std::move(methods)};
}

std::shared_ptr<StorageSnapshot> RocksDBEngine::currentSnapshot() {
  if (ADB_LIKELY(_db)) {
    return std::make_shared<RocksDBSnapshot>(*_db);
  } else {
    return nullptr;
  }
}

std::tuple<uint64_t, uint64_t, uint64_t, uint64_t, uint64_t>
RocksDBEngine::getCacheMetrics() {
  return {_metricsEdgeCacheEntriesSizeInitial.load(),
          _metricsEdgeCacheEntriesSizeEffective.load(),
          _metricsEdgeCacheInserts.load(),
          _metricsEdgeCacheCompressedInserts.load(),
          _metricsEdgeCacheEmptyInserts.load()};
}

void RocksDBEngine::addCacheMetrics(uint64_t initial, uint64_t effective,
                                    uint64_t totalInserts,
                                    uint64_t totalCompressedInserts,
                                    uint64_t totalEmptyInserts) noexcept {
  if (totalInserts > 0) {
    _metricsEdgeCacheEntriesSizeInitial.count(initial);
    _metricsEdgeCacheEntriesSizeEffective.count(effective);
    _metricsEdgeCacheInserts.count(totalInserts);
    _metricsEdgeCacheCompressedInserts.count(totalCompressedInserts);
    _metricsEdgeCacheEmptyInserts.count(totalEmptyInserts);
  }
}

}  // namespace arangodb<|MERGE_RESOLUTION|>--- conflicted
+++ resolved
@@ -787,8 +787,6 @@
               arangodb::options::Flags::OnSingle))
       .setIntroducedIn(31005);
 
-<<<<<<< HEAD
-=======
   options
       ->addOption("--cache.min-value-size-for-edge-compression",
                   "The size threshold (in bytes) from which on payloads in the "
@@ -851,7 +849,6 @@
 disables a few features like parallel index generation!)");
 #endif
 
->>>>>>> 13d7f653
 #ifdef USE_ENTERPRISE
   collectEnterpriseOptions(options);
 #endif
