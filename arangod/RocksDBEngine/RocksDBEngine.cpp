--- conflicted
+++ resolved
@@ -263,35 +263,18 @@
       _autoFlushCheckInterval(60.0 * 30.0),
       _autoFlushMinWalFiles(20),
       _metricsWalReleasedTickFlush(
-          server.getFeature<metrics::MetricsFeature>().add(
-              rocksdb_wal_released_tick_flush{})),
+          metrics.add(rocksdb_wal_released_tick_flush{})),
       _metricsWalSequenceLowerBound(
-<<<<<<< HEAD
           metrics.add(rocksdb_wal_sequence_lower_bound{})),
+      _metricsLiveWalFiles(metrics.add(rocksdb_live_wal_files{})),
       _metricsArchivedWalFiles(metrics.add(rocksdb_archived_wal_files{})),
+      _metricsLiveWalFilesSize(metrics.add(rocksdb_live_wal_files_size{})),
+      _metricsArchivedWalFilesSize(
+          metrics.add(rocksdb_archived_wal_files_size{})),
       _metricsPrunableWalFiles(metrics.add(rocksdb_prunable_wal_files{})),
       _metricsWalPruningActive(metrics.add(rocksdb_wal_pruning_active{})),
       _metricsTreeMemoryUsage(
           metrics.add(arangodb_revision_tree_memory_usage{})),
-=======
-          server.getFeature<metrics::MetricsFeature>().add(
-              rocksdb_wal_sequence_lower_bound{})),
-      _metricsLiveWalFiles(server.getFeature<metrics::MetricsFeature>().add(
-          rocksdb_live_wal_files{})),
-      _metricsArchivedWalFiles(server.getFeature<metrics::MetricsFeature>().add(
-          rocksdb_archived_wal_files{})),
-      _metricsLiveWalFilesSize(server.getFeature<metrics::MetricsFeature>().add(
-          rocksdb_live_wal_files_size{})),
-      _metricsArchivedWalFilesSize(
-          server.getFeature<metrics::MetricsFeature>().add(
-              rocksdb_archived_wal_files_size{})),
-      _metricsPrunableWalFiles(server.getFeature<metrics::MetricsFeature>().add(
-          rocksdb_prunable_wal_files{})),
-      _metricsWalPruningActive(server.getFeature<metrics::MetricsFeature>().add(
-          rocksdb_wal_pruning_active{})),
-      _metricsTreeMemoryUsage(server.getFeature<metrics::MetricsFeature>().add(
-          arangodb_revision_tree_memory_usage{})),
->>>>>>> d88c1d9e
       _metricsTreeRebuildsSuccess(
           metrics.add(arangodb_revision_tree_rebuilds_success_total{})),
       _metricsTreeRebuildsFailure(
