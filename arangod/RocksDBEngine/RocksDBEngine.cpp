--- conflicted
+++ resolved
@@ -76,11 +76,7 @@
 #include "RocksDBEngine/RocksDBComparator.h"
 #include "RocksDBEngine/RocksDBIncrementalSync.h"
 #include "RocksDBEngine/RocksDBIndex.h"
-<<<<<<< HEAD
-#include "RocksDBEngine/RocksDBIndexCacheRefiller.h"
-=======
 #include "RocksDBEngine/RocksDBIndexCacheRefillFeature.h"
->>>>>>> ba757f2c
 #include "RocksDBEngine/RocksDBIndexFactory.h"
 #include "RocksDBEngine/RocksDBKey.h"
 #include "RocksDBEngine/RocksDBLogValue.h"
@@ -237,7 +233,6 @@
       _syncDelayThreshold(5000),
       _requiredDiskFreePercentage(0.01),
       _requiredDiskFreeBytes(16 * 1024 * 1024),
-      _refillIndexCachesMaxCapacity(128 * 1024),
       _useThrottle(true),
       _useReleasedTick(false),
       _debugLogging(false),
@@ -249,7 +244,6 @@
       _createShaFiles(false),
 #endif
       _useRangeDeleteInWal(true),
-      _autoRefillIndexCaches(false),
       _lastHealthCheckSuccessful(false),
       _dbExisted(false),
       _runningRebuilds(0),
@@ -687,28 +681,6 @@
 read, this aborts the replication on the followers. Followers can restart the
 replication doing a resync, however.)");
 
-  options
-      ->addOption("--rocksdb.auto-refill-index-caches",
-                  "Automatically (re-)fill in-memory index cache entries upon "
-                  "insert/update/replace.",
-                  new BooleanParameter(&_autoRefillIndexCaches),
-                  arangodb::options::makeFlags(
-                      arangodb::options::Flags::DefaultNoComponents,
-                      arangodb::options::Flags::OnDBServer,
-                      arangodb::options::Flags::OnSingle))
-      .setIntroducedIn(30906);
-
-  options
-      ->addOption(
-          "--rocksdb.auto-refill-index-cache-queue-capacity",
-          "Maximum capacity for automatic in-memory index cache refill queue.",
-          new SizeTParameter(&_refillIndexCachesMaxCapacity),
-          arangodb::options::makeFlags(
-              arangodb::options::Flags::DefaultNoComponents,
-              arangodb::options::Flags::OnDBServer,
-              arangodb::options::Flags::OnSingle))
-      .setIntroducedIn(30906);
-
 #ifdef USE_ENTERPRISE
   collectEnterpriseOptions(options);
 #endif
@@ -1111,14 +1083,6 @@
 
   _settingsManager->retrieveInitialValues();
 
-  _indexRefiller = std::make_unique<RocksDBIndexCacheRefiller>(
-      server(), _refillIndexCachesMaxCapacity);
-  if (!_indexRefiller->start()) {
-    LOG_TOPIC("836a6", FATAL, Logger::ENGINES)
-        << "could not start rocksdb index cache refiller thread";
-    FATAL_ERROR_EXIT();
-  }
-
   double const counterSyncSeconds = 2.5;
   _backgroundThread =
       std::make_unique<RocksDBBackgroundThread>(*this, counterSyncSeconds);
@@ -1196,16 +1160,6 @@
     _syncThread.reset();
   }
 
-  if (_indexRefiller) {
-    _indexRefiller->beginShutdown();
-
-    // wait until background thread stops
-    while (_indexRefiller->isRunning()) {
-      std::this_thread::yield();
-    }
-    _indexRefiller.reset();
-  }
-
   waitForCompactionJobsToFinish();
 }
 
@@ -1236,14 +1190,6 @@
     [[maybe_unused]] auto old = _metricsTreeMemoryUsage.fetch_sub(value);
     TRI_ASSERT(old >= value);
   }
-}
-
-bool RocksDBEngine::autoRefillIndexCaches() const noexcept {
-  return _autoRefillIndexCaches;
-}
-
-size_t RocksDBEngine::refillIndexCachesMaxCapacity() const noexcept {
-  return _refillIndexCachesMaxCapacity;
 }
 
 bool RocksDBEngine::hasBackgroundError() const {
@@ -2655,14 +2601,6 @@
       << "prune WAL files started with " << initialSize
       << " prunable WAL files, "
       << "current number of prunable WAL files: " << _prunableWalFiles.size();
-}
-
-void RocksDBEngine::trackIndexCacheRefill(
-    std::shared_ptr<LogicalCollection> const& collection, IndexId iid,
-    std::vector<std::string> keys) {
-  if (_indexRefiller != nullptr) {
-    _indexRefiller->trackIndexCacheRefill(collection, iid, std::move(keys));
-  }
 }
 
 Result RocksDBEngine::dropDatabase(TRI_voc_tick_t id) {
