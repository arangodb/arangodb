--- conflicted
+++ resolved
@@ -325,14 +325,9 @@
 
   rocksdb::BlockBasedTableOptions tableOptions;
   if (opts->_blockCacheSize > 0) {
-<<<<<<< HEAD
-    table_options.block_cache = rocksdb::NewLRUCache(opts->_blockCacheSize, static_cast<int>(opts->_blockCacheShardBits));
-    //table_options.cache_index_and_filter_blocks = opts->_compactionReadaheadSize > 0;
-=======
     tableOptions.block_cache = rocksdb::NewLRUCache(opts->_blockCacheSize,
                                         static_cast<int>(opts->_blockCacheShardBits));
     //tableOptions.cache_index_and_filter_blocks = opts->_compactionReadaheadSize > 0;
->>>>>>> 5a604687
   } else {
     tableOptions.no_block_cache = true;
   }
