--- conflicted
+++ resolved
@@ -2895,19 +2895,12 @@
 DECLARE_GAUGE(rocksdb_block_cache_pinned_usage, uint64_t,
               "rocksdb_block_cache_pinned_usage");
 DECLARE_GAUGE(rocksdb_block_cache_usage, uint64_t, "rocksdb_block_cache_usage");
-<<<<<<< HEAD
-DECLARE_GAUGE(rocksdb_block_cache_entries, uint64_t,
-              "rocksdb_block_cache_entries");
-DECLARE_GAUGE(rocksdb_block_cache_charge_per_entry, uint64_t,
-              "rocksdb_block_cache_charge_per_entry");
-=======
 #ifdef ARANGODB_ROCKSDB8
 // DECLARE_GAUGE(rocksdb_block_cache_entries, uint64_t,
 //                    "rocksdb_block_cache_entries");
 // DECLARE_GAUGE(rocksdb_block_cache_charge_per_entry, uint64_t,
 //                    "rocksdb_block_cache_charge_per_entry");
 #endif
->>>>>>> 745eaf58
 DECLARE_GAUGE(rocksdb_compaction_pending, uint64_t,
               "rocksdb_compaction_pending");
 DECLARE_GAUGE(rocksdb_compression_ratio_at_level0, uint64_t,
@@ -3117,10 +3110,7 @@
   addInt(rocksdb::DB::Properties::kBlockCacheUsage);
   addInt(rocksdb::DB::Properties::kBlockCachePinnedUsage);
 
-<<<<<<< HEAD
-=======
 #ifdef ARANGODB_ROCKSDB8
->>>>>>> 745eaf58
   auto const& tableOptions = _optionsProvider.getTableOptions();
   if (tableOptions.block_cache != nullptr) {
     auto const& cache = tableOptions.block_cache;
@@ -3137,10 +3127,7 @@
     builder.add("rocksdb.block-cache-entries", VPackValue(0));
     builder.add("rocksdb.block-cache-charge-per-entry", VPackValue(0));
   }
-<<<<<<< HEAD
-=======
 #endif
->>>>>>> 745eaf58
 
   addIntAllCf(rocksdb::DB::Properties::kTotalSstFilesSize);
   addInt(rocksdb::DB::Properties::kActualDelayedWriteRate);
