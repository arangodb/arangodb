////////////////////////////////////////////////////////////////////////////////
/// DISCLAIMER
///
/// Copyright 2014-2023 ArangoDB GmbH, Cologne, Germany
/// Copyright 2004-2014 triAGENS GmbH, Cologne, Germany
///
/// Licensed under the Apache License, Version 2.0 (the "License");
/// you may not use this file except in compliance with the License.
/// You may obtain a copy of the License at
///
///     http://www.apache.org/licenses/LICENSE-2.0
///
/// Unless required by applicable law or agreed to in writing, software
/// distributed under the License is distributed on an "AS IS" BASIS,
/// WITHOUT WARRANTIES OR CONDITIONS OF ANY KIND, either express or implied.
/// See the License for the specific language governing permissions and
/// limitations under the License.
///
/// Copyright holder is ArangoDB GmbH, Cologne, Germany
///
/// @author Jan Steemann
/// @author Jan Christoph Uhde
////////////////////////////////////////////////////////////////////////////////

#include "RocksDBEngine.h"
#include "ApplicationFeatures/ApplicationServer.h"
#include "ApplicationFeatures/LanguageFeature.h"
#include "Basics/Exceptions.h"
#include "Basics/FileUtils.h"
#include "Basics/NumberOfCores.h"
#include "Basics/ReadLocker.h"
#include "Basics/Result.h"
#include "Basics/RocksDBLogger.h"
#include "Basics/StaticStrings.h"
#include "Basics/Thread.h"
#include "Basics/VelocyPackHelper.h"
#include "Basics/WriteLocker.h"
#include "Basics/application-exit.h"
#include "Basics/build.h"
#include "Basics/exitcodes.h"
#include "Basics/files.h"
#include "Basics/system-functions.h"
#include "Cache/Cache.h"
#include "Cache/CacheManagerFeature.h"
#include "Cache/Manager.h"
#include "Cluster/ClusterFeature.h"
#include "Cluster/ServerState.h"
#include "GeneralServer/RestHandlerFactory.h"
#include "IResearch/IResearchCommon.h"
#include "Inspection/VPack.h"
#include "Logger/LogMacros.h"
#include "Logger/Logger.h"
#include "Logger/LoggerStream.h"
#include "Metrics/CounterBuilder.h"
#include "Metrics/GaugeBuilder.h"
#include "Metrics/HistogramBuilder.h"
#include "Metrics/Metric.h"
#include "Metrics/MetricsFeature.h"
#include "ProgramOptions/ProgramOptions.h"
#include "ProgramOptions/Section.h"
#include "Replication/ReplicationClients.h"
#include "Replication2/ReplicatedLog/ReplicatedLogFeature.h"
#include "Replication2/Storage/IStorageEngineMethods.h"
#include "Rest/Version.h"
#include "RestHandler/RestHandlerCreator.h"
#include "RestServer/DatabaseFeature.h"
#include "RestServer/DatabasePathFeature.h"
#include "RestServer/FlushFeature.h"
#include "RestServer/DumpLimitsFeature.h"
#include "RestServer/LanguageCheckFeature.h"
#include "RestServer/ServerIdFeature.h"
#include "Replication2/Storage/LogStorageMethods.h"
#include "Replication2/Storage/RocksDB/AsyncLogWriteBatcher.h"
#include "Replication2/Storage/RocksDB/AsyncLogWriteBatcherMetrics.h"
#include "Replication2/Storage/RocksDB/LogPersistor.h"
#include "Replication2/Storage/RocksDB/StatePersistor.h"
#include "Replication2/Storage/RocksDB/Metrics.h"
#include "Replication2/Storage/RocksDB/ReplicatedStateInfo.h"
#include "Replication2/Storage/WAL/IFileManager.h"
#include "Replication2/Storage/WAL/IFileWriter.h"
#include "Replication2/Storage/WAL/LogPersistor.h"
#include "Replication2/Storage/WAL/WalManager.h"
#include "RocksDBEngine/Listeners/RocksDBBackgroundErrorListener.h"
#include "RocksDBEngine/Listeners/RocksDBMetricsListener.h"
#include "RocksDBEngine/Listeners/RocksDBThrottle.h"
#include "RocksDBEngine/ReplicatedRocksDBTransactionState.h"
#include "RocksDBEngine/RocksDBBackgroundThread.h"
#include "RocksDBEngine/RocksDBChecksumEnv.h"
#include "RocksDBEngine/RocksDBCollection.h"
#include "RocksDBEngine/RocksDBColumnFamilyManager.h"
#include "RocksDBEngine/RocksDBCommon.h"
#include "RocksDBEngine/RocksDBComparator.h"
#include "RocksDBEngine/RocksDBDumpManager.h"
#include "RocksDBEngine/RocksDBFormat.h"
#include "RocksDBEngine/RocksDBIncrementalSync.h"
#include "RocksDBEngine/RocksDBIndex.h"
#include "RocksDBEngine/RocksDBIndexCacheRefillFeature.h"
#include "RocksDBEngine/RocksDBIndexFactory.h"
#include "RocksDBEngine/RocksDBKey.h"
#include "RocksDBEngine/RocksDBLogValue.h"
#include "RocksDBEngine/RocksDBOptimizerRules.h"
#include "RocksDBEngine/RocksDBOptionFeature.h"
#include "RocksDBEngine/RocksDBRecoveryManager.h"
#include "RocksDBEngine/RocksDBReplicationManager.h"
#include "RocksDBEngine/RocksDBReplicationTailing.h"
#include "RocksDBEngine/RocksDBRestHandlers.h"
#include "RocksDBEngine/RocksDBSettingsManager.h"
#include "RocksDBEngine/RocksDBChecksumEnv.h"
#include "RocksDBEngine/RocksDBSyncThread.h"
#include "RocksDBEngine/RocksDBTypes.h"
#include "RocksDBEngine/RocksDBUpgrade.h"
#include "RocksDBEngine/RocksDBV8Functions.h"
#include "RocksDBEngine/RocksDBValue.h"
#include "RocksDBEngine/RocksDBWalAccess.h"
#include "RocksDBEngine/SimpleRocksDBTransactionState.h"
#include "Scheduler/SchedulerFeature.h"
#include "Transaction/Context.h"
#include "Transaction/Manager.h"
#include "Transaction/Options.h"
#include "Transaction/StandaloneContext.h"
#include "VocBase/LogicalView.h"
#include "VocBase/VocbaseInfo.h"
#include "VocBase/VocBaseLogManager.h"
#include "VocBase/ticks.h"

#include <rocksdb/convenience.h>
#include <rocksdb/db.h>
#include <rocksdb/env.h>
#include <rocksdb/filter_policy.h>
#include <rocksdb/iterator.h>
#include <rocksdb/options.h>
#include <rocksdb/slice_transform.h>
#include <rocksdb/sst_file_reader.h>
#include <rocksdb/statistics.h>
#include <rocksdb/table.h>
#include <rocksdb/transaction_log.h>
#include <rocksdb/utilities/transaction_db.h>
#include <rocksdb/write_batch.h>

#include <absl/strings/str_cat.h>

#include <velocypack/Collection.h>
#include <velocypack/Iterator.h>

#include <iomanip>
#include <limits>
#include <utility>

// we will not use the multithreaded index creation that uses rocksdb's sst
// file ingestion until rocksdb external file ingestion is fixed to have
// correct sequence numbers for the files without gaps
#undef USE_SST_INGESTION

// #define USE_CUSTOM_WAL

using namespace arangodb;
using namespace arangodb::application_features;
using namespace arangodb::options;

namespace arangodb {

DECLARE_GAUGE(rocksdb_wal_released_tick_flush, uint64_t,
              "Released tick for RocksDB WAL deletion (flush-induced)");
DECLARE_GAUGE(rocksdb_wal_sequence, uint64_t, "Current RocksDB WAL sequence");
DECLARE_GAUGE(
    rocksdb_wal_sequence_lower_bound, uint64_t,
    "RocksDB WAL sequence number until which background thread has caught up");
DECLARE_GAUGE(rocksdb_live_wal_files, uint64_t,
              "Number of live RocksDB WAL files");
DECLARE_GAUGE(rocksdb_live_wal_files_size, uint64_t,
              "Cumulated size of live RocksDB WAL files");
DECLARE_GAUGE(rocksdb_archived_wal_files, uint64_t,
              "Number of archived RocksDB WAL files");
DECLARE_GAUGE(rocksdb_archived_wal_files_size, uint64_t,
              "Cumulated size of archived RocksDB WAL files");
DECLARE_GAUGE(rocksdb_prunable_wal_files, uint64_t,
              "Number of prunable RocksDB WAL files");
DECLARE_GAUGE(rocksdb_wal_pruning_active, uint64_t,
              "Whether or not RocksDB WAL file pruning is active");
DECLARE_GAUGE(arangodb_revision_tree_memory_usage, uint64_t,
              "Total memory consumed by all revision trees");
DECLARE_GAUGE(
    arangodb_revision_tree_buffered_memory_usage, uint64_t,
    "Total memory consumed by buffered updates for all revision trees");
DECLARE_GAUGE(arangodb_index_estimates_memory_usage, uint64_t,
              "Total memory consumed by all index selectivity estimates");
DECLARE_COUNTER(arangodb_revision_tree_rebuilds_success_total,
                "Number of successful revision tree rebuilds");
DECLARE_COUNTER(arangodb_revision_tree_rebuilds_failure_total,
                "Number of failed revision tree rebuilds");
DECLARE_COUNTER(arangodb_revision_tree_hibernations_total,
                "Number of revision tree hibernations");
DECLARE_COUNTER(arangodb_revision_tree_resurrections_total,
                "Number of revision tree resurrections");
DECLARE_COUNTER(rocksdb_cache_edge_inserts_uncompressed_entries_size_total,
                "Total gross memory size of all edge cache entries ever stored "
                "in memory");
DECLARE_COUNTER(rocksdb_cache_edge_inserts_effective_entries_size_total,
                "Total effective memory size of all edge cache entries ever "
                "stored in memory (after compression)");
DECLARE_GAUGE(rocksdb_cache_edge_compression_ratio, double,
              "Overall compression ratio for all edge cache entries ever "
              "stored in memory");
DECLARE_COUNTER(rocksdb_cache_edge_inserts_total,
                "Number of inserts into the edge cache");
DECLARE_COUNTER(rocksdb_cache_edge_compressed_inserts_total,
                "Number of compressed inserts into the edge cache");
DECLARE_COUNTER(
    rocksdb_cache_edge_empty_inserts_total,
    "Number of inserts into the edge cache that were an empty array");

// global flag to cancel all compactions. will be flipped to true on shutdown
static std::atomic<bool> cancelCompactions{false};

// minimum value for --rocksdb.sync-interval (in ms)
// a value of 0 however means turning off the syncing altogether!
static constexpr uint64_t minSyncInterval = 5;

static constexpr uint64_t databaseIdForGlobalApplier = 0;

// handles for recovery helpers
std::vector<std::shared_ptr<RocksDBRecoveryHelper>>
    RocksDBEngine::_recoveryHelpers;

RocksDBFilePurgePreventer::RocksDBFilePurgePreventer(RocksDBEngine* engine)
    : _engine(engine) {
  TRI_ASSERT(_engine != nullptr);
  _engine->_purgeLock.lockRead();
}

RocksDBFilePurgePreventer::~RocksDBFilePurgePreventer() {
  if (_engine != nullptr) {
    _engine->_purgeLock.unlockRead();
  }
}

RocksDBFilePurgePreventer::RocksDBFilePurgePreventer(
    RocksDBFilePurgePreventer&& other)
    : _engine(other._engine) {
  // steal engine from other
  other._engine = nullptr;
}

RocksDBFilePurgeEnabler::RocksDBFilePurgeEnabler(RocksDBEngine* engine)
    : _engine(nullptr) {
  TRI_ASSERT(engine != nullptr);

  if (engine->_purgeLock.tryLockWrite()) {
    // we got the lock
    _engine = engine;
  }
}

RocksDBFilePurgeEnabler::~RocksDBFilePurgeEnabler() {
  if (_engine != nullptr) {
    _engine->_purgeLock.unlockWrite();
  }
}

RocksDBFilePurgeEnabler::RocksDBFilePurgeEnabler(
    RocksDBFilePurgeEnabler&& other)
    : _engine(other._engine) {
  // steal engine from other
  other._engine = nullptr;
}

// create the storage engine
RocksDBEngine::RocksDBEngine(Server& server,
                             RocksDBOptionsProvider const& optionsProvider,
                             metrics::MetricsFeature& metrics)
    : StorageEngine(server, kEngineName, name(), Server::id<RocksDBEngine>(),
                    std::make_unique<RocksDBIndexFactory>(server)),
      _optionsProvider(optionsProvider),
      _db(nullptr),
      _walAccess(std::make_unique<RocksDBWalAccess>(*this)),
      _maxTransactionSize(transaction::Options::defaultMaxTransactionSize),
      _intermediateCommitSize(
          transaction::Options::defaultIntermediateCommitSize),
      _intermediateCommitCount(
          transaction::Options::defaultIntermediateCommitCount),
      _maxParallelCompactions(2),
      _pruneWaitTime(10.0),
      _pruneWaitTimeInitial(60.0),
      _maxWalArchiveSizeLimit(0),
      _releasedTick(0),
      _syncInterval(100),
      _syncDelayThreshold(5000),
      _requiredDiskFreePercentage(0.01),
      _requiredDiskFreeBytes(16 * 1024 * 1024),
      _useThrottle(true),
      _useReleasedTick(false),
      _debugLogging(false),
      _useEdgeCache(true),
      _verifySst(false),
#ifdef USE_ENTERPRISE
      _createShaFiles(true),
#else
      _createShaFiles(false),
#endif
      _useRangeDeleteInWal(true),
      _lastHealthCheckSuccessful(false),
      _dbExisted(false),
      _runningRebuilds(0),
      _runningCompactions(0),
      _autoFlushCheckInterval(60.0 * 30.0),
      _autoFlushMinWalFiles(20),
      _forceLittleEndianKeys(false),
      _metricsIndexEstimatorMemoryUsage(
          server.getFeature<metrics::MetricsFeature>().add(
              arangodb_index_estimates_memory_usage{})),
      _metricsWalReleasedTickFlush(
          metrics.add(rocksdb_wal_released_tick_flush{})),
      _metricsWalSequenceLowerBound(
          metrics.add(rocksdb_wal_sequence_lower_bound{})),
      _metricsLiveWalFiles(metrics.add(rocksdb_live_wal_files{})),
      _metricsArchivedWalFiles(metrics.add(rocksdb_archived_wal_files{})),
      _metricsLiveWalFilesSize(metrics.add(rocksdb_live_wal_files_size{})),
      _metricsArchivedWalFilesSize(
          metrics.add(rocksdb_archived_wal_files_size{})),
      _metricsPrunableWalFiles(metrics.add(rocksdb_prunable_wal_files{})),
      _metricsWalPruningActive(metrics.add(rocksdb_wal_pruning_active{})),
      _metricsTreeMemoryUsage(
          metrics.add(arangodb_revision_tree_memory_usage{})),
      _metricsTreeBufferedMemoryUsage(
          metrics.add(arangodb_revision_tree_buffered_memory_usage{})),
      _metricsTreeRebuildsSuccess(
          metrics.add(arangodb_revision_tree_rebuilds_success_total{})),
      _metricsTreeRebuildsFailure(
          metrics.add(arangodb_revision_tree_rebuilds_failure_total{})),
      _metricsTreeHibernations(
          metrics.add(arangodb_revision_tree_hibernations_total{})),
      _metricsTreeResurrections(
          metrics.add(arangodb_revision_tree_resurrections_total{})),
      _metricsEdgeCacheEntriesSizeInitial(
<<<<<<< HEAD
          metrics.add(rocksdb_cache_edge_uncompressed_entries_size{})),
      _metricsEdgeCacheEntriesSizeEffective(
          metrics.add(rocksdb_cache_edge_effective_entries_size{})) {
=======
          server.getFeature<metrics::MetricsFeature>().add(
              rocksdb_cache_edge_inserts_uncompressed_entries_size_total{})),
      _metricsEdgeCacheEntriesSizeEffective(
          server.getFeature<metrics::MetricsFeature>().add(
              rocksdb_cache_edge_inserts_effective_entries_size_total{})),
      _metricsEdgeCacheInserts(server.getFeature<metrics::MetricsFeature>().add(
          rocksdb_cache_edge_inserts_total{})),
      _metricsEdgeCacheCompressedInserts(
          server.getFeature<metrics::MetricsFeature>().add(
              rocksdb_cache_edge_compressed_inserts_total{})),
      _metricsEdgeCacheEmptyInserts(
          server.getFeature<metrics::MetricsFeature>().add(
              rocksdb_cache_edge_empty_inserts_total{})) {
>>>>>>> 9aac5844
  startsAfter<BasicFeaturePhaseServer>();
  // inherits order from StorageEngine but requires "RocksDBOption" that is
  // used to configure this engine
  startsAfter<RocksDBOptionFeature>();
  startsAfter<LanguageFeature>();
  startsAfter<LanguageCheckFeature>();
}

RocksDBEngine::~RocksDBEngine() {
  _recoveryHelpers.clear();
  shutdownRocksDBInstance();
}

/// shuts down the RocksDB instance. this is called from unprepare
/// and the dtor
void RocksDBEngine::shutdownRocksDBInstance() noexcept {
  if (_db == nullptr) {
    return;
  }

  // turn off RocksDBThrottle, and release our pointers to it
  if (_throttleListener != nullptr) {
    _throttleListener->stopThread();
  }

  for (rocksdb::ColumnFamilyHandle* h :
       RocksDBColumnFamilyManager::allHandles()) {
    _db->DestroyColumnFamilyHandle(h);
  }

  // now prune all obsolete WAL files
  try {
    determinePrunableWalFiles(0);
    pruneWalFiles();
  } catch (...) {
    // this is allowed to go wrong on shutdown
    // we must not throw an exception from here
  }

  try {
    // do a final WAL sync here before shutting down
    Result res = RocksDBSyncThread::sync(_db->GetBaseDB());
    if (res.fail()) {
      LOG_TOPIC("14ede", WARN, Logger::ENGINES)
          << "could not sync RocksDB WAL: " << res.errorMessage();
    }

    rocksdb::Status status = _db->Close();

    if (!status.ok()) {
      Result res = rocksutils::convertStatus(status);
      LOG_TOPIC("2b9c1", ERR, Logger::ENGINES)
          << "could not shutdown RocksDB: " << res.errorMessage();
    }
  } catch (...) {
    // this is allowed to go wrong on shutdown
    // we must not throw an exception from here
  }

  delete _db;
  _db = nullptr;
}

void RocksDBEngine::flushOpenFilesIfRequired() {
  if (_metricsLiveWalFiles.load() < _autoFlushMinWalFiles) {
    return;
  }

  auto now = std::chrono::steady_clock::now();
  if (_autoFlushLastExecuted.time_since_epoch().count() == 0 ||
      (now - _autoFlushLastExecuted) >=
          std::chrono::duration<double>(_autoFlushCheckInterval)) {
    LOG_TOPIC("9bf16", INFO, Logger::ENGINES)
        << "auto flushing RocksDB wal and column families because number of "
           "live WAL files is "
        << _metricsLiveWalFiles.load();
    Result res = flushWal(/*waitForSync*/ true, /*flushColumnFamilies*/ true);
    if (res.fail()) {
      LOG_TOPIC("e936c", WARN, Logger::ENGINES)
          << "unable to flush RocksDB wal: " << res.errorMessage();
    }
    // set _autoFlushLastExecuted regardless of whether flushing has worked or
    // not. we don't want to put too much stress onto the db
    _autoFlushLastExecuted = now;
  }
}

// inherited from ApplicationFeature
// ---------------------------------

// add the storage engine's specific options to the global list of options
void RocksDBEngine::collectOptions(
    std::shared_ptr<options::ProgramOptions> options) {
  options->addSection("rocksdb", "RocksDB engine");

  /// @brief minimum required percentage of free disk space for considering
  /// the server "healthy". this is expressed as a floating point value
  /// between 0 and 1! if set to 0.0, the % amount of free disk is ignored in
  /// checks.
  options
      ->addOption(
          "--rocksdb.minimum-disk-free-percent",
          "The minimum percentage of free disk space for considering the "
          "server healthy in health checks (0 = disable the check).",
          new DoubleParameter(&_requiredDiskFreePercentage, /*base*/ 1.0,
                              /*minValue*/ 0.0, /*maxValue*/ 1.0),
          arangodb::options::makeFlags(
              arangodb::options::Flags::DefaultNoComponents,
              arangodb::options::Flags::OnDBServer,
              arangodb::options::Flags::OnSingle))
      .setIntroducedIn(30800);

  /// @brief minimum number of free bytes on disk for considering the server
  /// healthy. if set to 0, the number of free bytes on disk is ignored in
  /// checks.
  options
      ->addOption("--rocksdb.minimum-disk-free-bytes",
                  "The minimum number of free disk bytes for considering the "
                  "server healthy in health checks (0 = disable the check).",
                  new UInt64Parameter(&_requiredDiskFreeBytes),
                  arangodb::options::makeFlags(
                      arangodb::options::Flags::DefaultNoComponents,
                      arangodb::options::Flags::OnDBServer,
                      arangodb::options::Flags::OnSingle))
      .setIntroducedIn(30800);

  // control transaction size for RocksDB engine
  options
      ->addOption("--rocksdb.max-transaction-size",
                  "The transaction size limit (in bytes).",
                  new UInt64Parameter(&_maxTransactionSize))
      .setLongDescription(R"(Transactions store all keys and values in RAM, so
large transactions run the risk of causing out-of-memory situations. This
setting allows you to ensure that it does not happen by limiting the size of
any individual transaction. Transactions whose operations would consume more
RAM than this threshold value are aborted automatically with error 32
("resource limit exceeded").)");

  options->addOption("--rocksdb.intermediate-commit-size",
                     "An intermediate commit is performed automatically "
                     "when a transaction has accumulated operations of this "
                     "size (in bytes), and a new transaction is started.",
                     new UInt64Parameter(&_intermediateCommitSize));

  options->addOption("--rocksdb.intermediate-commit-count",
                     "An intermediate commit is performed automatically "
                     "when this number of operations is reached in a "
                     "transaction, and a new transaction is started.",
                     new UInt64Parameter(&_intermediateCommitCount));

  options->addOption("--rocksdb.max-parallel-compactions",
                     "The maximum number of parallel compactions jobs.",
                     new UInt64Parameter(&_maxParallelCompactions));

  options
      ->addOption(
          "--rocksdb.sync-interval",
          "The interval for automatic, non-requested disk syncs (in "
          "milliseconds, 0 = turn automatic syncing off)",
          new UInt64Parameter(&_syncInterval),
          arangodb::options::makeFlags(arangodb::options::Flags::OsLinux,
                                       arangodb::options::Flags::OsMac,
                                       arangodb::options::Flags::OnDBServer,
                                       arangodb::options::Flags::OnSingle))
      .setLongDescription(R"(Automatic synchronization of data from RocksDB's
write-ahead logs to disk is only performed for not-yet synchronized data, and
only for operations that have been executed without the `waitForSync`
attribute.)");

  options->addOption(
      "--rocksdb.sync-delay-threshold",
      "The threshold for self-observation of WAL disk syncs "
      "(in milliseconds, 0 = no warnings). Any WAL disk sync longer ago "
      "than this threshold triggers a warning ",
      new UInt64Parameter(&_syncDelayThreshold),
      arangodb::options::makeFlags(
          arangodb::options::Flags::DefaultNoComponents,
          arangodb::options::Flags::OnDBServer,
          arangodb::options::Flags::OnSingle,
          arangodb::options::Flags::Uncommon));

  options
      ->addOption("--rocksdb.wal-file-timeout",
                  "The timeout after which unused WAL files are deleted "
                  "(in seconds).",
                  new DoubleParameter(&_pruneWaitTime),
                  arangodb::options::makeFlags(
                      arangodb::options::Flags::DefaultNoComponents,
                      arangodb::options::Flags::OnDBServer,
                      arangodb::options::Flags::OnSingle))
      .setLongDescription(R"(Data of ongoing transactions is stored in RAM.
Transactions that get too big (in terms of number of operations involved or the
total size of data created or modified by the transaction) are committed
automatically. Effectively, this means that big user transactions are split into
multiple smaller RocksDB transactions that are committed individually.
The entire user transaction does not necessarily have ACID properties in this
case.)");

  options
      ->addOption("--rocksdb.wal-file-timeout-initial",
                  "The initial timeout (in seconds) after which unused WAL "
                  "files deletion kicks in after server start.",
                  new DoubleParameter(&_pruneWaitTimeInitial),
                  arangodb::options::makeFlags(
                      arangodb::options::Flags::DefaultNoComponents,
                      arangodb::options::Flags::OnDBServer,
                      arangodb::options::Flags::OnSingle,
                      arangodb::options::Flags::Uncommon))
      .setLongDescription(R"(If you decrease the value, the server starts the
removal of obsolete WAL files earlier after server start. This is useful in
testing environments that are space-restricted and do not require keeping much
WAL file data at all.)");

  options
      ->addOption("--rocksdb.throttle", "Enable write-throttling.",
                  new BooleanParameter(&_useThrottle),
                  arangodb::options::makeFlags(
                      arangodb::options::Flags::DefaultNoComponents,
                      arangodb::options::Flags::OnDBServer,
                      arangodb::options::Flags::OnSingle))
      .setLongDescription(R"(If enabled, dynamically throttles the ingest rate
of writes if necessary to reduce chances of compactions getting too far behind
and blocking incoming writes.)");

  options
      ->addOption(
          "--rocksdb.throttle-slots",
          "The number of historic metrics to use for throttle value "
          "calculation.",
          new UInt64Parameter(&_throttleSlots, /*base*/ 1, /*minValue*/ 1),
          arangodb::options::makeFlags(
              arangodb::options::Flags::DefaultNoComponents,
              arangodb::options::Flags::OnDBServer,
              arangodb::options::Flags::OnSingle,
              arangodb::options::Flags::Uncommon))
      .setIntroducedIn(30805)
      .setLongDescription(R"(If throttling is enabled, this parameter controls
the number of previous intervals to use for throttle value calculation.)");

  options
      ->addOption(
          "--rocksdb.throttle-frequency",
          "The frequency for write-throttle calculations (in milliseconds).",
          new UInt64Parameter(&_throttleFrequency),
          arangodb::options::makeFlags(
              arangodb::options::Flags::DefaultNoComponents,
              arangodb::options::Flags::OnDBServer,
              arangodb::options::Flags::OnSingle,
              arangodb::options::Flags::Uncommon))
      .setIntroducedIn(30805)
      .setLongDescription(R"(If the throttling is enabled, it recalculates a
new maximum ingestion rate with this frequency.)");

  options
      ->addOption(
          "--rocksdb.throttle-scaling-factor",
          "The adaptiveness scaling factor for write-throttle calculations.",
          new UInt64Parameter(&_throttleScalingFactor),
          arangodb::options::makeFlags(
              arangodb::options::Flags::DefaultNoComponents,
              arangodb::options::Flags::OnDBServer,
              arangodb::options::Flags::OnSingle,
              arangodb::options::Flags::Uncommon))
      .setIntroducedIn(30805)
      .setLongDescription(R"(There is normally no need to change this value.)");

  options
      ->addOption("--rocksdb.throttle-max-write-rate",
                  "The maximum write rate enforced by throttle (in bytes per "
                  "second, 0 = unlimited).",
                  new UInt64Parameter(&_throttleMaxWriteRate),
                  arangodb::options::makeFlags(
                      arangodb::options::Flags::DefaultNoComponents,
                      arangodb::options::Flags::OnDBServer,
                      arangodb::options::Flags::OnSingle,
                      arangodb::options::Flags::Uncommon))
      .setIntroducedIn(30805)
      .setLongDescription(R"(The actual write rate established by the
throttling is the minimum of this value and the value that the regular throttle
calculation produces, i.e. this option can be used to set a fixed upper bound
on the write rate.)");

  options
      ->addOption("--rocksdb.throttle-slow-down-writes-trigger",
                  "The number of level 0 files whose payload "
                  "is not considered in throttle calculations when penalizing "
                  "the presence of L0 files.",
                  new UInt64Parameter(&_throttleSlowdownWritesTrigger),
                  arangodb::options::makeFlags(
                      arangodb::options::Flags::DefaultNoComponents,
                      arangodb::options::Flags::OnDBServer,
                      arangodb::options::Flags::OnSingle,
                      arangodb::options::Flags::Uncommon))
      .setIntroducedIn(30805)
      .setLongDescription(R"(There is normally no need to change this value.)");

  options
      ->addOption("--rocksdb.throttle-lower-bound-bps",
                  "The lower bound for throttle's write bandwidth "
                  "(in bytes per second).",
                  new UInt64Parameter(&_throttleLowerBoundBps),
                  arangodb::options::makeFlags(
                      arangodb::options::Flags::DefaultNoComponents,
                      arangodb::options::Flags::OnDBServer,
                      arangodb::options::Flags::OnSingle,
                      arangodb::options::Flags::Uncommon))
      .setIntroducedIn(30805);

#ifdef USE_ENTERPRISE
  options->addOption("--rocksdb.create-sha-files",
                     "Whether to enable the generation of sha256 files for "
                     "each .sst file.",
                     new BooleanParameter(&_createShaFiles),
                     arangodb::options::makeFlags(
                         arangodb::options::Flags::DefaultNoComponents,
                         arangodb::options::Flags::OnDBServer,
                         arangodb::options::Flags::OnSingle,
                         arangodb::options::Flags::Enterprise));
#endif

  options
      ->addOption("--rocksdb.use-range-delete-in-wal",
                  "Enable range delete markers in the write-ahead log (WAL). "
                  "Potentially incompatible with older arangosync versions.",
                  new BooleanParameter(&_useRangeDeleteInWal),
                  arangodb::options::makeFlags(
                      arangodb::options::Flags::DefaultNoComponents,
                      arangodb::options::Flags::OnDBServer,
                      arangodb::options::Flags::Uncommon))
      .setIntroducedIn(30903)
      .setLongDescription(
          R"(Controls whether the collection truncate operation
in the cluster can use RangeDelete operations in RocksDB. Using RangeDeletes is
fast and reduces the algorithmic complexity of the truncate operation to O(1),
compared to O(n) for when this option is turned off (with n being the number of
documents in the collection/shard).

Previous versions of ArangoDB used RangeDeletes only on a single server, but
never in a cluster. 

The default value for this option is `true`, and you should only change this
value in case of emergency. This option is only honored in the cluster.
Single server and Active Failover deployments do not use RangeDeletes regardless
of the value of this option.

Note that it is not guaranteed that all truncate operations use a RangeDelete
operation. For collections containing a low number of documents, the O(n)
truncate method may still be used.)");

  options
      ->addOption("--rocksdb.debug-logging",
                  "Whether to enable RocksDB debug logging.",
                  new BooleanParameter(&_debugLogging),
                  arangodb::options::makeFlags(
                      arangodb::options::Flags::DefaultNoComponents,
                      arangodb::options::Flags::OnDBServer,
                      arangodb::options::Flags::OnSingle,
                      arangodb::options::Flags::Uncommon))
      .setLongDescription(R"(If set to `true`, enables verbose logging of
RocksDB's actions into the logfile written by ArangoDB (if the
`--rocksdb.use-file-logging` option is off), or RocksDB's own log (if the
`--rocksdb.use-file-logging` option is on).

This option is turned off by default, but you can enable it for debugging
RocksDB internals and performance.)");

  options
      ->addOption("--rocksdb.edge-cache",
                  "Whether to use the in-memory cache for edges",
                  new BooleanParameter(&_useEdgeCache),
                  arangodb::options::makeFlags(
                      arangodb::options::Flags::DefaultNoComponents,
                      arangodb::options::Flags::OnDBServer,
                      arangodb::options::Flags::OnSingle,
                      arangodb::options::Flags::Uncommon))
      .setDeprecatedIn(31000);

  options
      ->addOption("--rocksdb.verify-sst",
                  "Verify the validity of .sst files present in the "
                  "`engine-rocksdb` directory on startup.",
                  new BooleanParameter(&_verifySst),
                  arangodb::options::makeFlags(
                      arangodb::options::Flags::Command,
                      arangodb::options::Flags::DefaultNoComponents,
                      arangodb::options::Flags::OnAgent,
                      arangodb::options::Flags::OnDBServer,
                      arangodb::options::Flags::OnSingle,
                      arangodb::options::Flags::Uncommon))
      .setIntroducedIn(31100)
      .setLongDescription(R"(If set to `true`, during startup, all .sst files
in the `engine-rocksdb` folder in the database directory are checked for
potential corruption and errors. The server process stops after the check and
returns an exit code of `0` if the validation was successful, or a non-zero
exit code if there is an error in any of the .sst files.)");

  options
      ->addOption("--rocksdb.wal-archive-size-limit",
                  "The maximum total size (in bytes) of archived WAL files to "
                  "keep on the leader (0 = unlimited).",
                  new UInt64Parameter(&_maxWalArchiveSizeLimit),
                  arangodb::options::makeFlags(
                      arangodb::options::Flags::DefaultNoComponents,
                      arangodb::options::Flags::OnDBServer,
                      arangodb::options::Flags::OnSingle,
                      arangodb::options::Flags::Uncommon))
      .setDeprecatedIn(31200)
      .setLongDescription(R"(A value of `0` does not restrict the size of the
archive, so the leader removes archived WAL files when there are no replication
clients needing them. Any non-zero value restricts the size of the WAL files
archive to about the specified value and trigger WAL archive file deletion once
the threshold is reached. You can use this to get rid of archived WAL files in
a disk size-constrained environment.

**Note**: The value is only a threshold, so the archive may get bigger than 
the configured value until the background thread actually deletes files from
the archive. Also note that deletion from the archive only kicks in after
`--rocksdb.wal-file-timeout-initial` seconds have elapsed after server start.

Archived WAL files are normally deleted automatically after a short while when
there is no follower attached that may read from the archive. However, in case
when there are followers attached that may read from the archive, WAL files
normally remain in the archive until their contents have been streamed to the
followers. In case there are slow followers that cannot catch up, this causes a
growth of the WAL files archive over time.

You can use the option to force a deletion of WAL files from the archive even if
there are followers attached that may want to read the archive. In case the
option is set and a leader deletes files from the archive that followers want to
read, this aborts the replication on the followers. Followers can restart the
replication doing a resync, though, but they may not be able to catch up if WAL
file deletion happens too early.

Thus it is best to leave this option at its default value of `0` except in cases
when disk size is very constrained and no replication is used.)");

  options
      ->addOption("--rocksdb.auto-flush-min-live-wal-files",
                  "The minimum number of live WAL files that triggers an "
                  "auto-flush of WAL "
                  "and column family data.",
                  new UInt64Parameter(&_autoFlushMinWalFiles),
                  arangodb::options::makeFlags(
                      arangodb::options::Flags::DefaultNoComponents,
                      arangodb::options::Flags::OnDBServer,
                      arangodb::options::Flags::OnSingle))
      .setIntroducedIn(31005);

  options
      ->addOption(
          "--rocksdb.auto-flush-check-interval",
          "The interval (in seconds) in which auto-flushes of WAL and column "
          "family data is executed.",
          new DoubleParameter(&_autoFlushCheckInterval),
          arangodb::options::makeFlags(
              arangodb::options::Flags::DefaultNoComponents,
              arangodb::options::Flags::OnDBServer,
              arangodb::options::Flags::OnSingle))
      .setIntroducedIn(31005);

#ifdef ARANGODB_ENABLE_MAINTAINER_MODE
  options
      ->addOption(
          "--rocksdb.force-legacy-little-endian-keys",
          "Force usage of legacy little endian key encoding when creating "
          "a new RocksDB database directory. DO NOT USE IN PRODUCTION.",
          new BooleanParameter(&_forceLittleEndianKeys),
          arangodb::options::makeFlags(
              arangodb::options::Flags::DefaultNoComponents,
              arangodb::options::Flags::Uncommon,
              arangodb::options::Flags::Experimental,
              arangodb::options::Flags::OnAgent,
              arangodb::options::Flags::OnDBServer,
              arangodb::options::Flags::OnSingle))
      .setIntroducedIn(31200)
      .setLongDescription(R"(If enabled and a new RocksDB database
is generated, the legacy little endian key encoding is used.

Only use this option for testing purposes! It is bad for performance and
disables a few features like parallel index generation!)");
#endif

#ifdef USE_ENTERPRISE
  collectEnterpriseOptions(options);
#endif
}

// validate the storage engine's specific options
void RocksDBEngine::validateOptions(
    std::shared_ptr<options::ProgramOptions> options) {
  transaction::Options::setLimits(_maxTransactionSize, _intermediateCommitSize,
                                  _intermediateCommitCount);
#ifdef USE_ENTERPRISE
  validateEnterpriseOptions(options);
#endif

  if (_throttleScalingFactor == 0) {
    _throttleScalingFactor = 1;
  }

  if (_throttleSlots < 8) {
    _throttleSlots = 8;
  }

  if (_syncInterval > 0) {
    if (_syncInterval < minSyncInterval) {
      // _syncInterval = 0 means turned off!
      LOG_TOPIC("bbd68", FATAL, arangodb::Logger::CONFIG)
          << "invalid value for --rocksdb.sync-interval. Please use a value "
          << "of at least " << minSyncInterval;
      FATAL_ERROR_EXIT();
    }

    if (_syncDelayThreshold > 0 && _syncDelayThreshold <= _syncInterval) {
      if (!options->processingResult().touched("rocksdb.sync-interval") &&
          options->processingResult().touched("rocksdb.sync-delay-threshold")) {
        // user has not set --rocksdb.sync-interval, but set
        // --rocksdb.sync-delay-threshold
        LOG_TOPIC("c3f45", WARN, arangodb::Logger::CONFIG)
            << "invalid value for --rocksdb.sync-delay-threshold. should be "
               "higher "
            << "than the value of --rocksdb.sync-interval (" << _syncInterval
            << ")";
      }

      _syncDelayThreshold = 10 * _syncInterval;
      LOG_TOPIC("c0fa3", WARN, arangodb::Logger::CONFIG)
          << "auto-adjusting value of --rocksdb.sync-delay-threshold to "
          << _syncDelayThreshold << " ms";
    }
  }

  if (_pruneWaitTimeInitial < 10) {
    LOG_TOPIC("a9667", WARN, arangodb::Logger::ENGINES)
        << "consider increasing the value for "
           "--rocksdb.wal-file-timeout-initial. "
        << "Replication clients might have trouble to get in sync";
  }
}

// preparation phase for storage engine. can be used for internal setup.
// the storage engine must not start any threads here or write any files
void RocksDBEngine::prepare() {
  // get base path from DatabaseServerFeature
  auto& databasePathFeature = server().getFeature<DatabasePathFeature>();
  _basePath = databasePathFeature.directory();

  TRI_ASSERT(!_basePath.empty());

#ifdef USE_ENTERPRISE
  prepareEnterprise();
#endif
}

void RocksDBEngine::verifySstFiles(rocksdb::Options const& options) const {
  TRI_ASSERT(!_path.empty());

  rocksdb::SstFileReader sstReader(options);
  for (auto const& fileName : TRI_FullTreeDirectory(_path.c_str())) {
    if (!fileName.ends_with(".sst")) {
      continue;
    }
    std::string filename = basics::FileUtils::buildFilename(_path, fileName);
    rocksdb::Status res = sstReader.Open(fileName);
    if (res.ok()) {
      res = sstReader.VerifyChecksum();
    }
    if (!res.ok()) {
      auto result = rocksutils::convertStatus(res);
      LOG_TOPIC("2943c", FATAL, arangodb::Logger::STARTUP)
          << "error when verifying .sst file '" << filename
          << "': " << result.errorMessage();
      FATAL_ERROR_EXIT_CODE(TRI_EXIT_SST_FILE_CHECK);
    }
  }
  exit(EXIT_SUCCESS);
}

namespace {

struct RocksDBAsyncLogWriteBatcherMetricsImpl
    : replication2::storage::rocksdb::AsyncLogWriteBatcherMetrics {
  explicit RocksDBAsyncLogWriteBatcherMetricsImpl(
      metrics::MetricsFeature* metricsFeature) {
    using namespace arangodb::replication2::storage::rocksdb;
    numWorkerThreadsWaitForSync = &metricsFeature->add(
        arangodb_replication2_rocksdb_num_persistor_worker{}.withLabel("ws",
                                                                       "true"));
    numWorkerThreadsNoWaitForSync = &metricsFeature->add(
        arangodb_replication2_rocksdb_num_persistor_worker{}.withLabel(
            "ws", "false"));

    queueLength =
        &metricsFeature->add(arangodb_replication2_rocksdb_queue_length{});
    writeBatchSize =
        &metricsFeature->add(arangodb_replication2_rocksdb_write_batch_size{});
    rocksdbWriteTimeInUs =
        &metricsFeature->add(arangodb_replication2_rocksdb_write_time{});
    rocksdbSyncTimeInUs =
        &metricsFeature->add(arangodb_replication2_rocksdb_sync_time{});

    operationLatencyInsert = &metricsFeature->add(
        arangodb_replication2_storage_operation_latency{}.withLabel("op",
                                                                    "insert"));
    operationLatencyRemoveFront = &metricsFeature->add(
        arangodb_replication2_storage_operation_latency{}.withLabel(
            "op", "remove-front"));
    operationLatencyRemoveBack = &metricsFeature->add(
        arangodb_replication2_storage_operation_latency{}.withLabel(
            "op", "remove-back"));
  }
};
}  // namespace

void RocksDBEngine::start() {
  // it is already decided that rocksdb is used
  TRI_ASSERT(isEnabled());
  TRI_ASSERT(!ServerState::instance()->isCoordinator());

  if (ServerState::instance()->isAgent() &&
      !server().options()->processingResult().touched(
          "rocksdb.wal-file-timeout-initial")) {
    // reduce --rocksb.wal-file-timeout-initial to 15 seconds for agency nodes
    // as we probably won't need the WAL for WAL tailing and replication here
    _pruneWaitTimeInitial = 15;
  }

  LOG_TOPIC("107fd", TRACE, arangodb::Logger::ENGINES)
      << "rocksdb version " << rest::Version::getRocksDBVersion()
      << ", supported compression types: " << getCompressionSupport();

  // set the database sub-directory for RocksDB
  auto& databasePathFeature = server().getFeature<DatabasePathFeature>();
  _path = databasePathFeature.subdirectoryName("engine-rocksdb");

  [[maybe_unused]] bool createdEngineDir = false;
  if (!basics::FileUtils::isDirectory(_path)) {
    std::string systemErrorStr;
    long errorNo;

    auto res =
        TRI_CreateRecursiveDirectory(_path.c_str(), errorNo, systemErrorStr);

    if (res == TRI_ERROR_NO_ERROR) {
      LOG_TOPIC("b2958", TRACE, arangodb::Logger::ENGINES)
          << "created RocksDB data directory '" << _path << "'";
      createdEngineDir = true;
    } else {
      LOG_TOPIC("a5ae3", FATAL, arangodb::Logger::ENGINES)
          << "unable to create RocksDB data directory '" << _path
          << "': " << systemErrorStr;
      FATAL_ERROR_EXIT();
    }
  }

#ifdef USE_SST_INGESTION
  _idxPath = basics::FileUtils::buildFilename(_path, "tmp-idx-creation");
  if (basics::FileUtils::isDirectory(_idxPath)) {
    for (auto const& fileName : TRI_FullTreeDirectory(_idxPath.c_str())) {
      TRI_UnlinkFile(basics::FileUtils::buildFilename(path, fileName).data());
    }
  } else {
    auto errorMsg = TRI_ERROR_NO_ERROR;
    if (!basics::FileUtils::createDirectory(_idxPath, &errorMsg)) {
      LOG_TOPIC("6d10f", FATAL, Logger::ENGINES)
          << "Cannot create tmp-idx-creation directory: " << TRI_last_error();
      FATAL_ERROR_EXIT();
    }
  }
#endif

  uint64_t totalSpace;
  uint64_t freeSpace;
  if (TRI_GetDiskSpaceInfo(_path, totalSpace, freeSpace).ok() &&
      totalSpace != 0) {
    LOG_TOPIC("b71b9", DEBUG, arangodb::Logger::ENGINES)
        << "total disk space for database directory mount: "
        << basics::StringUtils::formatSize(totalSpace)
        << ", free disk space for database directory mount: "
        << basics::StringUtils::formatSize(freeSpace) << " ("
        << (100.0 * double(freeSpace) / double(totalSpace)) << "% free)";
  }

  rocksdb::TransactionDBOptions transactionOptions =
      _optionsProvider.getTransactionDBOptions();

  // we only want to modify DBOptions here, no ColumnFamily options or the
  // like
  _dbOptions = _optionsProvider.getOptions();
  if (_dbOptions.wal_dir.empty()) {
    _dbOptions.wal_dir = basics::FileUtils::buildFilename(_path, "journals");
  }
  LOG_TOPIC("bc82a", TRACE, arangodb::Logger::ENGINES)
      << "initializing RocksDB, path: '" << _path << "', WAL directory '"
      << _dbOptions.wal_dir << "'";

  if (_verifySst) {
    // startup command was invoked to verify all .sst files
    rocksdb::Options options;
#ifdef USE_ENTERPRISE
    configureEnterpriseRocksDBOptions(options, createdEngineDir);
#else
    options.env = rocksdb::Env::Default();
#endif
    // we will not return from here
    verifySstFiles(options);
    TRI_ASSERT(false);
  }

  if (_createShaFiles) {
    _checksumEnv =
        std::make_unique<checksum::ChecksumEnv>(rocksdb::Env::Default(), _path);
    _dbOptions.env = _checksumEnv.get();
    static_cast<checksum::ChecksumEnv*>(_checksumEnv.get())
        ->getHelper()
        ->checkMissingShaFiles();  // this works even if done before
                                   // configureEnterpriseRocksDBOptions() is
                                   // called when there's encryption, because
                                   // checkMissingShafiles() only looks for
                                   // existing sst files without their sha
                                   // files in the directory and writes the
                                   // missing sha files.
  } else {
    _dbOptions.env = rocksdb::Env::Default();
  }

#ifdef USE_ENTERPRISE
  configureEnterpriseRocksDBOptions(_dbOptions, createdEngineDir);
#endif

  _dbOptions.env->SetBackgroundThreads(
      static_cast<int>(_optionsProvider.numThreadsHigh()),
      rocksdb::Env::Priority::HIGH);
  _dbOptions.env->SetBackgroundThreads(
      static_cast<int>(_optionsProvider.numThreadsLow()),
      rocksdb::Env::Priority::LOW);

  if (_debugLogging) {
    _dbOptions.info_log_level = rocksdb::InfoLogLevel::DEBUG_LEVEL;
  }

  std::shared_ptr<RocksDBLogger> logger;

  if (!_optionsProvider.useFileLogging()) {
    // if option "--rocksdb.use-file-logging" is set to false, we will use
    // our own logger that logs to ArangoDB's logfile
    logger = std::make_shared<RocksDBLogger>(_dbOptions.info_log_level);
    _dbOptions.info_log = logger;

    if (!_debugLogging) {
      logger->disable();
    }
  }

  if (_useThrottle) {
    _throttleListener = std::make_shared<RocksDBThrottle>(
        _throttleSlots, _throttleFrequency, _throttleScalingFactor,
        _throttleMaxWriteRate, _throttleSlowdownWritesTrigger,
        _throttleLowerBoundBps);
    _dbOptions.listeners.push_back(_throttleListener);
  }

  _errorListener = std::make_shared<RocksDBBackgroundErrorListener>();
  _dbOptions.listeners.push_back(_errorListener);
  _dbOptions.listeners.push_back(
      std::make_shared<RocksDBMetricsListener>(server()));

  rocksdb::BlockBasedTableOptions tableOptions =
      _optionsProvider.getTableOptions();
  // create column families
  std::vector<rocksdb::ColumnFamilyDescriptor> cfFamilies;
  auto addFamily = [this,
                    &cfFamilies](RocksDBColumnFamilyManager::Family family) {
    rocksdb::ColumnFamilyOptions specialized =
        _optionsProvider.getColumnFamilyOptions(family);
    std::string name = RocksDBColumnFamilyManager::name(family);
    cfFamilies.emplace_back(name, specialized);
  };
  // no prefix families for default column family (Has to be there)
  addFamily(RocksDBColumnFamilyManager::Family::Definitions);
  addFamily(RocksDBColumnFamilyManager::Family::Documents);
  addFamily(RocksDBColumnFamilyManager::Family::PrimaryIndex);
  addFamily(RocksDBColumnFamilyManager::Family::EdgeIndex);
  addFamily(RocksDBColumnFamilyManager::Family::VPackIndex);
  addFamily(RocksDBColumnFamilyManager::Family::GeoIndex);
  addFamily(RocksDBColumnFamilyManager::Family::FulltextIndex);
  addFamily(RocksDBColumnFamilyManager::Family::ReplicatedLogs);
  addFamily(RocksDBColumnFamilyManager::Family::ZkdIndex);

  bool dbExisted = checkExistingDB(cfFamilies);

  LOG_TOPIC("ab45b", DEBUG, Logger::STARTUP)
      << "opening RocksDB instance in '" << _path << "'";

  std::vector<rocksdb::ColumnFamilyHandle*> cfHandles;

  rocksdb::Status status = rocksdb::TransactionDB::Open(
      _dbOptions, transactionOptions, _path, cfFamilies, &cfHandles, &_db);

  if (!status.ok()) {
    std::string error;
    if (status.IsIOError()) {
      error =
          "; Maybe your filesystem doesn't provide required features? (Cifs? "
          "NFS?)";
    }

    LOG_TOPIC("fe3df", FATAL, arangodb::Logger::STARTUP)
        << "unable to initialize RocksDB engine: " << status.ToString()
        << error;
    FATAL_ERROR_EXIT();
  }
  if (cfFamilies.size() != cfHandles.size()) {
    LOG_TOPIC("ffc6d", FATAL, arangodb::Logger::STARTUP)
        << "unable to initialize RocksDB column families";
    FATAL_ERROR_EXIT();
  }
  if (cfHandles.size() <
      RocksDBColumnFamilyManager::minNumberOfColumnFamilies) {
    LOG_TOPIC("e572e", FATAL, arangodb::Logger::STARTUP)
        << "unexpected number of column families found in database. "
        << "got " << cfHandles.size() << ", expecting at least "
        << RocksDBColumnFamilyManager::minNumberOfColumnFamilies;
    FATAL_ERROR_EXIT();
  }

  // give throttle access to families
  if (_useThrottle) {
    _throttleListener->setFamilies(cfHandles);
  }

  TRI_ASSERT(_db != nullptr);

  // set our column families
  RocksDBColumnFamilyManager::set(RocksDBColumnFamilyManager::Family::Invalid,
                                  _db->DefaultColumnFamily());
  RocksDBColumnFamilyManager::set(
      RocksDBColumnFamilyManager::Family::Definitions, cfHandles[0]);
  RocksDBColumnFamilyManager::set(RocksDBColumnFamilyManager::Family::Documents,
                                  cfHandles[1]);
  RocksDBColumnFamilyManager::set(
      RocksDBColumnFamilyManager::Family::PrimaryIndex, cfHandles[2]);
  RocksDBColumnFamilyManager::set(RocksDBColumnFamilyManager::Family::EdgeIndex,
                                  cfHandles[3]);
  RocksDBColumnFamilyManager::set(
      RocksDBColumnFamilyManager::Family::VPackIndex, cfHandles[4]);
  RocksDBColumnFamilyManager::set(RocksDBColumnFamilyManager::Family::GeoIndex,
                                  cfHandles[5]);
  RocksDBColumnFamilyManager::set(
      RocksDBColumnFamilyManager::Family::FulltextIndex, cfHandles[6]);
  RocksDBColumnFamilyManager::set(
      RocksDBColumnFamilyManager::Family::ReplicatedLogs, cfHandles[7]);
  RocksDBColumnFamilyManager::set(RocksDBColumnFamilyManager::Family::ZkdIndex,
                                  cfHandles[8]);
  TRI_ASSERT(RocksDBColumnFamilyManager::get(
                 RocksDBColumnFamilyManager::Family::Definitions)
                 ->GetID() == 0);

  // will crash the process if version does not match
  arangodb::rocksdbStartupVersionCheck(server(), _db, dbExisted,
                                       _forceLittleEndianKeys);

  _dbExisted = dbExisted;

  // only enable logger after RocksDB start
  if (logger != nullptr) {
    logger->enable();
  }

  if (_optionsProvider.limitOpenFilesAtStartup()) {
    _db->SetDBOptions({{"max_open_files", "-1"}});
  }

  // limit the total size of WAL files. This forces the flush of memtables of
  // column families still backed by WAL files. If we would not do this, WAL
  // files may linger around forever and will not get removed
  _db->SetDBOptions({{"max_total_wal_size",
                      std::to_string(_optionsProvider.maxTotalWalSize())}});

  {
    auto& feature = server().getFeature<FlushFeature>();
    _useReleasedTick = feature.isEnabled();
  }

  // useReleasedTick should be true on DB servers and single servers
  TRI_ASSERT((arangodb::ServerState::instance()->isCoordinator() ||
              arangodb::ServerState::instance()->isAgent()) ||
             _useReleasedTick);

  if (_syncInterval > 0) {
    _syncThread = std::make_unique<RocksDBSyncThread>(
        *this, std::chrono::milliseconds(_syncInterval),
        std::chrono::milliseconds(_syncDelayThreshold));
    if (!_syncThread->start()) {
      LOG_TOPIC("63919", FATAL, Logger::ENGINES)
          << "could not start rocksdb sync thread";
      FATAL_ERROR_EXIT();
    }
  }

  TRI_ASSERT(_db != nullptr);
  _settingsManager = std::make_unique<RocksDBSettingsManager>(*this);
  _replicationManager = std::make_unique<RocksDBReplicationManager>(*this);
  _dumpManager = std::make_unique<RocksDBDumpManager>(
      *this, server().getFeature<metrics::MetricsFeature>(),
      server().getFeature<DumpLimitsFeature>().limits());
  _walManager = std::make_shared<replication2::storage::wal::WalManager>(
      databasePathFeature.subdirectoryName("replicated-logs"));

  struct SchedulerExecutor
      : replication2::storage::rocksdb::AsyncLogWriteBatcher::IAsyncExecutor {
    explicit SchedulerExecutor(ArangodServer& server)
        : _scheduler(server.getFeature<SchedulerFeature>().SCHEDULER) {}

    void operator()(fu2::unique_function<void() noexcept> func) override {
      if (_scheduler->server().isStopping()) {
        return;
      }
      _scheduler->queue(RequestLane::CLUSTER_INTERNAL, std::move(func));
    }

    Scheduler* _scheduler;
  };

  _logMetrics = std::make_shared<RocksDBAsyncLogWriteBatcherMetricsImpl>(
      &server().getFeature<metrics::MetricsFeature>());

  auto logPersistor =
      std::make_shared<replication2::storage::rocksdb::AsyncLogWriteBatcher>(
          RocksDBColumnFamilyManager::get(
              RocksDBColumnFamilyManager::Family::ReplicatedLogs),
          _db->GetRootDB(), std::make_shared<SchedulerExecutor>(server()),
          server().getFeature<ReplicatedLogFeature>().options(), _logMetrics);
  _logPersistor = logPersistor;

  if (auto* syncer = syncThread(); syncer != nullptr) {
    syncer->registerSyncListener(std::move(logPersistor));
  } else {
    LOG_TOPIC("0a5df", WARN, Logger::REPLICATION2)
        << "In replication2 databases, setting waitForSync to false will not "
           "work correctly without a syncer thread. See the "
           "--rocksdbsync-interval option.";
  }

  _settingsManager->retrieveInitialValues();

  double const counterSyncSeconds = 2.5;
  _backgroundThread =
      std::make_unique<RocksDBBackgroundThread>(*this, counterSyncSeconds);
  if (!_backgroundThread->start()) {
    LOG_TOPIC("a5e96", FATAL, Logger::ENGINES)
        << "could not start rocksdb counter manager thread";
    FATAL_ERROR_EXIT();
  }

  if (!systemDatabaseExists()) {
    addSystemDatabase();
  }

  if (!useEdgeCache()) {
    LOG_TOPIC("46557", INFO, Logger::ENGINES)
        << "in-memory cache for edges is disabled";
  }

  // to populate initial health check data
  HealthData hd = healthCheck();
  if (hd.res.fail()) {
    LOG_TOPIC("4cf5b", ERR, Logger::ENGINES) << hd.res.errorMessage();
  }

  // make an initial inventory of WAL files, so that all WAL files
  // metrics are correctly populated once the HTTP interface comes
  // up
  determineWalFilesInitial();
}

void RocksDBEngine::beginShutdown() {
  TRI_ASSERT(isEnabled());

  // block the creation of new replication contexts
  if (_replicationManager != nullptr) {
    _replicationManager->beginShutdown();
  }

  if (_dumpManager != nullptr) {
    _dumpManager->garbageCollect(/*force*/ true);
  }

  // from now on, all started compactions can be canceled.
  // note that this is only a best-effort hint to RocksDB and
  // may not be followed immediately.
  ::cancelCompactions.store(true, std::memory_order_release);
}

void RocksDBEngine::stop() {
  TRI_ASSERT(isEnabled());

  // in case we missed the beginShutdown somehow, call it again
  replicationManager()->beginShutdown();
  replicationManager()->dropAll();

  if (_dumpManager != nullptr) {
    _dumpManager->garbageCollect(/*force*/ true);
  }

  if (_backgroundThread) {
    // stop the press
    _backgroundThread->beginShutdown();

    if (_settingsManager) {
      auto syncRes = _settingsManager->sync(/*force*/ true);
      if (syncRes.fail()) {
        LOG_TOPIC("0582f", WARN, Logger::ENGINES)
            << "caught exception while shutting down RocksDB engine: "
            << syncRes.errorMessage();
      }
    }

    // wait until background thread stops
    while (_backgroundThread->isRunning()) {
      std::this_thread::yield();
    }
    _backgroundThread.reset();
  }

  if (_syncThread) {
    // _syncThread may be a nullptr, in case automatic syncing is turned off
    _syncThread->beginShutdown();

    // wait until sync thread stops
    while (_syncThread->isRunning()) {
      std::this_thread::yield();
    }
    _syncThread.reset();
  }

  waitForCompactionJobsToFinish();
}

void RocksDBEngine::unprepare() {
  TRI_ASSERT(isEnabled());
  waitForCompactionJobsToFinish();
  shutdownRocksDBInstance();
}

void RocksDBEngine::trackRevisionTreeHibernation() noexcept {
  ++_metricsTreeHibernations;
}

void RocksDBEngine::trackRevisionTreeResurrection() noexcept {
  ++_metricsTreeResurrections;
}

void RocksDBEngine::trackRevisionTreeMemoryIncrease(
    std::uint64_t value) noexcept {
  _metricsTreeMemoryUsage.fetch_add(value);
}

void RocksDBEngine::trackRevisionTreeMemoryDecrease(
    std::uint64_t value) noexcept {
  [[maybe_unused]] auto old = _metricsTreeMemoryUsage.fetch_sub(value);
  TRI_ASSERT(old >= value);
}

void RocksDBEngine::trackRevisionTreeBufferedMemoryIncrease(
    std::uint64_t value) noexcept {
  _metricsTreeBufferedMemoryUsage.fetch_add(value);
}

void RocksDBEngine::trackRevisionTreeBufferedMemoryDecrease(
    std::uint64_t value) noexcept {
  [[maybe_unused]] auto old = _metricsTreeBufferedMemoryUsage.fetch_sub(value);
  TRI_ASSERT(old >= value);
}

bool RocksDBEngine::hasBackgroundError() const {
  return _errorListener != nullptr && _errorListener->called();
}

std::unique_ptr<transaction::Manager> RocksDBEngine::createTransactionManager(
    transaction::ManagerFeature& feature) {
  return std::make_unique<transaction::Manager>(feature);
}

std::shared_ptr<TransactionState> RocksDBEngine::createTransactionState(
    TRI_vocbase_t& vocbase, TransactionId tid,
    transaction::Options const& options, transaction::OperationOrigin trxType) {
  if (vocbase.replicationVersion() == replication::Version::TWO &&
      (tid.isLeaderTransactionId() || tid.isLegacyTransactionId()) &&
      ServerState::instance()->isRunningInCluster() &&
      !options.allowDirtyReads && options.requiresReplication) {
    return std::make_shared<ReplicatedRocksDBTransactionState>(
        vocbase, tid, options, trxType);
  }
  return std::make_shared<SimpleRocksDBTransactionState>(vocbase, tid, options,
                                                         trxType);
}

void RocksDBEngine::addParametersForNewCollection(VPackBuilder& builder,
                                                  VPackSlice info) {
  if (!info.hasKey(StaticStrings::ObjectId)) {
    builder.add(StaticStrings::ObjectId,
                VPackValue(std::to_string(TRI_NewTickServer())));
  }
  if (!info.get(StaticStrings::CacheEnabled).isBool()) {
    builder.add(StaticStrings::CacheEnabled, VPackValue(false));
  }
}

// create storage-engine specific collection
std::unique_ptr<PhysicalCollection> RocksDBEngine::createPhysicalCollection(
    LogicalCollection& collection, velocypack::Slice info) {
  return std::make_unique<RocksDBCollection>(collection, info);
}

// inventory functionality
// -----------------------

void RocksDBEngine::getDatabases(arangodb::velocypack::Builder& result) {
  LOG_TOPIC("a9cc7", TRACE, Logger::STARTUP) << "getting existing databases";

  rocksdb::ReadOptions readOptions;
  std::unique_ptr<rocksdb::Iterator> iter(_db->NewIterator(
      readOptions, RocksDBColumnFamilyManager::get(
                       RocksDBColumnFamilyManager::Family::Definitions)));
  result.openArray();
  auto rSlice = rocksDBSlice(RocksDBEntryType::Database);
  for (iter->Seek(rSlice); iter->Valid() && iter->key().starts_with(rSlice);
       iter->Next()) {
    auto slice =
        VPackSlice(reinterpret_cast<uint8_t const*>(iter->value().data()));

    //// check format id
    TRI_ASSERT(slice.isObject());
    VPackSlice idSlice = slice.get(StaticStrings::DatabaseId);
    if (!idSlice.isString()) {
      LOG_TOPIC("099d7", ERR, arangodb::Logger::STARTUP)
          << "found invalid database declaration with non-string id: "
          << slice.toJson();
      THROW_ARANGO_EXCEPTION(TRI_ERROR_ARANGO_ILLEGAL_PARAMETER_FILE);
    }

    // deleted
    if (arangodb::basics::VelocyPackHelper::getBooleanValue(slice, "deleted",
                                                            false)) {
      TRI_voc_tick_t id = static_cast<TRI_voc_tick_t>(
          basics::StringUtils::uint64(idSlice.copyString()));

      // database is deleted, skip it!
      LOG_TOPIC("43cbc", DEBUG, arangodb::Logger::STARTUP)
          << "found dropped database " << id;

      dropDatabase(id);
      continue;
    }

    // name
    VPackSlice nameSlice = slice.get("name");
    if (!nameSlice.isString()) {
      LOG_TOPIC("96ffc", ERR, arangodb::Logger::STARTUP)
          << "found invalid database declaration with non-string name: "
          << slice.toJson();
      THROW_ARANGO_EXCEPTION(TRI_ERROR_ARANGO_ILLEGAL_PARAMETER_FILE);
    }

    result.add(slice);
  }
  result.close();
}

void RocksDBEngine::getCollectionInfo(TRI_vocbase_t& vocbase, DataSourceId cid,
                                      arangodb::velocypack::Builder& builder,
                                      bool includeIndexes,
                                      TRI_voc_tick_t maxTick) {
  builder.openObject();

  // read collection info from database
  RocksDBKey key;

  key.constructCollection(vocbase.id(), cid);

  rocksdb::PinnableSlice value;
  rocksdb::ReadOptions options;
  rocksdb::Status res =
      _db->Get(options,
               RocksDBColumnFamilyManager::get(
                   RocksDBColumnFamilyManager::Family::Definitions),
               key.string(), &value);
  auto result = rocksutils::convertStatus(res);

  if (result.errorNumber() != TRI_ERROR_NO_ERROR) {
    THROW_ARANGO_EXCEPTION(result);
  }

  VPackSlice fullParameters = RocksDBValue::data(value);

  builder.add("parameters", fullParameters);

  if (includeIndexes) {
    // dump index information
    VPackSlice indexes = fullParameters.get("indexes");
    builder.add(VPackValue("indexes"));
    builder.openArray();

    if (indexes.isArray()) {
      for (auto const idx : VPackArrayIterator(indexes)) {
        // This is only allowed to contain user-defined indexes.
        // So we have to exclude Primary + Edge Types
        auto type = idx.get(StaticStrings::IndexType);
        TRI_ASSERT(type.isString());

        if (!type.isEqualString("primary") && !type.isEqualString("edge")) {
          builder.add(idx);
        }
      }
    }

    builder.close();
  }

  builder.close();
}

ErrorCode RocksDBEngine::getCollectionsAndIndexes(
    TRI_vocbase_t& vocbase, arangodb::velocypack::Builder& result,
    bool wasCleanShutdown, bool isUpgrade) {
  rocksdb::ReadOptions readOptions;
  std::unique_ptr<rocksdb::Iterator> iter(_db->NewIterator(
      readOptions, RocksDBColumnFamilyManager::get(
                       RocksDBColumnFamilyManager::Family::Definitions)));

  result.openArray();

  auto rSlice = rocksDBSlice(RocksDBEntryType::Collection);

  for (iter->Seek(rSlice); iter->Valid() && iter->key().starts_with(rSlice);
       iter->Next()) {
    if (vocbase.id() != RocksDBKey::databaseId(iter->key())) {
      continue;
    }

    auto slice =
        VPackSlice(reinterpret_cast<uint8_t const*>(iter->value().data()));

    if (arangodb::basics::VelocyPackHelper::getBooleanValue(
            slice, StaticStrings::DataSourceDeleted, false)) {
      continue;
    }

    result.add(slice);
  }

  result.close();

  return TRI_ERROR_NO_ERROR;
}

ErrorCode RocksDBEngine::getViews(TRI_vocbase_t& vocbase,
                                  arangodb::velocypack::Builder& result) {
  auto bounds = RocksDBKeyBounds::DatabaseViews(vocbase.id());
  rocksdb::Slice upper = bounds.end();
  rocksdb::ColumnFamilyHandle* cf = RocksDBColumnFamilyManager::get(
      RocksDBColumnFamilyManager::Family::Definitions);

  rocksdb::ReadOptions ro;
  ro.iterate_upper_bound = &upper;

  std::unique_ptr<rocksdb::Iterator> iter(_db->NewIterator(ro, cf));
  result.openArray();
  for (iter->Seek(bounds.start()); iter->Valid(); iter->Next()) {
    TRI_ASSERT(iter->key().compare(bounds.end()) < 0);
    auto slice =
        VPackSlice(reinterpret_cast<uint8_t const*>(iter->value().data()));

    LOG_TOPIC("e3bcd", TRACE, Logger::VIEWS)
        << "got view slice: " << slice.toJson();

    if (arangodb::basics::VelocyPackHelper::getBooleanValue(
            slice, StaticStrings::DataSourceDeleted, false)) {
      continue;
    }
    if (ServerState::instance()->isDBServer() &&
        arangodb::basics::VelocyPackHelper::getStringView(
            slice, StaticStrings::DataSourceType, {}) !=
            arangodb::iresearch::StaticStrings::ViewArangoSearchType) {
      continue;
    }
    result.add(slice);
  }

  result.close();

  return TRI_ERROR_NO_ERROR;
}

std::string RocksDBEngine::versionFilename(TRI_voc_tick_t id) const {
  return _basePath + TRI_DIR_SEPARATOR_CHAR + "VERSION-" + std::to_string(id);
}

void RocksDBEngine::cleanupReplicationContexts() {
  if (_replicationManager != nullptr) {
    _replicationManager->dropAll();
  }
}

VPackBuilder RocksDBEngine::getReplicationApplierConfiguration(
    TRI_vocbase_t& vocbase, ErrorCode& status) {
  RocksDBKey key;

  key.constructReplicationApplierConfig(vocbase.id());

  return getReplicationApplierConfiguration(key, status);
}

VPackBuilder RocksDBEngine::getReplicationApplierConfiguration(
    ErrorCode& status) {
  RocksDBKey key;
  key.constructReplicationApplierConfig(databaseIdForGlobalApplier);
  return getReplicationApplierConfiguration(key, status);
}

VPackBuilder RocksDBEngine::getReplicationApplierConfiguration(
    RocksDBKey const& key, ErrorCode& status) {
  rocksdb::PinnableSlice value;

  auto opts = rocksdb::ReadOptions();
  auto s = _db->Get(opts,
                    RocksDBColumnFamilyManager::get(
                        RocksDBColumnFamilyManager::Family::Definitions),
                    key.string(), &value);
  if (!s.ok()) {
    status = TRI_ERROR_FILE_NOT_FOUND;
    return arangodb::velocypack::Builder();
  }

  status = TRI_ERROR_NO_ERROR;
  VPackBuilder builder;
  builder.add(RocksDBValue::data(value));
  return builder;
}

ErrorCode RocksDBEngine::removeReplicationApplierConfiguration(
    TRI_vocbase_t& vocbase) {
  RocksDBKey key;

  key.constructReplicationApplierConfig(vocbase.id());

  return removeReplicationApplierConfiguration(key);
}

ErrorCode RocksDBEngine::removeReplicationApplierConfiguration() {
  RocksDBKey key;
  key.constructReplicationApplierConfig(databaseIdForGlobalApplier);
  return removeReplicationApplierConfiguration(key);
}

ErrorCode RocksDBEngine::removeReplicationApplierConfiguration(
    RocksDBKey const& key) {
  auto status = rocksutils::convertStatus(
      _db->Delete(rocksdb::WriteOptions(),
                  RocksDBColumnFamilyManager::get(
                      RocksDBColumnFamilyManager::Family::Definitions),
                  key.string()));
  if (!status.ok()) {
    return status.errorNumber();
  }

  return TRI_ERROR_NO_ERROR;
}

ErrorCode RocksDBEngine::saveReplicationApplierConfiguration(
    TRI_vocbase_t& vocbase, velocypack::Slice slice, bool doSync) {
  RocksDBKey key;

  key.constructReplicationApplierConfig(vocbase.id());

  return saveReplicationApplierConfiguration(key, slice, doSync);
}

ErrorCode RocksDBEngine::saveReplicationApplierConfiguration(
    velocypack::Slice slice, bool doSync) {
  RocksDBKey key;
  key.constructReplicationApplierConfig(databaseIdForGlobalApplier);
  return saveReplicationApplierConfiguration(key, slice, doSync);
}

ErrorCode RocksDBEngine::saveReplicationApplierConfiguration(
    RocksDBKey const& key, velocypack::Slice slice, bool doSync) {
  auto value = RocksDBValue::ReplicationApplierConfig(slice);

  auto status = rocksutils::convertStatus(
      _db->Put(rocksdb::WriteOptions(),
               RocksDBColumnFamilyManager::get(
                   RocksDBColumnFamilyManager::Family::Definitions),
               key.string(), value.string()));
  if (!status.ok()) {
    return status.errorNumber();
  }

  return TRI_ERROR_NO_ERROR;
}

// database, collection and index management
// -----------------------------------------

std::unique_ptr<TRI_vocbase_t> RocksDBEngine::openDatabase(
    arangodb::CreateDatabaseInfo&& info, bool isUpgrade) {
  return openExistingDatabase(std::move(info), true, isUpgrade);
}

Result RocksDBEngine::writeCreateDatabaseMarker(TRI_voc_tick_t id,
                                                velocypack::Slice slice) {
  return writeDatabaseMarker(id, slice, RocksDBLogValue::DatabaseCreate(id));
}

Result RocksDBEngine::writeDatabaseMarker(TRI_voc_tick_t id,
                                          velocypack::Slice slice,
                                          RocksDBLogValue&& logValue) {
  RocksDBKey key;
  key.constructDatabase(id);
  auto value = RocksDBValue::Database(slice);
  rocksdb::WriteOptions wo;

  // Write marker + key into RocksDB inside one batch
  rocksdb::WriteBatch batch;
  batch.PutLogData(logValue.slice());
  batch.Put(RocksDBColumnFamilyManager::get(
                RocksDBColumnFamilyManager::Family::Definitions),
            key.string(), value.string());
  rocksdb::Status res = _db->GetRootDB()->Write(wo, &batch);
  return rocksutils::convertStatus(res);
}

Result RocksDBEngine::writeCreateCollectionMarker(TRI_voc_tick_t databaseId,
                                                  DataSourceId cid,
                                                  velocypack::Slice slice,
                                                  RocksDBLogValue&& logValue) {
  rocksdb::DB* db = _db->GetRootDB();

  RocksDBKey key;
  key.constructCollection(databaseId, cid);
  auto value = RocksDBValue::Collection(slice);

  rocksdb::WriteOptions wo;
  // Write marker + key into RocksDB inside one batch
  rocksdb::WriteBatch batch;
  if (logValue.slice().size() > 0) {
    batch.PutLogData(logValue.slice());
  }
  batch.Put(RocksDBColumnFamilyManager::get(
                RocksDBColumnFamilyManager::Family::Definitions),
            key.string(), value.string());
  rocksdb::Status res = db->Write(wo, &batch);

  return rocksutils::convertStatus(res);
}

Result RocksDBEngine::prepareDropDatabase(TRI_vocbase_t& vocbase) {
  VPackBuilder builder;

  builder.openObject();
  builder.add("id", velocypack::Value(std::to_string(vocbase.id())));
  builder.add("name", velocypack::Value(vocbase.name()));
  builder.add("deleted", VPackValue(true));
  builder.close();

  auto log = RocksDBLogValue::DatabaseDrop(vocbase.id());
  return writeDatabaseMarker(vocbase.id(), builder.slice(), std::move(log));
}

Result RocksDBEngine::dropDatabase(TRI_vocbase_t& database) {
  replicationManager()->drop(database);
  dumpManager()->dropDatabase(database);

  return dropDatabase(database.id());
}

// current recovery state
RecoveryState RocksDBEngine::recoveryState() noexcept {
  return server().getFeature<RocksDBRecoveryManager>().recoveryState();
}

// current recovery tick
TRI_voc_tick_t RocksDBEngine::recoveryTick() noexcept {
  return server().getFeature<RocksDBRecoveryManager>().recoverySequenceNumber();
}

void RocksDBEngine::scheduleTreeRebuild(TRI_voc_tick_t database,
                                        std::string const& collection) {
  std::lock_guard locker{_rebuildCollectionsLock};
  _rebuildCollections.emplace(std::make_pair(database, collection),
                              /*started*/ false);
}

void RocksDBEngine::processTreeRebuilds() {
  Scheduler* scheduler = arangodb::SchedulerFeature::SCHEDULER;
  if (scheduler == nullptr) {
    return;
  }

  uint64_t maxParallelRebuilds = 2;
  uint64_t iterations = 0;
  while (++iterations <= maxParallelRebuilds) {
    if (server().isStopping()) {
      // don't fire off more tree rebuilds while we are shutting down
      return;
    }

    std::pair<TRI_voc_tick_t, std::string> candidate{};

    {
      std::lock_guard locker{_rebuildCollectionsLock};
      if (_rebuildCollections.empty() ||
          _runningRebuilds >= maxParallelRebuilds) {
        // nothing to do, or too much to do
        return;
      }

      for (auto& it : _rebuildCollections) {
        if (!it.second) {
          // set to started
          it.second = true;
          candidate = it.first;
          ++_runningRebuilds;
          break;
        }
      }
    }

    if (candidate.first == 0 || candidate.second.empty()) {
      return;
    }

    if (server().isStopping()) {
      return;
    }

    scheduler->queue(arangodb::RequestLane::CLIENT_SLOW, [this, candidate]() {
      if (!server().isStopping()) {
        VocbasePtr vocbase;
        try {
          auto& df = server().getFeature<DatabaseFeature>();
          vocbase = df.useDatabase(candidate.first);
          if (vocbase != nullptr) {
            auto collection = vocbase->lookupCollectionByUuid(candidate.second);
            if (collection != nullptr && !collection->deleted()) {
              LOG_TOPIC("b96bc", INFO, Logger::ENGINES)
                  << "starting background rebuild of revision tree for "
                     "collection "
                  << candidate.first << "/" << collection->name();
              Result res =
                  static_cast<RocksDBCollection*>(collection->getPhysical())
                      ->rebuildRevisionTree()
                      .get();
              if (res.ok()) {
                ++_metricsTreeRebuildsSuccess;
                LOG_TOPIC("2f997", INFO, Logger::ENGINES)
                    << "successfully rebuilt revision tree for collection "
                    << candidate.first << "/" << collection->name();
              } else {
                ++_metricsTreeRebuildsFailure;
                if (res.is(TRI_ERROR_LOCK_TIMEOUT)) {
                  LOG_TOPIC("bce3a", WARN, Logger::ENGINES)
                      << "failure during revision tree rebuilding for "
                         "collection "
                      << candidate.first << "/" << collection->name() << ": "
                      << res.errorMessage();
                } else {
                  LOG_TOPIC("a1fc2", ERR, Logger::ENGINES)
                      << "failure during revision tree rebuilding for "
                         "collection "
                      << candidate.first << "/" << collection->name() << ": "
                      << res.errorMessage();
                }
                {
                  // mark as to-be-done again
                  std::lock_guard locker{_rebuildCollectionsLock};
                  auto it = _rebuildCollections.find(candidate);
                  if (it != _rebuildCollections.end()) {
                    (*it).second = false;
                  }
                }
                // rethrow exception
                THROW_ARANGO_EXCEPTION(res);
              }
            }
          }

          // tree rebuilding finished successfully. now remove from the list
          // to-be-rebuilt candidates
          std::lock_guard locker{_rebuildCollectionsLock};
          _rebuildCollections.erase(candidate);

        } catch (std::exception const& ex) {
          LOG_TOPIC("13afc", WARN, Logger::ENGINES)
              << "caught exception during tree rebuilding: " << ex.what();
        } catch (...) {
          LOG_TOPIC("0bcbf", WARN, Logger::ENGINES)
              << "caught unknown exception during tree rebuilding";
        }
      }

      // always count down _runningRebuilds!
      std::lock_guard locker{_rebuildCollectionsLock};
      TRI_ASSERT(_runningRebuilds > 0);
      --_runningRebuilds;
    });
  }
}

void RocksDBEngine::compactRange(RocksDBKeyBounds bounds) {
  {
    WRITE_LOCKER(locker, _pendingCompactionsLock);
    _pendingCompactions.push_back(std::move(bounds));
  }

  // directly kick off compactions if there is enough processing
  // capacity
  processCompactions();
}

void RocksDBEngine::processCompactions() {
  Scheduler* scheduler = arangodb::SchedulerFeature::SCHEDULER;
  if (scheduler == nullptr) {
    return;
  }

  uint64_t maxIterations = _maxParallelCompactions;
  uint64_t iterations = 0;
  while (++iterations <= maxIterations) {
    if (server().isStopping()) {
      // don't fire off more compactions while we are shutting down
      return;
    }

    RocksDBKeyBounds bounds = RocksDBKeyBounds::Empty();
    {
      WRITE_LOCKER(locker, _pendingCompactionsLock);
      if (_pendingCompactions.empty() ||
          _runningCompactions >= _maxParallelCompactions) {
        // nothing to do, or too much to do
        LOG_TOPIC("d5108", TRACE, Logger::ENGINES)
            << "checking compactions. pending: " << _pendingCompactions.size()
            << ", running: " << _runningCompactions;
        return;
      }
      // found something to do, now steal the item from the queue
      bounds = std::move(_pendingCompactions.front());
      _pendingCompactions.pop_front();

      if (server().isStopping()) {
        // if we are stopping, it is ok to not process but lose any pending
        // compactions
        return;
      }

      // set it to running already, so that concurrent callers of this method
      // will not kick off additional jobs
      ++_runningCompactions;
    }

    LOG_TOPIC("6ea1b", TRACE, Logger::ENGINES)
        << "scheduling compaction for execution";

    scheduler->queue(arangodb::RequestLane::CLIENT_SLOW, [this, bounds]() {
      if (server().isStopping()) {
        LOG_TOPIC("3d619", TRACE, Logger::ENGINES)
            << "aborting pending compaction due to server shutdown";
      } else {
        LOG_TOPIC("9485b", TRACE, Logger::ENGINES)
            << "executing compaction for range " << bounds;
        double start = TRI_microtime();
        try {
          rocksdb::CompactRangeOptions opts;
          opts.exclusive_manual_compaction = false;
          opts.allow_write_stall = true;
          opts.canceled = &::cancelCompactions;
          rocksdb::Slice b = bounds.start(), e = bounds.end();
          _db->CompactRange(opts, bounds.columnFamily(), &b, &e);
        } catch (std::exception const& ex) {
          LOG_TOPIC("a4c42", WARN, Logger::ENGINES)
              << "compaction for range " << bounds
              << " failed with error: " << ex.what();
        } catch (...) {
          // whatever happens, we need to count down _runningCompactions in
          // all cases
        }

        LOG_TOPIC("79591", TRACE, Logger::ENGINES)
            << "finished compaction for range " << bounds
            << ", took: " << Logger::FIXED(TRI_microtime() - start);
      }
      // always count down _runningCompactions!
      WRITE_LOCKER(locker, _pendingCompactionsLock);
      TRI_ASSERT(_runningCompactions > 0);
      --_runningCompactions;
    });
  }
}

void RocksDBEngine::createCollection(TRI_vocbase_t& vocbase,
                                     LogicalCollection const& collection) {
  DataSourceId const cid = collection.id();
  TRI_ASSERT(cid.isSet());

  auto builder = collection.toVelocyPackIgnore(
      {"path", "statusString"},
      LogicalDataSource::Serialization::PersistenceWithInProgress);
  TRI_UpdateTickServer(cid.id());

  Result res = writeCreateCollectionMarker(
      vocbase.id(), cid, builder.slice(),
      RocksDBLogValue::CollectionCreate(vocbase.id(), cid));

  if (res.fail()) {
    THROW_ARANGO_EXCEPTION(res);
  }
}

void RocksDBEngine::prepareDropCollection(TRI_vocbase_t& /*vocbase*/,
                                          LogicalCollection& coll) {
  replicationManager()->drop(coll);
}

Result RocksDBEngine::dropCollection(TRI_vocbase_t& vocbase,
                                     LogicalCollection& coll) {
  auto* rcoll = static_cast<RocksDBMetaCollection*>(coll.getPhysical());
  bool const prefixSameAsStart = true;
  bool const useRangeDelete = rcoll->meta().numberDocuments() >= 32 * 1024;

  auto resLock = rcoll->lockWrite().get();  // technically not necessary
  if (resLock != TRI_ERROR_NO_ERROR) {
    return resLock;
  }

  rocksdb::DB* db = _db->GetRootDB();

  // If we get here the collection is safe to drop.
  //
  // This uses the following workflow:
  // 1. Persist the drop.
  //   * if this fails the collection will remain!
  //   * if this succeeds the collection is gone from user point
  // 2. Drop all Documents
  //   * If this fails we give up => We have data-garbage in RocksDB,
  //   Collection is gone.
  // 3. Drop all Indexes
  //   * If this fails we give up => We have data-garbage in RocksDB,
  //   Collection is gone.
  // 4. If all succeeds we do not have data-garbage, all is gone.
  //
  // (NOTE: The above fails can only occur on full HDD or Machine dying. No
  // write conflicts possible)

  TRI_ASSERT(coll.deleted());

  // Prepare collection remove batch
  rocksdb::WriteBatch batch;
  RocksDBLogValue logValue =
      RocksDBLogValue::CollectionDrop(vocbase.id(), coll.id(), coll.guid());
  batch.PutLogData(logValue.slice());

  RocksDBKey key;
  key.constructCollection(vocbase.id(), coll.id());
  batch.Delete(RocksDBColumnFamilyManager::get(
                   RocksDBColumnFamilyManager::Family::Definitions),
               key.string());

  rocksdb::WriteOptions wo;
  rocksdb::Status s = db->Write(wo, &batch);

  // TODO FAILURE Simulate !res.ok()
  if (!s.ok()) {
    // Persisting the drop failed. Do NOT drop collection.
    return rocksutils::convertStatus(s);
  }

  // Now Collection is gone.
  // Cleanup data-mess

  // Unregister collection metadata
  Result res = RocksDBMetadata::deleteCollectionMeta(db, rcoll->objectId());
  if (res.fail()) {
    LOG_TOPIC("2c890", ERR, Logger::ENGINES)
        << "error removing collection meta-data: "
        << res.errorMessage();  // continue regardless
  }

  // remove from map
  removeCollectionMapping(rcoll->objectId());

  // delete indexes, RocksDBIndex::drop() has its own check
  auto indexes = rcoll->getIndexes();
  TRI_ASSERT(!indexes.empty());

  for (auto const& idx : indexes) {
    auto* rIdx = basics::downCast<RocksDBIndex>(idx.get());
    res = RocksDBMetadata::deleteIndexEstimate(db, rIdx->objectId());
    if (res.fail()) {
      LOG_TOPIC("f2d51", WARN, Logger::ENGINES)
          << "could not delete index estimate: " << res.errorMessage();
    }

    auto dropRes = idx->drop();

    if (dropRes.fail()) {
      // We try to remove all indexed values.
      // If it does not work they cannot be accessed any more and leaked.
      // User View remains consistent.
      LOG_TOPIC("97176", ERR, Logger::ENGINES)
          << "unable to drop index: " << dropRes.errorMessage();
    }
  }

  // delete documents
  RocksDBKeyBounds bounds =
      RocksDBKeyBounds::CollectionDocuments(rcoll->objectId());
  auto result = rocksutils::removeLargeRange(db, bounds, prefixSameAsStart,
                                             useRangeDelete);

  if (result.fail()) {
    // We try to remove all documents.
    // If it does not work they cannot be accessed any more and leaked.
    // User View remains consistent.
    return {};
  }

  // run compaction for data only if collection contained a considerable
  // amount of documents. otherwise don't run compaction, because it will
  // slow things down a lot, especially during tests that create/drop LOTS
  // of collections
  if (useRangeDelete) {
    rcoll->compact();
  }

#ifdef ARANGODB_ENABLE_MAINTAINER_MODE
  // check if documents have been deleted
  size_t numDocs = rocksutils::countKeyRange(_db, bounds, nullptr, true);

  if (numDocs > 0) {
    std::string errorMsg(
        "deletion check in collection drop failed - not all documents "
        "have been deleted. remaining: ");
    errorMsg.append(std::to_string(numDocs));
    THROW_ARANGO_EXCEPTION_MESSAGE(TRI_ERROR_INTERNAL, errorMsg);
  }
#endif

  // if we get here all documents / indexes are gone.
  // We have no data garbage left.
  return {};
}

void RocksDBEngine::changeCollection(TRI_vocbase_t& vocbase,
                                     LogicalCollection const& collection) {
  auto builder = collection.toVelocyPackIgnore(
      {"path", "statusString"},
      LogicalDataSource::Serialization::PersistenceWithInProgress);
  Result res = writeCreateCollectionMarker(
      vocbase.id(), collection.id(), builder.slice(),
      RocksDBLogValue::CollectionChange(vocbase.id(), collection.id()));

  if (res.fail()) {
    THROW_ARANGO_EXCEPTION(res);
  }
}

Result RocksDBEngine::renameCollection(TRI_vocbase_t& vocbase,
                                       LogicalCollection const& collection,
                                       std::string const& oldName) {
  auto builder = collection.toVelocyPackIgnore(
      {"path", "statusString"},
      LogicalDataSource::Serialization::PersistenceWithInProgress);
  Result res = writeCreateCollectionMarker(
      vocbase.id(), collection.id(), builder.slice(),
      RocksDBLogValue::CollectionRename(vocbase.id(), collection.id(),
                                        oldName));

  return res;
}

Result RocksDBEngine::createView(TRI_vocbase_t& vocbase, DataSourceId id,
                                 LogicalView const& view) {
#ifdef ARANGODB_ENABLE_MAINTAINER_MODE
  LOG_TOPIC("0bad8", DEBUG, Logger::ENGINES) << "RocksDBEngine::createView";
#endif
  rocksdb::WriteBatch batch;
  rocksdb::WriteOptions wo;

  RocksDBKey key;
  key.constructView(vocbase.id(), id);
  RocksDBLogValue logValue = RocksDBLogValue::ViewCreate(vocbase.id(), id);

  VPackBuilder props;

  props.openObject();
  view.properties(props,
                  LogicalDataSource::Serialization::PersistenceWithInProgress);
  props.close();

  RocksDBValue const value = RocksDBValue::View(props.slice());

  // Write marker + key into RocksDB inside one batch
  batch.PutLogData(logValue.slice());
  batch.Put(RocksDBColumnFamilyManager::get(
                RocksDBColumnFamilyManager::Family::Definitions),
            key.string(), value.string());

  auto res = _db->Write(wo, &batch);

  LOG_TOPIC_IF("cac6a", TRACE, Logger::VIEWS, !res.ok())
      << "could not create view: " << res.ToString();

  return rocksutils::convertStatus(res);
}

Result RocksDBEngine::dropView(TRI_vocbase_t const& vocbase,
                               LogicalView const& view) {
#ifdef ARANGODB_ENABLE_MAINTAINER_MODE
  LOG_TOPIC("fa6e5", DEBUG, Logger::ENGINES) << "RocksDBEngine::dropView";
#endif
  auto logValue =
      RocksDBLogValue::ViewDrop(vocbase.id(), view.id(), view.guid());

  RocksDBKey key;
  key.constructView(vocbase.id(), view.id());

  rocksdb::WriteBatch batch;
  batch.PutLogData(logValue.slice());
  batch.Delete(RocksDBColumnFamilyManager::get(
                   RocksDBColumnFamilyManager::Family::Definitions),
               key.string());

  rocksdb::WriteOptions wo;
  auto res = _db->GetRootDB()->Write(wo, &batch);
  LOG_TOPIC_IF("fcd22", TRACE, Logger::VIEWS, !res.ok())
      << "could not create view: " << res.ToString();
  return rocksutils::convertStatus(res);
}

Result RocksDBEngine::changeView(LogicalView const& view,
                                 velocypack::Slice update) {
#ifdef ARANGODB_ENABLE_MAINTAINER_MODE
  LOG_TOPIC("405da", DEBUG, Logger::ENGINES) << "RocksDBEngine::changeView";
#endif
  if (inRecovery()) {
    // nothing to do
    return {};
  }
  auto& vocbase = view.vocbase();

  RocksDBKey key;
  key.constructView(vocbase.id(), view.id());

  RocksDBLogValue log = RocksDBLogValue::ViewChange(vocbase.id(), view.id());
  RocksDBValue const value = RocksDBValue::View(update);

  rocksdb::WriteBatch batch;
  rocksdb::WriteOptions wo;  // TODO: check which options would make sense
  rocksdb::Status s;

  s = batch.PutLogData(log.slice());

  if (!s.ok()) {
    LOG_TOPIC("6d6a4", TRACE, Logger::VIEWS)
        << "failed to write change view marker " << s.ToString();
    return rocksutils::convertStatus(s);
  }

  s = batch.Put(RocksDBColumnFamilyManager::get(
                    RocksDBColumnFamilyManager::Family::Definitions),
                key.string(), value.string());

  if (!s.ok()) {
    LOG_TOPIC("ebb58", TRACE, Logger::VIEWS)
        << "failed to write change view marker " << s.ToString();
    return rocksutils::convertStatus(s);
  }
  auto res = _db->Write(wo, &batch);
  LOG_TOPIC_IF("6ee8a", TRACE, Logger::VIEWS, !res.ok())
      << "could not change view: " << res.ToString();
  return rocksutils::convertStatus(res);
}

Result RocksDBEngine::compactAll(bool changeLevel,
                                 bool compactBottomMostLevel) {
  return rocksutils::compactAll(_db->GetRootDB(), changeLevel,
                                compactBottomMostLevel, &::cancelCompactions);
}

/// @brief Add engine-specific optimizer rules
void RocksDBEngine::addOptimizerRules(aql::OptimizerRulesFeature& feature) {
  RocksDBOptimizerRules::registerResources(feature);
}

#ifdef USE_V8
/// @brief Add engine-specific V8 functions
void RocksDBEngine::addV8Functions() {
  // there are no specific V8 functions here
  RocksDBV8Functions::registerResources(*this);
}
#endif

/// @brief Add engine-specific REST handlers
void RocksDBEngine::addRestHandlers(rest::RestHandlerFactory& handlerFactory) {
  RocksDBRestHandlers::registerResources(&handlerFactory);
}

void RocksDBEngine::addCollectionMapping(uint64_t objectId, TRI_voc_tick_t did,
                                         DataSourceId cid) {
  if (objectId != 0) {
    WRITE_LOCKER(guard, _mapLock);
#ifdef ARANGODB_ENABLE_MAINTAINER_MODE
    auto it = _collectionMap.find(objectId);
    if (it != _collectionMap.end()) {
      if (it->second.first != did || it->second.second != cid) {
        LOG_TOPIC("80e81", ERR, Logger::FIXME)
            << "trying to add objectId: " << objectId << ", did: " << did
            << ", cid: " << cid.id()
            << ", found in map: did: " << it->second.first
            << ", cid: " << it->second.second.id() << ", map contains "
            << _collectionMap.size() << " entries";
        for (auto const& it : _collectionMap) {
          LOG_TOPIC("77de9", ERR, Logger::FIXME)
              << "- objectId: " << it.first << " => (did: " << it.second.first
              << ", cid: " << it.second.second.id() << ")";
        }
      }
      TRI_ASSERT(it->second.first == did);
      TRI_ASSERT(it->second.second == cid);
    }
#endif
    _collectionMap[objectId] = std::make_pair(did, cid);
  }
}

void RocksDBEngine::removeCollectionMapping(uint64_t objectId) {
  WRITE_LOCKER(guard, _mapLock);
  _collectionMap.erase(objectId);
}

std::vector<std::tuple<uint64_t, TRI_voc_tick_t, DataSourceId>>
RocksDBEngine::collectionMappings() const {
  std::vector<std::tuple<uint64_t, TRI_voc_tick_t, DataSourceId>> res;

  READ_LOCKER(guard, _mapLock);
  res.reserve(_collectionMap.size());
  for (auto const& it : _collectionMap) {
    res.emplace_back(it.first, it.second.first, it.second.second);
  }
  return res;
}

void RocksDBEngine::addIndexMapping(uint64_t objectId, TRI_voc_tick_t did,
                                    DataSourceId cid, IndexId iid) {
  if (objectId != 0) {
    WRITE_LOCKER(guard, _mapLock);
#ifdef ARANGODB_ENABLE_MAINTAINER_MODE
    auto it = _indexMap.find(objectId);
    if (it != _indexMap.end()) {
      TRI_ASSERT(std::get<0>(it->second) == did);
      TRI_ASSERT(std::get<1>(it->second) == cid);
      TRI_ASSERT(std::get<2>(it->second) == iid);
    }
#endif
    _indexMap[objectId] = std::make_tuple(did, cid, iid);
  }
}

void RocksDBEngine::removeIndexMapping(uint64_t objectId) {
  if (objectId != 0) {
    WRITE_LOCKER(guard, _mapLock);
    _indexMap.erase(objectId);
  }
}

RocksDBEngine::CollectionPair RocksDBEngine::mapObjectToCollection(
    uint64_t objectId) const {
  READ_LOCKER(guard, _mapLock);
  auto it = _collectionMap.find(objectId);
  if (it == _collectionMap.end()) {
    return {0, DataSourceId::none()};
  }
  return it->second;
}

RocksDBEngine::IndexTriple RocksDBEngine::mapObjectToIndex(
    uint64_t objectId) const {
  READ_LOCKER(guard, _mapLock);
  auto it = _indexMap.find(objectId);
  if (it == _indexMap.end()) {
    return RocksDBEngine::IndexTriple(0, 0, 0);
  }
  return it->second;
}

/// @brief return a list of the currently open WAL files
std::vector<std::string> RocksDBEngine::currentWalFiles() const {
  rocksdb::VectorLogPtr files;
  std::vector<std::string> names;

  auto status = _db->GetSortedWalFiles(files);
  if (!status.ok()) {
    return names;  // TODO: error here?
  }

  for (size_t current = 0; current < files.size(); current++) {
    auto f = files[current].get();
    try {
      names.push_back(f->PathName());
    } catch (...) {
      return names;
    }
  }

  return names;
}

/// @brief flushes the RocksDB WAL.
/// the optional parameter "waitForSync" is currently only used when the
/// "flushColumnFamilies" parameter is also set to true. If
/// "flushColumnFamilies" is true, all the RocksDB column family memtables are
/// flushed, and, if "waitForSync" is set, additionally synced to disk. The
/// only call site that uses "flushColumnFamilies" currently is hot backup.
/// The function parameter name are a remainder from MMFiles times, when they
/// made more sense. This can be refactored at any point, so that flushing
/// column families becomes a separate API.
Result RocksDBEngine::flushWal(bool waitForSync, bool flushColumnFamilies) {
  Result res;

  if (_syncThread) {
    // _syncThread may be a nullptr, in case automatic syncing is turned off
    res = _syncThread->syncWal();
  } else {
    // no syncThread...
    res = RocksDBSyncThread::sync(_db->GetBaseDB());
  }

  if (res.ok() && flushColumnFamilies) {
    rocksdb::FlushOptions flushOptions;
    flushOptions.wait = waitForSync;

    for (auto cf : RocksDBColumnFamilyManager::allHandles()) {
      rocksdb::Status status = _db->GetBaseDB()->Flush(flushOptions, cf);
      if (!status.ok()) {
        res.reset(rocksutils::convertStatus(status));
        break;
      }
    }
  }

  return res;
}

void RocksDBEngine::waitForEstimatorSync() {
  // release all unused ticks from flush feature
  server().getFeature<FlushFeature>().releaseUnusedTicks();

  // force-flush
  _settingsManager->sync(/*force*/ true);
}

Result RocksDBEngine::registerRecoveryHelper(
    std::shared_ptr<RocksDBRecoveryHelper> helper) {
  try {
    _recoveryHelpers.emplace_back(std::move(helper));
  } catch (std::bad_alloc const&) {
    return {TRI_ERROR_OUT_OF_MEMORY};
  }

  return {};
}

std::vector<std::shared_ptr<RocksDBRecoveryHelper>> const&
RocksDBEngine::recoveryHelpers() {
  return _recoveryHelpers;
}

void RocksDBEngine::determineWalFilesInitial() {
  WRITE_LOCKER(lock, _walFileLock);
  // Retrieve the sorted list of all wal files with earliest file first
  rocksdb::VectorLogPtr files;
  auto status = _db->GetSortedWalFiles(files);
  if (!status.ok()) {
    LOG_TOPIC("078ee", WARN, Logger::ENGINES)
        << "could not get WAL files: " << status.ToString();
    return;
  }

  size_t liveFiles = 0;
  size_t archivedFiles = 0;
  uint64_t liveFilesSize = 0;
  uint64_t archivedFilesSize = 0;
  for (size_t current = 0; current < files.size(); current++) {
    auto const& f = files[current].get();

    if (f->Type() == rocksdb::WalFileType::kArchivedLogFile) {
      ++archivedFiles;
      archivedFilesSize += f->SizeFileBytes();
    } else if (f->Type() == rocksdb::WalFileType::kAliveLogFile) {
      ++liveFiles;
      liveFilesSize += f->SizeFileBytes();
    }
  }
  _metricsWalSequenceLowerBound.store(_settingsManager->earliestSeqNeeded(),
                                      std::memory_order_relaxed);
  _metricsLiveWalFiles.store(liveFiles, std::memory_order_relaxed);
  _metricsArchivedWalFiles.store(archivedFiles, std::memory_order_relaxed);
  _metricsLiveWalFilesSize.store(liveFilesSize, std::memory_order_relaxed);
  _metricsArchivedWalFilesSize.store(archivedFilesSize,
                                     std::memory_order_relaxed);
}

void RocksDBEngine::determinePrunableWalFiles(TRI_voc_tick_t minTickExternal) {
  WRITE_LOCKER(lock, _walFileLock);
  TRI_voc_tick_t minTickToKeep =
      std::min(_useReleasedTick ? _releasedTick
                                : std::numeric_limits<TRI_voc_tick_t>::max(),
               minTickExternal);

  uint64_t minLogNumberToKeep = 0;
  std::string v;
  if (_db->GetProperty(rocksdb::DB::Properties::kMinLogNumberToKeep, &v)) {
    minLogNumberToKeep = static_cast<uint64_t>(basics::StringUtils::int64(v));
  }

  LOG_TOPIC("4673c", DEBUG, Logger::ENGINES)
      << "determining prunable WAL files, minTickToKeep: " << minTickToKeep
      << ", minTickExternal: " << minTickExternal
      << ", releasedTick: " << _releasedTick
      << ", minLogNumberToKeep: " << minLogNumberToKeep;

  // Retrieve the sorted list of all wal files with earliest file first
  rocksdb::VectorLogPtr files;
  auto status = _db->GetSortedWalFiles(files);
  if (!status.ok()) {
    LOG_TOPIC("078ef", WARN, Logger::ENGINES)
        << "could not get WAL files: " << status.ToString();
    return;
  }

  // number of live WAL files
  size_t liveFiles = 0;
  // number of archived WAL files
  size_t archivedFiles = 0;
  // cumulated size of live WAL files
  uint64_t liveFilesSize = 0;
  // cumulated size of archived WAL files
  uint64_t archivedFilesSize = 0;

  for (size_t current = 0; current < files.size(); current++) {
    auto const& f = files[current].get();

    if (f->Type() == rocksdb::WalFileType::kAliveLogFile) {
      ++liveFiles;
      liveFilesSize += f->SizeFileBytes();
      LOG_TOPIC("dc472", TRACE, Logger::ENGINES)
          << "live WAL file #" << current << "/" << files.size()
          << ", filename: '" << f->PathName()
          << "', start sequence: " << f->StartSequence();
      continue;
    }

    if (f->Type() != rocksdb::WalFileType::kArchivedLogFile) {
      // we are mostly interested in files of the archive
      continue;
    }

    ++archivedFiles;
    archivedFilesSize += f->SizeFileBytes();

    // check if there is another WAL file coming after the currently-looked-at
    // There should be at least one live WAL file after it, however, let's be
    // paranoid and do a proper check. If there is at least one WAL file
    // following, we need to take its start tick into account as well, because
    // the following file's start tick can be assumed to be the end tick of
    // the current file!
    bool eligibleStep1 = false;
    bool eligibleStep2 = false;
    if (f->StartSequence() < minTickToKeep && current < files.size() - 1) {
      eligibleStep1 = true;
      auto const& n = files[current + 1].get();
      if (n->StartSequence() < minTickToKeep) {
        // this file will be removed because it does not contain any data we
        // still need
        eligibleStep2 = true;

        double stamp = TRI_microtime() + _pruneWaitTime;
        auto const [it, emplaced] =
            _prunableWalFiles.try_emplace(f->PathName(), stamp);

        if (emplaced) {
          LOG_TOPIC("9f7a4", DEBUG, Logger::ENGINES)
              << "RocksDB WAL file '" << f->PathName()
              << "' with start sequence " << f->StartSequence()
              << ", expire stamp " << stamp
              << " added to prunable list because it is not needed anymore";
          TRI_ASSERT(it != _prunableWalFiles.end());
        } else {
          LOG_TOPIC("d2c9e", TRACE, Logger::ENGINES)
              << "unable to add WAL file #" << current << "/" << files.size()
              << ", filename: '" << f->PathName()
              << "', start sequence: " << f->StartSequence()
              << " to list of prunable WAL files. file already present in "
                 "list "
                 "with expire stamp "
              << it->second;
        }
      }
    }

    LOG_TOPIC("ec350", TRACE, Logger::ENGINES)
        << "inspected WAL file #" << current << "/" << files.size()
        << ", filename: '" << f->PathName()
        << "', start sequence: " << f->StartSequence()
        << ", eligible step1: " << eligibleStep1
        << ", step2: " << eligibleStep2;
  }

  LOG_TOPIC("01e20", DEBUG, Logger::ENGINES)
      << "found " << files.size() << " WAL file(s), with " << liveFiles
      << " live file(s) and " << archivedFiles << " file(s) in the archive, "
      << "number of prunable files: " << _prunableWalFiles.size()
      << ", live file size: " << liveFilesSize
      << ", archived file size: " << archivedFilesSize;

  if (_maxWalArchiveSizeLimit > 0 &&
      archivedFilesSize > _maxWalArchiveSizeLimit) {
    // size of the archive is restricted, and we overflowed the limit.

    // print current archive size
    LOG_TOPIC("8d71b", TRACE, Logger::ENGINES)
        << "total size of the RocksDB WAL file archive: " << archivedFilesSize
        << ", limit: " << _maxWalArchiveSizeLimit;

    // we got more archived files than configured. time for purging some
    // files!
    for (size_t current = 0; current < files.size(); current++) {
      auto const& f = files[current].get();

      if (f->Type() != rocksdb::WalFileType::kArchivedLogFile) {
        continue;
      }

      // force pruning
      bool doPrint = false;
      auto [it, emplaced] = _prunableWalFiles.try_emplace(f->PathName(), -1.0);
      if (emplaced) {
        doPrint = true;
      } else {
        // file already in list. now set its expiration time to the past
        // so we are sure it will get deleted

        // using an expiration time of -1.0 indicates the file is subject to
        // deletion because the archive outgrew the maximum allowed size
        if ((*it).second > 0.0) {
          doPrint = true;
        }
        (*it).second = -1.0;
      }

      if (doPrint) {
        TRI_ASSERT(archivedFilesSize > _maxWalArchiveSizeLimit);

        // never change this id without adjusting wal-archive-size-limit tests
        // in tests/js/client/server-parameters
        LOG_TOPIC("d9793", WARN, Logger::ENGINES)
            << "forcing removal of RocksDB WAL file '" << f->PathName()
            << "' with start sequence " << f->StartSequence()
            << " because of overflowing archive. configured maximum archive "
               "size is "
            << _maxWalArchiveSizeLimit
            << ", actual archive size is: " << archivedFilesSize
            << ". if these warnings persist, try to increase the value of "
            << "the startup option `--rocksdb.wal-archive-size-limit`";
      }

      TRI_ASSERT(archivedFilesSize >= f->SizeFileBytes());
      archivedFilesSize -= f->SizeFileBytes();

      if (archivedFilesSize <= _maxWalArchiveSizeLimit) {
        // got enough files to remove
        break;
      }
    }
  }

  _metricsWalSequenceLowerBound.store(_settingsManager->earliestSeqNeeded(),
                                      std::memory_order_relaxed);
  _metricsLiveWalFiles.store(liveFiles, std::memory_order_relaxed);
  _metricsArchivedWalFiles.store(archivedFiles, std::memory_order_relaxed);
  _metricsLiveWalFilesSize.store(liveFilesSize, std::memory_order_relaxed);
  _metricsArchivedWalFilesSize.store(archivedFilesSize,
                                     std::memory_order_relaxed);
  _metricsPrunableWalFiles.store(_prunableWalFiles.size(),
                                 std::memory_order_relaxed);
  _metricsWalPruningActive.store(1, std::memory_order_relaxed);
}

RocksDBFilePurgePreventer RocksDBEngine::disallowPurging() noexcept {
  return RocksDBFilePurgePreventer(this);
}

RocksDBFilePurgeEnabler RocksDBEngine::startPurging() noexcept {
  return RocksDBFilePurgeEnabler(this);
}

void RocksDBEngine::pruneWalFiles() {
  // this struct makes sure that no other threads enter WAL tailing while we
  // are in here. If there are already other threads in WAL tailing while we
  // get here, we go on and only remove the WAL files that are really safe
  // to remove
  RocksDBFilePurgeEnabler purgeEnabler(startPurging());

  WRITE_LOCKER(lock, _walFileLock);

  // used for logging later
  size_t const initialSize = _prunableWalFiles.size();

  // go through the map of WAL files that we have already and check if they
  // are "expired"
  for (auto it = _prunableWalFiles.begin(); it != _prunableWalFiles.end();
       /* no hoisting */) {
    // check if WAL file is expired
<<<<<<< HEAD
    bool deleteFile = false;

    if ((*it).second <= 0.0) {
      // file can be deleted because we outgrew the configured max archive
      // size, but only if there are no other threads currently inside the WAL
      // tailing section
      deleteFile = purgeEnabler.canPurge();
      LOG_TOPIC("817bc", TRACE, Logger::ENGINES)
          << "pruneWalFiles checking overflowed file '" << (*it).first
          << "', canPurge: " << deleteFile;
    } else if ((*it).second < TRI_microtime()) {
      // file has expired, and it is always safe to delete it
      deleteFile = true;
      LOG_TOPIC("e7674", TRACE, Logger::ENGINES)
          << "pruneWalFiles checking expired file '" << (*it).first
          << "', canPurge: " << deleteFile;
    }
=======
    auto deleteFile = purgeEnabler.canPurge();
    LOG_TOPIC("e7674", TRACE, Logger::ENGINES)
        << "pruneWalFiles checking file '" << (*it).first
        << "', canPurge: " << deleteFile;
>>>>>>> 9aac5844

    if (deleteFile) {
      LOG_TOPIC("68e4a", DEBUG, Logger::ENGINES)
          << "deleting RocksDB WAL file '" << (*it).first << "'";
      rocksdb::Status s;
      if (basics::FileUtils::exists(basics::FileUtils::buildFilename(
              _dbOptions.wal_dir, (*it).first))) {
        // only attempt file deletion if the file actually exists.
        // otherwise RocksDB may complain about non-existing files and log a
        // big error message
        s = _db->DeleteFile((*it).first);
        LOG_TOPIC("5b1ae", DEBUG, Logger::ENGINES)
            << "calling RocksDB DeleteFile for WAL file '" << (*it).first
            << "'. status: " << rocksutils::convertStatus(s).errorMessage();
      } else {
        LOG_TOPIC("c2cc9", DEBUG, Logger::ENGINES)
            << "to-be-deleted RocksDB WAL file '" << (*it).first
            << "' does not exist. skipping deletion";
      }
      // apparently there is a case where a file was already deleted
      // but is still in _prunableWalFiles. In this case we get an invalid
      // argument response.
      if (s.ok() || s.IsInvalidArgument()) {
        it = _prunableWalFiles.erase(it);
        continue;
      } else {
        LOG_TOPIC("83162", WARN, Logger::ENGINES)
            << "attempt to prune RocksDB WAL file '" << (*it).first
            << "' failed with error: "
            << rocksutils::convertStatus(s).errorMessage();
      }
    }

    // cannot delete this file yet... must forward iterator to prevent an
    // endless loop
    ++it;
  }

  _metricsPrunableWalFiles.store(_prunableWalFiles.size(),
                                 std::memory_order_relaxed);

  LOG_TOPIC("82a4c", TRACE, Logger::ENGINES)
      << "prune WAL files started with " << initialSize
      << " prunable WAL files, "
      << "current number of prunable WAL files: " << _prunableWalFiles.size();
}

Result RocksDBEngine::dropReplicatedStates(TRI_voc_tick_t databaseId) {
  auto* cfDefs = RocksDBColumnFamilyManager::get(
      RocksDBColumnFamilyManager::Family::Definitions);

  auto bounds = RocksDBKeyBounds::DatabaseStates(databaseId);
  auto upper = bounds.end();
  auto readOptions = rocksdb::ReadOptions();
  readOptions.iterate_upper_bound = &upper;

  auto rv = Result();

  auto iter =
      std::unique_ptr<rocksdb::Iterator>(_db->NewIterator(readOptions, cfDefs));
  for (iter->Seek(bounds.start()); iter->Valid(); iter->Next()) {
    ADB_PROD_ASSERT(databaseId == RocksDBKey::databaseId(iter->key()));

    auto slice =
        VPackSlice(reinterpret_cast<uint8_t const*>(iter->value().data()));

    auto info = velocypack::deserialize<
        replication2::storage::rocksdb::ReplicatedStateInfo>(slice);
    auto* cfLogs = RocksDBColumnFamilyManager::get(
        RocksDBColumnFamilyManager::Family::ReplicatedLogs);

    auto methods = makeLogStorageMethods(info.stateId, info.objectId,
                                         databaseId, cfLogs, cfDefs);
    auto res = methods->drop();
    // Save the first error we encounter, but try to drop the rest.
    if (rv.ok() && res.fail()) {
      rv = res;
    }
    // TODO Should we do this here and now, or defer it, or don't do it at
    // all?
    //      To answer that, check whether and how compaction is usually done
    //      after dropping a collection or database.
    std::ignore = methods->compact();
  }

  return rv;
}

Result RocksDBEngine::dropDatabase(TRI_voc_tick_t id) {
  using namespace rocksutils;
  rocksdb::WriteOptions wo;
  rocksdb::DB* db = _db->GetRootDB();

  // remove view definitions
  Result res = rocksutils::removeLargeRange(
      db, RocksDBKeyBounds::DatabaseViews(id), true, /*rangeDel*/ false);
  if (res.fail()) {
    return res;
  }

  // remove replicated states
  res = dropReplicatedStates(id);
  if (res.fail()) {
    return res;
  }

#ifdef ARANGODB_ENABLE_MAINTAINER_MODE
  size_t numDocsLeft = 0;
#endif

  // remove collections
  auto dbBounds = RocksDBKeyBounds::DatabaseCollections(id);
  iterateBounds(_db, dbBounds, [&](rocksdb::Iterator* it) {
    RocksDBKey key(it->key());
    RocksDBValue value(RocksDBEntryType::Collection, it->value());

    uint64_t const objectId = basics::VelocyPackHelper::stringUInt64(
        value.slice(), StaticStrings::ObjectId);

    auto const cnt = RocksDBMetadata::loadCollectionCount(_db, objectId);
    uint64_t const numberDocuments = cnt._added - cnt._removed;
    bool const useRangeDelete = numberDocuments >= 32 * 1024;

    // remove indexes
    VPackSlice indexes = value.slice().get("indexes");
    if (indexes.isArray()) {
      for (VPackSlice it : VPackArrayIterator(indexes)) {
        // delete index documents
        uint64_t objectId =
            basics::VelocyPackHelper::stringUInt64(it, StaticStrings::ObjectId);
        res = RocksDBMetadata::deleteIndexEstimate(db, objectId);
        if (res.fail()) {
          return;
        }

        TRI_ASSERT(it.get(StaticStrings::IndexType).isString());
        auto type = Index::type(it.get(StaticStrings::IndexType).stringView());
        bool unique = basics::VelocyPackHelper::getBooleanValue(
            it, StaticStrings::IndexUnique, false);

        RocksDBKeyBounds bounds =
            RocksDBIndex::getBounds(type, objectId, unique);
        // edge index drop fails otherwise
        bool const prefixSameAsStart = type != Index::TRI_IDX_TYPE_EDGE_INDEX;
        res = rocksutils::removeLargeRange(db, bounds, prefixSameAsStart,
                                           useRangeDelete);
        if (res.fail()) {
          return;
        }

#ifdef ARANGODB_ENABLE_MAINTAINER_MODE
        // check if documents have been deleted
        numDocsLeft += rocksutils::countKeyRange(
            db, bounds, /*snapshot*/ nullptr, prefixSameAsStart);
#endif
      }
    }

    // delete documents
    RocksDBKeyBounds bounds = RocksDBKeyBounds::CollectionDocuments(objectId);
    res = rocksutils::removeLargeRange(db, bounds, true, useRangeDelete);
    if (res.fail()) {
      LOG_TOPIC("6dbc6", WARN, Logger::ENGINES)
          << "error deleting collection documents: '" << res.errorMessage()
          << "'";
      return;
    }
    // delete collection meta-data
    res = RocksDBMetadata::deleteCollectionMeta(db, objectId);
    if (res.fail()) {
      LOG_TOPIC("484d0", WARN, Logger::ENGINES)
          << "error deleting collection metadata: '" << res.errorMessage()
          << "'";
      return;
    }
    // remove collection entry
    rocksdb::Status s =
        db->Delete(wo,
                   RocksDBColumnFamilyManager::get(
                       RocksDBColumnFamilyManager::Family::Definitions),
                   value.string());
    if (!s.ok()) {
      LOG_TOPIC("64b4e", WARN, Logger::ENGINES)
          << "error deleting collection definition: " << s.ToString();
      return;
    }

#ifdef ARANGODB_ENABLE_MAINTAINER_MODE
    // check if documents have been deleted
    numDocsLeft +=
        rocksutils::countKeyRange(db, bounds, /*snapshot*/ nullptr, true);
#endif
  });

  if (res.fail()) {
    return res;
  }

  // remove database meta-data
  RocksDBKey key;
  key.constructDatabase(id);
  rocksdb::Status s =
      db->Delete(wo,
                 RocksDBColumnFamilyManager::get(
                     RocksDBColumnFamilyManager::Family::Definitions),
                 key.string());
  if (!s.ok()) {
    LOG_TOPIC("9948c", WARN, Logger::ENGINES)
        << "error deleting database definition: " << s.ToString();
  }

  // remove VERSION file for database. it's not a problem when this fails
  // because it will simply remain there and be ignored on subsequent starts
  TRI_UnlinkFile(versionFilename(id).c_str());

#ifdef ARANGODB_ENABLE_MAINTAINER_MODE
  if (numDocsLeft > 0) {
<<<<<<< HEAD
    std::string errorMsg(
        "deletion check in drop database failed - not all documents have "
        "been "
        "deleted. remaining: ");
    errorMsg.append(std::to_string(numDocsLeft));
    THROW_ARANGO_EXCEPTION_MESSAGE(TRI_ERROR_INTERNAL, errorMsg);
=======
    THROW_ARANGO_EXCEPTION_MESSAGE(
        TRI_ERROR_INTERNAL, absl::StrCat("deletion check in drop database "
                                         "failed - not all documents have been "
                                         "deleted. remaining: ",
                                         numDocsLeft));
>>>>>>> 9aac5844
  }
#endif

  return res;
}

bool RocksDBEngine::systemDatabaseExists() {
  velocypack::Builder builder;
  getDatabases(builder);

  for (auto const& item : velocypack::ArrayIterator(builder.slice())) {
    TRI_ASSERT(item.isObject());
    TRI_ASSERT(item.get(StaticStrings::DatabaseName).isString());
    if (item.get(StaticStrings::DatabaseName).stringView() ==
        StaticStrings::SystemDatabase) {
      return true;
    }
  }
  return false;
}

void RocksDBEngine::addSystemDatabase() {
  // create system database entry
  TRI_voc_tick_t id = TRI_NewTickServer();
  VPackBuilder builder;
  builder.openObject();
  builder.add(StaticStrings::DatabaseId, VPackValue(std::to_string(id)));
  builder.add(StaticStrings::DatabaseName,
              VPackValue(StaticStrings::SystemDatabase));
  builder.add("deleted", VPackValue(false));
  builder.close();

  RocksDBLogValue log = RocksDBLogValue::DatabaseCreate(id);
  Result res = writeDatabaseMarker(id, builder.slice(), std::move(log));
  if (res.fail()) {
    LOG_TOPIC("8c26a", FATAL, arangodb::Logger::STARTUP)
        << "unable to write database marker: " << res.errorMessage();
    FATAL_ERROR_EXIT();
  }
}

/// @brief open an existing database. internal function
std::unique_ptr<TRI_vocbase_t> RocksDBEngine::openExistingDatabase(
    CreateDatabaseInfo&& info, bool wasCleanShutdown, bool isUpgrade) {
  auto vocbase = std::make_unique<TRI_vocbase_t>(std::move(info));

  LOG_TOPIC("26c21", TRACE, arangodb::Logger::ENGINES)
      << "opening views and collections metadata in database '"
      << vocbase->name() << "'";

  VPackBuilder builder;
  auto scanViews = [&](std::string_view type) {
    try {
      if (builder.isEmpty()) {
        auto r = getViews(*vocbase, builder);
        if (r != TRI_ERROR_NO_ERROR) {
          THROW_ARANGO_EXCEPTION(r);
        }
      }

      auto const slice = builder.slice();
      TRI_ASSERT(slice.isArray());

      LOG_TOPIC("48f11", TRACE, arangodb::Logger::ENGINES)
          << "processing views metadata in database '" << vocbase->name()
          << "': " << slice.toJson();

      for (VPackSlice it : VPackArrayIterator(slice)) {
        if (it.get(StaticStrings::DataSourceType).stringView() != type) {
          continue;
        }

        // we found a view that is still active
        LOG_TOPIC("4dfdd", TRACE, arangodb::Logger::ENGINES)
            << "processing view metadata in database '" << vocbase->name()
            << "': " << it.toJson();

        TRI_ASSERT(!it.get("id").isNone());

        Result res;
        try {
          LogicalView::ptr view;
          res = LogicalView::instantiate(view, *vocbase, it, false);

          if (res.ok() && !view) {
            res.reset(TRI_ERROR_INTERNAL);
          }

          if (!res.ok()) {
            THROW_ARANGO_EXCEPTION(res);
          }

          TRI_ASSERT(view);

          StorageEngine::registerView(*vocbase, view);
          view->open();
        } catch (basics::Exception const& ex) {
          res.reset(ex.code(), ex.what());
        }

        if (!res.ok()) {
          THROW_ARANGO_EXCEPTION_MESSAGE(
              res.errorNumber(),
              absl::StrCat("failed to instantiate view in database '",
                           vocbase->name(), "' from definition: ",
                           it.toString(), ": ", res.errorMessage()));
        }
      }
    } catch (std::exception const& ex) {
      LOG_TOPIC("584b1", ERR, arangodb::Logger::ENGINES)
          << "error while opening database '" << vocbase->name()
          << "': " << ex.what();
      throw;
    } catch (...) {
      LOG_TOPIC("593fd", ERR, arangodb::Logger::ENGINES)
          << "error while opening database '" << vocbase->name()
          << "': unknown exception";
      throw;
    }
  };

  // scan the database path for "arangosearch" views
  scanViews(iresearch::StaticStrings::ViewArangoSearchType);

  // replicated states should be loaded before their respective shards
  if (vocbase->replicationVersion() == replication::Version::TWO) {
    try {
      loadReplicatedStates(*vocbase);
    } catch (std::exception const& ex) {
      LOG_TOPIC("554c1", ERR, arangodb::Logger::ENGINES)
          << "error while opening database: " << ex.what();
      throw;
    } catch (...) {
      LOG_TOPIC("5f33d", ERR, arangodb::Logger::ENGINES)
          << "error while opening database: unknown exception";
      throw;
    }
  }

  // scan the database path for collections
  try {
    VPackBuilder builder;
    auto res = getCollectionsAndIndexes(*vocbase, builder, wasCleanShutdown,
                                        isUpgrade);

    if (res != TRI_ERROR_NO_ERROR) {
      THROW_ARANGO_EXCEPTION(res);
    }

    VPackSlice slice = builder.slice();
    TRI_ASSERT(slice.isArray());

    LOG_TOPIC("f1275", TRACE, arangodb::Logger::ENGINES)
        << "processing collections metadata in database '" << vocbase->name()
        << "': " << slice.toJson();

    for (VPackSlice it : VPackArrayIterator(slice)) {
      // we found a collection that is still active
      LOG_TOPIC("b2ef2", TRACE, arangodb::Logger::ENGINES)
          << "processing collection metadata in database '" << vocbase->name()
          << "': " << it.toJson();

      TRI_ASSERT(!it.get("id").isNone() || !it.get("cid").isNone());
      TRI_ASSERT(!it.get("deleted").isTrue());

      auto collection = vocbase->createCollectionObject(it, /*isAStub*/ false);
      TRI_ASSERT(collection != nullptr);

      auto phy = static_cast<RocksDBCollection*>(collection->getPhysical());
      TRI_ASSERT(phy != nullptr);
      Result r = phy->meta().deserializeMeta(_db, *collection);
      if (r.fail()) {
        LOG_TOPIC("4a404", ERR, arangodb::Logger::ENGINES)
            << "error while "
            << "loading metadata of collection '" << vocbase->name() << "/"
            << collection->name() << "': " << r.errorMessage();
      }

      StorageEngine::registerCollection(*vocbase, collection);
      LOG_TOPIC("39404", DEBUG, arangodb::Logger::ENGINES)
          << "added collection '" << vocbase->name() << "/"
          << collection->name() << "'";
    }
  } catch (std::exception const& ex) {
    LOG_TOPIC("8d427", ERR, arangodb::Logger::ENGINES)
        << "error while opening database '" << vocbase->name()
        << "': " << ex.what();
    throw;
  } catch (...) {
    LOG_TOPIC("0268e", ERR, arangodb::Logger::ENGINES)
        << "error while opening database '" << vocbase->name()
        << "': unknown exception";
    throw;
  }

  // scan the database path for "search-alias" views
  if (ServerState::instance()->isSingleServer()) {
    scanViews(iresearch::StaticStrings::ViewSearchAliasType);
  }

  return vocbase;
}

void RocksDBEngine::loadReplicatedStates(TRI_vocbase_t& vocbase) {
  auto* cfDefs = RocksDBColumnFamilyManager::get(
      RocksDBColumnFamilyManager::Family::Definitions);

  auto bounds = RocksDBKeyBounds::DatabaseStates(vocbase.id());
  auto upper = bounds.end();
  auto readOptions = rocksdb::ReadOptions();
  readOptions.iterate_upper_bound = &upper;

  auto iter =
      std::unique_ptr<rocksdb::Iterator>(_db->NewIterator(readOptions, cfDefs));
  for (iter->Seek(bounds.start()); iter->Valid(); iter->Next()) {
    ADB_PROD_ASSERT(vocbase.id() == RocksDBKey::databaseId(iter->key()));

    auto slice =
        VPackSlice(reinterpret_cast<uint8_t const*>(iter->value().data()));
    // TODO Is this applicable? I think we can safely remove the following
    //      lines.
    if (basics::VelocyPackHelper::getBooleanValue(
            slice, StaticStrings::DataSourceDeleted, false)) {
      TRI_ASSERT(false) << "Please tell Team CINFRA if you see this happening.";
      continue;
    }

    auto info = velocypack::deserialize<
        replication2::storage::rocksdb::ReplicatedStateInfo>(slice);
    auto methods = makeLogStorageMethods(
        info.stateId, info.objectId, vocbase.id(),
        RocksDBColumnFamilyManager::get(
            RocksDBColumnFamilyManager::Family::ReplicatedLogs),
        RocksDBColumnFamilyManager::get(
            RocksDBColumnFamilyManager::Family::Definitions));
    registerReplicatedState(vocbase, info.stateId, std::move(methods));
  }
}

void RocksDBEngine::scheduleFullIndexRefill(std::string const& database,
                                            std::string const& collection,
                                            IndexId iid) {
  // simply forward...
  RocksDBIndexCacheRefillFeature& f =
      server().getFeature<RocksDBIndexCacheRefillFeature>();
  f.scheduleFullIndexRefill(database, collection, iid);
}

bool RocksDBEngine::autoRefillIndexCaches() const {
  RocksDBIndexCacheRefillFeature& f =
      server().getFeature<RocksDBIndexCacheRefillFeature>();
  return f.autoRefill();
}

bool RocksDBEngine::autoRefillIndexCachesOnFollowers() const {
  RocksDBIndexCacheRefillFeature& f =
      server().getFeature<RocksDBIndexCacheRefillFeature>();
  return f.autoRefillOnFollowers();
}

void RocksDBEngine::syncIndexCaches() {
  RocksDBIndexCacheRefillFeature& f =
      server().getFeature<RocksDBIndexCacheRefillFeature>();
  f.waitForCatchup();
}

auto RocksDBEngine::makeLogStorageMethods(
    replication2::LogId logId, uint64_t objectId, std::uint64_t vocbaseId,
    ::rocksdb::ColumnFamilyHandle* const logCf,
    ::rocksdb::ColumnFamilyHandle* const metaCf)
    -> std::unique_ptr<replication2::storage::IStorageEngineMethods> {
#if defined(USE_CUSTOM_WAL)
  auto logPersistor =
      std::make_unique<replication2::storage::wal::LogPersistor>(
          logId, _walManager->createFileManager(logId));
#else
  auto logPersistor =
      std::make_unique<replication2::storage::rocksdb::LogPersistor>(
          logId, objectId, vocbaseId, _db, logCf, _logPersistor, _logMetrics);
#endif
  auto statePersistor =
      std::make_unique<replication2::storage::rocksdb::StatePersistor>(
          logId, objectId, vocbaseId, _db, metaCf);
  return std::make_unique<replication2::storage::LogStorageMethods>(
      std::move(logPersistor), std::move(statePersistor));
}

DECLARE_GAUGE(rocksdb_cache_active_tables, uint64_t,
              "rocksdb_cache_active_tables");
DECLARE_GAUGE(rocksdb_cache_allocated, uint64_t, "rocksdb_cache_allocated");
DECLARE_GAUGE(rocksdb_cache_peak_allocated, uint64_t,
              "rocksdb_cache_peak_allocated");
DECLARE_GAUGE(rocksdb_cache_hit_rate_lifetime, uint64_t,
              "rocksdb_cache_hit_rate_lifetime");
DECLARE_GAUGE(rocksdb_cache_hit_rate_recent, uint64_t,
              "rocksdb_cache_hit_rate_recent");
DECLARE_GAUGE(rocksdb_cache_limit, uint64_t, "rocksdb_cache_limit");
DECLARE_GAUGE(rocksdb_cache_unused_memory, uint64_t,
              "rocksdb_cache_unused_memory");
DECLARE_GAUGE(rocksdb_cache_unused_tables, uint64_t,
              "rocksdb_cache_unused_tables");
DECLARE_COUNTER(rocksdb_cache_migrate_tasks_total,
                "rocksdb_cache_migrate_tasks_total");
DECLARE_COUNTER(rocksdb_cache_free_memory_tasks_total,
                "rocksdb_cache_free_memory_tasks_total");
DECLARE_COUNTER(rocksdb_cache_migrate_tasks_duration_total,
                "rocksdb_cache_migrate_tasks_duration_total");
DECLARE_COUNTER(rocksdb_cache_free_memory_tasks_duration_total,
                "rocksdb_cache_free_memory_tasks_duration_total");
DECLARE_GAUGE(rocksdb_actual_delayed_write_rate, uint64_t,
              "rocksdb_actual_delayed_write_rate");
DECLARE_GAUGE(rocksdb_background_errors, uint64_t, "rocksdb_background_errors");
DECLARE_GAUGE(rocksdb_base_level, uint64_t, "rocksdb_base_level");
DECLARE_GAUGE(rocksdb_block_cache_capacity, uint64_t,
              "rocksdb_block_cache_capacity");
DECLARE_GAUGE(rocksdb_block_cache_pinned_usage, uint64_t,
              "rocksdb_block_cache_pinned_usage");
DECLARE_GAUGE(rocksdb_block_cache_usage, uint64_t, "rocksdb_block_cache_usage");
#ifdef ARANGODB_ROCKSDB8
// DECLARE_GAUGE(rocksdb_block_cache_entries, uint64_t,
//                    "rocksdb_block_cache_entries");
// DECLARE_GAUGE(rocksdb_block_cache_charge_per_entry, uint64_t,
//                    "rocksdb_block_cache_charge_per_entry");
#endif
DECLARE_GAUGE(rocksdb_compaction_pending, uint64_t,
              "rocksdb_compaction_pending");
DECLARE_GAUGE(rocksdb_compression_ratio_at_level0, uint64_t,
              "rocksdb_compression_ratio_at_level0");
DECLARE_GAUGE(rocksdb_compression_ratio_at_level1, uint64_t,
              "rocksdb_compression_ratio_at_level1");
DECLARE_GAUGE(rocksdb_compression_ratio_at_level2, uint64_t,
              "rocksdb_compression_ratio_at_level2");
DECLARE_GAUGE(rocksdb_compression_ratio_at_level3, uint64_t,
              "rocksdb_compression_ratio_at_level3");
DECLARE_GAUGE(rocksdb_compression_ratio_at_level4, uint64_t,
              "rocksdb_compression_ratio_at_level4");
DECLARE_GAUGE(rocksdb_compression_ratio_at_level5, uint64_t,
              "rocksdb_compression_ratio_at_level5");
DECLARE_GAUGE(rocksdb_compression_ratio_at_level6, uint64_t,
              "rocksdb_compression_ratio_at_level6");
DECLARE_GAUGE(rocksdb_cur_size_active_mem_table, uint64_t,
              "rocksdb_cur_size_active_mem_table");
DECLARE_GAUGE(rocksdb_cur_size_all_mem_tables, uint64_t,
              "rocksdb_cur_size_all_mem_tables");
DECLARE_GAUGE(rocksdb_estimate_live_data_size, uint64_t,
              "rocksdb_estimate_live_data_size");
DECLARE_GAUGE(rocksdb_estimate_num_keys, uint64_t, "rocksdb_estimate_num_keys");
DECLARE_GAUGE(rocksdb_estimate_pending_compaction_bytes, uint64_t,
              "rocksdb_estimate_pending_compaction_bytes");
DECLARE_GAUGE(rocksdb_estimate_table_readers_mem, uint64_t,
              "rocksdb_estimate_table_readers_mem");
DECLARE_GAUGE(rocksdb_free_disk_space, uint64_t, "rocksdb_free_disk_space");
DECLARE_GAUGE(rocksdb_free_inodes, uint64_t, "rocksdb_free_inodes");
DECLARE_GAUGE(rocksdb_is_file_deletions_enabled, uint64_t,
              "rocksdb_is_file_deletions_enabled");
DECLARE_GAUGE(rocksdb_is_write_stopped, uint64_t, "rocksdb_is_write_stopped");
DECLARE_GAUGE(rocksdb_live_sst_files_size, uint64_t,
              "rocksdb_live_sst_files_size");
DECLARE_GAUGE(rocksdb_mem_table_flush_pending, uint64_t,
              "rocksdb_mem_table_flush_pending");
DECLARE_GAUGE(rocksdb_min_log_number_to_keep, uint64_t,
              "rocksdb_min_log_number_to_keep");
DECLARE_GAUGE(rocksdb_num_deletes_active_mem_table, uint64_t,
              "rocksdb_num_deletes_active_mem_table");
DECLARE_GAUGE(rocksdb_num_deletes_imm_mem_tables, uint64_t,
              "rocksdb_num_deletes_imm_mem_tables");
DECLARE_GAUGE(rocksdb_num_entries_active_mem_table, uint64_t,
              "rocksdb_num_entries_active_mem_table");
DECLARE_GAUGE(rocksdb_num_entries_imm_mem_tables, uint64_t,
              "rocksdb_num_entries_imm_mem_tables");
DECLARE_GAUGE(rocksdb_num_files_at_level0, uint64_t,
              "rocksdb_num_files_at_level0");
DECLARE_GAUGE(rocksdb_num_files_at_level1, uint64_t,
              "rocksdb_num_files_at_level1");
DECLARE_GAUGE(rocksdb_num_files_at_level2, uint64_t,
              "rocksdb_num_files_at_level2");
DECLARE_GAUGE(rocksdb_num_files_at_level3, uint64_t,
              "rocksdb_num_files_at_level3");
DECLARE_GAUGE(rocksdb_num_files_at_level4, uint64_t,
              "rocksdb_num_files_at_level4");
DECLARE_GAUGE(rocksdb_num_files_at_level5, uint64_t,
              "rocksdb_num_files_at_level5");
DECLARE_GAUGE(rocksdb_num_files_at_level6, uint64_t,
              "rocksdb_num_files_at_level6");
DECLARE_GAUGE(rocksdb_num_immutable_mem_table, uint64_t,
              "rocksdb_num_immutable_mem_table");
DECLARE_GAUGE(rocksdb_num_immutable_mem_table_flushed, uint64_t,
              "rocksdb_num_immutable_mem_table_flushed");
DECLARE_GAUGE(rocksdb_num_live_versions, uint64_t, "rocksdb_num_live_versions");
DECLARE_GAUGE(rocksdb_num_running_compactions, uint64_t,
              "rocksdb_num_running_compactions");
DECLARE_GAUGE(rocksdb_num_running_flushes, uint64_t,
              "rocksdb_num_running_flushes");
DECLARE_GAUGE(rocksdb_num_snapshots, uint64_t, "rocksdb_num_snapshots");
DECLARE_GAUGE(rocksdb_oldest_snapshot_time, uint64_t,
              "rocksdb_oldest_snapshot_time");
DECLARE_GAUGE(rocksdb_size_all_mem_tables, uint64_t,
              "rocksdb_size_all_mem_tables");
DECLARE_GAUGE(rocksdb_total_disk_space, uint64_t, "rocksdb_total_disk_space");
DECLARE_GAUGE(rocksdb_total_inodes, uint64_t, "rocksdb_total_inodes");
DECLARE_GAUGE(rocksdb_total_sst_files_size, uint64_t,
              "rocksdb_total_sst_files_size");
DECLARE_GAUGE(rocksdb_engine_throttle_bps, uint64_t,
              "rocksdb_engine_throttle_bps");
DECLARE_GAUGE(rocksdb_read_only, uint64_t, "rocksdb_read_only");
DECLARE_GAUGE(rocksdb_total_sst_files, uint64_t, "rocksdb_total_sst_files");

void RocksDBEngine::getCapabilities(velocypack::Builder& builder) const {
  // get generic capabilities
  VPackBuilder main;
  StorageEngine::getCapabilities(main);

  VPackBuilder own;
  own.openObject();
  own.add("endianness", VPackValue(rocksDBEndiannessString(
                            rocksutils::getRocksDBKeyFormatEndianness())));
  own.close();

  VPackCollection::merge(builder, main.slice(), own.slice(), false);
}

void RocksDBEngine::toPrometheus(std::string& result, std::string_view globals,
                                 bool ensureWhitespace) const {
  VPackBuffer<uint8_t> buffer;
  VPackBuilder stats(buffer);
  getStatistics(stats);
  VPackSlice sslice = stats.slice();

  TRI_ASSERT(sslice.isObject());
  for (auto a : VPackObjectIterator(sslice)) {
    if (a.value.isNumber()) {
      std::string name = a.key.copyString();
      std::replace(name.begin(), name.end(), '.', '_');
      std::replace(name.begin(), name.end(), '-', '_');
      if (!name.empty() && name.front() != 'r') {
        // prepend name with "rocksdb_"
        name = absl::StrCat(kEngineName, "_", name);
      }

      metrics::Metric::addInfo(result, name, /*help*/ name,
                               name.ends_with("_total") ? "counter" : "gauge");
      metrics::Metric::addMark(result, name, globals, "");
      absl::StrAppend(&result, ensureWhitespace ? " " : "",
                      a.value.getNumber<uint64_t>(), "\n");
    }
  }
}

void RocksDBEngine::getStatistics(VPackBuilder& builder) const {
  // add int properties
  auto addInt = [&](std::string const& s) {
    std::string v;
    if (_db->GetProperty(s, &v)) {
      int64_t i = basics::StringUtils::int64(v);
      builder.add(s, VPackValue(i));
    }
  };

  // add string properties
  auto addStr = [&](std::string const& s) {
    std::string v;
    if (_db->GetProperty(s, &v)) {
      builder.add(s, VPackValue(v));
    }
  };

  // get string property from each column family and return sum;
  auto addIntAllCf = [&](std::string const& s) {
    int64_t sum = 0;
    std::string v;
    for (auto cfh : RocksDBColumnFamilyManager::allHandles()) {
      v.clear();
      if (_db->GetProperty(cfh, s, &v)) {
        int64_t temp = basics::StringUtils::int64(v);

        // -1 returned for some things that are valid property but no value
        if (0 < temp) {
          sum += temp;
        }
      }
    }
    builder.add(s, VPackValue(sum));
    return sum;
  };

  // add column family properties
  auto addCf = [&](RocksDBColumnFamilyManager::Family family) {
    std::string name = RocksDBColumnFamilyManager::name(
        family, RocksDBColumnFamilyManager::NameMode::External);
    rocksdb::ColumnFamilyHandle* c = RocksDBColumnFamilyManager::get(family);
    std::string v;
    builder.add(name, VPackValue(VPackValueType::Object));
    if (_db->GetProperty(c, rocksdb::DB::Properties::kCFStats, &v)) {
      builder.add("dbstats", VPackValue(v));
    }

    // re-add this line to count all keys in the column family (slow!!!)
    // builder.add("keys", VPackValue(rocksutils::countKeys(_db, c)));

    // estimate size on disk and in memtables
    uint64_t out = 0;
    rocksdb::Range r(rocksdb::Slice("\x00\x00\x00\x00\x00\x00\x00\x00", 8),
                     rocksdb::Slice("\xff\xff\xff\xff\xff\xff\xff\xff\xff\xff"
                                    "\xff\xff\xff\xff\xff\xff",
                                    16));

    rocksdb::SizeApproximationOptions options{.include_memtables = true,
                                              .include_files = true};
    _db->GetApproximateSizes(options, c, &r, 1, &out);

    builder.add("memory", VPackValue(out));
    builder.close();
  };

  builder.openObject(/*unindexed*/ true);
  int64_t numSstFilesOnAllLevels = 0;
  for (int i = 0; i < _optionsProvider.getOptions().num_levels; ++i) {
    numSstFilesOnAllLevels += addIntAllCf(
        absl::StrCat(rocksdb::DB::Properties::kNumFilesAtLevelPrefix, i));
    // ratio needs new calculation with all cf, not a simple add operation
    addIntAllCf(absl::StrCat(
        rocksdb::DB::Properties::kCompressionRatioAtLevelPrefix, i));
  }
  builder.add("rocksdb.total-sst-files", VPackValue(numSstFilesOnAllLevels));
  // caution:  you must read rocksdb/db/internal_stats.cc carefully to
  //           determine if a property is for whole database or one column
  //           family
  addIntAllCf(rocksdb::DB::Properties::kNumImmutableMemTable);
  addIntAllCf(rocksdb::DB::Properties::kNumImmutableMemTableFlushed);
  addIntAllCf(rocksdb::DB::Properties::kMemTableFlushPending);
  addIntAllCf(rocksdb::DB::Properties::kCompactionPending);
  addInt(rocksdb::DB::Properties::kBackgroundErrors);
  addIntAllCf(rocksdb::DB::Properties::kCurSizeActiveMemTable);
  addIntAllCf(rocksdb::DB::Properties::kCurSizeAllMemTables);
  addIntAllCf(rocksdb::DB::Properties::kSizeAllMemTables);
  addIntAllCf(rocksdb::DB::Properties::kNumEntriesActiveMemTable);
  addIntAllCf(rocksdb::DB::Properties::kNumEntriesImmMemTables);
  addIntAllCf(rocksdb::DB::Properties::kNumDeletesActiveMemTable);
  addIntAllCf(rocksdb::DB::Properties::kNumDeletesImmMemTables);
  addIntAllCf(rocksdb::DB::Properties::kEstimateNumKeys);
  addIntAllCf(rocksdb::DB::Properties::kEstimateTableReadersMem);
  addInt(rocksdb::DB::Properties::kNumSnapshots);
  addInt(rocksdb::DB::Properties::kOldestSnapshotTime);
  addIntAllCf(rocksdb::DB::Properties::kNumLiveVersions);
  addInt(rocksdb::DB::Properties::kMinLogNumberToKeep);
  addIntAllCf(rocksdb::DB::Properties::kEstimateLiveDataSize);
  addIntAllCf(rocksdb::DB::Properties::kLiveSstFilesSize);
  addStr(rocksdb::DB::Properties::kDBStats);
  addStr(rocksdb::DB::Properties::kSSTables);
  addInt(rocksdb::DB::Properties::kNumRunningCompactions);
  addInt(rocksdb::DB::Properties::kNumRunningFlushes);
  addInt(rocksdb::DB::Properties::kIsFileDeletionsEnabled);
  addIntAllCf(rocksdb::DB::Properties::kEstimatePendingCompactionBytes);
  addInt(rocksdb::DB::Properties::kBaseLevel);
  addInt(rocksdb::DB::Properties::kBlockCacheCapacity);
  addInt(rocksdb::DB::Properties::kBlockCacheUsage);
  addInt(rocksdb::DB::Properties::kBlockCachePinnedUsage);

#ifdef ARANGODB_ROCKSDB8
  auto const& tableOptions = _optionsProvider.getTableOptions();
  if (tableOptions.block_cache != nullptr) {
    auto const& cache = tableOptions.block_cache;
    auto usage = cache->GetUsage();
    auto entries = cache->GetOccupancyCount();
    if (entries > 0) {
      builder.add("rocksdb.block-cache-charge-per-entry",
                  VPackValue(static_cast<uint64_t>(usage / entries)));
    } else {
      builder.add("rocksdb.block-cache-charge-per-entry", VPackValue(0));
    }
    builder.add("rocksdb.block-cache-entries", VPackValue(entries));
  } else {
    builder.add("rocksdb.block-cache-entries", VPackValue(0));
    builder.add("rocksdb.block-cache-charge-per-entry", VPackValue(0));
  }
#endif

  addIntAllCf(rocksdb::DB::Properties::kTotalSstFilesSize);
  addInt(rocksdb::DB::Properties::kActualDelayedWriteRate);
  addInt(rocksdb::DB::Properties::kIsWriteStopped);

  if (_dbOptions.statistics) {
    for (auto const& stat : rocksdb::TickersNameMap) {
      builder.add(
          stat.second,
          VPackValue(_dbOptions.statistics->getTickerCount(stat.first)));
    }

    uint64_t walWrite, flushWrite, compactionWrite, userWrite;
    walWrite = _dbOptions.statistics->getTickerCount(rocksdb::WAL_FILE_BYTES);
    flushWrite =
        _dbOptions.statistics->getTickerCount(rocksdb::FLUSH_WRITE_BYTES);
    compactionWrite =
        _dbOptions.statistics->getTickerCount(rocksdb::COMPACT_WRITE_BYTES);
    userWrite = _dbOptions.statistics->getTickerCount(rocksdb::BYTES_WRITTEN);
    builder.add(
        "rocksdbengine.write.amplification.x100",
        VPackValue((0 != userWrite)
                       ? ((walWrite + flushWrite + compactionWrite) * 100) /
                             userWrite
                       : 100));
  }

  {
    // in-memory cache statistics
    cache::Manager* manager =
        server().getFeature<CacheManagerFeature>().manager();

    std::pair<double, double> rates;
    cache::Manager::MemoryStats stats;
    if (manager != nullptr) {
      // cache turned on
      stats = manager->memoryStats(cache::Cache::triesFast);
      rates = manager->globalHitRates();
    }

    builder.add("cache.limit", VPackValue(stats.globalLimit));
    builder.add("cache.allocated", VPackValue(stats.globalAllocation));
    builder.add("cache.peak-allocated", VPackValue(stats.peakGlobalAllocation));
    builder.add("cache.active-tables", VPackValue(stats.activeTables));
    builder.add("cache.unused-memory", VPackValue(stats.spareAllocation));
    builder.add("cache.unused-tables", VPackValue(stats.spareTables));
    builder.add("cache.migrate-tasks-total", VPackValue(stats.migrateTasks));
    builder.add("cache.free-memory-tasks-total",
                VPackValue(stats.freeMemoryTasks));
    builder.add("cache.migrate-tasks-duration-total",
                VPackValue(stats.migrateTasksDuration));
    builder.add("cache.free-memory-tasks-duration-total",
                VPackValue(stats.freeMemoryTasksDuration));
#ifdef ARANGODB_ENABLE_MAINTAINER_MODE
    // only here for debugging. the value is not exposed in non-maintainer
    // mode builds. the reason for this is to make calls to the `table` function
    // more lightweight, and because we would need to put a metrics
    // description into Documentation/Metrics for an optional metric.

    // builder.add("cache.table-calls", VPackValue(stats.tableCalls));
    // builder.add("cache.term-calls", VPackValue(stats.termCalls));
#endif

    // edge cache compression ratio
    double compressionRatio = 0.0;
    auto initial = _metricsEdgeCacheEntriesSizeInitial.load();
    auto effective = _metricsEdgeCacheEntriesSizeEffective.load();
    if (initial != 0) {
      compressionRatio = 100.0 * (1.0 - (static_cast<double>(effective) /
                                         static_cast<double>(initial)));
    }
    builder.add("cache.edge-compression-ratio", VPackValue(compressionRatio));

    // handle NaN
    builder.add("cache.hit-rate-lifetime",
                VPackValue(rates.first >= 0.0 ? rates.first : 0.0));
    builder.add("cache.hit-rate-recent",
                VPackValue(rates.second >= 0.0 ? rates.second : 0.0));
  }

  // print column family statistics
  //  warning: output format limits numbers to 3 digits of precision or less.
  builder.add("columnFamilies", VPackValue(VPackValueType::Object));
  addCf(RocksDBColumnFamilyManager::Family::Definitions);
  addCf(RocksDBColumnFamilyManager::Family::Documents);
  addCf(RocksDBColumnFamilyManager::Family::PrimaryIndex);
  addCf(RocksDBColumnFamilyManager::Family::EdgeIndex);
  addCf(RocksDBColumnFamilyManager::Family::VPackIndex);
  addCf(RocksDBColumnFamilyManager::Family::GeoIndex);
  addCf(RocksDBColumnFamilyManager::Family::FulltextIndex);
  addCf(RocksDBColumnFamilyManager::Family::ZkdIndex);
  addCf(RocksDBColumnFamilyManager::Family::ReplicatedLogs);
  builder.close();

  if (_throttleListener) {
    builder.add("rocksdb_engine.throttle.bps",
                VPackValue(_throttleListener->getThrottle()));
  }

  {
    // total disk space in database directory
    uint64_t totalSpace = 0;
    // free disk space in database directory
    uint64_t freeSpace = 0;
    Result res = TRI_GetDiskSpaceInfo(_basePath, totalSpace, freeSpace);
    if (res.ok()) {
      builder.add("rocksdb.free-disk-space", VPackValue(freeSpace));
      builder.add("rocksdb.total-disk-space", VPackValue(totalSpace));
    } else {
      builder.add("rocksdb.free-disk-space", VPackValue(VPackValueType::Null));
      builder.add("rocksdb.total-disk-space", VPackValue(VPackValueType::Null));
    }
  }

  {
    // total inodes for database directory
    uint64_t totalINodes = 0;
    // free inodes for database directory
    uint64_t freeINodes = 0;
    Result res = TRI_GetINodesInfo(_basePath, totalINodes, freeINodes);
    if (res.ok()) {
      builder.add("rocksdb.free-inodes", VPackValue(freeINodes));
      builder.add("rocksdb.total-inodes", VPackValue(totalINodes));
    } else {
      builder.add("rocksdb.free-inodes", VPackValue(VPackValueType::Null));
      builder.add("rocksdb.total-inodes", VPackValue(VPackValueType::Null));
    }
  }

  if (_errorListener) {
    builder.add("rocksdb.read-only",
                VPackValue(_errorListener->called() ? 1 : 0));
  }

  auto sequenceNumber = _db->GetLatestSequenceNumber();
  builder.add("rocksdb.wal-sequence", VPackValue(sequenceNumber));

  builder.close();
}

Result RocksDBEngine::handleSyncKeys(DatabaseInitialSyncer& syncer,
                                     LogicalCollection& col,
                                     std::string const& keysId) {
  return handleSyncKeysRocksDB(syncer, &col, keysId);
}

Result RocksDBEngine::createLoggerState(TRI_vocbase_t* vocbase,
                                        VPackBuilder& builder) {
  builder.openObject();  // Base
  rocksdb::SequenceNumber lastTick = _db->GetLatestSequenceNumber();

  // "state" part
  builder.add("state", VPackValue(VPackValueType::Object));  // open

  // always hard-coded to true
  builder.add("running", VPackValue(true));

  builder.add("lastLogTick", VPackValue(std::to_string(lastTick)));

  // not used anymore in 3.8:
  builder.add("lastUncommittedLogTick", VPackValue(std::to_string(lastTick)));

  // not used anymore in 3.8:
  builder.add("totalEvents", VPackValue(lastTick));

  builder.add("time", VPackValue(utilities::timeString()));
  builder.close();

  // "server" part
  builder.add("server", VPackValue(VPackValueType::Object));  // open
  builder.add("version", VPackValue(ARANGODB_VERSION));
  builder.add("serverId",
              VPackValue(std::to_string(ServerIdFeature::getId().id())));
  builder.add("engine", VPackValue(kEngineName));  // "rocksdb"
  builder.close();

  // "clients" part
  builder.add("clients", VPackValue(VPackValueType::Array));  // open
  if (vocbase != nullptr) {
    vocbase->replicationClients().toVelocyPack(builder);
  }
  builder.close();  // clients
  builder.close();  // base

  return {};
}

Result RocksDBEngine::createTickRanges(VPackBuilder& builder) {
  rocksdb::VectorLogPtr walFiles;
  rocksdb::Status s = _db->GetSortedWalFiles(walFiles);

  Result res = rocksutils::convertStatus(s);
  if (res.fail()) {
    return res;
  }

  builder.openArray();
  for (auto lfile = walFiles.begin(); lfile != walFiles.end(); ++lfile) {
    auto& logfile = *lfile;
    builder.openObject();
    // filename and state are already of type string
    builder.add("datafile", VPackValue(logfile->PathName()));
    if (logfile->Type() == rocksdb::WalFileType::kAliveLogFile) {
      builder.add("status", VPackValue("open"));
    } else if (logfile->Type() == rocksdb::WalFileType::kArchivedLogFile) {
      builder.add("status", VPackValue("collected"));
    }
    rocksdb::SequenceNumber min = logfile->StartSequence();
    builder.add("tickMin", VPackValue(std::to_string(min)));
    rocksdb::SequenceNumber max;
    if (std::next(lfile) != walFiles.end()) {
      max = (*std::next(lfile))->StartSequence();
    } else {
      max = _db->GetLatestSequenceNumber();
    }
    builder.add("tickMax", VPackValue(std::to_string(max)));
    builder.close();
  }
  builder.close();

  return {};
}

Result RocksDBEngine::firstTick(uint64_t& tick) {
  rocksdb::VectorLogPtr walFiles;
  rocksdb::Status s = _db->GetSortedWalFiles(walFiles);

  Result res;
  if (!s.ok()) {
    res = rocksutils::convertStatus(s);
  } else {
    // read minium possible tick
    if (!walFiles.empty()) {
      tick = walFiles[0]->StartSequence();
    }
  }
  return res;
}

Result RocksDBEngine::lastLogger(TRI_vocbase_t& vocbase, uint64_t tickStart,
                                 uint64_t tickEnd, VPackBuilder& builder) {
  bool includeSystem = true;
  size_t chunkSize = 32 * 1024 * 1024;  // TODO: determine good default value?

  builder.openArray();
  RocksDBReplicationResult rep =
      rocksutils::tailWal(&vocbase, tickStart, tickEnd, chunkSize,
                          includeSystem, DataSourceId::none(), builder);
  builder.close();

  return std::move(rep).result();
}

WalAccess const* RocksDBEngine::walAccess() const {
  TRI_ASSERT(_walAccess);
  return _walAccess.get();
}

/// @brief get compression supported by RocksDB
std::string RocksDBEngine::getCompressionSupport() const {
  std::string result;

  for (auto const& type : rocksdb::GetSupportedCompressions()) {
    std::string out;
    rocksdb::GetStringFromCompressionType(&out, type);

    if (out.empty()) {
      continue;
    }
    if (!result.empty()) {
      result.append(", ");
    }
    result.append(out);
  }
  return result;
}

// management methods for synchronizing with external persistent stores
TRI_voc_tick_t RocksDBEngine::currentTick() const {
  return _db->GetLatestSequenceNumber();
}

TRI_voc_tick_t RocksDBEngine::releasedTick() const {
  READ_LOCKER(lock, _walFileLock);
  return _releasedTick;
}

void RocksDBEngine::releaseTick(TRI_voc_tick_t tick) {
  WRITE_LOCKER(lock, _walFileLock);

  if (tick > _releasedTick) {
    _releasedTick = tick;
    lock.unlock();

    // update metric for released tick
    _metricsWalReleasedTickFlush.store(tick, std::memory_order_relaxed);
  }
}

HealthData RocksDBEngine::healthCheck() {
  auto now = std::chrono::steady_clock::now();

  // the following checks are executed under a mutex so that different
  // threads can potentially call in here without messing up any data.
  // in addition, serializing access to this function avoids stampedes
  // with multiple threads trying to calculate the free disk space
  // capacity at the same time, which could be expensive.
  std::lock_guard guard{_healthMutex};

  TRI_IF_FAILURE("RocksDBEngine::healthCheck") {
    _healthData.res.reset(TRI_ERROR_DEBUG, "peng! 💥");
    return _healthData;
  }

  bool lastCheckLongAgo =
      (_healthData.lastCheckTimestamp.time_since_epoch().count() == 0) ||
      ((now - _healthData.lastCheckTimestamp) >= std::chrono::seconds(30));
  if (lastCheckLongAgo) {
    _healthData.lastCheckTimestamp = now;
  }

  // only log about once every 24 hours, to reduce log spam
  bool lastLogMessageLongAgo =
      (_lastHealthLogMessageTimestamp.time_since_epoch().count() == 0) ||
      ((now - _lastHealthLogMessageTimestamp) >= std::chrono::hours(24));

  _healthData.backgroundError = hasBackgroundError();

  if (_healthData.backgroundError) {
    // go into failed state
    _healthData.res.reset(
        TRI_ERROR_FAILED,
        "storage engine reports background error. please check the logs "
        "for the error reason and take action");
  } else if (_lastHealthCheckSuccessful) {
    _healthData.res.reset();
  }

  if (lastCheckLongAgo || !_lastHealthCheckSuccessful) {
    // check the amount of free disk space. this may be expensive to do, so
    // we only execute the check every once in a while, or when the last check
    // failed too (so that we don't report success only because we skipped the
    // checks)
    //
    // total disk space in database directory
    uint64_t totalSpace = 0;
    // free disk space in database directory
    uint64_t freeSpace = 0;

    if (TRI_GetDiskSpaceInfo(_basePath, totalSpace, freeSpace).ok() &&
        totalSpace >= 1024 * 1024) {
      // only carry out the following if we get a disk size of at least 1MB
      // back. everything else seems to be very unreasonable and not
      // trustworthy.
      double diskFreePercentage = double(freeSpace) / double(totalSpace);
      _healthData.freeDiskSpaceBytes = freeSpace;
      _healthData.freeDiskSpacePercent = diskFreePercentage;

      if (_healthData.res.ok() &&
          ((_requiredDiskFreePercentage > 0.0 &&
            diskFreePercentage < _requiredDiskFreePercentage) ||
           (_requiredDiskFreeBytes > 0 &&
            freeSpace < _requiredDiskFreeBytes))) {
        std::stringstream ss;
        ss << "free disk space capacity has reached critical level, "
           << "bytes free: " << freeSpace
           << ", % free: " << std::setprecision(1) << std::fixed
           << (diskFreePercentage * 100.0);
        // go into failed state
        _healthData.res.reset(TRI_ERROR_FAILED, ss.str());
      } else if (diskFreePercentage < 0.05 || freeSpace < 256 * 1024 * 1024) {
        // warnings about disk space only every 15 minutes
        bool lastLogWarningLongAgo =
            (now - _lastHealthLogWarningTimestamp >= std::chrono::minutes(15));
        if (lastLogWarningLongAgo) {
          LOG_TOPIC("54e7f", WARN, Logger::ENGINES)
              << "free disk space capacity is low, "
              << "bytes free: " << freeSpace
              << ", % free: " << std::setprecision(1) << std::fixed
              << (diskFreePercentage * 100.0);
          _lastHealthLogWarningTimestamp = now;
        }
        // don't go into failed state (yet)
      }
    }
  }

  _lastHealthCheckSuccessful = _healthData.res.ok();

  if (_healthData.res.fail() && lastLogMessageLongAgo) {
    LOG_TOPIC("ead1f", ERR, Logger::ENGINES) << _healthData.res.errorMessage();

    // update timestamp of last log message
    _lastHealthLogMessageTimestamp = now;
  }

  return _healthData;
}

void RocksDBEngine::waitForCompactionJobsToFinish() {
  // wait for started compaction jobs to finish
  int iterations = 0;

  do {
    size_t numRunning;
    {
      READ_LOCKER(locker, _pendingCompactionsLock);
      numRunning = _runningCompactions;
    }
    if (numRunning == 0) {
      return;
    }

    // print this only every few seconds
    if (iterations++ % 200 == 0) {
      LOG_TOPIC("9cbfd", INFO, Logger::ENGINES)
          << "waiting for " << numRunning << " compaction job(s) to finish...";
    }
    // unfortunately there is not much we can do except waiting for
    // RocksDB's compaction job(s) to finish.
    std::this_thread::sleep_for(std::chrono::milliseconds(50));
    // wait up to 2 minutes, and then give up
  } while (iterations <= 2400);

  LOG_TOPIC("c537b", WARN, Logger::ENGINES)
      << "giving up waiting for pending compaction job(s)";
}

bool RocksDBEngine::checkExistingDB(
    std::vector<rocksdb::ColumnFamilyDescriptor> const& cfFamilies) {
  bool dbExisted = false;

  rocksdb::Options testOptions;
  testOptions.create_if_missing = false;
  testOptions.create_missing_column_families = false;
  testOptions.avoid_flush_during_recovery = true;
  testOptions.avoid_flush_during_shutdown = true;
  testOptions.env = _dbOptions.env;

  std::vector<std::string> existingColumnFamilies;
  rocksdb::Status status = rocksdb::DB::ListColumnFamilies(
      testOptions, _path, &existingColumnFamilies);
  if (!status.ok()) {
    // check if we have found the database directory or not
    Result res = rocksutils::convertStatus(status);
    if (res.errorNumber() != TRI_ERROR_ARANGO_IO_ERROR) {
      // not an I/O error. so we better report the error and abort here
      LOG_TOPIC("74b7f", FATAL, arangodb::Logger::STARTUP)
          << "unable to initialize RocksDB engine: " << res.errorMessage();
      FATAL_ERROR_EXIT();
    }
  }

  if (status.ok()) {
    dbExisted = true;
    // we were able to open the database.
    // now check which column families are present in the db
    std::string names;
    for (auto const& it : existingColumnFamilies) {
      if (!names.empty()) {
        names.append(", ");
      }
      names.append(it);
    }

    LOG_TOPIC("528b8", DEBUG, arangodb::Logger::STARTUP)
        << "found existing column families: " << names;
    auto const replicatedLogsName = RocksDBColumnFamilyManager::name(
        RocksDBColumnFamilyManager::Family::ReplicatedLogs);
    auto const zkdIndexName = RocksDBColumnFamilyManager::name(
        RocksDBColumnFamilyManager::Family::ZkdIndex);

    for (auto const& it : cfFamilies) {
      auto it2 = std::find(existingColumnFamilies.begin(),
                           existingColumnFamilies.end(), it.name);
      if (it2 == existingColumnFamilies.end()) {
        if (it.name == replicatedLogsName || it.name == zkdIndexName) {
          LOG_TOPIC("293c3", INFO, Logger::STARTUP)
              << "column family " << it.name
              << " is missing and will be created.";
          continue;
        }

        LOG_TOPIC("d9df8", FATAL, arangodb::Logger::STARTUP)
            << "column family '" << it.name << "' is missing in database"
            << ". if you are upgrading from an earlier alpha or beta version "
               "of ArangoDB, it is required to restart with a new database "
               "directory and "
               "re-import data";
        FATAL_ERROR_EXIT();
      }
    }

    if (existingColumnFamilies.size() <
        RocksDBColumnFamilyManager::minNumberOfColumnFamilies) {
      LOG_TOPIC("e99ec", FATAL, arangodb::Logger::STARTUP)
          << "unexpected number of column families found in database ("
          << existingColumnFamilies.size() << "). "
          << "expecting at least "
          << RocksDBColumnFamilyManager::minNumberOfColumnFamilies
          << ". if you are upgrading from an earlier alpha or beta version "
             "of ArangoDB, it is required to restart with a new database "
             "directory and "
             "re-import data";
      FATAL_ERROR_EXIT();
    }
  }

  return dbExisted;
}

Result RocksDBEngine::dropReplicatedState(
    TRI_vocbase_t& vocbase,
    std::unique_ptr<replication2::storage::IStorageEngineMethods>& ptr) {
  // make sure that all pending async operations have completed
  ptr->waitForCompletion();

  // drop everything
  if (auto res = ptr->drop(); res.fail()) {
    return res;
  }

  // do a compaction for the log range
  std::ignore = ptr->compact();
  ptr.reset();
  return {};
}

auto RocksDBEngine::createReplicatedState(
    TRI_vocbase_t& vocbase, arangodb::replication2::LogId id,
    replication2::storage::PersistedStateInfo const& info)
    -> ResultT<std::unique_ptr<replication2::storage::IStorageEngineMethods>> {
  auto objectId = TRI_NewTickServer();
  auto methods = makeLogStorageMethods(
      id, objectId, vocbase.id(),
      RocksDBColumnFamilyManager::get(
          RocksDBColumnFamilyManager::Family::ReplicatedLogs),
      RocksDBColumnFamilyManager::get(
          RocksDBColumnFamilyManager::Family::Definitions));
  auto res = methods->updateMetadata(info);
  if (res.fail()) {
    return res;
  }
  return {std::move(methods)};
}

std::shared_ptr<StorageSnapshot> RocksDBEngine::currentSnapshot() {
  if (ADB_LIKELY(_db)) {
    return std::make_shared<RocksDBSnapshot>(*_db);
  } else {
    return nullptr;
  }
}

std::tuple<uint64_t, uint64_t, uint64_t, uint64_t, uint64_t>
RocksDBEngine::getCacheMetrics() {
  return {_metricsEdgeCacheEntriesSizeInitial.load(),
          _metricsEdgeCacheEntriesSizeEffective.load(),
          _metricsEdgeCacheInserts.load(),
          _metricsEdgeCacheCompressedInserts.load(),
          _metricsEdgeCacheEmptyInserts.load()};
}

void RocksDBEngine::addCacheMetrics(uint64_t initial, uint64_t effective,
                                    uint64_t totalInserts,
                                    uint64_t totalCompressedInserts,
                                    uint64_t totalEmptyInserts) noexcept {
  if (totalInserts > 0) {
    _metricsEdgeCacheEntriesSizeInitial.count(initial);
    _metricsEdgeCacheEntriesSizeEffective.count(effective);
    _metricsEdgeCacheInserts.count(totalInserts);
    _metricsEdgeCacheCompressedInserts.count(totalCompressedInserts);
    _metricsEdgeCacheEmptyInserts.count(totalEmptyInserts);
  }
}

}  // namespace arangodb<|MERGE_RESOLUTION|>--- conflicted
+++ resolved
@@ -331,26 +331,15 @@
           metrics.add(arangodb_revision_tree_hibernations_total{})),
       _metricsTreeResurrections(
           metrics.add(arangodb_revision_tree_resurrections_total{})),
-      _metricsEdgeCacheEntriesSizeInitial(
-<<<<<<< HEAD
-          metrics.add(rocksdb_cache_edge_uncompressed_entries_size{})),
-      _metricsEdgeCacheEntriesSizeEffective(
-          metrics.add(rocksdb_cache_edge_effective_entries_size{})) {
-=======
-          server.getFeature<metrics::MetricsFeature>().add(
-              rocksdb_cache_edge_inserts_uncompressed_entries_size_total{})),
-      _metricsEdgeCacheEntriesSizeEffective(
-          server.getFeature<metrics::MetricsFeature>().add(
-              rocksdb_cache_edge_inserts_effective_entries_size_total{})),
-      _metricsEdgeCacheInserts(server.getFeature<metrics::MetricsFeature>().add(
-          rocksdb_cache_edge_inserts_total{})),
+      _metricsEdgeCacheEntriesSizeInitial(metrics.add(
+          rocksdb_cache_edge_inserts_uncompressed_entries_size_total{})),
+      _metricsEdgeCacheEntriesSizeEffective(metrics.add(
+          rocksdb_cache_edge_inserts_effective_entries_size_total{})),
+      _metricsEdgeCacheInserts(metrics.add(rocksdb_cache_edge_inserts_total{})),
       _metricsEdgeCacheCompressedInserts(
-          server.getFeature<metrics::MetricsFeature>().add(
-              rocksdb_cache_edge_compressed_inserts_total{})),
+          metrics.add(rocksdb_cache_edge_compressed_inserts_total{})),
       _metricsEdgeCacheEmptyInserts(
-          server.getFeature<metrics::MetricsFeature>().add(
-              rocksdb_cache_edge_empty_inserts_total{})) {
->>>>>>> 9aac5844
+          metrics.add(rocksdb_cache_edge_empty_inserts_total{})) {
   startsAfter<BasicFeaturePhaseServer>();
   // inherits order from StorageEngine but requires "RocksDBOption" that is
   // used to configure this engine
@@ -2775,30 +2764,10 @@
   for (auto it = _prunableWalFiles.begin(); it != _prunableWalFiles.end();
        /* no hoisting */) {
     // check if WAL file is expired
-<<<<<<< HEAD
-    bool deleteFile = false;
-
-    if ((*it).second <= 0.0) {
-      // file can be deleted because we outgrew the configured max archive
-      // size, but only if there are no other threads currently inside the WAL
-      // tailing section
-      deleteFile = purgeEnabler.canPurge();
-      LOG_TOPIC("817bc", TRACE, Logger::ENGINES)
-          << "pruneWalFiles checking overflowed file '" << (*it).first
-          << "', canPurge: " << deleteFile;
-    } else if ((*it).second < TRI_microtime()) {
-      // file has expired, and it is always safe to delete it
-      deleteFile = true;
-      LOG_TOPIC("e7674", TRACE, Logger::ENGINES)
-          << "pruneWalFiles checking expired file '" << (*it).first
-          << "', canPurge: " << deleteFile;
-    }
-=======
     auto deleteFile = purgeEnabler.canPurge();
     LOG_TOPIC("e7674", TRACE, Logger::ENGINES)
         << "pruneWalFiles checking file '" << (*it).first
         << "', canPurge: " << deleteFile;
->>>>>>> 9aac5844
 
     if (deleteFile) {
       LOG_TOPIC("68e4a", DEBUG, Logger::ENGINES)
@@ -3016,20 +2985,11 @@
 
 #ifdef ARANGODB_ENABLE_MAINTAINER_MODE
   if (numDocsLeft > 0) {
-<<<<<<< HEAD
-    std::string errorMsg(
-        "deletion check in drop database failed - not all documents have "
-        "been "
-        "deleted. remaining: ");
-    errorMsg.append(std::to_string(numDocsLeft));
-    THROW_ARANGO_EXCEPTION_MESSAGE(TRI_ERROR_INTERNAL, errorMsg);
-=======
     THROW_ARANGO_EXCEPTION_MESSAGE(
         TRI_ERROR_INTERNAL, absl::StrCat("deletion check in drop database "
                                          "failed - not all documents have been "
                                          "deleted. remaining: ",
                                          numDocsLeft));
->>>>>>> 9aac5844
   }
 #endif
 
