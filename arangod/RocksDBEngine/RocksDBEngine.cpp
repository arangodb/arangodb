////////////////////////////////////////////////////////////////////////////////
/// DISCLAIMER
///
/// Copyright 2014-2021 ArangoDB GmbH, Cologne, Germany
/// Copyright 2004-2014 triAGENS GmbH, Cologne, Germany
///
/// Licensed under the Apache License, Version 2.0 (the "License");
/// you may not use this file except in compliance with the License.
/// You may obtain a copy of the License at
///
///     http://www.apache.org/licenses/LICENSE-2.0
///
/// Unless required by applicable law or agreed to in writing, software
/// distributed under the License is distributed on an "AS IS" BASIS,
/// WITHOUT WARRANTIES OR CONDITIONS OF ANY KIND, either express or implied.
/// See the License for the specific language governing permissions and
/// limitations under the License.
///
/// Copyright holder is ArangoDB GmbH, Cologne, Germany
///
/// @author Jan Steemann
/// @author Jan Christoph Uhde
////////////////////////////////////////////////////////////////////////////////

#include "RocksDBEngine.h"
#include "ApplicationFeatures/ApplicationServer.h"
#include "Basics/Exceptions.h"
#include "Basics/FileUtils.h"
#include "Basics/NumberOfCores.h"
#include "Basics/ReadLocker.h"
#include "Basics/Result.h"
#include "Basics/RocksDBLogger.h"
#include "Basics/StaticStrings.h"
#include "Basics/Thread.h"
#include "Basics/VelocyPackHelper.h"
#include "Basics/WriteLocker.h"
#include "Basics/application-exit.h"
#include "Basics/build.h"
#include "Basics/files.h"
#include "Basics/system-functions.h"
#include "Cache/CacheManagerFeature.h"
#include "Cache/Manager.h"
#include "Cluster/ClusterFeature.h"
#include "Cluster/ServerState.h"
#include "FeaturePhases/BasicFeaturePhaseServer.h"
#include "GeneralServer/RestHandlerFactory.h"
#include "Logger/LogMacros.h"
#include "Logger/Logger.h"
#include "Logger/LoggerStream.h"
#include "ProgramOptions/ProgramOptions.h"
#include "ProgramOptions/Section.h"
#include "Replication/ReplicationClients.h"
#include "Replication2/ReplicatedLog/ReplicatedLogFeature.h"
#include "Rest/Version.h"
#include "RestHandler/RestHandlerCreator.h"
#include "RestServer/DatabaseFeature.h"
#include "RestServer/DatabasePathFeature.h"
#include "RestServer/FlushFeature.h"
#include "RestServer/Metrics.h"
#include "RestServer/ServerIdFeature.h"
#include "RocksDBEngine/Listeners/RocksDBBackgroundErrorListener.h"
#include "RocksDBEngine/Listeners/RocksDBMetricsListener.h"
#include "RocksDBEngine/Listeners/RocksDBShaCalculator.h"
#include "RocksDBEngine/Listeners/RocksDBThrottle.h"
#include "RocksDBEngine/ReplicatedRocksDBTransactionState.h"
#include "RocksDBEngine/RocksDBBackgroundThread.h"
#include "RocksDBEngine/RocksDBCollection.h"
#include "RocksDBEngine/RocksDBColumnFamilyManager.h"
#include "RocksDBEngine/RocksDBCommon.h"
#include "RocksDBEngine/RocksDBComparator.h"
#include "RocksDBEngine/RocksDBIncrementalSync.h"
#include "RocksDBEngine/RocksDBIndex.h"
#include "RocksDBEngine/RocksDBIndexFactory.h"
#include "RocksDBEngine/RocksDBKey.h"
#include "RocksDBEngine/RocksDBLogValue.h"
#include "RocksDBEngine/RocksDBOptimizerRules.h"
#include "RocksDBEngine/RocksDBOptionFeature.h"
#include "RocksDBEngine/RocksDBPersistedLog.h"
#include "RocksDBEngine/RocksDBRecoveryManager.h"
#include "RocksDBEngine/RocksDBReplicationManager.h"
#include "RocksDBEngine/RocksDBReplicationTailing.h"
#include "RocksDBEngine/RocksDBRestHandlers.h"
#include "RocksDBEngine/RocksDBSettingsManager.h"
#include "RocksDBEngine/RocksDBSyncThread.h"
#include "RocksDBEngine/RocksDBTypes.h"
#include "RocksDBEngine/RocksDBUpgrade.h"
#include "RocksDBEngine/RocksDBV8Functions.h"
#include "RocksDBEngine/RocksDBValue.h"
#include "RocksDBEngine/RocksDBWalAccess.h"
#include "RocksDBEngine/SimpleRocksDBTransactionState.h"
#include "Scheduler/SchedulerFeature.h"
#include "Transaction/Context.h"
#include "Transaction/Manager.h"
#include "Transaction/Options.h"
#include "Transaction/StandaloneContext.h"
#include "VocBase/LogicalView.h"
#include "VocBase/VocbaseInfo.h"
#include "VocBase/ticks.h"

#include <rocksdb/convenience.h>
#include <rocksdb/db.h>
#include <rocksdb/env.h>
#include <rocksdb/filter_policy.h>
#include <rocksdb/iterator.h>
#include <rocksdb/options.h>
#include <rocksdb/slice_transform.h>
#include <rocksdb/statistics.h>
#include <rocksdb/table.h>
#include <rocksdb/transaction_log.h>
#include <rocksdb/utilities/transaction_db.h>
#include <rocksdb/write_batch.h>

#include <velocypack/Iterator.h>
#include <velocypack/velocypack-aliases.h>

#include <iomanip>
#include <limits>

using namespace arangodb;
using namespace arangodb::application_features;
using namespace arangodb::options;

namespace arangodb {

DECLARE_GAUGE(rocksdb_wal_sequence_lower_bound, uint64_t, "RocksDB WAL sequence number until which background thread has caught up");
DECLARE_GAUGE(rocksdb_archived_wal_files, uint64_t, "Number of archived RocksDB WAL files");
DECLARE_GAUGE(rocksdb_prunable_wal_files, uint64_t, "Number of prunable RocksDB WAL files");
DECLARE_GAUGE(rocksdb_wal_pruning_active, uint64_t, "Whether or not RocksDB WAL file pruning is active");
DECLARE_COUNTER(arangodb_revision_tree_rebuilds_success_total, "Number of successful revision tree rebuilds");
DECLARE_COUNTER(arangodb_revision_tree_rebuilds_failure_total, "Number of failed revision tree rebuilds");
          
std::string const RocksDBEngine::EngineName("rocksdb");
std::string const RocksDBEngine::FeatureName("RocksDBEngine");

// minimum value for --rocksdb.sync-interval (in ms)
// a value of 0 however means turning off the syncing altogether!
static constexpr uint64_t minSyncInterval = 5;

static constexpr uint64_t databaseIdForGlobalApplier = 0;

// handles for recovery helpers
std::vector<std::shared_ptr<RocksDBRecoveryHelper>> RocksDBEngine::_recoveryHelpers;

RocksDBFilePurgePreventer::RocksDBFilePurgePreventer(RocksDBEngine* engine)
    : _engine(engine) {
  TRI_ASSERT(_engine != nullptr);
  _engine->_purgeLock.lockRead();
}

RocksDBFilePurgePreventer::~RocksDBFilePurgePreventer() {
  if (_engine != nullptr) {
    _engine->_purgeLock.unlockRead();
  }
}

RocksDBFilePurgePreventer::RocksDBFilePurgePreventer(RocksDBFilePurgePreventer&& other)
    : _engine(other._engine) {
  // steal engine from other
  other._engine = nullptr;
}

RocksDBFilePurgeEnabler::RocksDBFilePurgeEnabler(RocksDBEngine* engine)
    : _engine(nullptr) {
  TRI_ASSERT(engine != nullptr);

  if (engine->_purgeLock.tryLockWrite()) {
    // we got the lock
    _engine = engine;
  }
}

RocksDBFilePurgeEnabler::~RocksDBFilePurgeEnabler() {
  if (_engine != nullptr) {
    _engine->_purgeLock.unlockWrite();
  }
}

RocksDBFilePurgeEnabler::RocksDBFilePurgeEnabler(RocksDBFilePurgeEnabler&& other)
    : _engine(other._engine) {
  // steal engine from other
  other._engine = nullptr;
}

// create the storage engine
RocksDBEngine::RocksDBEngine(application_features::ApplicationServer& server)
    : StorageEngine(server, EngineName, FeatureName,
                    std::make_unique<RocksDBIndexFactory>(server)),
      _db(nullptr),
      _walAccess(std::make_unique<RocksDBWalAccess>(*this)),
      _maxTransactionSize(transaction::Options::defaultMaxTransactionSize),
      _intermediateCommitSize(transaction::Options::defaultIntermediateCommitSize),
      _intermediateCommitCount(transaction::Options::defaultIntermediateCommitCount),
      _maxParallelCompactions(2),
      _pruneWaitTime(10.0),
      _pruneWaitTimeInitial(180.0),
      _maxWalArchiveSizeLimit(0),
      _releasedTick(0),
      _syncInterval(100),
      _syncDelayThreshold(5000),
      _requiredDiskFreePercentage(0.01),
      _requiredDiskFreeBytes(16 * 1024 * 1024),
      _useThrottle(true),
      _useReleasedTick(false),
      _debugLogging(false),
      _useEdgeCache(true),
#ifdef USE_ENTERPRISE
      _createShaFiles(true),
#else
      _createShaFiles(false),
#endif
      _lastHealthCheckSuccessful(false),
      _dbExisted(false),
      _runningRebuilds(0),
      _runningCompactions(0),
      _metricsWalSequenceLowerBound(server.getFeature<arangodb::MetricsFeature>().add(
          rocksdb_wal_sequence_lower_bound{})),
      _metricsArchivedWalFiles(server.getFeature<arangodb::MetricsFeature>().add(
          rocksdb_archived_wal_files{})),
      _metricsPrunableWalFiles(server.getFeature<arangodb::MetricsFeature>().add(
          rocksdb_prunable_wal_files{})),
      _metricsWalPruningActive(server.getFeature<arangodb::MetricsFeature>().add(
          rocksdb_wal_pruning_active{})),
      _metricsTreeRebuildsSuccess(server.getFeature<arangodb::MetricsFeature>().add(
          arangodb_revision_tree_rebuilds_success_total{})),
      _metricsTreeRebuildsFailure(server.getFeature<arangodb::MetricsFeature>().add(
          arangodb_revision_tree_rebuilds_failure_total{})) {

  server.addFeature<RocksDBOptionFeature>();

  startsAfter<BasicFeaturePhaseServer>();
  // inherits order from StorageEngine but requires "RocksDBOption" that is used
  // to configure this engine
  startsAfter<RocksDBOptionFeature>();

  server.addFeature<RocksDBRecoveryManager>();
}

RocksDBEngine::~RocksDBEngine() { shutdownRocksDBInstance(); }

/// shuts down the RocksDB instance. this is called from unprepare
/// and the dtor
void RocksDBEngine::shutdownRocksDBInstance() noexcept {
  if (_db == nullptr) {
    return;
  }

  // turn off RocksDBThrottle, and release our pointers to it
  if (_throttleListener != nullptr) {
    _throttleListener->stopThread();
  }  

  for (rocksdb::ColumnFamilyHandle* h : RocksDBColumnFamilyManager::allHandles()) {
    _db->DestroyColumnFamilyHandle(h);
  }

  // now prune all obsolete WAL files
  try {
    determinePrunableWalFiles(0);
    pruneWalFiles();
  } catch (...) {
    // this is allowed to go wrong on shutdown
    // we must not throw an exception from here
  }

  try {
    // do a final WAL sync here before shutting down
    Result res = RocksDBSyncThread::sync(_db->GetBaseDB());
    if (res.fail()) {
      LOG_TOPIC("14ede", WARN, Logger::ENGINES)
          << "could not sync RocksDB WAL: " << res.errorMessage();
    }

    rocksdb::Status status = _db->Close();

    if (!status.ok()) {
      Result res = rocksutils::convertStatus(status);
      LOG_TOPIC("2b9c1", ERR, Logger::ENGINES)
          << "could not shutdown RocksDB: " << res.errorMessage();
    }
  } catch (...) {
    // this is allowed to go wrong on shutdown
    // we must not throw an exception from here
  }

  delete _db;
  _db = nullptr;
}

// inherited from ApplicationFeature
// ---------------------------------

// add the storage engine's specific options to the global list of options
void RocksDBEngine::collectOptions(std::shared_ptr<options::ProgramOptions> options) {
  options->addSection("rocksdb", "RocksDB engine");
  
  /// @brief minimum required percentage of free disk space for considering the
  /// server "healthy". this is expressed as a floating point value between 0 and 1!
  /// if set to 0.0, the % amount of free disk is ignored in checks.
  options->addOption("--rocksdb.minimum-disk-free-percent",
                     "minimum percentage of free disk space for considering the server healthy in "
                     "health checks (set to 0 to disable the check)",
                     new DoubleParameter(&_requiredDiskFreePercentage),
                     arangodb::options::makeFlags(arangodb::options::Flags::DefaultNoComponents, arangodb::options::Flags::OnDBServer, arangodb::options::Flags::OnSingle))
                     .setIntroducedIn(30800);

  /// @brief minimum number of free bytes on disk for considering the server healthy.
  /// if set to 0, the number of free bytes on disk is ignored in checks.
  options->addOption("--rocksdb.minimum-disk-free-bytes",
                     "minimum number of free disk bytes for considering the server healthy in "
                     "health checks (set to 0 to disable the check)",
                     new UInt64Parameter(&_requiredDiskFreeBytes),
                     arangodb::options::makeFlags(arangodb::options::Flags::DefaultNoComponents, arangodb::options::Flags::OnDBServer, arangodb::options::Flags::OnSingle))
                     .setIntroducedIn(30800);

  // control transaction size for RocksDB engine
  options->addOption("--rocksdb.max-transaction-size",
                     "transaction size limit (in bytes)",
                     new UInt64Parameter(&_maxTransactionSize));

  options->addOption("--rocksdb.intermediate-commit-size",
                     "an intermediate commit will be performed automatically "
                     "when a transaction "
                     "has accumulated operations of this size (in bytes)",
                     new UInt64Parameter(&_intermediateCommitSize));

  options->addOption("--rocksdb.intermediate-commit-count",
                     "an intermediate commit will be performed automatically "
                     "when this number of "
                     "operations is reached in a transaction",
                     new UInt64Parameter(&_intermediateCommitCount));

  options->addOption("--rocksdb.max-parallel-compactions",
                     "maximum number of parallel compactions jobs",
                     new UInt64Parameter(&_maxParallelCompactions))
                     .setIntroducedIn(30711);

  options->addOption("--rocksdb.sync-interval",
                     "interval for automatic, non-requested disk syncs (in "
                     "milliseconds, use 0 to turn automatic syncing off)",
                     new UInt64Parameter(&_syncInterval),
                     arangodb::options::makeFlags(arangodb::options::Flags::DefaultNoComponents, arangodb::options::Flags::OnDBServer, arangodb::options::Flags::OnSingle));
  
  options->addOption("--rocksdb.sync-delay-threshold",
                     "threshold value for self-observation of WAL disk syncs. "
                     "any WAL disk sync longer ago than this threshold will trigger "
                     "a warning (in milliseconds, use 0 for no warnings)",
                     new UInt64Parameter(&_syncDelayThreshold),
                     arangodb::options::makeFlags(arangodb::options::Flags::DefaultNoComponents, arangodb::options::Flags::OnDBServer, arangodb::options::Flags::OnSingle, arangodb::options::Flags::Hidden))
                     .setIntroducedIn(30608)
                     .setIntroducedIn(30705);

  options->addOption("--rocksdb.wal-file-timeout",
                     "timeout after which unused WAL files are deleted",
                     new DoubleParameter(&_pruneWaitTime),
                     arangodb::options::makeFlags(arangodb::options::Flags::DefaultNoComponents, arangodb::options::Flags::OnDBServer, arangodb::options::Flags::OnSingle));

  options->addOption("--rocksdb.wal-file-timeout-initial",
                     "initial timeout after which unused WAL files deletion kicks in after "
                     "server start",
                     new DoubleParameter(&_pruneWaitTimeInitial),
                     arangodb::options::makeFlags(arangodb::options::Flags::DefaultNoComponents, arangodb::options::Flags::OnDBServer, arangodb::options::Flags::OnSingle, arangodb::options::Flags::Hidden));

  options->addOption("--rocksdb.throttle", "enable write-throttling",
                     new BooleanParameter(&_useThrottle),
                     arangodb::options::makeFlags(arangodb::options::Flags::DefaultNoComponents, arangodb::options::Flags::OnDBServer, arangodb::options::Flags::OnSingle));

#ifdef USE_ENTERPRISE
  options->addOption("--rocksdb.create-sha-files",
                     "enable generation of sha256 files for each .sst file",
                     new BooleanParameter(&_createShaFiles),
                     arangodb::options::makeFlags(arangodb::options::Flags::DefaultNoComponents, arangodb::options::Flags::OnDBServer, arangodb::options::Flags::OnSingle, arangodb::options::Flags::Enterprise));
#endif

  options->addOption("--rocksdb.debug-logging",
                     "true to enable rocksdb debug logging",
                     new BooleanParameter(&_debugLogging),
                     arangodb::options::makeFlags(arangodb::options::Flags::DefaultNoComponents, arangodb::options::Flags::OnDBServer, arangodb::options::Flags::OnSingle, arangodb::options::Flags::Hidden));

  options->addOption("--rocksdb.edge-cache",
                     "use in-memory cache for edges",
                     new BooleanParameter(&_useEdgeCache),
                     arangodb::options::makeFlags(arangodb::options::Flags::DefaultNoComponents, arangodb::options::Flags::OnDBServer, arangodb::options::Flags::OnSingle, arangodb::options::Flags::Hidden))
                     .setIntroducedIn(30604);

  options->addOption("--rocksdb.wal-archive-size-limit",
                     "maximum total size (in bytes) of archived WAL files (0 = unlimited)",
                     new UInt64Parameter(&_maxWalArchiveSizeLimit),
                     arangodb::options::makeFlags(arangodb::options::Flags::DefaultNoComponents, arangodb::options::Flags::OnDBServer, arangodb::options::Flags::OnSingle, arangodb::options::Flags::Hidden));

#ifdef USE_ENTERPRISE
  collectEnterpriseOptions(options);
#endif
}

// validate the storage engine's specific options
void RocksDBEngine::validateOptions(std::shared_ptr<options::ProgramOptions> options) {
  transaction::Options::setLimits(_maxTransactionSize, _intermediateCommitSize,
                                  _intermediateCommitCount);
#ifdef USE_ENTERPRISE
  validateEnterpriseOptions(options);
#endif

  if (_requiredDiskFreePercentage < 0.0 || _requiredDiskFreePercentage > 1.0) {
    LOG_TOPIC("e4697", FATAL, arangodb::Logger::CONFIG)
        << "invalid value for --rocksdb.minimum-disk-free-percent. Please use a value "
        << "between 0 (0%) and 1 (100%)";
    FATAL_ERROR_EXIT();
  }

  if (_syncInterval > 0) {
    if (_syncInterval < minSyncInterval) {
      // _syncInterval = 0 means turned off!
      LOG_TOPIC("bbd68", FATAL, arangodb::Logger::CONFIG)
          << "invalid value for --rocksdb.sync-interval. Please use a value "
          << "of at least " << minSyncInterval;
      FATAL_ERROR_EXIT();
    }
    
    if (_syncDelayThreshold > 0 && _syncDelayThreshold <= _syncInterval) {
      if (!options->processingResult().touched("rocksdb.sync-interval") &&
          options->processingResult().touched("rocksdb.sync-delay-threshold")) {
        // user has not set --rocksdb.sync-interval, but set --rocksdb.sync-delay-threshold
        LOG_TOPIC("c3f45", WARN, arangodb::Logger::CONFIG)
            << "invalid value for --rocksdb.sync-delay-threshold. should be higher "
            << "than the value of --rocksdb.sync-interval (" << _syncInterval << ")";
      }
      
      _syncDelayThreshold = 10 * _syncInterval;
      LOG_TOPIC("c0fa3", WARN, arangodb::Logger::CONFIG)
          << "auto-adjusting value of --rocksdb.sync-delay-threshold to " << _syncDelayThreshold << " ms";
    }
  }

  if (_pruneWaitTimeInitial < 10) {
    LOG_TOPIC("a9667", WARN, arangodb::Logger::ENGINES)
        << "consider increasing the value for "
           "--rocksdb.wal-file-timeout-initial. "
        << "Replication clients might have trouble to get in sync";
  }
}

// preparation phase for storage engine. can be used for internal setup.
// the storage engine must not start any threads here or write any files
void RocksDBEngine::prepare() {
  // get base path from DatabaseServerFeature
  auto& databasePathFeature = server().getFeature<DatabasePathFeature>();
  _basePath = databasePathFeature.directory();

  TRI_ASSERT(!_basePath.empty());

#ifdef USE_ENTERPRISE
  prepareEnterprise();
#endif
}

void RocksDBEngine::start() {
  // it is already decided that rocksdb is used
  TRI_ASSERT(isEnabled());
  TRI_ASSERT(!ServerState::instance()->isCoordinator());

  if (ServerState::instance()->isAgent() &&
      !server().options()->processingResult().touched(
          "rocksdb.wal-file-timeout-initial")) {
    // reduce --rocksb.wal-file-timeout-initial to 15 seconds for agency nodes
    // as we probably won't need the WAL for WAL tailing and replication here
    _pruneWaitTimeInitial = 15;
  }

  LOG_TOPIC("107fd", TRACE, arangodb::Logger::ENGINES)
      << "rocksdb version " << rest::Version::getRocksDBVersion()
      << ", supported compression types: " << getCompressionSupport();

  // set the database sub-directory for RocksDB
  auto& databasePathFeature = server().getFeature<DatabasePathFeature>();
  _path = databasePathFeature.subdirectoryName("engine-rocksdb");

  [[maybe_unused]] bool createdEngineDir = false;
  if (!basics::FileUtils::isDirectory(_path)) {
    std::string systemErrorStr;
    long errorNo;

    auto res = TRI_CreateRecursiveDirectory(_path.c_str(), errorNo, systemErrorStr);

    if (res == TRI_ERROR_NO_ERROR) {
      LOG_TOPIC("b2958", TRACE, arangodb::Logger::ENGINES)
          << "created RocksDB data directory '" << _path << "'";
      createdEngineDir = true;
    } else {
      LOG_TOPIC("a5ae3", FATAL, arangodb::Logger::ENGINES)
          << "unable to create RocksDB data directory '" << _path
          << "': " << systemErrorStr;
      FATAL_ERROR_EXIT();
    }
  }
  
  uint64_t totalSpace;
  uint64_t freeSpace;
  if (TRI_GetDiskSpaceInfo(_path, totalSpace, freeSpace).ok() && totalSpace != 0) {
    LOG_TOPIC("b71b9", DEBUG, arangodb::Logger::ENGINES)
      << "total disk space for database directory mount: " 
      << basics::StringUtils::formatSize(totalSpace)
      << ", free disk space for database directory mount: " 
      << basics::StringUtils::formatSize(freeSpace)
      << " (" << (100.0 * double(freeSpace) / double(totalSpace)) << "% free)";
  }

  // options imported set by RocksDBOptionFeature
  auto const& opts = server().getFeature<arangodb::RocksDBOptionFeature>();

  rocksdb::TransactionDBOptions transactionOptions;
  // number of locks per column_family
  transactionOptions.num_stripes = NumberOfCores::getValue();
  transactionOptions.transaction_lock_timeout = opts._transactionLockTimeout;

  _options.allow_fallocate = opts._allowFAllocate;
  _options.enable_pipelined_write = opts._enablePipelinedWrite;
  _options.write_buffer_size = static_cast<size_t>(opts._writeBufferSize);
  _options.max_write_buffer_number = static_cast<int>(opts._maxWriteBufferNumber);
  // The following setting deserves an explanation: We found that if we leave the
  // default for max_write_buffer_number_to_maintain at 0, then setting
  // max_write_buffer_size_to_maintain to 0 has not the desired effect, rather
  // TransactionDB::PrepareWrap then sets the latter to -1 which in turn is
  // later corrected to max_write_buffer_number * write_buffer_size.
  // Therefore, we set the deprecated option max_write_buffer_number_to_maintain
  // to 1, so that we can then configure max_write_buffer_size_to_maintain
  // correctly. Set to -1, 0 or a concrete number as needed. The default of
  // 0 should be good, since we do not use OptimisticTransactionDBs anyway.
  _options.max_write_buffer_number_to_maintain = 1;
  _options.max_write_buffer_size_to_maintain = opts._maxWriteBufferSizeToMaintain;
  _options.delayed_write_rate = opts._delayedWriteRate;
  _options.min_write_buffer_number_to_merge =
      static_cast<int>(opts._minWriteBufferNumberToMerge);
  _options.num_levels = static_cast<int>(opts._numLevels);
  _options.level_compaction_dynamic_level_bytes = opts._dynamicLevelBytes;
  _options.max_bytes_for_level_base = opts._maxBytesForLevelBase;
  _options.max_bytes_for_level_multiplier =
      static_cast<int>(opts._maxBytesForLevelMultiplier);
  _options.optimize_filters_for_hits = opts._optimizeFiltersForHits;
  _options.use_direct_reads = opts._useDirectReads;
  _options.use_direct_io_for_flush_and_compaction = opts._useDirectIoForFlushAndCompaction;

  _options.target_file_size_base = opts._targetFileSizeBase;
  _options.target_file_size_multiplier = static_cast<int>(opts._targetFileSizeMultiplier);
  // during startup, limit the total WAL size to a small value so we do not see
  // large WAL files created at startup.
  // Instead, we will start with a small value here and up it later in the startup process
  _options.max_total_wal_size = 4 * 1024 * 1024; 

  if (opts._walDirectory.empty()) {
    _options.wal_dir = basics::FileUtils::buildFilename(_path, "journals");
  } else {
    _options.wal_dir = opts._walDirectory;
  }

  LOG_TOPIC("bc82a", TRACE, arangodb::Logger::ENGINES)
      << "initializing RocksDB, path: '" << _path << "', WAL directory '"
      << _options.wal_dir << "'";

  if (opts._skipCorrupted) {
    _options.wal_recovery_mode = rocksdb::WALRecoveryMode::kSkipAnyCorruptedRecords;
  } else {
    _options.wal_recovery_mode = rocksdb::WALRecoveryMode::kPointInTimeRecovery;
  }

  _options.max_background_jobs = static_cast<int>(opts._maxBackgroundJobs);
  _options.max_subcompactions = static_cast<int>(opts._maxSubcompactions);
  _options.use_fsync = opts._useFSync;

  // only compress levels >= 2
  _options.compression_per_level.resize(_options.num_levels);
  for (int level = 0; level < _options.num_levels; ++level) {
    _options.compression_per_level[level] =
        (((uint64_t)level >= opts._numUncompressedLevels) ? rocksdb::kSnappyCompression
                                                          : rocksdb::kNoCompression);
  }

  // Number of files to trigger level-0 compaction. A value <0 means that
  // level-0 compaction will not be triggered by number of files at all.
  // Default: 4
  _options.level0_file_num_compaction_trigger =
      static_cast<int>(opts._level0CompactionTrigger);

  // Soft limit on number of level-0 files. We start slowing down writes at this
  // point. A value <0 means that no writing slow down will be triggered by
  // number of files in level-0.
  _options.level0_slowdown_writes_trigger = static_cast<int>(opts._level0SlowdownTrigger);

  // Maximum number of level-0 files.  We stop writes at this point.
  _options.level0_stop_writes_trigger = static_cast<int>(opts._level0StopTrigger);

  _options.recycle_log_file_num = opts._recycleLogFileNum;
  _options.compaction_readahead_size = static_cast<size_t>(opts._compactionReadaheadSize);

#ifdef USE_ENTERPRISE
    configureEnterpriseRocksDBOptions(_options, createdEngineDir);
#endif

  _options.env->SetBackgroundThreads(static_cast<int>(opts._numThreadsHigh),
                                     rocksdb::Env::Priority::HIGH);
  _options.env->SetBackgroundThreads(static_cast<int>(opts._numThreadsLow),
                                     rocksdb::Env::Priority::LOW);

  // intentionally set the RocksDB logger to warning because it will
  // log lots of things otherwise
  if (_debugLogging) {
    _options.info_log_level = rocksdb::InfoLogLevel::DEBUG_LEVEL;
  } else {
    if (!opts._useFileLogging) {
      // if we don't use file logging but log into ArangoDB's logfile,
      // we only want real errors
      _options.info_log_level = rocksdb::InfoLogLevel::ERROR_LEVEL;
    }
  }

  std::shared_ptr<RocksDBLogger> logger;

  if (!opts._useFileLogging) {
    // if option "--rocksdb.use-file-logging" is set to false, we will use
    // our own logger that logs to ArangoDB's logfile
    logger = std::make_shared<RocksDBLogger>(_options.info_log_level);
    _options.info_log = logger;

    if (!_debugLogging) {
      logger->disable();
    }  // if
  }

  if (opts._enableStatistics) {
    _options.statistics = rocksdb::CreateDBStatistics();
    // _options.stats_dump_period_sec = 1;
  }

  rocksdb::BlockBasedTableOptions tableOptions;
  if (opts._blockCacheSize > 0) {
    tableOptions.block_cache =
        rocksdb::NewLRUCache(opts._blockCacheSize,
                             static_cast<int>(opts._blockCacheShardBits),
                             /*strict_capacity_limit*/ opts._enforceBlockCacheSizeLimit);
    // tableOptions.cache_index_and_filter_blocks =
    // tableOptions.pin_l0_filter_and_index_blocks_in_cache
    // opts._compactionReadaheadSize > 0;
  } else {
    tableOptions.no_block_cache = true;
  }
  tableOptions.cache_index_and_filter_blocks = opts._cacheIndexAndFilterBlocks;
  tableOptions.cache_index_and_filter_blocks_with_high_priority = opts._cacheIndexAndFilterBlocksWithHighPriority;
  tableOptions.pin_l0_filter_and_index_blocks_in_cache = opts._pinl0FilterAndIndexBlocksInCache;
  tableOptions.pin_top_level_index_and_filter = opts._pinTopLevelIndexAndFilter;

  tableOptions.block_size = opts._tableBlockSize;
  tableOptions.filter_policy.reset(rocksdb::NewBloomFilterPolicy(10, true));
  // use slightly space-optimized format version 3
  tableOptions.format_version = 3;
  tableOptions.block_align = opts._blockAlignDataBlocks;

  _options.table_factory.reset(rocksdb::NewBlockBasedTableFactory(tableOptions));

  _options.create_if_missing = true;
  _options.create_missing_column_families = true;

  if (opts._limitOpenFilesAtStartup) {
    _options.max_open_files = 16;
    _options.skip_stats_update_on_db_open = true;
    _options.avoid_flush_during_recovery = true;
  } else {
    _options.max_open_files = -1;
  }

  // WAL_ttl_seconds needs to be bigger than the sync interval of the count
  // manager. Should be several times bigger counter_sync_seconds
  _options.WAL_ttl_seconds = 60 * 60 * 24 * 30;  // we manage WAL file deletion
  // ourselves, don't let RocksDB
  // garbage collect them
  _options.WAL_size_limit_MB = 0;
  _options.memtable_prefix_bloom_size_ratio = 0.2;  // TODO: pick better value?
  // TODO: enable memtable_insert_with_hint_prefix_extractor?
  _options.bloom_locality = 1;

  if (_useThrottle) {
    _throttleListener = std::make_shared<RocksDBThrottle>();
    _options.listeners.push_back(_throttleListener);
  }

  _shaListener = std::make_shared<RocksDBShaCalculator>(server(), _createShaFiles);
  if (_createShaFiles) {
    _options.listeners.push_back(_shaListener);
  } 
  
  _errorListener = std::make_shared<RocksDBBackgroundErrorListener>();

  _options.listeners.push_back(_errorListener);
  _options.listeners.push_back(std::make_shared<RocksDBMetricsListener>(server()));

  if (opts._totalWriteBufferSize > 0) {
    _options.db_write_buffer_size = opts._totalWriteBufferSize;
  }

  if (!server().options()->processingResult().touched(
          "rocksdb.max-write-buffer-number")) {
    // TODO It is unclear if this value makes sense as a default, but we aren't
    // changing it yet, in order to maintain backwards compatibility.

    // user hasn't explicitly set the number of write buffers, so we use a default value based
    // on the number of column families
    // this is cfFamilies.size() + 2 ... but _option needs to be set before
    //  building cfFamilies
    // Update max_write_buffer_number above if you change number of families used
    _options.max_write_buffer_number = 7 + 2;
  } else if (_options.max_write_buffer_number < 4) {
    // user set the value explicitly, and it is lower than recommended
    _options.max_write_buffer_number = 4;
    LOG_TOPIC("d5c49", WARN, Logger::ENGINES)
        << "overriding value for option `--rocksdb.max-write-buffer-number` "
           "to 4 because it is lower than recommended";
  }

  // create column families
  std::vector<rocksdb::ColumnFamilyDescriptor> cfFamilies;
  auto addFamily = [this, &opts, &tableOptions,
                    &cfFamilies](RocksDBColumnFamilyManager::Family family) {
    rocksdb::ColumnFamilyOptions specialized =
        opts.columnFamilyOptions(family, _options, tableOptions);
    std::string name = RocksDBColumnFamilyManager::name(family);
    cfFamilies.emplace_back(name, specialized);
  };
  // no prefix families for default column family (Has to be there)
  addFamily(RocksDBColumnFamilyManager::Family::Definitions);
  addFamily(RocksDBColumnFamilyManager::Family::Documents);
  addFamily(RocksDBColumnFamilyManager::Family::PrimaryIndex);
  addFamily(RocksDBColumnFamilyManager::Family::EdgeIndex);
  addFamily(RocksDBColumnFamilyManager::Family::VPackIndex);
  addFamily(RocksDBColumnFamilyManager::Family::GeoIndex);
  addFamily(RocksDBColumnFamilyManager::Family::FulltextIndex);
  addFamily(RocksDBColumnFamilyManager::Family::ReplicatedLogs);
  addFamily(RocksDBColumnFamilyManager::Family::ZkdIndex);
  
  size_t const minNumberOfColumnFamilies = RocksDBColumnFamilyManager::minNumberOfColumnFamilies;
  bool dbExisted = false;
  {
    rocksdb::Options testOptions;
    testOptions.create_if_missing = false;
    testOptions.create_missing_column_families = false;
    testOptions.avoid_flush_during_recovery = true;
    testOptions.avoid_flush_during_shutdown = true;
    testOptions.env = _options.env;
    std::vector<std::string> existingColumnFamilies;
    rocksdb::Status status =
        rocksdb::DB::ListColumnFamilies(testOptions, _path, &existingColumnFamilies);
    if (!status.ok()) {
      // check if we have found the database directory or not
      Result res = rocksutils::convertStatus(status);
      if (res.errorNumber() != TRI_ERROR_ARANGO_IO_ERROR) {
        // not an I/O error. so we better report the error and abort here
        LOG_TOPIC("74b7f", FATAL, arangodb::Logger::STARTUP)
            << "unable to initialize RocksDB engine: " << status.ToString();
        FATAL_ERROR_EXIT();
      }
    }

    if (status.ok()) {
      dbExisted = true;
      // we were able to open the database.
      // now check which column families are present in the db
      std::string names;
      for (auto const& it : existingColumnFamilies) {
        if (!names.empty()) {
          names.append(", ");
        }
        names.append(it);
      }

      LOG_TOPIC("528b8", DEBUG, arangodb::Logger::STARTUP)
          << "found existing column families: " << names;
      auto const replicatedLogsName = RocksDBColumnFamilyManager::name(
          RocksDBColumnFamilyManager::Family::ReplicatedLogs);
      auto const zkdIndexName = RocksDBColumnFamilyManager::name(
          RocksDBColumnFamilyManager::Family::ZkdIndex);

      for (auto const& it : cfFamilies) {
        auto it2 = std::find(existingColumnFamilies.begin(),
                             existingColumnFamilies.end(), it.name);
        if (it2 == existingColumnFamilies.end()) {

          if (it.name == replicatedLogsName || it.name == zkdIndexName) {
            LOG_TOPIC("293c3", INFO, Logger::STARTUP)
                << "column family " << it.name
                << " is missing and will be created.";
            continue;
          }

          LOG_TOPIC("d9df8", FATAL, arangodb::Logger::STARTUP)
              << "column family '" << it.name << "' is missing in database"
              << ". if you are upgrading from an earlier alpha or beta version "
                 "of ArangoDB, it is required to restart with a new database directory and "
                 "re-import data";
          FATAL_ERROR_EXIT();
        }
      }

      if (existingColumnFamilies.size() < minNumberOfColumnFamilies) {
        LOG_TOPIC("e99ec", FATAL, arangodb::Logger::STARTUP)
            << "unexpected number of column families found in database ("
            << existingColumnFamilies.size() << "). "
            << "expecting at least " << minNumberOfColumnFamilies
            << ". if you are upgrading from an earlier alpha or beta version "
               "of ArangoDB, it is required to restart with a new database directory and "
               "re-import data";
        FATAL_ERROR_EXIT();
      }
    }
  }
  
  std::vector<rocksdb::ColumnFamilyHandle*> cfHandles;
  rocksdb::Status status =
      rocksdb::TransactionDB::Open(_options, transactionOptions, _path,
                                   cfFamilies, &cfHandles, &_db);
  
  if (!status.ok()) {
    std::string error;
    if (status.IsIOError()) {
      error =
          "; Maybe your filesystem doesn't provide required features? (Cifs? "
          "NFS?)";
    }

    LOG_TOPIC("fe3df", FATAL, arangodb::Logger::STARTUP)
        << "unable to initialize RocksDB engine: " << status.ToString() << error;
    FATAL_ERROR_EXIT();
  }
  if (cfFamilies.size() != cfHandles.size()) {
    LOG_TOPIC("ffc6d", FATAL, arangodb::Logger::STARTUP)
        << "unable to initialize RocksDB column families";
    FATAL_ERROR_EXIT();
  }
  if (cfHandles.size() < minNumberOfColumnFamilies) {
    LOG_TOPIC("e572e", FATAL, arangodb::Logger::STARTUP)
        << "unexpected number of column families found in database. "
        << "got " << cfHandles.size() << ", expecting at least " << minNumberOfColumnFamilies;
    FATAL_ERROR_EXIT();
  }
  
  // give throttle access to families
  if (_useThrottle) {
    _throttleListener->SetFamilies(cfHandles);
  }
  
  TRI_ASSERT(_db != nullptr);

  // set our column families
  RocksDBColumnFamilyManager::set(RocksDBColumnFamilyManager::Family::Invalid,
                                  _db->DefaultColumnFamily());
  RocksDBColumnFamilyManager::set(RocksDBColumnFamilyManager::Family::Definitions,
                                  cfHandles[0]);
  RocksDBColumnFamilyManager::set(RocksDBColumnFamilyManager::Family::Documents,
                                  cfHandles[1]);
  RocksDBColumnFamilyManager::set(RocksDBColumnFamilyManager::Family::PrimaryIndex,
                                  cfHandles[2]);
  RocksDBColumnFamilyManager::set(RocksDBColumnFamilyManager::Family::EdgeIndex,
                                  cfHandles[3]);
  RocksDBColumnFamilyManager::set(RocksDBColumnFamilyManager::Family::VPackIndex,
                                  cfHandles[4]);
  RocksDBColumnFamilyManager::set(RocksDBColumnFamilyManager::Family::GeoIndex,
                                  cfHandles[5]);
  RocksDBColumnFamilyManager::set(RocksDBColumnFamilyManager::Family::FulltextIndex,
                                  cfHandles[6]);
  RocksDBColumnFamilyManager::set(RocksDBColumnFamilyManager::Family::ReplicatedLogs,
                                  cfHandles[7]);
  RocksDBColumnFamilyManager::set(RocksDBColumnFamilyManager::Family::ZkdIndex,
                                  cfHandles[8]);
  TRI_ASSERT(RocksDBColumnFamilyManager::get(RocksDBColumnFamilyManager::Family::Definitions)
                 ->GetID() == 0);
  
  // will crash the process if version does not match
  arangodb::rocksdbStartupVersionCheck(server(), _db, dbExisted);

  _dbExisted = dbExisted;
  
  // only enable logger after RocksDB start
  if (logger != nullptr) {
    logger->enable();
  }

  if (opts._limitOpenFilesAtStartup) {
    _db->SetDBOptions({{"max_open_files", "-1"}});
  }
  
  // limit the total size of WAL files. This forces the flush of memtables of
  // column families still backed by WAL files. If we would not do this, WAL
  // files may linger around forever and will not get removed
  _db->SetDBOptions({{"max_total_wal_size", std::to_string(opts._maxTotalWalSize)}});

  {
    auto& feature = server().getFeature<FlushFeature>();
    _useReleasedTick = feature.isEnabled();
  }

  // useReleasedTick should be true on DB servers and single servers
  TRI_ASSERT((arangodb::ServerState::instance()->isCoordinator() ||
              arangodb::ServerState::instance()->isAgent()) ||
             _useReleasedTick);

  if (_syncInterval > 0) {
    _syncThread = std::make_unique<RocksDBSyncThread>(*this, std::chrono::milliseconds(_syncInterval), std::chrono::milliseconds(_syncDelayThreshold));
    if (!_syncThread->start()) {
      LOG_TOPIC("63919", FATAL, Logger::ENGINES)
          << "could not start rocksdb sync thread";
      FATAL_ERROR_EXIT();
    }
  }

  TRI_ASSERT(_db != nullptr);
  _settingsManager = std::make_unique<RocksDBSettingsManager>(*this);
  _replicationManager = std::make_unique<RocksDBReplicationManager>(*this);


  struct SchedulerExecutor : RocksDBLogPersistor::Executor {
    explicit SchedulerExecutor(arangodb::application_features::ApplicationServer& server)
        : _scheduler(server.getFeature<SchedulerFeature>().SCHEDULER) {}

    void operator()(fu2::unique_function<void() noexcept> func) override {
      _scheduler->queue(RequestLane::CLUSTER_INTERNAL, std::move(func));
    }

    Scheduler* _scheduler;
  };

  _logPersistor = std::make_shared<RocksDBLogPersistor>(
      RocksDBColumnFamilyManager::get(RocksDBColumnFamilyManager::Family::ReplicatedLogs),
      _db, std::make_shared<SchedulerExecutor>(server()),
      server().getFeature<ReplicatedLogFeature>().options());

  _settingsManager->retrieveInitialValues();

  double const counterSyncSeconds = 2.5;
  _backgroundThread = std::make_unique<RocksDBBackgroundThread>(*this, counterSyncSeconds);
  if (!_backgroundThread->start()) {
    LOG_TOPIC("a5e96", FATAL, Logger::ENGINES)
        << "could not start rocksdb counter manager";
    FATAL_ERROR_EXIT();
  }

  if (!systemDatabaseExists()) {
    addSystemDatabase();
  }

  if (!useEdgeCache()) {
    LOG_TOPIC("46557", INFO, Logger::ENGINES) << "in-memory cache for edges is disabled";
  }

  // to populate initial health check data
  HealthData hd = healthCheck();
  if (hd.res.fail()) {
    LOG_TOPIC("4cf5b", ERR, Logger::ENGINES) << hd.res.errorMessage();
  }
}

void RocksDBEngine::beginShutdown() {
  TRI_ASSERT(isEnabled());

  // block the creation of new replication contexts
  if (_replicationManager != nullptr) {
    _replicationManager->beginShutdown();
  }

  // signal the event listener that we are going to shut down soon
  if (_createShaFiles && _shaListener != nullptr) {
    _shaListener->beginShutdown();
  } 
}

void RocksDBEngine::stop() {
  TRI_ASSERT(isEnabled());

  // in case we missed the beginShutdown somehow, call it again
  replicationManager()->beginShutdown();
  replicationManager()->dropAll();
  
  if (_createShaFiles && _shaListener != nullptr) {
    _shaListener->waitForShutdown();
  }

  if (_backgroundThread) {
    // stop the press
    _backgroundThread->beginShutdown();

    if (_settingsManager) {
      try {
        _settingsManager->sync(true);
      } catch (std::exception const& ex) {
        LOG_TOPIC("0582f", WARN, Logger::ENGINES)
          << "caught exception while shutting down RocksDB engine: " << ex.what();
      }
    }

    // wait until background thread stops
    while (_backgroundThread->isRunning()) {
      std::this_thread::yield();
    }
    _backgroundThread.reset();
  }

  if (_syncThread) {
    // _syncThread may be a nullptr, in case automatic syncing is turned off
    _syncThread->beginShutdown();

    // wait until sync thread stops
    while (_syncThread->isRunning()) {
      std::this_thread::yield();
    }
    _syncThread.reset();
  }

  waitForCompactionJobsToFinish();
}

void RocksDBEngine::unprepare() {
  TRI_ASSERT(isEnabled());
  waitForCompactionJobsToFinish();
  shutdownRocksDBInstance();
}
  
bool RocksDBEngine::hasBackgroundError() const {
  return _errorListener != nullptr && _errorListener->called();
}

std::unique_ptr<transaction::Manager> RocksDBEngine::createTransactionManager(
    transaction::ManagerFeature& feature) {
  return std::make_unique<transaction::Manager>(feature);
}

std::shared_ptr<TransactionState> RocksDBEngine::createTransactionState(
    TRI_vocbase_t& vocbase, TransactionId tid, transaction::Options const& options) {
  if (vocbase.replicationVersion() == replication::Version::TWO) {
    return std::make_shared<ReplicatedRocksDBTransactionState>(vocbase, tid, options);
  }
  return std::make_shared<SimpleRocksDBTransactionState>(vocbase, tid, options);
}

void RocksDBEngine::addParametersForNewCollection(VPackBuilder& builder, VPackSlice info) {
  if (!info.hasKey(StaticStrings::ObjectId)) {
    builder.add(StaticStrings::ObjectId, VPackValue(std::to_string(TRI_NewTickServer())));
  }
  if (!info.get(StaticStrings::CacheEnabled).isBool()) {
    builder.add(StaticStrings::CacheEnabled, VPackValue(false));
  }
}

// create storage-engine specific collection
std::unique_ptr<PhysicalCollection> RocksDBEngine::createPhysicalCollection(
    LogicalCollection& collection, velocypack::Slice const& info) {
  return std::make_unique<RocksDBCollection>(collection, info);
}

// inventory functionality
// -----------------------

void RocksDBEngine::getDatabases(arangodb::velocypack::Builder& result) {
  LOG_TOPIC("a9cc7", TRACE, Logger::STARTUP) << "getting existing databases";

  rocksdb::ReadOptions readOptions;
  std::unique_ptr<rocksdb::Iterator> iter(
      _db->NewIterator(readOptions, RocksDBColumnFamilyManager::get(
                                        RocksDBColumnFamilyManager::Family::Definitions)));
  result.openArray();
  auto rSlice = rocksDBSlice(RocksDBEntryType::Database);
  for (iter->Seek(rSlice); iter->Valid() && iter->key().starts_with(rSlice); iter->Next()) {
    auto slice = VPackSlice(reinterpret_cast<uint8_t const*>(iter->value().data()));

    //// check format id
    TRI_ASSERT(slice.isObject());
    VPackSlice idSlice = slice.get(StaticStrings::DatabaseId);
    if (!idSlice.isString()) {
      LOG_TOPIC("099d7", ERR, arangodb::Logger::STARTUP)
          << "found invalid database declaration with non-string id: "
          << slice.toJson();
      THROW_ARANGO_EXCEPTION(TRI_ERROR_ARANGO_ILLEGAL_PARAMETER_FILE);
    }

    // deleted
    if (arangodb::basics::VelocyPackHelper::getBooleanValue(slice, "deleted", false)) {
      TRI_voc_tick_t id = static_cast<TRI_voc_tick_t>(
          basics::StringUtils::uint64(idSlice.copyString()));

      // database is deleted, skip it!
      LOG_TOPIC("43cbc", DEBUG, arangodb::Logger::STARTUP)
          << "found dropped database " << id;

      dropDatabase(id);
      continue;
    }

    // name
    VPackSlice nameSlice = slice.get("name");
    if (!nameSlice.isString()) {
      LOG_TOPIC("96ffc", ERR, arangodb::Logger::STARTUP)
          << "found invalid database declaration with non-string name: "
          << slice.toJson();
      THROW_ARANGO_EXCEPTION(TRI_ERROR_ARANGO_ILLEGAL_PARAMETER_FILE);
    }

    result.add(slice);
  }
  result.close();
}

void RocksDBEngine::getCollectionInfo(TRI_vocbase_t& vocbase, DataSourceId cid,
                                      arangodb::velocypack::Builder& builder,
                                      bool includeIndexes, TRI_voc_tick_t maxTick) {
  builder.openObject();

  // read collection info from database
  RocksDBKey key;

  key.constructCollection(vocbase.id(), cid);

  rocksdb::PinnableSlice value;
  rocksdb::ReadOptions options;
  rocksdb::Status res =
      _db->Get(options,
               RocksDBColumnFamilyManager::get(RocksDBColumnFamilyManager::Family::Definitions),
               key.string(), &value);
  auto result = rocksutils::convertStatus(res);

  if (result.errorNumber() != TRI_ERROR_NO_ERROR) {
    THROW_ARANGO_EXCEPTION(result);
  }

  VPackSlice fullParameters = RocksDBValue::data(value);

  builder.add("parameters", fullParameters);

  if (includeIndexes) {
    // dump index information
    VPackSlice indexes = fullParameters.get("indexes");
    builder.add(VPackValue("indexes"));
    builder.openArray();

    if (indexes.isArray()) {
      for (auto const idx : VPackArrayIterator(indexes)) {
        // This is only allowed to contain user-defined indexes.
        // So we have to exclude Primary + Edge Types
        auto type = idx.get(StaticStrings::IndexType);
        TRI_ASSERT(type.isString());

        if (!type.isEqualString("primary") && !type.isEqualString("edge")) {
          builder.add(idx);
        }
      }
    }

    builder.close();
  }

  builder.close();
}

ErrorCode RocksDBEngine::getCollectionsAndIndexes(TRI_vocbase_t& vocbase,
                                                  arangodb::velocypack::Builder& result,
                                                  bool wasCleanShutdown, bool isUpgrade) {
  rocksdb::ReadOptions readOptions;
  std::unique_ptr<rocksdb::Iterator> iter(
      _db->NewIterator(readOptions, RocksDBColumnFamilyManager::get(
                                        RocksDBColumnFamilyManager::Family::Definitions)));

  result.openArray();

  auto rSlice = rocksDBSlice(RocksDBEntryType::Collection);

  for (iter->Seek(rSlice); iter->Valid() && iter->key().starts_with(rSlice); iter->Next()) {
    if (vocbase.id() != RocksDBKey::databaseId(iter->key())) {
      continue;
    }

    auto slice = VPackSlice(reinterpret_cast<uint8_t const*>(iter->value().data()));

    if (arangodb::basics::VelocyPackHelper::getBooleanValue(slice, StaticStrings::DataSourceDeleted,
                                                            false)) {
      continue;
    }

    result.add(slice);
  }

  result.close();

  return TRI_ERROR_NO_ERROR;
}

void RocksDBEngine::getReplicatedLogs(TRI_vocbase_t& vocbase,
                                      arangodb::velocypack::Builder& result) {
  rocksdb::ReadOptions readOptions;
  std::unique_ptr<rocksdb::Iterator> iter(
      _db->NewIterator(readOptions, RocksDBColumnFamilyManager::get(
                                        RocksDBColumnFamilyManager::Family::Definitions)));

  result.openArray();

  auto rSlice = rocksDBSlice(RocksDBEntryType::ReplicatedLog);

  for (iter->Seek(rSlice); iter->Valid() && iter->key().starts_with(rSlice); iter->Next()) {
    if (vocbase.id() != RocksDBKey::databaseId(iter->key())) {
      continue;
    }

    auto slice = VPackSlice(reinterpret_cast<uint8_t const*>(iter->value().data()));

    if (arangodb::basics::VelocyPackHelper::getBooleanValue(slice, StaticStrings::DataSourceDeleted,
                                                            false)) {
      continue;
    }

    result.add(slice);
  }

  result.close();
}

ErrorCode RocksDBEngine::getViews(TRI_vocbase_t& vocbase,
                                  arangodb::velocypack::Builder& result) {
  auto bounds = RocksDBKeyBounds::DatabaseViews(vocbase.id());
  rocksdb::Slice upper = bounds.end();
  rocksdb::ColumnFamilyHandle* cf =
      RocksDBColumnFamilyManager::get(RocksDBColumnFamilyManager::Family::Definitions);

  rocksdb::ReadOptions ro;
  ro.iterate_upper_bound = &upper;

  std::unique_ptr<rocksdb::Iterator> iter(_db->NewIterator(ro, cf));
  result.openArray();
  for (iter->Seek(bounds.start()); iter->Valid(); iter->Next()) {
    TRI_ASSERT(iter->key().compare(bounds.end()) < 0);
    auto slice = VPackSlice(reinterpret_cast<uint8_t const*>(iter->value().data()));

    LOG_TOPIC("e3bcd", TRACE, Logger::VIEWS) << "got view slice: " << slice.toJson();

    if (arangodb::basics::VelocyPackHelper::getBooleanValue(slice, StaticStrings::DataSourceDeleted,
                                                             false)) {
      continue;
    }

    result.add(slice);
  }

  result.close();

  return TRI_ERROR_NO_ERROR;
}

std::string RocksDBEngine::versionFilename(TRI_voc_tick_t id) const {
  return _basePath + TRI_DIR_SEPARATOR_CHAR + "VERSION-" + std::to_string(id);
}

void RocksDBEngine::cleanupReplicationContexts() {
  if (_replicationManager != nullptr) {
    _replicationManager->dropAll();
  }
}

VPackBuilder RocksDBEngine::getReplicationApplierConfiguration(TRI_vocbase_t& vocbase,
                                                               ErrorCode& status) {
  RocksDBKey key;

  key.constructReplicationApplierConfig(vocbase.id());

  return getReplicationApplierConfiguration(key, status);
}

VPackBuilder RocksDBEngine::getReplicationApplierConfiguration(ErrorCode& status) {
  RocksDBKey key;
  key.constructReplicationApplierConfig(databaseIdForGlobalApplier);
  return getReplicationApplierConfiguration(key, status);
}

VPackBuilder RocksDBEngine::getReplicationApplierConfiguration(RocksDBKey const& key,
                                                               ErrorCode& status) {
  rocksdb::PinnableSlice value;

  auto opts = rocksdb::ReadOptions();
  auto s = _db->Get(opts, RocksDBColumnFamilyManager::get(RocksDBColumnFamilyManager::Family::Definitions),
                    key.string(), &value);
  if (!s.ok()) {
    status = TRI_ERROR_FILE_NOT_FOUND;
    return arangodb::velocypack::Builder();
  }

  status = TRI_ERROR_NO_ERROR;
  VPackBuilder builder;
  builder.add(RocksDBValue::data(value));
  return builder;
}

ErrorCode RocksDBEngine::removeReplicationApplierConfiguration(TRI_vocbase_t& vocbase) {
  RocksDBKey key;

  key.constructReplicationApplierConfig(vocbase.id());

  return removeReplicationApplierConfiguration(key);
}

ErrorCode RocksDBEngine::removeReplicationApplierConfiguration() {
  RocksDBKey key;
  key.constructReplicationApplierConfig(databaseIdForGlobalApplier);
  return removeReplicationApplierConfiguration(key);
}

ErrorCode RocksDBEngine::removeReplicationApplierConfiguration(RocksDBKey const& key) {
  auto status = rocksutils::convertStatus(
      _db->Delete(rocksdb::WriteOptions(),
                  RocksDBColumnFamilyManager::get(RocksDBColumnFamilyManager::Family::Definitions),
                  key.string()));
  if (!status.ok()) {
    return status.errorNumber();
  }

  return TRI_ERROR_NO_ERROR;
}

ErrorCode RocksDBEngine::saveReplicationApplierConfiguration(TRI_vocbase_t& vocbase,
                                                             velocypack::Slice slice,
                                                             bool doSync) {
  RocksDBKey key;

  key.constructReplicationApplierConfig(vocbase.id());

  return saveReplicationApplierConfiguration(key, slice, doSync);
}

ErrorCode RocksDBEngine::saveReplicationApplierConfiguration(arangodb::velocypack::Slice slice,
                                                             bool doSync) {
  RocksDBKey key;
  key.constructReplicationApplierConfig(databaseIdForGlobalApplier);
  return saveReplicationApplierConfiguration(key, slice, doSync);
}

ErrorCode RocksDBEngine::saveReplicationApplierConfiguration(RocksDBKey const& key,
                                                             arangodb::velocypack::Slice slice,
                                                             bool doSync) {
  auto value = RocksDBValue::ReplicationApplierConfig(slice);

  auto status = rocksutils::convertStatus(
      _db->Put(rocksdb::WriteOptions(),
               RocksDBColumnFamilyManager::get(RocksDBColumnFamilyManager::Family::Definitions),
               key.string(), value.string()));
  if (!status.ok()) {
    return status.errorNumber();
  }

  return TRI_ERROR_NO_ERROR;
}

// database, collection and index management
// -----------------------------------------

std::unique_ptr<TRI_vocbase_t> RocksDBEngine::openDatabase(arangodb::CreateDatabaseInfo && info,
                                                           bool isUpgrade) {
  return openExistingDatabase(std::move(info), true, isUpgrade);
}

// TODO -- should take info
std::unique_ptr<TRI_vocbase_t> RocksDBEngine::createDatabase(arangodb::CreateDatabaseInfo&& info,
                                                             ErrorCode& status) {
  status = TRI_ERROR_NO_ERROR;
  return std::make_unique<TRI_vocbase_t>(TRI_VOCBASE_TYPE_NORMAL, std::move(info));
}

Result RocksDBEngine::writeCreateDatabaseMarker(TRI_voc_tick_t id, VPackSlice const& slice) {
  return writeDatabaseMarker(id, slice, RocksDBLogValue::DatabaseCreate(id));
}

Result RocksDBEngine::writeDatabaseMarker(TRI_voc_tick_t id, VPackSlice const& slice,
                                          RocksDBLogValue&& logValue) {
  RocksDBKey key;
  key.constructDatabase(id);
  auto value = RocksDBValue::Database(slice);
  rocksdb::WriteOptions wo;

  // Write marker + key into RocksDB inside one batch
  rocksdb::WriteBatch batch;
  batch.PutLogData(logValue.slice());
  batch.Put(RocksDBColumnFamilyManager::get(RocksDBColumnFamilyManager::Family::Definitions),
            key.string(), value.string());
  rocksdb::Status res = _db->GetRootDB()->Write(wo, &batch);
  return rocksutils::convertStatus(res);
}

Result RocksDBEngine::writeCreateCollectionMarker(TRI_voc_tick_t databaseId,
                                                  DataSourceId cid, VPackSlice const& slice,
                                                  RocksDBLogValue&& logValue) {
  rocksdb::DB* db = _db->GetRootDB();

  RocksDBKey key;
  key.constructCollection(databaseId, cid);
  auto value = RocksDBValue::Collection(slice);

  rocksdb::WriteOptions wo;
  // Write marker + key into RocksDB inside one batch
  rocksdb::WriteBatch batch;
  if (logValue.slice().size() > 0) {
    batch.PutLogData(logValue.slice());
  }
  batch.Put(RocksDBColumnFamilyManager::get(RocksDBColumnFamilyManager::Family::Definitions),
            key.string(), value.string());
  rocksdb::Status res = db->Write(wo, &batch);

  return rocksutils::convertStatus(res);
}

Result RocksDBEngine::prepareDropDatabase(TRI_vocbase_t& vocbase) {
  VPackBuilder builder;

  builder.openObject();
  builder.add("id", velocypack::Value(std::to_string(vocbase.id())));
  builder.add("name", velocypack::Value(vocbase.name()));
  builder.add("deleted", VPackValue(true));
  builder.close();

  auto log = RocksDBLogValue::DatabaseDrop(vocbase.id());
  return writeDatabaseMarker(vocbase.id(), builder.slice(), std::move(log));
}

Result RocksDBEngine::dropDatabase(TRI_vocbase_t& database) {
  replicationManager()->drop(&database);

  return dropDatabase(database.id());
}

// current recovery state
RecoveryState RocksDBEngine::recoveryState() noexcept {
  return server().getFeature<RocksDBRecoveryManager>().recoveryState();
}

// current recovery tick
TRI_voc_tick_t RocksDBEngine::recoveryTick() noexcept {
  return TRI_voc_tick_t(server().getFeature<RocksDBRecoveryManager>().recoveryTick());
}
  
void RocksDBEngine::scheduleTreeRebuild(TRI_voc_tick_t database, std::string const& collection) {
  MUTEX_LOCKER(locker, _rebuildCollectionsLock);
  _rebuildCollections.emplace(std::make_pair(database, collection), /*started*/ false);
}

void RocksDBEngine::processTreeRebuilds() {
  Scheduler* scheduler = arangodb::SchedulerFeature::SCHEDULER;
  if (scheduler == nullptr) {
    return;
  }

  uint64_t maxParallelRebuilds = 2;
  uint64_t iterations = 0;
  while (++iterations <= maxParallelRebuilds) {
    if (server().isStopping()) {
      // don't fire off more tree rebuilds while we are shutting down
      return;
    }

    std::pair<TRI_voc_tick_t, std::string> candidate{};

    {
      MUTEX_LOCKER(locker, _rebuildCollectionsLock);
      if (_rebuildCollections.empty() ||
          _runningRebuilds >= maxParallelRebuilds) {
        // nothing to do, or too much to do
        return;
      }

      for (auto& it : _rebuildCollections) {
        if (!it.second) {
          // set to started
          it.second = true;
          candidate = it.first;
          ++_runningRebuilds;
          break;
        }
      }
    }

    if (candidate.first == 0 || candidate.second.empty()) {
      return;
    }
    
    scheduler->queue(arangodb::RequestLane::CLIENT_SLOW, [this, candidate]() {
      if (!server().isStopping()) {
        TRI_vocbase_t* vocbase = nullptr;
        try {
          auto& df = server().getFeature<DatabaseFeature>();
          vocbase = df.useDatabase(candidate.first);
          if (vocbase != nullptr) {
            auto collection = vocbase->lookupCollectionByUuid(candidate.second);
            if (collection != nullptr && !collection->deleted()) {
              LOG_TOPIC("b96bc", INFO, Logger::ENGINES)
                  << "starting background rebuild of revision tree for collection " << candidate.first << "/" << collection->name();
              Result res = static_cast<RocksDBCollection*>(collection->getPhysical())->rebuildRevisionTree();
              if (res.ok()) {
                ++_metricsTreeRebuildsSuccess;
                LOG_TOPIC("2f997", INFO, Logger::ENGINES)
                    << "successfully rebuilt revision tree for collection " << candidate.first << "/" << collection->name();
              } else {
                ++_metricsTreeRebuildsFailure;
<<<<<<< HEAD
                LOG_TOPIC("a1fc2", ERR, Logger::ENGINES)
                    << "failure during revision tree rebuilding for collection " << collection->name()
                    << ": " << res.errorMessage();
=======
                if (res.is(TRI_ERROR_LOCK_TIMEOUT)) {
                  LOG_TOPIC("bce3a", WARN, Logger::ENGINES)
                      << "failure during revision tree rebuilding for collection " << candidate.first << "/" << collection->name() 
                      << ": " << res.errorMessage();
                } else {
                  LOG_TOPIC("a1fc2", ERR, Logger::ENGINES)
                      << "failure during revision tree rebuilding for collection " << candidate.first << "/" << collection->name() 
                      << ": " << res.errorMessage();
                }
>>>>>>> f3055ca8
                {
                 // mark as to-be-done again
                  MUTEX_LOCKER(locker, _rebuildCollectionsLock);
                  auto it = _rebuildCollections.find(candidate);
                  if (it != _rebuildCollections.end()) {
                    (*it).second = false;
                  }
                }
                // rethrow exception
                THROW_ARANGO_EXCEPTION(res);
              }
            }
          }

          // tree rebuilding finished successfully. now remove from the list to-be-rebuilt candidates
          MUTEX_LOCKER(locker, _rebuildCollectionsLock);
          _rebuildCollections.erase(candidate);

        } catch (std::exception const& ex) {
          LOG_TOPIC("13afc", WARN, Logger::ENGINES) 
              << "caught exception during tree rebuilding: " << ex.what();
        } catch (...) {
          LOG_TOPIC("0bcbf", WARN, Logger::ENGINES) 
              << "caught unknown exception during tree rebuilding";
        }

        if (vocbase != nullptr) {
          vocbase->release();
        }
      }
      
      // always count down _runningRebuilds!
      MUTEX_LOCKER(locker, _rebuildCollectionsLock);
      TRI_ASSERT(_runningRebuilds > 0);
      --_runningRebuilds;
    });
  }
}

void RocksDBEngine::compactRange(RocksDBKeyBounds bounds) {
  {
    WRITE_LOCKER(locker, _pendingCompactionsLock);
    _pendingCompactions.push_back(std::move(bounds));
  }

  // directly kick off compactions if there is enough processing
  // capacity
  processCompactions();
}

void RocksDBEngine::processCompactions() {
  Scheduler* scheduler = arangodb::SchedulerFeature::SCHEDULER;
  if (scheduler == nullptr) {
    return;
  }

  uint64_t maxIterations = _maxParallelCompactions;
  uint64_t iterations = 0;
  while (++iterations <= maxIterations) {
    if (server().isStopping()) {
      // don't fire off more compactions while we are shutting down
      return;
    }

    RocksDBKeyBounds bounds = RocksDBKeyBounds::Empty();
    {
      WRITE_LOCKER(locker, _pendingCompactionsLock);
      if (_pendingCompactions.empty() ||
          _runningCompactions >= _maxParallelCompactions) {
        // nothing to do, or too much to do
        LOG_TOPIC("d5108", TRACE, Logger::ENGINES) 
            << "checking compactions. pending: " << _pendingCompactions.size() 
            << ", running: " << _runningCompactions; 
        return;
      }
      // found something to do, now steal the item from the queue
      bounds = std::move(_pendingCompactions.front());
      _pendingCompactions.pop_front();
      // set it to running already, so that concurrent callers of this method
      // will not kick off additional jobs
      ++_runningCompactions;
    }
    
    LOG_TOPIC("6ea1b", TRACE, Logger::ENGINES) 
          << "scheduling compaction for execution";
    
    scheduler->queue(arangodb::RequestLane::CLIENT_SLOW, [this, bounds]() {
      if (server().isStopping()) {
        LOG_TOPIC("3d619", TRACE, Logger::ENGINES) 
              << "aborting pending compaction due to server shutdown";
      } else {
        LOG_TOPIC("9485b", TRACE, Logger::ENGINES) 
              << "executing compaction for range " << bounds;
      
        double start = TRI_microtime();
        try {
          rocksdb::CompactRangeOptions opts;
          rocksdb::Slice b = bounds.start(), e = bounds.end();
          _db->CompactRange(opts, bounds.columnFamily(), &b, &e);
        } catch (std::exception const& ex) {
          LOG_TOPIC("a4c42", WARN, Logger::ENGINES) 
                << "compaction for range " << bounds 
                << " failed with error: " << ex.what();
        } catch (...) {
          // whatever happens, we need to count down _runningCompactions in all cases
        }
        
        LOG_TOPIC("79591", TRACE, Logger::ENGINES) 
              << "finished compaction for range " << bounds 
              << ", took: " << Logger::FIXED(TRI_microtime() - start);
      }
      
      // always count down _runningCompactions!
      WRITE_LOCKER(locker, _pendingCompactionsLock);
      TRI_ASSERT(_runningCompactions > 0);
      --_runningCompactions;
    });
  }
}

void RocksDBEngine::createCollection(TRI_vocbase_t& vocbase,
                                     LogicalCollection const& collection) {
  DataSourceId const cid = collection.id();
  TRI_ASSERT(cid.isSet());

  auto builder = collection.toVelocyPackIgnore(
      {"path", "statusString"},
      LogicalDataSource::Serialization::PersistenceWithInProgress);
  TRI_UpdateTickServer(cid.id());

  Result res =
      writeCreateCollectionMarker(vocbase.id(), cid, builder.slice(),
                                  RocksDBLogValue::CollectionCreate(vocbase.id(), cid));

  if (res.fail()) {
    THROW_ARANGO_EXCEPTION(res);
  }
}

void RocksDBEngine::prepareDropCollection(TRI_vocbase_t& /*vocbase*/,
                                          LogicalCollection& coll) {
  replicationManager()->drop(&coll);
}


arangodb::Result RocksDBEngine::dropCollection(TRI_vocbase_t& vocbase,
                                               LogicalCollection& coll) {
  auto* rcoll = static_cast<RocksDBMetaCollection*>(coll.getPhysical());
  bool const prefixSameAsStart = true;
  bool const useRangeDelete = rcoll->meta().numberDocuments() >= 32 * 1024;

  auto resLock = rcoll->lockWrite();  // technically not necessary
  if (resLock != TRI_ERROR_NO_ERROR) {
    return resLock;
  }

  rocksdb::DB* db = _db->GetRootDB();

  // If we get here the collection is safe to drop.
  //
  // This uses the following workflow:
  // 1. Persist the drop.
  //   * if this fails the collection will remain!
  //   * if this succeeds the collection is gone from user point
  // 2. Drop all Documents
  //   * If this fails we give up => We have data-garbage in RocksDB, Collection
  //   is gone.
  // 3. Drop all Indexes
  //   * If this fails we give up => We have data-garbage in RocksDB, Collection
  //   is gone.
  // 4. If all succeeds we do not have data-garbage, all is gone.
  //
  // (NOTE: The above fails can only occur on full HDD or Machine dying. No
  // write conflicts possible)

  TRI_ASSERT(coll.status() == TRI_VOC_COL_STATUS_DELETED);

  // Prepare collection remove batch
  rocksdb::WriteBatch batch;
  RocksDBLogValue logValue =
      RocksDBLogValue::CollectionDrop(vocbase.id(), coll.id(),
                                      arangodb::velocypack::StringRef(coll.guid()));
  batch.PutLogData(logValue.slice());

  RocksDBKey key;
  key.constructCollection(vocbase.id(), coll.id());
  batch.Delete(RocksDBColumnFamilyManager::get(RocksDBColumnFamilyManager::Family::Definitions),
               key.string());

  rocksdb::WriteOptions wo;
  rocksdb::Status s = db->Write(wo, &batch);

  // TODO FAILURE Simulate !res.ok()
  if (!s.ok()) {
    // Persisting the drop failed. Do NOT drop collection.
    return rocksutils::convertStatus(s);
  }

  // Now Collection is gone.
  // Cleanup data-mess

  // Unregister collection metadata
  Result res = RocksDBMetadata::deleteCollectionMeta(db, rcoll->objectId());
  if (res.fail()) {
    LOG_TOPIC("2c890", ERR, Logger::ENGINES)
        << "error removing collection meta-data: "
        << res.errorMessage();  // continue regardless
  }

  // remove from map
  {
    WRITE_LOCKER(guard, _mapLock);
    _collectionMap.erase(rcoll->objectId());
  }

  // delete indexes, RocksDBIndex::drop() has its own check
  std::vector<std::shared_ptr<Index>> vecShardIndex = rcoll->getIndexes();
  TRI_ASSERT(!vecShardIndex.empty());

  for (auto& index : vecShardIndex) {
    RocksDBIndex* ridx = static_cast<RocksDBIndex*>(index.get());
    res = RocksDBMetadata::deleteIndexEstimate(db, ridx->objectId());
    if (res.fail()) {
      LOG_TOPIC("f2d51", WARN, Logger::ENGINES)
          << "could not delete index estimate: " << res.errorMessage();
    }

    auto dropRes = index->drop().errorNumber();

    if (dropRes != TRI_ERROR_NO_ERROR) {
      // We try to remove all indexed values.
      // If it does not work they cannot be accessed any more and leaked.
      // User View remains consistent.
      LOG_TOPIC("97176", ERR, Logger::ENGINES)
          << "unable to drop index: " << TRI_errno_string(dropRes);
      //      return TRI_ERROR_NO_ERROR;
    }
  }

  // delete documents
  RocksDBKeyBounds bounds = RocksDBKeyBounds::CollectionDocuments(rcoll->objectId());
  auto result = rocksutils::removeLargeRange(db, bounds, prefixSameAsStart, useRangeDelete);

  if (result.fail()) {
    // We try to remove all documents.
    // If it does not work they cannot be accessed any more and leaked.
    // User View remains consistent.
    return TRI_ERROR_NO_ERROR;
  }
  
  // run compaction for data only if collection contained a considerable
  // amount of documents. otherwise don't run compaction, because it will
  // slow things down a lot, especially during tests that create/drop LOTS
  // of collections
  if (useRangeDelete) {
    rcoll->compact();
  }

#ifdef ARANGODB_ENABLE_MAINTAINER_MODE
  // check if documents have been deleted
  size_t numDocs = rocksutils::countKeyRange(_db, bounds, true);

  if (numDocs > 0) {
    std::string errorMsg(
        "deletion check in collection drop failed - not all documents "
        "have been deleted. remaining: ");
    errorMsg.append(std::to_string(numDocs));
    THROW_ARANGO_EXCEPTION_MESSAGE(TRI_ERROR_INTERNAL, errorMsg);
  }
#endif

  // if we get here all documents / indexes are gone.
  // We have no data garbage left.
  return Result();
}

void RocksDBEngine::changeCollection(TRI_vocbase_t& vocbase,
                                     LogicalCollection const& collection, bool doSync) {
  auto builder = collection.toVelocyPackIgnore(
      {"path", "statusString"},
      LogicalDataSource::Serialization::PersistenceWithInProgress);
  Result res =
      writeCreateCollectionMarker(vocbase.id(), collection.id(), builder.slice(),
                                  RocksDBLogValue::CollectionChange(vocbase.id(),
                                                                    collection.id()));

  if (res.fail()) {
    THROW_ARANGO_EXCEPTION(res);
  }
}

arangodb::Result RocksDBEngine::renameCollection(TRI_vocbase_t& vocbase,
                                                 LogicalCollection const& collection,
                                                 std::string const& oldName) {
  auto builder = collection.toVelocyPackIgnore(
      {"path", "statusString"},
      LogicalDataSource::Serialization::PersistenceWithInProgress);
  Result res = writeCreateCollectionMarker(
      vocbase.id(), collection.id(), builder.slice(),
      RocksDBLogValue::CollectionRename(vocbase.id(), collection.id(),
                                        arangodb::velocypack::StringRef(oldName)));

  return res;
}

Result RocksDBEngine::createView(TRI_vocbase_t& vocbase, DataSourceId id,
                                 arangodb::LogicalView const& view) {
#ifdef ARANGODB_ENABLE_MAINTAINER_MODE
  LOG_TOPIC("0bad8", DEBUG, Logger::ENGINES) << "RocksDBEngine::createView";
#endif
  rocksdb::WriteBatch batch;
  rocksdb::WriteOptions wo;

  RocksDBKey key;
  key.constructView(vocbase.id(), id);
  RocksDBLogValue logValue = RocksDBLogValue::ViewCreate(vocbase.id(), id);

  VPackBuilder props;

  props.openObject();
  view.properties(props, LogicalDataSource::Serialization::PersistenceWithInProgress);
  props.close();

  RocksDBValue const value = RocksDBValue::View(props.slice());

  // Write marker + key into RocksDB inside one batch
  batch.PutLogData(logValue.slice());
  batch.Put(RocksDBColumnFamilyManager::get(RocksDBColumnFamilyManager::Family::Definitions),
            key.string(), value.string());

  auto res = _db->Write(wo, &batch);

  LOG_TOPIC_IF("cac6a", TRACE, Logger::VIEWS, !res.ok())
      << "could not create view: " << res.ToString();

  return rocksutils::convertStatus(res);
}

arangodb::Result RocksDBEngine::dropView(TRI_vocbase_t const& vocbase,
                                         LogicalView const& view) {
#ifdef ARANGODB_ENABLE_MAINTAINER_MODE
  LOG_TOPIC("fa6e5", DEBUG, Logger::ENGINES) << "RocksDBEngine::dropView";
#endif
  VPackBuilder builder;

  builder.openObject();
  view.properties(builder, LogicalDataSource::Serialization::PersistenceWithInProgress);
  builder.close();

  auto logValue =
      RocksDBLogValue::ViewDrop(vocbase.id(), view.id(),
                                arangodb::velocypack::StringRef(view.guid()));
  RocksDBKey key;
  key.constructView(vocbase.id(), view.id());

  rocksdb::WriteBatch batch;
  batch.PutLogData(logValue.slice());
  batch.Delete(RocksDBColumnFamilyManager::get(RocksDBColumnFamilyManager::Family::Definitions),
               key.string());

  rocksdb::WriteOptions wo;
  auto res = _db->GetRootDB()->Write(wo, &batch);
  LOG_TOPIC_IF("fcd22", TRACE, Logger::VIEWS, !res.ok())
      << "could not create view: " << res.ToString();
  return rocksutils::convertStatus(res);
}

Result RocksDBEngine::changeView(TRI_vocbase_t& vocbase,
                                 arangodb::LogicalView const& view, bool /*doSync*/
) {
#ifdef ARANGODB_ENABLE_MAINTAINER_MODE
  LOG_TOPIC("405da", DEBUG, Logger::ENGINES) << "RocksDBEngine::changeView";
#endif
  if (inRecovery()) {
    // nothing to do
    return {};
  }

  RocksDBKey key;

  key.constructView(vocbase.id(), view.id());

  VPackBuilder infoBuilder;

  infoBuilder.openObject();
  view.properties(infoBuilder, LogicalDataSource::Serialization::PersistenceWithInProgress);
  infoBuilder.close();

  RocksDBLogValue log = RocksDBLogValue::ViewChange(vocbase.id(), view.id());
  RocksDBValue const value = RocksDBValue::View(infoBuilder.slice());

  rocksdb::WriteBatch batch;
  rocksdb::WriteOptions wo;  // TODO: check which options would make sense
  rocksdb::Status s;

  s = batch.PutLogData(log.slice());

  if (!s.ok()) {
    LOG_TOPIC("6d6a4", TRACE, Logger::VIEWS)
        << "failed to write change view marker " << s.ToString();
    return rocksutils::convertStatus(s);
  }

  s = batch.Put(RocksDBColumnFamilyManager::get(RocksDBColumnFamilyManager::Family::Definitions),
                key.string(), value.string());

  if (!s.ok()) {
    LOG_TOPIC("ebb58", TRACE, Logger::VIEWS)
        << "failed to write change view marker " << s.ToString();
    return rocksutils::convertStatus(s);
  }
  auto res = _db->Write(wo, &batch);
  LOG_TOPIC_IF("6ee8a", TRACE, Logger::VIEWS, !res.ok())
      << "could not change view: " << res.ToString();
  return rocksutils::convertStatus(res);
}

Result RocksDBEngine::compactAll(bool changeLevel, bool compactBottomMostLevel) {
  return rocksutils::compactAll(_db->GetRootDB(), changeLevel, compactBottomMostLevel);
}

/// @brief Add engine-specific optimizer rules
void RocksDBEngine::addOptimizerRules(aql::OptimizerRulesFeature& feature) {
  RocksDBOptimizerRules::registerResources(feature);
}

/// @brief Add engine-specific V8 functions
void RocksDBEngine::addV8Functions() {
  // there are no specific V8 functions here
  RocksDBV8Functions::registerResources();
}

/// @brief Add engine-specific REST handlers
void RocksDBEngine::addRestHandlers(rest::RestHandlerFactory& handlerFactory) {
  RocksDBRestHandlers::registerResources(&handlerFactory);
}

void RocksDBEngine::addCollectionMapping(uint64_t objectId, TRI_voc_tick_t did,
                                         DataSourceId cid) {
  if (objectId != 0) {
    WRITE_LOCKER(guard, _mapLock);
#ifdef ARANGODB_ENABLE_MAINTAINER_MODE
    auto it = _collectionMap.find(objectId);
    if (it != _collectionMap.end()) {
      if (it->second.first != did || it->second.second != cid) {
        LOG_TOPIC("80e81", ERR, Logger::FIXME)
            << "trying to add objectId: " << objectId << ", did: " << did
            << ", cid: " << cid.id() << ", found in map: did: " << it->second.first
            << ", cid: " << it->second.second.id() << ", map contains "
            << _collectionMap.size() << " entries";
        for (auto const& it : _collectionMap) {
          LOG_TOPIC("77de9", ERR, Logger::FIXME)
              << "- objectId: " << it.first << " => (did: " << it.second.first
              << ", cid: " << it.second.second.id() << ")";
        }
      }
      TRI_ASSERT(it->second.first == did);
      TRI_ASSERT(it->second.second == cid);
    }
#endif
    _collectionMap[objectId] = std::make_pair(did, cid);
  }
}

std::vector<std::pair<TRI_voc_tick_t, DataSourceId>> RocksDBEngine::collectionMappings() const {
  std::vector<std::pair<TRI_voc_tick_t, DataSourceId>> res;
  READ_LOCKER(guard, _mapLock);
  for (auto const& it : _collectionMap) {
    res.emplace_back(it.second.first, it.second.second);
  }
  return res;
}

void RocksDBEngine::addIndexMapping(uint64_t objectId, TRI_voc_tick_t did,
                                    DataSourceId cid, IndexId iid) {
  if (objectId != 0) {
    WRITE_LOCKER(guard, _mapLock);
#ifdef ARANGODB_ENABLE_MAINTAINER_MODE
    auto it = _indexMap.find(objectId);
    if (it != _indexMap.end()) {
      TRI_ASSERT(std::get<0>(it->second) == did);
      TRI_ASSERT(std::get<1>(it->second) == cid);
      TRI_ASSERT(std::get<2>(it->second) == iid);
    }
#endif
    _indexMap[objectId] = std::make_tuple(did, cid, iid);
  }
}

void RocksDBEngine::removeIndexMapping(uint64_t objectId) {
  if (objectId != 0) {
    WRITE_LOCKER(guard, _mapLock);
    _indexMap.erase(objectId);
  }
}

RocksDBEngine::CollectionPair RocksDBEngine::mapObjectToCollection(uint64_t objectId) const {
  READ_LOCKER(guard, _mapLock);
  auto it = _collectionMap.find(objectId);
  if (it == _collectionMap.end()) {
    return {0, DataSourceId::none()};
  }
  return it->second;
}

RocksDBEngine::IndexTriple RocksDBEngine::mapObjectToIndex(uint64_t objectId) const {
  READ_LOCKER(guard, _mapLock);
  auto it = _indexMap.find(objectId);
  if (it == _indexMap.end()) {
    return RocksDBEngine::IndexTriple(0, 0, 0);
  }
  return it->second;
}

/// @brief return a list of the currently open WAL files
std::vector<std::string> RocksDBEngine::currentWalFiles() const {
  rocksdb::VectorLogPtr files;
  std::vector<std::string> names;

  auto status = _db->GetSortedWalFiles(files);
  if (!status.ok()) {
    return names;  // TODO: error here?
  }

  for (size_t current = 0; current < files.size(); current++) {
    auto f = files[current].get();
    try {
      names.push_back(f->PathName());
    } catch (...) {
      return names;
    }
  }

  return names;
}

/// @brief flushes the RocksDB WAL. 
/// the optional parameter "waitForSync" is currently only used when the
/// "waitForCollector" parameter is also set to true. If "waitForCollector"
/// is true, all the RocksDB column family memtables are flushed, and, if
/// "waitForSync" is set, additionally synced to disk. The only call site
/// that uses "waitForCollector" currently is hot backup.
/// The function parameter name are a remainder from MMFiles times, when
/// they made more sense. This can be refactored at any point, so that
/// flushing column families becomes a separate API.
Result RocksDBEngine::flushWal(bool waitForSync, bool waitForCollector) {
  Result res;

  if (_syncThread) {
    // _syncThread may be a nullptr, in case automatic syncing is turned off
    res = _syncThread->syncWal();
  } else {
    // no syncThread...
    res = RocksDBSyncThread::sync(_db->GetBaseDB());
  }

  if (res.ok() && waitForCollector) {
    rocksdb::FlushOptions flushOptions;
    flushOptions.wait = waitForSync;

    for (auto cf : RocksDBColumnFamilyManager::allHandles()) {
      rocksdb::Status status = _db->GetBaseDB()->Flush(flushOptions, cf);
      if (!status.ok()) {
        res.reset(rocksutils::convertStatus(status));
        break;
      }
    }
  }

  return res;
}

void RocksDBEngine::waitForEstimatorSync(std::chrono::milliseconds maxWaitTime) {
  auto start = std::chrono::high_resolution_clock::now();
  auto beginSeq = _db->GetLatestSequenceNumber();

  while (std::chrono::high_resolution_clock::now() - start < maxWaitTime) {
    if (_settingsManager->earliestSeqNeeded() >= beginSeq) {
      // all synced up!
      break;
    }
    std::this_thread::sleep_for(std::chrono::milliseconds(50));
  }
}

Result RocksDBEngine::registerRecoveryHelper(std::shared_ptr<RocksDBRecoveryHelper> helper) {
  try {
    _recoveryHelpers.emplace_back(helper);
  } catch (std::bad_alloc const&) {
    return {TRI_ERROR_OUT_OF_MEMORY};
  }

  return {TRI_ERROR_NO_ERROR};
}

std::vector<std::shared_ptr<RocksDBRecoveryHelper>> const& RocksDBEngine::recoveryHelpers() {
  return _recoveryHelpers;
}

void RocksDBEngine::determineWalFilesInitial() {
  WRITE_LOCKER(lock, _walFileLock);
  // Retrieve the sorted list of all wal files with earliest file first
  rocksdb::VectorLogPtr files;
  auto status = _db->GetSortedWalFiles(files);
  if (!status.ok()) {
    LOG_TOPIC("078ee", WARN, Logger::ENGINES)
        << "could not get WAL files: " << status.ToString();
    return;
  }

  size_t archivedFiles = 0;
  for (size_t current = 0; current < files.size(); current++) {
    auto const& f = files[current].get();

    if (f->Type() != rocksdb::WalFileType::kArchivedLogFile) {
      // we are only interested in files of the archive
      continue;
    }

    ++archivedFiles;
  }
  _metricsWalSequenceLowerBound.operator=(_settingsManager->earliestSeqNeeded());
  _metricsArchivedWalFiles.operator=(archivedFiles);
}

void RocksDBEngine::determinePrunableWalFiles(TRI_voc_tick_t minTickExternal) {
  WRITE_LOCKER(lock, _walFileLock);
  TRI_voc_tick_t minTickToKeep =
      std::min(_useReleasedTick ? _releasedTick
                                : std::numeric_limits<TRI_voc_tick_t>::max(),
               minTickExternal);
  
  LOG_TOPIC("4673c", TRACE, Logger::ENGINES)
      << "determining prunable WAL files, minTickToKeep: " << minTickToKeep 
      << ", minTickExternal: " << minTickExternal;

  // Retrieve the sorted list of all wal files with earliest file first
  rocksdb::VectorLogPtr files;
  auto status = _db->GetSortedWalFiles(files);
  if (!status.ok()) {
    LOG_TOPIC("078ef", WARN, Logger::ENGINES)
        << "could not get WAL files: " << status.ToString();
    return;
  }

  size_t archivedFiles = 0;
  uint64_t totalArchiveSize = 0;
  for (size_t current = 0; current < files.size(); current++) {
    auto const& f = files[current].get();

    if (f->Type() != rocksdb::WalFileType::kArchivedLogFile) {
      // we are only interested in files of the archive
      continue;
    }

    ++archivedFiles;
    
    // determine the size of the archive only if it there is a cap on the
    // archive size otherwise we can save the underlying file access
    if (_maxWalArchiveSizeLimit > 0) {
      totalArchiveSize += f->SizeFileBytes();
    }

    // check if there is another WAL file coming after the currently-looked-at
    // There should be at least one live WAL file after it, however, let's be
    // paranoid and do a proper check. If there is at least one WAL file following,
    // we need to take its start tick into account as well, because the following
    // file's start tick can be assumed to be the end tick of the current file!
    if (f->StartSequence() < minTickToKeep && current < files.size() - 1) {
      auto const& n = files[current + 1].get();
      if (n->StartSequence() < minTickToKeep) {
        // this file will be removed because it does not contain any data we
        // still need
        auto const [it, emplaced] = _prunableWalFiles.try_emplace(f->PathName(), TRI_microtime() + _pruneWaitTime);
        if (emplaced) {
          LOG_TOPIC("9f7a4", DEBUG, Logger::ENGINES)
              << "RocksDB WAL file '" << f->PathName()
              << "' with start sequence " << f->StartSequence()
              << " added to prunable list because it is not needed anymore";
          TRI_ASSERT(it != _prunableWalFiles.end());
        }
      }
    }
  }
      
  LOG_TOPIC("01e20", TRACE, Logger::ENGINES)
      << "found " << files.size() << " WAL file(s), with "
      << archivedFiles << " files in the archive, " 
      << "number of prunable files: " << _prunableWalFiles.size();

  if (_maxWalArchiveSizeLimit > 0 &&
      totalArchiveSize <= _maxWalArchiveSizeLimit) {
    // size of the archive is restricted.
  
    // print current archive size
    LOG_TOPIC("8d71b", TRACE, Logger::ENGINES)
        << "total size of the RocksDB WAL file archive: " << totalArchiveSize;

    // we got more archived files than configured. time for purging some files!
    for (size_t current = 0; current < files.size(); current++) {
      auto const& f = files[current].get();

      if (f->Type() != rocksdb::WalFileType::kArchivedLogFile) {
        continue;
      }

      // force pruning
      bool doPrint = false;
      auto [it, emplaced] = _prunableWalFiles.try_emplace(f->PathName(), -1.0);
      if (emplaced) {
        doPrint = true;
      } else {
        // file already in list. now set its expiration time to the past
        // so we are sure it will get deleted

        // using an expiration time of -1.0 indicates the file is subject to
        // deletion because the archive outgrew the maximum allowed size
        if ((*it).second > 0.0) {
          doPrint = true;
        }
        (*it).second = -1.0;
      }

      if (doPrint) {
        LOG_TOPIC("d9793", WARN, Logger::ENGINES)
            << "forcing removal of RocksDB WAL file '" << f->PathName() << "' with start sequence "
            << f->StartSequence() << " because of overflowing archive. configured maximum archive size is "
            << _maxWalArchiveSizeLimit << ", actual archive size is: " << totalArchiveSize;
      }

      TRI_ASSERT(totalArchiveSize >= f->SizeFileBytes());
      totalArchiveSize -= f->SizeFileBytes();

      if (totalArchiveSize <= _maxWalArchiveSizeLimit) {
        // got enough files to remove
        break;
      }
    }
  }
  
  _metricsWalSequenceLowerBound.operator=(_settingsManager->earliestSeqNeeded());
  _metricsArchivedWalFiles.operator=(archivedFiles);
  _metricsPrunableWalFiles.operator=(_prunableWalFiles.size());
  _metricsWalPruningActive.operator=(1);
}

RocksDBFilePurgePreventer RocksDBEngine::disallowPurging() noexcept {
  return RocksDBFilePurgePreventer(this);
}

RocksDBFilePurgeEnabler RocksDBEngine::startPurging() noexcept {
  return RocksDBFilePurgeEnabler(this);
}

void RocksDBEngine::pruneWalFiles() {
  // this struct makes sure that no other threads enter WAL tailing while we
  // are in here. If there are already other threads in WAL tailing while we
  // get here, we go on and only remove the WAL files that are really safe
  // to remove
  RocksDBFilePurgeEnabler purgeEnabler(startPurging());

  WRITE_LOCKER(lock, _walFileLock);

  // used for logging later
  size_t const initialSize = _prunableWalFiles.size();

  // go through the map of WAL files that we have already and check if they are
  // "expired"
  for (auto it = _prunableWalFiles.begin(); it != _prunableWalFiles.end();
       /* no hoisting */) {
    // check if WAL file is expired
    bool deleteFile = false;

    if ((*it).second <= 0.0) {
      // file can be deleted because we outgrew the configured max archive size,
      // but only if there are no other threads currently inside the WAL tailing
      // section
      deleteFile = purgeEnabler.canPurge();
    } else if ((*it).second < TRI_microtime()) {
      // file has expired, and it is always safe to delete it
      deleteFile = true;
    }

    if (deleteFile) {
      LOG_TOPIC("68e4a", DEBUG, Logger::ENGINES)
          << "deleting RocksDB WAL file '" << (*it).first << "'";
      rocksdb::Status s;
      if (basics::FileUtils::exists(
              basics::FileUtils::buildFilename(_options.wal_dir, (*it).first))) {
        // only attempt file deletion if the file actually exists.
        // otherwise RocksDB may complain about non-existing files and log a big error message
        s = _db->DeleteFile((*it).first);
      } else {
        LOG_TOPIC("c2cc9", DEBUG, Logger::ENGINES)
            << "to-be-deleted RocksDB WAL file '" << (*it).first
            << "' does not exist. skipping deletion";
      }
      // apparently there is a case where a file was already deleted
      // but is still in _prunableWalFiles. In this case we get an invalid
      // argument response.
      if (s.ok() || s.IsInvalidArgument()) {
        it = _prunableWalFiles.erase(it);
        continue;
      } else {
        LOG_TOPIC("83162", WARN, Logger::ENGINES) 
          << "attempt to prune RocksDB WAL file '" << (*it).first
          << "' failed with error: " << rocksutils::convertStatus(s).errorMessage();
      }
    }

    // cannot delete this file yet... must forward iterator to prevent an
    // endless loop
    ++it;
  }
  
  _metricsPrunableWalFiles.operator=(_prunableWalFiles.size());
  
  LOG_TOPIC("82a4c", TRACE, Logger::ENGINES) 
      << "prune WAL files started with " << initialSize << " prunable WAL files, "
      << "current number of prunable WAL files: " << _prunableWalFiles.size();
}

Result RocksDBEngine::dropDatabase(TRI_voc_tick_t id) {
  using namespace rocksutils;
  arangodb::Result res;
  rocksdb::WriteOptions wo;
  rocksdb::DB* db = _db->GetRootDB();

  // remove view definitions
  res = rocksutils::removeLargeRange(db, RocksDBKeyBounds::DatabaseViews(id),
                                     true, /*rangeDel*/ false);
  if (res.fail()) {
    return res;
  }

#ifdef ARANGODB_ENABLE_MAINTAINER_MODE
  size_t numDocsLeft = 0;
#endif

  // remove collections
  auto dbBounds = RocksDBKeyBounds::DatabaseCollections(id);
  iterateBounds(_db, dbBounds, [&](rocksdb::Iterator* it) {
    RocksDBKey key(it->key());
    RocksDBValue value(RocksDBEntryType::Collection, it->value());

    uint64_t const objectId =
        basics::VelocyPackHelper::stringUInt64(value.slice(), StaticStrings::ObjectId);

    auto const cnt = RocksDBMetadata::loadCollectionCount(_db, objectId);
    uint64_t const numberDocuments = cnt._added - cnt._removed;
    bool const useRangeDelete = numberDocuments >= 32 * 1024;

    // remove indexes
    VPackSlice indexes = value.slice().get("indexes");
    if (indexes.isArray()) {
      for (VPackSlice it : VPackArrayIterator(indexes)) {
        // delete index documents
        uint64_t objectId =
            basics::VelocyPackHelper::stringUInt64(it, StaticStrings::ObjectId);
        res = RocksDBMetadata::deleteIndexEstimate(db, objectId);
        if (res.fail()) {
          return;
        }

        TRI_ASSERT(it.get(StaticStrings::IndexType).isString());
        auto type = Index::type(it.get(StaticStrings::IndexType).copyString());
        bool unique =
            basics::VelocyPackHelper::getBooleanValue(it, StaticStrings::IndexUnique, false);

        RocksDBKeyBounds bounds = RocksDBIndex::getBounds(type, objectId, unique);
        // edge index drop fails otherwise
        bool const prefixSameAsStart = type != Index::TRI_IDX_TYPE_EDGE_INDEX;
        res = rocksutils::removeLargeRange(db, bounds, prefixSameAsStart, useRangeDelete);
        if (res.fail()) {
          return;
        }

#ifdef ARANGODB_ENABLE_MAINTAINER_MODE
        // check if documents have been deleted
        numDocsLeft += rocksutils::countKeyRange(db, bounds, prefixSameAsStart);
#endif
      }
    }

    // delete documents
    RocksDBKeyBounds bounds = RocksDBKeyBounds::CollectionDocuments(objectId);
    res = rocksutils::removeLargeRange(db, bounds, true, useRangeDelete);
    if (res.fail()) {
      LOG_TOPIC("6dbc6", WARN, Logger::ENGINES)
          << "error deleting collection documents: '" << res.errorMessage() << "'";
      return;
    }
    // delete collection meta-data
    res = RocksDBMetadata::deleteCollectionMeta(db, objectId);
    if (res.fail()) {
      LOG_TOPIC("484d0", WARN, Logger::ENGINES)
          << "error deleting collection metadata: '" << res.errorMessage() << "'";
      return;
    }
    // remove collection entry
    rocksdb::Status s =
        db->Delete(wo, RocksDBColumnFamilyManager::get(RocksDBColumnFamilyManager::Family::Definitions),
                   value.string());
    if (!s.ok()) {
      LOG_TOPIC("64b4e", WARN, Logger::ENGINES)
          << "error deleting collection definition: " << s.ToString();
      return;
    }

#ifdef ARANGODB_ENABLE_MAINTAINER_MODE
    // check if documents have been deleted
    numDocsLeft += rocksutils::countKeyRange(db, bounds, true);
#endif
  });

  if (res.fail()) {
    return res;
  }

  // remove database meta-data
  RocksDBKey key;
  key.constructDatabase(id);
  rocksdb::Status s =
      db->Delete(wo, RocksDBColumnFamilyManager::get(RocksDBColumnFamilyManager::Family::Definitions),
                 key.string());
  if (!s.ok()) {
    LOG_TOPIC("9948c", WARN, Logger::ENGINES)
        << "error deleting database definition: " << s.ToString();
  }

  // remove VERSION file for database. it's not a problem when this fails
  // because it will simply remain there and be ignored on subsequent starts
  TRI_UnlinkFile(versionFilename(id).c_str());

#ifdef ARANGODB_ENABLE_MAINTAINER_MODE
  if (numDocsLeft > 0) {
    std::string errorMsg(
        "deletion check in drop database failed - not all documents have been "
        "deleted. remaining: ");
    errorMsg.append(std::to_string(numDocsLeft));
    THROW_ARANGO_EXCEPTION_MESSAGE(TRI_ERROR_INTERNAL, errorMsg);
  }
#endif

  return res;
}

bool RocksDBEngine::systemDatabaseExists() {
  velocypack::Builder builder;
  getDatabases(builder);

  for (auto const& item : velocypack::ArrayIterator(builder.slice())) {
    TRI_ASSERT(item.isObject());
    TRI_ASSERT(item.get(StaticStrings::DatabaseName).isString());
    if (item.get(StaticStrings::DatabaseName)
            .compareString(arangodb::velocypack::StringRef(StaticStrings::SystemDatabase)) == 0) {
      return true;
    }
  }
  return false;
}

void RocksDBEngine::addSystemDatabase() {
  // create system database entry
  TRI_voc_tick_t id = TRI_NewTickServer();
  VPackBuilder builder;
  builder.openObject();
  builder.add(StaticStrings::DatabaseId, VPackValue(std::to_string(id)));
  builder.add(StaticStrings::DatabaseName, VPackValue(StaticStrings::SystemDatabase));
  builder.add("deleted", VPackValue(false));
  builder.close();

  RocksDBLogValue log = RocksDBLogValue::DatabaseCreate(id);
  Result res = writeDatabaseMarker(id, builder.slice(), std::move(log));
  if (res.fail()) {
    LOG_TOPIC("8c26a", FATAL, arangodb::Logger::STARTUP)
        << "unable to write database marker: " << res.errorMessage();
    FATAL_ERROR_EXIT();
  }
}

/// @brief open an existing database. internal function
std::unique_ptr<TRI_vocbase_t> RocksDBEngine::openExistingDatabase(
    arangodb::CreateDatabaseInfo&& info, bool wasCleanShutdown, bool isUpgrade) {

  auto vocbase = std::make_unique<TRI_vocbase_t>(TRI_VOCBASE_TYPE_NORMAL, std::move(info));

  // scan the database path for views
  try {
    VPackBuilder builder;
    auto res = getViews(*vocbase, builder);

    if (res != TRI_ERROR_NO_ERROR) {
      THROW_ARANGO_EXCEPTION(res);
    }

    VPackSlice const slice = builder.slice();
    TRI_ASSERT(slice.isArray());

    for (VPackSlice it : VPackArrayIterator(slice)) {
      // we found a view that is still active

      TRI_ASSERT(!it.get("id").isNone());

      LogicalView::ptr view;
      auto res = LogicalView::instantiate(view, *vocbase, it);

      if (!res.ok()) {
        THROW_ARANGO_EXCEPTION(res);
      }

      if (!view) {
        THROW_ARANGO_EXCEPTION_MESSAGE(  // exception
            TRI_ERROR_INTERNAL,          // code
            std::string("failed to instantiate view in vocbase'") +
                vocbase->name() + "' from definition: " + it.toString());
      }

      StorageEngine::registerView(*vocbase, view);

      view->open();
    }
  } catch (std::exception const& ex) {
    LOG_TOPIC("584b1", ERR, arangodb::Logger::ENGINES)
        << "error while opening database: " << ex.what();
    throw;
  } catch (...) {
    LOG_TOPIC("593fd", ERR, arangodb::Logger::ENGINES)
        << "error while opening database: unknown exception";
    throw;
  }


  // scan the database path for replicated logs
  try {
    VPackBuilder builder;
    getReplicatedLogs(*vocbase, builder);

    VPackSlice const slice = builder.slice();
    TRI_ASSERT(slice.isArray());

    for (VPackSlice it : VPackArrayIterator(slice)) {
      // we found a log that is still active
      TRI_ASSERT(!it.get("id").isNone());

      auto logId = arangodb::replication2::LogId{
          it.get(StaticStrings::DataSourcePlanId).getNumericValue<uint64_t>()};
      auto objectId = it.get(StaticStrings::ObjectId).getNumericValue<uint64_t>();
      auto log = std::make_shared<RocksDBPersistedLog>(logId, objectId, _logPersistor);
      StorageEngine::registerReplicatedLog(*vocbase, logId, log);
    }
  } catch (std::exception const& ex) {
    LOG_TOPIC("554b1", ERR, arangodb::Logger::ENGINES)
    << "error while opening database: " << ex.what();
    throw;
  } catch (...) {
    LOG_TOPIC("5933d", ERR, arangodb::Logger::ENGINES)
    << "error while opening database: unknown exception";
    throw;
  }

  // scan the database path for collections
  try {
    VPackBuilder builder;
    auto res = getCollectionsAndIndexes(*vocbase, builder, wasCleanShutdown, isUpgrade);

    if (res != TRI_ERROR_NO_ERROR) {
      THROW_ARANGO_EXCEPTION(res);
    }

    VPackSlice slice = builder.slice();
    TRI_ASSERT(slice.isArray());

    for (VPackSlice it : VPackArrayIterator(slice)) {
      // we found a collection that is still active
      TRI_ASSERT(!it.get("id").isNone() || !it.get("cid").isNone());
      auto uniqCol = std::make_shared<arangodb::LogicalCollection>(*vocbase, it, false);
      auto collection = uniqCol.get();
      TRI_ASSERT(collection != nullptr);

      auto phy = static_cast<RocksDBCollection*>(collection->getPhysical());
      TRI_ASSERT(phy != nullptr);
      Result r = phy->meta().deserializeMeta(_db, *collection);
      if (r.fail()) {
        LOG_TOPIC("4a404", ERR, arangodb::Logger::ENGINES)
            << "error while "
            << "loading metadata of collection '" << collection->name()
            << "': " << r.errorMessage();
      }

      StorageEngine::registerCollection(*vocbase, uniqCol);
      LOG_TOPIC("39404", DEBUG, arangodb::Logger::ENGINES)
          << "added document collection '" << collection->name() << "'";
    }

    return vocbase;
  } catch (std::exception const& ex) {
    LOG_TOPIC("8d427", ERR, arangodb::Logger::ENGINES)
        << "error while opening database: " << ex.what();
    throw;
  } catch (...) {
    LOG_TOPIC("0268e", ERR, arangodb::Logger::ENGINES)
        << "error while opening database: unknown exception";
    throw;
  }
}

DECLARE_GAUGE(rocksdb_cache_allocated, uint64_t, "rocksdb_cache_allocated");
DECLARE_GAUGE(rocksdb_cache_hit_rate_lifetime, uint64_t, "rocksdb_cache_hit_rate_lifetime");
DECLARE_GAUGE(rocksdb_cache_hit_rate_recent, uint64_t, "rocksdb_cache_hit_rate_recent");
DECLARE_GAUGE(rocksdb_cache_limit, uint64_t, "rocksdb_cache_limit");
DECLARE_GAUGE(rocksdb_actual_delayed_write_rate, uint64_t, "rocksdb_actual_delayed_write_rate");
DECLARE_GAUGE(rocksdb_background_errors, uint64_t, "rocksdb_background_errors");
DECLARE_GAUGE(rocksdb_base_level, uint64_t, "rocksdb_base_level");
DECLARE_GAUGE(rocksdb_block_cache_capacity, uint64_t, "rocksdb_block_cache_capacity");
DECLARE_GAUGE(rocksdb_block_cache_pinned_usage, uint64_t, "rocksdb_block_cache_pinned_usage");
DECLARE_GAUGE(rocksdb_block_cache_usage, uint64_t, "rocksdb_block_cache_usage");
DECLARE_GAUGE(rocksdb_compaction_pending, uint64_t, "rocksdb_compaction_pending");
DECLARE_GAUGE(rocksdb_compression_ratio_at_level0, uint64_t, "rocksdb_compression_ratio_at_level0");
DECLARE_GAUGE(rocksdb_compression_ratio_at_level1, uint64_t, "rocksdb_compression_ratio_at_level1");
DECLARE_GAUGE(rocksdb_compression_ratio_at_level2, uint64_t, "rocksdb_compression_ratio_at_level2");
DECLARE_GAUGE(rocksdb_compression_ratio_at_level3, uint64_t, "rocksdb_compression_ratio_at_level3");
DECLARE_GAUGE(rocksdb_compression_ratio_at_level4, uint64_t, "rocksdb_compression_ratio_at_level4");
DECLARE_GAUGE(rocksdb_compression_ratio_at_level5, uint64_t, "rocksdb_compression_ratio_at_level5");
DECLARE_GAUGE(rocksdb_compression_ratio_at_level6, uint64_t, "rocksdb_compression_ratio_at_level6");
DECLARE_GAUGE(rocksdb_cur_size_active_mem_table, uint64_t, "rocksdb_cur_size_active_mem_table");
DECLARE_GAUGE(rocksdb_cur_size_all_mem_tables, uint64_t, "rocksdb_cur_size_all_mem_tables");
DECLARE_GAUGE(rocksdb_estimate_live_data_size, uint64_t, "rocksdb_estimate_live_data_size");
DECLARE_GAUGE(rocksdb_estimate_num_keys, uint64_t, "rocksdb_estimate_num_keys");
DECLARE_GAUGE(rocksdb_estimate_pending_compaction_bytes, uint64_t, "rocksdb_estimate_pending_compaction_bytes");
DECLARE_GAUGE(rocksdb_estimate_table_readers_mem, uint64_t, "rocksdb_estimate_table_readers_mem");
DECLARE_GAUGE(rocksdb_free_disk_space, uint64_t, "rocksdb_free_disk_space");
DECLARE_GAUGE(rocksdb_free_inodes, uint64_t, "rocksdb_free_inodes");
DECLARE_GAUGE(rocksdb_is_file_deletions_enabled, uint64_t, "rocksdb_is_file_deletions_enabled");
DECLARE_GAUGE(rocksdb_is_write_stopped, uint64_t, "rocksdb_is_write_stopped");
DECLARE_GAUGE(rocksdb_live_sst_files_size, uint64_t, "rocksdb_live_sst_files_size");
DECLARE_GAUGE(rocksdb_mem_table_flush_pending, uint64_t, "rocksdb_mem_table_flush_pending");
DECLARE_GAUGE(rocksdb_min_log_number_to_keep, uint64_t, "rocksdb_min_log_number_to_keep");
DECLARE_GAUGE(rocksdb_num_deletes_active_mem_table, uint64_t, "rocksdb_num_deletes_active_mem_table");
DECLARE_GAUGE(rocksdb_num_deletes_imm_mem_tables, uint64_t, "rocksdb_num_deletes_imm_mem_tables");
DECLARE_GAUGE(rocksdb_num_entries_active_mem_table, uint64_t, "rocksdb_num_entries_active_mem_table");
DECLARE_GAUGE(rocksdb_num_entries_imm_mem_tables, uint64_t, "rocksdb_num_entries_imm_mem_tables");
DECLARE_GAUGE(rocksdb_num_files_at_level0, uint64_t, "rocksdb_num_files_at_level0");
DECLARE_GAUGE(rocksdb_num_files_at_level1, uint64_t, "rocksdb_num_files_at_level1");
DECLARE_GAUGE(rocksdb_num_files_at_level2, uint64_t, "rocksdb_num_files_at_level2");
DECLARE_GAUGE(rocksdb_num_files_at_level3, uint64_t, "rocksdb_num_files_at_level3");
DECLARE_GAUGE(rocksdb_num_files_at_level4, uint64_t, "rocksdb_num_files_at_level4");
DECLARE_GAUGE(rocksdb_num_files_at_level5, uint64_t, "rocksdb_num_files_at_level5");
DECLARE_GAUGE(rocksdb_num_files_at_level6, uint64_t, "rocksdb_num_files_at_level6");
DECLARE_GAUGE(rocksdb_num_immutable_mem_table, uint64_t, "rocksdb_num_immutable_mem_table");
DECLARE_GAUGE(rocksdb_num_immutable_mem_table_flushed, uint64_t, "rocksdb_num_immutable_mem_table_flushed");
DECLARE_GAUGE(rocksdb_num_live_versions, uint64_t, "rocksdb_num_live_versions");
DECLARE_GAUGE(rocksdb_num_running_compactions, uint64_t, "rocksdb_num_running_compactions");
DECLARE_GAUGE(rocksdb_num_running_flushes, uint64_t, "rocksdb_num_running_flushes");
DECLARE_GAUGE(rocksdb_num_snapshots, uint64_t, "rocksdb_num_snapshots");
DECLARE_GAUGE(rocksdb_oldest_snapshot_time, uint64_t, "rocksdb_oldest_snapshot_time");
DECLARE_GAUGE(rocksdb_size_all_mem_tables, uint64_t, "rocksdb_size_all_mem_tables");
DECLARE_GAUGE(rocksdb_total_disk_space, uint64_t, "rocksdb_total_disk_space");
DECLARE_GAUGE(rocksdb_total_inodes, uint64_t, "rocksdb_total_inodes");
DECLARE_GAUGE(rocksdb_total_sst_files_size, uint64_t, "rocksdb_total_sst_files_size");
DECLARE_GAUGE(rocksdb_engine_throttle_bps, uint64_t, "rocksdb_engine_throttle_bps");
DECLARE_GAUGE(rocksdb_read_only, uint64_t, "rocksdb_read_only");

void RocksDBEngine::getStatistics(std::string& result, bool v2) const {
  VPackBuilder stats;
  getStatistics(stats, v2);
  VPackSlice sslice = stats.slice();
  TRI_ASSERT(sslice.isObject());
  for (auto const& a : VPackObjectIterator(sslice)) {
    if (a.value.isNumber()) {
      std::string name = a.key.copyString();
      std::replace(name.begin(), name.end(), '.', '_');
      std::replace(name.begin(), name.end(), '-', '_');
      if (name.front() != 'r') {
        name = EngineName + "_" + name; 
      }
      result += "\n# HELP " + name + " " + name + "\n# TYPE " + name +
        " gauge\n"+
        name + " " + std::to_string(a.value.getNumber<uint64_t>()) + "\n";
    }
  }
}

void RocksDBEngine::getStatistics(VPackBuilder& builder, bool v2) const {
  // add int properties
  auto addInt = [&](std::string const& s) {
    std::string v;
    if (_db->GetProperty(s, &v)) {
      int64_t i = basics::StringUtils::int64(v);
      builder.add(s, VPackValue(i));
    }
  };

  // add string properties
  auto addStr = [&](std::string const& s) {
    std::string v;
    if (_db->GetProperty(s, &v)) {
      builder.add(s, VPackValue(v));
    }
  };

  // get string property from each column family and return sum;
  auto addIntAllCf = [&](std::string const& s) {
    int64_t sum = 0;
    for (auto cfh : RocksDBColumnFamilyManager::allHandles()) {
      std::string v;
      if (_db->GetProperty(cfh, s, &v)) {
        int64_t temp = basics::StringUtils::int64(v);

        // -1 returned for somethings that are valid property but no value
        if (0 < temp) {
          sum += temp;
        }  // if
      }    // if
    }      // for
    builder.add(s, VPackValue(sum));
  };

  // add column family properties
  auto addCf = [&](RocksDBColumnFamilyManager::Family family) {
    std::string name =
        RocksDBColumnFamilyManager::name(family, RocksDBColumnFamilyManager::NameMode::External);
    rocksdb::ColumnFamilyHandle* c = RocksDBColumnFamilyManager::get(family);
    std::string v;
    builder.add(name, VPackValue(VPackValueType::Object));
    if (_db->GetProperty(c, rocksdb::DB::Properties::kCFStats, &v)) {
      builder.add("dbstats", VPackValue(v));
    }

    // re-add this line to count all keys in the column family (slow!!!)
    // builder.add("keys", VPackValue(rocksutils::countKeys(_db, c)));

    // estimate size on disk and in memtables
    uint64_t out = 0;
    rocksdb::Range r(rocksdb::Slice("\x00\x00\x00\x00\x00\x00\x00\x00", 8), rocksdb::Slice("\xff\xff\xff\xff\xff\xff\xff\xff\xff\xff\xff\xff\xff\xff\xff\xff",
                                                                                           16));

    _db->GetApproximateSizes(c, &r, 1, &out,
                             static_cast<uint8_t>(
                                 rocksdb::DB::SizeApproximationFlags::INCLUDE_MEMTABLES |
                                 rocksdb::DB::SizeApproximationFlags::INCLUDE_FILES));

    builder.add("memory", VPackValue(out));
    builder.close();
  };

  builder.openObject();
  for (int i = 0; i < _options.num_levels; ++i) {
    addIntAllCf(rocksdb::DB::Properties::kNumFilesAtLevelPrefix + std::to_string(i));
    // ratio needs new calculation with all cf, not a simple add operation
    addIntAllCf(rocksdb::DB::Properties::kCompressionRatioAtLevelPrefix + std::to_string(i));
  }
  // caution:  you must read rocksdb/db/interal_stats.cc carefully to
  //           determine if a property is for whole database or one column family
  addIntAllCf(rocksdb::DB::Properties::kNumImmutableMemTable);
  addIntAllCf(rocksdb::DB::Properties::kNumImmutableMemTableFlushed);
  addIntAllCf(rocksdb::DB::Properties::kMemTableFlushPending);
  addIntAllCf(rocksdb::DB::Properties::kCompactionPending);
  addInt(rocksdb::DB::Properties::kBackgroundErrors);
  addIntAllCf(rocksdb::DB::Properties::kCurSizeActiveMemTable);
  addIntAllCf(rocksdb::DB::Properties::kCurSizeAllMemTables);
  addIntAllCf(rocksdb::DB::Properties::kSizeAllMemTables);
  addIntAllCf(rocksdb::DB::Properties::kNumEntriesActiveMemTable);
  addIntAllCf(rocksdb::DB::Properties::kNumEntriesImmMemTables);
  addIntAllCf(rocksdb::DB::Properties::kNumDeletesActiveMemTable);
  addIntAllCf(rocksdb::DB::Properties::kNumDeletesImmMemTables);
  addIntAllCf(rocksdb::DB::Properties::kEstimateNumKeys);
  addIntAllCf(rocksdb::DB::Properties::kEstimateTableReadersMem);
  addInt(rocksdb::DB::Properties::kNumSnapshots);
  addInt(rocksdb::DB::Properties::kOldestSnapshotTime);
  addIntAllCf(rocksdb::DB::Properties::kNumLiveVersions);
  addInt(rocksdb::DB::Properties::kMinLogNumberToKeep);
  addIntAllCf(rocksdb::DB::Properties::kEstimateLiveDataSize);
  addIntAllCf(rocksdb::DB::Properties::kLiveSstFilesSize);
  addStr(rocksdb::DB::Properties::kDBStats);
  addStr(rocksdb::DB::Properties::kSSTables);
  addInt(rocksdb::DB::Properties::kNumRunningCompactions);
  addInt(rocksdb::DB::Properties::kNumRunningFlushes);
  addInt(rocksdb::DB::Properties::kIsFileDeletionsEnabled);
  addIntAllCf(rocksdb::DB::Properties::kEstimatePendingCompactionBytes);
  addInt(rocksdb::DB::Properties::kBaseLevel);
  addInt(rocksdb::DB::Properties::kBlockCacheCapacity);
  addInt(rocksdb::DB::Properties::kBlockCacheUsage);
  addInt(rocksdb::DB::Properties::kBlockCachePinnedUsage);
  addIntAllCf(rocksdb::DB::Properties::kTotalSstFilesSize);
  addInt(rocksdb::DB::Properties::kActualDelayedWriteRate);
  addInt(rocksdb::DB::Properties::kIsWriteStopped);

  if (_options.statistics) {
    for (auto const& stat : rocksdb::TickersNameMap) {
      builder.add(stat.second, VPackValue(_options.statistics->getTickerCount(stat.first)));
    }

    uint64_t walWrite, flushWrite, compactionWrite, userWrite;
    walWrite = _options.statistics->getTickerCount(rocksdb::WAL_FILE_BYTES);
    flushWrite = _options.statistics->getTickerCount(rocksdb::FLUSH_WRITE_BYTES);
    compactionWrite = _options.statistics->getTickerCount(rocksdb::COMPACT_WRITE_BYTES);
    userWrite = _options.statistics->getTickerCount(rocksdb::BYTES_WRITTEN);
    builder.add("rocksdbengine.write.amplification.x100",
                VPackValue( (0 != userWrite) ? ((walWrite + flushWrite + compactionWrite) * 100) / userWrite : 100));
  }

  cache::Manager* manager = server().getFeature<CacheManagerFeature>().manager();
  if (manager != nullptr) {
    // cache turned on
    auto rates = manager->globalHitRates();
    builder.add("cache.limit", VPackValue(manager->globalLimit()));
    builder.add("cache.allocated", VPackValue(manager->globalAllocation()));
    // handle NaN
    builder.add("cache.hit-rate-lifetime",
                VPackValue(rates.first >= 0.0 ? rates.first : 0.0));
    builder.add("cache.hit-rate-recent",
                VPackValue(rates.second >= 0.0 ? rates.second : 0.0));
  } else {
    // cache turned off
    builder.add("cache.limit", VPackValue(0));
    builder.add("cache.allocated", VPackValue(0));
    // handle NaN
    builder.add("cache.hit-rate-lifetime", VPackValue(0));
    builder.add("cache.hit-rate-recent", VPackValue(0));
  }

  // print column family statistics
  //  warning: output format limits numbers to 3 digits of precision or less.
  builder.add("columnFamilies", VPackValue(VPackValueType::Object));
  addCf(RocksDBColumnFamilyManager::Family::Definitions);
  addCf(RocksDBColumnFamilyManager::Family::Documents);
  addCf(RocksDBColumnFamilyManager::Family::PrimaryIndex);
  addCf(RocksDBColumnFamilyManager::Family::EdgeIndex);
  addCf(RocksDBColumnFamilyManager::Family::VPackIndex);
  addCf(RocksDBColumnFamilyManager::Family::GeoIndex);
  addCf(RocksDBColumnFamilyManager::Family::FulltextIndex);
  addCf(RocksDBColumnFamilyManager::Family::ReplicatedLogs);
  builder.close();

  if (_throttleListener) {
    if (v2) {
      builder.add("rocksdb_engine.throttle.bps",
                  VPackValue(_throttleListener->GetThrottle()));
    } else {
      builder.add("rocksdbengine.throttle.bps",
                  VPackValue(_throttleListener->GetThrottle()));
    }
  }  // if
  
  {
    // total disk space in database directory
    uint64_t totalSpace = 0;
    // free disk space in database directory
    uint64_t freeSpace = 0;
    Result res = TRI_GetDiskSpaceInfo(_basePath, totalSpace, freeSpace);
    if (res.ok()) {
      builder.add("rocksdb.free-disk-space", VPackValue(freeSpace));
      builder.add("rocksdb.total-disk-space", VPackValue(totalSpace));
    } else {
      builder.add("rocksdb.free-disk-space", VPackValue(VPackValueType::Null));
      builder.add("rocksdb.total-disk-space", VPackValue(VPackValueType::Null));
    }
  }

  {
    // total inodes for database directory
    uint64_t totalINodes = 0;
    // free inodes for database directory
    uint64_t freeINodes = 0;
    Result res = TRI_GetINodesInfo(_basePath, totalINodes, freeINodes);
    if (res.ok()) {
      builder.add("rocksdb.free-inodes", VPackValue(freeINodes));
      builder.add("rocksdb.total-inodes", VPackValue(totalINodes));
    } else {
      builder.add("rocksdb.free-inodes", VPackValue(VPackValueType::Null));
      builder.add("rocksdb.total-inodes", VPackValue(VPackValueType::Null));
    }
  }

  if (_errorListener) {
    builder.add("rocksdb.read-only", VPackValue(_errorListener->called() ? 1 : 0));
  }

  builder.close();
}

Result RocksDBEngine::handleSyncKeys(DatabaseInitialSyncer& syncer,
                                     LogicalCollection& col, std::string const& keysId) {
  return handleSyncKeysRocksDB(syncer, &col, keysId);
}

Result RocksDBEngine::createLoggerState(TRI_vocbase_t* vocbase, VPackBuilder& builder) {
  builder.openObject();  // Base
  rocksdb::SequenceNumber lastTick = _db->GetLatestSequenceNumber();

  // "state" part
  builder.add("state", VPackValue(VPackValueType::Object));  // open

  // always hard-coded to true
  builder.add("running", VPackValue(true));

  builder.add("lastLogTick", VPackValue(std::to_string(lastTick)));

  // not used anymore in 3.8:
  builder.add("lastUncommittedLogTick", VPackValue(std::to_string(lastTick)));

  // not used anymore in 3.8:
  builder.add("totalEvents", VPackValue(lastTick));  

  builder.add("time", VPackValue(utilities::timeString()));
  builder.close();

  // "server" part
  builder.add("server", VPackValue(VPackValueType::Object));  // open
  builder.add("version", VPackValue(ARANGODB_VERSION));
  builder.add("serverId", VPackValue(std::to_string(ServerIdFeature::getId().id())));
  builder.add("engine", VPackValue(EngineName));  // "rocksdb"
  builder.close();

  // "clients" part
  builder.add("clients", VPackValue(VPackValueType::Array));  // open
  if (vocbase != nullptr) {
    vocbase->replicationClients().toVelocyPack(builder);
  }
  builder.close();  // clients

  builder.close();  // base

  return Result{};
}

Result RocksDBEngine::createTickRanges(VPackBuilder& builder) {
  rocksdb::VectorLogPtr walFiles;
  rocksdb::Status s = _db->GetSortedWalFiles(walFiles);
  Result res = rocksutils::convertStatus(s);
  if (res.fail()) {
    return res;
  }

  builder.openArray();
  for (auto lfile = walFiles.begin(); lfile != walFiles.end(); ++lfile) {
    auto& logfile = *lfile;
    builder.openObject();
    // filename and state are already of type string
    builder.add("datafile", VPackValue(logfile->PathName()));
    if (logfile->Type() == rocksdb::WalFileType::kAliveLogFile) {
      builder.add("status", VPackValue("open"));
    } else if (logfile->Type() == rocksdb::WalFileType::kArchivedLogFile) {
      builder.add("status", VPackValue("collected"));
    }
    rocksdb::SequenceNumber min = logfile->StartSequence();
    builder.add("tickMin", VPackValue(std::to_string(min)));
    rocksdb::SequenceNumber max;
    if (std::next(lfile) != walFiles.end()) {
      max = (*std::next(lfile))->StartSequence();
    } else {
      max = _db->GetLatestSequenceNumber();
    }
    builder.add("tickMax", VPackValue(std::to_string(max)));
    builder.close();
  }
  builder.close();
  return Result{};
}

Result RocksDBEngine::firstTick(uint64_t& tick) {
  Result res{};
  rocksdb::VectorLogPtr walFiles;
  rocksdb::Status s = _db->GetSortedWalFiles(walFiles);

  if (!s.ok()) {
    res = rocksutils::convertStatus(s);
    return res;
  }
  // read minium possible tick
  if (!walFiles.empty()) {
    tick = walFiles[0]->StartSequence();
  }
  return res;
}

Result RocksDBEngine::lastLogger(TRI_vocbase_t& vocbase,
                                 uint64_t tickStart, uint64_t tickEnd,
                                 VPackBuilder& builder) {
  bool includeSystem = true;
  size_t chunkSize = 32 * 1024 * 1024;  // TODO: determine good default value?

  builder.openArray();
  RocksDBReplicationResult rep =
      rocksutils::tailWal(&vocbase, tickStart, tickEnd, chunkSize,
                          includeSystem, DataSourceId::none(), builder);
  builder.close();

  return std::move(rep).result();
}

WalAccess const* RocksDBEngine::walAccess() const {
  TRI_ASSERT(_walAccess);
  return _walAccess.get();
}

/// @brief get compression supported by RocksDB
std::string RocksDBEngine::getCompressionSupport() const {
  std::string result;

  for (auto const& type : rocksdb::GetSupportedCompressions()) {
    std::string out;
    rocksdb::GetStringFromCompressionType(&out, type);

    if (out.empty()) {
      continue;
    }
    if (!result.empty()) {
      result.append(", ");
    }
    result.append(out);
  }
  return result;
}

// management methods for synchronizing with external persistent stores
TRI_voc_tick_t RocksDBEngine::currentTick() const {
  return static_cast<TRI_voc_tick_t>(_db->GetLatestSequenceNumber());
}

TRI_voc_tick_t RocksDBEngine::releasedTick() const {
  READ_LOCKER(lock, _walFileLock);
  return _releasedTick;
}

void RocksDBEngine::releaseTick(TRI_voc_tick_t tick) {
  WRITE_LOCKER(lock, _walFileLock);
  if (tick > _releasedTick) {
    _releasedTick = tick;
  }
}

HealthData RocksDBEngine::healthCheck() {
  auto now = std::chrono::steady_clock::now();

  // the following checks are executed under a mutex so that different
  // threads can potentially call in here without messing up any data.
  // in addition, serializing access to this function avoids stampedes
  // with multiple threads trying to calculate the free disk space 
  // capacity at the same time, which could be expensive.
  MUTEX_LOCKER(guard, _healthMutex);
  
  TRI_IF_FAILURE("RocksDBEngine::healthCheck") {
    _healthData.res.reset(TRI_ERROR_DEBUG, "peng! 💥");
    return _healthData;
  }

  bool lastCheckLongAgo = (_healthData.lastCheckTimestamp.time_since_epoch().count() == 0) ||
                          ((now - _healthData.lastCheckTimestamp) >= std::chrono::seconds(30)); 
  if (lastCheckLongAgo) {
    _healthData.lastCheckTimestamp = now;
  }
  
  // only log about once every 24 hours, to reduce log spam
  bool lastLogMessageLongAgo = (_lastHealthLogMessageTimestamp.time_since_epoch().count() == 0) ||
                               ((now - _lastHealthLogMessageTimestamp) >= std::chrono::hours(24));

  _healthData.backgroundError = hasBackgroundError();

  if (_healthData.backgroundError) {
    // go into failed state
    _healthData.res.reset(TRI_ERROR_FAILED,
                          "storage engine reports background error. please check the logs "
                          "for the error reason and take action");
  } else if (_lastHealthCheckSuccessful) { 
    _healthData.res.reset();
  }

  if (lastCheckLongAgo || !_lastHealthCheckSuccessful) {
    // check the amount of free disk space. this may be expensive to do, so
    // we only execute the check every once in a while, or when the last check
    // failed too (so that we don't report success only because we skipped the
    // checks)
    //
    // total disk space in database directory
    uint64_t totalSpace = 0;
    // free disk space in database directory
    uint64_t freeSpace = 0;
  
    if (TRI_GetDiskSpaceInfo(_basePath, totalSpace, freeSpace).ok() &&
        totalSpace >= 1024 * 1024) {

      // only carry out the following if we get a disk size of at least 1MB back.
      // everything else seems to be very unreasonable and not trustworthy.
      double diskFreePercentage = double(freeSpace) / double(totalSpace);
      _healthData.freeDiskSpaceBytes = freeSpace;
      _healthData.freeDiskSpacePercent = diskFreePercentage;

      if (_healthData.res.ok() &&
          ((_requiredDiskFreePercentage > 0.0 && diskFreePercentage < _requiredDiskFreePercentage) ||
           (_requiredDiskFreeBytes > 0 && freeSpace < _requiredDiskFreeBytes))) {
        std::stringstream ss;
        ss << "free disk space capacity has reached critical level, "
           << "bytes free: " << freeSpace
           << ", % free: " << std::setprecision(1) << std::fixed << (diskFreePercentage * 100.0);
        // go into failed state
        _healthData.res.reset(TRI_ERROR_FAILED, ss.str());
      } else if (diskFreePercentage < 0.05 || freeSpace < 256 * 1024 * 1024) {
        // warnings about disk space only every 15 minutes
        bool lastLogWarningLongAgo = (now - _lastHealthLogWarningTimestamp >= std::chrono::minutes(15));
        if (lastLogWarningLongAgo) {
          LOG_TOPIC("54e7f", WARN, Logger::ENGINES)
              << "free disk space capacity is low, "
              << "bytes free: " << freeSpace
              << ", % free: " << std::setprecision(1) << std::fixed << (diskFreePercentage * 100.0);
          _lastHealthLogWarningTimestamp = now;
        }
        // don't go into failed state (yet)
      }
    }
  }
  
  _lastHealthCheckSuccessful = _healthData.res.ok();

  if (_healthData.res.fail() && lastLogMessageLongAgo) {
    LOG_TOPIC("ead1f", ERR, Logger::ENGINES) << _healthData.res.errorMessage();
    
    // update timestamp of last log message
    _lastHealthLogMessageTimestamp = now;
  }

  return _healthData;
}

void RocksDBEngine::waitForCompactionJobsToFinish() {
  // wait for started compaction jobs to finish
  int iterations = 0;

  do {
    {
      READ_LOCKER(locker, _pendingCompactionsLock);
      if (_runningCompactions == 0) {
        return;
      }
    }
      
    // print this only every few seconds
    if (iterations++ % 200 == 0) {
      LOG_TOPIC("9cbfd", INFO, Logger::ENGINES) << "waiting for compaction jobs to finish...";
    }
    // unfortunately there is not much we can do except waiting for
    // RocksDB's compaction job(s) to finish.
    std::this_thread::sleep_for(std::chrono::milliseconds(50));
  } while (true);
}
      
void RocksDBEngine::checkMissingShaFiles(std::string const& pathname, int64_t requireAge) {
  if (_shaListener != nullptr) {
    _shaListener->checkMissingShaFiles(pathname, requireAge);
  }
}

auto RocksDBEngine::dropReplicatedLog(TRI_vocbase_t& vocbase,
                                      std::shared_ptr<arangodb::replication2::replicated_log::PersistedLog> const& log)
    -> Result {
  auto key = RocksDBKey{};
  key.constructReplicatedLog(vocbase.id(), log->id());

  auto s = _db->Delete(rocksdb::WriteOptions{}, RocksDBColumnFamilyManager::get(
      RocksDBColumnFamilyManager::Family::Definitions), key.string());
  return rocksutils::convertStatus(s);
}

auto RocksDBEngine::createReplicatedLog(TRI_vocbase_t& vocbase, arangodb::replication2::LogId logId)
    -> ResultT<std::shared_ptr<arangodb::replication2::replicated_log::PersistedLog>> {

  auto key = RocksDBKey{};
  key.constructReplicatedLog(vocbase.id(), logId);

  auto objectId = TRI_NewTickServer();

  VPackBuilder valueBuilder;
  {
    VPackObjectBuilder ob(&valueBuilder);
    valueBuilder.add(StaticStrings::DataSourceId, VPackValue(logId.id()));
    valueBuilder.add(StaticStrings::DataSourcePlanId, VPackValue(logId.id()));
    valueBuilder.add(StaticStrings::ObjectId, VPackValue(objectId));
  }
  auto value = RocksDBValue::ReplicatedLog(valueBuilder.slice());

  rocksdb::WriteOptions opts;
  auto s = _db->GetRootDB()->Put(opts, RocksDBColumnFamilyManager::get(
                            RocksDBColumnFamilyManager::Family::Definitions),
                        key.string(), value.string());
  if (s.ok()) {
    return { std::make_shared<RocksDBPersistedLog>(logId, objectId, _logPersistor) };
  }

  return rocksutils::convertStatus(s);
}

}  // namespace arangodb<|MERGE_RESOLUTION|>--- conflicted
+++ resolved
@@ -1496,11 +1496,6 @@
                     << "successfully rebuilt revision tree for collection " << candidate.first << "/" << collection->name();
               } else {
                 ++_metricsTreeRebuildsFailure;
-<<<<<<< HEAD
-                LOG_TOPIC("a1fc2", ERR, Logger::ENGINES)
-                    << "failure during revision tree rebuilding for collection " << collection->name()
-                    << ": " << res.errorMessage();
-=======
                 if (res.is(TRI_ERROR_LOCK_TIMEOUT)) {
                   LOG_TOPIC("bce3a", WARN, Logger::ENGINES)
                       << "failure during revision tree rebuilding for collection " << candidate.first << "/" << collection->name() 
@@ -1510,7 +1505,6 @@
                       << "failure during revision tree rebuilding for collection " << candidate.first << "/" << collection->name() 
                       << ": " << res.errorMessage();
                 }
->>>>>>> f3055ca8
                 {
                  // mark as to-be-done again
                   MUTEX_LOCKER(locker, _rebuildCollectionsLock);
