--- conflicted
+++ resolved
@@ -1223,39 +1223,6 @@
 } // RocksDBHotBackupList::execute
 
 ////////////////////////////////////////////////////////////////////////////////
-<<<<<<< HEAD
-=======
-/// @brief LockCleaner is a helper class to RocksDBHotBackupLock.  It insures
-///   that the rocksdb transaction lock is removed if DELETE lock is never called
-////////////////////////////////////////////////////////////////////////////////
-
-struct LockCleaner {
-  LockCleaner() = delete;
-  LockCleaner(uint64_t lockSerialNumber, unsigned timeoutSeconds)
-    : _lockSerialNumber(lockSerialNumber)
-  {
-    SchedulerFeature::SCHEDULER->queueDelay(RequestLane::INTERNAL_LOW, std::chrono::seconds(timeoutSeconds), *this);
-  };
-
-  void operator()(bool cancelled) {
-    MUTEX_LOCKER (mLock, serialNumberMutex);
-    // only unlock if creation of this object instance was due to
-    //  the taking of current transaction lock
-    if (lockingSerialNumber == _lockSerialNumber) {
-      LOG_TOPIC("a20be", ERR, arangodb::Logger::ENGINES)
-        << "RocksDBHotBackup LockCleaner removing lost transaction lock.";
-      // would prefer virtual releaseRocksDBTransactions() ... but would
-      //   require copy of RocksDBHotBackupLock object used from RestHandler or unit test.
-      transaction::ManagerFeature::manager()->releaseTransactions();
-      lockingSerialNumber = 0;
-    } // if
-  } // operator()
-
-  uint64_t _lockSerialNumber;
-};
-
-////////////////////////////////////////////////////////////////////////////////
->>>>>>> 22710c9b
 /// @brief RocksDBHotBackupLock
 ///        POST:  Initiate lock on transactions within rocksdb
 ///      DELETE:  Remove lock on transactions
