--- conflicted
+++ resolved
@@ -33,8 +33,6 @@
 #include "RocksDBKey.h"
 #include "RocksDBPersistedLog.h"
 #include "RocksDBValue.h"
-#include "Scheduler/Scheduler.h"
-#include "Scheduler/SchedulerFeature.h"
 
 using namespace arangodb;
 using namespace arangodb::replication2;
@@ -241,17 +239,10 @@
 
         // resolve all promises in [nextReqToResolve, nextReqToWrite)
         for (; nextReqToResolve != nextReqToWrite; ++nextReqToResolve) {
-<<<<<<< HEAD
-          _executor->operator()(fu2::unique_function<void() noexcept>{
-              [reqToResolve = std::move(*nextReqToResolve)]() mutable noexcept {
-                reqToResolve.promise.setValue(TRI_ERROR_NO_ERROR);
-              }});
-=======
           _executor->operator()(
               [reqToResolve = std::move(*nextReqToResolve)]() mutable noexcept {
                 reqToResolve.promise.setValue(TRI_ERROR_NO_ERROR);
               });
->>>>>>> dc9b13c4
         }
       }
 
@@ -266,20 +257,11 @@
         // should always be increased as well; meaning we only exactly iterate
         // over the unfulfilled promises here.
         TRI_ASSERT(!nextReqToResolve->promise.isFulfilled());
-<<<<<<< HEAD
-        _executor->operator()(fu2::unique_function<void() noexcept>{
-            [reqToResolve = std::move(*nextReqToResolve),
-             result = result]() mutable noexcept {
-              TRI_ASSERT(!reqToResolve.promise.isFulfilled());
-              reqToResolve.promise.setValue(std::move(result));
-            }});
-=======
         _executor->operator()([reqToResolve = std::move(*nextReqToResolve),
                                result = result]() mutable noexcept {
           TRI_ASSERT(!reqToResolve.promise.isFulfilled());
           reqToResolve.promise.setValue(std::move(result));
         });
->>>>>>> dc9b13c4
       }
     }
   }
