--- conflicted
+++ resolved
@@ -52,14 +52,10 @@
   KeyGeneratorValue = '=',
   View = '>',
   GeoIndexValue = '?',
-<<<<<<< HEAD
   LogEntry = 'L',
-  RevisionTreeValue = '@',
-  ReplicatedLog = 'l',
-=======
   // RevisionTreeValue = '@', // pre-3.8 GA revision trees. do not use or reuse!
-  RevisionTreeValue = '/'
->>>>>>> 54241519
+  RevisionTreeValue = '/',
+  ReplicatedLog = 'l'
 };
 
 char const* rocksDBEntryTypeName(RocksDBEntryType);
