--- conflicted
+++ resolved
@@ -83,7 +83,6 @@
     std::shared_ptr<arangodb::RocksDBIndex> wp, uint64_t numDocsHint)
     : RocksDBIndex(wp->id(), wp->collection(), wp->name(), wp->fields(),
                    wp->unique(), wp->sparse(), wp->columnFamily(),
-<<<<<<< HEAD
                    wp->objectId(), /*useCache*/ false,
                    /*cacheManager*/ nullptr,
                    /*engine*/
@@ -92,12 +91,8 @@
                        .server()
                        .getFeature<EngineSelectorFeature>()
                        .engine<RocksDBEngine>()),
-      _wrapped(wp),
-=======
-                   wp->objectId(), /*useCache*/ false),
       _wrapped(std::move(wp)),
       _numDocsHint(numDocsHint),
->>>>>>> 9c42040a
       _docsProcessed(0) {
   TRI_ASSERT(_wrapped);
 }
