--- conflicted
+++ resolved
@@ -311,25 +311,16 @@
 
 // fast mode assuming exclusive access locked from outside
 template<bool foreground>
-<<<<<<< HEAD
-static arangodb::Result fillIndex(
-    rocksdb::DB* rootDB, RocksDBIndex& ridx, RocksDBMethods& batched,
-    rocksdb::WriteBatchBase& batch, rocksdb::Snapshot const* snap,
-    std::atomic<uint64_t>& docsProcessed, bool isUnique, size_t numThreads,
-    uint64_t threadBatchSize, rocksdb::Options const& dbOptions,
-    std::string const& idxPath,
-    std::shared_ptr<std::function<arangodb::Result(uint64_t)>> progress =
-        nullptr,
-    uint64_t numDocsHint = 0) {
-=======
+
 static Result fillIndex(rocksdb::DB* rootDB, RocksDBIndex& ridx,
                         RocksDBMethods& batched, rocksdb::WriteBatchBase& batch,
                         rocksdb::Snapshot const* snap,
                         std::atomic<uint64_t>& docsProcessed, bool isUnique,
                         size_t numThreads, uint64_t threadBatchSize,
                         rocksdb::Options const& dbOptions,
-                        std::string const& idxPath) {
->>>>>>> 2e4d1f5c
+                        std::string const& idxPath,
+                        std::shared_ptr<std::function<arangodb::Result(uint64_t)>> progress =  nullptr) {
+
   // fillindex can be non transactional, we just need to clean up
   TRI_ASSERT(rootDB != nullptr);
 
@@ -379,12 +370,9 @@
   return res;
 }
 
-<<<<<<< HEAD
-arangodb::Result RocksDBBuilderIndex::fillIndexForeground(
+Result RocksDBBuilderIndex::fillIndexForeground(
     std::shared_ptr<std::function<arangodb::Result(uint64_t)>> progress) {
-=======
-Result RocksDBBuilderIndex::fillIndexForeground() {
->>>>>>> 2e4d1f5c
+
   RocksDBIndex* internal = _wrapped.get();
   TRI_ASSERT(internal != nullptr);
 
@@ -416,7 +404,7 @@
         db, *internal, methods, batch, snap, std::ref(_docsProcessed), false,
         _numThreads, this->kThreadBatchSize,
         rocksdb::Options(_engine.rocksDBOptions(), {}), _engine.idxPath(),
-        std::move(progress), _numDocsHint);
+        std::move(progress));
   }
 
   return res;
@@ -777,13 +765,9 @@
 }
 
 // Background index filler task
-<<<<<<< HEAD
-arangodb::Result RocksDBBuilderIndex::fillIndexBackground(
+Result RocksDBBuilderIndex::fillIndexBackground(
     Locker& locker,
     std::shared_ptr<std::function<arangodb::Result(uint64_t)>> progress) {
-=======
-Result RocksDBBuilderIndex::fillIndexBackground(Locker& locker) {
->>>>>>> 2e4d1f5c
   TRI_ASSERT(locker.isLocked());
 
   RocksDBIndex* internal = _wrapped.get();
@@ -845,7 +829,7 @@
         db, *internal, methods, batch, snap, std::ref(_docsProcessed), false,
         _numThreads, kThreadBatchSize,
         rocksdb::Options(_engine.rocksDBOptions(), {}), _engine.idxPath(),
-        std::move(progress), _numDocsHint);
+        std::move(progress));
   }
 
   if (res.fail()) {
