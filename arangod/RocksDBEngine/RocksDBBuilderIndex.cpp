////////////////////////////////////////////////////////////////////////////////
/// DISCLAIMER
///
/// Copyright 2018 ArangoDB GmbH, Cologne, Germany
///
/// Licensed under the Apache License, Version 2.0 (the "License");
/// you may not use this file except in compliance with the License.
/// You may obtain a copy of the License at
///
///     http://www.apache.org/licenses/LICENSE-2.0
///
/// Unless required by applicable law or agreed to in writing, software
/// distributed under the License is distributed on an "AS IS" BASIS,
/// WITHOUT WARRANTIES OR CONDITIONS OF ANY KIND, either express or implied.
/// See the License for the specific language governing permissions and
/// limitations under the License.
///
/// Copyright holder is ArangoDB GmbH, Cologne, Germany
///
/// @author Simon Grätzer
////////////////////////////////////////////////////////////////////////////////

#include "RocksDBBuilderIndex.h"

#include "Basics/HashSet.h"
#include "Basics/VelocyPackHelper.h"
#include "RocksDBEngine/RocksDBCollection.h"
#include "RocksDBEngine/RocksDBColumnFamily.h"
#include "RocksDBEngine/RocksDBCommon.h"
#include "RocksDBEngine/RocksDBLogValue.h"
#include "RocksDBEngine/RocksDBMethods.h"
#include "RocksDBEngine/RocksDBTransactionCollection.h"
#include "RocksDBEngine/RocksDBTransactionState.h"
#include "StorageEngine/EngineSelectorFeature.h"
#include "Transaction/StandaloneContext.h"
#include "Utils/SingleCollectionTransaction.h"
#include "VocBase/LogicalCollection.h"
#include "VocBase/ticks.h"

#include <rocksdb/comparator.h>
#include <rocksdb/utilities/transaction.h>
#include <rocksdb/utilities/transaction_db.h>
#include <rocksdb/utilities/write_batch_with_index.h>

#include <velocypack/Builder.h>
#include <velocypack/Iterator.h>
#include <velocypack/velocypack-aliases.h>

using namespace arangodb;
using namespace arangodb::rocksutils;

namespace {
struct BuilderTrx : public arangodb::transaction::Methods {
  BuilderTrx(std::shared_ptr<transaction::Context> const& transactionContext,
             LogicalDataSource const& collection, AccessMode::Type type)
      : transaction::Methods(transactionContext), _cid(collection.id()) {
    // add the (sole) data-source
    addCollection(collection.id(), collection.name(), type);
    addHint(transaction::Hints::Hint::NO_DLD);
  }

  /// @brief get the underlying transaction collection
  RocksDBTransactionCollection* resolveTrxCollection() {
    return static_cast<RocksDBTransactionCollection*>(trxCollection(_cid));
  }

 private:
  TRI_voc_cid_t _cid;
};

struct BuilderCookie : public arangodb::TransactionState::Cookie {
  // do not track removed documents twice
  arangodb::HashSet<LocalDocumentId::BaseType> tracked;
};
}  // namespace

RocksDBBuilderIndex::RocksDBBuilderIndex(std::shared_ptr<arangodb::RocksDBIndex> const& wp)
    : RocksDBIndex(wp->id(), wp->collection(), wp->name(), wp->fields(),
                   wp->unique(), wp->sparse(), wp->columnFamily(), wp->objectId(),
                   /*useCache*/ false),
      _wrapped(wp) {
  TRI_ASSERT(_wrapped);
}

/// @brief return a VelocyPack representation of the index
void RocksDBBuilderIndex::toVelocyPack(VPackBuilder& builder,
                                       std::underlying_type<Serialize>::type flags) const {
  VPackBuilder inner;
  _wrapped->toVelocyPack(inner, flags);
  TRI_ASSERT(inner.slice().isObject());
  builder.openObject();  // FIXME refactor RocksDBIndex::toVelocyPack !!
  builder.add(velocypack::ObjectIterator(inner.slice()));
  if (Index::hasFlag(flags, Index::Serialize::Internals)) {
    builder.add("_inprogress", VPackValue(true));
  }
  builder.close();
}

<<<<<<< HEAD
std::unique_ptr<IndexIterator> RocksDBBuilderIndex::iteratorForCondition(transaction::Methods* /* trx */,
                                                                         aql::AstNode const* /* node */,
                                                                         aql::Variable const* /* reference */,
                                                                         IndexIteratorOptions const& /* opts */) {
  TRI_ASSERT(false);
  return nullptr;
}

=======
>>>>>>> 683552ac
/// insert index elements into the specified write batch.
Result RocksDBBuilderIndex::insert(transaction::Methods& trx, RocksDBMethods* mthd,
                                   LocalDocumentId const& documentId,
                                   arangodb::velocypack::Slice const& slice,
                                   OperationMode mode) {
#ifdef ARANGODB_ENABLE_MAINTAINER_MODE
  auto* ctx = dynamic_cast<::BuilderCookie*>(trx.state()->cookie(this));
#else
  auto* ctx = static_cast<::BuilderCookie*>(trx.state()->cookie(this));
#endif
  if (!ctx) {
    auto ptr = std::make_unique<::BuilderCookie>();
    ctx = ptr.get();
    trx.state()->cookie(this, std::move(ptr));
  }

  // do not track document more than once
  if (ctx->tracked.find(documentId.id()) == ctx->tracked.end()) {
    ctx->tracked.insert(documentId.id());
    RocksDBLogValue val = RocksDBLogValue::TrackedDocumentInsert(documentId, slice);
    mthd->PutLogData(val.slice());
  }
  return Result();  // do nothing
}

/// remove index elements and put it in the specified write batch.
Result RocksDBBuilderIndex::remove(transaction::Methods& trx, RocksDBMethods* mthd,
                                   LocalDocumentId const& documentId,
                                   arangodb::velocypack::Slice const& slice,
                                   OperationMode mode) {
#ifdef ARANGODB_ENABLE_MAINTAINER_MODE
  auto* ctx = dynamic_cast<::BuilderCookie*>(trx.state()->cookie(this));
#else
  auto* ctx = static_cast<::BuilderCookie*>(trx.state()->cookie(this));
#endif
  if (!ctx) {
    auto ptr = std::make_unique<::BuilderCookie>();
    ctx = ptr.get();
    trx.state()->cookie(this, std::move(ptr));
  }

  // do not track document more than once
  if (ctx->tracked.find(documentId.id()) == ctx->tracked.end()) {
    ctx->tracked.insert(documentId.id());
    RocksDBLogValue val = RocksDBLogValue::TrackedDocumentRemove(documentId, slice);
    mthd->PutLogData(val.slice());
  }
  return Result();  // do nothing
}

// fast mode assuming exclusive access locked from outside
template <typename WriteBatchType, typename MethodsType, bool foreground>
static arangodb::Result fillIndex(RocksDBIndex& ridx, WriteBatchType& batch,
                                  rocksdb::Snapshot const* snap) {
  // fillindex can be non transactional, we just need to clean up
  rocksdb::DB* rootDB = rocksutils::globalRocksDB()->GetRootDB();
  TRI_ASSERT(rootDB != nullptr);

  RocksDBCollection* rcoll =
      static_cast<RocksDBCollection*>(ridx.collection().getPhysical());
  auto bounds = RocksDBKeyBounds::CollectionDocuments(rcoll->objectId());
  rocksdb::Slice upper(bounds.end());

  rocksdb::Status s;
  rocksdb::WriteOptions wo;
  wo.disableWAL = false;  // TODO set to true eventually

  rocksdb::ReadOptions ro(/*cksum*/ false, /*cache*/ false);
  ro.snapshot = snap;
  ro.prefix_same_as_start = true;
  ro.iterate_upper_bound = &upper;

  rocksdb::ColumnFamilyHandle* docCF = RocksDBColumnFamily::documents();
  std::unique_ptr<rocksdb::Iterator> it(rootDB->NewIterator(ro, docCF));

  auto mode = snap == nullptr ? AccessMode::Type::EXCLUSIVE : AccessMode::Type::WRITE;
  LogicalCollection& coll = ridx.collection();
  ::BuilderTrx trx(transaction::StandaloneContext::Create(coll.vocbase()), coll, mode);
  if (mode == AccessMode::Type::EXCLUSIVE) {
    trx.addHint(transaction::Hints::Hint::LOCK_NEVER);
  }
  Result res = trx.begin();
  if (!res.ok()) {
    THROW_ARANGO_EXCEPTION(res);
  }

  TRI_IF_FAILURE("RocksDBBuilderIndex::fillIndex") { FATAL_ERROR_EXIT(); }

  uint64_t numDocsWritten = 0;
  auto state = RocksDBTransactionState::toState(&trx);
  RocksDBTransactionCollection* trxColl = trx.resolveTrxCollection();
  // write batch will be reset every x documents
  MethodsType batched(state, &batch);
  
  auto commitLambda = [&] {
    if (batch.GetWriteBatch()->Count() > 0) {
      s = rootDB->Write(wo, batch.GetWriteBatch());
      if (!s.ok()) {
        res = rocksutils::convertStatus(s, rocksutils::StatusHint::index);
      }
    }
    batch.Clear();

    auto ops = trxColl->stealTrackedOperations();
    if (!ops.empty()) {
      TRI_ASSERT(ridx.hasSelectivityEstimate() && ops.size() == 1);
      auto it = ops.begin();
      TRI_ASSERT(ridx.id() == it->first);
      
      if (foreground) {
        for (uint64_t hash : it->second.inserts) {
          ridx.estimator()->insert(hash);
        }
        for (uint64_t hash : it->second.removals) {
          ridx.estimator()->remove(hash);
        }
      } else {
        // since cuckoo estimator uses a map with seq as key we need to 
        ridx.estimator()->bufferUpdates(1, std::move(it->second.inserts),
                                           std::move(it->second.removals));
      }
    }
  };

  for (it->Seek(bounds.start()); it->Valid(); it->Next()) {
    TRI_ASSERT(it->key().compare(upper) < 0);
    if (application_features::ApplicationServer::isStopping()) {
      res.reset(TRI_ERROR_SHUTTING_DOWN);
      break;
    }

    res = ridx.insert(trx, &batched, RocksDBKey::documentId(it->key()),
                      VPackSlice(reinterpret_cast<uint8_t const*>(it->value().data())), Index::OperationMode::normal);
    if (res.fail()) {
      break;
    }
    numDocsWritten++;

    if (numDocsWritten % 200 == 0) {  // commit buffered writes
      commitLambda();
      if (res.fail()) {
        break;
      }
    }
  }

  if (!it->status().ok() && res.ok()) {
    res = rocksutils::convertStatus(it->status(), rocksutils::StatusHint::index);
  }

  if (res.ok()) {
    commitLambda();
  }

  if (res.ok()) {  // required so iresearch commits
    res = trx.commit();

    if (ridx.estimator() != nullptr) {
      ridx.estimator()->setAppliedSeq(rootDB->GetLatestSequenceNumber());
    }
  }

  // if an error occured drop() will be called
  LOG_TOPIC("dfa3b", DEBUG, Logger::ENGINES)
      << "SNAPSHOT CAPTURED " << numDocsWritten << " " << res.errorMessage();

  return res;
}

arangodb::Result RocksDBBuilderIndex::fillIndexForeground() {
  RocksDBIndex* internal = _wrapped.get();
  TRI_ASSERT(internal != nullptr);

  const rocksdb::Snapshot* snap = nullptr;

  Result res;
  if (this->unique()) {
    const rocksdb::Comparator* cmp = internal->columnFamily()->GetComparator();
    // unique index. we need to keep track of all our changes because we need to
    // avoid duplicate index keys. must therefore use a WriteBatchWithIndex
    rocksdb::WriteBatchWithIndex batch(cmp, 32 * 1024 * 1024);
    res = ::fillIndex<rocksdb::WriteBatchWithIndex, RocksDBBatchedWithIndexMethods, true>(*internal, batch, snap);
  } else {
    // non-unique index. all index keys will be unique anyway because they
    // contain the document id we can therefore get away with a cheap WriteBatch
    rocksdb::WriteBatch batch(32 * 1024 * 1024);
    res = ::fillIndex<rocksdb::WriteBatch, RocksDBBatchedMethods, true>(*internal, batch, snap);
  }

  return res;
}

namespace {

template <typename MethodsType>
struct ReplayHandler final : public rocksdb::WriteBatch::Handler {
  ReplayHandler(uint64_t oid, RocksDBIndex& idx, transaction::Methods& trx, MethodsType* methods)
      : _objectId(oid), _index(idx), _trx(trx), _methods(methods) {}

  bool Continue() override {
    if (application_features::ApplicationServer::isStopping()) {
      tmpRes.reset(TRI_ERROR_SHUTTING_DOWN);
    }
    return tmpRes.ok();
  }

  uint64_t numInserted = 0;
  uint64_t numRemoved = 0;
  Result tmpRes;

  void startNewBatch(rocksdb::SequenceNumber startSequence) {
    // starting new write batch
    _startSequence = startSequence;
    _currentSequence = startSequence;
    _startOfBatch = true;
    _lastObjectID = 0;
  }

  uint64_t endBatch() {
    _lastObjectID = 0;
    return _currentSequence;
  }

  // The default implementation of LogData does nothing.
  void LogData(const rocksdb::Slice& blob) override {
    switch (RocksDBLogValue::type(blob)) {
      case RocksDBLogType::TrackedDocumentInsert:
        if (_lastObjectID == _objectId) {
          auto pair = RocksDBLogValue::trackedDocument(blob);
          tmpRes = _index.insert(_trx, _methods, pair.first, pair.second,
                                 Index::OperationMode::normal);
          numInserted++;
        }
        break;

      case RocksDBLogType::TrackedDocumentRemove:
        if (_lastObjectID == _objectId) {
          auto pair = RocksDBLogValue::trackedDocument(blob);
          tmpRes = _index.remove(_trx, _methods, pair.first, pair.second,
                                 Index::OperationMode::normal);
          numRemoved++;
        }
        break;

      default:  // ignore
        _lastObjectID = 0;
        break;
    }
  }

  rocksdb::Status PutCF(uint32_t column_family_id, const rocksdb::Slice& key,
                        rocksdb::Slice const& value) override {
    incTick();
    if (column_family_id == RocksDBColumnFamily::definitions()->GetID()) {
      _lastObjectID = 0;
    } else if (column_family_id == RocksDBColumnFamily::documents()->GetID()) {
      _lastObjectID = RocksDBKey::objectId(key);
    }

    return rocksdb::Status();
  }

  rocksdb::Status DeleteCF(uint32_t column_family_id, const rocksdb::Slice& key) override {
    incTick();
    if (column_family_id == RocksDBColumnFamily::definitions()->GetID()) {
      _lastObjectID = 0;
    } else if (column_family_id == RocksDBColumnFamily::documents()->GetID()) {
      _lastObjectID = RocksDBKey::objectId(key);
    }
    return rocksdb::Status();
  }

  rocksdb::Status SingleDeleteCF(uint32_t column_family_id, const rocksdb::Slice& key) override {
    incTick();
    if (column_family_id == RocksDBColumnFamily::definitions()->GetID()) {
      _lastObjectID = 0;
    } else if (column_family_id == RocksDBColumnFamily::documents()->GetID()) {
      _lastObjectID = RocksDBKey::objectId(key);
    }
    return rocksdb::Status();
  }

  rocksdb::Status DeleteRangeCF(uint32_t column_family_id, const rocksdb::Slice& begin_key,
                                const rocksdb::Slice& end_key) override {
    incTick();  // drop and truncate may use this
    if (column_family_id == _index.columnFamily()->GetID() &&
        RocksDBKey::objectId(begin_key) == _objectId &&
        RocksDBKey::objectId(end_key) == _objectId) {
      _index.afterTruncate(_currentSequence);
    }
    return rocksdb::Status();  // make WAL iterator happy
  }

 private:
  // tick function that is called before each new WAL entry
  void incTick() {
    if (_startOfBatch) {
      // we are at the start of a batch. do NOT increase sequence number
      _startOfBatch = false;
    } else {
      // we are inside a batch already. now increase sequence number
      ++_currentSequence;
    }
  }

 private:
  const uint64_t _objectId;  /// collection objectID
  RocksDBIndex& _index;      /// the index to use
  transaction::Methods& _trx;
  MethodsType* _methods;  /// methods to fill

  rocksdb::SequenceNumber _startSequence;
  rocksdb::SequenceNumber _currentSequence;
  rocksdb::SequenceNumber _lastWrittenSequence;
  bool _startOfBatch = false;
  uint64_t _lastObjectID = 0;
};

template <typename WriteBatchType, typename MethodsType>
Result catchup(RocksDBIndex& ridx, WriteBatchType& wb, AccessMode::Type mode,
               rocksdb::SequenceNumber startingFrom, rocksdb::SequenceNumber& lastScannedTick,
               uint64_t& numScanned, bool haveExclusiveAccess) {
  LogicalCollection& coll = ridx.collection();
  ::BuilderTrx trx(transaction::StandaloneContext::Create(coll.vocbase()), coll, mode);
  if (mode == AccessMode::Type::EXCLUSIVE) {
    trx.addHint(transaction::Hints::Hint::LOCK_NEVER);
  }
  Result res = trx.begin();
  if (res.fail()) {
    return res;
  }

  auto state = RocksDBTransactionState::toState(&trx);
  RocksDBTransactionCollection* trxColl = trx.resolveTrxCollection();
  RocksDBCollection* rcoll = static_cast<RocksDBCollection*>(coll.getPhysical());

  rocksdb::DB* rootDB = rocksutils::globalRocksDB()->GetRootDB();
  TRI_ASSERT(rootDB != nullptr);

  // write batch will be reset every x documents
  MethodsType batched(state, &wb);

  ReplayHandler<MethodsType> replay(rcoll->objectId(), ridx, trx, &batched);

  std::unique_ptr<rocksdb::TransactionLogIterator> iterator;  // reader();
  // no need verifying the WAL contents
  rocksdb::TransactionLogIterator::ReadOptions ro(false);
  rocksdb::Status s = rootDB->GetUpdatesSince(startingFrom, &iterator, ro);
  if (!s.ok()) {
    return res.reset(convertStatus(s, rocksutils::StatusHint::wal));
  }

  auto commitLambda = [&](rocksdb::SequenceNumber seq) {
    if (wb.GetWriteBatch()->Count() > 0) {
      rocksdb::WriteOptions wo;
      rocksdb::Status s = rootDB->Write(wo, wb.GetWriteBatch());
      if (!s.ok()) {
        res = rocksutils::convertStatus(s, rocksutils::StatusHint::index);
      }
    }
    wb.Clear();

    auto ops = trxColl->stealTrackedOperations();
    if (!ops.empty()) {
      TRI_ASSERT(ridx.hasSelectivityEstimate() && ops.size() == 1);
      auto it = ops.begin();
      TRI_ASSERT(ridx.id() == it->first);
      ridx.estimator()->bufferUpdates(seq, std::move(it->second.inserts),
                                      std::move(it->second.removals));
    }
  };

  LOG_TOPIC("fa362", DEBUG, Logger::ENGINES) << "Scanning from " << startingFrom;

  for (; iterator->Valid(); iterator->Next()) {
    rocksdb::BatchResult batch = iterator->GetBatch();
    lastScannedTick = batch.sequence;  // start of the batch
    if (batch.sequence < startingFrom) {
      continue;  // skip
    }

    replay.startNewBatch(batch.sequence);
    s = batch.writeBatchPtr->Iterate(&replay);
    if (!s.ok()) {
      res = rocksutils::convertStatus(s);
      break;
    }
    if (replay.tmpRes.fail()) {
      res = replay.tmpRes;
      break;
    }

    commitLambda(batch.sequence);
    if (res.fail()) {
      break;
    }
    lastScannedTick = replay.endBatch();
  }

  s = iterator->status();
  // we can ignore it if we get a try again when we have exclusive access,
  // because that indicates a write to another collection
  if (!s.ok() && res.ok() && !(haveExclusiveAccess && s.IsTryAgain())) {
    LOG_TOPIC("8e3a4", WARN, Logger::ENGINES) << "iterator error '" <<
      s.ToString() << "'";
    res = rocksutils::convertStatus(s);
  }

  if (res.ok()) {
    numScanned = replay.numInserted + replay.numRemoved;
    res = trx.commit();  // important for iresearch
  }

  LOG_TOPIC("5796c", DEBUG, Logger::ENGINES) << "WAL REPLAYED insertions: " << replay.numInserted
                                    << "; deletions: " << replay.numRemoved
                                    << "; lastScannedTick " << lastScannedTick;

  return res;
}
}  // namespace

bool RocksDBBuilderIndex::Locker::lock() {
  if (!_locked) {
    if (_collection->lockWrite() != TRI_ERROR_NO_ERROR) {
      return false;
    }
    _locked = true;
  }
  return true;
}

void RocksDBBuilderIndex::Locker::unlock() {
  if (_locked) {
    _collection->unlockWrite();
    _locked = false;
  }
}

// Background index filler task
arangodb::Result RocksDBBuilderIndex::fillIndexBackground(Locker& locker) {
  TRI_ASSERT(locker.isLocked());

  arangodb::Result res;
  RocksDBIndex* internal = _wrapped.get();
  TRI_ASSERT(internal != nullptr);

  RocksDBEngine* engine = globalRocksEngine();
  rocksdb::DB* rootDB = engine->db()->GetRootDB();
  rocksdb::Snapshot const* snap = rootDB->GetSnapshot();
  auto scope = scopeGuard([&] {
    if (snap) {
      rootDB->ReleaseSnapshot(snap);
    }
  });
  locker.unlock();
  
  // Step 1. Capture with snapshot
  if (internal->unique()) {
    const rocksdb::Comparator* cmp = internal->columnFamily()->GetComparator();
    // unique index. we need to keep track of all our changes because we need to
    // avoid duplicate index keys. must therefore use a WriteBatchWithIndex
    rocksdb::WriteBatchWithIndex batch(cmp, 32 * 1024 * 1024);
    res = ::fillIndex<rocksdb::WriteBatchWithIndex, RocksDBBatchedWithIndexMethods, false>(*internal, batch, snap);
  } else {
    // non-unique index. all index keys will be unique anyway because they
    // contain the document id we can therefore get away with a cheap WriteBatch
    rocksdb::WriteBatch batch(32 * 1024 * 1024);
    res = ::fillIndex<rocksdb::WriteBatch, RocksDBBatchedMethods, false>(*internal, batch, snap);
  }
  
  if (res.fail()) {
    return res;
  }

  rocksdb::SequenceNumber scanFrom = snap->GetSequenceNumber();

  // Step 2. Scan the WAL for documents without lock
  int maxCatchups = 3;
  rocksdb::SequenceNumber lastScanned = 0;
  uint64_t numScanned = 0;
  do {
    lastScanned = 0;
    numScanned = 0;
    if (internal->unique()) {
      const rocksdb::Comparator* cmp = internal->columnFamily()->GetComparator();
      // unique index. we need to keep track of all our changes because we need
      // to avoid duplicate index keys. must therefore use a WriteBatchWithIndex
      rocksdb::WriteBatchWithIndex batch(cmp, 32 * 1024 * 1024);
      res = ::catchup<rocksdb::WriteBatchWithIndex, RocksDBBatchedWithIndexMethods>(
          *internal, batch, AccessMode::Type::WRITE, scanFrom, lastScanned, numScanned, false);
    } else {
      // non-unique index. all index keys will be unique anyway because they
      // contain the document id we can therefore get away with a cheap WriteBatch
      rocksdb::WriteBatch batch(32 * 1024 * 1024);
      res = ::catchup<rocksdb::WriteBatch, RocksDBBatchedMethods>(*internal, batch,
                                                                  AccessMode::Type::WRITE,
                                                                  scanFrom, lastScanned,
                                                                  numScanned, false);
    }

    if (res.fail() && !res.is(TRI_ERROR_ARANGO_TRY_AGAIN)) {
      return res;
    }
    
    scanFrom = lastScanned;
  } while (maxCatchups-- > 0 && numScanned > 5000);

  if (!locker.lock()) {  // acquire exclusive collection lock
    return res.reset(TRI_ERROR_LOCK_TIMEOUT);
  }

  // Step 3. Scan the WAL for documents with a lock
  
  scanFrom = lastScanned;
  if (internal->unique()) {
    const rocksdb::Comparator* cmp = internal->columnFamily()->GetComparator();
    // unique index. we need to keep track of all our changes because we need to
    // avoid duplicate index keys. must therefore use a WriteBatchWithIndex
    rocksdb::WriteBatchWithIndex batch(cmp, 32 * 1024 * 1024);
    res = ::catchup<rocksdb::WriteBatchWithIndex, RocksDBBatchedWithIndexMethods>(
        *internal, batch, AccessMode::Type::EXCLUSIVE, scanFrom, lastScanned,
        numScanned, true);
  } else {
    // non-unique index. all index keys will be unique anyway because they
    // contain the document id we can therefore get away with a cheap WriteBatch
    rocksdb::WriteBatch batch(32 * 1024 * 1024);
    res = ::catchup<rocksdb::WriteBatch, RocksDBBatchedMethods>(*internal, batch,
                                                                AccessMode::Type::EXCLUSIVE,
                                                                scanFrom, lastScanned,
                                                                numScanned, true);
  }

  return res;
}<|MERGE_RESOLUTION|>--- conflicted
+++ resolved
@@ -96,17 +96,6 @@
   builder.close();
 }
 
-<<<<<<< HEAD
-std::unique_ptr<IndexIterator> RocksDBBuilderIndex::iteratorForCondition(transaction::Methods* /* trx */,
-                                                                         aql::AstNode const* /* node */,
-                                                                         aql::Variable const* /* reference */,
-                                                                         IndexIteratorOptions const& /* opts */) {
-  TRI_ASSERT(false);
-  return nullptr;
-}
-
-=======
->>>>>>> 683552ac
 /// insert index elements into the specified write batch.
 Result RocksDBBuilderIndex::insert(transaction::Methods& trx, RocksDBMethods* mthd,
                                    LocalDocumentId const& documentId,
