--- conflicted
+++ resolved
@@ -288,10 +288,7 @@
         break;
       }
     }
-<<<<<<< HEAD
-=======
-
->>>>>>> 5ac2eefe
+
     if (res.ok()) {
       std::vector<std::string> fileNames;
       rocksdb::Status s = static_cast<RocksDBSstFileMethods*>(_methods.get())
@@ -300,20 +297,6 @@
         rocksdb::IngestExternalFileOptions ingestOptions;
         ingestOptions.move_files = true;
         ingestOptions.failed_move_fall_back_to_copy = true;
-<<<<<<< HEAD
-        //     ingestOptions.write_global_seqno = false;
-        s = _rootDB->IngestExternalFile(_ridx.columnFamily(), fileNames,
-                                        std::move(ingestOptions));
-        if (!s.ok()) {
-          LOG_TOPIC("9f945", WARN, Logger::ENGINES)
-              << "Cannot ingest index files";
-          _sharedWorkEnv->registerError(rocksutils::convertStatus(s));
-        }
-      } else if (!s.ok()) {
-        LOG_TOPIC("e2c28", WARN, Logger::ENGINES)
-            << "Error in file handling in index creation";
-        _sharedWorkEnv->registerError(rocksutils::convertStatus(s));
-=======
         // ingestOptions.snapshot_consistency = false;
         ingestOptions.write_global_seqno = false;
         ingestOptions.verify_checksums_before_ingest = false;
@@ -327,22 +310,15 @@
             << "Error in file handling in index creation: "
             << res.errorMessage();
         _sharedWorkEnv->registerError(std::move(res));
->>>>>>> 5ac2eefe
       }
     }
   } catch (std::exception const& ex) {
     _sharedWorkEnv->registerError(Result(TRI_ERROR_INTERNAL, ex.what()));
   }
-<<<<<<< HEAD
-  if (_sharedWorkEnv->getResponse().ok()) {  // required so iresearch commits
-
-    Result res = _trx.commit();
-=======
 
   if (_sharedWorkEnv->getResponse().ok()) {  // required so iresearch commits
     Result res = _trx.commit();
 
->>>>>>> 5ac2eefe
     if (res.ok()) {
       if (_ridx.estimator() != nullptr) {
         _ridx.estimator()->updateAppliedSeq(_rootDB->GetLatestSequenceNumber());
