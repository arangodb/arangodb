--- conflicted
+++ resolved
@@ -51,217 +51,6 @@
 
 using namespace arangodb;
 
-<<<<<<< HEAD
-////////////////////////////////////////////////////////////////////////////////
-/// @brief process the fields list deduplicate and add them to the json
-////////////////////////////////////////////////////////////////////////////////
-
-static int ProcessIndexFields(VPackSlice const definition, VPackBuilder& builder,
-                              size_t minFields, size_t maxField, bool create) {
-  TRI_ASSERT(builder.isOpenObject());
-  std::unordered_set<arangodb::velocypack::StringRef> fields;
-  auto fieldsSlice = definition.get(arangodb::StaticStrings::IndexFields);
-
-  builder.add(arangodb::velocypack::Value(arangodb::StaticStrings::IndexFields));
-  builder.openArray();
-
-  if (fieldsSlice.isArray()) {
-    // "fields" is a list of fields
-    for (auto const& it : VPackArrayIterator(fieldsSlice)) {
-      if (!it.isString()) {
-        return TRI_ERROR_BAD_PARAMETER;
-      }
-
-      arangodb::velocypack::StringRef f(it);
-
-      if (f.empty() || (create && f == StaticStrings::IdString)) {
-        // accessing internal attributes is disallowed
-        return TRI_ERROR_BAD_PARAMETER;
-      }
-
-      if (fields.find(f) != fields.end()) {
-        // duplicate attribute name
-        return TRI_ERROR_BAD_PARAMETER;
-      }
-
-      fields.insert(f);
-      builder.add(it);
-    }
-  }
-
-  size_t cc = fields.size();
-  if (cc == 0 || cc < minFields || cc > maxField) {
-    return TRI_ERROR_BAD_PARAMETER;
-  }
-
-  builder.close();
-  return TRI_ERROR_NO_ERROR;
-}
-
-////////////////////////////////////////////////////////////////////////////////
-/// @brief process the unique flag and add it to the json
-////////////////////////////////////////////////////////////////////////////////
-
-static void ProcessIndexUniqueFlag(VPackSlice const definition, VPackBuilder& builder) {
-  bool unique = basics::VelocyPackHelper::getBooleanValue(
-      definition, arangodb::StaticStrings::IndexUnique.c_str(), false);
-
-  builder.add(arangodb::StaticStrings::IndexUnique, arangodb::velocypack::Value(unique));
-}
-
-////////////////////////////////////////////////////////////////////////////////
-/// @brief process the sparse flag and add it to the json
-////////////////////////////////////////////////////////////////////////////////
-
-static void ProcessIndexSparseFlag(VPackSlice const definition,
-                                   VPackBuilder& builder, bool create) {
-  if (definition.hasKey(arangodb::StaticStrings::IndexSparse)) {
-    bool sparseBool = basics::VelocyPackHelper::getBooleanValue(
-        definition, arangodb::StaticStrings::IndexSparse.c_str(), false);
-
-    builder.add(arangodb::StaticStrings::IndexSparse,
-                arangodb::velocypack::Value(sparseBool));
-  } else if (create) {
-    // not set. now add a default value
-    builder.add(arangodb::StaticStrings::IndexSparse, arangodb::velocypack::Value(false));
-  }
-}
-
-////////////////////////////////////////////////////////////////////////////////
-/// @brief process the deduplicate flag and add it to the json
-////////////////////////////////////////////////////////////////////////////////
-
-static void ProcessIndexDeduplicateFlag(VPackSlice const definition, VPackBuilder& builder) {
-  bool dup = basics::VelocyPackHelper::getBooleanValue(definition, "deduplicate", true);
-  builder.add("deduplicate", VPackValue(dup));
-}
-
-////////////////////////////////////////////////////////////////////////////////
-/// @brief process the index in background flag and add it to the json
-////////////////////////////////////////////////////////////////////////////////
-
-static void ProcessIndexInBackgroundFlag(VPackSlice const definition, VPackBuilder& builder) {
-  bool bck = basics::VelocyPackHelper::getBooleanValue(definition, StaticStrings::IndexInBackground,
-                                                       false);
-  builder.add(StaticStrings::IndexInBackground, VPackValue(bck));
-}
-
-////////////////////////////////////////////////////////////////////////////////
-/// @brief enhances the json of a vpack index
-////////////////////////////////////////////////////////////////////////////////
-
-static int EnhanceJsonIndexVPack(VPackSlice const definition,
-                                 VPackBuilder& builder, bool create) {
-  int res = ProcessIndexFields(definition, builder, 1, INT_MAX, create);
-
-  if (res == TRI_ERROR_NO_ERROR) {
-    ProcessIndexSparseFlag(definition, builder, create);
-    ProcessIndexUniqueFlag(definition, builder);
-    ProcessIndexDeduplicateFlag(definition, builder);
-    ProcessIndexInBackgroundFlag(definition, builder);
-  }
-
-  return res;
-}
-
-////////////////////////////////////////////////////////////////////////////////
-/// @brief process the geojson flag and add it to the json
-////////////////////////////////////////////////////////////////////////////////
-
-static void ProcessIndexGeoJsonFlag(VPackSlice const definition, VPackBuilder& builder) {
-  auto fieldsSlice = definition.get(arangodb::StaticStrings::IndexFields);
-
-  if (fieldsSlice.isArray() && fieldsSlice.length() == 1) {
-    // only add geoJson for indexes with a single field (with needs to be an
-    // array)
-    bool geoJson =
-        basics::VelocyPackHelper::getBooleanValue(definition, "geoJson", false);
-
-    builder.add("geoJson", VPackValue(geoJson));
-  }
-}
-
-////////////////////////////////////////////////////////////////////////////////
-/// @brief enhances the json of a geo1 index
-////////////////////////////////////////////////////////////////////////////////
-
-static int EnhanceJsonIndexGeo1(VPackSlice const definition,
-                                VPackBuilder& builder, bool create) {
-  int res = ProcessIndexFields(definition, builder, 1, 1, create);
-
-  if (res == TRI_ERROR_NO_ERROR) {
-    builder.add(arangodb::StaticStrings::IndexSparse, arangodb::velocypack::Value(true));
-    builder.add(arangodb::StaticStrings::IndexUnique, arangodb::velocypack::Value(false));
-    ProcessIndexGeoJsonFlag(definition, builder);
-  }
-
-  return res;
-}
-
-////////////////////////////////////////////////////////////////////////////////
-/// @brief enhances the json of a geo2 index
-////////////////////////////////////////////////////////////////////////////////
-
-static int EnhanceJsonIndexGeo2(VPackSlice const definition,
-                                VPackBuilder& builder, bool create) {
-  int res = ProcessIndexFields(definition, builder, 2, 2, create);
-
-  if (res == TRI_ERROR_NO_ERROR) {
-    builder.add(arangodb::StaticStrings::IndexSparse, arangodb::velocypack::Value(true));
-    builder.add(arangodb::StaticStrings::IndexUnique, arangodb::velocypack::Value(false));
-    ProcessIndexGeoJsonFlag(definition, builder);
-  }
-
-  return res;
-}
-
-////////////////////////////////////////////////////////////////////////////////
-/// @brief enhances the json of a geo index
-////////////////////////////////////////////////////////////////////////////////
-
-static int EnhanceJsonIndexGeo(VPackSlice const definition, VPackBuilder& builder, bool create) {
-  int res = ProcessIndexFields(definition, builder, 1, 2, create);
-
-  if (res == TRI_ERROR_NO_ERROR) {
-    builder.add(arangodb::StaticStrings::IndexSparse, arangodb::velocypack::Value(true));
-    builder.add(arangodb::StaticStrings::IndexUnique, arangodb::velocypack::Value(false));
-    ProcessIndexGeoJsonFlag(definition, builder);
-  }
-
-  return res;
-}
-
-////////////////////////////////////////////////////////////////////////////////
-/// @brief enhances the json of a fulltext index
-////////////////////////////////////////////////////////////////////////////////
-
-static int EnhanceJsonIndexFulltext(VPackSlice const definition,
-                                    VPackBuilder& builder, bool create) {
-  int res = ProcessIndexFields(definition, builder, 1, 1, create);
-
-  if (res == TRI_ERROR_NO_ERROR) {
-    // hard-coded defaults
-    builder.add(arangodb::StaticStrings::IndexSparse, arangodb::velocypack::Value(true));
-    builder.add(arangodb::StaticStrings::IndexUnique, arangodb::velocypack::Value(false));
-
-    // handle "minLength" attribute
-    int minWordLength = TRI_FULLTEXT_MIN_WORD_LENGTH_DEFAULT;
-    VPackSlice minLength = definition.get("minLength");
-
-    if (minLength.isNumber()) {
-      minWordLength = minLength.getNumericValue<int>();
-    } else if (!minLength.isNull() && !minLength.isNone()) {
-      return TRI_ERROR_BAD_PARAMETER;
-    }
-
-    builder.add("minLength", VPackValue(minWordLength));
-  }
-
-  return res;
-}
-
-=======
->>>>>>> 44c6a2d7
 namespace {
 
 struct DefaultIndexFactory : public arangodb::IndexTypeFactory {
