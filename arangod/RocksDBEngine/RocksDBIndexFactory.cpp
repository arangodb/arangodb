////////////////////////////////////////////////////////////////////////////////
/// DISCLAIMER
///
/// Copyright 2014-2017 ArangoDB GmbH, Cologne, Germany
/// Copyright 2004-2014 triAGENS GmbH, Cologne, Germany
///
/// Licensed under the Apache License, Version 2.0 (the "License");
/// you may not use this file except in compliance with the License.
/// You may obtain a copy of the License at
///
///     http://www.apache.org/licenses/LICENSE-2.0
///
/// Unless required by applicable law or agreed to in writing, software
/// distributed under the License is distributed on an "AS IS" BASIS,
/// WITHOUT WARRANTIES OR CONDITIONS OF ANY KIND, either express or implied.
/// See the License for the specific language governing permissions and
/// limitations under the License.
///
/// Copyright holder is ArangoDB GmbH, Cologne, Germany
///
/// @author Michael Hackstein
////////////////////////////////////////////////////////////////////////////////

#include "RocksDBIndexFactory.h"
#include "Basics/StaticStrings.h"
#include "Basics/StringUtils.h"
#include "Basics/VelocyPackHelper.h"
#include "Cluster/ServerState.h"
#include "Indexes/Index.h"
#include "RocksDBEngine/RocksDBEdgeIndex.h"
#include "RocksDBEngine/RocksDBEngine.h"
#include "RocksDBEngine/RocksDBFulltextIndex.h"
#include "RocksDBEngine/RocksDBGeoIndex.h"
#include "RocksDBEngine/RocksDBHashIndex.h"
#include "RocksDBEngine/RocksDBPersistentIndex.h"
#include "RocksDBEngine/RocksDBPrimaryIndex.h"
#include "RocksDBEngine/RocksDBSkiplistIndex.h"
#include "RocksDBEngine/RocksDBTtlIndex.h"
#include "VocBase/LogicalCollection.h"
#include "VocBase/ticks.h"
#include "VocBase/voc-types.h"

#include <velocypack/Builder.h>
#include <velocypack/Iterator.h>
#include <velocypack/Slice.h>
#include <velocypack/velocypack-aliases.h>

#ifdef USE_IRESEARCH
#include "IResearch/IResearchRocksDBLink.h"
#endif

using namespace arangodb;

namespace {

struct DefaultIndexFactory : public arangodb::IndexTypeFactory {
  arangodb::Index::IndexType const _type;

  explicit DefaultIndexFactory(arangodb::Index::IndexType type) : _type(type) {}
<<<<<<< HEAD
  
  bool equal(arangodb::velocypack::Slice const& lhs,
             arangodb::velocypack::Slice const& rhs) const override {
    return arangodb::IndexTypeFactory::equal(_type, lhs, rhs);
=======

  virtual bool equal(arangodb::velocypack::Slice const& lhs,
                     arangodb::velocypack::Slice const& rhs) const override {
    // unique must be identical if present
    auto value = lhs.get(arangodb::StaticStrings::IndexUnique);

    if (value.isBoolean()) {
      if (arangodb::basics::VelocyPackHelper::compare(
              value, rhs.get(arangodb::StaticStrings::IndexUnique), false)) {
        return false;
      }
    }

    // sparse must be identical if present
    value = lhs.get(arangodb::StaticStrings::IndexSparse);

    if (value.isBoolean()) {
      if (arangodb::basics::VelocyPackHelper::compare(
              value, rhs.get(arangodb::StaticStrings::IndexSparse), false)) {
        return false;
      }
    }

    if (arangodb::Index::IndexType::TRI_IDX_TYPE_GEO1_INDEX == _type ||
        arangodb::Index::IndexType::TRI_IDX_TYPE_GEO_INDEX == _type) {
      // geoJson must be identical if present
      value = lhs.get("geoJson");

      if (value.isBoolean() &&
          arangodb::basics::VelocyPackHelper::compare(value, rhs.get("geoJson"), false)) {
        return false;
      }
    } else if (arangodb::Index::IndexType::TRI_IDX_TYPE_FULLTEXT_INDEX == _type) {
      // minLength
      value = lhs.get("minLength");

      if (value.isNumber() &&
          arangodb::basics::VelocyPackHelper::compare(value, rhs.get("minLength"), false)) {
        return false;
      }
    }

    // other index types: fields must be identical if present
    value = lhs.get(arangodb::StaticStrings::IndexFields);

    if (value.isArray()) {
      if (arangodb::Index::IndexType::TRI_IDX_TYPE_HASH_INDEX == _type) {
        arangodb::velocypack::ValueLength const nv = value.length();

        // compare fields in arbitrary order
        auto r = rhs.get(arangodb::StaticStrings::IndexFields);

        if (!r.isArray() || nv != r.length()) {
          return false;
        }

        for (size_t i = 0; i < nv; ++i) {
          arangodb::velocypack::Slice const v = value.at(i);

          bool found = false;

          for (auto const& vr : VPackArrayIterator(r)) {
            if (arangodb::basics::VelocyPackHelper::compare(v, vr, false) == 0) {
              found = true;
              break;
            }
          }

          if (!found) {
            return false;
          }
        }
      } else {
        if (arangodb::basics::VelocyPackHelper::compare(
                value, rhs.get(arangodb::StaticStrings::IndexFields), false) != 0) {
          return false;
        }
      }
    }

    return true;
>>>>>>> 655d5949
  }
};

struct EdgeIndexFactory : public DefaultIndexFactory {
  EdgeIndexFactory()
      : DefaultIndexFactory(arangodb::Index::TRI_IDX_TYPE_EDGE_INDEX) {}

  virtual arangodb::Result instantiate(std::shared_ptr<arangodb::Index>& index,
                                       arangodb::LogicalCollection& collection,
                                       arangodb::velocypack::Slice const& definition,
                                       TRI_idx_iid_t id,
                                       bool isClusterConstructor) const override {
    if (!isClusterConstructor) {
      // this indexes cannot be created directly
      return arangodb::Result(TRI_ERROR_INTERNAL, "cannot create edge index");
    }

    auto fields = definition.get(arangodb::StaticStrings::IndexFields);
    TRI_ASSERT(fields.isArray() && fields.length() == 1);
    auto direction = fields.at(0).copyString();
    TRI_ASSERT(direction == StaticStrings::FromString || direction == StaticStrings::ToString);

    index = std::make_shared<arangodb::RocksDBEdgeIndex>(id, collection, definition, direction);

    return arangodb::Result();
  }

  virtual arangodb::Result normalize(arangodb::velocypack::Builder& normalized,
                                     arangodb::velocypack::Slice definition,
                                     bool isCreation) const override {
    if (isCreation) {
      // creating these indexes yourself is forbidden
      return TRI_ERROR_FORBIDDEN;
    }

    TRI_ASSERT(normalized.isOpenObject());
    normalized.add(arangodb::StaticStrings::IndexType,
                   arangodb::velocypack::Value(arangodb::Index::oldtypeName(
                       arangodb::Index::TRI_IDX_TYPE_EDGE_INDEX)));

    return TRI_ERROR_INTERNAL;
  }
};

struct FulltextIndexFactory : public DefaultIndexFactory {
  FulltextIndexFactory()
      : DefaultIndexFactory(arangodb::Index::TRI_IDX_TYPE_FULLTEXT_INDEX) {}

  virtual arangodb::Result instantiate(std::shared_ptr<arangodb::Index>& index,
                                       arangodb::LogicalCollection& collection,
                                       arangodb::velocypack::Slice const& definition,
                                       TRI_idx_iid_t id,
                                       bool isClusterConstructor) const override {
    index = std::make_shared<arangodb::RocksDBFulltextIndex>(id, collection, definition);

    return arangodb::Result();
  }

  virtual arangodb::Result normalize(arangodb::velocypack::Builder& normalized,
                                     arangodb::velocypack::Slice definition,
                                     bool isCreation) const override {
    TRI_ASSERT(normalized.isOpenObject());
    normalized.add(arangodb::StaticStrings::IndexType,
                   arangodb::velocypack::Value(arangodb::Index::oldtypeName(
                       arangodb::Index::TRI_IDX_TYPE_FULLTEXT_INDEX)));

    if (isCreation && !ServerState::instance()->isCoordinator() &&
        !definition.hasKey("objectId")) {
      normalized.add("objectId",
                     arangodb::velocypack::Value(std::to_string(TRI_NewTickServer())));
    }

    return IndexFactory::enhanceJsonIndexFulltext(definition, normalized, isCreation);
  }
};

struct GeoIndexFactory : public DefaultIndexFactory {
  GeoIndexFactory()
      : DefaultIndexFactory(arangodb::Index::TRI_IDX_TYPE_GEO_INDEX) {}

  virtual arangodb::Result instantiate(std::shared_ptr<arangodb::Index>& index,
                                       arangodb::LogicalCollection& collection,
                                       arangodb::velocypack::Slice const& definition,
                                       TRI_idx_iid_t id,
                                       bool isClusterConstructor) const override {
    index = std::make_shared<arangodb::RocksDBGeoIndex>(id, collection,
                                                        definition, "geo");

    return arangodb::Result();
  }

  virtual arangodb::Result normalize(arangodb::velocypack::Builder& normalized,
                                     arangodb::velocypack::Slice definition,
                                     bool isCreation) const override {
    TRI_ASSERT(normalized.isOpenObject());
    normalized.add(arangodb::StaticStrings::IndexType,
                   arangodb::velocypack::Value(arangodb::Index::oldtypeName(
                       arangodb::Index::TRI_IDX_TYPE_GEO_INDEX)));

    if (isCreation && !ServerState::instance()->isCoordinator() &&
        !definition.hasKey("objectId")) {
      normalized.add("objectId", VPackValue(std::to_string(TRI_NewTickServer())));
    }

    return IndexFactory::enhanceJsonIndexGeo(definition, normalized, isCreation, 1, 2);
  }
};

struct Geo1IndexFactory : public DefaultIndexFactory {
  Geo1IndexFactory()
      : DefaultIndexFactory(arangodb::Index::TRI_IDX_TYPE_GEO_INDEX) {}

  virtual arangodb::Result instantiate(std::shared_ptr<arangodb::Index>& index,
                                       arangodb::LogicalCollection& collection,
                                       arangodb::velocypack::Slice const& definition,
                                       TRI_idx_iid_t id,
                                       bool isClusterConstructor) const override {
    index = std::make_shared<arangodb::RocksDBGeoIndex>(id, collection,
                                                        definition, "geo1");

    return arangodb::Result();
  }

  virtual arangodb::Result normalize(arangodb::velocypack::Builder& normalized,
                                     arangodb::velocypack::Slice definition,
                                     bool isCreation) const override {
    TRI_ASSERT(normalized.isOpenObject());
    normalized.add(arangodb::StaticStrings::IndexType,
                   arangodb::velocypack::Value(arangodb::Index::oldtypeName(
                       arangodb::Index::TRI_IDX_TYPE_GEO_INDEX)));

    if (isCreation && !ServerState::instance()->isCoordinator() &&
        !definition.hasKey("objectId")) {
      normalized.add("objectId",
                     arangodb::velocypack::Value(std::to_string(TRI_NewTickServer())));
    }

    return IndexFactory::enhanceJsonIndexGeo(definition, normalized, isCreation, 1, 1);
  }
};

struct Geo2IndexFactory : public DefaultIndexFactory {
  Geo2IndexFactory()
      : DefaultIndexFactory(arangodb::Index::TRI_IDX_TYPE_GEO_INDEX) {}

  virtual arangodb::Result instantiate(std::shared_ptr<arangodb::Index>& index,
                                       arangodb::LogicalCollection& collection,
                                       arangodb::velocypack::Slice const& definition,
                                       TRI_idx_iid_t id,
                                       bool isClusterConstructor) const override {
    index = std::make_shared<arangodb::RocksDBGeoIndex>(id, collection,
                                                        definition, "geo2");

    return arangodb::Result();
  }

  virtual arangodb::Result normalize(arangodb::velocypack::Builder& normalized,
                                     arangodb::velocypack::Slice definition,
                                     bool isCreation) const override {
    TRI_ASSERT(normalized.isOpenObject());
    normalized.add(arangodb::StaticStrings::IndexType,
                   arangodb::velocypack::Value(arangodb::Index::oldtypeName(
                       arangodb::Index::TRI_IDX_TYPE_GEO_INDEX)));

    if (isCreation && !ServerState::instance()->isCoordinator() &&
        !definition.hasKey("objectId")) {
      normalized.add("objectId",
                     arangodb::velocypack::Value(std::to_string(TRI_NewTickServer())));
    }

    return IndexFactory::enhanceJsonIndexGeo(definition, normalized, isCreation, 1, 2);
  }
};

template <typename F, arangodb::Index::IndexType type>
struct SecondaryIndexFactory : public DefaultIndexFactory {
  SecondaryIndexFactory() : DefaultIndexFactory(type) {}

  virtual arangodb::Result instantiate(std::shared_ptr<arangodb::Index>& index,
                                       arangodb::LogicalCollection& collection,
                                       arangodb::velocypack::Slice const& definition,
                                       TRI_idx_iid_t id,
                                       bool isClusterConstructor) const override {
    index = std::make_shared<F>(id, collection, definition);
    return arangodb::Result();
  }

  virtual arangodb::Result normalize(arangodb::velocypack::Builder& normalized,
                                     arangodb::velocypack::Slice definition,
                                     bool isCreation) const override {
    TRI_ASSERT(normalized.isOpenObject());
    normalized.add(arangodb::StaticStrings::IndexType,
                   arangodb::velocypack::Value(arangodb::Index::oldtypeName(type)));

    if (isCreation && !ServerState::instance()->isCoordinator() &&
        !definition.hasKey("objectId")) {
      normalized.add("objectId",
                     arangodb::velocypack::Value(std::to_string(TRI_NewTickServer())));
    }

    return IndexFactory::enhanceJsonIndexGeneric(definition, normalized, isCreation);
  }
};

struct TtlIndexFactory : public DefaultIndexFactory {
  explicit TtlIndexFactory(arangodb::Index::IndexType type) : DefaultIndexFactory(type) {}

  virtual arangodb::Result instantiate(std::shared_ptr<arangodb::Index>& index,
                                       arangodb::LogicalCollection& collection,
                                       arangodb::velocypack::Slice const& definition,
                                       TRI_idx_iid_t id,
                                       bool isClusterConstructor) const override {
    index = std::make_shared<RocksDBTtlIndex>(id, collection, definition);
    return arangodb::Result();
  }

  virtual arangodb::Result normalize(arangodb::velocypack::Builder& normalized,
                                     arangodb::velocypack::Slice definition,
                                     bool isCreation) const override {
    TRI_ASSERT(normalized.isOpenObject());
    normalized.add(arangodb::StaticStrings::IndexType,
                   arangodb::velocypack::Value(arangodb::Index::oldtypeName(_type)));

    if (isCreation && !ServerState::instance()->isCoordinator() &&
        !definition.hasKey("objectId")) {
      normalized.add("objectId",
                     arangodb::velocypack::Value(std::to_string(TRI_NewTickServer())));
    }

    return IndexFactory::enhanceJsonIndexTtl(definition, normalized, isCreation);
  }
};

struct PrimaryIndexFactory : public DefaultIndexFactory {
  PrimaryIndexFactory()
      : DefaultIndexFactory(arangodb::Index::TRI_IDX_TYPE_PRIMARY_INDEX) {}

  virtual arangodb::Result instantiate(std::shared_ptr<arangodb::Index>& index,
                                       arangodb::LogicalCollection& collection,
                                       arangodb::velocypack::Slice const& definition,
                                       TRI_idx_iid_t id,
                                       bool isClusterConstructor) const override {
    if (!isClusterConstructor) {
      // this indexes cannot be created directly
      return arangodb::Result(TRI_ERROR_INTERNAL,
                              "cannot create primary index");
    }

    index = std::make_shared<arangodb::RocksDBPrimaryIndex>(collection, definition);

    return arangodb::Result();
  }

  virtual arangodb::Result normalize(arangodb::velocypack::Builder& normalized,
                                     arangodb::velocypack::Slice definition,
                                     bool isCreation) const override {
    if (isCreation) {
      // creating these indexes yourself is forbidden
      return TRI_ERROR_FORBIDDEN;
    }

    TRI_ASSERT(normalized.isOpenObject());
    normalized.add(arangodb::StaticStrings::IndexType,
                   arangodb::velocypack::Value(arangodb::Index::oldtypeName(
                       arangodb::Index::TRI_IDX_TYPE_PRIMARY_INDEX)));

    return TRI_ERROR_INTERNAL;
  }
};

}  // namespace

RocksDBIndexFactory::RocksDBIndexFactory() {
  static const EdgeIndexFactory edgeIndexFactory;
  static const FulltextIndexFactory fulltextIndexFactory;
  static const GeoIndexFactory geoIndexFactory;
  static const Geo1IndexFactory geo1IndexFactory;
  static const Geo2IndexFactory geo2IndexFactory;
  static const SecondaryIndexFactory<arangodb::RocksDBHashIndex, arangodb::Index::TRI_IDX_TYPE_HASH_INDEX> hashIndexFactory;
  static const SecondaryIndexFactory<arangodb::RocksDBPersistentIndex, arangodb::Index::TRI_IDX_TYPE_PERSISTENT_INDEX> persistentIndexFactory;
  static const SecondaryIndexFactory<arangodb::RocksDBSkiplistIndex, arangodb::Index::TRI_IDX_TYPE_SKIPLIST_INDEX> skiplistIndexFactory;
  static const TtlIndexFactory ttlIndexFactory(arangodb::Index::TRI_IDX_TYPE_TTL_INDEX);
  static const PrimaryIndexFactory primaryIndexFactory;

  emplace("edge", edgeIndexFactory);
  emplace("fulltext", fulltextIndexFactory);
  emplace("geo", geoIndexFactory);
  emplace("geo1", geo1IndexFactory);
  emplace("geo2", geo2IndexFactory);
  emplace("hash", hashIndexFactory);
  emplace("persistent", persistentIndexFactory);
  emplace("primary", primaryIndexFactory);
  emplace("rocksdb", persistentIndexFactory);
  emplace("skiplist", skiplistIndexFactory);
  emplace("ttl", ttlIndexFactory);
}

void RocksDBIndexFactory::fillSystemIndexes(arangodb::LogicalCollection& col,
                                            std::vector<std::shared_ptr<arangodb::Index>>& indexes) const {
  // create primary index
  VPackBuilder builder;
  builder.openObject();
  builder.close();

  indexes.emplace_back(std::make_shared<RocksDBPrimaryIndex>(col, builder.slice()));

  // create edges indexes
  if (TRI_COL_TYPE_EDGE == col.type()) {
    indexes.emplace_back(
        std::make_shared<arangodb::RocksDBEdgeIndex>(1, col, builder.slice(),
                                                     StaticStrings::FromString));
    indexes.emplace_back(
        std::make_shared<arangodb::RocksDBEdgeIndex>(2, col, builder.slice(),
                                                     StaticStrings::ToString));
  }
}

/// @brief create indexes from a list of index definitions
void RocksDBIndexFactory::prepareIndexes(
    LogicalCollection& col, arangodb::velocypack::Slice const& indexesSlice,
    std::vector<std::shared_ptr<arangodb::Index>>& indexes) const {
  TRI_ASSERT(indexesSlice.isArray());

  bool splitEdgeIndex = false;
  TRI_idx_iid_t last = 0;

  for (VPackSlice v : VPackArrayIterator(indexesSlice)) {
    if (arangodb::basics::VelocyPackHelper::getBooleanValue(v, StaticStrings::Error, false)) {
      // We have an error here.
      // Do not add index.
      // TODO Handle Properly
      continue;
    }

    // check for combined edge index from MMFiles; must split!
    auto typeSlice = v.get(StaticStrings::IndexType);
    if (typeSlice.isString()) {
      VPackValueLength len;
      const char* tmp = typeSlice.getStringUnchecked(len);
      arangodb::Index::IndexType const type = arangodb::Index::type(tmp, len);

      if (type == Index::IndexType::TRI_IDX_TYPE_EDGE_INDEX) {
        VPackSlice fields = v.get(StaticStrings::IndexFields);

        if (fields.isArray() && fields.length() == 2) {
          VPackBuilder from;

          from.openObject();

          for (auto const& f : VPackObjectIterator(v)) {
            if (arangodb::StringRef(f.key) == StaticStrings::IndexFields) {
              from.add(VPackValue(StaticStrings::IndexFields));
              from.openArray();
              from.add(VPackValue(StaticStrings::FromString));
              from.close();
            } else {
              from.add(f.key);
              from.add(f.value);
            }
          }

          from.close();

          VPackBuilder to;

          to.openObject();
          for (auto const& f : VPackObjectIterator(v)) {
            if (arangodb::StringRef(f.key) == StaticStrings::IndexFields) {
              to.add(VPackValue(StaticStrings::IndexFields));
              to.openArray();
              to.add(VPackValue(StaticStrings::ToString));
              to.close();
            } else if (arangodb::StringRef(f.key) == StaticStrings::IndexId) {
              auto iid = basics::StringUtils::uint64(f.value.copyString()) + 1;
              last = iid;
              to.add(StaticStrings::IndexId, VPackValue(std::to_string(iid)));
            } else {
              to.add(f.key);
              to.add(f.value);
            }
          }

          to.close();

          auto idxFrom = prepareIndexFromSlice(from.slice(), false, col, true);

          if (!idxFrom) {
            LOG_TOPIC(ERR, arangodb::Logger::ENGINES)
                << "error creating index from definition '"
                << from.slice().toString() << "'";

            continue;
          }

          auto idxTo = prepareIndexFromSlice(to.slice(), false, col, true);

          if (!idxTo) {
            LOG_TOPIC(ERR, arangodb::Logger::ENGINES)
                << "error creating index from definition '"
                << to.slice().toString() << "'";

            continue;
          }

          indexes.emplace_back(std::move(idxFrom));
          indexes.emplace_back(std::move(idxTo));
          splitEdgeIndex = true;

          continue;
        }
      } else if (splitEdgeIndex) {
        VPackBuilder b;

        b.openObject();

        for (auto const& f : VPackObjectIterator(v)) {
          if (arangodb::StringRef(f.key) == StaticStrings::IndexId) {
            last++;
            b.add(StaticStrings::IndexId, VPackValue(std::to_string(last)));
          } else {
            b.add(f.key);
            b.add(f.value);
          }
        }

        b.close();

        auto idx = prepareIndexFromSlice(b.slice(), false, col, true);

        if (!idx) {
          LOG_TOPIC(ERR, arangodb::Logger::ENGINES)
              << "error creating index from definition '" << b.slice().toString() << "'";

          continue;
        }

        indexes.emplace_back(std::move(idx));

        continue;
      }
    }

    auto idx = prepareIndexFromSlice(v, false, col, true);
    if (!idx) {
      LOG_TOPIC(ERR, arangodb::Logger::ENGINES)
          << "error creating index from definition '" << v.toString() << "'";

      continue;
    }
#ifdef ARANGODB_ENABLE_MAINTAINER_MODE
    else {
      LOG_TOPIC(DEBUG, arangodb::Logger::ENGINES)
          << "created index '" << idx->id() << "' from definition '"
          << v.toJson() << "'";
    }
#endif

    if (basics::VelocyPackHelper::getBooleanValue(v, "_inprogress", false)) {
      LOG_TOPIC(WARN, Logger::ENGINES) << "dropping failed index '" << idx->id() << "'";
      idx->drop();
      continue;
    }

    indexes.emplace_back(std::move(idx));
  }
}

// -----------------------------------------------------------------------------
// --SECTION--                                                       END-OF-FILE
// -----------------------------------------------------------------------------<|MERGE_RESOLUTION|>--- conflicted
+++ resolved
@@ -57,94 +57,10 @@
   arangodb::Index::IndexType const _type;
 
   explicit DefaultIndexFactory(arangodb::Index::IndexType type) : _type(type) {}
-<<<<<<< HEAD
   
   bool equal(arangodb::velocypack::Slice const& lhs,
              arangodb::velocypack::Slice const& rhs) const override {
     return arangodb::IndexTypeFactory::equal(_type, lhs, rhs);
-=======
-
-  virtual bool equal(arangodb::velocypack::Slice const& lhs,
-                     arangodb::velocypack::Slice const& rhs) const override {
-    // unique must be identical if present
-    auto value = lhs.get(arangodb::StaticStrings::IndexUnique);
-
-    if (value.isBoolean()) {
-      if (arangodb::basics::VelocyPackHelper::compare(
-              value, rhs.get(arangodb::StaticStrings::IndexUnique), false)) {
-        return false;
-      }
-    }
-
-    // sparse must be identical if present
-    value = lhs.get(arangodb::StaticStrings::IndexSparse);
-
-    if (value.isBoolean()) {
-      if (arangodb::basics::VelocyPackHelper::compare(
-              value, rhs.get(arangodb::StaticStrings::IndexSparse), false)) {
-        return false;
-      }
-    }
-
-    if (arangodb::Index::IndexType::TRI_IDX_TYPE_GEO1_INDEX == _type ||
-        arangodb::Index::IndexType::TRI_IDX_TYPE_GEO_INDEX == _type) {
-      // geoJson must be identical if present
-      value = lhs.get("geoJson");
-
-      if (value.isBoolean() &&
-          arangodb::basics::VelocyPackHelper::compare(value, rhs.get("geoJson"), false)) {
-        return false;
-      }
-    } else if (arangodb::Index::IndexType::TRI_IDX_TYPE_FULLTEXT_INDEX == _type) {
-      // minLength
-      value = lhs.get("minLength");
-
-      if (value.isNumber() &&
-          arangodb::basics::VelocyPackHelper::compare(value, rhs.get("minLength"), false)) {
-        return false;
-      }
-    }
-
-    // other index types: fields must be identical if present
-    value = lhs.get(arangodb::StaticStrings::IndexFields);
-
-    if (value.isArray()) {
-      if (arangodb::Index::IndexType::TRI_IDX_TYPE_HASH_INDEX == _type) {
-        arangodb::velocypack::ValueLength const nv = value.length();
-
-        // compare fields in arbitrary order
-        auto r = rhs.get(arangodb::StaticStrings::IndexFields);
-
-        if (!r.isArray() || nv != r.length()) {
-          return false;
-        }
-
-        for (size_t i = 0; i < nv; ++i) {
-          arangodb::velocypack::Slice const v = value.at(i);
-
-          bool found = false;
-
-          for (auto const& vr : VPackArrayIterator(r)) {
-            if (arangodb::basics::VelocyPackHelper::compare(v, vr, false) == 0) {
-              found = true;
-              break;
-            }
-          }
-
-          if (!found) {
-            return false;
-          }
-        }
-      } else {
-        if (arangodb::basics::VelocyPackHelper::compare(
-                value, rhs.get(arangodb::StaticStrings::IndexFields), false) != 0) {
-          return false;
-        }
-      }
-    }
-
-    return true;
->>>>>>> 655d5949
   }
 };
 
