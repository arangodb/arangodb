////////////////////////////////////////////////////////////////////////////////
/// DISCLAIMER
///
/// Copyright 2014-2017 ArangoDB GmbH, Cologne, Germany
/// Copyright 2004-2014 triAGENS GmbH, Cologne, Germany
///
/// Licensed under the Apache License, Version 2.0 (the "License");
/// you may not use this file except in compliance with the License.
/// You may obtain a copy of the License at
///
///     http://www.apache.org/licenses/LICENSE-2.0
///
/// Unless required by applicable law or agreed to in writing, software
/// distributed under the License is distributed on an "AS IS" BASIS,
/// WITHOUT WARRANTIES OR CONDITIONS OF ANY KIND, either express or implied.
/// See the License for the specific language governing permissions and
/// limitations under the License.
///
/// Copyright holder is ArangoDB GmbH, Cologne, Germany
///
/// @author Simon Grätzer
////////////////////////////////////////////////////////////////////////////////

#include "RocksDBEngine/RocksDBWalAccess.h"
#include "Basics/StaticStrings.h"
#include "RestServer/DatabaseFeature.h"
#include "RocksDBEngine/RocksDBColumnFamily.h"
#include "RocksDBEngine/RocksDBCommon.h"
#include "RocksDBEngine/RocksDBLogValue.h"
#include "RocksDBEngine/RocksDBReplicationTailing.h"
#include "RocksDBEngine/RocksDBTypes.h"
#include "Utils/DatabaseGuard.h"
#include "VocBase/LogicalCollection.h"

#include "Logger/Logger.h"

#include <rocksdb/utilities/transaction_db.h>
#include <velocypack/Builder.h>

using namespace arangodb;

/// {"tickMin":"123", "tickMax":"456", "version":"3.2", "serverId":"abc"}
Result RocksDBWalAccess::tickRange(
    std::pair<TRI_voc_tick_t, TRI_voc_tick_t>& minMax) const {
  rocksdb::TransactionDB* tdb = rocksutils::globalRocksDB();
  rocksdb::VectorLogPtr walFiles;
  rocksdb::Status s = tdb->GetSortedWalFiles(walFiles);
  if (!s.ok()) {
    return rocksutils::convertStatus(s);
  }

  if (walFiles.size() > 0) {
    minMax.first = walFiles.front()->StartSequence();
  }
  minMax.second = tdb->GetLatestSequenceNumber();
  return TRI_ERROR_NO_ERROR;
}

/// {"lastTick":"123",
///  "version":"3.2",
///  "serverId":"abc",
///  "clients": {
///    "serverId": "ass", "lastTick":"123", ...
///  }}
///
TRI_voc_tick_t RocksDBWalAccess::lastTick() const {
  rocksutils::globalRocksEngine()->flushWal(false, false, false);
  return rocksutils::globalRocksDB()->GetLatestSequenceNumber();
}

/// should return the list of transactions started, but not committed in that
/// range (range can be adjusted)
WalAccessResult RocksDBWalAccess::openTransactions(
    uint64_t tickStart, uint64_t tickEnd, WalAccess::Filter const& filter,
    TransactionCallback const&) const {
  return WalAccessResult(TRI_ERROR_NO_ERROR, true, 0, 0);
}

/// WAL parser. Premise of this code is that transactions
/// can potentially be batched into the same rocksdb write batch
/// but transactions can never be interleaved with operations
/// outside of the transaction
class MyWALParser : public rocksdb::WriteBatch::Handler,
                    public WalAccessContext {
 public:
  MyWALParser(WalAccess::Filter const& filter,
              WalAccess::MarkerCallback const& f)
      : WalAccessContext(filter, f),
        _documentsCF(RocksDBColumnFamily::documents()->GetID()),
        _definitionsCF(RocksDBColumnFamily::definitions()->GetID()),
        _startSequence(0),
        _currentSequence(0) {}

  void LogData(rocksdb::Slice const& blob) override {
    // rocksdb does not count LogData towards sequence-number
    RocksDBLogType type = RocksDBLogValue::type(blob);
    TRI_DEFER(_lastLogType = type);
    
    // skip ignored databases and collections
    if (RocksDBLogValue::containsDatabaseId(type)) {
      TRI_voc_tick_t dbId = RocksDBLogValue::databaseId(blob);
      if (!shouldHandleDB(dbId)) {
        return;
      }
      if (RocksDBLogValue::containsCollectionId(type)) {
        TRI_voc_cid_t cid = RocksDBLogValue::collectionId(blob);
        if (!shouldHandleCollection(dbId, cid)) {
          return;
        }
      }
    }
    
    //LOG_TOPIC(ERR, Logger::FIXME) << "[LOG] " << _currentSequence
    //  << " " << rocksDBLogTypeName(type);
    switch (type) {
      case RocksDBLogType::DatabaseCreate:
      case RocksDBLogType::DatabaseDrop: {
        resetTransientState(); // finish ongoing trx
        _currentDbId = RocksDBLogValue::databaseId(blob);
        // wait for marker data in Put entry
        break;
      }
      case RocksDBLogType::CollectionRename:
      case RocksDBLogType::CollectionCreate:
      case RocksDBLogType::CollectionChange: {
        resetTransientState(); // finish ongoing trx
        if (_lastLogType == RocksDBLogType::IndexCreate) {
          TRI_ASSERT(_currentDbId == RocksDBLogValue::databaseId(blob));
          TRI_ASSERT(_currentCid == RocksDBLogValue::collectionId(blob));
        }
        _currentDbId = RocksDBLogValue::databaseId(blob);
        _currentCid = RocksDBLogValue::collectionId(blob);
        break;
      }
      case RocksDBLogType::CollectionDrop: {
        resetTransientState(); // finish ongoing trx
        _currentDbId = RocksDBLogValue::databaseId(blob);
        _currentCid = RocksDBLogValue::collectionId(blob);
        StringRef uuid = RocksDBLogValue::collectionUUID(blob);
        TRI_ASSERT(!uuid.empty());

        TRI_vocbase_t* vocbase = loadVocbase(_currentDbId);
        if (vocbase != nullptr) {
          { // tick number
            uint64_t tick = _currentSequence + (_startOfBatch ? 0 : 1);
            VPackObjectBuilder marker(&_builder, true);
            marker->add("tick", VPackValue(std::to_string(tick)));
            marker->add("type", VPackValue(rocksutils::convertLogType(type)));
            marker->add("db", VPackValue(vocbase->name()));
            marker->add("cuid", VPackValuePair(uuid.data(), uuid.size(),
                                               VPackValueType::String));
          }
          _callback(loadVocbase(_currentDbId), _builder.slice());
          _builder.clear();
        }
        break;
      }
      case RocksDBLogType::IndexCreate: {
        resetTransientState(); // finish ongoing trx
        _currentDbId = RocksDBLogValue::databaseId(blob);
        _currentCid = RocksDBLogValue::collectionId(blob);
        // only print markers from this collection if it is set
        if (shouldHandleCollection(_currentDbId, _currentCid)) {
          LogicalCollection* col = loadCollection(_currentDbId, _currentCid);
          if (col != nullptr) {
            {
              uint64_t tick = _currentSequence + (_startOfBatch ? 0 : 1);
              VPackObjectBuilder marker(&_builder, true);
              marker->add("tick", VPackValue(std::to_string(tick)));
              marker->add("type", VPackValue(rocksutils::convertLogType(type)));
              marker->add("db", VPackValue(loadVocbase(_currentDbId)->name()));
              marker->add("cuid", VPackValue(col->globallyUniqueId()));
              marker->add("data", RocksDBLogValue::indexSlice(blob));
            }
            _callback(loadVocbase(_currentDbId), _builder.slice());
            _builder.clear();
          }
        }
        break;
      }
      case RocksDBLogType::IndexDrop: {
        resetTransientState(); // finish ongoing trx
        _currentDbId = RocksDBLogValue::databaseId(blob);
        _currentCid = RocksDBLogValue::collectionId(blob);
        TRI_idx_iid_t iid = RocksDBLogValue::indexId(blob);
        // only print markers from this collection if it is set
        if (shouldHandleCollection(_currentDbId, _currentCid)) {
          TRI_vocbase_t* vocbase = loadVocbase(_currentDbId);
          LogicalCollection* col = loadCollection(_currentDbId, _currentCid);
          if (vocbase != nullptr && col != nullptr) {
            {
              uint64_t tick = _currentSequence + (_startOfBatch ? 0 : 1);
              VPackObjectBuilder marker(&_builder, true);
              marker->add("tick", VPackValue(std::to_string(tick)));
              marker->add("type", VPackValue(rocksutils::convertLogType(type)));
              marker->add("db", VPackValue(vocbase->name()));
              marker->add("cuid", VPackValue(col->globallyUniqueId()));
              VPackObjectBuilder data(&_builder, "data", true);
              data->add("id", VPackValue(std::to_string(iid)));
            }
            _callback(vocbase, _builder.slice());
            _builder.clear();
          }
        }
        break;
      }
      case RocksDBLogType::ViewCreate:
      case RocksDBLogType::ViewChange:
      case RocksDBLogType::ViewDrop: {
        resetTransientState(); // finish ongoing trx
        // TODO
        break;
      }
      case RocksDBLogType::BeginTransaction: {
        TRI_ASSERT(!_singleOp);
        resetTransientState(); // finish ongoing trx
        _seenBeginTransaction = true;
        _currentTrxId = RocksDBLogValue::transactionId(blob);
        _currentDbId = RocksDBLogValue::databaseId(blob);
        TRI_vocbase_t* vocbase = loadVocbase(_currentDbId);
        if (vocbase != nullptr) {
          {
            VPackObjectBuilder marker(&_builder, true);
            marker->add("tick", VPackValue(std::to_string(_currentSequence)));
            marker->add("type", VPackValue(rocksutils::convertLogType(type)));
            marker->add("db", VPackValue(vocbase->name()));
            marker->add("tid", VPackValue(std::to_string(_currentTrxId)));
          }
          _callback(vocbase, _builder.slice());
          _builder.clear();
        }

        break;
      }
<<<<<<< HEAD

      case RocksDBLogType::DocumentOperationsPrologue: 
        _currentCid = RocksDBLogValue::collectionId(blob);
        break;

      case RocksDBLogType::DocumentRemove: 
        _removeDocumentKey = RocksDBLogValue::documentKey(blob).toString();
        break;
      
      case RocksDBLogType::SingleRemove: 
        _removeDocumentKey = RocksDBLogValue::documentKey(blob).toString();
        // intentionally falls through
      
=======
      case RocksDBLogType::DocumentOperationsPrologue: {
        // part of an ongoing transaction
        if (_currentDbId != 0 && _currentTrxId != 0) {
          // database (and therefore transaction) may be ignored
          TRI_ASSERT(_seenBeginTransaction && !_singleOp);
          _currentCid = RocksDBLogValue::collectionId(blob);
        }
        break;
      }
      case RocksDBLogType::DocumentRemove: {
        // part of an ongoing transaction
        if (_currentDbId != 0 && _currentTrxId != 0 && _currentCid != 0) {
          // collection may be ignored
          TRI_ASSERT(_seenBeginTransaction && !_singleOp);
          _removeDocumentKey = RocksDBLogValue::documentKey(blob).toString();
        }
        break;
      }
      case RocksDBLogType::SingleRemove: {
        TRI_ASSERT(!_singleOp);
        resetTransientState(); // finish ongoing trx
        _removeDocumentKey = RocksDBLogValue::documentKey(blob).toString();
        _singleOp = true;
        _currentDbId = RocksDBLogValue::databaseId(blob);
        _currentCid = RocksDBLogValue::collectionId(blob);
        break;
      }
>>>>>>> 87eb63ce
      case RocksDBLogType::SinglePut: {
        TRI_ASSERT(!_singleOp);
        resetTransientState(); // finish ongoing trx
        _singleOp = true;
        _currentDbId = RocksDBLogValue::databaseId(blob);
        _currentCid = RocksDBLogValue::collectionId(blob);
        break;
      }

      default:
        LOG_TOPIC(WARN, Logger::REPLICATION) << "Unhandled wal log entry "
                                             << rocksDBLogTypeName(type);
        break;
    }
  }

  rocksdb::Status PutCF(uint32_t column_family_id, rocksdb::Slice const& key,
                        rocksdb::Slice const& value) override {
    tick();
    if (!shouldHandleMarker(column_family_id, true, key)) {
      return rocksdb::Status();
    }
    //LOG_TOPIC(ERR, Logger::ROCKSDB) << "[PUT] cf: " << column_family_id
    // << ", key:" << key.ToString() << "  value: " << value.ToString();

    if (column_family_id == _definitionsCF) {
      
      TRI_ASSERT(!_seenBeginTransaction && !_singleOp);
      // LogData should have triggered a commit on ongoing transactions
      if (RocksDBKey::type(key) == RocksDBEntryType::Database) {
        // database slice should contain "id" and "name"
        VPackSlice const data = RocksDBValue::data(value);
        VPackSlice const name = data.get("name");
        TRI_ASSERT(name.isString() && name.getStringLength() > 0);

        if (_lastLogType == RocksDBLogType::DatabaseCreate) {
          TRI_vocbase_t* vocbase = loadVocbase(_currentDbId);
          if (vocbase != nullptr) { // db is already deleted
            {
              VPackObjectBuilder marker(&_builder, true);
              marker->add("tick", VPackValue(std::to_string(_currentSequence)));
              marker->add("type",
                          VPackValue(rocksutils::convertLogType(_lastLogType)));
              marker->add("db", name);
              marker->add("data", data);
            }
            _callback(loadVocbase(_currentDbId), _builder.slice());
            _builder.clear();
          }
        } else if (_lastLogType == RocksDBLogType::DatabaseDrop) {
          // prepareDropDatabase should always write entry
          VPackSlice const del = data.get("deleted");
          TRI_ASSERT(del.isBool() && del.getBool());
          {
            VPackObjectBuilder marker(&_builder, true);
            marker->add("tick", VPackValue(std::to_string(_currentSequence)));
            marker->add("type", VPackValue(REPLICATION_DATABASE_DROP));
            marker->add("db", name);
          }
          _callback(loadVocbase(_currentDbId), _builder.slice());
          _builder.clear();
        } else {
          TRI_ASSERT(false); // unexpected
        }
      } else if (RocksDBKey::type(key) == RocksDBEntryType::Collection) {
        // creating dropping indexes will change the collection definition
        //  in rocksdb. We do not need or want to print that again
        if (_lastLogType == RocksDBLogType::IndexCreate ||
            _lastLogType == RocksDBLogType::IndexDrop) {
          _lastLogType = RocksDBLogType::Invalid;
          return rocksdb::Status();
        }

        TRI_ASSERT(_lastLogType == RocksDBLogType::CollectionCreate ||
                   _lastLogType == RocksDBLogType::CollectionChange ||
                   _lastLogType == RocksDBLogType::CollectionRename);
        TRI_ASSERT(_currentDbId != 0 && _currentCid != 0);
        TRI_ASSERT(!_seenBeginTransaction && !_singleOp);
        // LogData should have triggered a commit on ongoing transactions

        TRI_vocbase_t* vocbase = loadVocbase(_currentDbId);
        LogicalCollection* col = loadCollection(_currentDbId, _currentCid);
        if (vocbase != nullptr && col != nullptr) {
          {
            VPackObjectBuilder marker(&_builder, true);
            marker->add("tick", VPackValue(std::to_string(_currentSequence)));
            marker->add("type",
                        VPackValue(rocksutils::convertLogType(_lastLogType)));
            marker->add("db", VPackValue(loadVocbase(_currentDbId)->name()));
            marker->add("cuid", VPackValue(col->globallyUniqueId()));
            if (_lastLogType == RocksDBLogType::CollectionRename) {
              VPackObjectBuilder data(&_builder, "data", true);
              data->add("name", VPackValue(col->name()));
            } else {  // change and create need full data
              marker->add("data", RocksDBValue::data(value));
            }
          }
          _callback(loadVocbase(_currentDbId), _builder.slice());
          _builder.clear();
        }

        // log type is only ever relevant, immediately after it appeared
        // we want double occurences create / drop / change collection to fail
        resetTransientState();
      }  // if (RocksDBKey::type(key) == RocksDBEntryType::Collection)

    } else if (column_family_id == _documentsCF) {
      TRI_ASSERT((_seenBeginTransaction && !_singleOp) ||
                 (!_seenBeginTransaction && _singleOp));
      // transaction needs the trx id
      TRI_ASSERT(!_seenBeginTransaction || _currentTrxId != 0);
      TRI_ASSERT(!_singleOp || _currentTrxId == 0);
      TRI_ASSERT(_currentDbId != 0 && _currentCid != 0);

      TRI_vocbase_t* vocbase = loadVocbase(_currentDbId);
      LogicalCollection* col = loadCollection(_currentDbId, _currentCid);
      // db or collection may be deleted already
      if (vocbase != nullptr && col != nullptr) {
        {
          VPackObjectBuilder marker(&_builder, true);
          marker->add("tick", VPackValue(std::to_string(_currentSequence)));
          marker->add("type", VPackValue(REPLICATION_MARKER_DOCUMENT));
          marker->add("db", VPackValue(vocbase->name()));
          marker->add("cuid", VPackValue(col->globallyUniqueId()));
          marker->add("tid", VPackValue(std::to_string(_currentTrxId)));
          marker->add("data", RocksDBValue::data(value));
        }
        _callback(loadVocbase(_currentDbId), _builder.slice());
        _builder.clear();
      }
      // reset whether or not marker was printed
      if (_singleOp) {
        resetTransientState();
      }
    }
    return rocksdb::Status();
  }

  rocksdb::Status DeleteCF(uint32_t column_family_id,
                           rocksdb::Slice const& key) override {
    return handleDeletion(column_family_id, key);
  }

  rocksdb::Status SingleDeleteCF(uint32_t column_family_id,
                                 rocksdb::Slice const& key) override {
    return handleDeletion(column_family_id, key);
  }

  rocksdb::Status handleDeletion(uint32_t column_family_id,
                                 rocksdb::Slice const& key) {
    tick();
#ifdef ARANGODB_ENABLE_MAINTAINER_MODE
    if (column_family_id == _definitionsCF &&
        shouldHandleMarker(column_family_id, false, key)) {
      if (RocksDBKey::type(key) == RocksDBEntryType::Database) {
        // databases are deleted when the last reference to it disappears
        // the definitions entry deleted later in a cleanup thread
        TRI_ASSERT(false);
      } else if (RocksDBKey::type(key) == RocksDBEntryType::Collection) {
        TRI_ASSERT(_lastLogType == RocksDBLogType::CollectionDrop);
        TRI_ASSERT(_currentDbId != 0 && _currentCid != 0);
        // we already printed this marker upon reading the log value
      }
    }
#endif
    
    if (column_family_id != _documentsCF ||
        !shouldHandleMarker(column_family_id, false, key)) {
      _removeDocumentKey.clear();
      return rocksdb::Status();
    }
    
    //LOG_TOPIC(ERR, Logger::ROCKSDB) << "[Delete] cf: " << column_family_id
    //<< " key:" << key.ToString();
    
    // document removes, because of a db / collection drop is not transactional
    //  and should not appear in the WAL.
    if (!(_seenBeginTransaction || _singleOp) ||
        (_lastLogType != RocksDBLogType::DocumentRemove &&
         _lastLogType != RocksDBLogType::SingleRemove)) {
      TRI_ASSERT(_removeDocumentKey.empty());
      // collection drops etc may be batched directly after a transaction
      // single operation updates in the WAL are wrongly ordered pre 3.3:
      // [..., LogType::SinglePut, DELETE old, PUT new, ...]
      if (_lastLogType != RocksDBLogType::SinglePut) {
        resetTransientState(); // finish ongoing trx
      }
      return rocksdb::Status();
    }
    
    TRI_ASSERT(!_seenBeginTransaction || _currentTrxId != 0);
    TRI_ASSERT(!_singleOp || _currentTrxId == 0);
    TRI_ASSERT(_currentDbId != 0 && _currentCid != 0);
    TRI_ASSERT(!_removeDocumentKey.empty());

    TRI_vocbase_t* vocbase = loadVocbase(_currentDbId);
    LogicalCollection* col = loadCollection(_currentDbId, _currentCid);
    // db or collection may be deleted already
    if (vocbase != nullptr && col != nullptr) {
      // FIXME: this revision is entirely meaningless
      uint64_t rid = RocksDBKey::revisionId(RocksDBEntryType::Document, key);
      {
        VPackObjectBuilder marker(&_builder, true);
        marker->add("tick", VPackValue(std::to_string(_currentSequence)));
        marker->add("type", VPackValue(REPLICATION_MARKER_REMOVE));
        marker->add("db", VPackValue(vocbase->name()));
        marker->add("cuid", VPackValue(col->globallyUniqueId()));
        marker->add("tid", VPackValue(std::to_string(_currentTrxId)));
        VPackObjectBuilder data(&_builder, "data", true);
        data->add(StaticStrings::KeyString, VPackValue(_removeDocumentKey));
        data->add(StaticStrings::RevString, VPackValue(std::to_string(rid)));
      }
      _callback(loadVocbase(_currentDbId), _builder.slice());
      _builder.clear();
    }
    // reset whether or not marker was printed
    _removeDocumentKey.clear();
    if (_singleOp) {
      resetTransientState();
    }
    
    return rocksdb::Status();
  }

  void startNewBatch(rocksdb::SequenceNumber startSequence) {
    // starting new write batch
    _startSequence = startSequence;
    _currentSequence = startSequence;
    _lastLogType = RocksDBLogType::Invalid;
    _startOfBatch = true;
    TRI_ASSERT(!_singleOp);
  }
                      
  void writeCommitMarker() {
    TRI_ASSERT(_seenBeginTransaction && !_singleOp);
    _builder.openObject();
    _builder.add("tick", VPackValue(std::to_string(_currentSequence)));
    _builder.add("type", VPackValue(static_cast<uint64_t>(REPLICATION_TRANSACTION_COMMIT)));
    _builder.add("db", VPackValue(loadVocbase(_currentDbId)->name()));
    _builder.add("tid", VPackValue(std::to_string(_currentTrxId)));
    _builder.close();
    _callback(loadVocbase(_currentDbId), _builder.slice());
    _builder.clear();
    _seenBeginTransaction = false;
  }

  // should reset state flags which are only valid between
  // observing a specific log entry and a sequence of immediately
  // following PUT / DELETE / Log entries
  void resetTransientState() {
    if (_seenBeginTransaction) {
      writeCommitMarker();
    }
    // reset all states
    _lastLogType = RocksDBLogType::Invalid;
    _seenBeginTransaction = false;
    _singleOp = false;
    _currentTrxId = 0;
    _currentDbId = 0;
    _currentCid = 0;
    _removeDocumentKey.clear();
  }

  uint64_t endBatch() {
    TRI_ASSERT(_removeDocumentKey.empty());
    resetTransientState();
    return _currentSequence;
  }

  size_t responseSize() const { return _responseSize; }

 private:
  
  // tick function that is called before each new WAL entry
  void tick() {
    if (_startOfBatch) {
      // we are at the start of a batch. do NOT increase sequence number
      _startOfBatch = false;
    } else {
      // we are inside a batch already. now increase sequence number
      ++_currentSequence;
    }
  }

  bool shouldHandleMarker(uint32_t column_family_id,
                          bool isPut, rocksdb::Slice const& key) {
    TRI_voc_tick_t dbId = 0;
    TRI_voc_cid_t cid = 0;
    if (column_family_id == _definitionsCF) {
      // only a PUT should be handled here anyway
      if (RocksDBKey::type(key) == RocksDBEntryType::Database) {
        return isPut && shouldHandleDB(RocksDBKey::databaseId(key));
      } else if (RocksDBKey::type(key) == RocksDBEntryType::Collection) {
        //  || RocksDBKey::type(key) == RocksDBEntryType::View
        dbId = RocksDBKey::databaseId(key);
        cid = RocksDBKey::collectionId(key);
        if (!isPut || dbId == 0 || cid == 0) {
          // FIXME: I don't get why this happens, seems broken
          // to get a key with zero entries here
          return false;
        }
      } else {
        return false;
      }
    } else if (column_family_id == _documentsCF) {
      dbId = _currentDbId;
      cid = _currentCid;
      // happens when dropping a collection or log markers
      // are ignored for dbs and collections
      if (!(_seenBeginTransaction || _singleOp)) {
        TRI_ASSERT(dbId == 0 && cid == 0);
        return false;
      }
    } else {
      return false;
    }
    if (!shouldHandleCollection(dbId, cid)) {
      return false;
    }

    if (_lastLogType != RocksDBLogType::CollectionDrop) {
      // no document removes of dropped collections / vocbases
      TRI_vocbase_t* vocbase = loadVocbase(dbId);
      if (vocbase == nullptr) {
        return false;
      }
      std::string const collectionName = vocbase->collectionName(cid);
      if (collectionName.empty()) {
        return false;
      }
      if (!_filter.includeSystem && collectionName[0] == '_') {
        return false;
      }
      if (TRI_ExcludeCollectionReplication(collectionName,
                                           _filter.includeSystem)) {
        return false;
      }
    }
    return true;
  }

 private:
  uint32_t const _documentsCF;
  uint32_t const _definitionsCF;

  rocksdb::SequenceNumber _startSequence;
  rocksdb::SequenceNumber _currentSequence;
  RocksDBLogType _lastLogType = RocksDBLogType::Invalid;

  // Various state machine flags
  bool _seenBeginTransaction = false;
  bool _singleOp = false;
  bool _startOfBatch = false;
  TRI_voc_tick_t _currentTrxId = 0;
  TRI_voc_tick_t _currentDbId = 0;
  TRI_voc_cid_t _currentCid = 0;
  std::string _removeDocumentKey;
};

// iterates over WAL starting at 'from' and returns up to 'chunkSize' documents
// from the corresponding database
WalAccessResult RocksDBWalAccess::tail(uint64_t tickStart, uint64_t tickEnd,
                                       size_t chunkSize,
                                       TRI_voc_tick_t barrierId,
                                       Filter const& filter,
                                       MarkerCallback const& func) const {
  TRI_ASSERT(filter.transactionIds.empty());  // not supported in any way
  /*LOG_TOPIC(WARN, Logger::FIXME) << "1. Starting tailing: tickStart " <<
  tickStart << " tickEnd " << tickEnd << " chunkSize " << chunkSize;//*/
  
  rocksdb::TransactionDB* db = rocksutils::globalRocksDB();
  uint64_t firstTick = UINT64_MAX;  // first tick actually read
  uint64_t lastTick = tickStart;    // lastTick at start of a write batch
  uint64_t lastWrittenTick = 0;     // lastTick at the end of a write batch
  uint64_t latestTick = db->GetLatestSequenceNumber();

  auto handler = std::make_unique<MyWALParser>(filter, func);
  std::unique_ptr<rocksdb::TransactionLogIterator> iterator;  // reader();

  rocksdb::Status s;
  // no need verifying the WAL contents
  rocksdb::TransactionLogIterator::ReadOptions ro(false);
  s = db->GetUpdatesSince(tickStart, &iterator, ro);
  if (!s.ok()) {
    Result r = convertStatus(s, rocksutils::StatusHint::wal);
    return WalAccessResult(r.errorNumber(), tickStart == latestTick,
                           0, latestTick);
  }

  // we need to check if the builder is bigger than the chunksize,
  // only after we printed a full WriteBatch. Otherwise a client might
  // never read the full writebatch
  while (iterator->Valid() && lastTick <= tickEnd &&
         handler->responseSize() < chunkSize) {
    s = iterator->status();
    if (!s.ok()) {
      LOG_TOPIC(ERR, Logger::ENGINES) << "error during WAL scan: "
                                      << s.ToString();
      break;  // s is considered in the end
    }

    rocksdb::BatchResult batch = iterator->GetBatch();
    // record the first tick we are actually considering
    if (firstTick == UINT64_MAX) {
      firstTick = batch.sequence;
    }
    
    //LOG_TOPIC(INFO, Logger::FIXME) << "found batch-seq: " << batch.sequence;
    lastTick = batch.sequence;  // start of the batch
    if (batch.sequence <= tickStart) {
      iterator->Next();  // skip
      continue;
    } else if (batch.sequence > tickEnd) {
      break;  // cancel out
    }

    handler->startNewBatch(batch.sequence);
    s = batch.writeBatchPtr->Iterate(handler.get());

    if (!s.ok()) {
      LOG_TOPIC(ERR, Logger::ENGINES) << "error during WAL scan: "
                                      << s.ToString();
      break;  // s is considered in the end
    }
    lastWrittenTick = handler->endBatch();  // end of the batch

    TRI_ASSERT(lastWrittenTick >= lastTick);
    iterator->Next();
  }

  WalAccessResult result(TRI_ERROR_NO_ERROR, firstTick <= tickStart,
                         lastWrittenTick, latestTick);
  if (!s.ok()) {
    result.Result::reset(convertStatus(s, rocksutils::StatusHint::wal));
  }
  //LOG_TOPIC(WARN, Logger::FIXME) << "2. firstTick: " << firstTick << " lastWrittenTick: " << lastWrittenTick
  //<< " latestTick: " << latestTick;
  return result;
}<|MERGE_RESOLUTION|>--- conflicted
+++ resolved
@@ -232,21 +232,7 @@
 
         break;
       }
-<<<<<<< HEAD
-
-      case RocksDBLogType::DocumentOperationsPrologue: 
-        _currentCid = RocksDBLogValue::collectionId(blob);
-        break;
-
-      case RocksDBLogType::DocumentRemove: 
-        _removeDocumentKey = RocksDBLogValue::documentKey(blob).toString();
-        break;
       
-      case RocksDBLogType::SingleRemove: 
-        _removeDocumentKey = RocksDBLogValue::documentKey(blob).toString();
-        // intentionally falls through
-      
-=======
       case RocksDBLogType::DocumentOperationsPrologue: {
         // part of an ongoing transaction
         if (_currentDbId != 0 && _currentTrxId != 0) {
@@ -274,7 +260,7 @@
         _currentCid = RocksDBLogValue::collectionId(blob);
         break;
       }
->>>>>>> 87eb63ce
+      
       case RocksDBLogType::SinglePut: {
         TRI_ASSERT(!_singleOp);
         resetTransientState(); // finish ongoing trx
