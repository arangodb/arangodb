--- conflicted
+++ resolved
@@ -493,44 +493,11 @@
                                                          VPackValueType::String));
       data->add(StaticStrings::RevString, VPackValue(TRI_RidToString(_removedDocRid)));
     }
-<<<<<<< HEAD
-    
-    TRI_ASSERT(!_seenBeginTransaction || _currentTrxId != 0);
-    TRI_ASSERT(!_singleOp || _currentTrxId == 0);
-    TRI_ASSERT(_currentDbId != 0 && _currentCid != 0);
-    TRI_ASSERT(!_removeDocumentKey.empty());
-
-    TRI_vocbase_t* vocbase = loadVocbase(_currentDbId);
-    LogicalCollection* col = loadCollection(_currentDbId, _currentCid);
-    // db or collection may be deleted already
-    if (vocbase != nullptr && col != nullptr) {
-      // FIXME: this revision is entirely meaningless
-      uint64_t rid = RocksDBKey::revisionId(RocksDBEntryType::Document, key);
-      {
-        VPackObjectBuilder marker(&_builder, true);
-        marker->add("tick", VPackValue(std::to_string(_currentSequence)));
-        marker->add("type", VPackValue(REPLICATION_MARKER_REMOVE));
-        marker->add("db", VPackValue(vocbase->name()));
-        marker->add("cuid", VPackValue(col->globallyUniqueId()));
-        marker->add("tid", VPackValue(std::to_string(_currentTrxId)));
-        VPackObjectBuilder data(&_builder, "data", true);
-        data->add(StaticStrings::KeyString, VPackValue(_removeDocumentKey));
-        data->add(StaticStrings::RevString, VPackValue(TRI_RidToString(rid)));
-      }
-      _callback(loadVocbase(_currentDbId), _builder.slice());
-      _responseSize += _builder.size();
-      _builder.clear();
-    }
-    // reset whether or not marker was printed
-    _removeDocumentKey.clear();
-    if (_singleOp) {
-=======
     _callback(vocbase, _builder.slice());
     _responseSize += _builder.size();
     _builder.clear();
     _removedDocRid = 0; // always reset
     if (_state == SINGLE_REMOVE) {
->>>>>>> 0ba532b1
       resetTransientState();
     }
     
