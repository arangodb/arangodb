--- conflicted
+++ resolved
@@ -575,12 +575,7 @@
   s = db->GetUpdatesSince(tickStart, &iterator, ro);
   if (!s.ok()) {
     Result r = convertStatus(s, rocksutils::StatusHint::wal);
-<<<<<<< HEAD
-    auto latestSequence = rocksutils::globalRocksDB()->GetLatestSequenceNumber();
-    return WalAccessResult(r.errorNumber(), tickStart == latestSequence, 0, latestSequence);
-=======
-    return WalAccessResult(r.errorNumber(), false, 0, latest);
->>>>>>> 8199246a
+    return WalAccessResult(r.errorNumber(), tickStart == latest, 0, latest);
   }
 
   // we need to check if the builder is bigger than the chunksize,
