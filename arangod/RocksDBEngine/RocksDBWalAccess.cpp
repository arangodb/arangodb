--- conflicted
+++ resolved
@@ -341,12 +341,6 @@
           } else {
             marker->add("cuid", VPackValue(_dropCollectionUUID));
           }
-<<<<<<< HEAD
-          VPackObjectBuilder data(&_builder, "data", true);
-          data->add("id", VPackValue(std::to_string(_currentCid)));
-          data->add("name", VPackValue(""));  // not used at all
-=======
->>>>>>> aadd41f5
         }
         _callback(loadVocbase(_currentDbId), _builder.slice());
         _builder.clear();
