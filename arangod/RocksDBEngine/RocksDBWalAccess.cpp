////////////////////////////////////////////////////////////////////////////////
/// DISCLAIMER
///
/// Copyright 2014-2020 ArangoDB GmbH, Cologne, Germany
/// Copyright 2004-2014 triAGENS GmbH, Cologne, Germany
///
/// Licensed under the Apache License, Version 2.0 (the "License");
/// you may not use this file except in compliance with the License.
/// You may obtain a copy of the License at
///
///     http://www.apache.org/licenses/LICENSE-2.0
///
/// Unless required by applicable law or agreed to in writing, software
/// distributed under the License is distributed on an "AS IS" BASIS,
/// WITHOUT WARRANTIES OR CONDITIONS OF ANY KIND, either express or implied.
/// See the License for the specific language governing permissions and
/// limitations under the License.
///
/// Copyright holder is ArangoDB GmbH, Cologne, Germany
///
/// @author Simon Grätzer
////////////////////////////////////////////////////////////////////////////////

#include "Basics/StaticStrings.h"
#include "Replication/TailingSyncer.h"
#include "RestServer/DatabaseFeature.h"
#include "RocksDBEngine/RocksDBColumnFamily.h"
#include "RocksDBEngine/RocksDBCommon.h"
#include "RocksDBEngine/RocksDBLogValue.h"
#include "RocksDBEngine/RocksDBReplicationTailing.h"
#include "RocksDBEngine/RocksDBTypes.h"
#include "RocksDBEngine/RocksDBWalAccess.h"
#include "Utils/DatabaseGuard.h"
#include "VocBase/LogicalCollection.h"
#include "VocBase/LogicalView.h"

#include "Logger/Logger.h"

#include <rocksdb/utilities/transaction_db.h>
#include <velocypack/Builder.h>

using namespace arangodb;

RocksDBWalAccess::RocksDBWalAccess(RocksDBEngine& engine) : _engine(engine) {}

/// {"tickMin":"123", "tickMax":"456", "version":"3.2", "serverId":"abc"}
Result RocksDBWalAccess::tickRange(std::pair<TRI_voc_tick_t, TRI_voc_tick_t>& minMax) const {
  rocksdb::TransactionDB* tdb = _engine.db();
  rocksdb::VectorLogPtr walFiles;
  rocksdb::Status s = tdb->GetSortedWalFiles(walFiles);
  if (!s.ok()) {
    return rocksutils::convertStatus(s);
  }

  if (walFiles.size() > 0) {
    minMax.first = walFiles.front()->StartSequence();
  }
  minMax.second = tdb->GetLatestSequenceNumber();
  return TRI_ERROR_NO_ERROR;
}

/// {"lastTick":"123",
///  "version":"3.2",
///  "serverId":"abc",
///  "clients": {
///    "serverId": "ass", "lastTick":"123", ...
///  }}
///
TRI_voc_tick_t RocksDBWalAccess::lastTick() const {
<<<<<<< HEAD
  _engine.flushWal(false, false, false);
  return _engine.db()->GetLatestSequenceNumber();
=======
  rocksutils::globalRocksEngine()->flushWal(false, false);
  return rocksutils::globalRocksDB()->GetLatestSequenceNumber();
>>>>>>> d1f8df02
}

/// should return the list of transactions started, but not committed in that
/// range (range can be adjusted)
WalAccessResult RocksDBWalAccess::openTransactions(WalAccess::Filter const& filter,
                                                   TransactionCallback const&) const {
  return WalAccessResult(TRI_ERROR_NO_ERROR, true, 0, 0, 0);
}

/// WAL parser. Premise of this code is that transactions
/// can potentially be batched into the same rocksdb write batch
/// but transactions can never be interleaved with operations
/// outside of the transaction
class MyWALDumper final : public rocksdb::WriteBatch::Handler, public WalAccessContext {
  // internal WAL parser states
  enum State : char {
    INVALID,
    DB_CREATE,
    DB_DROP,
    COLLECTION_CREATE,
    COLLECTION_RENAME,
    COLLECTION_CHANGE,
    INDEX_CREATE,
    INDEX_DROP,
    VIEW_CREATE,
    VIEW_CHANGE,
    TRANSACTION,
    SINGLE_PUT,
    SINGLE_REMOVE
  };

 public:
  MyWALDumper(RocksDBEngine& engine, WalAccess::Filter const& filter,
              WalAccess::MarkerCallback const& f, size_t maxResponseSize)
      : WalAccessContext(filter, f),
        _engine(engine),
        _definitionsCF(RocksDBColumnFamily::definitions()->GetID()),
        _documentsCF(RocksDBColumnFamily::documents()->GetID()),
        _primaryCF(RocksDBColumnFamily::primary()->GetID()),
        _maxResponseSize(maxResponseSize),
        _startSequence(0),
        _currentSequence(0),
        _lastWrittenSequence(0) {}

  bool Continue() override {
    if (_stopOnNext) {
      return false;
    }

    if (_responseSize > _maxResponseSize) {
      // it should only be possible to be in the middle of a huge batch,
      // if and only if we are in one big transaction. We may not stop
      if (_state == TRANSACTION && _removedDocRid.empty()) {
        // this will make us process one more marker still
        _stopOnNext = true;
      }
    }
    return true;
  }

  void LogData(rocksdb::Slice const& blob) override {
#ifdef ARANGODB_ENABLE_MAINTAINER_MODE
    _checkTick = true;
#endif
    // rocksdb does not count LogData towards sequence-number
    RocksDBLogType type = RocksDBLogValue::type(blob);
        
    // LOG_TOPIC("65ea8", WARN, Logger::REPLICATION) << "[LOG] " << _currentSequence << " " << rocksDBLogTypeName(type);
    switch (type) {
      case RocksDBLogType::DatabaseCreate:
        resetTransientState();  // finish ongoing trx
        if (shouldHandleDB(RocksDBLogValue::databaseId(blob))) {
          _state = DB_CREATE;
        }
        // wait for marker data in Put entry
        break;
      case RocksDBLogType::DatabaseDrop:
        resetTransientState();  // finish ongoing trx
        if (shouldHandleDB(RocksDBLogValue::databaseId(blob))) {
          _state = DB_DROP;
        }
        // wait for marker data in Put entry
        break;
      case RocksDBLogType::CollectionCreate:
        resetTransientState();  // finish ongoing trx
        if (shouldHandleCollection(RocksDBLogValue::databaseId(blob),
                                   RocksDBLogValue::collectionId(blob))) {
          _state = COLLECTION_CREATE;
        }
        break;
      case RocksDBLogType::CollectionRename:
        resetTransientState();  // finish ongoing trx
        if (shouldHandleCollection(RocksDBLogValue::databaseId(blob),
                                   RocksDBLogValue::collectionId(blob))) {
          _state = COLLECTION_RENAME;  // collection name is not needed
          // LOG_TOPIC("3c411", DEBUG, Logger::REPLICATION) << "renaming "
          // << RocksDBLogValue::oldCollectionName(blob).toString();
        }
        break;
      case RocksDBLogType::CollectionChange:
        resetTransientState();  // finish ongoing trx
        if (shouldHandleCollection(RocksDBLogValue::databaseId(blob),
                                   RocksDBLogValue::collectionId(blob))) {
          _state = COLLECTION_CHANGE;
        }
        break;
      case RocksDBLogType::CollectionDrop: {
        resetTransientState();  // finish ongoing trx
        TRI_voc_tick_t dbid = RocksDBLogValue::databaseId(blob);
        // always print drop collection marker, shouldHandleCollection will
        // always return false for dropped collections
        if (shouldHandleDB(dbid)) {
          TRI_vocbase_t* vocbase = loadVocbase(dbid);
          if (vocbase != nullptr) {
            {  // tick number
              arangodb::velocypack::StringRef uuid = RocksDBLogValue::viewUUID(blob);
              TRI_ASSERT(!uuid.empty());
              uint64_t tick = _currentSequence + (_startOfBatch ? 0 : 1);
              VPackObjectBuilder marker(&_builder, true);
              marker->add("tick", VPackValue(std::to_string(tick)));
              marker->add("type", VPackValue(REPLICATION_COLLECTION_DROP));
              marker->add("db", VPackValue(vocbase->name()));
              marker->add("cuid", VPackValuePair(uuid.data(), uuid.size(),
                                                 VPackValueType::String));
            }
            printMarker(vocbase);
          }
        }
        break;
      }
      case RocksDBLogType::CollectionTruncate: {
        resetTransientState();  // finish ongoing trx
        TRI_voc_tick_t dbid = RocksDBLogValue::databaseId(blob);
        DataSourceId cid = RocksDBLogValue::collectionId(blob);
        if (shouldHandleCollection(dbid, cid)) {  // will check vocbase
          TRI_vocbase_t* vocbase = loadVocbase(dbid);
          if (vocbase != nullptr) {
            LogicalCollection* coll = loadCollection(dbid, cid);
            TRI_ASSERT(vocbase != nullptr && coll != nullptr);
            {
              uint64_t tick = _currentSequence; 
              VPackObjectBuilder marker(&_builder, true);
              marker->add("tick", VPackValue(std::to_string(tick)));
              marker->add("type", VPackValue(REPLICATION_COLLECTION_TRUNCATE));
              marker->add("db", VPackValue(vocbase->name()));
              marker->add("cuid", VPackValue(coll->guid()));
            }
            printMarker(vocbase);
          }
        }
        break;
      }
      case RocksDBLogType::IndexCreate: {
        resetTransientState();  // finish ongoing trx

        TRI_voc_tick_t dbid = RocksDBLogValue::databaseId(blob);
        DataSourceId cid = RocksDBLogValue::collectionId(blob);
        // only print markers from this collection if it is set
        if (shouldHandleCollection(dbid, cid)) {  // will check vocbase
          TRI_vocbase_t* vocbase = loadVocbase(dbid);
          if (vocbase != nullptr) {
            LogicalCollection* coll = loadCollection(dbid, cid);
            TRI_ASSERT(vocbase != nullptr && coll != nullptr);
            VPackSlice indexDef = RocksDBLogValue::indexSlice(blob);
            auto stripped = rocksutils::stripObjectIds(indexDef);

            {
              uint64_t tick = _currentSequence + (_startOfBatch ? 0 : 1);
              VPackObjectBuilder marker(&_builder, true);
              marker->add("tick", VPackValue(std::to_string(tick)));
              marker->add("type", VPackValue(rocksutils::convertLogType(type)));
              marker->add("db", VPackValue(vocbase->name()));
              marker->add("cuid", VPackValue(coll->guid()));
              marker->add("data", stripped.first);
            }

            printMarker(vocbase);
          }
        }

        break;
      }
      case RocksDBLogType::IndexDrop: {
        resetTransientState();  // finish ongoing trx

        TRI_voc_tick_t dbid = RocksDBLogValue::databaseId(blob);
        DataSourceId cid = RocksDBLogValue::collectionId(blob);
        IndexId iid = RocksDBLogValue::indexId(blob);

        // only print markers from this collection if it is set
        if (shouldHandleCollection(dbid, cid)) {
          TRI_vocbase_t* vocbase = loadVocbase(dbid);
          if (vocbase != nullptr) {
            LogicalCollection* col = loadCollection(dbid, cid);
            TRI_ASSERT(vocbase != nullptr && col != nullptr);

            {
              uint64_t tick = _currentSequence + (_startOfBatch ? 0 : 1);
              VPackObjectBuilder marker(&_builder, true);
              marker->add("tick", VPackValue(std::to_string(tick)));
              marker->add("type", VPackValue(rocksutils::convertLogType(type)));
              marker->add("db", VPackValue(vocbase->name()));
              marker->add("cuid", VPackValue(col->guid()));

              VPackObjectBuilder data(&_builder, "data", true);

              data->add("id", VPackValue(std::to_string(iid.id())));
            }

            printMarker(vocbase);
          }
        }
        break;
      }
      case RocksDBLogType::ViewCreate:
        resetTransientState();  // finish ongoing trx
        if (shouldHandleView(RocksDBLogValue::databaseId(blob),
                             RocksDBLogValue::viewId(blob))) {
          _state = VIEW_CREATE;
        }
        // wait for marker data in Put entry
        break;

      case RocksDBLogType::ViewDrop: {
        resetTransientState();  // finish ongoing trx
        TRI_voc_tick_t dbid = RocksDBLogValue::databaseId(blob);
        DataSourceId vid = RocksDBLogValue::viewId(blob);
        if (shouldHandleView(dbid, vid)) {
          TRI_vocbase_t* vocbase = loadVocbase(dbid);
          if (vocbase != nullptr) {
            {  // tick number
              arangodb::velocypack::StringRef uuid = RocksDBLogValue::collectionUUID(blob);
              TRI_ASSERT(!uuid.empty());
              uint64_t tick = _currentSequence + (_startOfBatch ? 0 : 1);
              VPackObjectBuilder marker(&_builder, true);
              marker->add("tick", VPackValue(std::to_string(tick)));
              marker->add("type", VPackValue(REPLICATION_VIEW_DROP));
              marker->add("db", VPackValue(vocbase->name()));
              marker->add("cuid", VPackValuePair(uuid.data(), uuid.size(),
                                                 VPackValueType::String));
            }

            printMarker(vocbase);
          }
        }
        // wait for marker data in Put entry
        break;
      }

      case RocksDBLogType::ViewChange:
        resetTransientState();  // finish ongoing trx
        if (shouldHandleView(RocksDBLogValue::databaseId(blob),
                             RocksDBLogValue::viewId(blob))) {
          _state = VIEW_CHANGE;
        }
        // wait for marker data in Put entry
        break;

      case RocksDBLogType::BeginTransaction: {
        resetTransientState();  // finish ongoing trx
        TransactionId tid = RocksDBLogValue::transactionId(blob);
        TRI_voc_tick_t dbid = RocksDBLogValue::databaseId(blob);
        if (shouldHandleDB(dbid)) {
          TRI_vocbase_t* vocbase = loadVocbase(dbid);
          // note: vocbase may be a nullptr here, if the database was already deleted!
          if (vocbase != nullptr) {
            _state = TRANSACTION;
            _currentTrxId = tid;
            _trxDbId = dbid;
            _builder.openObject(true);
            _builder.add("tick", VPackValue(std::to_string(_currentSequence)));
            _builder.add("type", VPackValue(rocksutils::convertLogType(type)));
            _builder.add("tid", VPackValue(std::to_string(_currentTrxId.id())));
            _builder.add("db", VPackValue(vocbase->name()));
            _builder.close();
            printMarker(vocbase);
          }
        }
        break;
      }
      case RocksDBLogType::CommitTransaction: {
        if (_state == TRANSACTION) {
          TRI_voc_tick_t dbid = RocksDBLogValue::databaseId(blob);
          TransactionId tid = RocksDBLogValue::transactionId(blob);
          TRI_ASSERT(_currentTrxId == tid && _trxDbId == dbid);
          if (shouldHandleDB(dbid) && _currentTrxId == tid) {
            writeCommitMarker(dbid);
          }
        }
        resetTransientState();
        break;
      }
      case RocksDBLogType::SinglePut: {
        resetTransientState();  // finish ongoing trx
        TRI_voc_tick_t dbid = RocksDBLogValue::databaseId(blob);
        DataSourceId cid = RocksDBLogValue::collectionId(blob);
        if (shouldHandleCollection(dbid, cid)) {
          _state = SINGLE_PUT;
        }
        break;
      }
      case RocksDBLogType::SingleRemove: {  // deprecated
        resetTransientState();              // finish ongoing trx
        TRI_voc_tick_t dbid = RocksDBLogValue::databaseId(blob);
        DataSourceId cid = RocksDBLogValue::collectionId(blob);
        if (shouldHandleCollection(dbid, cid)) {
          _state = SINGLE_REMOVE;  // revisionId is unknown
        }
        break;
      }
      case RocksDBLogType::DocumentRemoveV2: {  // remove within a trx
        if (_state == TRANSACTION) {
          TRI_ASSERT(_removedDocRid.empty());
          _removedDocRid = RocksDBLogValue::revisionId(blob);
        } else {
          resetTransientState();
        }
        break;
      }
      case RocksDBLogType::SingleRemoveV2: {
        resetTransientState();  // finish ongoing trx
        TRI_voc_tick_t dbid = RocksDBLogValue::databaseId(blob);
        DataSourceId cid = RocksDBLogValue::collectionId(blob);
        if (shouldHandleCollection(dbid, cid)) {
          _state = SINGLE_REMOVE;
          _removedDocRid = RocksDBLogValue::revisionId(blob);
        }
        break;
      }

      case RocksDBLogType::DocumentOperationsPrologue:
      case RocksDBLogType::DocumentRemove:
      case RocksDBLogType::DocumentRemoveAsPartOfUpdate:
      case RocksDBLogType::TrackedDocumentInsert:
      case RocksDBLogType::TrackedDocumentRemove:
      case RocksDBLogType::FlushSync:
#ifdef ARANGODB_ENABLE_MAINTAINER_MODE
        _checkTick = false;
#endif
        break;  // ignore deprecated / unused markers

      default:
        LOG_TOPIC("0d0d1", WARN, Logger::REPLICATION)
            << "Unhandled wal log entry " << rocksDBLogTypeName(type);
        break;
    }
  }

  rocksdb::Status PutCF(uint32_t column_family_id, rocksdb::Slice const& key,
                        rocksdb::Slice const& value) override {
#ifdef ARANGODB_ENABLE_MAINTAINER_MODE
    _checkTick = true;
#endif
    incTick();
    // LOG_TOPIC("31697", WARN, Logger::ENGINES) << "[PUT] cf: " << column_family_id << ", key:" << key.ToString() << "  value: " << value.ToString();

    if (column_family_id == _definitionsCF) {
      // LogData should have triggered a commit on ongoing transactions
      if (RocksDBKey::type(key) == RocksDBEntryType::Database) {
        // database slice should contain "id" and "name"
        VPackSlice const data = RocksDBValue::data(value);
        VPackSlice const name = data.get("name");
        TRI_ASSERT(name.isString() && name.getStringLength() > 0);

        TRI_voc_tick_t dbid = RocksDBKey::databaseId(key);
        if (_state == DB_CREATE) {
          TRI_vocbase_t* vocbase = loadVocbase(dbid);
          if (vocbase != nullptr) {  // db is already deleted
            {
              VPackObjectBuilder marker(&_builder, true);
              marker->add("tick", VPackValue(std::to_string(_currentSequence)));
              marker->add("type", VPackValue(REPLICATION_DATABASE_CREATE));
              marker->add("db", name);
              marker->add("data", data);
            }
            printMarker(vocbase);
          }
        } else if (_state == DB_DROP) {
          // prepareDropDatabase should always write entry
          VPackSlice const del = data.get("deleted");
          TRI_ASSERT(del.isBool() && del.getBool());
          {
            VPackObjectBuilder marker(&_builder, true);
            marker->add("tick", VPackValue(std::to_string(_currentSequence)));
            marker->add("type", VPackValue(REPLICATION_DATABASE_DROP));
            marker->add("db", name);
          }
          printMarker(loadVocbase(dbid));
        }  // ignore Put in any other case
      } else if (RocksDBKey::type(key) == RocksDBEntryType::Collection) {
        TRI_voc_tick_t dbid = RocksDBKey::databaseId(key);
        DataSourceId cid = RocksDBKey::collectionId(key);

        if (shouldHandleCollection(dbid, cid) &&
            (_state == COLLECTION_CREATE || _state == COLLECTION_RENAME ||
             _state == COLLECTION_CHANGE)) {
          TRI_vocbase_t* vocbase = loadVocbase(dbid);
          if (vocbase != nullptr) {
            LogicalCollection* col = loadCollection(dbid, cid);
            TRI_ASSERT(vocbase != nullptr && col != nullptr);

            {
              VPackSlice collectionDef = RocksDBValue::data(value);
              VPackObjectBuilder marker(&_builder, true);
              marker->add("tick", VPackValue(std::to_string(_currentSequence)));
              marker->add("db", VPackValue(vocbase->name()));
              marker->add("cuid", VPackValue(col->guid()));

              if (_state == COLLECTION_CREATE) {
                auto stripped = rocksutils::stripObjectIds(collectionDef);
                marker->add("type", VPackValue(REPLICATION_COLLECTION_CREATE));
                marker->add("data", stripped.first);
              } else if (_state == COLLECTION_RENAME) {
                marker->add("type", VPackValue(REPLICATION_COLLECTION_RENAME));
                VPackObjectBuilder data(&_builder, "data", true);
                data->add("name", VPackValue(col->name()));
              } else if (_state == COLLECTION_CHANGE) {
                auto stripped = rocksutils::stripObjectIds(collectionDef);
                marker->add("type", VPackValue(REPLICATION_COLLECTION_CHANGE));
                marker->add("data", stripped.first);
              }
            }
            printMarker(vocbase);
          }
        }
      } else if (RocksDBKey::type(key) == RocksDBEntryType::View) {
        TRI_voc_tick_t dbid = RocksDBKey::databaseId(key);
        DataSourceId vid = RocksDBKey::viewId(key);

        if (shouldHandleView(dbid, vid) && (_state == VIEW_CREATE || _state == VIEW_CHANGE)) {
          TRI_vocbase_t* vocbase = loadVocbase(dbid);
          if (vocbase != nullptr) {
            auto view = vocbase->lookupView(vid);

            if (view != nullptr) {  // ignore nonexisting views
              VPackSlice viewDef = RocksDBValue::data(value);
              {
                VPackObjectBuilder marker(&_builder, true);
                marker->add("tick", VPackValue(std::to_string(_currentSequence)));
                marker->add("db", VPackValue(vocbase->name()));
                marker->add("cuid", VPackValue(view->guid()));
                marker->add("data", viewDef);
                if (_state == VIEW_CREATE) {
                  marker->add("type", VPackValue(REPLICATION_VIEW_CREATE));
                } else /*if (_state == VIEW_CHANGE)*/ {
                  marker->add("type", VPackValue(REPLICATION_VIEW_CHANGE));
                }
              }
              printMarker(vocbase);
            }
          }
        }
      }

      // reset everything immediately after DDL operations
      resetTransientState();

    } else if (column_family_id == _documentsCF) {
      if (_state != TRANSACTION && _state != SINGLE_PUT) {
        resetTransientState();
        return rocksdb::Status();
      }
      TRI_ASSERT(_state != SINGLE_PUT || _currentTrxId.empty());
      TRI_ASSERT(_state != TRANSACTION || _trxDbId != 0);
      TRI_ASSERT(_removedDocRid.empty());
      _removedDocRid = RevisionId::none();

      uint64_t objectId = RocksDBKey::objectId(key);
      auto dbCollPair = _engine.mapObjectToCollection(objectId);
      TRI_voc_tick_t const dbid = dbCollPair.first;
      DataSourceId const cid = dbCollPair.second;

      if (!shouldHandleCollection(dbid, cid)) {
        return rocksdb::Status();  // no reset here
      }

      TRI_ASSERT(_state != TRANSACTION || _trxDbId == dbid);

      TRI_vocbase_t* vocbase = loadVocbase(dbid);
      LogicalCollection* col = loadCollection(dbid, cid);
      TRI_ASSERT(vocbase != nullptr && col != nullptr);

      {
        VPackObjectBuilder marker(&_builder, true);
        marker->add("tick", VPackValue(std::to_string(_currentSequence)));
        marker->add("type", VPackValue(REPLICATION_MARKER_DOCUMENT));
        marker->add("db", VPackValue(vocbase->name()));
        marker->add("cuid", VPackValue(col->guid()));
        marker->add("tid", VPackValue(std::to_string(_currentTrxId.id())));
        marker->add("data", RocksDBValue::data(value));
      }

      printMarker(vocbase);
      if (_state == SINGLE_PUT) {
        resetTransientState();  // always reset after single op
      }
    }

    return rocksdb::Status();
  }

  // for Delete / SingleDelete
  void handleDeleteCF(uint32_t cfId, rocksdb::Slice const& key) {
#ifdef ARANGODB_ENABLE_MAINTAINER_MODE
    _checkTick = true;
#endif
    incTick();
    // LOG_TOPIC("5060c", WARN, Logger::ENGINES) << "[DELETE] cf: " << cfId << ", key:" << key.ToString();

    if (cfId != _primaryCF) {
      return;  // ignore all document operations
    }

    if (_state != TRANSACTION && _state != SINGLE_REMOVE) {
      resetTransientState();
      return;
    }
    TRI_ASSERT(_state != SINGLE_REMOVE || _currentTrxId.empty());
    TRI_ASSERT(_state != TRANSACTION || _trxDbId != 0);

    uint64_t objectId = RocksDBKey::objectId(key);
    auto triple = _engine.mapObjectToIndex(objectId);
    TRI_voc_tick_t const dbid = std::get<0>(triple);
    DataSourceId const cid = std::get<1>(triple);

    if (!shouldHandleCollection(dbid, cid)) {
      _removedDocRid = RevisionId::none();  // ignore rid too
      return;              // no reset here
    }

    arangodb::velocypack::StringRef docKey = RocksDBKey::primaryKey(key);
    TRI_ASSERT(_state != TRANSACTION || _trxDbId == dbid);

    TRI_vocbase_t* vocbase = loadVocbase(dbid);
    LogicalCollection* col = loadCollection(dbid, cid);
    TRI_ASSERT(vocbase != nullptr && col != nullptr);

    {
      VPackObjectBuilder marker(&_builder, true);
      marker->add("tick", VPackValue(std::to_string(_currentSequence)));
      marker->add("type", VPackValue(REPLICATION_MARKER_REMOVE));
      marker->add("db", VPackValue(vocbase->name()));
      marker->add("cuid", VPackValue(col->guid()));
      marker->add("tid", VPackValue(std::to_string(_currentTrxId.id())));

      VPackObjectBuilder data(&_builder, "data", true);
      data->add(StaticStrings::KeyString,
                VPackValuePair(docKey.data(), docKey.size(), VPackValueType::String));
      data->add(StaticStrings::RevString, VPackValue(_removedDocRid.toString()));
    }

    printMarker(vocbase);
    _removedDocRid = RevisionId::none();  // always reset

    if (_state == SINGLE_REMOVE) {
      resetTransientState();
    }
  }

  rocksdb::Status DeleteCF(uint32_t column_family_id, rocksdb::Slice const& key) override {
    handleDeleteCF(column_family_id, key);
    return rocksdb::Status();
  }

  rocksdb::Status SingleDeleteCF(uint32_t column_family_id, rocksdb::Slice const& key) override {
    handleDeleteCF(column_family_id, key);
    return rocksdb::Status();
  }

  rocksdb::Status DeleteRangeCF(uint32_t /*column_family_id*/,
                                const rocksdb::Slice& /*begin_key*/,
                                const rocksdb::Slice& /*end_key*/) override {
#ifdef ARANGODB_ENABLE_MAINTAINER_MODE
    _checkTick = true;
#endif
    incTick();
    // LOG_TOPIC("d1dfa", WARN, Logger::ENGINES) << "[DELETE-RANGE] cf: " << column_family_id;
    // drop and truncate may use this, but we do not print anything
    return rocksdb::Status();  // make WAL iterator happy
  }

 public:
  /// figures out from which sequence number we need to start scanning
  /// if we just use tickStart rocksdb will skip over batches we might
  /// not have completely evaluated
  uint64_t safeBeginTick() const {
    if (_filter.tickLastScanned > 0 && _filter.tickLastScanned < _filter.tickStart) {
      return _filter.tickLastScanned;
    }
    return _filter.tickStart;
  }

  void startNewBatch(rocksdb::SequenceNumber startSequence) {
    // LOG_TOPIC("24e69", TRACE, Logger::ENGINES) << "starting new batch with sequence: " << startSequence;
    TRI_ASSERT(!_stopOnNext);
#ifdef ARANGODB_ENABLE_MAINTAINER_MODE
    if (_checkTick) {
      TRI_ASSERT(_startSequence < startSequence);
      TRI_ASSERT(_currentSequence < startSequence);
    }
#endif

    // starting new write batch
    _startSequence = startSequence;
    _currentSequence = startSequence;
    _startOfBatch = true;
    _state = INVALID;
    _currentTrxId = TransactionId::none();
    _trxDbId = 0;
    _removedDocRid = RevisionId::none();
#ifdef ARANGODB_ENABLE_MAINTAINER_MODE
    _checkTick = true;
#endif
  }

  uint64_t endBatch() {
    TRI_ASSERT(_removedDocRid.empty() || _stopOnNext);
    resetTransientState();
    return _currentSequence;
  }

  size_t responseSize() const { return _responseSize; }

  uint64_t lastWrittenSequence() const { return _lastWrittenSequence; }

#ifdef ARANGODB_ENABLE_MAINTAINER_MODE
  void disableTickCheck() { _checkTick = false; }
#endif

 private:

  void writeCommitMarker(TRI_voc_tick_t dbid) {
    TRI_ASSERT(_state == TRANSACTION);
    TRI_vocbase_t* vocbase = loadVocbase(dbid);
    // note: vocbase may be a nullptr here, if the database was already deleted!
    if (vocbase != nullptr) {
      _builder.openObject(true);
      _builder.add("tick", VPackValue(std::to_string(_currentSequence)));
      _builder.add("type", VPackValue(static_cast<uint64_t>(REPLICATION_TRANSACTION_COMMIT)));
      _builder.add("tid", VPackValue(std::to_string(_currentTrxId.id())));
      _builder.add("db", VPackValue(vocbase->name()));
      _builder.close();

      printMarker(vocbase);
    }
    _state = INVALID;
  }

  /// print maker in builder and clear it
  void printMarker(TRI_vocbase_t* vocbase) {
    // note: vocbase may be a nullptr here!
    TRI_ASSERT(!_builder.isEmpty());
    if (_currentSequence > _filter.tickStart) {
      _callback(vocbase, _builder.slice());
      _responseSize += _builder.size();
      _lastWrittenSequence = _currentSequence;
    }
    _builder.clear();
  }

  // should reset state flags which are only valid between
  // observing a specific log entry and a sequence of immediately
  // following PUT / DELETE / Log entries
  void resetTransientState() {
    // reset all states
    _state = INVALID;
    _currentTrxId = TransactionId::none();
    _trxDbId = 0;
    _removedDocRid = RevisionId::none();
  }

  // tick function that is called before each new WAL entry
  void incTick() {
    if (_startOfBatch) {
      // we are at the start of a batch. do NOT increase sequence number
      _startOfBatch = false;
    } else {
      // we are inside a batch already. now increase sequence number
      ++_currentSequence;
    }
  }

 private:
  RocksDBEngine& _engine;
  uint32_t const _definitionsCF;
  uint32_t const _documentsCF;
  uint32_t const _primaryCF;
  size_t const _maxResponseSize;

  rocksdb::SequenceNumber _startSequence;
  rocksdb::SequenceNumber _currentSequence;
  rocksdb::SequenceNumber _lastWrittenSequence;
  bool _startOfBatch = false;

  // Various state machine flags
  State _state = INVALID;
  TransactionId _currentTrxId = TransactionId::none();
  TRI_voc_tick_t _trxDbId = 0;  // remove eventually
  RevisionId _removedDocRid = RevisionId::none();
  bool _stopOnNext = false;
#ifdef ARANGODB_ENABLE_MAINTAINER_MODE
  bool _checkTick = true;
#endif
};

// iterates over WAL starting at 'from' and returns up to 'chunkSize' documents
// from the corresponding database
WalAccessResult RocksDBWalAccess::tail(Filter const& filter, size_t chunkSize,
                                       MarkerCallback const& func) const {
  TRI_ASSERT(filter.transactionIds.empty());  // not supported in any way

  rocksdb::TransactionDB* db = _engine.db();

  if (chunkSize < 16384) {  // we need to have some sensible minimum
    chunkSize = 16384;
  }

  // pre 3.4 breaking up write batches is not supported
  size_t maxTrxChunkSize = filter.tickLastScanned > 0 ? chunkSize : SIZE_MAX;

  MyWALDumper dumper(_engine, filter, func, maxTrxChunkSize);
  const uint64_t since = dumper.safeBeginTick();
  TRI_ASSERT(since <= filter.tickStart);
  TRI_ASSERT(since <= filter.tickEnd);

  uint64_t firstTick = UINT64_MAX;   // first tick to actually print (exclusive)
  uint64_t lastScannedTick = since;  // last (begin) tick of batch we looked at
  uint64_t lastWrittenTick = 0;      // lastTick at the end of a write batch
  uint64_t latestTick = db->GetLatestSequenceNumber();

  // prevent purging of WAL files while we are in here
  RocksDBFilePurgePreventer purgePreventer(_engine.disallowPurging());

  std::unique_ptr<rocksdb::TransactionLogIterator> iterator;  // reader();
  // no need verifying the WAL contents
  rocksdb::TransactionLogIterator::ReadOptions ro(false);
  rocksdb::Status s = db->GetUpdatesSince(since, &iterator, ro);
  if (!s.ok()) {
    Result r = convertStatus(s, rocksutils::StatusHint::wal);
    return WalAccessResult(r.errorNumber(), filter.tickStart == latestTick, 0, 0, latestTick);
  }

  // we need to check if the builder is bigger than the chunksize,
  // only after we printed a full WriteBatch. Otherwise a client might
  // never read the full writebatch
  LOG_TOPIC("caefa", DEBUG, Logger::ENGINES)
      << "WAL tailing call. Scan since: " << since << ", tick start: " << filter.tickStart
      << ", tick end: " << filter.tickEnd << ", chunk size: " << chunkSize;
  while (iterator->Valid() && lastScannedTick <= filter.tickEnd) {
    rocksdb::BatchResult batch = iterator->GetBatch();
    // record the first tick we are actually considering
    if (firstTick == UINT64_MAX) {
      firstTick = batch.sequence;
    }

    if (batch.sequence > filter.tickEnd) {
      break;  // cancel out
    }

    // LOG_TOPIC("1eccb", TRACE, Logger::REPLICATION) << "found batch-seq: " << batch.sequence;
    lastScannedTick = batch.sequence;  // start of the batch

    if (batch.sequence < since) {
      // LOG_TOPIC("a5e56", TRACE, Logger::REPLICATION) << "skipping batch from " << batch.sequence << " to " << (batch.sequence + batch.writeBatchPtr->Count());
      iterator->Next();  // skip
      continue;
    }

    dumper.startNewBatch(batch.sequence);
    s = batch.writeBatchPtr->Iterate(&dumper);
#ifdef ARANGODB_ENABLE_MAINTAINER_MODE
    if (batch.writeBatchPtr->Count() == 0) {
      // there can be completely empty write batches. in case we encounter
      // some, we cannot assume the tick gets increased next time
      dumper.disableTickCheck();
    }
#endif
    if (!s.ok()) {
      LOG_TOPIC("57d54", ERR, Logger::REPLICATION) << "error during WAL scan: " << s.ToString();
      break;  // s is considered in the end
    }

    uint64_t batchEndSeq = dumper.endBatch();        // end tick of the batch
    lastWrittenTick = dumper.lastWrittenSequence();  // 0 if no marker was written
    TRI_ASSERT(batchEndSeq >= lastScannedTick);

    if (dumper.responseSize() >= chunkSize) {  // break if response gets big
      break;
    }
    // we need to set this here again, to avoid re-scanning WriteBatches
    lastScannedTick = batchEndSeq;  // do not remove, tailing take forever

    iterator->Next();
  }

  // update our latest sequence number again, because it may have been raised
  // while scanning the WAL
  latestTick = db->GetLatestSequenceNumber();

  WalAccessResult result(TRI_ERROR_NO_ERROR, firstTick <= filter.tickStart,
                         lastWrittenTick, lastScannedTick, latestTick);
  if (!s.ok()) {
    result.reset(convertStatus(s, rocksutils::StatusHint::wal));
  }
  // LOG_TOPIC("f7ab7", WARN, Logger::REPLICATION) << "2. firstTick: " << firstTick << "
  // lastWrittenTick: " << lastWrittenTick
  // << " latestTick: " << latestTick;
  return result;
}<|MERGE_RESOLUTION|>--- conflicted
+++ resolved
@@ -67,13 +67,8 @@
 ///  }}
 ///
 TRI_voc_tick_t RocksDBWalAccess::lastTick() const {
-<<<<<<< HEAD
-  _engine.flushWal(false, false, false);
+  _engine.flushWal(false, false);
   return _engine.db()->GetLatestSequenceNumber();
-=======
-  rocksutils::globalRocksEngine()->flushWal(false, false);
-  return rocksutils::globalRocksDB()->GetLatestSequenceNumber();
->>>>>>> d1f8df02
 }
 
 /// should return the list of transactions started, but not committed in that
