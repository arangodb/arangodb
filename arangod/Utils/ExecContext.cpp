--- conflicted
+++ resolved
@@ -44,12 +44,11 @@
 }
 
 ExecContext::ExecContext(ExecContext::Type type, std::string const& user,
-<<<<<<< HEAD
             std::string const& database, auth::Level systemLevel, auth::Level dbLevel,
             bool isAdminUser)
-      : _type(type),
-        _user(user),
+      : _user(user),
         _database(database),
+        _type(type),
         _isAdminUser(isAdminUser),
         _canceled(false),
         _systemDbAuthLevel(systemLevel),
@@ -57,19 +56,6 @@
   TRI_ASSERT(_systemDbAuthLevel != auth::Level::UNDEFINED);
   TRI_ASSERT(_databaseAuthLevel != auth::Level::UNDEFINED);
 }
-=======
-            std::string const& database, auth::Level systemLevel, auth::Level dbLevel)
-: _user(user),
-  _database(database),
-  _type(type),
-  _canceled(false),
-  _systemDbAuthLevel(systemLevel),
-  _databaseAuthLevel(dbLevel) {
-    TRI_ASSERT(_systemDbAuthLevel != auth::Level::UNDEFINED);
-    TRI_ASSERT(_databaseAuthLevel != auth::Level::UNDEFINED);
-  }
-
->>>>>>> 7d53f2d3
 
 bool ExecContext::isAuthEnabled() {
   AuthenticationFeature* af = AuthenticationFeature::instance();
@@ -103,12 +89,8 @@
       isAdminUser = um->databaseAuthLevel(user, StaticStrings::SystemDatabase, true) == auth::Level::RW;
     }
   }
-<<<<<<< HEAD
+  // we cannot use std::make_unique here, as ExecContext has a protected constructor
   auto* ptr = new ExecContext(ExecContext::Type::Default, user, dbname, sysLvl, dbLvl, isAdminUser);
-=======
-  // we cannot use std::make_unique here, as ExecContext has a protected constructor
-  auto* ptr = new ExecContext(ExecContext::Type::Default, user, dbname, sysLvl, dbLvl);
->>>>>>> 7d53f2d3
   return std::unique_ptr<ExecContext>(ptr);
 }
 
@@ -146,26 +128,14 @@
   if (!af->isActive()) {
     return auth::Level::RW;
   }
-<<<<<<< HEAD
-  // handle fixed permissions here outside auth module.
-  // TODO: move this block above, such that it takes effect
-  //       when authentication is disabled
-  if (dbname == StaticStrings::SystemDatabase && coll == TRI_COL_NAME_USERS) {
-    return auth::Level::NONE;
-  } else if (coll == "_queues") {
-    return auth::Level::RO;
-  } else if (coll == "_frontend") {
-    return auth::Level::RW;
-  }  // intentional fall through
-=======
-
+  
   if (coll.size() >= 5 && coll[0] == '_') {
     // _users, _queues, _frontend
 
     // handle fixed permissions here outside auth module.
     // TODO: move this block above, such that it takes effect
     //       when authentication is disabled
-    if (dbname == TRI_VOC_SYSTEM_DATABASE && coll == TRI_COL_NAME_USERS) {
+    if (dbname == StaticStrings::SystemDatabase && coll == TRI_COL_NAME_USERS) {
       return auth::Level::NONE;
     } else if (coll == "_queues") {
       return auth::Level::RO;
@@ -173,7 +143,6 @@
       return auth::Level::RW;
     }  // intentional fall through
   }
->>>>>>> 7d53f2d3
 
   auth::UserManager* um = af->userManager();
   TRI_ASSERT(um != nullptr);
