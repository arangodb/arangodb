--- conflicted
+++ resolved
@@ -45,13 +45,8 @@
       : Result(errorNumber), _authSource(source) {}
 
   AuthenticationResult(
-<<<<<<< HEAD
-      std::unordered_map<std::string, std::string> const& permissions,
+      std::unordered_map<std::string, AuthLevel> const& permissions,
       std::unordered_set<std::string> const& roles, AuthSource const& source)
-=======
-      std::unordered_map<std::string, AuthLevel> const& permissions,
-      std::unordered_set<std::string> roles, AuthSource const& source)
->>>>>>> f28bb69f
       : Result(0),
         _authSource(source),
         _permissions(permissions),
