////////////////////////////////////////////////////////////////////////////////
/// DISCLAIMER
///
/// Copyright 2014-2016 ArangoDB GmbH, Cologne, Germany
/// Copyright 2004-2014 triAGENS GmbH, Cologne, Germany
///
/// Licensed under the Apache License, Version 2.0 (the "License");
/// you may not use this file except in compliance with the License.
/// You may obtain a copy of the License at
///
///     http://www.apache.org/licenses/LICENSE-2.0
///
/// Unless required by applicable law or agreed to in writing, software
/// distributed under the License is distributed on an "AS IS" BASIS,
/// WITHOUT WARRANTIES OR CONDITIONS OF ANY KIND, either express or implied.
/// See the License for the specific language governing permissions and
/// limitations under the License.
///
/// Copyright holder is ArangoDB GmbH, Cologne, Germany
///
/// @author Jan Steemann
////////////////////////////////////////////////////////////////////////////////

#ifndef ARANGOD_UTILS_OPERATION_OPTIONS_H
#define ARANGOD_UTILS_OPERATION_OPTIONS_H 1

#include "Basics/Common.h"
#include "Indexes/Index.h"

namespace arangodb {
// a struct for keeping document modification operations in transactions
struct OperationOptions {
  OperationOptions()
      : recoveryData(nullptr),
        indexOperationMode(Index::OperationMode::normal),
        waitForSync(false),
        keepNull(true),
        mergeObjects(true),
        silent(false),
        ignoreRevs(true),
        returnOld(false),
        returnNew(false),
        isRestore(false),
        overwrite(false),
<<<<<<< HEAD
        ignoreUniqueConstraints(false) {}
=======
        overwriteModeUpdate(false)
        {}

// The following code does not work with VisualStudi 2019's `cl`
// Lets keep it for debugging on linux.
#ifndef _WIN32
  friend std::ostream& operator<<(std::ostream& os, OperationOptions const& ops) {
    // clang-format off
    os << "OperationOptions : " << std::boolalpha
       << "{ recoveryData : " << ops.recoveryData
       << ", indexOperationMode : " << ops.indexOperationMode
       << ", waitForSync : " << ops.waitForSync
       << ", keepNull : " << ops.keepNull
       << ", mergeObjects : " << ops.mergeObjects
       << ", silent : " << ops.silent
       << ", ignoreRevs : " << ops.ignoreRevs
       << ", returnOld :" << ops.returnOld
       << ", returnNew : "  << ops.returnNew
       << ", isRestore : " << ops.isRestore
       << ", overwrite : " << ops.overwrite
       << ", overwriteModeUpdate : " << ops.overwriteModeUpdate
       << " }" << std::endl;
    // clang-format on
    return os;
  }
#endif
>>>>>>> b1e90bb8

  // original marker, set by an engine's recovery procedure only!
  void* recoveryData;

  Index::OperationMode indexOperationMode;

  // wait until the operation has been synced
  bool waitForSync;

  // keep null values on update (=true) or remove them (=false). only used for
  // update operations
  bool keepNull;

  // merge objects. only used for update operations
  bool mergeObjects;

  // be silent. this will build smaller results and thus may speed up operations
  bool silent;

  // ignore _rev attributes given in documents (for replace and update)
  bool ignoreRevs;

  // returnOld: for replace, update and remove return previous value
  bool returnOld;

  // returnNew: for insert, replace and update return complete new value
  bool returnNew;

  // for insert operations: use _key value even when this is normally prohibited
  // for the end user this option is there to ensure _key values once set can be
  // restored by replicated and arangorestore
  bool isRestore;

  // for insert operations: do not fail if _key exists but replace the document
  bool overwrite;

<<<<<<< HEAD
  // for replication; only set true if you an guarantee that any conflicts have
  // already been removed, and are simply not reflected in the transaction read
  bool ignoreUniqueConstraints;
=======
  // above replace becomes an update
  bool overwriteModeUpdate;
>>>>>>> b1e90bb8

  // for synchronous replication operations, we have to mark them such that
  // we can deny them if we are a (new) leader, and that we can deny other
  // operation if we are merely a follower. Finally, we must deny replications
  // from the wrong leader.
  std::string isSynchronousReplicationFrom;
};


}  // namespace arangodb

#endif<|MERGE_RESOLUTION|>--- conflicted
+++ resolved
@@ -42,9 +42,7 @@
         returnNew(false),
         isRestore(false),
         overwrite(false),
-<<<<<<< HEAD
-        ignoreUniqueConstraints(false) {}
-=======
+        ignoreUniqueConstraints(false),
         overwriteModeUpdate(false)
         {}
 
@@ -71,7 +69,6 @@
     return os;
   }
 #endif
->>>>>>> b1e90bb8
 
   // original marker, set by an engine's recovery procedure only!
   void* recoveryData;
@@ -108,14 +105,12 @@
   // for insert operations: do not fail if _key exists but replace the document
   bool overwrite;
 
-<<<<<<< HEAD
   // for replication; only set true if you an guarantee that any conflicts have
   // already been removed, and are simply not reflected in the transaction read
   bool ignoreUniqueConstraints;
-=======
+  
   // above replace becomes an update
   bool overwriteModeUpdate;
->>>>>>> b1e90bb8
 
   // for synchronous replication operations, we have to mark them such that
   // we can deny them if we are a (new) leader, and that we can deny other
