--- conflicted
+++ resolved
@@ -176,13 +176,6 @@
   /// `RestVocbaseBaseHandler::createTransaction`, which either continues
   /// using a transaction or creates a new one.
   bool allowDirtyReads = false;
-<<<<<<< HEAD
-
-  // schema used for validation during INSERT/UPDATE/REPLACE. this value is only
-  // set temporarily.
-  std::shared_ptr<ValidatorBase> schema = nullptr;
-=======
->>>>>>> 6689131f
 
   // get associated execution context
   ExecContext const& context() const;
