////////////////////////////////////////////////////////////////////////////////
/// DISCLAIMER
///
/// Copyright 2014-2022 ArangoDB GmbH, Cologne, Germany
/// Copyright 2004-2014 triAGENS GmbH, Cologne, Germany
///
/// Licensed under the Apache License, Version 2.0 (the "License");
/// you may not use this file except in compliance with the License.
/// You may obtain a copy of the License at
///
///     http://www.apache.org/licenses/LICENSE-2.0
///
/// Unless required by applicable law or agreed to in writing, software
/// distributed under the License is distributed on an "AS IS" BASIS,
/// WITHOUT WARRANTIES OR CONDITIONS OF ANY KIND, either express or implied.
/// See the License for the specific language governing permissions and
/// limitations under the License.
///
/// Copyright holder is ArangoDB GmbH, Cologne, Germany
///
/// @author Jan Steemann
////////////////////////////////////////////////////////////////////////////////

#pragma once

#include "Basics/Common.h"
#include "Utils/ExecContext.h"

#include <string>
#include <string_view>

namespace arangodb {
class ExecContext;

/// @brief Indicates whether we want to observe writes performed within the
/// current (sub) transaction. This is only relevant for AQL queries.
/// AQL queries are performed transcationally, i.e., either all changes are
/// visible or none (ignoring intermediate commits). A query should observe
/// (only) the state of the db/transaction at the time the query was started,
/// e.g., documents that are inserted as part of the current query should not
/// be visible, otherwise we could easily produce endless loops:
///   FOR doc IN col INSERT doc INTO col
/// However, some operations still need to observe these writes. For example,
/// the internal subquery for an UPSERT must see documents that a previous
/// UPSERT has inserted. Likewise, modification operations also need to observe
/// all changes in order to perform unique constraint checks. Therefore, every
/// read operation must specify whether writes performed within the same (sub)
/// transaction should be visible or not.
/// A standalone AQL query represents a single transaction; an AQL query which
/// is executed inside a streaming transaction is a kind of _sub-transaction_,
/// i.e., it should observe the changes performed within the transaction so far,
/// but not the changes performed by the query itself. For more details see
/// RocksDBTrxMethods.
enum class ReadOwnWrites : bool {
  no,
  yes,
};

/// @brief: mode to signal how operation should behave
enum class IndexOperationMode : uint8_t { normal, internal, rollback };

// a struct for keeping document modification operations in transactions
#if defined(__GNUC__) && \
    (__GNUC__ > 9 || (__GNUC__ == 9 && __GNUC_MINOR__ >= 2))
#pragma GCC diagnostic push
#pragma GCC diagnostic ignored "-Wmaybe-uninitialized"
#endif

struct OperationOptions {
  /// @brief behavior when inserting a document by _key using INSERT with
  /// overwrite when the target document already exists
  enum class OverwriteMode {
    Unknown,   // undefined/not set
    Conflict,  // fail with unique constraint violation
    Replace,   // replace the target document
    Update,    // (partially) update the target document
    Ignore     // keep the target document unmodified (no writes)
  };

  OperationOptions();
  explicit OperationOptions(ExecContext const&);

// The following code does not work with VisualStudi 2019's `cl`
// Lets keep it for debugging on linux.
#ifndef _WIN32
  friend std::ostream& operator<<(std::ostream& os,
                                  OperationOptions const& ops);
#endif

  bool isOverwriteModeSet() const {
    return (overwriteMode != OverwriteMode::Unknown);
  }

  bool isOverwriteModeUpdateReplace() const {
    return (overwriteMode == OverwriteMode::Update ||
            overwriteMode == OverwriteMode::Replace);
  }

  /// @brief stringifies the overwrite mode
  static char const* stringifyOverwriteMode(
      OperationOptions::OverwriteMode mode);

  /// @brief determine the overwrite mode from the string value
  static OverwriteMode determineOverwriteMode(std::string_view value);

  // for synchronous replication operations, we have to mark them such that
  // we can deny them if we are a (new) leader, and that we can deny other
  // operation if we are merely a follower. Finally, we must deny replications
  // from the wrong leader.
  std::string isSynchronousReplicationFrom;

  IndexOperationMode indexOperationMode;

  // INSERT ... OPTIONS { overwrite: true } behavior:
  // - replace an existing document, update an existing document, or do nothing
  OverwriteMode overwriteMode;

  // wait until the operation has been synced
  bool waitForSync;

  // apply document vaidators if there are any available
  bool validate;

  // keep null values on update (=true) or remove them (=false). only used for
  // update operations
  bool keepNull;

  // merge objects. only used for update operations
  bool mergeObjects;

  // be silent. this will build smaller results and thus may speed up operations
  bool silent;

  // ignore _rev attributes given in documents (for replace and update)
  bool ignoreRevs;

  // returnOld: for replace, update and remove return previous value
  bool returnOld;

  // returnNew: for insert, replace and update return complete new value
  bool returnNew;

  // for insert operations: use _key value even when this is normally prohibited
  // for the end user this option is there to ensure _key values once set can be
  // restored by replicated and arangorestore
  bool isRestore;

  // for replication; only set true if case insert/replace should have a
  // read-only preflight phase, in which it checks whether a document can
  // actually be inserted before carrying out the actual insert/replace.
  // separating the check phase from the actual insert/replace allows running
  // the preflight check without modifying the transaction's underlying
  // WriteBatch object, so in case a unique constraint violation is detected, it
  // does not need to be rebuilt (this would be _very_ expensive).
  bool checkUniqueConstraintsInPreflight;

  // when truncating - should we also run the compaction?
  // defaults to true.
  bool truncateCompact;

  // whether or not this request is a DOCUMENT() call from inside AQL. only set
  // for exactly this case on a coordinator, in order to make it set a special
  // header when putting together the requests for DB servers
  bool documentCallFromAql;

  // whether or not indexing can be disabed. We must not disable indexing if we
  // have to ensure that writes become visible to the current query. This is
  // necessary for UPSERTS where the subquery relies on a non-unique secondary
  // index.
  bool canDisableIndexing = true;

<<<<<<< HEAD
=======
  /// whether or not reading from followers is allowed in a read/only
  /// transaction. Note that it is a property of the transaction if reading
  /// from followers is allowed. However, we need the flag here as an
  /// operation option to hand it in to
  /// `RestVocbaseBaseHandler::createTransaction`, which either continues
  /// using a transaction or creates a new one.
  bool allowDirtyReads = false;

  // schema used for validation during INSERT/UPDATE/REPLACE. this value is only
  // set temporarily.
  std::shared_ptr<ValidatorBase> schema = nullptr;

>>>>>>> f96eb802
  // get associated execution context
  ExecContext const& context() const;

 private:
  ExecContext const* _context;
};

std::ostream& operator<<(std::ostream& os, OperationOptions const& ops);

#if defined(__GNUC__) && \
    (__GNUC__ > 9 || (__GNUC__ == 9 && __GNUC_MINOR__ >= 2))
#pragma GCC diagnostic pop
#endif

}  // namespace arangodb<|MERGE_RESOLUTION|>--- conflicted
+++ resolved
@@ -77,7 +77,7 @@
     Ignore     // keep the target document unmodified (no writes)
   };
 
-  OperationOptions();
+  OperationOptions() = default;
   explicit OperationOptions(ExecContext const&);
 
 // The following code does not work with VisualStudi 2019's `cl`
@@ -109,41 +109,41 @@
   // from the wrong leader.
   std::string isSynchronousReplicationFrom;
 
-  IndexOperationMode indexOperationMode;
+  IndexOperationMode indexOperationMode = IndexOperationMode::normal;
 
   // INSERT ... OPTIONS { overwrite: true } behavior:
   // - replace an existing document, update an existing document, or do nothing
-  OverwriteMode overwriteMode;
+  OverwriteMode overwriteMode = OverwriteMode::Unknown;
 
   // wait until the operation has been synced
-  bool waitForSync;
+  bool waitForSync = false;
 
-  // apply document vaidators if there are any available
-  bool validate;
+  // apply document validators if there are any available
+  bool validate = true;
 
   // keep null values on update (=true) or remove them (=false). only used for
   // update operations
-  bool keepNull;
+  bool keepNull = true;
 
   // merge objects. only used for update operations
-  bool mergeObjects;
+  bool mergeObjects = true;
 
   // be silent. this will build smaller results and thus may speed up operations
-  bool silent;
+  bool silent = false;
 
   // ignore _rev attributes given in documents (for replace and update)
-  bool ignoreRevs;
+  bool ignoreRevs = true;
 
   // returnOld: for replace, update and remove return previous value
-  bool returnOld;
+  bool returnOld = false;
 
   // returnNew: for insert, replace and update return complete new value
-  bool returnNew;
+  bool returnNew = false;
 
   // for insert operations: use _key value even when this is normally prohibited
   // for the end user this option is there to ensure _key values once set can be
   // restored by replicated and arangorestore
-  bool isRestore;
+  bool isRestore = false;
 
   // for replication; only set true if case insert/replace should have a
   // read-only preflight phase, in which it checks whether a document can
@@ -152,16 +152,16 @@
   // the preflight check without modifying the transaction's underlying
   // WriteBatch object, so in case a unique constraint violation is detected, it
   // does not need to be rebuilt (this would be _very_ expensive).
-  bool checkUniqueConstraintsInPreflight;
+  bool checkUniqueConstraintsInPreflight = false;
 
   // when truncating - should we also run the compaction?
   // defaults to true.
-  bool truncateCompact;
+  bool truncateCompact = true;
 
   // whether or not this request is a DOCUMENT() call from inside AQL. only set
   // for exactly this case on a coordinator, in order to make it set a special
   // header when putting together the requests for DB servers
-  bool documentCallFromAql;
+  bool documentCallFromAql = false;
 
   // whether or not indexing can be disabed. We must not disable indexing if we
   // have to ensure that writes become visible to the current query. This is
@@ -169,8 +169,6 @@
   // index.
   bool canDisableIndexing = true;
 
-<<<<<<< HEAD
-=======
   /// whether or not reading from followers is allowed in a read/only
   /// transaction. Note that it is a property of the transaction if reading
   /// from followers is allowed. However, we need the flag here as an
@@ -179,16 +177,11 @@
   /// using a transaction or creates a new one.
   bool allowDirtyReads = false;
 
-  // schema used for validation during INSERT/UPDATE/REPLACE. this value is only
-  // set temporarily.
-  std::shared_ptr<ValidatorBase> schema = nullptr;
-
->>>>>>> f96eb802
   // get associated execution context
   ExecContext const& context() const;
 
  private:
-  ExecContext const* _context;
+  ExecContext const* _context = nullptr;
 };
 
 std::ostream& operator<<(std::ostream& os, OperationOptions const& ops);
