--- conflicted
+++ resolved
@@ -63,8 +63,6 @@
 // mode to signal how operation should behave
 enum class IndexOperationMode : uint8_t { normal, internal, rollback };
 
-<<<<<<< HEAD
-=======
 enum class RefillIndexCaches : uint8_t {
   // use configured default behavior of system
   kDefault,
@@ -74,7 +72,6 @@
   kDontRefill
 };
 
->>>>>>> c2bf5d00
 #if defined(__GNUC__) && \
     (__GNUC__ > 9 || (__GNUC__ == 9 && __GNUC_MINOR__ >= 2))
 #pragma GCC diagnostic push
@@ -191,13 +188,6 @@
   // index.
   bool canDisableIndexing = true;
 
-<<<<<<< HEAD
-  // automatically refill in-memory cache entries after inserts/updates/replaces
-  // for all indexes that have an in-memory cache attached
-  bool refillIndexCaches = false;
-
-=======
->>>>>>> c2bf5d00
   // whether or not reading from followers is allowed in a read/only
   // transaction. Note that it is a property of the transaction if reading
   // from followers is allowed. However, we need the flag here as an
