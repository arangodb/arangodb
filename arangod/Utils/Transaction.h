--- conflicted
+++ resolved
@@ -73,9 +73,9 @@
             _numberTrxInScope++;
           }
 
-  ////////////////////////////////////////////////////////////////////////////////
-  /// @brief destructor
-  ////////////////////////////////////////////////////////////////////////////////
+////////////////////////////////////////////////////////////////////////////////
+/// @brief destructor
+////////////////////////////////////////////////////////////////////////////////
 
           virtual ~TransactionBase () {
             TRI_ASSERT(_numberTrxInScope > 0);
@@ -86,85 +86,67 @@
             _numberTrxActive = _numberTrxInScope;
           }
 
-  ////////////////////////////////////////////////////////////////////////////////
-  /// @brief assert that a transaction object is in scope in the current thread
-  ////////////////////////////////////////////////////////////////////////////////
-
-<<<<<<< HEAD
+////////////////////////////////////////////////////////////////////////////////
+/// @brief assert that a transaction object is in scope in the current thread
+////////////////////////////////////////////////////////////////////////////////
+
           static void assertSomeTrxInScope () {
             TRI_ASSERT(_numberTrxInScope > 0);
           }
-=======
-        Transaction (TRI_vocbase_t* vocbase,
-                     TRI_server_id_t generatingServer,
-                     bool replicate) :
-          T(),
-          _setupState(TRI_ERROR_NO_ERROR),
-          _nestingLevel(0),
-          _errorData(),
-          _hints(0),
-          _timeout(0.0),
-          _waitForSync(false),
-          _replicate(replicate),
-          _isReal(true),
-          _trx(nullptr),
-          _vocbase(vocbase),
-          _generatingServer(generatingServer) {
->>>>>>> a832e71f
-
-  ////////////////////////////////////////////////////////////////////////////////
-  /// @brief assert that the innermost transaction object in scope in the 
-  /// current thread is actually active (between begin() and commit()/abort().
-  ////////////////////////////////////////////////////////////////////////////////
+
+////////////////////////////////////////////////////////////////////////////////
+/// @brief assert that the innermost transaction object in scope in the 
+/// current thread is actually active (between begin() and commit()/abort().
+////////////////////////////////////////////////////////////////////////////////
 
           static void assertCurrentTrxActive () {
             TRI_ASSERT(_numberTrxInScope > 0 &&
                        _numberTrxInScope == _numberTrxActive);
           }
 
-  ////////////////////////////////////////////////////////////////////////////////
-  /// @brief the following is for the runtime protection check, number of
-  /// transaction objects in scope in the current thread
-  ////////////////////////////////////////////////////////////////////////////////
+////////////////////////////////////////////////////////////////////////////////
+/// @brief the following is for the runtime protection check, number of
+/// transaction objects in scope in the current thread
+////////////////////////////////////////////////////////////////////////////////
 
         protected:
 
           static thread_local int _numberTrxInScope;
 
-  ////////////////////////////////////////////////////////////////////////////////
-  /// @brief the following is for the runtime protection check, number of
-  /// transaction objects in the current thread that are active (between
-  /// begin and commit()/abort().
-  ////////////////////////////////////////////////////////////////////////////////
+////////////////////////////////////////////////////////////////////////////////
+/// @brief the following is for the runtime protection check, number of
+/// transaction objects in the current thread that are active (between
+/// begin and commit()/abort().
+////////////////////////////////////////////////////////////////////////////////
 
           static thread_local int _numberTrxActive;
 
       };
 
-  // -----------------------------------------------------------------------------
-  // --SECTION--                                                 class Transaction
-  // -----------------------------------------------------------------------------
+// -----------------------------------------------------------------------------
+// --SECTION--                                                 class Transaction
+// -----------------------------------------------------------------------------
 
       template<typename T>
       class Transaction : public T, public TransactionBase {
 
-  ////////////////////////////////////////////////////////////////////////////////
-  /// @brief Transaction
-  ////////////////////////////////////////////////////////////////////////////////
+////////////////////////////////////////////////////////////////////////////////
+/// @brief Transaction
+////////////////////////////////////////////////////////////////////////////////
 
         private:
           Transaction (const Transaction&) = delete;
           Transaction& operator= (const Transaction&) = delete;
 
-  // -----------------------------------------------------------------------------
-  // --SECTION--                                      constructors and destructors
-  // -----------------------------------------------------------------------------
+// -----------------------------------------------------------------------------
+// --SECTION--                                      constructors and destructors
+// -----------------------------------------------------------------------------
 
         public:
 
-  ////////////////////////////////////////////////////////////////////////////////
-  /// @brief create the transaction
-  ////////////////////////////////////////////////////////////////////////////////
+////////////////////////////////////////////////////////////////////////////////
+/// @brief create the transaction
+////////////////////////////////////////////////////////////////////////////////
 
           Transaction (TRI_vocbase_t* vocbase,
                        TRI_server_id_t generatingServer,
@@ -251,17 +233,10 @@
 /// @brief whether or not shaped json in this trx should be copied
 ////////////////////////////////////////////////////////////////////////////////
 
-<<<<<<< HEAD
-          inline bool mustCopyShapedJson () const {
-            if (_trx != 0 && _trx->_hasOperations) {
-              return true;
-            }
-=======
         inline bool mustCopyShapedJson () const {
           if (_trx != nullptr && _trx->_hasOperations) {
             return true;
           }
->>>>>>> a832e71f
 
             return false;
           }
@@ -361,13 +336,8 @@
 /// @brief finish a transaction (commit or abort), based on the previous state
 ////////////////////////////////////////////////////////////////////////////////
 
-<<<<<<< HEAD
           int finish (const int errorNum) {
             int res;
-=======
-        int finish (int errorNum) {
-          int res;
->>>>>>> a832e71f
 
             if (errorNum == TRI_ERROR_NO_ERROR) {
               // there was no previous error, so we'll commit
