////////////////////////////////////////////////////////////////////////////////
/// DISCLAIMER
///
/// Copyright 2014-2016 ArangoDB GmbH, Cologne, Germany
/// Copyright 2004-2014 triAGENS GmbH, Cologne, Germany
///
/// Licensed under the Apache License, Version 2.0 (the "License");
/// you may not use this file except in compliance with the License.
/// You may obtain a copy of the License at
///
///     http://www.apache.org/licenses/LICENSE-2.0
///
/// Unless required by applicable law or agreed to in writing, software
/// distributed under the License is distributed on an "AS IS" BASIS,
/// WITHOUT WARRANTIES OR CONDITIONS OF ANY KIND, either express or implied.
/// See the License for the specific language governing permissions and
/// limitations under the License.
///
/// Copyright holder is ArangoDB GmbH, Cologne, Germany
///
/// @author Jan Steemann
////////////////////////////////////////////////////////////////////////////////

#ifndef ARANGOD_UTILS_OPERATION_RESULT_H
#define ARANGOD_UTILS_OPERATION_RESULT_H 1

#include "Basics/Common.h"
#include "Basics/Result.h"
#include "Utils/OperationOptions.h"

#include <velocypack/Buffer.h>
#include <velocypack/Options.h>
#include <velocypack/Slice.h>
#include <velocypack/velocypack-aliases.h>

namespace arangodb {

struct OperationResult {
  OperationResult() {}

  // create from integer status code
  explicit OperationResult(int code) : result(code) {}
  explicit OperationResult(int code, OperationOptions const& options)
      : result(code), _options(options) {}

  // create from Result
  explicit OperationResult(Result const& other) : result(other) {}
  explicit OperationResult(Result const& other, OperationOptions const& options)
      : result(other), _options(options) {}
  explicit OperationResult(Result&& other) : result(std::move(other)) {}
  explicit OperationResult(Result&& other, OperationOptions const& options)
      : result(std::move(other)), _options(options) {}

  // copy
  OperationResult(OperationResult const& other) = delete;
  OperationResult& operator=(OperationResult const& other) = delete;

  // move
  OperationResult(OperationResult&& other) = default;
  OperationResult& operator=(OperationResult&& other) noexcept {
    if (this != &other) {
      result = std::move(other.result);
      buffer = std::move(other.buffer);
<<<<<<< HEAD
      customTypeHandler = std::move(other.customTypeHandler);
      _options = std::move(other._options);
=======
      _options = other._options;
>>>>>>> 1159e693
      countErrorCodes = std::move(other.countErrorCodes);
    }
    return *this;
  }

  // create result with details
  OperationResult(Result result, std::shared_ptr<VPackBuffer<uint8_t>> buffer,
                  OperationOptions options = {},
                  std::unordered_map<int, size_t> countErrorCodes =
                      std::unordered_map<int, size_t>())
      : result(std::move(result)),
        buffer(std::move(buffer)),
        _options(std::move(options)),
        countErrorCodes(std::move(countErrorCodes)) {
    if (result.ok()) {
      TRI_ASSERT(this->buffer != nullptr);
      TRI_ASSERT(this->buffer->data() != nullptr);
    }
  }

  ~OperationResult() = default;

  // Result-like interface
  bool ok() const noexcept { return result.ok(); }
  bool fail() const noexcept { return result.fail(); }
  int errorNumber() const noexcept { return result.errorNumber(); }
  bool is(int errorNumber) const noexcept { return result.errorNumber() == errorNumber; }
  bool isNot(int errorNumber) const noexcept { return !is(errorNumber); }
  std::string errorMessage() const { return result.errorMessage(); }

  inline VPackSlice slice() const {
    TRI_ASSERT(buffer != nullptr);
    return VPackSlice(buffer->data());
  }

  Result result;
  // TODO: add a slice that points to either buffer or raw data
  std::shared_ptr<VPackBuffer<uint8_t>> buffer;
  OperationOptions _options;

  // Executive summary for baby operations: reports all errors that did occur
  // during these operations. Details are stored in the respective positions of
  // the failed documents.
  std::unordered_map<int, size_t> countErrorCodes;
};

}  // namespace arangodb

#endif<|MERGE_RESOLUTION|>--- conflicted
+++ resolved
@@ -61,12 +61,7 @@
     if (this != &other) {
       result = std::move(other.result);
       buffer = std::move(other.buffer);
-<<<<<<< HEAD
-      customTypeHandler = std::move(other.customTypeHandler);
-      _options = std::move(other._options);
-=======
       _options = other._options;
->>>>>>> 1159e693
       countErrorCodes = std::move(other.countErrorCodes);
     }
     return *this;
