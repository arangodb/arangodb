--- conflicted
+++ resolved
@@ -83,11 +83,7 @@
   
   /// @brief is allowed to manage users, create databases, ...
   bool isAdminUser() const {
-<<<<<<< HEAD
-    TRI_ASSERT(!_internal || _systemDbAuthLevel == AuthLevel::RW);
-=======
     // conflicts with read-only: TRI_ASSERT(!_internal || _systemDbAuthLevel == AuthLevel::RW);
->>>>>>> 8673c1c3
     return _systemDbAuthLevel == AuthLevel::RW;
   }
   
