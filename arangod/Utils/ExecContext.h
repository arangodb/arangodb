--- conflicted
+++ resolved
@@ -132,13 +132,10 @@
   std::string const _user;
   /// current database to use
   std::string const _database;
-<<<<<<< HEAD
+  
+  Type _type;
   /// Flag if admin user access (not regarding cluster RO mode)
   bool _isAdminUser;
-=======
-  
-  Type _type;
->>>>>>> 7d53f2d3
   /// should be used to indicate a canceled request / thread
   bool _canceled;
   /// level of system database
