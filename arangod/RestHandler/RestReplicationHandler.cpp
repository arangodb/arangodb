////////////////////////////////////////////////////////////////////////////////
/// DISCLAIMER
///
/// Copyright 2014-2024 ArangoDB GmbH, Cologne, Germany
/// Copyright 2004-2014 triAGENS GmbH, Cologne, Germany
///
/// Licensed under the Business Source License 1.1 (the "License");
/// you may not use this file except in compliance with the License.
/// You may obtain a copy of the License at
///
///     https://github.com/arangodb/arangodb/blob/devel/LICENSE
///
/// Unless required by applicable law or agreed to in writing, software
/// distributed under the License is distributed on an "AS IS" BASIS,
/// WITHOUT WARRANTIES OR CONDITIONS OF ANY KIND, either express or implied.
/// See the License for the specific language governing permissions and
/// limitations under the License.
///
/// Copyright holder is ArangoDB GmbH, Cologne, Germany
///
/// @author Jan Steemann
////////////////////////////////////////////////////////////////////////////////

#include "RestReplicationHandler.h"

#include "Agency/AgencyComm.h"
#include "ApplicationFeatures/ApplicationServer.h"
#include "Aql/Query.h"
#include "Basics/ReadLocker.h"
#include "Basics/Result.h"
#include "Basics/RocksDBUtils.h"
#include "Basics/StaticStrings.h"
#include "Basics/VelocyPackHelper.h"
#include "Basics/WriteLocker.h"
#include "Basics/hashes.h"
#include "Cluster/ClusterFeature.h"
#include "Cluster/ClusterHelpers.h"
#include "Cluster/ClusterInfo.h"
#include "Cluster/ClusterMethods.h"
#include "Cluster/ClusterIndexMethods.h"
#include "Cluster/CollectionInfoCurrent.h"
#include "Cluster/FollowerInfo.h"
#include "Cluster/RebootTracker.h"
#include "Cluster/ResignShardLeadership.h"
#include "Cluster/ServerState.h"
#include "Containers/HashSet.h"
#include "Containers/MerkleTree.h"
#include "GeneralServer/AuthenticationFeature.h"
#include "IResearch/IResearchAnalyzerFeature.h"
#include "Indexes/Index.h"
#include "Metrics/Counter.h"
#include "Network/NetworkFeature.h"
#include "Network/Utils.h"
#include "Replication/DatabaseInitialSyncer.h"
#include "Replication/DatabaseReplicationApplier.h"
#include "Replication/GlobalInitialSyncer.h"
#include "Replication/GlobalReplicationApplier.h"
#include "Replication/ReplicationApplierConfiguration.h"
#include "Replication/ReplicationClients.h"
#include "Replication/ReplicationFeature.h"
#include "RestServer/DatabaseFeature.h"
#include "RestServer/ServerIdFeature.h"
#include "RocksDBEngine/RocksDBCollection.h"
#include "Sharding/ShardingInfo.h"
#include "StorageEngine/EngineSelectorFeature.h"
#include "StorageEngine/PhysicalCollection.h"
#include "StorageEngine/StorageEngine.h"
#include "StorageEngine/TransactionState.h"
#include "Transaction/Manager.h"
#include "Transaction/ManagerFeature.h"
#include "Transaction/OperationOrigin.h"
#include "Transaction/StandaloneContext.h"
#include "Utils/CollectionNameResolver.h"
#include "Utils/OperationOptions.h"
#include "Utils/SingleCollectionTransaction.h"
#include "Utilities/NameValidator.h"
#include "VocBase/Identifiers/RevisionId.h"
#include "VocBase/LogicalCollection.h"
#include "VocBase/LogicalView.h"
#include "VocBase/Properties/CreateCollectionBody.h"
#include "VocBase/Methods/Collections.h"
#include "VocBase/Methods/CollectionCreationInfo.h"
#include "VocBase/Properties/DatabaseConfiguration.h"

#include <absl/strings/str_cat.h>
#include <velocypack/Builder.h>
#include <velocypack/Collection.h>
#include <velocypack/Iterator.h>
#include <velocypack/Parser.h>
#include <velocypack/Slice.h>
#include <velocypack/Validator.h>

using namespace arangodb;
using namespace arangodb::basics;
using namespace arangodb::rest;
using namespace arangodb::cluster;
using Helper = arangodb::basics::VelocyPackHelper;

namespace {
std::string const dataString("data");
std::string const typeString("type");

bool ignoreHiddenEnterpriseCollection(std::string const& name, bool force) {
#ifdef USE_ENTERPRISE
  if (!force && name[0] == '_') {
    if (name.starts_with(StaticStrings::FullLocalPrefix) ||
        name.starts_with(StaticStrings::FullFromPrefix) ||
        name.starts_with(StaticStrings::FullToPrefix)) {
      LOG_TOPIC("944c4", WARN, arangodb::Logger::REPLICATION)
          << "Restore ignoring collection " << name
          << ". Will be created via SmartGraphs of a full dump. If you want to "
          << "restore ONLY this collection use 'arangorestore --force'. "
          << "However this is not recommended and you should instead restore "
          << "the EdgeCollection of the SmartGraph instead.";
      return true;
    }
  }
#endif
  return false;
}

/**
 * Handle existing collections for restore.
 *
 * @param vocbase Database we work in
 * @param name  Name of the collection
 * @param dropExisting Flag if we are allowed to drop or truncate the collection
 * @return An error if the original lookup failed or we attempted do truncate or
 * drop the collection and the operation failed, otherwise it returns true if
 * the collection exists after this call, and false if it does not.
 */
auto handlingOfExistingCollection(TRI_vocbase_t& vocbase,
                                  std::string const& name, bool dropExisting)
    -> futures::Future<ResultT<bool>> {
  ExecContextSuperuserScope escope(
      ExecContext::current().isSuperuser() ||
      (ExecContext::current().isAdminUser() && !ServerState::readOnly()));

  std::shared_ptr<LogicalCollection> col;
  auto lookupResult = methods::Collections::lookup(vocbase, name, col);

  if (lookupResult.ok()) {
    TRI_ASSERT(col);
    if (dropExisting) {
      try {
        if (ServerState::instance()->isCoordinator() &&
            name == StaticStrings::AnalyzersCollection &&
            vocbase.server()
                .hasFeature<iresearch::IResearchAnalyzerFeature>()) {
          // We have ArangoSearch here. So process analyzers accordingly.
          // We can`t just recreate/truncate collection. Agency should be
          // properly notified analyzers are gone.
          // The single server and DBServer case is handled after restore of
          // data.
          auto res = vocbase.server()
                         .getFeature<iresearch::IResearchAnalyzerFeature>()
                         .removeAllAnalyzers(
                             vocbase, transaction::OperationOriginInternal{
                                          "removing analyzers"});
          if (res.ok()) {
            // Analyzers are only truncated, never dropped, so collection still
            // exists.
            co_return {true};
          }
          co_return res;
        }

        CollectionDropOptions dropOptions{.allowDropSystem = true,
                                          .keepUserRights = true,
                                          .allowDropGraphCollection = true};
        auto dropResult = methods::Collections::drop(*col, dropOptions);
        if (dropResult.fail()) {
          if (dropResult.is(TRI_ERROR_FORBIDDEN) ||
              dropResult.is(
                  TRI_ERROR_CLUSTER_MUST_NOT_DROP_COLL_OTHER_DISTRIBUTESHARDSLIKE)) {
            // If we are not allowed to drop the collection.
            // Try to truncate.
            auto origin = transaction::OperationOriginInternal{
                "truncating collection for restore"};
            auto ctx = transaction::StandaloneContext::create(vocbase, origin);
            SingleCollectionTransaction trx(std::move(ctx), *col,
                                            AccessMode::Type::EXCLUSIVE);

            trx.addHint(transaction::Hints::Hint::INTERMEDIATE_COMMITS);
            trx.addHint(transaction::Hints::Hint::ALLOW_RANGE_DELETE);
            auto trxRes = co_await trx.beginAsync();

            if (!trxRes.ok()) {
              co_return trxRes;
            }

            OperationOptions options;
            OperationResult opRes = trx.truncate(name, options);

            auto res = trx.finish(opRes.result);
            if (!res.ok()) {
              co_return res;
            }
            // After a truncate the collection still exists.
            co_return {true};
          }

          co_return Result(dropResult.errorNumber(),
                           arangodb::basics::StringUtils::concatT(
                               "unable to drop collection '", name,
                               "': ", dropResult.errorMessage()));
        }

        // we just removed the collection, so we cannot rely on it being present
        // now
        col.reset();
      } catch (basics::Exception const& ex) {
        LOG_TOPIC("41579", DEBUG, Logger::REPLICATION)
            << "processRestoreCollection "
            << "could not drop collection: " << ex.what();
        // We return false (collection does not exist) here
        // in order to trigger a creation step later, which should produce
        // a duplicate name error. (Unless someone raced and dropped the
        // collection)
        // Returning true would yield a success of this method.
        co_return {false};
      } catch (...) {
        // We return false (collection does not exist) here
        // in order to trigger a creation step later, which should produce
        // a duplicate name error. (Unless someone raced and dropped the
        // collection)
        // Returning true would yield a success of this method.
        LOG_TOPIC("41580", DEBUG, Logger::REPLICATION)
            << "processRestoreCollection "
            << "could not drop collection: unknown error";
        co_return {false};
      }
    } else {
      // Found a collection, and we are not allowed to drop it, so it exists.
      co_return {true};
    }
  } else if (lookupResult.isNot(TRI_ERROR_ARANGO_DATA_SOURCE_NOT_FOUND)) {
    co_return lookupResult;
  }
  // If we end up here the collection does not exist.
  co_return {false};
}

}  // namespace

std::chrono::hours const RestReplicationHandler::_tombstoneTimeout =
    std::chrono::hours(24);

basics::ReadWriteLock RestReplicationHandler::_tombLock;
std::unordered_map<std::string,
                   std::chrono::time_point<std::chrono::steady_clock>>
    RestReplicationHandler::_tombstones = {};

static TransactionId ExtractReadlockId(VPackSlice slice) {
  TRI_ASSERT(slice.isString());
  return TransactionId{StringUtils::uint64(slice.copyString())};
}

static Result checkPlanLeaderDirect(
    std::shared_ptr<LogicalCollection> const& col,
    std::string const& claimLeaderId) {
  std::vector<std::string> agencyPath = {"Plan",
                                         "Collections",
                                         col->vocbase().name(),
                                         std::to_string(col->planId().id()),
                                         "shards",
                                         col->name()};

  std::string shardAgencyPathString = StringUtils::join(agencyPath, '/');

  AgencyComm ac(col->vocbase().server());
  AgencyCommResult res = ac.getValues(shardAgencyPathString);

  if (res.successful()) {
    // This is bullshit. Why does the *fancy* AgencyComm Manager
    // prepend the agency url with `arango` but in the end returns an object
    // that is prepended by `arango`! WTF!?
    VPackSlice plan =
        res.slice().at(0).get(AgencyCommHelper::path()).get(agencyPath);
    TRI_ASSERT(plan.isArray() && plan.length() > 0);

    VPackSlice leaderSlice = plan.at(0);
    TRI_ASSERT(leaderSlice.isString());
    if (leaderSlice.isEqualString(claimLeaderId)) {
      return Result{};
    }
  }

  return Result{TRI_ERROR_FORBIDDEN};
}

static Result restoreDataParser(std::string_view currentLine,
                                std::string const& collectionName, int line,
                                VPackBuilder& builder, VPackSlice& doc,
                                TRI_replication_operation_e& type) {
  TRI_ASSERT(!currentLine.empty());
  builder.clear();

  try {
    VPackParser parser(builder, builder.options);
    parser.parse(currentLine.data(), currentLine.size());
  } catch (std::exception const& ex) {
    // Could not even build the string
    return Result{
        TRI_ERROR_HTTP_CORRUPTED_JSON,
        absl::StrCat("received invalid JSON data for collection '",
                     collectionName, "' on line ", line, ": ", ex.what())};
  } catch (...) {
    return Result{TRI_ERROR_INTERNAL};
  }

  VPackSlice slice = builder.slice();

  if (!slice.isObject()) {
    return Result{TRI_ERROR_HTTP_CORRUPTED_JSON,
                  absl::StrCat("received invalid JSON data for collection '",
                               collectionName, "' on line ", line,
                               ": data is no object")};
  }

  type = REPLICATION_INVALID;

  VPackSlice value = slice.get(StaticStrings::KeyString);
  if (value.isString()) {
    // compact format
    type = REPLICATION_MARKER_DOCUMENT;
    // for a valid document marker without envelope, doc points to the actual
    // docuemnt
    doc = slice;
  } else {
    // enveloped (old) format. each document is wrapped into a
    // {"type":2300,"data":{...}} envelope
    value = slice.get(::typeString);
    if (value.isNumber()) {
      int v = value.getNumericValue<int>();
      if (v == 2301) {
        // pre-3.0 type for edges
        type = REPLICATION_MARKER_DOCUMENT;
      } else {
        type = static_cast<TRI_replication_operation_e>(v);
      }

      if (type == REPLICATION_MARKER_DOCUMENT) {
        // for dumps taken with RocksDB and/or MMFiles
        value = slice.get(::dataString);
        if (!value.isObject()) {
          type = REPLICATION_INVALID;
        } else {
          // for a valid document marker, doc points to the actual docuemnt
          doc = value;
        }
      } else if (type == REPLICATION_MARKER_REMOVE) {
        // edge case: only needed for old dumps taken with MMFiles
        value = slice.get(::dataString);
        if (value.isObject()) {
          value = value.get(StaticStrings::KeyString);
        } else {
          value = slice.get("key");
        }
        if (!value.isString()) {
          type = REPLICATION_INVALID;
        } else {
          // for a valid remove marker, doc points to the key string
          doc = value;
        }
      }
    }
  }

  TRI_ASSERT(type != REPLICATION_MARKER_DOCUMENT || doc.isObject());

  if (type != REPLICATION_MARKER_DOCUMENT &&
      type != REPLICATION_MARKER_REMOVE) {
    // we can only handle REPLICATION_MARKER_DOCUMENT and
    // REPLICATION_MARKER_REMOVE here
    return Result{TRI_ERROR_HTTP_CORRUPTED_JSON,
                  absl::StrCat("received invalid JSON data for collection '",
                               collectionName, "' on line ", line,
                               ": got an invalid input document")};
  }

  return {};
}

RestReplicationHandler::RestReplicationHandler(ArangodServer& server,
                                               GeneralRequest* request,
                                               GeneralResponse* response)
    : RestVocbaseBaseHandler(server, request, response) {}

////////////////////////////////////////////////////////////////////////////////
/// @brief creates an error if called on a coordinator server
////////////////////////////////////////////////////////////////////////////////

bool RestReplicationHandler::isCoordinatorError() {
  if (ServerState::instance()->isCoordinator()) {
    generateError(rest::ResponseCode::NOT_IMPLEMENTED,
                  TRI_ERROR_CLUSTER_UNSUPPORTED,
                  "replication API is not supported on a coordinator");

    return true;
  }

  return false;
}

std::string const RestReplicationHandler::LoggerState = "logger-state";
std::string const RestReplicationHandler::LoggerTickRanges =
    "logger-tick-ranges";
std::string const RestReplicationHandler::LoggerFirstTick = "logger-first-tick";
std::string const RestReplicationHandler::LoggerFollow = "logger-follow";
std::string const RestReplicationHandler::Batch = "batch";
std::string const RestReplicationHandler::Inventory = "inventory";
std::string const RestReplicationHandler::Keys = "keys";
std::string const RestReplicationHandler::Revisions = "revisions";
std::string const RestReplicationHandler::Tree = "tree";
std::string const RestReplicationHandler::Ranges = "ranges";
std::string const RestReplicationHandler::Documents = "documents";
std::string const RestReplicationHandler::Dump = "dump";
std::string const RestReplicationHandler::RestoreCollection =
    "restore-collection";
std::string const RestReplicationHandler::RestoreIndexes = "restore-indexes";
std::string const RestReplicationHandler::RestoreData = "restore-data";
std::string const RestReplicationHandler::RestoreView = "restore-view";
std::string const RestReplicationHandler::Sync = "sync";
std::string const RestReplicationHandler::MakeFollower = "make-follower";
std::string const RestReplicationHandler::ServerId = "server-id";
std::string const RestReplicationHandler::ApplierConfig = "applier-config";
std::string const RestReplicationHandler::ApplierStart = "applier-start";
std::string const RestReplicationHandler::ApplierStop = "applier-stop";
std::string const RestReplicationHandler::ApplierState = "applier-state";
std::string const RestReplicationHandler::ApplierStateAll = "applier-state-all";
std::string const RestReplicationHandler::ClusterInventory = "clusterInventory";
std::string const RestReplicationHandler::AddFollower = "addFollower";
std::string const RestReplicationHandler::RemoveFollower = "removeFollower";
std::string const RestReplicationHandler::SetTheLeader = "set-the-leader";
std::string const RestReplicationHandler::HoldReadLockCollection =
    "holdReadLockCollection";

// main function that dispatches the different routes and commands
RestStatus RestReplicationHandler::execute() {
  auto res = testPermissions();
  if (!res.ok()) {
    generateError(res);
    return RestStatus::DONE;
  }
  // extract the request type
  auto const type = _request->requestType();
  auto const& suffixes = _request->suffixes();

  size_t const len = suffixes.size();

  if (len >= 1) {
    std::string const& command = suffixes[0];

    if (command == LoggerState) {
      if (type != rest::RequestType::GET) {
        goto BAD_CALL;
      }
      handleCommandLoggerState();
    } else if (command == LoggerTickRanges) {
      if (type != rest::RequestType::GET) {
        goto BAD_CALL;
      }
      if (isCoordinatorError()) {
        return RestStatus::DONE;
      }
      handleCommandLoggerTickRanges();
    } else if (command == LoggerFirstTick) {
      if (type != rest::RequestType::GET) {
        goto BAD_CALL;
      }
      if (isCoordinatorError()) {
        return RestStatus::DONE;
      }
      handleCommandLoggerFirstTick();
    } else if (command == LoggerFollow) {
      if (type != rest::RequestType::GET && type != rest::RequestType::PUT) {
        goto BAD_CALL;
      }
      if (isCoordinatorError()) {
        return RestStatus::DONE;
      }
      // track the number of parallel invocations of the tailing API
      auto& rf = _vocbase.server().getFeature<ReplicationFeature>();
      // this may throw when too many threads are going into tailing
      rf.trackTailingStart();

      auto guard = scopeGuard([&rf]() noexcept { rf.trackTailingEnd(); });

      handleCommandLoggerFollow();
    } else if (command == Batch) {
      // access batch context in context manager
      // example call: curl -XPOST --dump - --data '{}'
      // http://localhost:5555/_api/replication/batch
      // the object may contain a "ttl" for the context

      // POST - create batch id / handle
      // PUT  - extend batch id / handle
      // DEL  - delete batchid

      if (ServerState::instance()->isCoordinator()) {
        handleUnforwardedTrampolineCoordinator();
      } else {
        return waitForFuture(handleCommandBatch());
      }
    } else if (command == Inventory) {
      // get overview of collections and indexes followed by some extra data
      // example call: curl --dump -
      // http://localhost:5555/_api/replication/inventory?batchId=75

      // {
      //    collections : [ ... ],
      //    "state" : {
      //      "running" : true,
      //      "lastLogTick" : "10528",
      //      "lastUncommittedLogTick" : "10531",
      //      "totalEvents" : 3782,
      //      "time" : "2017-07-19T21:50:59Z"
      //    },
      //   "tick" : "10531"
      // }

      if (type != rest::RequestType::GET) {
        goto BAD_CALL;
      }
      if (ServerState::instance()->isCoordinator()) {
        handleUnforwardedTrampolineCoordinator();
      } else {
        handleCommandInventory();
      }
    } else if (command == Keys) {
      // preconditions for calling this route are unclear and undocumented --
      // FIXME
      if (type != rest::RequestType::GET && type != rest::RequestType::POST &&
          type != rest::RequestType::PUT &&
          type != rest::RequestType::DELETE_REQ) {
        goto BAD_CALL;
      }

      if (isCoordinatorError()) {
        return RestStatus::DONE;
      }

      if (type == rest::RequestType::POST) {
        // has to be called first will bind the iterator to a collection

        // example: curl -XPOST --dump -
        // 'http://localhost:5555/_db/_system/_api/replication/keys/?collection=_users&batchId=169'
        // ; echo
        // returns
        // { "id": <context id - int>,
        //   "count": <number of documents in collection - int>
        // }
        return waitForFuture(handleCommandCreateKeys());
      } else if (type == rest::RequestType::GET) {
        // curl --dump -
        // 'http://localhost:5555/_db/_system/_api/replication/keys/123?collection=_users'
        // ; echo # id is batchid
        handleCommandGetKeys();
      } else if (type == rest::RequestType::PUT) {
        handleCommandFetchKeys();
      } else if (type == rest::RequestType::DELETE_REQ) {
        handleCommandRemoveKeys();
      }
    } else if (command == Revisions) {
      if (isCoordinatorError()) {
        return RestStatus::DONE;
      }

      if (len > 1) {
        std::string const& subCommand = suffixes[1];
        if (type == rest::RequestType::GET && subCommand == Tree) {
          handleCommandRevisionTree();
        } else if (type == rest::RequestType::POST && subCommand == Tree) {
          return waitForFuture(handleCommandRebuildRevisionTree());
#ifdef ARANGODB_ENABLE_FAILURE_TESTS
        } else if (type == rest::RequestType::PUT && subCommand == Tree) {
          handleCommandCorruptRevisionTree();
#endif
        } else if (type == rest::RequestType::PUT && subCommand == Ranges) {
          handleCommandRevisionRanges();
        } else if (type == rest::RequestType::PUT && subCommand == Documents) {
          handleCommandRevisionDocuments();
        }
      } else {
        goto BAD_CALL;
      }
    } else if (command == Dump) {
      // works on collections
      // example: curl --dump -
      // 'http://localhost:5555/_db/_system/_api/replication/dump?collection=test&batchId=115'
      // requires batch-id
      // does internally an
      //   - get inventory
      //   - purge local
      //   - dump remote to local

      if (type != rest::RequestType::GET) {
        goto BAD_CALL;
      }

      if (ServerState::instance()->isCoordinator()) {
        handleUnforwardedTrampolineCoordinator();
      } else {
        handleCommandDump();
      }
    } else if (command == RestoreCollection) {
      if (type != rest::RequestType::PUT) {
        goto BAD_CALL;
      }

      return waitForFuture(handleCommandRestoreCollection());
    } else if (command == RestoreIndexes) {
      if (type != rest::RequestType::PUT) {
        goto BAD_CALL;
      }

      handleCommandRestoreIndexes();
    } else if (command == RestoreData) {
      if (type != rest::RequestType::PUT) {
        goto BAD_CALL;
      }
      return waitForFuture(handleCommandRestoreData());
    } else if (command == RestoreView) {
      if (type != rest::RequestType::PUT) {
        goto BAD_CALL;
      }

      handleCommandRestoreView();
    } else if (command == Sync) {
      if (type != rest::RequestType::PUT) {
        goto BAD_CALL;
      }

      if (isCoordinatorError()) {
        return RestStatus::DONE;
      }

      handleCommandSync();
    } else if (command == MakeFollower ||
               command == "make-slave" /*deprecated*/) {
      if (type != rest::RequestType::PUT) {
        goto BAD_CALL;
      }

      if (isCoordinatorError()) {
        return RestStatus::DONE;
      }

      handleCommandMakeFollower();
    } else if (command == ServerId) {
      if (type != rest::RequestType::GET) {
        goto BAD_CALL;
      }
      handleCommandServerId();
    } else if (command == ApplierConfig) {
      if (type == rest::RequestType::GET) {
        handleCommandApplierGetConfig();
      } else {
        if (type != rest::RequestType::PUT) {
          goto BAD_CALL;
        }
        handleCommandApplierSetConfig();
      }
    } else if (command == ApplierStart) {
      if (type != rest::RequestType::PUT) {
        goto BAD_CALL;
      }

      if (isCoordinatorError()) {
        return RestStatus::DONE;
      }

      handleCommandApplierStart();
    } else if (command == ApplierStop) {
      if (type != rest::RequestType::PUT) {
        goto BAD_CALL;
      }

      if (isCoordinatorError()) {
        return RestStatus::DONE;
      }

      handleCommandApplierStop();
    } else if (command == ApplierState) {
      if (type == rest::RequestType::DELETE_REQ) {
        handleCommandApplierDeleteState();
      } else {
        if (type != rest::RequestType::GET) {
          goto BAD_CALL;
        }
        handleCommandApplierGetState();
      }
    } else if (command == ApplierStateAll) {
      if (type != rest::RequestType::GET) {
        goto BAD_CALL;
      }
      handleCommandApplierGetStateAll();
    } else if (command == ClusterInventory) {
      if (type != rest::RequestType::GET) {
        goto BAD_CALL;
      }
      if (!ServerState::instance()->isCoordinator()) {
        generateError(rest::ResponseCode::FORBIDDEN,
                      TRI_ERROR_CLUSTER_ONLY_ON_COORDINATOR);
      } else {
        handleCommandClusterInventory();
      }
    } else if (command == AddFollower) {
      if (type != rest::RequestType::PUT) {
        goto BAD_CALL;
      }
      if (!ServerState::instance()->isDBServer()) {
        generateError(rest::ResponseCode::FORBIDDEN,
                      TRI_ERROR_CLUSTER_ONLY_ON_DBSERVER);
      } else {
        return waitForFuture(handleCommandAddFollower());
      }
    } else if (command == RemoveFollower) {
      if (type != rest::RequestType::PUT) {
        goto BAD_CALL;
      }
      if (!ServerState::instance()->isDBServer()) {
        generateError(rest::ResponseCode::FORBIDDEN,
                      TRI_ERROR_CLUSTER_ONLY_ON_DBSERVER);
      } else {
        handleCommandRemoveFollower();
      }
    } else if (command == SetTheLeader) {
      if (type != rest::RequestType::PUT) {
        goto BAD_CALL;
      }
      if (!ServerState::instance()->isDBServer()) {
        generateError(rest::ResponseCode::FORBIDDEN,
                      TRI_ERROR_CLUSTER_ONLY_ON_DBSERVER);
      } else {
        handleCommandSetTheLeader();
      }
    } else if (command == HoldReadLockCollection) {
      if (!ServerState::instance()->isDBServer()) {
        generateError(rest::ResponseCode::FORBIDDEN,
                      TRI_ERROR_CLUSTER_ONLY_ON_DBSERVER);
      } else {
        if (type == rest::RequestType::POST) {
          return waitForFuture(handleCommandHoldReadLockCollection());
        } else if (type == rest::RequestType::DELETE_REQ) {
          handleCommandCancelHoldReadLockCollection();
        } else if (type == rest::RequestType::GET) {
          handleCommandGetIdForReadLockCollection();
        } else {
          goto BAD_CALL;
        }
      }
    } else {
      generateError(rest::ResponseCode::BAD, TRI_ERROR_HTTP_BAD_PARAMETER,
                    std::string("invalid command '") + command + "'");
    }

    return RestStatus::DONE;
  }

BAD_CALL:
  if (len != 1) {
    generateError(rest::ResponseCode::BAD, TRI_ERROR_HTTP_SUPERFLUOUS_SUFFICES,
                  "expecting URL /_api/replication/<command>");
  } else {
    generateError(rest::ResponseCode::METHOD_NOT_ALLOWED,
                  TRI_ERROR_HTTP_METHOD_NOT_ALLOWED);
  }

  return RestStatus::DONE;
}

Result RestReplicationHandler::testPermissions() {
  if (!_request->authenticated()) {
    return TRI_ERROR_NO_ERROR;
  }

  std::string user = _request->user();
  auto const& suffixes = _request->suffixes();
  size_t const len = suffixes.size();
  if (len >= 1) {
    auto const type = _request->requestType();
    std::string const& command = suffixes[0];
    if ((command == Batch) ||
        (command == Inventory && type == rest::RequestType::GET) ||
        (command == Dump && type == rest::RequestType::GET) ||
        (command == RestoreCollection && type == rest::RequestType::PUT)) {
      if (command == Dump) {
        // check dump collection permissions (at least ro needed)
        std::string collectionName = _request->value("collection");

        if (ServerState::instance()->isCoordinator()) {
          // We have a shard id, need to translate.
          // This API is explicitly called with Shards not with Collections.
          ClusterInfo& ci = server().getFeature<ClusterFeature>().clusterInfo();
          auto maybeShardID = ShardID::shardIdFromString(collectionName);
          if (maybeShardID.fail()) {
            // Compatibility with old API, which would return
            // an empty collection name if we were not handing in a shard.
            return Result{TRI_ERROR_ARANGO_DATA_SOURCE_NOT_FOUND};
          }
          collectionName = ci.getCollectionNameForShard(maybeShardID.get());
        }

        if (!collectionName.empty()) {
          auto& exec = ExecContext::current();
          ExecContextSuperuserScope escope(exec.isAdminUser());
          if (!exec.isAdminUser() &&
              !exec.canUseCollection(collectionName, auth::Level::RO)) {
            // not enough rights
            return Result(TRI_ERROR_FORBIDDEN);
          }
        } else {
          // not found, return 404
          return Result(TRI_ERROR_ARANGO_DATA_SOURCE_NOT_FOUND);
        }
      } else if (command == RestoreCollection) {
        VPackSlice const slice = _request->payload();
        VPackSlice const parameters = slice.get("parameters");
        if (parameters.isObject()) {
          if (parameters.get("name").isString()) {
            std::string collectionName = parameters.get("name").copyString();
            if (!collectionName.empty()) {
              std::string dbName = _request->databaseName();
              DatabaseFeature& databaseFeature =
                  _vocbase.server().getFeature<DatabaseFeature>();
              auto vocbase = databaseFeature.useDatabase(dbName);
              if (vocbase == nullptr) {
                return Result(TRI_ERROR_ARANGO_DATABASE_NOT_FOUND);
              }

              std::string const& overwriteCollection =
                  _request->value("overwrite");

              auto& exec = ExecContext::current();
              ExecContextSuperuserScope escope(exec.isAdminUser());

              if (overwriteCollection == "true" ||
                  vocbase->lookupCollection(collectionName) == nullptr) {
                // 1.) re-create collection, means: overwrite=true (rw database)
                // OR 2.) not existing, new collection (rw database)
                if (!exec.isAdminUser() &&
                    !exec.canUseDatabase(dbName, auth::Level::RW)) {
                  return Result(TRI_ERROR_FORBIDDEN);
                }
              } else {
                // 3.) Existing collection (ro database, rw collection)
                // no overwrite. restoring into an existing collection
                if (!exec.isAdminUser() &&
                    !exec.canUseCollection(collectionName, auth::Level::RW)) {
                  return Result(TRI_ERROR_FORBIDDEN);
                }
              }
            } else {
              return Result(TRI_ERROR_HTTP_BAD_PARAMETER,
                            "empty collection name");
            }
          } else {
            return Result(TRI_ERROR_HTTP_BAD_PARAMETER,
                          "invalid collection name type");
          }
        } else {
          return Result(TRI_ERROR_HTTP_BAD_PARAMETER,
                        "invalid collection parameter type");
        }
      }
    }
  }
  return Result(TRI_ERROR_NO_ERROR);
}

/// @brief returns the short id of the server which should handle this request
ResultT<std::pair<std::string, bool>>
RestReplicationHandler::forwardingTarget() {
  auto base = RestVocbaseBaseHandler::forwardingTarget();
  if (base.ok() && !std::get<0>(base.get()).empty()) {
    return base;
  }

  auto res = testPermissions();
  if (!res.ok()) {
    return res;
  }

  ServerID const& DBserver = _request->value("DBserver");
  if (!DBserver.empty()) {
    // if DBserver property present, remove auth header
    return std::make_pair(DBserver, true);
  }

  return {std::make_pair(StaticStrings::Empty, false)};
}

void RestReplicationHandler::handleCommandMakeFollower() {
  bool isGlobal = false;
  ReplicationApplier* applier = getApplier(isGlobal);
  if (applier == nullptr) {
    return;
  }

  bool success = false;
  VPackSlice body = this->parseVPackBody(success);
  if (!success) {
    // error already created
    return;
  }

  std::string databaseName;

  if (!isGlobal) {
    databaseName = _vocbase.name();
  }

  ReplicationApplierConfiguration configuration =
      ReplicationApplierConfiguration::fromVelocyPack(_vocbase.server(), body,
                                                      databaseName);
  configuration._skipCreateDrop = false;

  // will throw if invalid
  configuration.validate();

  // allow access to _users if appropriate
  ExecContextSuperuserScope escope(ExecContext::current().isAdminUser());

  // forget about any existing replication applier configuration
  applier->forget();
  applier->reconfigure(configuration);
  applier->startReplication();

  while (applier->isInitializing()) {  // wait for initial sync
    std::this_thread::sleep_for(std::chrono::milliseconds(50));
    if (_vocbase.server().isStopping()) {
      generateError(Result(TRI_ERROR_SHUTTING_DOWN));
      return;
    }
  }
  // applier->startTailing(lastLogTick, true, barrierId);

  VPackBuilder result;
  result.openObject();
  applier->toVelocyPack(result);
  result.close();
  generateResult(rest::ResponseCode::OK, result.slice());
}

////////////////////////////////////////////////////////////////////////////////
/// @brief handle an unforwarded command in the coordinator case
/// If the request is well-formed and has the DBserver set, then the request
/// should already be forwarded by other means. We should only get here if
/// the request is null or the DBserver parameter is missing. This method
/// now just does a bit of error handling.
////////////////////////////////////////////////////////////////////////////////

void RestReplicationHandler::handleUnforwardedTrampolineCoordinator() {
  if (_request == nullptr) {
    THROW_ARANGO_EXCEPTION_MESSAGE(TRI_ERROR_INTERNAL, "invalid request");
  }

  // First check the DBserver component of the body json:
  ServerID DBserver = _request->value("DBserver");

  if (DBserver.empty()) {
    generateError(rest::ResponseCode::BAD, TRI_ERROR_HTTP_BAD_PARAMETER,
                  "need \"DBserver\" parameter");
    return;
  }

  TRI_ASSERT(false);  // should only get here if request is not well-formed
}

void RestReplicationHandler::handleCommandClusterInventory() {
  auto& replicationFeature = _vocbase.server().getFeature<ReplicationFeature>();
  replicationFeature.trackInventoryRequest();

  std::string const& dbName = _request->databaseName();
  bool includeSystem = _request->parsedValue("includeSystem", true);

  ClusterInfo& ci = server().getFeature<ClusterFeature>().clusterInfo();
  std::vector<std::shared_ptr<LogicalCollection>> cols =
      ci.getCollections(dbName);
  VPackBuilder resultBuilder;
  resultBuilder.openObject();

  DatabaseFeature& databaseFeature =
      _vocbase.server().getFeature<DatabaseFeature>();
  auto vocbase = databaseFeature.useDatabase(dbName);
  if (!vocbase) {
    generateError(ResponseCode::NOT_FOUND, TRI_ERROR_ARANGO_DATABASE_NOT_FOUND);
    return;
  }

  resultBuilder.add(VPackValue(StaticStrings::Properties));
  vocbase->toVelocyPack(resultBuilder);
  vocbase.reset();

  auto& exec = ExecContext::current();
  ExecContextSuperuserScope escope(exec.isAdminUser());

  resultBuilder.add("collections", VPackValue(VPackValueType::Array));
  for (std::shared_ptr<LogicalCollection> const& c : cols) {
    if (!exec.isAdminUser() &&
        !exec.canUseCollection(dbName, c->name(), auth::Level::RO)) {
      continue;
    }

    // We want to check if the collection is usable and all followers
    // are in sync:
    std::shared_ptr<ShardMap> shardMap = c->shardIds();

    // shardMap is an unordered_map from ShardId (string) to a vector of
    // servers (strings), wrapped in a shared_ptr
    auto cic = ci.getCollectionCurrent(dbName,
                                       basics::StringUtils::itoa(c->id().id()));
    // Check all shards:
    bool isReady = true;
    bool allInSync = true;
    for (auto const& p : *shardMap) {
      auto currentServerList = cic->servers(p.first);
      if (c->isSmart() && c->type() == TRI_COL_TYPE_EDGE && c->isAStub()) {
        // Means we do have a Virtual SmartEdge Collection.
        // A Virtual SmartEdge Collection does not include any shards.
        // Therefore, we cannot, and we do not need to verify if shards are in
        // sync or not.
        ADB_PROD_ASSERT(!c->isSmartChild());
#ifdef ARANGODB_ENABLE_MAINTAINER_MODE
        // Additionally, whenever we see a Virtual Edge Collection, we must make
        // sure that the related shadow collections are part of the inventory.
        for (auto const& shadowCollectionName : c->realNames()) {
          bool foundShadowCollection = false;
          for (auto const& logicalCollection : cols) {
            if (logicalCollection->name() == shadowCollectionName) {
              // A ShadowCollection must be a SmartChild
              TRI_ASSERT(logicalCollection->isSmartChild());
              foundShadowCollection = true;
            }
          }
          TRI_ASSERT(foundShadowCollection);
        }
#endif
      } else {
        if (currentServerList.size() == 0 || p.second.size() == 0 ||
            currentServerList[0] != p.second[0] ||
            (!p.second[0].empty() && p.second[0][0] == '_')) {
          isReady = false;
        }
        if (!ClusterHelpers::compareServerLists(p.second, currentServerList)) {
          allInSync = false;
        }
      }
    }
    c->toVelocyPackForClusterInventory(resultBuilder, includeSystem, isReady,
                                       allInSync);
  }
  resultBuilder.close();  // collections
  resultBuilder.add("views", VPackValue(VPackValueType::Array));
  LogicalView::enumerate(
      _vocbase, [&resultBuilder](LogicalView::ptr const& view) -> bool {
        if (view) {
          resultBuilder.openObject();
          view->properties(resultBuilder,
                           LogicalDataSource::Serialization::Inventory);
          // details, !forPersistence because on restore any
          // datasource ids will differ, so need an end-user
          // representation
          resultBuilder.close();
        }

        return true;
      });
  resultBuilder.close();  // views

  TRI_voc_tick_t tick = TRI_CurrentTickServer();
  resultBuilder.add("tick", VPackValue(std::to_string(tick)));
  resultBuilder.add("state", VPackValue("unused"));
  resultBuilder.close();  // base
  generateResult(rest::ResponseCode::OK, resultBuilder.slice());
}

////////////////////////////////////////////////////////////////////////////////
/// @brief restores the structure of a collection TODO MOVE
////////////////////////////////////////////////////////////////////////////////

futures::Future<futures::Unit>
RestReplicationHandler::handleCommandRestoreCollection() {
  bool parseSuccess = false;
  VPackSlice body = this->parseVPackBody(parseSuccess);
  if (!parseSuccess) {  // error message generated in parseVPackBody
    co_return;
  }
  auto pair = rocksutils::stripObjectIds(body);
  VPackSlice const slice = pair.first;

  bool overwrite = _request->parsedValue<bool>("overwrite", false);
  bool force = _request->parsedValue<bool>("force", false);
  bool ignoreDistributeShardsLikeErrors =
      _request->parsedValue<bool>("ignoreDistributeShardsLikeErrors", false);

  Result res = co_await processRestoreCollection(
      slice, overwrite, force, ignoreDistributeShardsLikeErrors);

  if (res.is(TRI_ERROR_ARANGO_DUPLICATE_NAME)) {
    VPackSlice name = slice.get("parameters");
    if (name.isObject()) {
      name = name.get("name");
      if (name.isString() && !name.copyString().empty() &&
          name.copyString()[0] == '_') {
        // system collection, may have been created in the meantime by a
        // background action collection should be there now
        res.reset();
      }
    }
  }

  if (res.fail()) {
    THROW_ARANGO_EXCEPTION(res);
  }

  VPackBuilder result;
  result.add(VPackValue(VPackValueType::Object));
  result.add("result", VPackValue(true));
  result.close();
  generateResult(rest::ResponseCode::OK, result.slice());
}

////////////////////////////////////////////////////////////////////////////////
/// @brief restores the indexes of a collection
////////////////////////////////////////////////////////////////////////////////

void RestReplicationHandler::handleCommandRestoreIndexes() {
  bool parseSuccess = false;
  VPackSlice body = this->parseVPackBody(parseSuccess);
  if (!parseSuccess) {  // error message generated in parseVPackBody
    return;
  }

  bool force = _request->parsedValue("force", false);

  Result res;
  if (ServerState::instance()->isCoordinator()) {
    res = processRestoreIndexesCoordinator(body, force);
  } else {
    res = processRestoreIndexes(body, force);
  }

  if (res.fail()) {
    THROW_ARANGO_EXCEPTION(res);
  }

  VPackBuilder result;
  result.openObject();
  result.add("result", VPackValue(true));
  result.close();
  generateResult(rest::ResponseCode::OK, result.slice());
}

////////////////////////////////////////////////////////////////////////////////
/// @brief restores the data of a collection
////////////////////////////////////////////////////////////////////////////////

futures::Future<futures::Unit>
RestReplicationHandler::handleCommandRestoreData() {
  std::string const& colName = _request->value("collection");

  if (colName.empty()) {
    generateError(rest::ResponseCode::BAD, TRI_ERROR_HTTP_BAD_PARAMETER,
                  "invalid collection parameter, not given");
    co_return;
  }

  Result res = co_await processRestoreData(colName);

  if (res.fail()) {
    if (res.errorMessage().empty()) {
      generateError(GeneralResponse::responseCode(res.errorNumber()),
                    res.errorNumber());
    } else {
      generateError(res);
    }
  } else {
    VPackBuilder result;
    result.add(VPackValue(VPackValueType::Object));
    result.add("result", VPackValue(true));
    result.close();
    generateResult(rest::ResponseCode::OK, result.slice());
  }
}

////////////////////////////////////////////////////////////////////////////////
/// @brief restores the structure of a collection
////////////////////////////////////////////////////////////////////////////////

futures::Future<Result> RestReplicationHandler::processRestoreCollection(
    VPackSlice const& collection, bool dropExisting, bool force,
    bool ignoreDistributeShardsLikeErrors) {
  if (!collection.isObject()) {
    co_return Result(TRI_ERROR_HTTP_BAD_PARAMETER,
                     "collection declaration is invalid");
  }

  VPackSlice const parameters = collection.get("parameters");

  {
    // NOTE: This code is only to check if attribute is there
    // TODO: Reorganize, processRestore should be called with
    // Parameters only, and restore Indexes with indexes
    // only, test of existence should be outside.
    VPackSlice const indexes = collection.get("indexes");

    if (!indexes.isArray()) {
      co_return Result(TRI_ERROR_HTTP_BAD_PARAMETER,
                       "collection indexes declaration is invalid");
    }
  }

  auto config = _vocbase.getDatabaseConfiguration();

  // Original
  auto input = CreateCollectionBody::fromRestoreAPIBody(parameters, config);
  if (input.fail()) {
    co_return input.result();
  }
  OperationOptions options(_context);

  if (ignoreHiddenEnterpriseCollection(input->name, force)) {
    co_return {TRI_ERROR_NO_ERROR};
  }

  if (arangodb::basics::VelocyPackHelper::getBooleanValue(parameters, "deleted",
                                                          false)) {
    // we don't care about deleted collections
    co_return Result();
  }

  {
    auto result = co_await handlingOfExistingCollection(_vocbase, input->name,
                                                        dropExisting);
    if (result.fail()) {
      co_return result.result();
    }
    if (result.get()) {
      // Collection still exists.
      // No point in trying to recreate it, it will fail with duplicate name.
      if (dropExisting) {
        // Overwrite mode, we have successfully truncated the collection
        // Consider this process successful.
        co_return {TRI_ERROR_NO_ERROR};
      } else {
        co_return Result(
            TRI_ERROR_ARANGO_DUPLICATE_NAME,
            std::string("duplicate collection name '") + input->name + "'");
      }
    }
  }

  // We always wait for Collections to be synced on shards
  bool waitForSyncReplication = true;
  bool isNewDatabase = false;
  bool isRestore = true;

  bool allowEnterpriseCollectionsOnSingleServer = false;
  bool enforceReplicationFactor = true;

  if (input->isSmart || input->isSatellite()) {
    allowEnterpriseCollectionsOnSingleServer = true;
  }

  std::vector<CreateCollectionBody> collections{std::move(input.get())};
  auto result = methods::Collections::create(
      _vocbase, options, collections, waitForSyncReplication,
      enforceReplicationFactor, isNewDatabase,
      allowEnterpriseCollectionsOnSingleServer, isRestore);

  co_return result.result();
}

////////////////////////////////////////////////////////////////////////////////
/// @brief restores the data of a collection
////////////////////////////////////////////////////////////////////////////////

futures::Future<Result> RestReplicationHandler::processRestoreData(
    std::string const& colName) {
#ifdef USE_ENTERPRISE
  bool force = _request->parsedValue("force", false);
  if (ignoreHiddenEnterpriseCollection(colName, force)) {
    co_return {TRI_ERROR_NO_ERROR};
  }
#endif

  ExecContextSuperuserScope escope(
      ExecContext::current().isSuperuser() ||
      (ExecContext::current().isAdminUser() && !ServerState::readOnly()));

  if (colName == StaticStrings::UsersCollection) {
    // We need to handle the _users in a special way
    co_return co_await processRestoreUsersBatch();
  }

  if (colName == StaticStrings::AnalyzersCollection &&
      ServerState::instance()->isCoordinator() &&
      _vocbase.server().hasFeature<iresearch::IResearchAnalyzerFeature>()) {
    // _analyzers should be inserted via analyzers API
    co_return co_await processRestoreCoordinatorAnalyzersBatch();
  }

  auto origin = transaction::OperationOriginREST{"restoring data"};
  auto ctx = transaction::StandaloneContext::create(_vocbase, origin);
  SingleCollectionTransaction trx(std::move(ctx), colName,
                                  AccessMode::Type::WRITE);

  Result res = co_await trx.beginAsync();

  if (!res.ok()) {
    res.reset(res.errorNumber(),
              arangodb::basics::StringUtils::concatT(
                  "unable to start transaction: ", res.errorMessage()));
    co_return res;
  }

  res = processRestoreDataBatch(trx, colName);
  res = trx.finish(res);

  // for single-server we just trigger analyzers cache reload
  // once replication updated _analyzers collection. This
  // will make all newly imported analyzers available
  if (res.ok() && colName == StaticStrings::AnalyzersCollection &&
      ServerState::instance()->isSingleServer() &&
      _vocbase.server().hasFeature<iresearch::IResearchAnalyzerFeature>()) {
    server()
        .getFeature<arangodb::iresearch::IResearchAnalyzerFeature>()
        .invalidate(_vocbase,
                    transaction::OperationOriginREST{"restoring analyzers"});
  }
  co_return res;
}

Result RestReplicationHandler::parseBatch(
    transaction::Methods& trx, std::string const& collectionName,
    VPackBuilder& documentsToInsert,
    std::unordered_set<std::string>& documentsToRemove) {
  if (_request->contentType() == ContentType::VPACK) {
    return parseBatchVPack(trx, collectionName, documentsToInsert);
  }

  if (_request->contentType() == ContentType::DUMP ||
      _request->contentType() == ContentType::TEXT ||
      _request->contentType() == ContentType::JSON) {
    return parseBatchDump(trx, collectionName, documentsToInsert,
                          documentsToRemove);
  }

  THROW_ARANGO_EXCEPTION_MESSAGE(
      TRI_ERROR_INTERNAL,
      absl::StrCat("invalid request type: ",
                   contentTypeToString(_request->contentType())));
}

Result RestReplicationHandler::parseBatchDump(
    transaction::Methods& trx, std::string const& collectionName,
    VPackBuilder& documentsToInsert,
    std::unordered_set<std::string>& documentsToRemove) {
  TRI_ASSERT(_request->contentType() == ContentType::DUMP ||
             _request->contentType() == ContentType::TEXT ||
             _request->contentType() == ContentType::JSON);

  bool const isUsersCollection =
      collectionName == StaticStrings::UsersCollection;

  std::string_view bodyStr = _request->rawPayload();
  char const* ptr = bodyStr.data();
  char const* end = ptr + bodyStr.size();

  VPackBuilder builder(
      &basics::VelocyPackHelper::strictRequestValidationOptions);

  // First parse and collect all markers, we assemble everything in one
  // large builder holding an array
  documentsToRemove.clear();
  documentsToInsert.clear();
  documentsToInsert.openArray();

  // no more content-encoding should be present
  TRI_ASSERT(_request->header(StaticStrings::ContentEncoding).empty());

  int line = 0;
  while (ptr < end) {
    size_t remain = end - ptr;
    std::string_view currentLine(ptr, remain);
    auto nlPos = currentLine.find('\n');
    if (nlPos != std::string_view::npos) {
      ++line;
      currentLine = std::string_view(ptr, nlPos);
    }

    if (currentLine.size() > 1) {
      // found something
      VPackSlice doc;
      TRI_replication_operation_e type = REPLICATION_INVALID;

      Result res = restoreDataParser(currentLine, collectionName, line, builder,
                                     doc, type);
      if (res.fail()) {
        if (res.is(TRI_ERROR_HTTP_CORRUPTED_JSON)) {
          using namespace std::literals::string_literals;
          res.withError([&](result::Error& err) {
            err.appendErrorMessage(
                absl::StrCat(" in message '", currentLine, "'"));
          });
        }
        return res;
      }

      TRI_ASSERT(type != REPLICATION_INVALID);

      // Put into array of all parsed markers:
      if (type == REPLICATION_MARKER_DOCUMENT) {
        documentsToInsert.openObject();

        TRI_ASSERT(doc.isObject());
        bool checkKey = true;
        bool checkRev = true;
        for (auto it : VPackObjectIterator(doc, true)) {
          // only check for "_key" attribute here if we still have to.
          // once we have seen it, it will not show up again in the same
          // document
          bool const isKey =
              checkKey && (it.key.stringView() == StaticStrings::KeyString);

          if (isKey) {
            // _key attribute

            // prevent checking for _key twice in the same document
            checkKey = false;

            if (isUsersCollection) {
              // ignore _key for _users
              continue;
            }
            if (!documentsToRemove.empty()) {
              // for any document key that we have tracked in documentsToRemove,
              // we now got a new version to insert, so we need to remove the
              // key from documentsToRemove. this is expensive, but we only have
              // to pay for it if there are REPLICATION_MARKER_REMOVE markers
              // present, which can only happen with MMFiles dumps from <= 3.6
              documentsToRemove.erase(it.value.copyString());
            }

            documentsToInsert.add(it.key);
            documentsToInsert.add(it.value);
          } else if (checkRev &&
                     (it.key.stringView() == StaticStrings::RevString)) {
            // _rev attribute

            // prevent checking for _rev twice in the same document
            checkRev = false;

            // We simply get rid of the `_rev` attribute here on the
            // coordinator. We need to create a new value but it has to be
            // unique in the shard, therefore the shard leader must create the
            // value. If multiple coordinators would create a timestamp based
            // _rev value concurrently, we could get a duplicate, which would
            // lead to a clash on the actual shard leader and can lead to
            // RocksDB conflicts or even data corruption between primary index
            // and data in the documents column family.
          } else {
            // copy key/value verbatim
            documentsToInsert.add(it.key);
            documentsToInsert.add(it.value);
          }
        }

        documentsToInsert.close();
      } else if (type == REPLICATION_MARKER_REMOVE) {
        // keep track of which documents to remove.
        // in case we add a document to remove here that is already in
        // documentsToInsert, this case will be detected later.
        TRI_ASSERT(doc.isString());
        documentsToRemove.emplace(doc.copyString());
      }
    }

    ptr += currentLine.size() + 1;
  }

  // close array
  documentsToInsert.close();

  return {};
}

Result RestReplicationHandler::parseBatchVPack(
    transaction::Methods& trx, std::string const& collectionName,
    VPackBuilder& documentsToInsert) {
  TRI_ASSERT(_request->contentType() == ContentType::VPACK);

  std::string_view payload = _request->rawPayload();
  velocypack::Options options = VPackOptions::Defaults;
  options.checkAttributeUniqueness = true;
  options.validateUtf8Strings = true;
  options.disallowExternals = true;
  options.disallowCustom = false;
  options.disallowTags = true;
  options.disallowBCD = true;
  options.unsupportedTypeBehavior = VPackOptions::FailOnUnsupportedType;

  VPackValidator validator(&options);
  validator.validate(payload.data(), payload.size());  // throws on error

  VPackSlice data(reinterpret_cast<uint8_t const*>(payload.data()));
  if (!data.isArray()) {
    return {TRI_ERROR_BAD_PARAMETER,
            "expecting array of documents for restore request"};
  }

  bool const isUsersCollection =
      collectionName == StaticStrings::UsersCollection;

  // First parse and collect all markers, we assemble everything in one
  // large builder holding an array
  documentsToInsert.clear();
  documentsToInsert.openArray();

  VPackArrayIterator it(data);
  while (it.valid()) {
    VPackSlice doc = it.value();

    documentsToInsert.openObject();

    TRI_ASSERT(doc.isObject());
    bool checkKey = true;
    bool checkRev = true;
    for (auto it : VPackObjectIterator(doc, true)) {
      // only check for "_key" attribute here if we still have to.
      // once we have seen it, it will not show up again in the same
      // document
      bool const isKey =
          checkKey && (it.key.stringView() == StaticStrings::KeyString);

      if (isKey) {
        // _key attribute

        // prevent checking for _key twice in the same document
        checkKey = false;

        if (!isUsersCollection) {
          // ignore _key for _users
          documentsToInsert.add(it.key);
          documentsToInsert.add(it.value);
        }
      } else if (checkRev &&
                 (it.key.stringView() == StaticStrings::RevString)) {
        // _rev attribute

        // prevent checking for _rev twice in the same document
        checkRev = false;

        // We simply get rid of the `_rev` attribute here on the
        // coordinator. We need to create a new value but it has to be
        // unique in the shard, therefore the shard leader must create the
        // value. If multiple coordinators would create a timestamp based
        // _rev value concurrently, we could get a duplicate, which would
        // lead to a clash on the actual shard leader and can lead to
        // RocksDB conflicts or even data corruption between primary index
        // and data in the documents column family.
      } else {
        // copy key/value verbatim
        documentsToInsert.add(it.key);
        documentsToInsert.add(it.value);
      }
    }

    documentsToInsert.close();

    ++it;  // next line
  }

  // close array
  documentsToInsert.close();

  return {};
}

futures::Future<Result> RestReplicationHandler::parseBatchForSystemCollection(
    std::string const& collectionName, VPackBuilder& documentsToInsert,
    std::unordered_set<std::string>& documentsToRemove) {
  TRI_ASSERT(documentsToInsert.isEmpty());

  // this "fake" transaction here is only needed to get access to the underlying
  // system collection. we will not write anything into the collection here
  auto origin = transaction::OperationOriginREST{"restoring documents"};
  auto ctx = transaction::StandaloneContext::create(_vocbase, origin);
  SingleCollectionTransaction trx(std::move(ctx), collectionName,
                                  AccessMode::Type::READ);

  Result res = co_await trx.beginAsync();
  if (res.ok()) {
    res = parseBatch(trx, collectionName, documentsToInsert, documentsToRemove);
  }
  // transaction will end here, without anything written
  co_return res;
}

futures::Future<Result>
RestReplicationHandler::processRestoreCoordinatorAnalyzersBatch() {
  VPackBuilder documentsToInsert;
  std::unordered_set<std::string> documentsToRemove;
  Result res = co_await parseBatchForSystemCollection(
      StaticStrings::AnalyzersCollection, documentsToInsert, documentsToRemove);

  if (res.ok() && !documentsToInsert.slice().isEmptyArray()) {
    auto& analyzersFeature =
        _vocbase.server().getFeature<iresearch::IResearchAnalyzerFeature>();
    co_return analyzersFeature.bulkEmplace(
        _vocbase, documentsToInsert.slice(),
        transaction::OperationOriginREST{"restoring analyzers"});
  }
  co_return res;
}

////////////////////////////////////////////////////////////////////////////////
/// @brief restores the data of _users collection
/// Special case, we shall allow to import in this collection,
/// however it is not sharded by key and we need to replace by name instead of
/// by key
////////////////////////////////////////////////////////////////////////////////

futures::Future<Result> RestReplicationHandler::processRestoreUsersBatch() {
  VPackBuilder documentsToInsert;
  std::unordered_set<std::string> documentsToRemove;
  Result res = co_await parseBatchForSystemCollection(
      StaticStrings::UsersCollection, documentsToInsert, documentsToRemove);
  if (res.fail()) {
    co_return res;
  }

  std::string aql(
      "FOR u IN @restored UPSERT {user: u.user} INSERT u REPLACE u "
      "INTO @@collection OPTIONS {ignoreErrors: true, silent: true, "
      "waitForSync: false, isRestore: true}");

  auto bindVars = std::make_shared<VPackBuilder>();
  bindVars->openObject();
  bindVars->add("@collection", VPackValue(StaticStrings::UsersCollection));
  bindVars->add(VPackValue("restored"));
  bindVars->add(documentsToInsert.slice());
  bindVars->close();  // bindVars

  auto origin = transaction::OperationOriginREST{"restoring users"};
  auto query = arangodb::aql::Query::create(
      transaction::StandaloneContext::create(_vocbase, origin),
      arangodb::aql::QueryString(aql), std::move(bindVars));
  aql::QueryResult queryResult = query->executeSync();

  // neither agency nor dbserver should get here
  AuthenticationFeature* af = AuthenticationFeature::instance();
  TRI_ASSERT(af->userManager() != nullptr);
  if (af->userManager() != nullptr) {
    af->userManager()->triggerCacheRevalidation();
  }

  co_return queryResult.result;
}

////////////////////////////////////////////////////////////////////////////////
/// @brief restores the data of a collection
////////////////////////////////////////////////////////////////////////////////

Result RestReplicationHandler::processRestoreDataBatch(
    transaction::Methods& trx, std::string const& collectionName) {
  // we'll build all documents to insert in this builder
  VPackBuilder documentsToInsert;
  std::unordered_set<std::string> documentsToRemove;
  Result res =
      parseBatch(trx, collectionName, documentsToInsert, documentsToRemove);
  if (res.fail()) {
    return res;
  }

  OperationOptions options(_context);
  options.silent = true;
  options.ignoreRevs = true;
  options.isRestore = true;
  options.waitForSync = false;
  options.overwriteMode = OperationOptions::OverwriteMode::Replace;
  OperationResult opRes(Result(), options);

  // only go into the remove documents case when we really have to.
  if (!documentsToRemove.empty()) {
    VPackBuilder toRemove;
    toRemove.openArray();
    for (auto const& it : documentsToRemove) {
      toRemove.openObject();
      toRemove.add(StaticStrings::KeyString, VPackValue(it));
      toRemove.close();
    }
    toRemove.close();
    // we let failing removes succeed here. in case a document is not found upon
    // remove, the end result will be the same (document does not exist). in
    // addition, the removal case  is an edge case for old dumps from MMFiles
    // from <= 3.6
    trx.remove(collectionName, toRemove.slice(), options);

    // if we have pending removes we need to rewrite the entire
    // documentsToInsert array. this is expensive, but an absolute edge case as
    // mentioned before
    documentsToInsert = VPackCollection::filter(
        documentsToInsert.slice(),
        [&documentsToRemove](VPackSlice const& current, VPackValueLength) {
          TRI_ASSERT(current.isObject());
          VPackSlice key = current.get(StaticStrings::KeyString);
          return key.isString() && documentsToRemove.find(key.copyString()) ==
                                       documentsToRemove.end();
        });
  }

  // Now try to insert all keys for which the last marker was a document marker
  VPackSlice requestSlice = documentsToInsert.slice();

  try {
    opRes = trx.insert(collectionName, requestSlice, options);
    if (opRes.fail()) {
      LOG_TOPIC("e6280", WARN, Logger::CLUSTER)
          << "could not insert " << requestSlice.length()
          << " documents for restore: " << opRes.result.errorMessage();
      return opRes.result;
    }

    if (opRes.countErrorCodes.empty()) {
      // no detailed errors reported. all good
      return Result();
    }

    // at least one error occurred
    if (opRes.slice().isArray()) {
      // Now go through the individual results and check each errors
      VPackArrayIterator itRequest(requestSlice);
      VPackArrayIterator itResult(opRes.slice());

      while (itRequest.valid()) {
        VPackSlice result = *itResult;
        VPackSlice error = result.get(StaticStrings::Error);
        if (error.isTrue()) {
          error = result.get(StaticStrings::ErrorNum);
          if (error.isNumber()) {
            auto code = ErrorCode{error.getNumericValue<int>()};
            error = result.get(StaticStrings::ErrorMessage);
            if (error.isString()) {
              return {code, error.copyString()};
            }
            return {code};
          }
        }
        itRequest.next();
        itResult.next();
      }
    }

    // if we get here, we didn't have a detailed array with results.
    // so we need to stick to the error code map, which is all we got
    TRI_ASSERT(!opRes.countErrorCodes.empty());
    ErrorCode ec = (*opRes.countErrorCodes.begin()).first;
    return {ec};
  } catch (arangodb::basics::Exception const& ex) {
    LOG_TOPIC("8e8e1", WARN, Logger::CLUSTER)
        << "could not insert documents for restore exception: " << ex.what();
    return Result(ex.code(), ex.what());
  } catch (std::exception const& ex) {
    LOG_TOPIC("f1e7f", WARN, Logger::CLUSTER)
        << "could not insert documents for restore exception: " << ex.what();
    return Result(TRI_ERROR_INTERNAL, ex.what());
  } catch (...) {
    LOG_TOPIC("368bb", WARN, Logger::CLUSTER)
        << "could not insert documents for restore exception.";
    return Result(TRI_ERROR_INTERNAL);
  }
}

////////////////////////////////////////////////////////////////////////////////
/// @brief restores the indexes of a collection
////////////////////////////////////////////////////////////////////////////////

Result RestReplicationHandler::processRestoreIndexes(
    VPackSlice const& collection, bool force) {
  TRI_ASSERT(!ServerState::instance()->isCoordinator());
  if (!collection.isObject()) {
    std::string errorMsg = "collection declaration is invalid";
    return {TRI_ERROR_HTTP_BAD_PARAMETER, errorMsg};
  }

  VPackSlice const parameters = collection.get("parameters");

  if (!parameters.isObject()) {
    std::string errorMsg = "collection parameters declaration is invalid";
    return {TRI_ERROR_HTTP_BAD_PARAMETER, errorMsg};
  }

  VPackSlice const indexes = collection.get("indexes");

  if (!indexes.isArray()) {
    std::string errorMsg = "collection indexes declaration is invalid";
    return {TRI_ERROR_HTTP_BAD_PARAMETER, errorMsg};
  }

  VPackValueLength const n = indexes.length();

  if (n == 0) {
    // nothing to do
    return TRI_ERROR_NO_ERROR;
  }

  std::string const name = arangodb::basics::VelocyPackHelper::getStringValue(
      parameters, "name", "");

  if (name.empty()) {
    std::string errorMsg = "collection name is missing";
    return {TRI_ERROR_HTTP_BAD_PARAMETER, errorMsg};
  }

  if (arangodb::basics::VelocyPackHelper::getBooleanValue(parameters, "deleted",
                                                          false)) {
    // we don't care about deleted collections
    return {};
  }

  std::shared_ptr<LogicalCollection> coll = _vocbase.lookupCollection(name);
  if (!coll) {
    return Result(TRI_ERROR_ARANGO_DATA_SOURCE_NOT_FOUND);
  }

  // may be used for rebuilding index infos
  VPackBuilder rebuilder;

  Result fres;

  ExecContextSuperuserScope escope(
      ExecContext::current().isSuperuser() ||
      (ExecContext::current().isAdminUser() && !ServerState::readOnly()));

  READ_LOCKER(readLocker, _vocbase._inventoryLock);

  // look up the collection
  try {
    auto physical = coll->getPhysical();
    TRI_ASSERT(physical != nullptr);

    for (VPackSlice idxDef : VPackArrayIterator(indexes)) {
      // {"id":"229907440927234","type":"hash","unique":false,"fields":["x","Y"]}
      VPackSlice type = idxDef.get(StaticStrings::IndexType);

      if (!type.isString()) {
        continue;
      }

      if (type.isEqualString(StaticStrings::IndexNamePrimary) ||
          type.isEqualString(StaticStrings::IndexNameEdge)) {
        continue;
      }

      if (type.isEqualString("geo1") || type.isEqualString("geo2")) {
        // transform type "geo1" or "geo2" into "geo".
        rebuilder.clear();
        rebuilder.openObject();
        rebuilder.add(StaticStrings::IndexType, VPackValue("geo"));
        for (auto const& it : VPackObjectIterator(idxDef)) {
          if (!it.key.isEqualString(StaticStrings::IndexType)) {
            rebuilder.add(it.key);
            rebuilder.add(it.value);
          }
        }
        rebuilder.close();
        idxDef = rebuilder.slice();
      }

      std::shared_ptr<arangodb::Index> idx;
      try {
        bool created = false;
        idx = physical->createIndex(idxDef, /*restore*/ true, created).get();
      } catch (basics::Exception const& e) {
        if (e.code() == TRI_ERROR_NOT_IMPLEMENTED) {
          continue;
        }

        std::string errorMsg = "could not create index: " + e.message();
        fres.reset(e.code(), errorMsg);
        break;
      }
      TRI_ASSERT(idx != nullptr);
    }
  } catch (arangodb::basics::Exception const& ex) {
    // fix error handling
    std::string errorMsg =
        "could not create index: " + std::string(TRI_errno_string(ex.code()));
    fres.reset(ex.code(), errorMsg);
  } catch (...) {
    std::string errorMsg = "could not create index: unknown error";
    fres.reset(TRI_ERROR_INTERNAL, errorMsg);
  }

  return fres;
}

////////////////////////////////////////////////////////////////////////////////
/// @brief restores the indexes of a collection, coordinator case
////////////////////////////////////////////////////////////////////////////////

Result RestReplicationHandler::processRestoreIndexesCoordinator(
    VPackSlice const& collection, bool force) {
  if (!collection.isObject()) {
    std::string errorMsg = "collection declaration is invalid";
    return {TRI_ERROR_HTTP_BAD_PARAMETER, errorMsg};
  }
  VPackSlice const parameters = collection.get("parameters");

  if (!parameters.isObject()) {
    std::string errorMsg = "collection parameters declaration is invalid";
    return {TRI_ERROR_HTTP_BAD_PARAMETER, errorMsg};
  }

  VPackSlice indexes = collection.get("indexes");

  if (!indexes.isArray()) {
    std::string errorMsg = "collection indexes declaration is invalid";
    return {TRI_ERROR_HTTP_BAD_PARAMETER, errorMsg};
  }

  size_t const n = static_cast<size_t>(indexes.length());

  if (n == 0) {
    // nothing to do
    return {};
  }

  std::string name = arangodb::basics::VelocyPackHelper::getStringValue(
      parameters, "name", "");

  if (name.empty()) {
    std::string errorMsg = "collection indexes declaration is invalid";
    return {TRI_ERROR_HTTP_BAD_PARAMETER, errorMsg};
  }

  if (ignoreHiddenEnterpriseCollection(name, force)) {
    return {};
  }

  if (arangodb::basics::VelocyPackHelper::getBooleanValue(parameters, "deleted",
                                                          false)) {
    // we don't care about deleted collections
    return {};
  }

  auto& dbName = _vocbase.name();

  // in a cluster, we only look up by name:
  ClusterInfo& ci = server().getFeature<ClusterFeature>().clusterInfo();
  std::shared_ptr<LogicalCollection> col = ci.getCollectionNT(dbName, name);
  if (col == nullptr) {
    return {TRI_ERROR_ARANGO_DATA_SOURCE_NOT_FOUND,
            ClusterInfo::getCollectionNotFoundMsg(dbName, name)};
  }

  TRI_ASSERT(col != nullptr);

  auto& cluster = _vocbase.server().getFeature<ClusterFeature>();

  // may be used for rebuilding index infos
  VPackBuilder rebuilder;

  Result res;

  for (VPackSlice idxDef : VPackArrayIterator(indexes)) {
    VPackSlice type = idxDef.get(StaticStrings::IndexType);

    if (!type.isString()) {
      // invalid type, cannot handle it
      continue;
    }

    if (type.isEqualString(StaticStrings::IndexNamePrimary) ||
        type.isEqualString(StaticStrings::IndexNameEdge)) {
      // must ignore these types of indexes during restore
      continue;
    }

    if (type.isEqualString("geo1") || type.isEqualString("geo2")) {
      // transform type "geo1" or "geo2" into "geo".
      rebuilder.clear();
      rebuilder.openObject();
      rebuilder.add(StaticStrings::IndexType, VPackValue("geo"));
      for (auto const& it : VPackObjectIterator(idxDef)) {
        if (!it.key.isEqualString(StaticStrings::IndexType)) {
          rebuilder.add(it.key);
          rebuilder.add(it.value);
        }
      }
      rebuilder.close();
      idxDef = rebuilder.slice();
    }

    if (type.isEqualString("fulltext")) {
      VPackSlice minLength = idxDef.get("minLength");
      if (minLength.isNumber()) {
        int length = minLength.getNumericValue<int>();
        if (length <= 0) {
          rebuilder.clear();
          rebuilder.openObject();
          rebuilder.add("minLength", VPackValue(1));
          for (auto const& it : VPackObjectIterator(idxDef)) {
            if (!it.key.isEqualString("minLength")) {
              rebuilder.add(it.key);
              rebuilder.add(it.value);
            }
          }
          rebuilder.close();
          idxDef = rebuilder.slice();
        }
      }
    }

    VPackBuilder tmp;

    res = ClusterIndexMethods::ensureIndexCoordinator(
        *col, idxDef, true, tmp, cluster.indexCreationTimeout());

    if (res.fail()) {
      return res.reset(
          res.errorNumber(),
          StringUtils::concatT("could not create index: ", res.errorMessage()));
    }
  }

  return res;
}

////////////////////////////////////////////////////////////////////////////////
/// @brief restores the views
////////////////////////////////////////////////////////////////////////////////

void RestReplicationHandler::handleCommandRestoreView() {
  bool parseSuccess = false;
  VPackSlice slice = this->parseVPackBody(parseSuccess);

  if (!parseSuccess) {
    return;  // error message generated in parseVPackBody
  }

  if (!slice.isObject()) {
    generateError(ResponseCode::BAD, TRI_ERROR_BAD_PARAMETER);
    return;
  }

  bool overwrite = _request->parsedValue<bool>("overwrite", false);
  auto nameSlice = slice.get(StaticStrings::DataSourceName);
  auto typeSlice = slice.get(StaticStrings::DataSourceType);

  if (!nameSlice.isString() || !typeSlice.isString()) {
    generateError(ResponseCode::BAD, TRI_ERROR_BAD_PARAMETER);
    return;
  }

  LOG_TOPIC("f874e", TRACE, Logger::REPLICATION)
      << "restoring view: " << nameSlice.stringView();

  try {
    CollectionNameResolver resolver(_vocbase);
    auto view = resolver.getView(nameSlice.copyString());

    if (view) {
      if (!overwrite) {
        generateError(
            GeneralResponse::responseCode(TRI_ERROR_ARANGO_DUPLICATE_NAME),
            TRI_ERROR_ARANGO_DUPLICATE_NAME,
            StringUtils::concatT(
                "unable to restore view '", nameSlice.copyString(), ": ",
                TRI_errno_string(TRI_ERROR_ARANGO_DUPLICATE_NAME)));
        return;
      }

      auto res = view->drop();

      if (!res.ok()) {
        generateError(res);
        return;
      }
    }

    // must create() since view was drop()ed
    auto res = LogicalView::create(view, _vocbase, slice, true);

    if (!res.ok()) {
      generateError(res);

      return;
    }

    if (view == nullptr) {
      generateError(rest::ResponseCode::SERVER_ERROR, TRI_ERROR_INTERNAL,
                    "problem creating view");

      return;
    }
  } catch (basics::Exception const& ex) {
    generateError(GeneralResponse::responseCode(ex.code()), ex.code(),
                  ex.message());

    return;
  } catch (...) {
    generateError(rest::ResponseCode::SERVER_ERROR, TRI_ERROR_INTERNAL,
                  "problem creating view");

    return;
  }

  VPackBuilder result;

  result.openObject();
  result.add("result", VPackValue(true));
  result.close();
  generateResult(rest::ResponseCode::OK, result.slice());
}

void RestReplicationHandler::handleCommandServerId() {
  VPackBuilder result;
  result.add(VPackValue(VPackValueType::Object));
  std::string const serverId = StringUtils::itoa(ServerIdFeature::getId().id());
  result.add("serverId", VPackValue(serverId));
  result.close();
  generateResult(rest::ResponseCode::OK, result.slice());
}

void RestReplicationHandler::handleCommandSync() {
  bool isGlobal;
  ReplicationApplier* applier = getApplier(isGlobal);
  if (applier == nullptr) {
    return;
  }

  bool success = false;
  VPackSlice const body = this->parseVPackBody(success);
  if (!success) {
    // error already created
    return;
  }

  std::string const endpoint =
      VelocyPackHelper::getStringValue(body, "endpoint", "");
  if (endpoint.empty()) {
    generateError(rest::ResponseCode::BAD, TRI_ERROR_HTTP_BAD_PARAMETER,
                  "<endpoint> must be a valid endpoint");
    return;
  }

  std::string dbname = isGlobal ? "" : _vocbase.name();
  auto config = ReplicationApplierConfiguration::fromVelocyPack(
      _vocbase.server(), body, dbname);

  // will throw if invalid
  config.validate();

  std::shared_ptr<InitialSyncer> syncer;

  if (isGlobal) {
    syncer = GlobalInitialSyncer::create(config);
  } else {
    syncer = DatabaseInitialSyncer::create(_vocbase, config);
  }

  Result r = syncer->run(config._incremental);

  if (r.fail()) {
    LOG_TOPIC("c4818", ERR, Logger::REPLICATION)
        << "failed to sync: " << r.errorMessage();
    generateError(r);
    return;
  }

  // FIXME: change response for databases
  VPackBuilder result;
  result.add(VPackValue(VPackValueType::Object));
  result.add("collections", VPackValue(VPackValueType::Array));
  for (auto const& it : syncer->getProcessedCollections()) {
    std::string const cidString = StringUtils::itoa(it.first.id());
    // Insert a collection
    result.add(VPackValue(VPackValueType::Object));
    result.add("id", VPackValue(cidString));
    result.add("name", VPackValue(it.second));
    result.close();  // one collection
  }
  result.close();  // collections

  auto tickString = std::to_string(syncer->getLastLogTick());
  result.add("lastLogTick", VPackValue(tickString));

  result.close();  // base
  generateResult(rest::ResponseCode::OK, result.slice());
}

void RestReplicationHandler::handleCommandApplierGetConfig() {
  bool isGlobal;
  ReplicationApplier* applier = getApplier(isGlobal);
  if (applier == nullptr) {
    return;
  }

  auto configuration = applier->configuration();
  VPackBuilder builder;
  builder.openObject();
  configuration.toVelocyPack(builder, false, false);
  builder.close();

  generateResult(rest::ResponseCode::OK, builder.slice());
}

void RestReplicationHandler::handleCommandApplierSetConfig() {
  bool isGlobal;
  ReplicationApplier* applier = getApplier(isGlobal);
  if (applier == nullptr) {
    return;
  }

  bool success = false;
  VPackSlice const body = this->parseVPackBody(success);
  if (!success) {
    // error already created
    return;
  }

  std::string databaseName;

  if (!isGlobal) {
    databaseName = _vocbase.name();
  }

  auto config = ReplicationApplierConfiguration::fromVelocyPack(
      applier->configuration(), body, databaseName);
  // will throw if invalid
  config.validate();

  applier->reconfigure(config);
  handleCommandApplierGetConfig();
}

void RestReplicationHandler::handleCommandApplierStart() {
  bool isGlobal;
  ReplicationApplier* applier = getApplier(isGlobal);
  if (applier == nullptr) {
    return;
  }

  bool found;
  std::string const& value1 = _request->value("from", found);

  TRI_voc_tick_t initialTick = 0;
  bool useTick = false;

  if (found) {
    // query parameter "from" specified
    initialTick = static_cast<TRI_voc_tick_t>(StringUtils::uint64(value1));
    useTick = true;
  }

  applier->startTailing(initialTick, useTick);
  handleCommandApplierGetState();
}

void RestReplicationHandler::handleCommandApplierStop() {
  bool isGlobal;
  ReplicationApplier* applier = getApplier(isGlobal);
  if (applier == nullptr) {
    return;
  }

  applier->stopAndJoin();
  handleCommandApplierGetState();
}

void RestReplicationHandler::handleCommandApplierGetState() {
  bool isGlobal;
  ReplicationApplier* applier = getApplier(isGlobal);
  if (applier == nullptr) {
    return;
  }

  VPackBuilder builder;
  builder.openObject();
  applier->toVelocyPack(builder);
  builder.close();
  generateResult(rest::ResponseCode::OK, builder.slice());
}

void RestReplicationHandler::handleCommandApplierGetStateAll() {
  if (_request->databaseName() != StaticStrings::SystemDatabase) {
    generateError(
        rest::ResponseCode::FORBIDDEN, TRI_ERROR_FORBIDDEN,
        "global inventory can only be fetched from within _system database");
    return;
  }
  DatabaseFeature& databaseFeature =
      _vocbase.server().getFeature<DatabaseFeature>();

  VPackBuilder builder;
  builder.openObject();
  for (auto& name : databaseFeature.getDatabaseNames()) {
    auto vocbase = databaseFeature.useDatabase(name);

    if (vocbase == nullptr) {
      continue;
    }

    ReplicationApplier* applier = vocbase->replicationApplier();

    if (applier == nullptr) {
      continue;
    }

    builder.add(name, VPackValue(VPackValueType::Object));
    applier->toVelocyPack(builder);
    builder.close();
  }
  builder.close();

  generateResult(rest::ResponseCode::OK, builder.slice());
}

////////////////////////////////////////////////////////////////////////////////
/// @brief delete the state of the replication applier
////////////////////////////////////////////////////////////////////////////////

void RestReplicationHandler::handleCommandApplierDeleteState() {
  bool isGlobal;
  ReplicationApplier* applier = getApplier(isGlobal);
  if (applier == nullptr) {
    return;
  }

  applier->forget();

  handleCommandApplierGetState();
}

////////////////////////////////////////////////////////////////////////////////
/// @brief add a follower of a shard to the list of followers
////////////////////////////////////////////////////////////////////////////////

futures::Future<futures::Unit>
RestReplicationHandler::handleCommandAddFollower() {
  TRI_ASSERT(ServerState::instance()->isDBServer());

  bool success = false;
  VPackSlice const body = this->parseVPackBody(success);
  if (!success) {
    // error already created
    co_return;
  }
  if (!body.isObject()) {
    generateError(rest::ResponseCode::BAD, TRI_ERROR_HTTP_BAD_PARAMETER,
                  "body needs to be an object with attributes 'followerId' "
                  "and 'shard'");
    co_return;
  }
  VPackSlice const followerIdSlice = body.get("followerId");
  VPackSlice const readLockIdSlice = body.get("readLockId");
  VPackSlice const shardSlice = body.get("shard");
  VPackSlice const checksumSlice = body.get("checksum");
  if (!followerIdSlice.isString() || !shardSlice.isString() ||
      !checksumSlice.isString()) {
    generateError(
        rest::ResponseCode::BAD, TRI_ERROR_HTTP_BAD_PARAMETER,
        "'followerId', 'shard' and 'checksum' attributes must be strings");
    co_return;
  }

  auto col = _vocbase.lookupCollection(shardSlice.stringView());
  if (col == nullptr || col->deleted()) {
    generateError(Result(TRI_ERROR_ARANGO_DATA_SOURCE_NOT_FOUND));
    co_return;
  }

  std::string const followerId = followerIdSlice.copyString();
  LOG_TOPIC("312cc", DEBUG, Logger::REPLICATION)
      << "Attempt to Add Follower: " << followerId << " to shard "
      << col->name() << " in database: " << _vocbase.name();
  // Short cut for the case that the collection is empty
  if (readLockIdSlice.isNone()) {
    LOG_TOPIC("aaff2", DEBUG, Logger::REPLICATION)
        << "Try add follower fast-path (no documents)";
    auto origin = transaction::OperationOriginInternal{"adding follower"};
    auto ctx = transaction::StandaloneContext::create(_vocbase, origin);
    SingleCollectionTransaction trx(std::move(ctx), *col,
                                    AccessMode::Type::EXCLUSIVE);
    auto res = co_await trx.beginAsync();

    if (res.ok()) {
      OperationOptions options(_context);
      auto countRes =
          trx.count(col->name(), transaction::CountType::Normal, options);

      if (countRes.ok()) {
        VPackSlice nrSlice = countRes.slice();
        uint64_t nr = nrSlice.getNumber<uint64_t>();
        LOG_TOPIC("533c3", DEBUG, Logger::REPLICATION)
            << "Compare with shortcut Leader: " << nr
            << " == Follower: " << checksumSlice.stringView();
        if (nr == 0 && checksumSlice.isEqualString("0")) {
          res = col->followers()->add(followerId);

          if (res.fail()) {
            // this will create an error response with the appropriate message
            THROW_ARANGO_EXCEPTION(res);
          }

          VPackBuilder b;
          {
            VPackObjectBuilder bb(&b);
            b.add(StaticStrings::Error, VPackValue(false));
          }

          generateResult(rest::ResponseCode::OK, b.slice());
          LOG_TOPIC("c316e", DEBUG, Logger::REPLICATION)
              << followerId << " is now following on shard " << _vocbase.name()
              << "/" << col->name();
          co_return;
        }
      }
    }
    // If we get here, we have to report an error:
    generateError(rest::ResponseCode::FORBIDDEN,
                  TRI_ERROR_REPLICATION_SHARD_NONEMPTY, "shard not empty");
    LOG_TOPIC("8bf6e", DEBUG, Logger::REPLICATION)
        << followerId << " is not yet in sync with " << _vocbase.name() << "/"
        << col->name();
    co_return;
  }

  if (!readLockIdSlice.isString() || readLockIdSlice.getStringLength() == 0) {
    generateError(rest::ResponseCode::BAD, TRI_ERROR_HTTP_BAD_PARAMETER,
                  "'readLockId' is not a string or empty");
    co_return;
  }

  auto cleanup = scopeGuard([&body, this]() noexcept {
    try {
      // untrack the (async) replication client, so the WAL may be cleaned
      arangodb::ServerId const serverId{StringUtils::uint64(
          basics::VelocyPackHelper::getStringValue(body, "serverId", ""))};
      SyncerId const syncerId = SyncerId{StringUtils::uint64(
          basics::VelocyPackHelper::getStringValue(body, "syncerId", ""))};
      std::string const clientInfo =
          basics::VelocyPackHelper::getStringValue(body, "clientInfo", "");
      _vocbase.replicationClients().untrack(SyncerId{syncerId}, serverId,
                                            clientInfo);
    } catch (std::exception const& ex) {
      // not much we can do here except logging
      LOG_TOPIC("312ff", WARN, Logger::REPLICATION)
          << "unable to remove progress tracker: " << ex.what();
    }
  });

  LOG_TOPIC("23b9f", DEBUG, Logger::REPLICATION)
      << "Try add follower with documents";
  // previous versions < 3.3x might not send the checksum, if mixed clusters
  // get into trouble here we may need to be more lenient
  TRI_ASSERT(checksumSlice.isString() && readLockIdSlice.isString());

  TransactionId readLockId = ExtractReadlockId(readLockIdSlice);

  // referenceChecksum is the stringified number of documents in the collection
  ResultT<std::string> referenceChecksum =
      co_await computeCollectionChecksum(readLockId, col.get());
  if (!referenceChecksum.ok()) {
    generateError(std::move(referenceChecksum).result());
    co_return;
  }

  TRI_IF_FAILURE("LeaderWrongChecksumOnSoftLock" + col->name()) {
    // Check if we are a softLock, if yes simulate non-matching checksums.
    transaction::Manager* mgr = transaction::ManagerFeature::manager();
    TRI_ASSERT(mgr != nullptr);
    auto trxCtxtLease =
        mgr->leaseManagedTrx(readLockId, AccessMode::Type::READ, true).get();
    if (trxCtxtLease) {
      transaction::Methods trx{trxCtxtLease};
      if (!trx.isLocked(col.get(), AccessMode::Type::EXCLUSIVE)) {
        referenceChecksum =
            ResultT<std::string>::success("ThisCannotBeMatched");
      }
    }
  }

  LOG_TOPIC("40b17", DEBUG, Logger::REPLICATION)
      << "Compare Leader: " << referenceChecksum.get()
      << " == Follower: " << checksumSlice.stringView();
  if (!checksumSlice.isEqualString(referenceChecksum.get())) {
    LOG_TOPIC("94ebe", DEBUG, Logger::REPLICATION)
        << followerId << " is not yet in sync with " << _vocbase.name() << "/"
        << col->name();
    LOG_TOPIC("592ef", WARN, Logger::REPLICATION)
        << "Cannot add follower " << followerId << " for shard "
        << _vocbase.name() << "/" << col->name() << ", mismatching checksums. "
        << "Expected (leader): " << referenceChecksum.get()
        << ", actual (follower): " << checksumSlice.stringView();
    generateError(
        rest::ResponseCode::BAD, TRI_ERROR_REPLICATION_WRONG_CHECKSUM,
        absl::StrCat(
            "'checksum' is wrong. Expected (leader): ", referenceChecksum.get(),
            ". actual (follower): ", checksumSlice.stringView()));
    co_return;
  }

#ifdef ARANGODB_ENABLE_FAILURE_TESTS
  // compare hash and count values of the local revision tree in case the
  // caller posted the revision tree data as well.
  // this check is only performed during failure-testing.
  // it is not safe to activate it in general, because revision trees on the
  // leader can advance when there are further writes into the shard.
  if (body.get("treeHash").isString() && body.get("treeCount").isString()) {
    auto origin =
        transaction::OperationOriginInternal{"validating revision tree"};
    auto context = transaction::StandaloneContext::create(_vocbase, origin);
    SingleCollectionTransaction trx(context, *col, AccessMode::Type::READ);

    auto res = co_await trx.beginAsync();
    if (res.ok()) {
      auto tree = col->getPhysical()->revisionTree(trx);
      if (std::to_string(tree->rootValue()) !=
          body.get("treeHash").stringView()) {
        generateError(
            rest::ResponseCode::BAD, TRI_ERROR_REPLICATION_WRONG_CHECKSUM,
            absl::StrCat(
                "revision tree hashes are different. Expected (leader): ",
                tree->rootValue(),
                ". actual (follower): ", body.get("treeHash").stringView()));
        co_return;
      }

      if (std::to_string(tree->count()) != body.get("treeCount").stringView()) {
        generateError(
            rest::ResponseCode::BAD, TRI_ERROR_REPLICATION_WRONG_CHECKSUM,
            absl::StrCat(
                "revision tree counts are different. Expected (leader): ",
                tree->count(),
                ". actual (follower): ", body.get("treeCount").stringView()));
        co_return;
      }
    }
  }
#endif

  Result res = col->followers()->add(followerId);

  if (res.fail()) {
    // this will create an error response with the appropriate message
    THROW_ARANGO_EXCEPTION(res);
  }

  VPackBuilder b;
  {
    VPackObjectBuilder bb(&b);
    b.add(StaticStrings::Error, VPackValue(false));
  }

  LOG_TOPIC("c13d4", DEBUG, Logger::REPLICATION)
      << followerId << " is now following on shard " << _vocbase.name() << "/"
      << col->name();
  generateResult(rest::ResponseCode::OK, b.slice());
}

////////////////////////////////////////////////////////////////////////////////
/// @brief remove a follower of a shard from the list of followers
////////////////////////////////////////////////////////////////////////////////

void RestReplicationHandler::handleCommandRemoveFollower() {
  TRI_ASSERT(ServerState::instance()->isDBServer());

  bool success = false;
  VPackSlice const body = this->parseVPackBody(success);
  if (!success) {
    // error already created
    return;
  }
  if (!body.isObject()) {
    generateError(rest::ResponseCode::BAD, TRI_ERROR_HTTP_BAD_PARAMETER,
                  "body needs to be an object with attributes 'followerId' "
                  "and 'shard'");
    return;
  }
  VPackSlice const followerId = body.get("followerId");
  VPackSlice const shard = body.get("shard");
  if (!followerId.isString() || !shard.isString()) {
    generateError(rest::ResponseCode::BAD, TRI_ERROR_HTTP_BAD_PARAMETER,
                  "'followerId' and 'shard' attributes must be strings");
    return;
  }

  auto col = _vocbase.lookupCollection(shard.stringView());

  if (col == nullptr) {
    generateError(rest::ResponseCode::SERVER_ERROR,
                  TRI_ERROR_ARANGO_DATA_SOURCE_NOT_FOUND,
                  "did not find collection");
    return;
  }

  Result res = col->followers()->remove(followerId.copyString());

  if (res.fail()) {
    // this will create an error response with the appropriate message
    THROW_ARANGO_EXCEPTION(res);
  }

  VPackBuilder b;
  {
    VPackObjectBuilder bb(&b);
    b.add(StaticStrings::Error, VPackValue(false));
  }

  generateResult(rest::ResponseCode::OK, b.slice());
}

//////////////////////////////////////////////////////////////////////////////
/// @brief update the leader of a shard
//////////////////////////////////////////////////////////////////////////////

void RestReplicationHandler::handleCommandSetTheLeader() {
  TRI_ASSERT(ServerState::instance()->isDBServer());

  bool success = false;
  VPackSlice const body = this->parseVPackBody(success);
  if (!success) {
    // error already created
    return;
  }
  if (!body.isObject()) {
    generateError(rest::ResponseCode::BAD, TRI_ERROR_HTTP_BAD_PARAMETER,
                  "body needs to be an object with attributes 'leaderId' "
                  "and 'shard'");
    return;
  }
  VPackSlice const leaderIdSlice = body.get("leaderId");
  VPackSlice const oldLeaderIdSlice = body.get("oldLeaderId");
  VPackSlice const shard = body.get("shard");
  VPackSlice const followingTermId = body.get(StaticStrings::FollowingTermId);
  // Note that we tolerate if followingTermId is not present or not a number
  // for upgrade scenarios. If the new leader does not send it, it will also
  // not send it in the option IsSynchronousReplication.
  if (!leaderIdSlice.isString() || !shard.isString() ||
      !oldLeaderIdSlice.isString()) {
    generateError(rest::ResponseCode::BAD, TRI_ERROR_HTTP_BAD_PARAMETER,
                  "'leaderId' and 'shard' attributes must be strings");
    return;
  }

  std::string leaderId = leaderIdSlice.copyString();
  auto col = _vocbase.lookupCollection(shard.stringView());

  if (col == nullptr) {
    generateError(rest::ResponseCode::SERVER_ERROR,
                  TRI_ERROR_ARANGO_DATA_SOURCE_NOT_FOUND,
                  "did not find collection");
    return;
  }

  std::string currentLeader = col->followers()->getLeader();
  if (currentLeader ==
      arangodb::maintenance::ResignShardLeadership::LeaderNotYetKnownString) {
    // We have resigned, check that we are the old leader
    currentLeader = ServerState::instance()->getId();
  } else {
    auto pos = currentLeader.find(
        '_');  // this separates the FollowingTermId // from the actual leader
    if (pos != std::string::npos) {
      currentLeader = currentLeader.substr(0, pos);
    }
  }

  if (leaderId != currentLeader) {
    Result res = checkPlanLeaderDirect(col, leaderId);
    if (res.fail()) {
      THROW_ARANGO_EXCEPTION(res);
    }

    if (!oldLeaderIdSlice.isEqualString(currentLeader)) {
      LOG_TOPIC("aaee2", WARN, Logger::MAINTENANCE)
          << "SetTheLeader: Old leader not as expected: oldLeaderIdSlice: "
          << oldLeaderIdSlice.toJson() << ", currentLeader: " << currentLeader;
      generateError(rest::ResponseCode::FORBIDDEN, TRI_ERROR_FORBIDDEN,
                    "old leader not as expected");
      return;
    }

    if (followingTermId.isNumber()) {
      col->followers()->setTheLeader(
          leaderId + "_" +
          StringUtils::itoa(followingTermId.getNumber<uint64_t>()));
    } else {
      col->followers()->setTheLeader(leaderId);
    }
  }

  VPackBuilder b;
  {
    VPackObjectBuilder bb(&b);
    b.add(StaticStrings::Error, VPackValue(false));
  }

  generateResult(rest::ResponseCode::OK, b.slice());
}

////////////////////////////////////////////////////////////////////////////////
/// @brief hold a read lock on a collection to stop writes temporarily
////////////////////////////////////////////////////////////////////////////////

futures::Future<futures::Unit>
RestReplicationHandler::handleCommandHoldReadLockCollection() {
  TRI_ASSERT(ServerState::instance()->isDBServer());
  bool success = false;
  VPackSlice body = this->parseVPackBody(success);
  if (!success) {
    // error already created
    co_return;
  }

  RebootId rebootId(0);
  std::string serverId;

  if (!body.isObject()) {
    generateError(rest::ResponseCode::BAD, TRI_ERROR_HTTP_BAD_PARAMETER,
                  "body needs to be an object with attributes 'collection', "
                  "'ttl' and 'id'");
    co_return;
  }

  VPackSlice collection = body.get("collection");
  VPackSlice ttlSlice = body.get("ttl");
  VPackSlice idSlice = body.get("id");

  if (body.hasKey(StaticStrings::RebootId)) {
    if (body.get(StaticStrings::RebootId).isInteger()) {
      if (body.get("serverId").isString()) {
        rebootId =
            RebootId(body.get(StaticStrings::RebootId).getNumber<uint64_t>());
        serverId = body.get("serverId").copyString();
      } else {
        generateError(
            rest::ResponseCode::BAD, TRI_ERROR_HTTP_BAD_PARAMETER,
            "'rebootId' must be accompanied by string attribute 'serverId'");
        co_return;
      }
    } else {
      generateError(rest::ResponseCode::BAD, TRI_ERROR_HTTP_BAD_PARAMETER,
                    "'rebootId' must be an integer attribute");
      co_return;
    }
  }

  if (!collection.isString() || !ttlSlice.isNumber() || !idSlice.isString()) {
    generateError(rest::ResponseCode::BAD, TRI_ERROR_HTTP_BAD_PARAMETER,
                  "'collection' must be a string and 'ttl' a number and "
                  "'id' a string");
    co_return;
  }

  TransactionId id = ExtractReadlockId(idSlice);
  auto col = _vocbase.lookupCollection(collection.stringView());

  if (col == nullptr || col->deleted()) {
    generateError(Result(TRI_ERROR_ARANGO_DATA_SOURCE_NOT_FOUND));
    co_return;
  }

  // 0.0 means using the default timeout (whatever that is)
  double ttl = VelocyPackHelper::getNumericValue(ttlSlice, 0.0);

  // This is an optional parameter, it may not be set (backwards compatible)
  // If it is not set it will default to a hard-lock, otherwise we do a
  // potentially faster soft-lock synchronization with a smaller hard-lock
  // phase.

  // TODO: the follower will always send "doSoftLockOnly=false" from 3.12.1
  // onwards. we can remove the entire parameter in the future.
  bool doSoftLock = VelocyPackHelper::getBooleanValue(
      body, StaticStrings::ReplicationSoftLockOnly, false);
  AccessMode::Type lockType = AccessMode::Type::READ;
  if (!doSoftLock) {
    // With not doSoftLock we trigger RocksDB to stop writes on this shard.
    // With a softLock we only stop the WAL from being collected,
    // but still allow writes.
    // This has potential to never ever finish, so we need a short
    // hard lock for the final sync.
    lockType = AccessMode::Type::EXCLUSIVE;

    TRI_IF_FAILURE("LeaderBlockRequestsLanesForSyncOnShard" + col->name()) {
      TRI_AddFailurePointDebugging("BlockSchedulerMediumQueue");
    }
  }

  LOG_TOPIC("4fac2", DEBUG, Logger::REPLICATION)
      << "Attempt to create a Lock: " << id << " for shard: " << _vocbase.name()
      << "/" << col->name() << " of type: " << (doSoftLock ? "soft" : "hard");
  Result res = co_await createBlockingTransaction(id, *col, ttl, lockType,
                                                  rebootId, serverId);
  if (!res.ok()) {
    LOG_TOPIC("5f00f", DEBUG, Logger::REPLICATION)
        << "Lock " << id << " for shard " << _vocbase.name() << "/"
        << col->name() << " of type: " << (doSoftLock ? "soft" : "hard")
        << " could not be created because of: " << res.errorMessage();
    generateError(res);
    co_return;
  }

  // check if we are not the actual leader anymore. this can
  // happen if there is a leader change after a follower scheduled a
  // synchronize shard job
  bool isLeader = col->followers()->getLeader().empty();
  if (!isLeader) {
    auto res = cancelBlockingTransaction(id);
    if (!res.ok()) {
      // this is potentially bad!
      LOG_TOPIC("957fa", WARN, Logger::REPLICATION)
          << "Lock " << id << " for shard " << _vocbase.name() << "/"
          << col->name() << " of type: " << (doSoftLock ? "soft" : "hard")
          << " could not be canceled because of: " << res.errorMessage();
    }
    // indicate that we are not the leader
    generateError(TRI_ERROR_CLUSTER_NOT_LEADER);
    co_return;
  }

  TRI_ASSERT(isLockHeld(id).ok());

  VPackBuilder b;
  {
    VPackObjectBuilder bb(&b);
    b.add(StaticStrings::Error, VPackValue(false));
    if (!serverId.empty()) {
      // check if the follower sent us the "wantFollowingTerm" attribute.
      // followers >= 3.8.3 will send this to indicate that they know how
      // to handle following term ids safely
      bool wantFollowingTerm =
          VelocyPackHelper::getBooleanValue(body, "wantFollowingTerm", false);
      if (wantFollowingTerm) {
        b.add(StaticStrings::FollowingTermId,
              VPackValue(col->followers()->newFollowingTermId(serverId)));
      } else {
        // a client < 3.8.3 does not know how to handle following term ids
        // safely. in this case we set the follower's term id to 0, so it
        // will be ignored on followers < 3.8.3
        col->followers()->setFollowingTermId(serverId, 0);
        b.add(StaticStrings::FollowingTermId, VPackValue(0));
      }
    }

    // also return the _current_ last log sequence number. this may be higher
    // than the tick of the transaction created above, but it still can be
    // used by a follower as an upper bound until which to tail the WAL _at
    // most_.
    TRI_ASSERT(server().hasFeature<EngineSelectorFeature>());
    StorageEngine& engine =
        server().getFeature<EngineSelectorFeature>().engine();
    b.add("lastLogTick", VPackValue(engine.currentTick()));
  }

  LOG_TOPIC("61a9d", DEBUG, Logger::REPLICATION)
      << "Shard: " << _vocbase.name() << "/" << col->name()
      << " is now locked with type: " << (doSoftLock ? "soft" : "hard")
      << " lock id: " << id;
  generateResult(rest::ResponseCode::OK, b.slice());
}

////////////////////////////////////////////////////////////////////////////////
/// @brief cancel the holding of a read lock on a collection
////////////////////////////////////////////////////////////////////////////////

void RestReplicationHandler::handleCommandCancelHoldReadLockCollection() {
  TRI_ASSERT(ServerState::instance()->isDBServer());

  bool success = false;
  VPackSlice const body = this->parseVPackBody(success);
  if (!success) {
    // error already created
    return;
  }

  if (!body.isObject()) {
    generateError(rest::ResponseCode::BAD, TRI_ERROR_HTTP_BAD_PARAMETER,
                  "body needs to be an object with attribute 'id'");
    return;
  }
  VPackSlice const idSlice = body.get("id");
  if (!idSlice.isString()) {
    generateError(rest::ResponseCode::BAD, TRI_ERROR_HTTP_BAD_PARAMETER,
                  "'id' needs to be a string");
    return;
  }
  TransactionId id = ExtractReadlockId(idSlice);
  LOG_TOPIC("9a5e3", DEBUG, Logger::REPLICATION)
      << "Attempt to cancel Lock: " << id;

  auto res = cancelBlockingTransaction(id);
  if (!res.ok()) {
    LOG_TOPIC("9caf7", DEBUG, Logger::REPLICATION)
        << "Lock " << id << " not canceled because of: " << res.errorMessage();
    generateError(std::move(res).result());
    return;
  }

  VPackBuilder b;
  {
    VPackObjectBuilder bb(&b);
    b.add(StaticStrings::Error, VPackValue(false));
    b.add("lockHeld", VPackValue(res.get()));
  }

  LOG_TOPIC("a58e5", DEBUG, Logger::REPLICATION)
      << "Lock: " << id << " is now canceled, "
      << (res.get() ? "it is still in use." : "it is gone.");
  generateResult(rest::ResponseCode::OK, b.slice());
}

////////////////////////////////////////////////////////////////////////////////
/// @brief get ID for a read lock job
////////////////////////////////////////////////////////////////////////////////

void RestReplicationHandler::handleCommandGetIdForReadLockCollection() {
  TRI_ASSERT(ServerState::instance()->isDBServer());

  std::string id =
      std::to_string(transaction::Context::makeTransactionId().id());
  VPackBuilder b;
  {
    VPackObjectBuilder bb(&b);
    b.add("id", VPackValue(id));
  }

  generateResult(rest::ResponseCode::OK, b.slice());
}

void RestReplicationHandler::handleCommandLoggerState() {
  TRI_ASSERT(server().hasFeature<EngineSelectorFeature>());
  StorageEngine& engine = server().getFeature<EngineSelectorFeature>().engine();

  VPackBuilder builder;
  auto res = engine.createLoggerState(&_vocbase, builder);

  if (res.fail()) {
    LOG_TOPIC("c7471", DEBUG, Logger::REPLICATION)
        << "failed to create logger-state" << res.errorMessage();
    generateError(rest::ResponseCode::BAD, res.errorNumber(),
                  res.errorMessage());
    return;
  }

  generateResult(rest::ResponseCode::OK, builder.slice());
}

//////////////////////////////////////////////////////////////////////////////
/// @brief return the first tick available in a logfile
/// @route GET logger-first-tick
/// @caller js/client/modules/@arangodb/replication.js
/// @response VPackObject with minTick of LogfileManager->ranges()
//////////////////////////////////////////////////////////////////////////////
void RestReplicationHandler::handleCommandLoggerFirstTick() {
  TRI_voc_tick_t tick = UINT64_MAX;
  Result res =
      server().getFeature<EngineSelectorFeature>().engine().firstTick(tick);

  VPackBuilder b;
  b.add(VPackValue(VPackValueType::Object));
  if (tick == UINT64_MAX || res.fail()) {
    b.add("firstTick", VPackValue(VPackValueType::Null));
  } else {
    auto tickString = std::to_string(tick);
    b.add("firstTick", VPackValue(tickString));
  }
  b.close();
  generateResult(rest::ResponseCode::OK, b.slice());
}

//////////////////////////////////////////////////////////////////////////////
/// @brief return the available logfile range
/// @route GET logger-tick-ranges
/// @caller js/client/modules/@arangodb/replication.js
/// @response VPackArray, containing info about each datafile
///           * filename
///           * status
///           * tickMin - tickMax
//////////////////////////////////////////////////////////////////////////////

void RestReplicationHandler::handleCommandLoggerTickRanges() {
  TRI_ASSERT(server().hasFeature<EngineSelectorFeature>());
  StorageEngine& engine = server().getFeature<EngineSelectorFeature>().engine();
  VPackBuilder b;
  Result res = engine.createTickRanges(b);
  if (res.ok()) {
    generateResult(rest::ResponseCode::OK, b.slice());
  } else {
    generateError(res);
  }
}

bool RestReplicationHandler::prepareRevisionOperation(
    RevisionOperationContext& ctx) {
  LOG_TOPIC("253e2", TRACE, arangodb::Logger::REPLICATION)
      << "enter prepareRevisionOperation";

  // get collection name
  if (!prepareCollectionForRevisionOperation(ctx)) {
    return false;
  }
  TRI_ASSERT(!ctx.cname.empty());
  TRI_ASSERT(ctx.collection != nullptr);

  // get batchId
  bool found = false;
  std::string const& batchIdString = _request->value("batchId", found);
  if (found) {
    ctx.batchId = StringUtils::uint64(batchIdString);
  } else {
    generateError(rest::ResponseCode::NOT_FOUND, TRI_ERROR_HTTP_BAD_PARAMETER,
                  "replication revision tree - request misses batchId");
    return false;
  }

  // get resume.
  // we first try the parameter "resumeHLC" - if set, this will contain a
  // timestamp-encoded HLC value
  std::string const& resumeString =
      _request->value(StaticStrings::RevisionTreeResumeHLC, found);
  if (found) {
    // "resumeHLC" is set. use it
    ctx.resume = RevisionId::fromHLC(resumeString);
  } else {
    // "resumeHLC" is not set. now fall back to the parameter "resume". this
    // parameter contains either a numeric value of a timestamp-encoded HLC
    // value
    std::string const& resumeString =
        _request->value(StaticStrings::RevisionTreeResume, found);
    if (found) {
      ctx.resume = RevisionId::fromString(resumeString);
    }
  }

  // print request
  LOG_TOPIC("2b70f", TRACE, arangodb::Logger::REPLICATION)
      << "requested revision tree for collection '" << ctx.cname
      << "' using contextId '" << ctx.batchId << "'";

  ctx.iter = ctx.collection->getPhysical()->getReplicationIterator(
      ReplicationIterator::Ordering::Revision, ctx.batchId);
  if (!ctx.iter) {
    generateError(rest::ResponseCode::SERVER_ERROR, TRI_ERROR_INTERNAL,
                  "could not get replication iterator for collection '" +
                      ctx.cname + "'");
    return false;
  }

  return true;
}

bool RestReplicationHandler::prepareCollectionForRevisionOperation(
    RevisionOperationContext& ctx) {
  // get collection Name
  ctx.cname = _request->value("collection");
  if (ctx.cname.empty()) {
    generateError(rest::ResponseCode::BAD, TRI_ERROR_HTTP_BAD_PARAMETER,
                  "invalid collection parameter");
    return false;
  }

  // print request
  LOG_TOPIC("6e075", TRACE, arangodb::Logger::REPLICATION)
      << "requested revision tree for collection '" << ctx.cname << "'";

  ExecContextSuperuserScope escope(ExecContext::current().isAdminUser());

  if (!ExecContext::current().canUseCollection(_vocbase.name(), ctx.cname,
                                               auth::Level::RO)) {
    generateError(rest::ResponseCode::FORBIDDEN, TRI_ERROR_FORBIDDEN);
    return false;
  }

  ctx.collection = _vocbase.lookupCollection(ctx.cname);
  if (!ctx.collection) {
    generateError(rest::ResponseCode::NOT_FOUND,
                  TRI_ERROR_ARANGO_DATA_SOURCE_NOT_FOUND);
    return false;
  }
  if (!ctx.collection->syncByRevision()) {
    generateError(rest::ResponseCode::NOT_IMPLEMENTED,
                  TRI_ERROR_NOT_IMPLEMENTED,
                  "this collection doesn't support revision-based replication");
    return false;
  }

  return true;
}

futures::Future<futures::Unit>
RestReplicationHandler::handleCommandRebuildRevisionTree() {
  RevisionOperationContext ctx;
  // get collection Name
  if (!prepareCollectionForRevisionOperation(ctx)) {
    // error was already generator by called function
    co_return;
  }
  TRI_ASSERT(!ctx.cname.empty());
  TRI_ASSERT(ctx.collection != nullptr);

  // increase metric
  ++server().getFeature<ClusterFeature>().syncTreeRebuildCounter();

  Result res = co_await ctx.collection->getPhysical()->rebuildRevisionTree();
  if (res.fail()) {
    generateError(res);
    co_return;
  }

  generateResult(rest::ResponseCode::NO_CONTENT, VPackSlice::nullSlice());
}

#ifdef ARANGODB_ENABLE_FAILURE_TESTS
void RestReplicationHandler::handleCommandCorruptRevisionTree() {
  RevisionOperationContext ctx;
  // get collection name
  if (!prepareCollectionForRevisionOperation(ctx)) {
    // error was already generated by called function
    return;
  }
  TRI_ASSERT(!ctx.cname.empty());
  TRI_ASSERT(ctx.collection != nullptr);

  auto count = _request->parsedValue("count", uint64_t(0));
  auto hash = _request->parsedValue("hash", uint64_t(0xbadbadbadbadULL));
  static_cast<RocksDBCollection*>(ctx.collection->getPhysical())
      ->corruptRevisionTree(count, hash);

  generateResult(rest::ResponseCode::OK, VPackSlice::nullSlice());
}
#endif

//////////////////////////////////////////////////////////////////////////////
/// @brief return the requested revision ranges for a given collection, if
///        available
/// @response VPackObject, containing
///           * ranges, VPackArray of VPackArray of revisions
///           * resume, optional, if response is chunked; revision resume
///                     point to specify on subsequent requests
//////////////////////////////////////////////////////////////////////////////

void RestReplicationHandler::handleCommandRevisionRanges() {
  RevisionOperationContext ctx;
  if (!prepareRevisionOperation(ctx)) {
    return;
  }

  bool success = false;
  std::size_t current = 0;
  VPackSlice const body = this->parseVPackBody(success);
  if (!success) {
    // error already created
    return;
  }
  bool badFormat = !body.isArray();
  if (!badFormat) {
    std::size_t i = 0;
    RevisionId previousRight = RevisionId::none();
    for (VPackSlice entry : VPackArrayIterator(body)) {
      if (!entry.isArray() || entry.length() != 2) {
        badFormat = true;
        break;
      }
      VPackSlice first = entry.at(0);
      VPackSlice second = entry.at(1);
      if (!first.isString() || !second.isString()) {
        badFormat = true;
        break;
      }
      // note: always decoding as HLC timestamps is fine here, because the
      // sender side unconditionally encodes the revisions using HLC-encoding
      RevisionId left = RevisionId::fromHLC(first.stringView());
      RevisionId right = RevisionId::fromHLC(second.stringView());
      if (left == RevisionId::max() || right == RevisionId::max() ||
          left >= right || left < previousRight) {
        badFormat = true;
        break;
      }
      if (left <= ctx.resume || (i > 0 && previousRight < ctx.resume)) {
        current = std::max(current, i);
      }
      previousRight = right;
      ++i;
    }
  }
  if (badFormat) {
    generateError(rest::ResponseCode::BAD, TRI_ERROR_HTTP_BAD_PARAMETER,
                  "body needs to be an array of pairs of revisions");
    return;
  }

  bool encodeAsHLC = _request->parsedValue("encodeAsHLC", false);

  RevisionReplicationIterator& it =
      *static_cast<RevisionReplicationIterator*>(ctx.iter.get());
  it.seek(ctx.resume);

  std::size_t constexpr limit = 64 * 1024;  // ~2MB data
  std::size_t total = 0;
  VPackBuilder response;
  {
    VPackObjectBuilder obj(&response);
    RevisionId resumeNext = ctx.resume;
    VPackSlice range;
    RevisionId left;
    RevisionId right;
    auto setRange = [&body, &range, &left, &right](std::size_t index) -> void {
      range = body.at(index);
      // the sender side always encodes the revisions here using HLC encoding
      left = RevisionId::fromHLC(range.at(0).stringView());
      right = RevisionId::fromHLC(range.at(1).stringView());
    };
    setRange(current);

    char ridBuffer[arangodb::basics::maxUInt64StringSize];
    {
      TRI_ASSERT(response.isOpenObject());
      VPackArrayBuilder rangesGuard(&response,
                                    StaticStrings::RevisionTreeRanges);
      TRI_ASSERT(response.isOpenArray());
      bool subOpen = false;
      while (total < limit && current < body.length()) {
        if (!it.hasMore() || it.revision() <= left || it.revision() > right ||
            (!subOpen && it.revision() <= right)) {
          auto target = std::max(ctx.resume, left);
          if (it.hasMore() && it.revision() < target) {
            it.seek(target);
          }
          TRI_ASSERT(!subOpen);
          response.openArray();
          subOpen = true;
          resumeNext = std::max(ctx.resume.next(), left);
        }

        if (it.hasMore() && it.revision() >= left && it.revision() <= right) {
          if (encodeAsHLC) {
            response.add(VPackValue(it.revision().toHLC()));
          } else {
            response.add(it.revision().toValuePair(ridBuffer));
          }
          ++total;
          resumeNext = it.revision().next();
          it.next();
        }

        if (!it.hasMore() || it.revision() > right) {
          TRI_ASSERT(response.isOpenArray());
          TRI_ASSERT(subOpen);
          subOpen = false;
          response.close();
          TRI_ASSERT(response.isOpenArray());
          resumeNext = right.next();
          ++current;
          if (current < body.length()) {
            setRange(current);
          }
        }
      }
      if (subOpen) {
        TRI_ASSERT(response.isOpenArray());
        response.close();
        subOpen = false;
        TRI_ASSERT(response.isOpenArray());
      }
      TRI_ASSERT(!subOpen);
      TRI_ASSERT(response.isOpenArray());
      // exit scope closes "ranges"
    }

    TRI_ASSERT(response.isOpenObject());

    if (body.length() >= 1) {
      setRange(body.length() - 1);
      if (body.length() > 0 && resumeNext <= right) {
        response.add(StaticStrings::RevisionTreeResume,
                     resumeNext.toValuePair(ridBuffer));
        response.add(StaticStrings::RevisionTreeResumeHLC,
                     VPackValue(resumeNext.toHLC()));
      }
    }
  }

  generateResult(rest::ResponseCode::OK, response.slice());
}

//////////////////////////////////////////////////////////////////////////////
/// @brief return the requested documents from a given collection, if
///        available
/// @response VPackArray, containing VPackObject documents or errors
//////////////////////////////////////////////////////////////////////////////

void RestReplicationHandler::handleCommandRevisionDocuments() {
  RevisionOperationContext ctx;
  if (!prepareRevisionOperation(ctx)) {
    return;
  }

  // the "encodeAsHLC" parameter is sent from the following versions onwards:
  // - 3.8.8 or higher
  // - 3.9.4 or higher
  // - 3.10.1 or higher
  // - 3.11.0 or higher
  // - 4.0 higher
  bool encodeAsHLC = _request->parsedValue("encodeAsHLC", false);

  bool success = false;
  VPackSlice const body = this->parseVPackBody(success);
  if (!success) {
    // error already created
    return;
  }
  bool badFormat = !body.isArray();
  if (!badFormat) {
    for (VPackSlice entry : VPackArrayIterator(body)) {
      if (!entry.isString()) {
        badFormat = true;
        break;
      }
      RevisionId rev;
      if (encodeAsHLC) {
        rev = RevisionId::fromHLC(entry.stringView());
      } else {
        rev = RevisionId::fromSlice(entry);
      }
      if (rev == RevisionId::max()) {
        badFormat = true;
        break;
      }
    }
  }
  if (badFormat) {
    generateError(rest::ResponseCode::BAD, TRI_ERROR_HTTP_BAD_PARAMETER,
                  "body needs to be an array of revisions");
    return;
  }

  constexpr std::size_t sizeLimit = 16 * 1024 * 1024;
  std::size_t chunkSize = sizeLimit;

  bool found;
  std::string const& value = _request->value("chunkSize", found);

  if (found) {
    // query parameter "chunkSize" was specified
    chunkSize = StringUtils::uint64(value);
  }
  chunkSize = std::min(chunkSize, sizeLimit);

  std::size_t size = 0;  // running total, approximation
  RevisionReplicationIterator& it =
      *static_cast<RevisionReplicationIterator*>(ctx.iter.get());

  VPackBuffer<std::uint8_t> buffer;
  VPackBuilder response(buffer);
  {
    VPackArrayBuilder docs(&response);

    for (VPackSlice entry : VPackArrayIterator(body)) {
      RevisionId rev;
      if (encodeAsHLC) {
        rev = RevisionId::fromHLC(entry.stringView());
      } else {
        rev = RevisionId::fromSlice(entry);
      }
      // We assume that the rev is actually present, otherwise it would not
      // have been ordered. But we want this code to work if revisions in
      // the list arrive in some arbitrary order. However, in most cases
      // the list will contain adjacent revs in ascending order. Therefore,
      // we want to try a next() on the iterator first (if this makes sense).
      // However, if we then still have not found the right revision, we need
      // to seek. If the rev exists, the iterator will then point to the right
      // document:
      if (it.hasMore() && it.revision() < rev) {
        it.next();
      }
      if (!it.hasMore() || it.revision() != rev) {
        it.seek(rev);
      }
      VPackSlice res = it.hasMore() && it.revision() == rev
                           ? it.document()
                           : velocypack::Slice::emptyObjectSlice();

      auto byteSize = res.byteSize();
      if (size + byteSize > chunkSize && size > 0) {
        break;
      }
      response.add(res);
      size += byteSize;
    }
  }

  auto origin = transaction::OperationOriginInternal{
      "retrieving document revisions for replication"};
  auto ctxt = transaction::StandaloneContext::create(_vocbase, origin);
  generateResult(rest::ResponseCode::OK, std::move(buffer), ctxt);
}

////////////////////////////////////////////////////////////////////////////////
/// @brief determine the chunk size
////////////////////////////////////////////////////////////////////////////////

uint64_t RestReplicationHandler::determineChunkSize() const {
  // determine chunk size
  uint64_t chunkSize = defaultChunkSize;

  bool found;
  std::string const& value = _request->value("chunkSize", found);

  if (found) {
    // query parameter "chunkSize" was specified
    chunkSize = StringUtils::uint64(value);

    // don't allow overly big allocations
    if (chunkSize > maxChunkSize) {
      chunkSize = maxChunkSize;
    }
  }

  return chunkSize;
}

ReplicationApplier* RestReplicationHandler::getApplier(bool& global) {
  global = _request->parsedValue("global", false);

  if (global && _request->databaseName() != StaticStrings::SystemDatabase) {
    generateError(
        rest::ResponseCode::FORBIDDEN, TRI_ERROR_FORBIDDEN,
        "global inventory can only be created from within _system database");
    return nullptr;
  }

  if (global) {
    auto& replicationFeature =
        _vocbase.server().getFeature<ReplicationFeature>();
    return replicationFeature.globalReplicationApplier();
  } else {
    return _vocbase.replicationApplier();
  }
}

namespace {

struct RebootCookie final : public arangodb::TransactionState::Cookie {
  explicit RebootCookie(CallbackGuard&& g) noexcept : guard{std::move(g)} {}

  CallbackGuard guard;
};

}  // namespace

futures::Future<Result> RestReplicationHandler::createBlockingTransaction(
    TransactionId id, LogicalCollection& col, double ttl,
    AccessMode::Type access, RebootId const& rebootId,
    std::string const& serverId) {
  // it is ok to acquire the scope here in all cases. otherwise we
  // may block replication. note: we need this here in case the
  // leader is read-only (e.g. because the license has expired).
  // if we are not using superuser scope here and the leader is
  // read-only, trying to grab the lock in exclusive mode will
  // return a "read-only" error.
  ExecContextScope scope(ExecContext::superuserAsShared());

  transaction::Manager* mgr = transaction::ManagerFeature::manager();
  TRI_ASSERT(mgr != nullptr);

  std::vector<std::string> read;
  std::vector<std::string> exc;
  if (access == AccessMode::Type::READ) {
    read.push_back(col.name());
  } else {
    TRI_ASSERT(access == AccessMode::Type::EXCLUSIVE);
    exc.push_back(col.name());
  }
#ifdef ARANGODB_ENABLE_MAINTAINER_MODE
  {
    auto const lockHeld = isLockHeld(id);
    TRI_ASSERT(lockHeld.is(TRI_ERROR_HTTP_NOT_FOUND))
        << "Unexpected error code " << lockHeld;
  }
#endif

  transaction::Options opts;
  opts.lockTimeout = ttl;  // not sure if appropriate ?
  Result res = co_await mgr->ensureManagedTrx(
      _vocbase, id, read, {}, exc, opts,
      transaction::OperationOriginInternal{
          "creating blocking transaction for follower catchup"},
      ttl);

  if (res.fail()) {
    co_return res;
  }

  std::string vn = _vocbase.name();

  // we successfully created the transaction.
  // make sure if it is aborted if something goes wrong.
  auto transactionAborter = scopeGuard([mgr, id, vn]() noexcept {
    try {
      mgr->abortManagedTrx(id, vn);
    } catch (...) {
    }
  });

  try {
    if (!serverId.empty()) {
      std::string comment =
          absl::StrCat("SynchronizeShard from ", serverId, " for ", col.name(),
                       " access mode ", AccessMode::typeString(access));

      std::function<void(void)> f = [=]() {
        try {
          // Code does not matter, read only access, so we can roll back.
          transaction::Manager* mgr = transaction::ManagerFeature::manager();
          if (mgr) {
            mgr->abortManagedTrx(id, vn).get();
          }
        } catch (...) {
          // All errors that show up here can only be
          // triggered if the query is destroyed in between.
        }
      };

      ClusterInfo& ci = server().getFeature<ClusterFeature>().clusterInfo();
      auto rGuard =
          std::make_unique<RebootCookie>(ci.rebootTracker().callMeOnChange(
              {serverId, rebootId}, std::move(f), std::move(comment)));
      auto ctx = co_await mgr->leaseManagedTrx(id, AccessMode::Type::WRITE,
                                               /*isSideUser*/ false);

      if (!ctx) {
        // Trx does not exist. So we assume it got cancelled.
        co_return {TRI_ERROR_TRANSACTION_INTERNAL,
                   "read transaction was cancelled"};
      }

      transaction::Methods trx{ctx};
      void* key = this;  // simon: not important to get it again
      trx.state()->cookie(key, std::move(rGuard));
    }

  } catch (...) {
    // For compatibility we only return this error
    co_return {TRI_ERROR_TRANSACTION_INTERNAL, "cannot begin read transaction"};
  }

  if (isTombstoned(id)) {
<<<<<<< HEAD
    try {
      co_return co_await mgr->abortManagedTrx(id, vn);
    } catch (...) {
      // Maybe thrown in shutdown.
    }
    // DO NOT LOCK in this case, pointless
=======
    // DO NOT LOCK in this case, pointless.
    // transactionAborter will abort the transaction for us.
>>>>>>> 7222dcd5
    co_return {TRI_ERROR_TRANSACTION_INTERNAL, "transaction already cancelled"};
  }

  // when we get here, we let the transaction remain active until it
  // times out or a cancel request is sent.
  transactionAborter.cancel();

  co_return isLockHeld(id);
}

Result RestReplicationHandler::isLockHeld(TransactionId id) const {
  // The query is only hold for long during initial locking
  // there it should return false.
  // In all other cases it is released quickly.
  if (_vocbase.isDropped()) {
    return {TRI_ERROR_ARANGO_DATABASE_NOT_FOUND};
  }

  transaction::Manager* mgr = transaction::ManagerFeature::manager();
  TRI_ASSERT(mgr != nullptr);

  transaction::Status stats = mgr->getManagedTrxStatus(id);
  if (stats == transaction::Status::UNDEFINED) {
    return {TRI_ERROR_HTTP_NOT_FOUND,
            absl::StrCat("no hold read lock job found for id ", id.id())};
  }

  return {};
}

ResultT<bool> RestReplicationHandler::cancelBlockingTransaction(
    TransactionId id) const {
  // This lookup is only required for API compatibility,
  // otherwise an unconditional destroy() would do.
  auto res = isLockHeld(id);
  if (res.ok()) {
    transaction::Manager* mgr = transaction::ManagerFeature::manager();
    if (mgr) {
      auto isAborted = mgr->abortManagedTrx(id, _vocbase.name()).get();
      if (isAborted.ok()) {  // lock was held
        return ResultT<bool>::success(true);
      }
      return ResultT<bool>::error(isAborted);
    }
  } else {
    registerTombstone(id);
  }
  return res;
}

futures::Future<ResultT<std::string>>
RestReplicationHandler::computeCollectionChecksum(
    TransactionId id, LogicalCollection* col) const {
  transaction::Manager* mgr = transaction::ManagerFeature::manager();
  if (!mgr) {
    co_return ResultT<std::string>::error(TRI_ERROR_SHUTTING_DOWN);
  }

  try {
    auto ctx = co_await mgr->leaseManagedTrx(id, AccessMode::Type::READ,
                                             /*isSideUser*/ false);
    if (!ctx) {
      // Trx does not exist. So we assume it got cancelled.
      co_return ResultT<std::string>::error(TRI_ERROR_TRANSACTION_INTERNAL,
                                            "read transaction was cancelled");
    }

    transaction::Methods trx(ctx);
    TRI_ASSERT(trx.status() == transaction::Status::RUNNING);

    uint64_t num = col->getPhysical()->numberDocuments(&trx);
    co_return ResultT<std::string>::success(std::to_string(num));
  } catch (...) {
    // Query exists, but is in use.
    // So in Locking phase
    co_return ResultT<std::string>::error(TRI_ERROR_TRANSACTION_INTERNAL,
                                          "Read lock not yet acquired!");
  }
}

static std::string IdToTombstoneKey(TRI_vocbase_t& vocbase, TransactionId id) {
  return vocbase.name() + "/" + StringUtils::itoa(id.id());
}

void RestReplicationHandler::timeoutTombstones() const {
  std::unordered_set<std::string> toDelete;
  {
    READ_LOCKER(readLocker, RestReplicationHandler::_tombLock);
    if (RestReplicationHandler::_tombstones.empty()) {
      // Fast path
      return;
    }
    auto now = std::chrono::steady_clock::now();
    for (auto const& it : RestReplicationHandler::_tombstones) {
      if (it.second < now) {
        toDelete.emplace(it.first);
      }
    }
    // Release read lock.
    // If someone writes now we do not really care.
  }
  if (toDelete.empty()) {
    // nothing todo
    return;
  }
  WRITE_LOCKER(writeLocker, RestReplicationHandler::_tombLock);
  for (auto const& it : toDelete) {
    try {
      RestReplicationHandler::_tombstones.erase(it);
    } catch (...) {
      // erase should not throw.
      TRI_ASSERT(false);
    }
  }
}

bool RestReplicationHandler::isTombstoned(TransactionId id) const {
  std::string key = IdToTombstoneKey(_vocbase, id);
  bool isDead = false;
  {
    READ_LOCKER(readLocker, RestReplicationHandler::_tombLock);
    isDead = RestReplicationHandler::_tombstones.find(key) !=
             RestReplicationHandler::_tombstones.end();
  }
  if (!isDead) {
    // Clear Tombstone
    WRITE_LOCKER(writeLocker, RestReplicationHandler::_tombLock);
    try {
      RestReplicationHandler::_tombstones.erase(key);
    } catch (...) {
      // Just ignore, tombstone will be removed by timeout, and IDs are unique
      // anyways
      TRI_ASSERT(false);
    }
  }
  return isDead;
}

void RestReplicationHandler::registerTombstone(TransactionId id) const {
  std::string key = IdToTombstoneKey(_vocbase, id);
  {
    WRITE_LOCKER(writeLocker, RestReplicationHandler::_tombLock);
    RestReplicationHandler::_tombstones.try_emplace(
        key, std::chrono::steady_clock::now() +
                 RestReplicationHandler::_tombstoneTimeout);
  }
  timeoutTombstones();
}
RequestLane RestReplicationHandler::lane() const {
  auto const& suffixes = _request->suffixes();

  size_t const len = suffixes.size();
  if (len >= 1) {
    std::string const& command = suffixes[0];
    if (command == AddFollower) {
      // Adding another server into the follower list
      // should be done quickly. The follower at this stage
      // is assumed to be in-sync, but cannot be used for failover
      // as long as it is not added. So get this sorted out quickly.
      return RequestLane::CLUSTER_INTERNAL;
    }
    if (command == HoldReadLockCollection) {
      if (_request->requestType() == RequestType::DELETE_REQ) {
        // A deleting request here, will allow as to unlock
        // the collection / shard in question.
        // In case of a hard-lock this shard is actually blocking
        // other operations. So let's hurry up with this.
        return RequestLane::CLUSTER_INTERNAL;
      }

      // This process will determine the start of a replication.
      // It can be delayed a bit and can be queued after other write
      // operations The follower is not in sync and requires to catch up
      // anyways.
      return RequestLane::SERVER_REPLICATION;
    }

    if (command == RemoveFollower || command == LoggerFollow ||
        command == Batch || command == Inventory || command == Revisions ||
        command == Dump) {
      return RequestLane::SERVER_REPLICATION_CATCHUP;
    }
  }
  return RequestLane::SERVER_REPLICATION;
}<|MERGE_RESOLUTION|>--- conflicted
+++ resolved
@@ -3504,7 +3504,7 @@
   // make sure if it is aborted if something goes wrong.
   auto transactionAborter = scopeGuard([mgr, id, vn]() noexcept {
     try {
-      mgr->abortManagedTrx(id, vn);
+      mgr->abortManagedTrx(id, vn).get();
     } catch (...) {
     }
   });
@@ -3552,17 +3552,8 @@
   }
 
   if (isTombstoned(id)) {
-<<<<<<< HEAD
-    try {
-      co_return co_await mgr->abortManagedTrx(id, vn);
-    } catch (...) {
-      // Maybe thrown in shutdown.
-    }
-    // DO NOT LOCK in this case, pointless
-=======
     // DO NOT LOCK in this case, pointless.
     // transactionAborter will abort the transaction for us.
->>>>>>> 7222dcd5
     co_return {TRI_ERROR_TRANSACTION_INTERNAL, "transaction already cancelled"};
   }
 
