////////////////////////////////////////////////////////////////////////////////
/// DISCLAIMER
///
/// Copyright 2014-2016 ArangoDB GmbH, Cologne, Germany
/// Copyright 2004-2014 triAGENS GmbH, Cologne, Germany
///
/// Licensed under the Apache License, Version 2.0 (the "License");
/// you may not use this file except in compliance with the License.
/// You may obtain a copy of the License at
///
///     http://www.apache.org/licenses/LICENSE-2.0
///
/// Unless required by applicable law or agreed to in writing, software
/// distributed under the License is distributed on an "AS IS" BASIS,
/// WITHOUT WARRANTIES OR CONDITIONS OF ANY KIND, either express or implied.
/// See the License for the specific language governing permissions and
/// limitations under the License.
///
/// Copyright holder is ArangoDB GmbH, Cologne, Germany
///
/// @author Jan Steemann
////////////////////////////////////////////////////////////////////////////////

#include "RestReplicationHandler.h"

#include "Aql/Query.h"
#include "Aql/QueryRegistry.h"
#include "Basics/ConditionLocker.h"
#include "Basics/ReadLocker.h"
#include "Basics/Result.h"
#include "Basics/RocksDBUtils.h"
#include "Basics/VelocyPackHelper.h"
#include "Basics/WriteLocker.h"
#include "Cluster/ClusterComm.h"
#include "Cluster/ClusterFeature.h"
#include "Cluster/ClusterHelpers.h"
#include "Cluster/ClusterMethods.h"
#include "Cluster/FollowerInfo.h"
#include "GeneralServer/AuthenticationFeature.h"
#include "Indexes/Index.h"
#include "Replication/DatabaseInitialSyncer.h"
#include "Replication/DatabaseReplicationApplier.h"
#include "Replication/GlobalInitialSyncer.h"
#include "Replication/GlobalReplicationApplier.h"
#include "Replication/ReplicationApplierConfiguration.h"
#include "Replication/ReplicationFeature.h"
#include "RestServer/DatabaseFeature.h"
#include "RestServer/QueryRegistryFeature.h"
#include "RestServer/ServerIdFeature.h"
#include "StorageEngine/EngineSelectorFeature.h"
#include "StorageEngine/PhysicalCollection.h"
#include "StorageEngine/StorageEngine.h"
#include "Transaction/StandaloneContext.h"
#include "Utils/CollectionNameResolver.h"
#include "Utils/OperationOptions.h"
#include "Utils/SingleCollectionTransaction.h"
#include "VocBase/LogicalCollection.h"
#include "VocBase/LogicalView.h"

#include <velocypack/Builder.h>
#include <velocypack/Collection.h>
#include <velocypack/Iterator.h>
#include <velocypack/Parser.h>
#include <velocypack/Slice.h>
#include <velocypack/velocypack-aliases.h>

using namespace arangodb;
using namespace arangodb::basics;
using namespace arangodb::rest;

namespace {
std::string const dataString("data");
std::string const keyString("key");
std::string const typeString("type");
}  // namespace

uint64_t const RestReplicationHandler::_defaultChunkSize = 128 * 1024;
uint64_t const RestReplicationHandler::_maxChunkSize = 128 * 1024 * 1024;
std::chrono::hours const RestReplicationHandler::_tombstoneTimeout =
    std::chrono::hours(24);

basics::ReadWriteLock RestReplicationHandler::_tombLock;
std::unordered_map<std::string, std::chrono::time_point<std::chrono::steady_clock>>
    RestReplicationHandler::_tombstones = {};

static aql::QueryId ExtractReadlockId(VPackSlice slice) {
  TRI_ASSERT(slice.isString());
  return StringUtils::uint64(slice.copyString());
}

static bool ignoreHiddenEnterpriseCollection(std::string const& name, bool force) {
#ifdef USE_ENTERPRISE
  if (!force && name[0] == '_') {
    if (strncmp(name.c_str(), "_local_", 7) == 0 ||
        strncmp(name.c_str(), "_from_", 6) == 0 || strncmp(name.c_str(), "_to_", 4) == 0) {
      LOG_TOPIC("944c4", WARN, arangodb::Logger::REPLICATION)
          << "Restore ignoring collection " << name
          << ". Will be created via SmartGraphs of a full dump. If you want to "
          << "restore ONLY this collection use 'arangorestore --force'. "
          << "However this is not recommended and you should instead restore "
          << "the EdgeCollection of the SmartGraph instead.";
      return true;
    }
  }
#endif
  return false;
}

static Result restoreDataParser(char const* ptr, char const* pos,
                                std::string const& collectionName, int line,
                                std::string& key, VPackBuilder& builder,
                                VPackSlice& doc, TRI_replication_operation_e& type) {
  builder.clear();

  try {
    VPackParser parser(builder, builder.options);
    parser.parse(ptr, static_cast<size_t>(pos - ptr));
  } catch (std::exception const& ex) {
    // Could not even build the string
    return Result{TRI_ERROR_HTTP_CORRUPTED_JSON,
                  "received invalid JSON data for collection '" + collectionName +
                      "' on line " + std::to_string(line) + ": " + ex.what()};
  } catch (...) {
    return Result{TRI_ERROR_INTERNAL};
  }

  VPackSlice const slice = builder.slice();

  if (!slice.isObject()) {
    return Result{TRI_ERROR_HTTP_CORRUPTED_JSON,
                  "received invalid JSON data for collection '" +
                      collectionName + "' on line " + std::to_string(line) +
                      ": data is no object"};
  }

  type = REPLICATION_INVALID;

  for (auto const& pair : VPackObjectIterator(slice, true)) {
    if (!pair.key.isString()) {
      return Result{TRI_ERROR_HTTP_CORRUPTED_JSON,
                    "received invalid JSON data for collection '" +
                        collectionName + "' on line " + std::to_string(line) +
                        ": got a non-string key"};
    }

    if (pair.key.isEqualString(::typeString)) {
      if (pair.value.isNumber()) {
        int v = pair.value.getNumericValue<int>();
        if (v == 2301) {
          // pre-3.0 type for edges
          type = REPLICATION_MARKER_DOCUMENT;
        } else {
          type = static_cast<TRI_replication_operation_e>(v);
        }
      }
    } else if (pair.key.isEqualString(::dataString)) {
      if (pair.value.isObject()) {
        doc = pair.value;

        VPackSlice k = doc.get(StaticStrings::KeyString);
        if (k.isString()) {
          key = k.copyString();
        }
      }
    } else if (pair.key.isEqualString(::keyString)) {
      if (key.empty()) {
        key = pair.value.copyString();
      }
    }
  }

  if (type == REPLICATION_MARKER_DOCUMENT && !doc.isObject()) {
    return Result{
        TRI_ERROR_HTTP_BAD_PARAMETER,
        "got document marker without object contents for collection '" + collectionName +
            "' on line " + std::to_string(line) + ": " + doc.toJson()};
  }

  if (key.empty()) {
    return Result{TRI_ERROR_HTTP_BAD_PARAMETER,
                  "received invalid JSON data for collection '" + collectionName +
                      "' on line " + std::to_string(line) + ": empty key"};
  }

  return Result{TRI_ERROR_NO_ERROR};
}

RestReplicationHandler::RestReplicationHandler(GeneralRequest* request, GeneralResponse* response)
    : RestVocbaseBaseHandler(request, response) {}

RestReplicationHandler::~RestReplicationHandler() {}

////////////////////////////////////////////////////////////////////////////////
/// @brief creates an error if called on a coordinator server
////////////////////////////////////////////////////////////////////////////////

bool RestReplicationHandler::isCoordinatorError() {
  if (_vocbase.type() == TRI_VOCBASE_TYPE_COORDINATOR) {
    generateError(rest::ResponseCode::NOT_IMPLEMENTED, TRI_ERROR_CLUSTER_UNSUPPORTED,
                  "replication API is not supported on a coordinator");

    return true;
  }

  return false;
}

std::string RestReplicationHandler::LoggerState = "logger-state";
std::string RestReplicationHandler::LoggerTickRanges = "logger-tick-ranges";
std::string RestReplicationHandler::LoggerFirstTick = "logger-first-tick";
std::string RestReplicationHandler::LoggerFollow = "logger-follow";
std::string RestReplicationHandler::OpenTransactions =
    "determine-open-transactions";
std::string RestReplicationHandler::Batch = "batch";
std::string RestReplicationHandler::Barrier = "barrier";
std::string RestReplicationHandler::Inventory = "inventory";
std::string RestReplicationHandler::Keys = "keys";
std::string RestReplicationHandler::Dump = "dump";
std::string RestReplicationHandler::RestoreCollection = "restore-collection";
std::string RestReplicationHandler::RestoreIndexes = "restore-indexes";
std::string RestReplicationHandler::RestoreData = "restore-data";
std::string RestReplicationHandler::RestoreView = "restore-view";
std::string RestReplicationHandler::Sync = "sync";
std::string RestReplicationHandler::MakeSlave = "make-slave";
std::string RestReplicationHandler::ServerId = "server-id";
std::string RestReplicationHandler::ApplierConfig = "applier-config";
std::string RestReplicationHandler::ApplierStart = "applier-start";
std::string RestReplicationHandler::ApplierStop = "applier-stop";
std::string RestReplicationHandler::ApplierState = "applier-state";
std::string RestReplicationHandler::ApplierStateAll = "applier-state-all";
std::string RestReplicationHandler::ClusterInventory = "clusterInventory";
std::string RestReplicationHandler::AddFollower = "addFollower";
std::string RestReplicationHandler::RemoveFollower = "removeFollower";
std::string RestReplicationHandler::HoldReadLockCollection =
    "holdReadLockCollection";

// main function that dispatches the different routes and commands
RestStatus RestReplicationHandler::execute() {
  // extract the request type
  auto const type = _request->requestType();
  auto const& suffixes = _request->suffixes();

  size_t const len = suffixes.size();

  if (len >= 1) {
    std::string const& command = suffixes[0];

    if (command == LoggerState) {
      if (type != rest::RequestType::GET) {
        goto BAD_CALL;
      }
      handleCommandLoggerState();
    } else if (command == LoggerTickRanges) {
      if (type != rest::RequestType::GET) {
        goto BAD_CALL;
      }
      if (isCoordinatorError()) {
        return RestStatus::DONE;
      }
      handleCommandLoggerTickRanges();
    } else if (command == LoggerFirstTick) {
      if (type != rest::RequestType::GET) {
        goto BAD_CALL;
      }
      if (isCoordinatorError()) {
        return RestStatus::DONE;
      }
      handleCommandLoggerFirstTick();
    } else if (command == LoggerFollow) {
      if (type != rest::RequestType::GET && type != rest::RequestType::PUT) {
        goto BAD_CALL;
      }
      if (isCoordinatorError()) {
        return RestStatus::DONE;
      }
      // track the number of parallel invocations of the tailing API
      auto* rf = application_features::ApplicationServer::getFeature<ReplicationFeature>(
          "Replication");
      // this may throw when too many threads are going into tailing
      rf->trackTailingStart();

      auto guard = scopeGuard([rf]() { rf->trackTailingEnd(); });

      handleCommandLoggerFollow();
    } else if (command == OpenTransactions) {
      if (type != rest::RequestType::GET) {
        goto BAD_CALL;
      }
      handleCommandDetermineOpenTransactions();
    } else if (command == Batch) {
      // access batch context in context manager
      // example call: curl -XPOST --dump - --data '{}'
      // http://localhost:5555/_api/replication/batch
      // the object may contain a "ttl" for the context

      // POST - create batch id / handle
      // PUT  - extend batch id / handle
      // DEL  - delete batchid

      if (ServerState::instance()->isCoordinator()) {
        handleTrampolineCoordinator();
      } else {
        handleCommandBatch();
      }
    } else if (command == Barrier) {
      if (isCoordinatorError()) {
        return RestStatus::DONE;
      }
      handleCommandBarrier();
    } else if (command == Inventory) {
      // get overview of collections and indexes followed by some extra data
      // example call: curl --dump -
      // http://localhost:5555/_api/replication/inventory?batchId=75

      // {
      //    collections : [ ... ],
      //    "state" : {
      //      "running" : true,
      //      "lastLogTick" : "10528",
      //      "lastUncommittedLogTick" : "10531",
      //      "totalEvents" : 3782,
      //      "time" : "2017-07-19T21:50:59Z"
      //    },
      //   "tick" : "10531"
      // }

      if (type != rest::RequestType::GET) {
        goto BAD_CALL;
      }
      if (ServerState::instance()->isCoordinator()) {
        handleTrampolineCoordinator();
      } else {
        handleCommandInventory();
      }
    } else if (command == Keys) {
      // preconditions for calling this route are unclear and undocumented --
      // FIXME
      if (type != rest::RequestType::GET && type != rest::RequestType::POST &&
          type != rest::RequestType::PUT && type != rest::RequestType::DELETE_REQ) {
        goto BAD_CALL;
      }

      if (isCoordinatorError()) {
        return RestStatus::DONE;
      }

      if (type == rest::RequestType::POST) {
        // has to be called first will bind the iterator to a collection

        // example: curl -XPOST --dump -
        // 'http://localhost:5555/_db/_system/_api/replication/keys/?collection=_users&batchId=169'
        // ; echo
        // returns
        // { "id": <context id - int>,
        //   "count": <number of documents in collection - int>
        // }
        handleCommandCreateKeys();
      } else if (type == rest::RequestType::GET) {
        // curl --dump -
        // 'http://localhost:5555/_db/_system/_api/replication/keys/123?collection=_users'
        // ; echo # id is batchid
        handleCommandGetKeys();
      } else if (type == rest::RequestType::PUT) {
        handleCommandFetchKeys();
      } else if (type == rest::RequestType::DELETE_REQ) {
        handleCommandRemoveKeys();
      }
    } else if (command == Dump) {
      // works on collections
      // example: curl --dump -
      // 'http://localhost:5555/_db/_system/_api/replication/dump?collection=test&batchId=115'
      // requires batch-id
      // does internally an
      //   - get inventory
      //   - purge local
      //   - dump remote to local

      if (type != rest::RequestType::GET) {
        goto BAD_CALL;
      }

      if (ServerState::instance()->isCoordinator()) {
        handleTrampolineCoordinator();
      } else {
        handleCommandDump();
      }
    } else if (command == RestoreCollection) {
      if (type != rest::RequestType::PUT) {
        goto BAD_CALL;
      }

      handleCommandRestoreCollection();
    } else if (command == RestoreIndexes) {
      if (type != rest::RequestType::PUT) {
        goto BAD_CALL;
      }

      handleCommandRestoreIndexes();
    } else if (command == RestoreData) {
      if (type != rest::RequestType::PUT) {
        goto BAD_CALL;
      }
      handleCommandRestoreData();
    } else if (command == RestoreView) {
      if (type != rest::RequestType::PUT) {
        goto BAD_CALL;
      }

      handleCommandRestoreView();
    } else if (command == Sync) {
      if (type != rest::RequestType::PUT) {
        goto BAD_CALL;
      }

      if (isCoordinatorError()) {
        return RestStatus::DONE;
      }

      handleCommandSync();
    } else if (command == MakeSlave) {
      if (type != rest::RequestType::PUT) {
        goto BAD_CALL;
      }

      if (isCoordinatorError()) {
        return RestStatus::DONE;
      }

      handleCommandMakeSlave();
    } else if (command == ServerId) {
      if (type != rest::RequestType::GET) {
        goto BAD_CALL;
      }
      handleCommandServerId();
    } else if (command == ApplierConfig) {
      if (type == rest::RequestType::GET) {
        handleCommandApplierGetConfig();
      } else {
        if (type != rest::RequestType::PUT) {
          goto BAD_CALL;
        }
        handleCommandApplierSetConfig();
      }
    } else if (command == ApplierStart) {
      if (type != rest::RequestType::PUT) {
        goto BAD_CALL;
      }

      if (isCoordinatorError()) {
        return RestStatus::DONE;
      }

      handleCommandApplierStart();
    } else if (command == ApplierStop) {
      if (type != rest::RequestType::PUT) {
        goto BAD_CALL;
      }

      if (isCoordinatorError()) {
        return RestStatus::DONE;
      }

      handleCommandApplierStop();
    } else if (command == ApplierState) {
      if (type == rest::RequestType::DELETE_REQ) {
        handleCommandApplierDeleteState();
      } else {
        if (type != rest::RequestType::GET) {
          goto BAD_CALL;
        }
        handleCommandApplierGetState();
      }
    } else if (command == ApplierStateAll) {
      if (type != rest::RequestType::GET) {
        goto BAD_CALL;
      }
      handleCommandApplierGetStateAll();
    } else if (command == ClusterInventory) {
      if (type != rest::RequestType::GET) {
        goto BAD_CALL;
      }
      if (!ServerState::instance()->isCoordinator()) {
        generateError(rest::ResponseCode::FORBIDDEN, TRI_ERROR_CLUSTER_ONLY_ON_COORDINATOR);
      } else {
        handleCommandClusterInventory();
      }
    } else if (command == AddFollower) {
      if (type != rest::RequestType::PUT) {
        goto BAD_CALL;
      }
      if (!ServerState::instance()->isDBServer()) {
        generateError(rest::ResponseCode::FORBIDDEN, TRI_ERROR_CLUSTER_ONLY_ON_DBSERVER);
      } else {
        handleCommandAddFollower();
      }
    } else if (command == RemoveFollower) {
      if (type != rest::RequestType::PUT) {
        goto BAD_CALL;
      }
      if (!ServerState::instance()->isDBServer()) {
        generateError(rest::ResponseCode::FORBIDDEN, TRI_ERROR_CLUSTER_ONLY_ON_DBSERVER);
      } else {
        handleCommandRemoveFollower();
      }
    } else if (command == HoldReadLockCollection) {
      if (!ServerState::instance()->isDBServer()) {
        generateError(rest::ResponseCode::FORBIDDEN, TRI_ERROR_CLUSTER_ONLY_ON_DBSERVER);
      } else {
        if (type == rest::RequestType::POST) {
          handleCommandHoldReadLockCollection();
        } else if (type == rest::RequestType::PUT) {
          handleCommandCheckHoldReadLockCollection();
        } else if (type == rest::RequestType::DELETE_REQ) {
          handleCommandCancelHoldReadLockCollection();
        } else if (type == rest::RequestType::GET) {
          handleCommandGetIdForReadLockCollection();
        } else {
          goto BAD_CALL;
        }
      }
    } else {
      generateError(rest::ResponseCode::BAD, TRI_ERROR_HTTP_BAD_PARAMETER,
                    std::string("invalid command '") + command + "'");
    }

    return RestStatus::DONE;
  }

BAD_CALL:
  if (len != 1) {
    generateError(rest::ResponseCode::BAD, TRI_ERROR_HTTP_SUPERFLUOUS_SUFFICES,
                  "expecting URL /_api/replication/<command>");
  } else {
    generateError(rest::ResponseCode::METHOD_NOT_ALLOWED, TRI_ERROR_HTTP_METHOD_NOT_ALLOWED);
  }

  return RestStatus::DONE;
}

////////////////////////////////////////////////////////////////////////////////
/// @brief was docuBlock JSF_put_api_replication_makeSlave
////////////////////////////////////////////////////////////////////////////////

void RestReplicationHandler::handleCommandMakeSlave() {
  bool isGlobal = false;
  ReplicationApplier* applier = getApplier(isGlobal);
  if (applier == nullptr) {
    return;
  }

  bool success = false;
  VPackSlice body = this->parseVPackBody(success);
  if (!success) {
    // error already created
    return;
  }

  std::string databaseName;

  if (!isGlobal) {
    databaseName = _vocbase.name();
  }

  ReplicationApplierConfiguration configuration =
      ReplicationApplierConfiguration::fromVelocyPack(body, databaseName);
  configuration._skipCreateDrop = false;

  // will throw if invalid
  configuration.validate();

  // allow access to _users if appropriate
  grantTemporaryRights();

  // forget about any existing replication applier configuration
  applier->forget();
  applier->reconfigure(configuration);
  applier->startReplication();

  while (applier->isInitializing()) {  // wait for initial sync
    std::this_thread::sleep_for(std::chrono::milliseconds(50));
    if (application_features::ApplicationServer::isStopping()) {
      generateError(Result(TRI_ERROR_SHUTTING_DOWN));
      return;
    }
  }
  // applier->startTailing(lastLogTick, true, barrierId);

  VPackBuilder result;
  result.openObject();
  applier->toVelocyPack(result);
  result.close();
  generateResult(rest::ResponseCode::OK, result.slice());
}

////////////////////////////////////////////////////////////////////////////////
/// @brief forward a command in the coordinator case
////////////////////////////////////////////////////////////////////////////////

void RestReplicationHandler::handleTrampolineCoordinator() {
  bool useVst = false;
  if (_request->transportType() == Endpoint::TransportType::VST) {
    useVst = true;
  }
  if (_request == nullptr) {
    THROW_ARANGO_EXCEPTION_MESSAGE(TRI_ERROR_INTERNAL, "invalid request");
  }

  // First check the DBserver component of the body json:
  ServerID DBserver = _request->value("DBserver");

  if (DBserver.empty()) {
    generateError(rest::ResponseCode::BAD, TRI_ERROR_HTTP_BAD_PARAMETER,
                  "need \"DBserver\" parameter");
    return;
  }

  std::string const& dbname = _request->databaseName();

  auto headers = std::make_shared<std::unordered_map<std::string, std::string>>(
      arangodb::getForwardableRequestHeaders(_request.get()));
  std::unordered_map<std::string, std::string> values = _request->values();
  std::string params;

  for (auto const& i : values) {
    if (i.first != "DBserver") {
      if (params.empty()) {
        params.push_back('?');
      } else {
        params.push_back('&');
      }
      params.append(StringUtils::urlEncode(i.first));
      params.push_back('=');
      params.append(StringUtils::urlEncode(i.second));
    }
  }

  // Set a few variables needed for our work:
  auto cc = ClusterComm::instance();
  if (cc == nullptr) {
    // nullptr happens only during controlled shutdown
    generateError(rest::ResponseCode::SERVICE_UNAVAILABLE,
                  TRI_ERROR_SHUTTING_DOWN, "shutting down server");
    return;
  }

  std::unique_ptr<ClusterCommResult> res;
  if (!useVst) {
    TRI_ASSERT(_request->transportType() == Endpoint::TransportType::HTTP);
    
    VPackStringRef body = _request->rawPayload();
    // Send a synchronous request to that shard using ClusterComm:
    res = cc->syncRequest(TRI_NewTickServer(), "server:" + DBserver,
                          _request->requestType(),
                          "/_db/" + StringUtils::urlEncode(dbname) +
                              _request->requestPath() + params,
                          body.toString(), *headers, 300.0);
  } else {
    // do we need to handle multiple payloads here - TODO
    // here we switch from vst to http?!
    res = cc->syncRequest(TRI_NewTickServer(), "server:" + DBserver,
                          _request->requestType(),
                          "/_db/" + StringUtils::urlEncode(dbname) +
                              _request->requestPath() + params,
                          _request->payload().toJson(), *headers, 300.0);
  }

  if (res->status == CL_COMM_TIMEOUT) {
    // No reply, we give up:
    generateError(rest::ResponseCode::BAD, TRI_ERROR_CLUSTER_TIMEOUT,
                  "timeout within cluster");
    return;
  }
  if (res->status == CL_COMM_BACKEND_UNAVAILABLE) {
    // there is no result
    generateError(rest::ResponseCode::BAD, TRI_ERROR_CLUSTER_CONNECTION_LOST,
                  "lost connection within cluster");
    return;
  }
  if (res->status == CL_COMM_ERROR) {
    // This could be a broken connection or an Http error:
    TRI_ASSERT(nullptr != res->result && res->result->isComplete());
    // In this case a proper HTTP error was reported by the DBserver,
    // we simply forward the result.
    // We intentionally fall through here.
  }

  bool dummy;
  resetResponse(static_cast<rest::ResponseCode>(res->result->getHttpReturnCode()));

  _response->setContentType(
      res->result->getHeaderField(StaticStrings::ContentTypeHeader, dummy));

  if (!useVst) {
    HttpResponse* httpResponse = dynamic_cast<HttpResponse*>(_response.get());
    if (_response == nullptr) {
      THROW_ARANGO_EXCEPTION_MESSAGE(TRI_ERROR_INTERNAL,
                                     "invalid response type");
    }
    httpResponse->body().swap(&(res->result->getBody()));
  } else {
    std::shared_ptr<VPackBuilder> builder = res->result->getBodyVelocyPack();
    std::shared_ptr<VPackBuffer<uint8_t>> buf = builder->steal();
    _response->setPayload(std::move(*buf),
                          true);  // do we need to generate the body?!
  }

  auto const& resultHeaders = res->result->getHeaderFields();
  for (auto const& it : resultHeaders) {
    _response->setHeader(it.first, it.second);
  }
}

////////////////////////////////////////////////////////////////////////////////
/// @brief was docuBlock JSF_get_api_replication_cluster_inventory
////////////////////////////////////////////////////////////////////////////////

void RestReplicationHandler::handleCommandClusterInventory() {
  std::string const& dbName = _request->databaseName();
  bool includeSystem = _request->parsedValue("includeSystem", true);

  ClusterInfo* ci = ClusterInfo::instance();
  std::vector<std::shared_ptr<LogicalCollection>> cols = ci->getCollections(dbName);
  VPackBuilder resultBuilder;
  resultBuilder.openObject();
  resultBuilder.add("collections", VPackValue(VPackValueType::Array));
  for (std::shared_ptr<LogicalCollection> const& c : cols) {
    // We want to check if the collection is usable and all followers
    // are in sync:
    std::shared_ptr<ShardMap> shardMap = c->shardIds();
    // shardMap is an unordered_map from ShardId (string) to a vector of
    // servers (strings), wrapped in a shared_ptr
    auto cic = ci->getCollectionCurrent(dbName, basics::StringUtils::itoa(c->id()));
    // Check all shards:
    bool isReady = true;
    bool allInSync = true;
    for (auto const& p : *shardMap) {
      auto currentServerList = cic->servers(p.first /* shardId */);
      if (currentServerList.size() == 0 || p.second.size() == 0 ||
          currentServerList[0] != p.second[0] ||
          (!p.second[0].empty() && p.second[0][0] == '_')) {
        isReady = false;
      }
      if (!ClusterHelpers::compareServerLists(p.second, currentServerList)) {
        allInSync = false;
      }
    }
    c->toVelocyPackForClusterInventory(resultBuilder, includeSystem, isReady, allInSync);
  }
  resultBuilder.close();  // collections
  resultBuilder.add("views", VPackValue(VPackValueType::Array));
  LogicalView::enumerate(_vocbase, [&resultBuilder](LogicalView::ptr const& view) -> bool {
    if (view) {
      resultBuilder.openObject();
      view->properties(resultBuilder, LogicalDataSource::makeFlags(
                                          LogicalDataSource::Serialize::Detailed));
      // details, !forPersistence because on restore any datasource ids will
      // differ, so need an end-user representation
      resultBuilder.close();
    }

    return true;
  });
  resultBuilder.close();  // views

  TRI_voc_tick_t tick = TRI_CurrentTickServer();
  resultBuilder.add("tick", VPackValue(std::to_string(tick)));
  resultBuilder.add("state", VPackValue("unused"));
  resultBuilder.close();  // base
  generateResult(rest::ResponseCode::OK, resultBuilder.slice());
}

////////////////////////////////////////////////////////////////////////////////
/// @brief restores the structure of a collection TODO MOVE
////////////////////////////////////////////////////////////////////////////////

void RestReplicationHandler::handleCommandRestoreCollection() {
  std::shared_ptr<VPackBuilder> parsedRequest;

  try {
    parsedRequest = _request->toVelocyPackBuilderPtr();
  } catch (arangodb::velocypack::Exception const& e) {
    std::string errorMsg = "invalid JSON: ";
    errorMsg += e.what();
    generateError(rest::ResponseCode::BAD, TRI_ERROR_HTTP_BAD_PARAMETER, errorMsg);
    return;
  } catch (...) {
    generateError(rest::ResponseCode::BAD, TRI_ERROR_HTTP_BAD_PARAMETER,
                  "invalid JSON");
    return;
  }
  auto pair = rocksutils::stripObjectIds(parsedRequest->slice());
  VPackSlice const slice = pair.first;

  bool overwrite = _request->parsedValue<bool>("overwrite", false);
  bool force = _request->parsedValue<bool>("force", false);
  ;
  bool ignoreDistributeShardsLikeErrors =
      _request->parsedValue<bool>("ignoreDistributeShardsLikeErrors", false);
  uint64_t numberOfShards =
      _request->parsedValue<uint64_t>(StaticStrings::NumberOfShards, 0);
  uint64_t replicationFactor =
      _request->parsedValue<uint64_t>(StaticStrings::ReplicationFactor, 1);
  uint64_t minReplicationFactor =
      _request->parsedValue<uint64_t>(StaticStrings::MinReplicationFactor, 1);

  Result res;
  if (ServerState::instance()->isCoordinator()) {
    res = processRestoreCollectionCoordinator(slice, overwrite, force, numberOfShards,
                                              replicationFactor, minReplicationFactor,
                                              ignoreDistributeShardsLikeErrors);
  } else {
    res = processRestoreCollection(slice, overwrite, force);
  }

  if (res.is(TRI_ERROR_ARANGO_DUPLICATE_NAME)) {
    VPackSlice name = slice.get("parameters");
    if (name.isObject()) {
      name = name.get("name");
      if (name.isString() && !name.copyString().empty() && name.copyString()[0] == '_') {
        // system collection, may have been created in the meantime by a
        // background action collection should be there now
        res.reset();
      }
    }
  }

  if (res.fail()) {
    THROW_ARANGO_EXCEPTION(res);
  }

  VPackBuilder result;
  result.add(VPackValue(VPackValueType::Object));
  result.add("result", VPackValue(true));
  result.close();
  generateResult(rest::ResponseCode::OK, result.slice());
}

////////////////////////////////////////////////////////////////////////////////
/// @brief restores the indexes of a collection
////////////////////////////////////////////////////////////////////////////////

void RestReplicationHandler::handleCommandRestoreIndexes() {
  std::shared_ptr<VPackBuilder> parsedRequest;

  try {
    parsedRequest = _request->toVelocyPackBuilderPtr();
  } catch (...) {
    generateError(rest::ResponseCode::BAD, TRI_ERROR_HTTP_BAD_PARAMETER,
                  "invalid JSON");
    return;
  }
  VPackSlice const slice = parsedRequest->slice();

  bool force = _request->parsedValue("force", false);

  Result res;
  if (ServerState::instance()->isCoordinator()) {
    res = processRestoreIndexesCoordinator(slice, force);
  } else {
    res = processRestoreIndexes(slice, force);
  }

  if (res.fail()) {
    THROW_ARANGO_EXCEPTION(res);
  }

  VPackBuilder result;
  result.openObject();
  result.add("result", VPackValue(true));
  result.close();
  generateResult(rest::ResponseCode::OK, result.slice());
}

////////////////////////////////////////////////////////////////////////////////
/// @brief restores the data of a collection
////////////////////////////////////////////////////////////////////////////////

void RestReplicationHandler::handleCommandRestoreData() {
  std::string const& colName = _request->value("collection");

  if (colName.empty()) {
    generateError(rest::ResponseCode::BAD, TRI_ERROR_HTTP_BAD_PARAMETER,
                  "invalid collection parameter, not given");
    return;
  }

  Result res = processRestoreData(colName);

  if (res.fail()) {
    if (res.errorMessage().empty()) {
      generateError(GeneralResponse::responseCode(res.errorNumber()), res.errorNumber());
    } else {
      generateError(GeneralResponse::responseCode(res.errorNumber()), res.errorNumber(),
                    std::string(TRI_errno_string(res.errorNumber())) + ": " +
                        res.errorMessage());
    }
  } else {
    VPackBuilder result;
    result.add(VPackValue(VPackValueType::Object));
    result.add("result", VPackValue(true));
    result.close();
    generateResult(rest::ResponseCode::OK, result.slice());
  }
}

////////////////////////////////////////////////////////////////////////////////
/// @brief restores the structure of a collection TODO MOVE
////////////////////////////////////////////////////////////////////////////////

Result RestReplicationHandler::processRestoreCollection(VPackSlice const& collection,
                                                        bool dropExisting, bool /*force*/) {
  if (!collection.isObject()) {
    return Result(TRI_ERROR_HTTP_BAD_PARAMETER,
                  "collection declaration is invalid");
  }

  VPackSlice const parameters = collection.get("parameters");

  if (!parameters.isObject()) {
    return Result(TRI_ERROR_HTTP_BAD_PARAMETER,
                  "collection parameters declaration is invalid");
  }

  VPackSlice const indexes = collection.get("indexes");

  if (!indexes.isArray()) {
    return Result(TRI_ERROR_HTTP_BAD_PARAMETER,
                  "collection indexes declaration is invalid");
  }

  std::string const name =
      arangodb::basics::VelocyPackHelper::getStringValue(parameters, "name", "");

  if (name.empty()) {
    return Result(TRI_ERROR_HTTP_BAD_PARAMETER, "collection name is missing");
  }

  if (arangodb::basics::VelocyPackHelper::getBooleanValue(parameters, "deleted", false)) {
    // we don't care about deleted collections
    return Result();
  }

  grantTemporaryRights();

  auto* col = _vocbase.lookupCollection(name).get();

  // drop an existing collection if it exists
  if (col != nullptr) {
    if (dropExisting) {
      auto res = _vocbase.dropCollection(col->id(), true, -1.0);

      if (res.errorNumber() == TRI_ERROR_FORBIDDEN) {
        // some collections must not be dropped

        // instead, truncate them
        auto ctx = transaction::StandaloneContext::Create(_vocbase);
        SingleCollectionTransaction trx(ctx, *col, AccessMode::Type::EXCLUSIVE);

        // to turn off waitForSync!
        trx.addHint(transaction::Hints::Hint::RECOVERY);
        trx.addHint(transaction::Hints::Hint::INTERMEDIATE_COMMITS);
        trx.addHint(transaction::Hints::Hint::ALLOW_RANGE_DELETE);
        res = trx.begin();

        if (!res.ok()) {
          return res;
        }

        OperationOptions options;
        OperationResult opRes = trx.truncate(name, options);

        return trx.finish(opRes.result);
      }

      if (!res.ok()) {
        return Result(res.errorNumber(),
                      std::string("unable to drop collection '") + name +
                          "': " + res.errorMessage());
      }
      // intentionally falls through
    } else {
      return Result(TRI_ERROR_ARANGO_DUPLICATE_NAME,
                    std::string("unable to create collection '") + name +
                        "': " + TRI_errno_string(TRI_ERROR_ARANGO_DUPLICATE_NAME));
    }
  }

  // now re-create the collection
  int res = createCollection(parameters, &col);

  if (res != TRI_ERROR_NO_ERROR) {
    return Result(res, std::string("unable to create collection: ") + TRI_errno_string(res));
  }

  // might be also called on dbservers
  ExecContext const* exe = ExecContext::CURRENT;
  if (name[0] != '_' && exe != nullptr && !exe->isSuperuser() &&
      ServerState::instance()->isSingleServer()) {
    auth::UserManager* um = AuthenticationFeature::instance()->userManager();
    TRI_ASSERT(um != nullptr);  // should not get here
    if (um != nullptr) {
      um->updateUser(exe->user(), [&](auth::User& entry) {
        entry.grantCollection(_vocbase.name(), col->name(), auth::Level::RW);
        return TRI_ERROR_NO_ERROR;
      });
    }
  }

  return Result();
}

////////////////////////////////////////////////////////////////////////////////
/// @brief restores the structure of a collection, coordinator case
////////////////////////////////////////////////////////////////////////////////

Result RestReplicationHandler::processRestoreCollectionCoordinator(
    VPackSlice const& collection, bool dropExisting, bool force,
    uint64_t numberOfShards, uint64_t replicationFactor,
    uint64_t minReplicationFactor, bool ignoreDistributeShardsLikeErrors) {
  if (!collection.isObject()) {
    return Result(TRI_ERROR_HTTP_BAD_PARAMETER,
                  "collection declaration is invalid");
  }

  VPackSlice const parameters = collection.get("parameters");

  if (!parameters.isObject()) {
    return Result(TRI_ERROR_HTTP_BAD_PARAMETER,
                  "collection parameters declaration is invalid");
  }

  std::string const name =
      arangodb::basics::VelocyPackHelper::getStringValue(parameters, "name", "");

  if (name.empty()) {
    return Result(TRI_ERROR_HTTP_BAD_PARAMETER, "collection name is missing");
  }

  if (ignoreHiddenEnterpriseCollection(name, force)) {
    return {TRI_ERROR_NO_ERROR};
  }

  if (arangodb::basics::VelocyPackHelper::getBooleanValue(parameters, "deleted", false)) {
    // we don't care about deleted collections
    return Result();
  }

  auto& dbName = _vocbase.name();
  ClusterInfo* ci = ClusterInfo::instance();

  try {
    // in a cluster, we only look up by name:
    std::shared_ptr<LogicalCollection> col = ci->getCollection(dbName, name);

    // drop an existing collection if it exists
    if (dropExisting) {
      auto result = ci->dropCollectionCoordinator(dbName, std::to_string(col->id()), 0.0);

      if (TRI_ERROR_FORBIDDEN == result.errorNumber()  // forbidden
          || TRI_ERROR_CLUSTER_MUST_NOT_DROP_COLL_OTHER_DISTRIBUTESHARDSLIKE ==
                 result.errorNumber()) {
        // some collections must not be dropped
        auto ctx = transaction::StandaloneContext::Create(_vocbase);
        SingleCollectionTransaction trx(ctx, name, AccessMode::Type::EXCLUSIVE);

        Result res = trx.begin();
        if (res.fail()) {
          return res;
        }

        OperationOptions options;
        OperationResult result = trx.truncate(name, options);
        res = trx.finish(result.result);
        if (res.fail()) {
          res.appendErrorMessage(
              ". Unable to truncate collection (dropping is forbidden)");
        }
        return res;
      }

      if (!result.ok()) {
        return Result(             // result
            result.errorNumber(),  // code
            std::string("unable to drop collection '") + name + "': " + result.errorMessage());
      }
    } else {
      return Result(TRI_ERROR_ARANGO_DUPLICATE_NAME,
                    std::string("unable to create collection '") + name +
                        "': " + TRI_errno_string(TRI_ERROR_ARANGO_DUPLICATE_NAME));
    }
  } catch (basics::Exception const& ex) {
    LOG_TOPIC("41579", DEBUG, Logger::REPLICATION)
        << "processRestoreCollectionCoordinator "
        << "could not drop collection: " << ex.what();
  } catch (...) {
  }

  // now re-create the collection

  // Build up new information that we need to merge with the given one
  VPackBuilder toMerge;
  toMerge.openObject();

  // We always need a new id
  TRI_voc_tick_t newIdTick = ci->uniqid(1);
  std::string newId = StringUtils::itoa(newIdTick);
  toMerge.add("id", VPackValue(newId));

  // Number of shards. Will be overwritten if not existent
  VPackSlice const numberOfShardsSlice = parameters.get(StaticStrings::NumberOfShards);
  if (!numberOfShardsSlice.isInteger()) {
    // The information does not contain numberOfShards. Overwrite it.
    VPackSlice const shards = parameters.get("shards");
    if (shards.isObject()) {
      numberOfShards = static_cast<uint64_t>(shards.length());
    } else {
      // "shards" not specified
      // now check if numberOfShards property was given
      if (numberOfShards == 0) {
        // We take one shard if no value was given
        numberOfShards = 1;
      }
    }
    TRI_ASSERT(numberOfShards > 0);
    toMerge.add(StaticStrings::NumberOfShards, VPackValue(numberOfShards));
  }

  // Replication Factor. Will be overwritten if not existent
  VPackSlice const replFactorSlice = parameters.get(StaticStrings::ReplicationFactor);
  VPackSlice const minReplFactorSlice = parameters.get(StaticStrings::MinReplicationFactor);

  bool isValidReplFactorSlice = replFactorSlice.isInteger() ||
                                (replFactorSlice.isString() &&
                                 replFactorSlice.isEqualString("satellite"));

  bool isValidMinReplFactorSlice =
      replFactorSlice.isInteger() && minReplFactorSlice.isInteger() &&
      (minReplFactorSlice.getInt() <= replFactorSlice.getInt()) &&
      minReplFactorSlice.getInt() > 0;

  if (!isValidReplFactorSlice) {
    if (replicationFactor == 0) {
      replicationFactor = 1;
    }
    TRI_ASSERT(replicationFactor > 0);
    toMerge.add(StaticStrings::ReplicationFactor, VPackValue(replicationFactor));
  }

  if (!isValidMinReplFactorSlice) {
    if (replFactorSlice.isString() &&
        replFactorSlice.isEqualString("satellite")) {
      minReplicationFactor = 0;
    } else if (minReplicationFactor <= 0) {
      minReplicationFactor = 1;
    }
    TRI_ASSERT(minReplicationFactor <= replicationFactor);
    toMerge.add(StaticStrings::MinReplicationFactor, VPackValue(minReplicationFactor));
  }

  // always use current version number when restoring a collection,
  // because the collection is effectively NEW
  toMerge.add("version", VPackValue(LogicalCollection::VERSION_33));
  if (!name.empty() && name[0] == '_' && !parameters.hasKey(StaticStrings::DataSourceSystem)) {
    // system collection?
    toMerge.add(StaticStrings::DataSourceSystem, VPackValue(true));
  }

#ifndef USE_ENTERPRISE
  std::vector<std::string> changes;

  // when in the community version, we need to turn off specific attributes
  // because they are only supported in enterprise mode

  // watch out for "isSmart" -> we need to set this to false in the community version
  VPackSlice s = parameters.get(StaticStrings::GraphIsSmart);
  if (s.isBoolean() && s.getBoolean()) {
    // isSmart needs to be turned off in the community version
    toMerge.add(StaticStrings::GraphIsSmart, VPackValue(false));
    changes.push_back("changed 'isSmart' attribute value to false");
  }

  // "smartGraphAttribute" needs to be set to be removed too
  s = parameters.get(StaticStrings::GraphSmartGraphAttribute);
  if (s.isString() && !s.copyString().empty()) {
    // smartGraphAttribute needs to be removed
    toMerge.add(StaticStrings::GraphSmartGraphAttribute, VPackSlice::nullSlice());
    changes.push_back("removed 'smartGraphAttribute' attribute value");
  }

  // same for "smartJoinAttribute"
  s = parameters.get(StaticStrings::SmartJoinAttribute);
  if (s.isString() && !s.copyString().empty()) {
    // smartJoinAttribute needs to be removed
    toMerge.add(StaticStrings::SmartJoinAttribute, VPackSlice::nullSlice());
    changes.push_back("removed 'smartJoinAttribute' attribute value");
  }

  // finally rewrite all enterprise sharding strategies to a simple hash-based strategy
  s = parameters.get("shardingStrategy");
  if (s.isString() && s.copyString().find("enterprise") != std::string::npos) {
    // downgrade sharding strategy to just hash
    toMerge.add("shardingStrategy", VPackValue("hash"));
    changes.push_back("changed 'shardingStrategy' attribute value to 'hash'");
  }

  s = parameters.get(StaticStrings::ReplicationFactor);
  if (s.isString() && s.copyString() == "satellite") {
    // set "satellite" replicationFactor to the default replication factor
    ClusterFeature* cl = application_features::ApplicationServer::getFeature<ClusterFeature>(
        "Cluster");

    uint32_t replicationFactor = cl->systemReplicationFactor();
    toMerge.add(StaticStrings::ReplicationFactor, VPackValue(replicationFactor));
    changes.push_back(
        std::string("changed 'replicationFactor' attribute value to ") +
        std::to_string(replicationFactor));
    ;
  }

  if (!changes.empty()) {
    LOG_TOPIC("fc359", INFO, Logger::CLUSTER)
        << "rewrote info for collection '"
        << name << "' on restore for usage with the community version. the following changes were applied: "
        << basics::StringUtils::join(changes, ". ");
  }
#endif

  // Always ignore `shadowCollections` they were accidentially dumped in
  // arangodb versions earlier than 3.3.6
  toMerge.add("shadowCollections", arangodb::velocypack::Slice::nullSlice());
  toMerge.close();  // TopLevel

  VPackSlice const type = parameters.get("type");
  if (!type.isNumber()) {
    return Result(TRI_ERROR_HTTP_BAD_PARAMETER,
                  "collection type not given or wrong");
  }

  VPackSlice const sliceToMerge = toMerge.slice();
  VPackBuilder mergedBuilder =
      VPackCollection::merge(parameters, sliceToMerge, false, true);
  VPackBuilder arrayWrapper;
  arrayWrapper.openArray();
  arrayWrapper.add(mergedBuilder.slice());
  arrayWrapper.close();
  VPackSlice const merged = arrayWrapper.slice();

  try {
    bool createWaitsForSyncReplication =
        application_features::ApplicationServer::getFeature<ClusterFeature>(
            "Cluster")
            ->createWaitsForSyncReplication();
    // in the replication case enforcing the replication factor is absolutely
    // not desired, so it is hardcoded to false
    auto cols =
        ClusterMethods::createCollectionOnCoordinator(_vocbase, merged, ignoreDistributeShardsLikeErrors,
                                                      createWaitsForSyncReplication, false);
    ExecContext const* exe = ExecContext::CURRENT;
    TRI_ASSERT(cols.size() == 1);
    if (name[0] != '_' && exe != nullptr && !exe->isSuperuser()) {
      auth::UserManager* um = AuthenticationFeature::instance()->userManager();
      TRI_ASSERT(um != nullptr);  // should not get here
      if (um != nullptr) {
        um->updateUser(ExecContext::CURRENT->user(), [&](auth::User& entry) {
          for (auto const& col : cols) {
            TRI_ASSERT(col != nullptr);
            entry.grantCollection(dbName, col->name(), auth::Level::RW);
          }
          return TRI_ERROR_NO_ERROR;
        });
      }
    }
  } catch (basics::Exception const& ex) {
    // Error, report it.
    return Result(ex.code(), ex.what());
  } catch (std::exception const& ex) {
    return Result(TRI_ERROR_INTERNAL, ex.what());
  }
  // All other errors are thrown to the outside.
  return Result();
}

////////////////////////////////////////////////////////////////////////////////
/// @brief restores the data of a collection
////////////////////////////////////////////////////////////////////////////////

Result RestReplicationHandler::processRestoreData(std::string const& colName) {
#ifdef USE_ENTERPRISE
  bool force = _request->parsedValue("force", false);
  if (ignoreHiddenEnterpriseCollection(colName, force)) {
    return {TRI_ERROR_NO_ERROR};
  }
#endif

  grantTemporaryRights();

  if (colName == TRI_COL_NAME_USERS) {
    // We need to handle the _users in a special way
    return processRestoreUsersBatch(colName);
  }

  auto ctx = transaction::StandaloneContext::Create(_vocbase);
  SingleCollectionTransaction trx(ctx, colName, AccessMode::Type::WRITE);

  trx.addHint(transaction::Hints::Hint::RECOVERY);  // to turn off waitForSync!

  Result res = trx.begin();

  if (!res.ok()) {
    res.reset(res.errorNumber(), std::string("unable to start transaction (") +
                                     std::string(__FILE__) + std::string(":") +
                                     std::to_string(__LINE__) +
                                     std::string("): ") + res.errorMessage());
    return res;
  }

  res = processRestoreDataBatch(trx, colName);
  res = trx.finish(res);

  return res;
}

Result RestReplicationHandler::parseBatch(std::string const& collectionName,
                                          std::unordered_map<std::string, VPackValueLength>& latest,
                                          VPackBuilder& allMarkers) {
  VPackOptions options = VPackOptions::Defaults;
  options.checkAttributeUniqueness = true;
  VPackBuilder builder(&options);

  allMarkers.clear();
  
  if (_request->transportType() != Endpoint::TransportType::HTTP) {
    THROW_ARANGO_EXCEPTION_MESSAGE(TRI_ERROR_INTERNAL, "invalid request type");
  }

  VPackStringRef bodyStr = _request->rawPayload();
  char const* ptr = bodyStr.data();
  char const* end = ptr + bodyStr.size();

  VPackValueLength currentPos = 0;

  // First parse and collect all markers, we assemble everything in one
  // large builder holding an array. We keep for each key the latest
  // entry.

  {
    int line = 0;
    VPackArrayBuilder guard(&allMarkers);
    std::string key;
    while (ptr < end) {
      char const* pos = strchr(ptr, '\n');

      if (pos == nullptr) {
        pos = end;
      } else {
        *((char*)pos) = '\0';
        ++line;
      }

      if (pos - ptr > 1) {
        // found something
        key.clear();
        VPackSlice doc;
        TRI_replication_operation_e type = REPLICATION_INVALID;

        Result res =
            restoreDataParser(ptr, pos, collectionName, line, key, builder, doc, type);
        if (res.fail()) {
          return res;
        }

        // Put into array of all parsed markers:
        allMarkers.add(builder.slice());
        latest[key] = currentPos;
        ++currentPos;
      }

      ptr = pos + 1;
    }
  }

  return Result{TRI_ERROR_NO_ERROR};
}

////////////////////////////////////////////////////////////////////////////////
/// @brief restores the data of _users collection
/// Special case, we shall allow to import in this collection,
/// however it is not sharded by key and we need to replace by name instead of
/// by key
////////////////////////////////////////////////////////////////////////////////

Result RestReplicationHandler::processRestoreUsersBatch(std::string const& collectionName) {
  std::unordered_map<std::string, VPackValueLength> latest;
  VPackBuilder allMarkers;

  Result res = parseBatch(collectionName, latest, allMarkers);
  if (res.fail()) {
    return res;
  }

  VPackSlice allMarkersSlice = allMarkers.slice();

  std::string aql(
      "FOR u IN @restored UPSERT {name: u.name} INSERT u REPLACE u "
      "INTO @@collection OPTIONS {ignoreErrors: true, silent: true, "
      "waitForSync: false, isRestore: true}");

  auto bindVars = std::make_shared<VPackBuilder>();
  bindVars->openObject();
  bindVars->add("@collection", VPackValue(collectionName));
  bindVars->add(VPackValue("restored"));
  bindVars->openArray();

  // Now loop over the markers and insert the docs, ignoring _key and _id
  for (auto const& p : latest) {
    VPackSlice const marker = allMarkersSlice.at(p.second);
    VPackSlice const typeSlice = marker.get(::typeString);
    TRI_replication_operation_e type = REPLICATION_INVALID;
    if (typeSlice.isNumber()) {
      int typeInt = typeSlice.getNumericValue<int>();
      if (typeInt == 2301) {  // pre-3.0 type for edges
        type = REPLICATION_MARKER_DOCUMENT;
      } else {
        type = static_cast<TRI_replication_operation_e>(typeInt);
      }
    }
    if (type == REPLICATION_MARKER_DOCUMENT) {
      VPackSlice const doc = marker.get(::dataString);
      TRI_ASSERT(doc.isObject());
      // In the _users case we silently remove the _key value.
      bindVars->openObject();
      for (auto const& it : VPackObjectIterator(doc)) {
        if (arangodb::velocypack::StringRef(it.key) != StaticStrings::KeyString &&
            arangodb::velocypack::StringRef(it.key) != StaticStrings::IdString) {
          bindVars->add(it.key);
          bindVars->add(it.value);
        }
      }
      bindVars->close();
    }
  }

  bindVars->close();  // restored
  bindVars->close();  // bindVars

  arangodb::aql::Query query(false, _vocbase, arangodb::aql::QueryString(aql),
                             bindVars, nullptr, arangodb::aql::PART_MAIN);
  auto queryRegistry = QueryRegistryFeature::registry();
  TRI_ASSERT(queryRegistry != nullptr);

  aql::QueryResult queryResult = query.executeSync(queryRegistry);

  // neither agency nor dbserver should get here
  AuthenticationFeature* af = AuthenticationFeature::instance();
  TRI_ASSERT(af->userManager() != nullptr);
  if (af->userManager() != nullptr) {
    af->userManager()->triggerLocalReload();
    af->userManager()->triggerGlobalReload();
  }

  return queryResult.result;
}

////////////////////////////////////////////////////////////////////////////////
/// @brief restores the data of a collection
////////////////////////////////////////////////////////////////////////////////

Result RestReplicationHandler::processRestoreDataBatch(transaction::Methods& trx,
                                                       std::string const& collectionName) {
  std::unordered_map<std::string, VPackValueLength> latest;
  VPackBuilder allMarkers;

  Result res = parseBatch(collectionName, latest, allMarkers);
  if (res.fail()) {
    return res;
  }

  // First remove all keys of which the last marker we saw was a deletion
  // marker:
  VPackSlice allMarkersSlice = allMarkers.slice();

  VPackBuilder oldBuilder;
  {
    VPackArrayBuilder guard(&oldBuilder);

    for (auto const& p : latest) {
      VPackSlice const marker = allMarkersSlice.at(p.second);
      VPackSlice const typeSlice = marker.get(::typeString);
      TRI_replication_operation_e type = REPLICATION_INVALID;
      if (typeSlice.isNumber()) {
        int typeInt = typeSlice.getNumericValue<int>();
        if (typeInt == 2301) {  // pre-3.0 type for edges
          type = REPLICATION_MARKER_DOCUMENT;
        } else {
          type = static_cast<TRI_replication_operation_e>(typeInt);
        }
      }
      if (type == REPLICATION_MARKER_REMOVE) {
        oldBuilder.add(VPackValue(p.first));  // Add _key
      } else if (type != REPLICATION_MARKER_DOCUMENT) {
        return Result{TRI_ERROR_REPLICATION_UNEXPECTED_MARKER,
                      "unexpected marker type " + StringUtils::itoa(type)};
      }
    }
  }

  // Note that we ignore individual errors here, as long as the main
  // operation did not fail. In particular, we intentionally ignore
  // individual "DOCUMENT NOT FOUND" errors, because they can happen!
  try {
    OperationOptions options;
    options.silent = true;
    options.ignoreRevs = true;
    options.isRestore = true;
    options.waitForSync = false;
    double startTime = TRI_microtime();
    OperationResult opRes = trx.remove(collectionName, oldBuilder.slice(), options);
    double duration = TRI_microtime() - startTime;
    if (opRes.fail()) {
      LOG_TOPIC("e86e3", WARN, Logger::CLUSTER)
          << "Could not delete " << oldBuilder.slice().length()
          << " documents for restore: " << opRes.result.errorMessage();
      return opRes.result;
    }
    if (duration > 30) {
      LOG_TOPIC("f4aed", INFO, Logger::PERFORMANCE)
          << "Restored/deleted " << oldBuilder.slice().length()
          << " documents in time: " << duration << " seconds.";
    }
  } catch (arangodb::basics::Exception const& ex) {
    LOG_TOPIC("a046b", WARN, Logger::CLUSTER)
        << "Could not delete documents for restore exception: " << ex.what();
    return Result(ex.code(), ex.what());
  } catch (std::exception const& ex) {
    LOG_TOPIC("677b7", WARN, Logger::CLUSTER)
        << "Could not delete documents for restore exception: " << ex.what();
    return Result(TRI_ERROR_INTERNAL, ex.what());
  } catch (...) {
    LOG_TOPIC("734da", WARN, Logger::CLUSTER)
        << "Could not delete documents for restore exception.";
    return Result(TRI_ERROR_INTERNAL);
  }

  bool const isUsersOnCoordinator = (ServerState::instance()->isCoordinator() &&
                                     collectionName == TRI_COL_NAME_USERS);

  // Now try to insert all keys for which the last marker was a document
  // marker, note that these could still be replace markers!
  VPackBuilder builder;
  {
    VPackArrayBuilder guard(&builder);

    for (auto const& p : latest) {
      VPackSlice const marker = allMarkersSlice.at(p.second);
      VPackSlice const typeSlice = marker.get(::typeString);
      TRI_replication_operation_e type = REPLICATION_INVALID;
      if (typeSlice.isNumber()) {
        int typeInt = typeSlice.getNumericValue<int>();
        if (typeInt == 2301) {  // pre-3.0 type for edges
          type = REPLICATION_MARKER_DOCUMENT;
        } else {
          type = static_cast<TRI_replication_operation_e>(typeInt);
        }
      }
      if (type == REPLICATION_MARKER_DOCUMENT) {
        VPackSlice const doc = marker.get(::dataString);
        TRI_ASSERT(doc.isObject());
        if (isUsersOnCoordinator) {
          // In the _users case we silently remove the _key value.
          builder.openObject();
          for (auto const& it : VPackObjectIterator(doc)) {
            if (arangodb::velocypack::StringRef(it.key) != StaticStrings::KeyString &&
                arangodb::velocypack::StringRef(it.key) != StaticStrings::IdString) {
              builder.add(it.key);
              builder.add(it.value);
            }
          }
          builder.close();
        } else {
          builder.add(doc);
        }
      }
    }
  }

  VPackSlice requestSlice = builder.slice();
  OperationResult opRes;
  try {
    OperationOptions options;
    options.silent = false;
    options.ignoreRevs = true;
    options.isRestore = true;
    options.waitForSync = false;
    options.overwrite = true;
    double startTime = TRI_microtime();
    opRes = trx.insert(collectionName, requestSlice, options);
    double duration = TRI_microtime() - startTime;
    if (opRes.fail()) {
      LOG_TOPIC("e6280", WARN, Logger::CLUSTER)
          << "Could not insert " << requestSlice.length()
          << " documents for restore: " << opRes.result.errorMessage();
      return opRes.result;
    }
    if (duration > 30) {
      LOG_TOPIC("38f0d", INFO, Logger::PERFORMANCE)
          << "Restored/inserted " << requestSlice.length()
          << " documents in time: " << duration << " seconds.";
    }
  } catch (arangodb::basics::Exception const& ex) {
    LOG_TOPIC("8e8e1", WARN, Logger::CLUSTER)
        << "Could not insert documents for restore exception: " << ex.what();
    return Result(ex.code(), ex.what());
  } catch (std::exception const& ex) {
    LOG_TOPIC("f1e7f", WARN, Logger::CLUSTER)
        << "Could not insert documents for restore exception: " << ex.what();
    return Result(TRI_ERROR_INTERNAL, ex.what());
  } catch (...) {
    LOG_TOPIC("368bb", WARN, Logger::CLUSTER)
        << "Could not insert documents for restore exception.";
    return Result(TRI_ERROR_INTERNAL);
  }

  // Now go through the individual results and check each error, if it was
  // TRI_ERROR_ARANGO_UNIQUE_CONSTRAINT_VIOLATED, then we have to call
  // replace on the document:
  builder.clear();  // documents for replace operation
  VPackSlice resultSlice = opRes.slice();
  {
    VPackArrayBuilder guard(&oldBuilder);
    VPackArrayBuilder guard2(&builder);
    VPackArrayIterator itRequest(requestSlice);
    VPackArrayIterator itResult(resultSlice);

    while (itRequest.valid()) {
      VPackSlice result = *itResult;
      VPackSlice error = result.get(StaticStrings::Error);
      if (error.isTrue()) {
        error = result.get(StaticStrings::ErrorNum);
        if (error.isNumber()) {
          int code = error.getNumericValue<int>();
          if (code != TRI_ERROR_ARANGO_UNIQUE_CONSTRAINT_VIOLATED) {
            return code;
          }
          builder.add(*itRequest);
        } else {
          return Result(TRI_ERROR_INTERNAL);
        }
      }
      itRequest.next();
      itResult.next();
    }
  }

  if (builder.slice().length() == 0) {
    // no replace operations to perform
    return Result();
  }

  try {
    OperationOptions options;
    options.silent = true;
    options.ignoreRevs = true;
    options.isRestore = true;
    options.waitForSync = false;
    double startTime = TRI_microtime();
    opRes = trx.replace(collectionName, builder.slice(), options);
    double duration = TRI_microtime() - startTime;
    if (opRes.fail()) {
      LOG_TOPIC("c708e", WARN, Logger::CLUSTER)
          << "Could not replace " << builder.slice().length()
          << " documents for restore: " << opRes.result.errorMessage();
      return opRes.result;
    }
    if (duration > 30) {
      LOG_TOPIC("12b62", INFO, Logger::PERFORMANCE)
          << "Restored/replaced " << builder.slice().length()
          << " documents in time: " << duration << " seconds.";
    }
  } catch (arangodb::basics::Exception const& ex) {
    LOG_TOPIC("37b43", WARN, Logger::CLUSTER)
        << "Could not replace documents for restore exception: " << ex.what();
    return Result(ex.code(), ex.what());
  } catch (std::exception const& ex) {
    LOG_TOPIC("33217", WARN, Logger::CLUSTER)
        << "Could not replace documents for restore exception: " << ex.what();
    return Result(TRI_ERROR_INTERNAL, ex.what());
  } catch (...) {
    LOG_TOPIC("5f400", WARN, Logger::CLUSTER)
        << "Could not replace documents for restore exception.";
    return Result(TRI_ERROR_INTERNAL);
  }

  return Result();
}

////////////////////////////////////////////////////////////////////////////////
/// @brief restores the indexes of a collection
////////////////////////////////////////////////////////////////////////////////

Result RestReplicationHandler::processRestoreIndexes(VPackSlice const& collection, bool force) {
  TRI_ASSERT(!ServerState::instance()->isCoordinator());
  if (!collection.isObject()) {
    std::string errorMsg = "collection declaration is invalid";
    return {TRI_ERROR_HTTP_BAD_PARAMETER, errorMsg};
  }

  VPackSlice const parameters = collection.get("parameters");

  if (!parameters.isObject()) {
    std::string errorMsg = "collection parameters declaration is invalid";
    return {TRI_ERROR_HTTP_BAD_PARAMETER, errorMsg};
  }

  VPackSlice const indexes = collection.get("indexes");

  if (!indexes.isArray()) {
    std::string errorMsg = "collection indexes declaration is invalid";
    return {TRI_ERROR_HTTP_BAD_PARAMETER, errorMsg};
  }

  VPackValueLength const n = indexes.length();

  if (n == 0) {
    // nothing to do
    return TRI_ERROR_NO_ERROR;
  }

  std::string const name =
      arangodb::basics::VelocyPackHelper::getStringValue(parameters, "name", "");

  if (name.empty()) {
    std::string errorMsg = "collection name is missing";
    return {TRI_ERROR_HTTP_BAD_PARAMETER, errorMsg};
  }

  if (arangodb::basics::VelocyPackHelper::getBooleanValue(parameters, "deleted", false)) {
    // we don't care about deleted collections
    return {};
  }

  std::shared_ptr<LogicalCollection> coll = _vocbase.lookupCollection(name);
  if (!coll) {
    return Result(TRI_ERROR_ARANGO_DATA_SOURCE_NOT_FOUND);
  }

  Result fres;

  grantTemporaryRights();
  READ_LOCKER(readLocker, _vocbase._inventoryLock);

  // look up the collection
  try {
    auto physical = coll->getPhysical();
    TRI_ASSERT(physical != nullptr);

    for (VPackSlice const& idxDef : VPackArrayIterator(indexes)) {
      // {"id":"229907440927234","type":"hash","unique":false,"fields":["x","Y"]}
      arangodb::velocypack::Slice value = idxDef.get(StaticStrings::IndexType);
      if (value.isString()) {
        std::string const typeString = value.copyString();
        if ((typeString == "primary") || (typeString == "edge")) {
          LOG_TOPIC("0d352", DEBUG, Logger::REPLICATION)
              << "processRestoreIndexes silently ignoring primary or edge "
              << "index: " << idxDef.toJson();
          continue;
        }
      }

      std::shared_ptr<arangodb::Index> idx;
      try {
        bool created = false;
        idx = physical->createIndex(idxDef, /*restore*/ true, created);
      } catch (basics::Exception const& e) {
        if (e.code() == TRI_ERROR_NOT_IMPLEMENTED) {
          continue;
        }

        std::string errorMsg = "could not create index: " + e.message();
        fres.reset(e.code(), errorMsg);
        break;
      }
      TRI_ASSERT(idx != nullptr);
    }
  } catch (arangodb::basics::Exception const& ex) {
    // fix error handling
    std::string errorMsg =
        "could not create index: " + std::string(TRI_errno_string(ex.code()));
    fres.reset(ex.code(), errorMsg);
  } catch (...) {
    std::string errorMsg = "could not create index: unknown error";
    fres.reset(TRI_ERROR_INTERNAL, errorMsg);
  }

  return fres;
}

////////////////////////////////////////////////////////////////////////////////
/// @brief restores the indexes of a collection, coordinator case
////////////////////////////////////////////////////////////////////////////////

Result RestReplicationHandler::processRestoreIndexesCoordinator(VPackSlice const& collection,
                                                                bool force) {
  if (!collection.isObject()) {
    std::string errorMsg = "collection declaration is invalid";
    return {TRI_ERROR_HTTP_BAD_PARAMETER, errorMsg};
  }
  VPackSlice const parameters = collection.get("parameters");

  if (!parameters.isObject()) {
    std::string errorMsg = "collection parameters declaration is invalid";
    return {TRI_ERROR_HTTP_BAD_PARAMETER, errorMsg};
  }

  VPackSlice indexes = collection.get("indexes");

  if (!indexes.isArray()) {
    std::string errorMsg = "collection indexes declaration is invalid";
    return {TRI_ERROR_HTTP_BAD_PARAMETER, errorMsg};
  }

  size_t const n = static_cast<size_t>(indexes.length());

  if (n == 0) {
    // nothing to do
    return {};
  }

  std::string name =
      arangodb::basics::VelocyPackHelper::getStringValue(parameters, "name", "");

  if (name.empty()) {
    std::string errorMsg = "collection indexes declaration is invalid";
    return {TRI_ERROR_HTTP_BAD_PARAMETER, errorMsg};
  }

  if (ignoreHiddenEnterpriseCollection(name, force)) {
    return {};
  }

  if (arangodb::basics::VelocyPackHelper::getBooleanValue(parameters, "deleted", false)) {
    // we don't care about deleted collections
    return {};
  }

  auto& dbName = _vocbase.name();

  // in a cluster, we only look up by name:
  ClusterInfo* ci = ClusterInfo::instance();
  std::shared_ptr<LogicalCollection> col = ci->getCollectionNT(dbName, name);
  if (col == nullptr) {
    return {TRI_ERROR_ARANGO_DATA_SOURCE_NOT_FOUND,
            ClusterInfo::getCollectionNotFoundMsg(dbName, name)};
  }

  TRI_ASSERT(col != nullptr);

  auto cluster = application_features::ApplicationServer::getFeature<ClusterFeature>(
      "Cluster");

  Result res;

  for (VPackSlice const& idxDef : VPackArrayIterator(indexes)) {
    VPackSlice type = idxDef.get(StaticStrings::IndexType);

    if (type.isString() && (type.copyString() == "primary" || type.copyString() == "edge")) {
      // must ignore these types of indexes during restore
      continue;
    }

    VPackBuilder tmp;

    res = ci->ensureIndexCoordinator(  // result
        dbName, std::to_string(col->id()), idxDef, true, tmp,
        cluster->indexCreationTimeout());

    if (res.fail()) {
      return res.reset(res.errorNumber(), "could not create index: " + res.errorMessage());
    }
  }

  return res;
}

////////////////////////////////////////////////////////////////////////////////
/// @brief restores the views
////////////////////////////////////////////////////////////////////////////////

void RestReplicationHandler::handleCommandRestoreView() {
  bool parseSuccess = false;
  VPackSlice slice = this->parseVPackBody(parseSuccess);

  if (!parseSuccess) {
    return;  // error message generated in parseVPackBody
  }

  if (!slice.isObject()) {
    generateError(ResponseCode::BAD, TRI_ERROR_BAD_PARAMETER);

    return;
  }

  bool overwrite = _request->parsedValue<bool>("overwrite", false);
  auto nameSlice = slice.get(StaticStrings::DataSourceName);
  auto typeSlice = slice.get(StaticStrings::DataSourceType);

  if (!nameSlice.isString() || !typeSlice.isString()) {
    generateError(ResponseCode::BAD, TRI_ERROR_BAD_PARAMETER);
    return;
  }

  LOG_TOPIC("f874e", TRACE, Logger::REPLICATION)
      << "restoring view: " << nameSlice.copyString();

  try {
    CollectionNameResolver resolver(_vocbase);
    auto view = resolver.getView(nameSlice.copyString());

    if (view) {
      if (!overwrite) {
        generateError(TRI_ERROR_ARANGO_DUPLICATE_NAME);

        return;
      }

      auto res = view->drop();

      if (!res.ok()) {
        generateError(res);

        return;
      }
    }

    auto res = LogicalView::create(view, _vocbase, slice);  // must create() since view was drop()ed

    if (!res.ok()) {
      generateError(res);

      return;
    }

    if (view == nullptr) {
      generateError(rest::ResponseCode::SERVER_ERROR, TRI_ERROR_INTERNAL,
                    "problem creating view");

      return;
    }
  } catch (basics::Exception const& ex) {
    generateError(GeneralResponse::responseCode(ex.code()), ex.code(), ex.message());

    return;
  } catch (...) {
    generateError(rest::ResponseCode::SERVER_ERROR, TRI_ERROR_INTERNAL,
                  "problem creating view");

    return;
  }

  VPackBuilder result;

  result.openObject();
  result.add("result", VPackValue(true));
  result.close();
  generateResult(rest::ResponseCode::OK, result.slice());
}

////////////////////////////////////////////////////////////////////////////////
/// @brief was docuBlock JSF_put_api_replication_serverID
////////////////////////////////////////////////////////////////////////////////

void RestReplicationHandler::handleCommandServerId() {
  VPackBuilder result;
  result.add(VPackValue(VPackValueType::Object));
  std::string const serverId = StringUtils::itoa(ServerIdFeature::getId());
  result.add("serverId", VPackValue(serverId));
  result.close();
  generateResult(rest::ResponseCode::OK, result.slice());
}

////////////////////////////////////////////////////////////////////////////////
/// @brief was docuBlock JSF_put_api_replication_synchronize
////////////////////////////////////////////////////////////////////////////////

void RestReplicationHandler::handleCommandSync() {
  bool isGlobal;
  ReplicationApplier* applier = getApplier(isGlobal);
  if (applier == nullptr) {
    return;
  }

  bool success = false;
  VPackSlice const body = this->parseVPackBody(success);
  if (!success) {
    // error already created
    return;
  }

  std::string const endpoint =
      VelocyPackHelper::getStringValue(body, "endpoint", "");
  if (endpoint.empty()) {
    generateError(rest::ResponseCode::BAD, TRI_ERROR_HTTP_BAD_PARAMETER,
                  "<endpoint> must be a valid endpoint");
    return;
  }

  std::string dbname = isGlobal ? "" : _vocbase.name();
  auto config = ReplicationApplierConfiguration::fromVelocyPack(body, dbname);

  // will throw if invalid
  config.validate();

  TRI_ASSERT(!config._skipCreateDrop);
  std::shared_ptr<InitialSyncer> syncer;

  if (isGlobal) {
    syncer.reset(new GlobalInitialSyncer(config));
  } else {
    syncer.reset(new DatabaseInitialSyncer(_vocbase, config));
  }

  Result r = syncer->run(config._incremental);

  if (r.fail()) {
    LOG_TOPIC("c4818", ERR, Logger::REPLICATION)
        << "failed to sync: " << r.errorMessage();
    generateError(r);
    return;
  }

  // FIXME: change response for databases
  VPackBuilder result;
  result.add(VPackValue(VPackValueType::Object));
  result.add("collections", VPackValue(VPackValueType::Array));
  for (auto const& it : syncer->getProcessedCollections()) {
    std::string const cidString = StringUtils::itoa(it.first);
    // Insert a collection
    result.add(VPackValue(VPackValueType::Object));
    result.add("id", VPackValue(cidString));
    result.add("name", VPackValue(it.second));
    result.close();  // one collection
  }
  result.close();  // collections

  auto tickString = std::to_string(syncer->getLastLogTick());
  result.add("lastLogTick", VPackValue(tickString));

  bool const keepBarrier = VelocyPackHelper::getBooleanValue(body, "keepBarrier", false);
  if (keepBarrier) {
    auto barrierId = std::to_string(syncer->stealBarrier());
    result.add("barrierId", VPackValue(barrierId));
  }

  result.close();  // base
  generateResult(rest::ResponseCode::OK, result.slice());
}

////////////////////////////////////////////////////////////////////////////////
/// @brief was docuBlock JSF_put_api_replication_applier
////////////////////////////////////////////////////////////////////////////////

void RestReplicationHandler::handleCommandApplierGetConfig() {
  bool isGlobal;
  ReplicationApplier* applier = getApplier(isGlobal);
  if (applier == nullptr) {
    return;
  }

  auto configuration = applier->configuration();
  VPackBuilder builder;
  builder.openObject();
  configuration.toVelocyPack(builder, false, false);
  builder.close();

  generateResult(rest::ResponseCode::OK, builder.slice());
}

////////////////////////////////////////////////////////////////////////////////
/// @brief was docuBlock JSF_put_api_replication_applier_adjust
////////////////////////////////////////////////////////////////////////////////

void RestReplicationHandler::handleCommandApplierSetConfig() {
  bool isGlobal;
  ReplicationApplier* applier = getApplier(isGlobal);
  if (applier == nullptr) {
    return;
  }

  bool success = false;
  VPackSlice const body = this->parseVPackBody(success);
  if (!success) {
    // error already created
    return;
  }

  std::string databaseName;

  if (!isGlobal) {
    databaseName = _vocbase.name();
  }

  auto config =
      ReplicationApplierConfiguration::fromVelocyPack(applier->configuration(),
                                                      body, databaseName);
  // will throw if invalid
  config.validate();

  applier->reconfigure(config);
  handleCommandApplierGetConfig();
}

////////////////////////////////////////////////////////////////////////////////
/// @brief was docuBlock JSF_put_api_replication_applier_start
////////////////////////////////////////////////////////////////////////////////

void RestReplicationHandler::handleCommandApplierStart() {
  bool isGlobal;
  ReplicationApplier* applier = getApplier(isGlobal);
  if (applier == nullptr) {
    return;
  }

  bool found;
  std::string const& value1 = _request->value("from", found);

  TRI_voc_tick_t initialTick = 0;
  bool useTick = false;

  if (found) {
    // query parameter "from" specified
    initialTick = static_cast<TRI_voc_tick_t>(StringUtils::uint64(value1));
    useTick = true;
  }

  TRI_voc_tick_t barrierId = 0;
  std::string const& value2 = _request->value("barrierId", found);
  if (found) {
    // query parameter "barrierId" specified
    barrierId = static_cast<TRI_voc_tick_t>(StringUtils::uint64(value2));
  }

  applier->startTailing(initialTick, useTick, barrierId);
  handleCommandApplierGetState();
}

////////////////////////////////////////////////////////////////////////////////
/// @brief was docuBlock JSF_put_api_replication_applier_stop
////////////////////////////////////////////////////////////////////////////////

void RestReplicationHandler::handleCommandApplierStop() {
  bool isGlobal;
  ReplicationApplier* applier = getApplier(isGlobal);
  if (applier == nullptr) {
    return;
  }

  applier->stopAndJoin();
  handleCommandApplierGetState();
}

////////////////////////////////////////////////////////////////////////////////
/// @brief was docuBlock JSF_get_api_replication_applier_state
////////////////////////////////////////////////////////////////////////////////

void RestReplicationHandler::handleCommandApplierGetState() {
  bool isGlobal;
  ReplicationApplier* applier = getApplier(isGlobal);
  if (applier == nullptr) {
    return;
  }

  VPackBuilder builder;
  builder.openObject();
  applier->toVelocyPack(builder);
  builder.close();
  generateResult(rest::ResponseCode::OK, builder.slice());
}

////////////////////////////////////////////////////////////////////////////////
/// @brief was docuBlock JSF_get_api_replication_applier_state_all
////////////////////////////////////////////////////////////////////////////////

void RestReplicationHandler::handleCommandApplierGetStateAll() {
  if (_request->databaseName() != StaticStrings::SystemDatabase) {
    generateError(
        rest::ResponseCode::FORBIDDEN, TRI_ERROR_FORBIDDEN,
        "global inventory can only be fetched from within _system database");
    return;
  }
  DatabaseFeature* databaseFeature =
      application_features::ApplicationServer::getFeature<DatabaseFeature>(
          "Database");

  VPackBuilder builder;
  builder.openObject();
  for (auto& name : databaseFeature->getDatabaseNames()) {
    TRI_vocbase_t* vocbase = databaseFeature->lookupDatabase(name);

    if (vocbase == nullptr) {
      continue;
    }

    ReplicationApplier* applier = vocbase->replicationApplier();

    if (applier == nullptr) {
      continue;
    }

    builder.add(name, VPackValue(VPackValueType::Object));
    applier->toVelocyPack(builder);
    builder.close();
  }
  builder.close();

  generateResult(rest::ResponseCode::OK, builder.slice());
}

////////////////////////////////////////////////////////////////////////////////
/// @brief delete the state of the replication applier
////////////////////////////////////////////////////////////////////////////////

void RestReplicationHandler::handleCommandApplierDeleteState() {
  bool isGlobal;
  ReplicationApplier* applier = getApplier(isGlobal);
  if (applier == nullptr) {
    return;
  }

  applier->forget();

  handleCommandApplierGetState();
}

////////////////////////////////////////////////////////////////////////////////
/// @brief add a follower of a shard to the list of followers
////////////////////////////////////////////////////////////////////////////////

void RestReplicationHandler::handleCommandAddFollower() {
  TRI_ASSERT(ServerState::instance()->isDBServer());

  bool success = false;
  VPackSlice const body = this->parseVPackBody(success);
  if (!success) {
    // error already created
    return;
  }
  if (!body.isObject()) {
    generateError(rest::ResponseCode::BAD, TRI_ERROR_HTTP_BAD_PARAMETER,
                  "body needs to be an object with attributes 'followerId' "
                  "and 'shard'");
    return;
  }
  VPackSlice const followerIdSlice = body.get("followerId");
  VPackSlice const readLockIdSlice = body.get("readLockId");
  VPackSlice const shardSlice = body.get("shard");
  VPackSlice const checksumSlice = body.get("checksum");
  if (!followerIdSlice.isString() || !shardSlice.isString() || !checksumSlice.isString()) {
    generateError(
        rest::ResponseCode::BAD, TRI_ERROR_HTTP_BAD_PARAMETER,
        "'followerId', 'shard' and 'checksum' attributes must be strings");
    return;
  }

  auto col = _vocbase.lookupCollection(shardSlice.copyString());
  if (col == nullptr) {
    generateError(rest::ResponseCode::SERVER_ERROR, TRI_ERROR_ARANGO_DATA_SOURCE_NOT_FOUND,
                  "did not find collection");
    return;
  }

  const std::string followerId = followerIdSlice.copyString();
  LOG_TOPIC("312cc", DEBUG, Logger::REPLICATION)
      << "Attempt to Add Follower: " << followerId << " to shard "
      << col->name() << " in database: " << _vocbase.name();
  // Short cut for the case that the collection is empty
  if (readLockIdSlice.isNone()) {
    LOG_TOPIC("aaff2", DEBUG, Logger::REPLICATION)
        << "Try add follower fast-path (no documents)";
    auto ctx = transaction::StandaloneContext::Create(_vocbase);
    SingleCollectionTransaction trx(ctx, *col, AccessMode::Type::EXCLUSIVE);
    auto res = trx.begin();

    if (res.ok()) {
      auto countRes = trx.count(col->name(), transaction::CountType::Normal);

      if (countRes.ok()) {
        VPackSlice nrSlice = countRes.slice();
        uint64_t nr = nrSlice.getNumber<uint64_t>();
        LOG_TOPIC("533c3", DEBUG, Logger::REPLICATION)
            << "Compare with shortCut Leader: " << nr
            << " == Follower: " << checksumSlice.copyString();
        if (nr == 0 && checksumSlice.isEqualString("0")) {
          Result res = col->followers()->add(followerId);

          if (res.fail()) {
            // this will create an error response with the appropriate message
            THROW_ARANGO_EXCEPTION(res);
          }

          VPackBuilder b;
          {
            VPackObjectBuilder bb(&b);
            b.add(StaticStrings::Error, VPackValue(false));
          }

          generateResult(rest::ResponseCode::OK, b.slice());
          LOG_TOPIC("c316e", DEBUG, Logger::REPLICATION)
              << followerId << " is now following on shard " << _vocbase.name()
              << "/" << col->name();
          return;
        }
      }
    }
    // If we get here, we have to report an error:
    generateError(rest::ResponseCode::FORBIDDEN,
                  TRI_ERROR_REPLICATION_SHARD_NONEMPTY, "shard not empty");
    LOG_TOPIC("8bf6e", DEBUG, Logger::REPLICATION)
        << followerId << " is not yet in sync with " << _vocbase.name() << "/"
        << col->name();
    return;
  }

  if (!readLockIdSlice.isString() || readLockIdSlice.getStringLength() == 0) {
    generateError(rest::ResponseCode::BAD, TRI_ERROR_HTTP_BAD_PARAMETER,
                  "'readLockId' is not a string or empty");
    return;
  }
  LOG_TOPIC("23b9f", DEBUG, Logger::REPLICATION)
      << "Try add follower with documents";
  // previous versions < 3.3x might not send the checksum, if mixed clusters
  // get into trouble here we may need to be more lenient
  TRI_ASSERT(checksumSlice.isString() && readLockIdSlice.isString());

  aql::QueryId readLockId = ExtractReadlockId(readLockIdSlice);

  // referenceChecksum is the stringified number of documents in the collection
  ResultT<std::string> referenceChecksum =
      computeCollectionChecksum(readLockId, col.get());
  if (!referenceChecksum.ok()) {
    generateError(std::move(referenceChecksum).result());
    return;
  }

  LOG_TOPIC("40b17", DEBUG, Logger::REPLICATION)
      << "Compare Leader: " << referenceChecksum.get()
      << " == Follower: " << checksumSlice.copyString();
  if (!checksumSlice.isEqualString(referenceChecksum.get())) {
    LOG_TOPIC("94ebe", DEBUG, Logger::REPLICATION)
        << followerId << " is not yet in sync with " << _vocbase.name() << "/"
        << col->name();
    const std::string checksum = checksumSlice.copyString();
    LOG_TOPIC("592ef", WARN, Logger::REPLICATION)
        << "Cannot add follower, mismatching checksums. "
        << "Expected: " << referenceChecksum.get() << " Actual: " << checksum;
    generateError(rest::ResponseCode::BAD, TRI_ERROR_REPLICATION_WRONG_CHECKSUM,
                  "'checksum' is wrong. Expected: " + referenceChecksum.get() +
                      ". Actual: " + checksum);
    return;
  }

  Result res = col->followers()->add(followerId);

  if (res.fail()) {
    // this will create an error response with the appropriate message
    THROW_ARANGO_EXCEPTION(res);
  }

<<<<<<< HEAD
  { // untrack the (async) replication client, so the WAL may be cleaned
    TRI_server_id_t const serverId = StringUtils::uint64(
        basics::VelocyPackHelper::getStringValue(body, "serverId", ""));
=======
  {  // untrack the (async) replication client, so the WAL may be cleaned
    std::string const serverId =
        basics::VelocyPackHelper::getStringValue(body, "serverId", "");
>>>>>>> 12287312
    SyncerId const syncerId = SyncerId{StringUtils::uint64(
        basics::VelocyPackHelper::getStringValue(body, "syncerId", ""))};
    std::string const clientInfo =
        basics::VelocyPackHelper::getStringValue(body, "clientInfo", "");

    _vocbase.replicationClients().untrack(SyncerId{syncerId}, serverId, clientInfo);
  }

  VPackBuilder b;
  {
    VPackObjectBuilder bb(&b);
    b.add(StaticStrings::Error, VPackValue(false));
  }

  LOG_TOPIC("c13d4", DEBUG, Logger::REPLICATION)
      << followerId << " is now following on shard " << _vocbase.name() << "/"
      << col->name();
  generateResult(rest::ResponseCode::OK, b.slice());
}

////////////////////////////////////////////////////////////////////////////////
/// @brief remove a follower of a shard from the list of followers
////////////////////////////////////////////////////////////////////////////////

void RestReplicationHandler::handleCommandRemoveFollower() {
  TRI_ASSERT(ServerState::instance()->isDBServer());

  bool success = false;
  VPackSlice const body = this->parseVPackBody(success);
  if (!success) {
    // error already created
    return;
  }
  if (!body.isObject()) {
    generateError(rest::ResponseCode::BAD, TRI_ERROR_HTTP_BAD_PARAMETER,
                  "body needs to be an object with attributes 'followerId' "
                  "and 'shard'");
    return;
  }
  VPackSlice const followerId = body.get("followerId");
  VPackSlice const shard = body.get("shard");
  if (!followerId.isString() || !shard.isString()) {
    generateError(rest::ResponseCode::BAD, TRI_ERROR_HTTP_BAD_PARAMETER,
                  "'followerId' and 'shard' attributes must be strings");
    return;
  }

  auto col = _vocbase.lookupCollection(shard.copyString());

  if (col == nullptr) {
    generateError(rest::ResponseCode::SERVER_ERROR, TRI_ERROR_ARANGO_DATA_SOURCE_NOT_FOUND,
                  "did not find collection");
    return;
  }

  Result res = col->followers()->remove(followerId.copyString());

  if (res.fail()) {
    // this will create an error response with the appropriate message
    THROW_ARANGO_EXCEPTION(res);
  }

  VPackBuilder b;
  {
    VPackObjectBuilder bb(&b);
    b.add(StaticStrings::Error, VPackValue(false));
  }

  generateResult(rest::ResponseCode::OK, b.slice());
}

////////////////////////////////////////////////////////////////////////////////
/// @brief hold a read lock on a collection to stop writes temporarily
////////////////////////////////////////////////////////////////////////////////

void RestReplicationHandler::handleCommandHoldReadLockCollection() {
  TRI_ASSERT(ServerState::instance()->isDBServer());
  bool success = false;
  VPackSlice const body = this->parseVPackBody(success);
  if (!success) {
    // error already created
    return;
  }

  if (!body.isObject()) {
    generateError(rest::ResponseCode::BAD, TRI_ERROR_HTTP_BAD_PARAMETER,
                  "body needs to be an object with attributes 'collection', "
                  "'ttl' and 'id'");
    return;
  }

  VPackSlice const collection = body.get("collection");
  VPackSlice const ttlSlice = body.get("ttl");
  VPackSlice const idSlice = body.get("id");

  if (!collection.isString() || !ttlSlice.isNumber() || !idSlice.isString()) {
    generateError(rest::ResponseCode::BAD, TRI_ERROR_HTTP_BAD_PARAMETER,
                  "'collection' must be a string and 'ttl' a number and "
                  "'id' a string");
    return;
  }

  aql::QueryId id = ExtractReadlockId(idSlice);
  auto col = _vocbase.lookupCollection(collection.copyString());

  if (col == nullptr) {
    generateError(rest::ResponseCode::SERVER_ERROR, TRI_ERROR_ARANGO_DATA_SOURCE_NOT_FOUND,
                  "did not find collection");
    return;
  }

  // 0.0 means using the default timeout (whatever that is)
  double ttl = VelocyPackHelper::getNumericValue(ttlSlice, 0.0);

  if (col->getStatusLocked() != TRI_VOC_COL_STATUS_LOADED) {
    generateError(rest::ResponseCode::SERVER_ERROR, TRI_ERROR_ARANGO_COLLECTION_NOT_LOADED,
                  "collection not loaded");
    return;
  }

  // This is an optional parameter, it may not be set (backwards compatible)
  // If it is not set it will default to a hard-lock, otherwise we do a
  // potentially faster soft-lock synchronization with a smaller hard-lock
  // phase.

  bool doSoftLock = VelocyPackHelper::getBooleanValue(body, "doSoftLockOnly", false);
  AccessMode::Type lockType = AccessMode::Type::READ;
  if (!doSoftLock && EngineSelectorFeature::ENGINE->typeName() == "rocksdb") {
    // With not doSoftLock we trigger RocksDB to stop writes on this shard.
    // With a softLock we only stop the WAL from being collected,
    // but still allow writes.
    // This has potential to never ever finish, so we need a short
    // hard lock for the final sync.
    lockType = AccessMode::Type::EXCLUSIVE;
  }

  LOG_TOPIC("4fac2", DEBUG, Logger::REPLICATION)
      << "Attempt to create a Lock: " << id << " for shard: " << _vocbase.name()
      << "/" << col->name() << " of type: " << (doSoftLock ? "soft" : "hard");
  Result res = createBlockingTransaction(id, *col, ttl, lockType);
  if (!res.ok()) {
    generateError(res);
    return;
  }

  TRI_ASSERT(isLockHeld(id).ok());
  TRI_ASSERT(isLockHeld(id).get() == true);

  VPackBuilder b;
  {
    VPackObjectBuilder bb(&b);
    b.add(StaticStrings::Error, VPackValue(false));
  }

  LOG_TOPIC("61a9d", DEBUG, Logger::REPLICATION)
      << "Shard: " << _vocbase.name() << "/" << col->name()
      << " is now locked with type: " << (doSoftLock ? "soft" : "hard")
      << " lock id: " << id;
  generateResult(rest::ResponseCode::OK, b.slice());
}

////////////////////////////////////////////////////////////////////////////////
/// @brief check the holding of a read lock on a collection
////////////////////////////////////////////////////////////////////////////////

void RestReplicationHandler::handleCommandCheckHoldReadLockCollection() {
  TRI_ASSERT(ServerState::instance()->isDBServer());

  bool success = false;
  VPackSlice const body = this->parseVPackBody(success);
  if (!success) {
    // error already created
    return;
  }

  if (!body.isObject()) {
    generateError(rest::ResponseCode::BAD, TRI_ERROR_HTTP_BAD_PARAMETER,
                  "body needs to be an object with attribute 'id'");
    return;
  }
  VPackSlice const idSlice = body.get("id");
  if (!idSlice.isString()) {
    generateError(rest::ResponseCode::BAD, TRI_ERROR_HTTP_BAD_PARAMETER,
                  "'id' needs to be a string");
    return;
  }
  aql::QueryId id = ExtractReadlockId(idSlice);
  LOG_TOPIC("05a75", DEBUG, Logger::REPLICATION) << "Test if Lock " << id << " is still active.";
  auto res = isLockHeld(id);
  if (!res.ok()) {
    generateError(std::move(res).result());
    return;
  }

  VPackBuilder b;
  {
    VPackObjectBuilder bb(&b);
    b.add(StaticStrings::Error, VPackValue(false));
    b.add("lockHeld", VPackValue(res.get()));
  }
  LOG_TOPIC("ca554", DEBUG, Logger::REPLICATION)
      << "Lock " << id << " is " << (res.get() ? "still active." : "gone.");
  generateResult(rest::ResponseCode::OK, b.slice());
}

////////////////////////////////////////////////////////////////////////////////
/// @brief cancel the holding of a read lock on a collection
////////////////////////////////////////////////////////////////////////////////

void RestReplicationHandler::handleCommandCancelHoldReadLockCollection() {
  TRI_ASSERT(ServerState::instance()->isDBServer());

  bool success = false;
  VPackSlice const body = this->parseVPackBody(success);
  if (!success) {
    // error already created
    return;
  }

  if (!body.isObject()) {
    generateError(rest::ResponseCode::BAD, TRI_ERROR_HTTP_BAD_PARAMETER,
                  "body needs to be an object with attribute 'id'");
    return;
  }
  VPackSlice const idSlice = body.get("id");
  if (!idSlice.isString()) {
    generateError(rest::ResponseCode::BAD, TRI_ERROR_HTTP_BAD_PARAMETER,
                  "'id' needs to be a string");
    return;
  }
  aql::QueryId id = ExtractReadlockId(idSlice);
  LOG_TOPIC("9a5e3", DEBUG, Logger::REPLICATION) << "Attempt to cancel Lock: " << id;

  auto res = cancelBlockingTransaction(id);
  if (!res.ok()) {
    LOG_TOPIC("9caf7", DEBUG, Logger::REPLICATION)
        << "Lock " << id << " not canceled because of: " << res.errorMessage();
    generateError(std::move(res).result());
    return;
  }

  VPackBuilder b;
  {
    VPackObjectBuilder bb(&b);
    b.add(StaticStrings::Error, VPackValue(false));
    b.add("lockHeld", VPackValue(res.get()));
  }

  LOG_TOPIC("a58e5", DEBUG, Logger::REPLICATION)
      << "Lock: " << id << " is now canceled, "
      << (res.get() ? "it is still in use." : "it is gone.");
  generateResult(rest::ResponseCode::OK, b.slice());
}

////////////////////////////////////////////////////////////////////////////////
/// @brief get ID for a read lock job
////////////////////////////////////////////////////////////////////////////////

void RestReplicationHandler::handleCommandGetIdForReadLockCollection() {
  TRI_ASSERT(ServerState::instance()->isDBServer());

  std::string id = std::to_string(TRI_NewTickServer());
  VPackBuilder b;
  {
    VPackObjectBuilder bb(&b);
    b.add("id", VPackValue(id));
  }

  generateResult(rest::ResponseCode::OK, b.slice());
}

////////////////////////////////////////////////////////////////////////////////
/// @brief was docuBlock JSF_get_api_replication_logger_return_state
////////////////////////////////////////////////////////////////////////////////

void RestReplicationHandler::handleCommandLoggerState() {
  StorageEngine* engine = EngineSelectorFeature::ENGINE;
  TRI_ASSERT(engine);

  VPackBuilder builder;
  auto res = engine->createLoggerState(&_vocbase, builder);

  if (res.fail()) {
    LOG_TOPIC("c7471", DEBUG, Logger::REPLICATION)
        << "failed to create logger-state" << res.errorMessage();
    generateError(rest::ResponseCode::BAD, res.errorNumber(), res.errorMessage());
    return;
  }

  generateResult(rest::ResponseCode::OK, builder.slice());
}

//////////////////////////////////////////////////////////////////////////////
/// @brief return the first tick available in a logfile
/// @route GET logger-first-tick
/// @caller js/client/modules/@arangodb/replication.js
/// @response VPackObject with minTick of LogfileManager->ranges()
//////////////////////////////////////////////////////////////////////////////
void RestReplicationHandler::handleCommandLoggerFirstTick() {
  TRI_voc_tick_t tick = UINT64_MAX;
  Result res = EngineSelectorFeature::ENGINE->firstTick(tick);

  VPackBuilder b;
  b.add(VPackValue(VPackValueType::Object));
  if (tick == UINT64_MAX || res.fail()) {
    b.add("firstTick", VPackValue(VPackValueType::Null));
  } else {
    auto tickString = std::to_string(tick);
    b.add("firstTick", VPackValue(tickString));
  }
  b.close();
  generateResult(rest::ResponseCode::OK, b.slice());
}

//////////////////////////////////////////////////////////////////////////////
/// @brief return the available logfile range
/// @route GET logger-tick-ranges
/// @caller js/client/modules/@arangodb/replication.js
/// @response VPackArray, containing info about each datafile
///           * filename
///           * status
///           * tickMin - tickMax
//////////////////////////////////////////////////////////////////////////////

void RestReplicationHandler::handleCommandLoggerTickRanges() {
  StorageEngine* engine = EngineSelectorFeature::ENGINE;
  TRI_ASSERT(engine);
  VPackBuilder b;
  Result res = engine->createTickRanges(b);
  if (res.ok()) {
    generateResult(rest::ResponseCode::OK, b.slice());
  } else {
    generateError(res);
  }
}

////////////////////////////////////////////////////////////////////////////////
/// @brief creates a collection, based on the VelocyPack provided
////////////////////////////////////////////////////////////////////////////////

int RestReplicationHandler::createCollection(VPackSlice slice,
                                             arangodb::LogicalCollection** dst) {
  TRI_ASSERT(dst != nullptr);

  if (!slice.isObject()) {
    return TRI_ERROR_HTTP_BAD_PARAMETER;
  }

  std::string const name =
      arangodb::basics::VelocyPackHelper::getStringValue(slice, "name", "");

  if (name.empty()) {
    return TRI_ERROR_HTTP_BAD_PARAMETER;
  }

  std::string const uuid =
      arangodb::basics::VelocyPackHelper::getStringValue(slice,
                                                         "globallyUniqueId", "");

  TRI_col_type_e const type = static_cast<TRI_col_type_e>(
      arangodb::basics::VelocyPackHelper::getNumericValue<int>(slice, "type",
                                                               int(TRI_COL_TYPE_DOCUMENT)));
  std::shared_ptr<arangodb::LogicalCollection> col;

  if (!uuid.empty()) {
    col = _vocbase.lookupCollectionByUuid(uuid);
  }

  if (col != nullptr) {
    col = _vocbase.lookupCollection(name);
  }

  if (col != nullptr && col->type() == type) {
    // TODO
    // collection already exists. TODO: compare attributes
    return TRI_ERROR_NO_ERROR;
  }

  // always use current version number when restoring a collection,
  // because the collection is effectively NEW
  VPackBuilder patch;
  patch.openObject();
  patch.add("version", VPackValue(LogicalCollection::VERSION_31));
  if (!name.empty() && name[0] == '_' && !slice.hasKey("isSystem")) {
    // system collection?
    patch.add("isSystem", VPackValue(true));
  }
  patch.add("objectId", VPackSlice::nullSlice());
  patch.add("cid", VPackSlice::nullSlice());
  patch.add("id", VPackSlice::nullSlice());
  patch.close();

  VPackBuilder builder =
      VPackCollection::merge(slice, patch.slice(),
                             /*mergeValues*/ true, /*nullMeansRemove*/ true);
  slice = builder.slice();

  col = _vocbase.createCollection(slice);

  if (col == nullptr) {
    return TRI_ERROR_INTERNAL;
  }

  /* Temporary ASSERTS to prove correctness of new constructor */
  TRI_ASSERT(col->system() == (name[0] == '_'));
#ifdef ARANGODB_ENABLE_MAINTAINER_MODE
  TRI_voc_cid_t planId = 0;
  VPackSlice const planIdSlice = slice.get("planId");
  if (planIdSlice.isNumber()) {
    planId = static_cast<TRI_voc_cid_t>(planIdSlice.getNumericValue<uint64_t>());
  } else if (planIdSlice.isString()) {
    std::string tmp = planIdSlice.copyString();
    planId = static_cast<TRI_voc_cid_t>(StringUtils::uint64(tmp));
  } else if (planIdSlice.isNone()) {
    // There is no plan ID it has to be equal to collection id
    planId = col->id();
  }

  TRI_ASSERT(col->planId() == planId);
#endif

  if (dst != nullptr) {
    *dst = col.get();
  }

  return TRI_ERROR_NO_ERROR;
}

////////////////////////////////////////////////////////////////////////////////
/// @brief determine the chunk size
////////////////////////////////////////////////////////////////////////////////

uint64_t RestReplicationHandler::determineChunkSize() const {
  // determine chunk size
  uint64_t chunkSize = _defaultChunkSize;

  bool found;
  std::string const& value = _request->value("chunkSize", found);

  if (found) {
    // query parameter "chunkSize" was specified
    chunkSize = StringUtils::uint64(value);

    // don't allow overly big allocations
    if (chunkSize > _maxChunkSize) {
      chunkSize = _maxChunkSize;
    }
  }

  return chunkSize;
}

//////////////////////////////////////////////////////////////////////////////
/// @brief Grant temporary restore rights
//////////////////////////////////////////////////////////////////////////////
void RestReplicationHandler::grantTemporaryRights() {
  if (ExecContext::CURRENT != nullptr) {
    if (ExecContext::CURRENT->databaseAuthLevel() == auth::Level::RW) {
      // If you have administrative access on this database,
      // we grant you everything for restore.
      ExecContext::CURRENT = nullptr;
    }
  }
}

ReplicationApplier* RestReplicationHandler::getApplier(bool& global) {
  global = _request->parsedValue("global", false);

  if (global && _request->databaseName() != StaticStrings::SystemDatabase) {
    generateError(
        rest::ResponseCode::FORBIDDEN, TRI_ERROR_FORBIDDEN,
        "global inventory can only be created from within _system database");
    return nullptr;
  }

  if (global) {
    auto replicationFeature =
        application_features::ApplicationServer::getFeature<ReplicationFeature>(
            "Replication");
    return replicationFeature->globalReplicationApplier();
  } else {
    return _vocbase.replicationApplier();
  }
}

Result RestReplicationHandler::createBlockingTransaction(aql::QueryId id,
                                                         LogicalCollection& col, double ttl,
                                                         AccessMode::Type access) const {
  // This is a constant JSON structure for Queries.
  // we actually do not need a plan, as we only want the query registry to have
  // a hold of our transaction
  auto planBuilder = std::make_shared<VPackBuilder>(VPackSlice::emptyObjectSlice());

  auto query = std::make_unique<aql::Query>(false, _vocbase, planBuilder, nullptr, /* options */
                                            aql::QueryPart::PART_MAIN /* Do locking */
  );
  // NOTE: The collections are on purpose not locked here.
  // To acquire an EXCLUSIVE lock may require time under load,
  // we want to allow to cancel this operation while waiting
  // for the lock.

  auto queryRegistry = QueryRegistryFeature::registry();
  if (queryRegistry == nullptr) {
    return {TRI_ERROR_SHUTTING_DOWN};
  }

  {
    auto ctx = transaction::StandaloneContext::Create(_vocbase);
    auto trx = std::make_shared<SingleCollectionTransaction>(ctx, col, access);
    query->setTransactionContext(ctx);
    // Inject will take over responsiblilty of transaction, even on error case.
    query->injectTransaction(std::move(trx));
  }
  auto trx = query->trx();
  TRI_ASSERT(trx != nullptr);
  trx->addHint(transaction::Hints::Hint::LOCK_ENTIRELY);

  TRI_ASSERT(isLockHeld(id).is(TRI_ERROR_HTTP_NOT_FOUND));

  try {
    queryRegistry->insert(id, query.get(), ttl, true, true);
  } catch (...) {
    // For compatibility we only return this error
    return {TRI_ERROR_TRANSACTION_INTERNAL, "cannot begin read transaction"};
  }
  // For leak protection in case of errors the unique_ptr
  // is not responsible anymore, it has been handed over to the
  // registry.
  auto q = query.release();

  // Make sure to return the query after we are done
  auto guard = scopeGuard(
      [this, id, &queryRegistry]() { queryRegistry->close(&_vocbase, id); });

  if (isTombstoned(id)) {
    try {
      guard.fire();
      // error code does not matter, read only access, so we can roll back.
      // we can ignore the openness here, as it was our thread that had
      // inserted the query just a couple of instructions before
      queryRegistry->destroy(_vocbase.name(), id, TRI_ERROR_QUERY_KILLED, true /*ignoreOpened*/);
    } catch (...) {
      // Maybe thrown in shutdown.
    }
    // DO NOT LOCK in this case, pointless
    return {TRI_ERROR_TRANSACTION_INTERNAL, "transaction already cancelled"};
  }

  TRI_ASSERT(isLockHeld(id).ok());
  TRI_ASSERT(isLockHeld(id).get() == false);

  return q->trx()->begin();
}

ResultT<bool> RestReplicationHandler::isLockHeld(aql::QueryId id) const {
  // The query is only hold for long during initial locking
  // there it should return false.
  // In all other cases it is released quickly.
  auto queryRegistry = QueryRegistryFeature::registry();
  if (queryRegistry == nullptr) {
    return ResultT<bool>::error(TRI_ERROR_SHUTTING_DOWN);
  }
  if (_vocbase.isDropped()) {
    return ResultT<bool>::error(TRI_ERROR_ARANGO_DATABASE_NOT_FOUND);
  }
  auto res = queryRegistry->isQueryInUse(&_vocbase, id);
  if (!res.ok()) {
    // API compatibility otherwise just return res...
    return ResultT<bool>::error(TRI_ERROR_HTTP_NOT_FOUND,
                                "no hold read lock job found for 'id'");
  } else {
    // We need to invert the result, because:
    //   if the query is there, but is in use => we are in the process of
    //   getting the lock => lock is not held if the query is there, but is not
    //   in use => we are after the process of getting the lock => lock is held
    return ResultT<bool>::success(!res.get());
  }
}

ResultT<bool> RestReplicationHandler::cancelBlockingTransaction(aql::QueryId id) const {
  // This lookup is only required for API compatibility,
  // otherwise an unconditional destroy() would do.
  auto res = isLockHeld(id);
  if (res.ok()) {
    auto queryRegistry = QueryRegistryFeature::registry();
    if (queryRegistry == nullptr) {
      return ResultT<bool>::error(TRI_ERROR_SHUTTING_DOWN);
    }
    try {
      // Code does not matter, read only access, so we can roll back.
      queryRegistry->destroy(_vocbase.name(), id, TRI_ERROR_QUERY_KILLED, false);
    } catch (...) {
      // All errors that show up here can only be
      // triggered if the query is destroyed in between.
    }
  } else {
    registerTombstone(id);
  }
  return res;
}

ResultT<std::string> RestReplicationHandler::computeCollectionChecksum(
    aql::QueryId id, LogicalCollection* col) const {
  auto queryRegistry = QueryRegistryFeature::registry();
  if (queryRegistry == nullptr) {
    return ResultT<std::string>::error(TRI_ERROR_SHUTTING_DOWN);
  }

  try {
    auto query = queryRegistry->open(&_vocbase, id);
    if (query == nullptr) {
      // Query does not exist. So we assume it got cancelled.
      return ResultT<std::string>::error(TRI_ERROR_TRANSACTION_INTERNAL,
                                         "read transaction was cancelled");
    }
    TRI_DEFER(queryRegistry->close(&_vocbase, id));

    uint64_t num = col->numberDocuments(query->trx(), transaction::CountType::Normal);
    return ResultT<std::string>::success(std::to_string(num));
  } catch (...) {
    // Query exists, but is in use.
    // So in Locking phase
    return ResultT<std::string>::error(TRI_ERROR_TRANSACTION_INTERNAL,
                                       "Read lock not yet acquired!");
  }
}

static std::string IdToTombstoneKey(TRI_vocbase_t& vocbase, aql::QueryId id) {
  return vocbase.name() + "/" + StringUtils::itoa(id);
}

void RestReplicationHandler::timeoutTombstones() const {
  std::unordered_set<std::string> toDelete;
  {
    READ_LOCKER(readLocker, RestReplicationHandler::_tombLock);
    if (RestReplicationHandler::_tombstones.empty()) {
      // Fast path
      return;
    }
    auto now = std::chrono::steady_clock::now();
    for (auto const& it : RestReplicationHandler::_tombstones) {
      if (it.second < now) {
        toDelete.emplace(it.first);
      }
    }
    // Release read lock.
    // If someone writes now we do not realy care.
  }
  if (toDelete.empty()) {
    // nothing todo
    return;
  }
  WRITE_LOCKER(writeLocker, RestReplicationHandler::_tombLock);
  for (auto const& it : toDelete) {
    try {
      RestReplicationHandler::_tombstones.erase(it);
    } catch (...) {
      // erase should not throw.
      TRI_ASSERT(false);
    }
  }
}

bool RestReplicationHandler::isTombstoned(aql::QueryId id) const {
  std::string key = IdToTombstoneKey(_vocbase, id);
  bool isDead = false;
  {
    READ_LOCKER(readLocker, RestReplicationHandler::_tombLock);
    isDead = RestReplicationHandler::_tombstones.find(key) !=
             RestReplicationHandler::_tombstones.end();
  }
  if (!isDead) {
    // Clear Tombstone
    WRITE_LOCKER(writeLocker, RestReplicationHandler::_tombLock);
    try {
      RestReplicationHandler::_tombstones.erase(key);
    } catch (...) {
      // Just ignore, tombstone will be removed by timeout, and IDs are unique
      // anyways
      TRI_ASSERT(false);
    }
  }
  return isDead;
}

void RestReplicationHandler::registerTombstone(aql::QueryId id) const {
  std::string key = IdToTombstoneKey(_vocbase, id);
  {
    WRITE_LOCKER(writeLocker, RestReplicationHandler::_tombLock);
    RestReplicationHandler::_tombstones.emplace(key, std::chrono::steady_clock::now() +
                                                         RestReplicationHandler::_tombstoneTimeout);
  }
  timeoutTombstones();
}<|MERGE_RESOLUTION|>--- conflicted
+++ resolved
@@ -2364,15 +2364,9 @@
     THROW_ARANGO_EXCEPTION(res);
   }
 
-<<<<<<< HEAD
-  { // untrack the (async) replication client, so the WAL may be cleaned
+  {  // untrack the (async) replication client, so the WAL may be cleaned
     TRI_server_id_t const serverId = StringUtils::uint64(
         basics::VelocyPackHelper::getStringValue(body, "serverId", ""));
-=======
-  {  // untrack the (async) replication client, so the WAL may be cleaned
-    std::string const serverId =
-        basics::VelocyPackHelper::getStringValue(body, "serverId", "");
->>>>>>> 12287312
     SyncerId const syncerId = SyncerId{StringUtils::uint64(
         basics::VelocyPackHelper::getStringValue(body, "syncerId", ""))};
     std::string const clientInfo =
