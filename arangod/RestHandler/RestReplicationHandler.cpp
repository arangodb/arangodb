--- conflicted
+++ resolved
@@ -2626,13 +2626,6 @@
   patch.add("objectId", VPackSlice::nullSlice());
   patch.add("cid", VPackSlice::nullSlice());
   patch.add("id", VPackSlice::nullSlice());
-<<<<<<< HEAD
-
-  StorageEngine* engine = EngineSelectorFeature::ENGINE;
-  TRI_ASSERT(engine != nullptr);
-  engine->addParametersForNewCollection(patch, slice);
-=======
->>>>>>> 939b63ce
   patch.close();
 
   VPackBuilder builder = VPackCollection::merge(slice, patch.slice(),
