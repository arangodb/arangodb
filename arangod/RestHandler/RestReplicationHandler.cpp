--- conflicted
+++ resolved
@@ -1183,7 +1183,7 @@
   VPackOptions options = VPackOptions::Defaults;
   options.checkAttributeUniqueness = true;
   VPackBuilder builder(&options);
-  
+
   allMarkers.clear();
 
   HttpRequest* httpRequest = dynamic_cast<HttpRequest*>(_request.get());
@@ -2869,12 +2869,8 @@
   std::string key = IdToTombstoneKey(_vocbase, id);
   {
     WRITE_LOCKER(writeLocker, RestReplicationHandler::_tombLock);
-<<<<<<< HEAD
-    RestReplicationHandler::_tombstones.emplace(key, std::chrono::steady_clock::now() + RestReplicationHandler::_tombstoneTimeout);
-=======
     RestReplicationHandler::_tombstones.emplace(key, std::chrono::steady_clock::now() +
                                                          RestReplicationHandler::_tombstoneTimeout);
->>>>>>> fbb1de5b
   }
   timeoutTombstones();
 }