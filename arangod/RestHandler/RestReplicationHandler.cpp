////////////////////////////////////////////////////////////////////////////////
/// DISCLAIMER
///
/// Copyright 2014-2016 ArangoDB GmbH, Cologne, Germany
/// Copyright 2004-2014 triAGENS GmbH, Cologne, Germany
///
/// Licensed under the Apache License, Version 2.0 (the "License");
/// you may not use this file except in compliance with the License.
/// You may obtain a copy of the License at
///
///     http://www.apache.org/licenses/LICENSE-2.0
///
/// Unless required by applicable law or agreed to in writing, software
/// distributed under the License is distributed on an "AS IS" BASIS,
/// WITHOUT WARRANTIES OR CONDITIONS OF ANY KIND, either express or implied.
/// See the License for the specific language governing permissions and
/// limitations under the License.
///
/// Copyright holder is ArangoDB GmbH, Cologne, Germany
///
/// @author Jan Steemann
////////////////////////////////////////////////////////////////////////////////

#include "RestReplicationHandler.h"

#include "Aql/Query.h"
#include "Aql/QueryRegistry.h"
#include "Basics/ConditionLocker.h"
#include "Basics/ReadLocker.h"
#include "Basics/Result.h"
#include "Basics/RocksDBUtils.h"
#include "Basics/VelocyPackHelper.h"
#include "Cluster/ClusterComm.h"
#include "Cluster/ClusterFeature.h"
#include "Cluster/ClusterHelpers.h"
#include "Cluster/ClusterMethods.h"
#include "Cluster/FollowerInfo.h"
#include "GeneralServer/AuthenticationFeature.h"
#include "Indexes/Index.h"
#include "Replication/DatabaseInitialSyncer.h"
#include "Replication/DatabaseReplicationApplier.h"
#include "Replication/GlobalInitialSyncer.h"
#include "Replication/GlobalReplicationApplier.h"
#include "Replication/ReplicationApplierConfiguration.h"
#include "Replication/ReplicationFeature.h"
#include "RestServer/DatabaseFeature.h"
#include "RestServer/QueryRegistryFeature.h"
#include "RestServer/ServerIdFeature.h"
#include "StorageEngine/EngineSelectorFeature.h"
#include "StorageEngine/PhysicalCollection.h"
#include "StorageEngine/StorageEngine.h"
#include "Transaction/StandaloneContext.h"
#include "Utils/CollectionGuard.h"
#include "Utils/OperationOptions.h"
#include "Utils/SingleCollectionTransaction.h"
#include "VocBase/LogicalCollection.h"
#include "VocBase/Methods/Collections.h"
#include "VocBase/Methods/Indexes.h"

#include <velocypack/Builder.h>
#include <velocypack/Collection.h>
#include <velocypack/Iterator.h>
#include <velocypack/Parser.h>
#include <velocypack/Slice.h>
#include <velocypack/velocypack-aliases.h>

using namespace arangodb;
using namespace arangodb::basics;
using namespace arangodb::rest;

uint64_t const RestReplicationHandler::_defaultChunkSize = 128 * 1024;
uint64_t const RestReplicationHandler::_maxChunkSize = 128 * 1024 * 1024;

static bool ignoreHiddenEnterpriseCollection(std::string const& name, bool force) {
#ifdef USE_ENTERPRISE
  if (!force && name[0] == '_') {
    if (strncmp(name.c_str(), "_local_", 7) == 0 ||
<<<<<<< HEAD
        strncmp(name.c_str(), "_from_", 6) == 0 ||
        strncmp(name.c_str(), "_to_", 4) == 0) {
      LOG_TOPIC(WARN, arangodb::Logger::FIXME) << "Restore ignoring collection '" << name << "'. Will be created via SmartGraphs of a full dump. If you want to restore ONLY this collection use 'arangorestore --force'. However this is not recommended and you should instead restore the EdgeCollection of the SmartGraph instead.";
=======
        strncmp(name.c_str(), "_from_", 6) == 0 || strncmp(name.c_str(), "_to_", 4) == 0) {
      LOG_TOPIC(WARN, arangodb::Logger::FIXME)
          << "Restore ignoring collection "
          << name << ". Will be created via SmartGraphs of a full dump. If you want to restore ONLY this collection use 'arangorestore --force'. However this is not recommended and you should instead restore the EdgeCollection of the SmartGraph instead.";
>>>>>>> ec27adc8
      return true;
    }
  }
#endif
  return false;
}

static Result restoreDataParser(char const* ptr, char const* pos,
                                std::string const& collectionName, std::string& key,
                                VPackBuilder& builder, VPackSlice& doc,
                                TRI_replication_operation_e& type) {
  builder.clear();

  try {
    VPackParser parser(builder, builder.options);
    parser.parse(ptr, static_cast<size_t>(pos - ptr));
  } catch (VPackException const& ex) {
    // Could not parse the given string
<<<<<<< HEAD
    return Result{
        TRI_ERROR_HTTP_CORRUPTED_JSON,
        "received invalid JSON data for collection '" + collectionName + "': " + ex.what()};
  } catch (std::exception const& ex) {
    // Could not even build the string
    return Result{
        TRI_ERROR_HTTP_CORRUPTED_JSON,
        "received invalid JSON data for collection '" + collectionName + "': " + ex.what()};
=======
    return Result{TRI_ERROR_HTTP_CORRUPTED_JSON,
                  "received invalid JSON data for collection " + collectionName};
  } catch (std::exception const&) {
    // Could not even build the string
    return Result{TRI_ERROR_HTTP_CORRUPTED_JSON,
                  "received invalid JSON data for collection " + collectionName};
>>>>>>> ec27adc8
  } catch (...) {
    return Result{TRI_ERROR_INTERNAL};
  }

  VPackSlice const slice = builder.slice();

  if (!slice.isObject()) {
<<<<<<< HEAD
    return Result{
        TRI_ERROR_HTTP_CORRUPTED_JSON,
        "received invalid JSON data for collection '" + collectionName + "': data is no object"};
=======
    return Result{TRI_ERROR_HTTP_CORRUPTED_JSON,
                  "received invalid JSON data for collection " + collectionName};
>>>>>>> ec27adc8
  }

  type = REPLICATION_INVALID;

  for (auto const& pair : VPackObjectIterator(slice, true)) {
    if (!pair.key.isString()) {
<<<<<<< HEAD
      return Result{
          TRI_ERROR_HTTP_CORRUPTED_JSON,
          "received invalid JSON data for collection '" + collectionName + "': got a non-string key"};
=======
      return Result{TRI_ERROR_HTTP_CORRUPTED_JSON,
                    "received invalid JSON data for collection " + collectionName};
>>>>>>> ec27adc8
    }

    std::string const attributeName = pair.key.copyString();

    if (attributeName == "type") {
      if (pair.value.isNumber()) {
        int v = pair.value.getNumericValue<int>();
        if (v == 2301) {
          // pre-3.0 type for edges
          type = REPLICATION_MARKER_DOCUMENT;
        } else {
          type = static_cast<TRI_replication_operation_e>(v);
        }
      }
    }

    else if (attributeName == "data") {
      if (pair.value.isObject()) {
        doc = pair.value;

        if (doc.hasKey(StaticStrings::KeyString)) {
          key = doc.get(StaticStrings::KeyString).copyString();
        }
      }
    }

    else if (attributeName == "key") {
      if (key.empty()) {
        key = pair.value.copyString();
      }
    }
  }

  if (type == REPLICATION_MARKER_DOCUMENT && !doc.isObject()) {
    return Result{TRI_ERROR_HTTP_BAD_PARAMETER,
                  "got document marker without contents"};
  }

  if (key.empty()) {
<<<<<<< HEAD
    return Result{
        TRI_ERROR_HTTP_BAD_PARAMETER,
        "received invalid JSON data for collection '" + collectionName + "': empty key"};
=======
    return Result{TRI_ERROR_HTTP_BAD_PARAMETER,
                  "received invalid JSON data for collection " + collectionName};
>>>>>>> ec27adc8
  }

  return Result{TRI_ERROR_NO_ERROR};
}

RestReplicationHandler::RestReplicationHandler(GeneralRequest* request, GeneralResponse* response)
    : RestVocbaseBaseHandler(request, response) {}

RestReplicationHandler::~RestReplicationHandler() {}

////////////////////////////////////////////////////////////////////////////////
/// @brief creates an error if called on a coordinator server
////////////////////////////////////////////////////////////////////////////////

bool RestReplicationHandler::isCoordinatorError() {
  if (_vocbase->type() == TRI_VOCBASE_TYPE_COORDINATOR) {
    generateError(rest::ResponseCode::NOT_IMPLEMENTED, TRI_ERROR_CLUSTER_UNSUPPORTED,
                  "replication API is not supported on a coordinator");
    return true;
  }

  return false;
}

// main function that dispatches the different routes and commands
RestStatus RestReplicationHandler::execute() {
  // extract the request type
  auto const type = _request->requestType();
  auto const& suffixes = _request->suffixes();

  size_t const len = suffixes.size();

  if (len >= 1) {
    std::string const& command = suffixes[0];

    if (command == "logger-state") {
      if (type != rest::RequestType::GET) {
        goto BAD_CALL;
      }
      handleCommandLoggerState();
    } else if (command == "logger-tick-ranges") {
      if (type != rest::RequestType::GET) {
        goto BAD_CALL;
      }
      if (isCoordinatorError()) {
        return RestStatus::DONE;
      }
      handleCommandLoggerTickRanges();
    } else if (command == "logger-first-tick") {
      if (type != rest::RequestType::GET) {
        goto BAD_CALL;
      }
      if (isCoordinatorError()) {
        return RestStatus::DONE;
      }
      handleCommandLoggerFirstTick();
    } else if (command == "logger-follow") {
      if (type != rest::RequestType::GET && type != rest::RequestType::PUT) {
        goto BAD_CALL;
      }
      if (isCoordinatorError()) {
        return RestStatus::DONE;
      }
      handleCommandLoggerFollow();
    } else if (command == "determine-open-transactions") {
      if (type != rest::RequestType::GET) {
        goto BAD_CALL;
      }
      handleCommandDetermineOpenTransactions();
    } else if (command == "batch") {
      // access batch context in context manager
      // example call: curl -XPOST --dump - --data '{}'
      // http://localhost:5555/_api/replication/batch
      // the object may contain a "ttl" for the context

      // POST - create batch id / handle
      // PUT  - extend batch id / handle
      // DEL  - delete batchid

      if (ServerState::instance()->isCoordinator()) {
        handleTrampolineCoordinator();
      } else {
        handleCommandBatch();
      }
    } else if (command == "barrier") {
      if (isCoordinatorError()) {
        return RestStatus::DONE;
      }
      handleCommandBarrier();
    } else if (command == "inventory") {
      // get overview of collections and indexes followed by some extra data
      // example call: curl --dump -
      // http://localhost:5555/_api/replication/inventory?batchId=75

      // {
      //    collections : [ ... ],
      //    "state" : {
      //      "running" : true,
      //      "lastLogTick" : "10528",
      //      "lastUncommittedLogTick" : "10531",
      //      "totalEvents" : 3782,
      //      "time" : "2017-07-19T21:50:59Z"
      //    },
      //   "tick" : "10531"
      // }

      if (type != rest::RequestType::GET) {
        goto BAD_CALL;
      }
      if (ServerState::instance()->isCoordinator()) {
        handleTrampolineCoordinator();
      } else {
        grantTemporaryRights();
        handleCommandInventory();
      }
    } else if (command == "keys") {
      // preconditions for calling this route are unclear and undocumented --
      // FIXME
      if (type != rest::RequestType::GET && type != rest::RequestType::POST &&
          type != rest::RequestType::PUT && type != rest::RequestType::DELETE_REQ) {
        goto BAD_CALL;
      }

      if (isCoordinatorError()) {
        return RestStatus::DONE;
      }

      if (type == rest::RequestType::POST) {
        // has to be called first will bind the iterator to a collection

        // example: curl -XPOST --dump -
        // 'http://localhost:5555/_db/_system/_api/replication/keys/?collection=_users&batchId=169'
        // ; echo
        // returns
        // { "id": <context id - int>,
        //   "count": <number of documents in collection - int>
        // }
        handleCommandCreateKeys();
      } else if (type == rest::RequestType::GET) {
        // curl --dump -
        // 'http://localhost:5555/_db/_system/_api/replication/keys/123?collection=_users'
        // ; echo # id is batchid
        handleCommandGetKeys();
      } else if (type == rest::RequestType::PUT) {
        handleCommandFetchKeys();
      } else if (type == rest::RequestType::DELETE_REQ) {
        handleCommandRemoveKeys();
      }
    } else if (command == "dump") {
      // works on collections
      // example: curl --dump -
      // 'http://localhost:5555/_db/_system/_api/replication/dump?collection=test&batchId=115'
      // requires batch-id
      // does internally an
      //   - get inventory
      //   - purge local
      //   - dump remote to local

      if (type != rest::RequestType::GET) {
        goto BAD_CALL;
      }

      if (ServerState::instance()->isCoordinator()) {
        handleTrampolineCoordinator();
      } else {
        grantTemporaryRights();
        handleCommandDump();
      }
    } else if (command == "restore-collection") {
      if (type != rest::RequestType::PUT) {
        goto BAD_CALL;
      }

      handleCommandRestoreCollection();
    } else if (command == "restore-indexes") {
      if (type != rest::RequestType::PUT) {
        goto BAD_CALL;
      }

      handleCommandRestoreIndexes();
    } else if (command == "restore-data") {
      if (type != rest::RequestType::PUT) {
        goto BAD_CALL;
      }
      handleCommandRestoreData();
    } else if (command == "restore-view") {
      LOG_TOPIC(WARN, Logger::REPLICATION) << "views not supported in 3.3";
      if (type != rest::RequestType::PUT) {
        goto BAD_CALL;
      }
      VPackBuilder result;
      result.openObject();
      result.close();
      generateResult(rest::ResponseCode::OK, result.slice());
      return RestStatus::DONE;
    } else if (command == "sync") {
      if (type != rest::RequestType::PUT) {
        goto BAD_CALL;
      }

      if (isCoordinatorError()) {
        return RestStatus::DONE;
      }

      handleCommandSync();
    } else if (command == "make-slave") {
      if (type != rest::RequestType::PUT) {
        goto BAD_CALL;
      }

      if (isCoordinatorError()) {
        return RestStatus::DONE;
      }

      handleCommandMakeSlave();
    } else if (command == "server-id") {
      if (type != rest::RequestType::GET) {
        goto BAD_CALL;
      }
      handleCommandServerId();
    } else if (command == "applier-config") {
      if (type == rest::RequestType::GET) {
        handleCommandApplierGetConfig();
      } else {
        if (type != rest::RequestType::PUT) {
          goto BAD_CALL;
        }
        handleCommandApplierSetConfig();
      }
    } else if (command == "applier-start") {
      if (type != rest::RequestType::PUT) {
        goto BAD_CALL;
      }

      if (isCoordinatorError()) {
        return RestStatus::DONE;
      }

      handleCommandApplierStart();
    } else if (command == "applier-stop") {
      if (type != rest::RequestType::PUT) {
        goto BAD_CALL;
      }

      if (isCoordinatorError()) {
        return RestStatus::DONE;
      }

      handleCommandApplierStop();
    } else if (command == "applier-state") {
      if (type == rest::RequestType::DELETE_REQ) {
        handleCommandApplierDeleteState();
      } else {
        if (type != rest::RequestType::GET) {
          goto BAD_CALL;
        }
        handleCommandApplierGetState();
      }
    } else if (command == "applier-state-all") {
      if (type != rest::RequestType::GET) {
        goto BAD_CALL;
      }
      handleCommandApplierGetStateAll();
    } else if (command == "clusterInventory") {
      if (type != rest::RequestType::GET) {
        goto BAD_CALL;
      }
      if (!ServerState::instance()->isCoordinator()) {
        generateError(rest::ResponseCode::FORBIDDEN, TRI_ERROR_CLUSTER_ONLY_ON_COORDINATOR);
      } else {
        handleCommandClusterInventory();
      }
    } else if (command == "addFollower") {
      if (type != rest::RequestType::PUT) {
        goto BAD_CALL;
      }
      if (!ServerState::instance()->isDBServer()) {
        generateError(rest::ResponseCode::FORBIDDEN, TRI_ERROR_CLUSTER_ONLY_ON_DBSERVER);
      } else {
        handleCommandAddFollower();
      }
    } else if (command == "removeFollower") {
      if (type != rest::RequestType::PUT) {
        goto BAD_CALL;
      }
      if (!ServerState::instance()->isDBServer()) {
        generateError(rest::ResponseCode::FORBIDDEN, TRI_ERROR_CLUSTER_ONLY_ON_DBSERVER);
      } else {
        handleCommandRemoveFollower();
      }
    } else if (command == "holdReadLockCollection") {
      if (!ServerState::instance()->isDBServer()) {
        generateError(rest::ResponseCode::FORBIDDEN, TRI_ERROR_CLUSTER_ONLY_ON_DBSERVER);
      } else {
        if (type == rest::RequestType::POST) {
          handleCommandHoldReadLockCollection();
        } else if (type == rest::RequestType::PUT) {
          handleCommandCheckHoldReadLockCollection();
        } else if (type == rest::RequestType::DELETE_REQ) {
          handleCommandCancelHoldReadLockCollection();
        } else if (type == rest::RequestType::GET) {
          handleCommandGetIdForReadLockCollection();
        } else {
          goto BAD_CALL;
        }
      }
    } else {
      generateError(rest::ResponseCode::BAD, TRI_ERROR_HTTP_BAD_PARAMETER,
                    std::string("invalid command '") + command + "'");
    }

    return RestStatus::DONE;
  }

BAD_CALL:
  if (len != 1) {
    generateError(rest::ResponseCode::BAD, TRI_ERROR_HTTP_SUPERFLUOUS_SUFFICES,
                  "expecting URL /_api/replication/<command>");
  } else {
    generateError(rest::ResponseCode::METHOD_NOT_ALLOWED, TRI_ERROR_HTTP_METHOD_NOT_ALLOWED);
  }

  return RestStatus::DONE;
}

////////////////////////////////////////////////////////////////////////////////
/// @brief was docuBlock JSF_put_api_replication_makeSlave
////////////////////////////////////////////////////////////////////////////////

void RestReplicationHandler::handleCommandMakeSlave() {
  bool isGlobal = false;
  ReplicationApplier* applier = getApplier(isGlobal);
  if (applier == nullptr) {
    return;
  }

  bool success = false;
  std::shared_ptr<VPackBuilder> parsedBody = parseVelocyPackBody(success);

  if (!success) {
    // error already created
    return;
  }

  std::string databaseName;
  if (!isGlobal) {
    databaseName = _vocbase->name();
  }

  ReplicationApplierConfiguration configuration =
      ReplicationApplierConfiguration::fromVelocyPack(parsedBody->slice(), databaseName);
  configuration._skipCreateDrop = false;

  // will throw if invalid
  configuration.validate();

  // allow access to _users if appropriate
  grantTemporaryRights();

  // forget about any existing replication applier configuration
  applier->forget();
  applier->reconfigure(configuration);
  applier->startReplication();

  while (applier->isInitializing()) {  // wait for initial sync
    std::this_thread::sleep_for(std::chrono::microseconds(50000));
    if (application_features::ApplicationServer::isStopping()) {
      generateError(Result(TRI_ERROR_SHUTTING_DOWN));
      return;
    }
  }
  // applier->startTailing(lastLogTick, true, barrierId);

  VPackBuilder result;
  result.openObject();
  applier->toVelocyPack(result);
  result.close();
  generateResult(rest::ResponseCode::OK, result.slice());
}

////////////////////////////////////////////////////////////////////////////////
/// @brief forward a command in the coordinator case
////////////////////////////////////////////////////////////////////////////////

void RestReplicationHandler::handleTrampolineCoordinator() {
  bool useVst = false;
  if (_request->transportType() == Endpoint::TransportType::VST) {
    useVst = true;
  }
  if (_request == nullptr) {
    THROW_ARANGO_EXCEPTION_MESSAGE(TRI_ERROR_INTERNAL, "invalid request");
  }

  // First check the DBserver component of the body json:
  ServerID DBserver = _request->value("DBserver");

  if (DBserver.empty()) {
    generateError(rest::ResponseCode::BAD, TRI_ERROR_HTTP_BAD_PARAMETER,
                  "need \"DBserver\" parameter");
    return;
  }

  std::string const& dbname = _request->databaseName();

  auto headers = std::make_shared<std::unordered_map<std::string, std::string>>(
      arangodb::getForwardableRequestHeaders(_request.get()));
  std::unordered_map<std::string, std::string> values = _request->values();
  std::string params;

  for (auto const& i : values) {
    if (i.first != "DBserver") {
      if (params.empty()) {
        params.push_back('?');
      } else {
        params.push_back('&');
      }
      params.append(StringUtils::urlEncode(i.first));
      params.push_back('=');
      params.append(StringUtils::urlEncode(i.second));
    }
  }

  // Set a few variables needed for our work:
  auto cc = ClusterComm::instance();
  if (cc == nullptr) {
    // nullptr happens only during controlled shutdown
    generateError(rest::ResponseCode::SERVICE_UNAVAILABLE,
                  TRI_ERROR_SHUTTING_DOWN, "shutting down server");
    return;
  }

  std::unique_ptr<ClusterCommResult> res;
  if (!useVst) {
    HttpRequest* httpRequest = dynamic_cast<HttpRequest*>(_request.get());
    if (httpRequest == nullptr) {
      THROW_ARANGO_EXCEPTION_MESSAGE(TRI_ERROR_INTERNAL,
                                     "invalid request type");
    }

    // Send a synchronous request to that shard using ClusterComm:
    res = cc->syncRequest("", TRI_NewTickServer(), "server:" + DBserver,
                          _request->requestType(),
                          "/_db/" + StringUtils::urlEncode(dbname) +
                              _request->requestPath() + params,
                          httpRequest->body(), *headers, 300.0);
  } else {
    // do we need to handle multiple payloads here - TODO
    // here we switch from vst to http?!
    res = cc->syncRequest("", TRI_NewTickServer(), "server:" + DBserver,
                          _request->requestType(),
                          "/_db/" + StringUtils::urlEncode(dbname) +
                              _request->requestPath() + params,
                          _request->payload().toJson(), *headers, 300.0);
  }

  if (res->status == CL_COMM_TIMEOUT) {
    // No reply, we give up:
    generateError(rest::ResponseCode::BAD, TRI_ERROR_CLUSTER_TIMEOUT,
                  "timeout within cluster");
    return;
  }
  if (res->status == CL_COMM_BACKEND_UNAVAILABLE) {
    // there is no result
    generateError(rest::ResponseCode::BAD, TRI_ERROR_CLUSTER_CONNECTION_LOST,
                  "lost connection within cluster");
    return;
  }
  if (res->status == CL_COMM_ERROR) {
    // This could be a broken connection or an Http error:
    TRI_ASSERT(nullptr != res->result && res->result->isComplete());
    // In this case a proper HTTP error was reported by the DBserver,
    // we simply forward the result.
    // We intentionally fall through here.
  }

  bool dummy;
  resetResponse(static_cast<rest::ResponseCode>(res->result->getHttpReturnCode()));

  _response->setContentType(
      res->result->getHeaderField(StaticStrings::ContentTypeHeader, dummy));

  if (!useVst) {
    HttpResponse* httpResponse = dynamic_cast<HttpResponse*>(_response.get());
    if (_response == nullptr) {
      THROW_ARANGO_EXCEPTION_MESSAGE(TRI_ERROR_INTERNAL,
                                     "invalid response type");
    }
    httpResponse->body().swap(&(res->result->getBody()));
  } else {
    std::shared_ptr<VPackBuilder> builder = res->result->getBodyVelocyPack();
    std::shared_ptr<VPackBuffer<uint8_t>> buf = builder->steal();
    _response->setPayload(std::move(*buf), true);  // do we need to generate the body?!
  }

  auto const& resultHeaders = res->result->getHeaderFields();
  for (auto const& it : resultHeaders) {
    _response->setHeader(it.first, it.second);
  }
}

////////////////////////////////////////////////////////////////////////////////
/// @brief was docuBlock JSF_get_api_replication_cluster_inventory
////////////////////////////////////////////////////////////////////////////////

void RestReplicationHandler::handleCommandClusterInventory() {
  std::string const& dbName = _request->databaseName();
  bool found;
  bool includeSystem = true;

  std::string const& value = _request->value("includeSystem", found);

  if (found) {
    includeSystem = StringUtils::boolean(value);
  }

  ClusterInfo* ci = ClusterInfo::instance();
  std::vector<std::shared_ptr<LogicalCollection>> cols = ci->getCollections(dbName);

  VPackBuilder resultBuilder;
  resultBuilder.openObject();
  resultBuilder.add(VPackValue("collections"));
  resultBuilder.openArray();
  for (std::shared_ptr<LogicalCollection> const& c : cols) {
    // We want to check if the collection is usable and all followers
    // are in sync:
    std::shared_ptr<ShardMap> shardMap = c->shardIds();
    // shardMap is an unordered_map from ShardId (string) to a vector of
    // servers (strings), wrapped in a shared_ptr
    auto cic = ci->getCollectionCurrent(dbName, basics::StringUtils::itoa(c->cid()));
    // Check all shards:
    bool isReady = true;
    bool allInSync = true;
    for (auto const& p : *shardMap) {
      auto currentServerList = cic->servers(p.first /* shardId */);
      if (currentServerList.size() == 0 || p.second.size() == 0 ||
          currentServerList[0] != p.second[0]) {
        isReady = false;
      }
      if (!ClusterHelpers::compareServerLists(p.second, currentServerList)) {
        allInSync = false;
      }
    }
    c->toVelocyPackForClusterInventory(resultBuilder, includeSystem, isReady, allInSync);
  }
  resultBuilder.close();  // collections
  TRI_voc_tick_t tick = TRI_CurrentTickServer();
  auto tickString = std::to_string(tick);
  resultBuilder.add("tick", VPackValue(tickString));
  resultBuilder.add("state", VPackValue("unused"));
  resultBuilder.close();  // base
  generateResult(rest::ResponseCode::OK, resultBuilder.slice());
}

////////////////////////////////////////////////////////////////////////////////
/// @brief restores the structure of a collection TODO MOVE
////////////////////////////////////////////////////////////////////////////////

void RestReplicationHandler::handleCommandRestoreCollection() {
  std::shared_ptr<VPackBuilder> parsedRequest;

  try {
    parsedRequest = _request->toVelocyPackBuilderPtr();
  } catch (arangodb::velocypack::Exception const& e) {
    std::string errorMsg = "invalid JSON: ";
    errorMsg += e.what();
    generateError(rest::ResponseCode::BAD, TRI_ERROR_HTTP_BAD_PARAMETER, errorMsg);
    return;
  } catch (...) {
    generateError(rest::ResponseCode::BAD, TRI_ERROR_HTTP_BAD_PARAMETER,
                  "invalid JSON");
    return;
  }
  auto pair = rocksutils::stripObjectIds(parsedRequest->slice());
  VPackSlice const slice = pair.first;

  bool overwrite = false;

  bool found = false;
  {
    std::string const& value1 = _request->value("overwrite", found);
    if (found) {
      overwrite = StringUtils::boolean(value1);
    }
  }

  bool force = false;
  {
    std::string const& value3 = _request->value("force", found);

    if (found) {
      force = StringUtils::boolean(value3);
    }
  }

  Result res;

  if (ServerState::instance()->isCoordinator()) {
    uint64_t numberOfShards = 0;
    {
      std::string const& value4 = _request->value("numberOfShards", found);
      if (found) {
        numberOfShards = StringUtils::uint64(value4);
      }
    }
    uint64_t replicationFactor = 1;
    {
      std::string const& value5 = _request->value("replicationFactor", found);
      if (found) {
        replicationFactor = StringUtils::uint64(value5);
      }
    }
    bool ignoreDistributeShardsLikeErrors = false;
    {
      std::string const& value9 =
          _request->value("ignoreDistributeShardsLikeErrors", found);
      if (found) {
        ignoreDistributeShardsLikeErrors = StringUtils::boolean(value9);
      }
    }

    res = processRestoreCollectionCoordinator(slice, overwrite, force,
                                              numberOfShards, replicationFactor,
                                              ignoreDistributeShardsLikeErrors);
  } else {
    res = processRestoreCollection(slice, overwrite, force);
  }

  if (res.fail()) {
    THROW_ARANGO_EXCEPTION(res);
  }

  VPackBuilder result;
  result.add(VPackValue(VPackValueType::Object));
  result.add("result", VPackValue(true));
  result.close();
  generateResult(rest::ResponseCode::OK, result.slice());
}

////////////////////////////////////////////////////////////////////////////////
/// @brief restores the indexes of a collection
////////////////////////////////////////////////////////////////////////////////

void RestReplicationHandler::handleCommandRestoreIndexes() {
  std::shared_ptr<VPackBuilder> parsedRequest;

  try {
    parsedRequest = _request->toVelocyPackBuilderPtr();
  } catch (...) {
    generateError(rest::ResponseCode::BAD, TRI_ERROR_HTTP_BAD_PARAMETER,
                  "invalid JSON");
    return;
  }
  VPackSlice const slice = parsedRequest->slice();

  bool found;
  bool force = false;
  std::string const& value = _request->value("force", found);

  if (found) {
    force = StringUtils::boolean(value);
  }

  Result res;
  if (ServerState::instance()->isCoordinator()) {
    res = processRestoreIndexesCoordinator(slice, force);
  } else {
    res = processRestoreIndexes(slice, force);
  }

  if (res.fail()) {
    THROW_ARANGO_EXCEPTION(res);
  }

  VPackBuilder result;
  result.openObject();
  result.add("result", VPackValue(true));
  result.close();
  generateResult(rest::ResponseCode::OK, result.slice());
}

////////////////////////////////////////////////////////////////////////////////
/// @brief restores the data of a collection
////////////////////////////////////////////////////////////////////////////////

void RestReplicationHandler::handleCommandRestoreData() {
  std::string const& colName = _request->value("collection");

  if (colName.empty()) {
    generateError(rest::ResponseCode::BAD, TRI_ERROR_HTTP_BAD_PARAMETER,
                  "invalid collection parameter, not given");
    return;
  }

  Result res = processRestoreData(colName);

  if (res.fail()) {
    if (res.errorMessage().empty()) {
      generateError(GeneralResponse::responseCode(res.errorNumber()), res.errorNumber());
    } else {
      generateError(GeneralResponse::responseCode(res.errorNumber()), res.errorNumber(),
                    std::string(TRI_errno_string(res.errorNumber())) + ": " +
                        res.errorMessage());
    }
  } else {
    VPackBuilder result;
    result.add(VPackValue(VPackValueType::Object));
    result.add("result", VPackValue(true));
    result.close();
    generateResult(rest::ResponseCode::OK, result.slice());
  }
}

////////////////////////////////////////////////////////////////////////////////
/// @brief restores the structure of a collection TODO MOVE
////////////////////////////////////////////////////////////////////////////////

Result RestReplicationHandler::processRestoreCollection(VPackSlice const& collection,
                                                        bool dropExisting, bool force) {
  if (!collection.isObject()) {
    return Result(TRI_ERROR_HTTP_BAD_PARAMETER,
                  "collection declaration is invalid");
  }

  VPackSlice const parameters = collection.get("parameters");

  if (!parameters.isObject()) {
    return Result(TRI_ERROR_HTTP_BAD_PARAMETER,
                  "collection parameters declaration is invalid");
  }

  VPackSlice const indexes = collection.get("indexes");

  if (!indexes.isArray()) {
    return Result(TRI_ERROR_HTTP_BAD_PARAMETER,
                  "collection indexes declaration is invalid");
  }

  std::string const name =
      arangodb::basics::VelocyPackHelper::getStringValue(parameters, "name", "");

  if (name.empty()) {
    return Result(TRI_ERROR_HTTP_BAD_PARAMETER, "collection name is missing");
  }

  if (arangodb::basics::VelocyPackHelper::getBooleanValue(parameters, "deleted", false)) {
    // we don't care about deleted collections
    return Result();
  }

  grantTemporaryRights();
  LogicalCollection* col = _vocbase->lookupCollection(name);

  // drop an existing collection if it exists
  if (col != nullptr) {
    if (dropExisting) {
      Result res = _vocbase->dropCollection(col, true, -1.0);

      if (res.errorNumber() == TRI_ERROR_FORBIDDEN) {
        // some collections must not be dropped

        // instead, truncate them
        auto ctx = transaction::StandaloneContext::Create(_vocbase);
        SingleCollectionTransaction trx(ctx, col->cid(), AccessMode::Type::EXCLUSIVE);
        // to turn off waitForSync!
        trx.addHint(transaction::Hints::Hint::RECOVERY);
        trx.addHint(transaction::Hints::Hint::INTERMEDIATE_COMMITS);
        res = trx.begin();
        if (!res.ok()) {
          return res;
        }

        OperationOptions options;
        OperationResult opRes = trx.truncate(name, options);

        return trx.finish(opRes.result);
      }

      if (!res.ok()) {
        return Result(res.errorNumber(),
                      std::string("unable to drop collection '") + name +
                          "': " + res.errorMessage());
      }
      // intentionally falls through
    } else {
      return Result(TRI_ERROR_ARANGO_DUPLICATE_NAME,
                    std::string("unable to create collection '") + name +
                        "': " + TRI_errno_string(TRI_ERROR_ARANGO_DUPLICATE_NAME));
    }
  }

  // now re-create the collection
  int res = createCollection(parameters, &col);

  if (res != TRI_ERROR_NO_ERROR) {
    return Result(res, std::string("unable to create collection: ") + TRI_errno_string(res));
  }

  // might be also called on dbservers
  ExecContext const* exe = ExecContext::CURRENT;
  if (name[0] != '_' && exe != nullptr && !exe->isSuperuser() &&
      ServerState::instance()->isSingleServer()) {
    auth::UserManager* um = AuthenticationFeature::instance()->userManager();
    TRI_ASSERT(um != nullptr);  // should not get here
    if (um != nullptr) {
      um->updateUser(exe->user(), [&](auth::User& entry) {
        entry.grantCollection(_vocbase->name(), col->name(), auth::Level::RW);
        return TRI_ERROR_NO_ERROR;
      });
    }
  }

  return Result();
}

////////////////////////////////////////////////////////////////////////////////
/// @brief restores the structure of a collection, coordinator case
////////////////////////////////////////////////////////////////////////////////

Result RestReplicationHandler::processRestoreCollectionCoordinator(
    VPackSlice const& collection, bool dropExisting, bool force, uint64_t numberOfShards,
    uint64_t replicationFactor, bool ignoreDistributeShardsLikeErrors) {
  if (!collection.isObject()) {
    return Result(TRI_ERROR_HTTP_BAD_PARAMETER,
                  "collection declaration is invalid");
  }

  VPackSlice const parameters = collection.get("parameters");

  if (!parameters.isObject()) {
    return Result(TRI_ERROR_HTTP_BAD_PARAMETER,
                  "collection parameters declaration is invalid");
  }

  std::string const name =
      arangodb::basics::VelocyPackHelper::getStringValue(parameters, "name", "");

  if (name.empty()) {
    return Result(TRI_ERROR_HTTP_BAD_PARAMETER, "collection name is missing");
  }

  if (ignoreHiddenEnterpriseCollection(name, force)) {
    return {TRI_ERROR_NO_ERROR};
  }

  if (arangodb::basics::VelocyPackHelper::getBooleanValue(parameters, "deleted", false)) {
    // we don't care about deleted collections
    return Result();
  }

  std::string dbName = _vocbase->name();

  ClusterInfo* ci = ClusterInfo::instance();

  grantTemporaryRights();
  try {
    // in a cluster, we only look up by name:
    std::shared_ptr<LogicalCollection> col = ci->getCollection(dbName, name);

    // drop an existing collection if it exists
    if (dropExisting) {
      auto res = methods::Collections::drop(_vocbase, col.get(), false, 0.0, false);
      if (!res.ok()) {
        if (res.is(TRI_ERROR_FORBIDDEN) ||
            res.is(TRI_ERROR_CLUSTER_MUST_NOT_DROP_COLL_OTHER_DISTRIBUTESHARDSLIKE)) {
          // some collections must not be dropped
          int innerRes = truncateCollectionOnCoordinator(dbName, name);
          if (innerRes != TRI_ERROR_NO_ERROR) {
            return Result(innerRes, std::string("unable to truncate collection "
                                                "(dropping is forbidden): '") +
                                        name + "'");
          }
          return {innerRes};
        }
        return res;
      }
    } else {
      return Result(TRI_ERROR_ARANGO_DUPLICATE_NAME,
                    std::string("unable to create collection '") + name +
                        "': " + TRI_errno_string(TRI_ERROR_ARANGO_DUPLICATE_NAME));
    }
  } catch (basics::Exception const& ex) {
    LOG_TOPIC(DEBUG, Logger::FIXME) << "processRestoreCollectionCoordinator "
                                    << "could not drop collection: " << ex.what();
  } catch (...) {
  }

  // now re-create the collection

  // Build up new information that we need to merge with the given one
  VPackBuilder toMerge;
  toMerge.openObject();

  // We always need a new id
  TRI_voc_tick_t newIdTick = ci->uniqid(1);
  std::string newId = StringUtils::itoa(newIdTick);
  toMerge.add("id", VPackValue(newId));

  // Number of shards. Will be overwritten if not existent
  VPackSlice const numberOfShardsSlice = parameters.get("numberOfShards");
  if (!numberOfShardsSlice.isInteger()) {
    // The information does not contain numberOfShards. Overwrite it.
    VPackSlice const shards = parameters.get("shards");
    if (shards.isObject()) {
      numberOfShards = static_cast<uint64_t>(shards.length());
    } else {
      // "shards" not specified
      // now check if numberOfShards property was given
      if (numberOfShards == 0) {
        // We take one shard if no value was given
        numberOfShards = 1;
      }
    }
    TRI_ASSERT(numberOfShards > 0);
    toMerge.add("numberOfShards", VPackValue(numberOfShards));
  }

  // Replication Factor. Will be overwritten if not existent
  VPackSlice const replFactorSlice = parameters.get("replicationFactor");
  bool isValidReplFactorSlice = replFactorSlice.isInteger() ||
                                (replFactorSlice.isString() &&
                                 replFactorSlice.isEqualString("satellite"));
  if (!isValidReplFactorSlice) {
    if (replicationFactor == 0) {
      replicationFactor = 1;
    }
    TRI_ASSERT(replicationFactor > 0);
    toMerge.add("replicationFactor", VPackValue(replicationFactor));
  }

  // always use current version number when restoring a collection,
  // because the collection is effectively NEW
  toMerge.add("version", VPackValue(LogicalCollection::VERSION_31));
  if (!name.empty() && name[0] == '_' && !parameters.hasKey("isSystem")) {
    // system collection?
    toMerge.add("isSystem", VPackValue(true));
  }

  // Always ignore `shadowCollections` they were accidentially dumped in
  // arangodb versions earlier than 3.3.6
  toMerge.add("shadowCollections", arangodb::basics::VelocyPackHelper::NullValue());
  toMerge.close();  // TopLevel

  VPackSlice const type = parameters.get("type");
  if (!type.isNumber()) {
    return Result(TRI_ERROR_HTTP_BAD_PARAMETER,
                  "collection type not given or wrong");
  }

  TRI_col_type_e collectionType =
      static_cast<TRI_col_type_e>(type.getNumericValue<int>());

  VPackSlice const sliceToMerge = toMerge.slice();
  VPackBuilder mergedBuilder =
      VPackCollection::merge(parameters, sliceToMerge, false, true);
  VPackSlice const merged = mergedBuilder.slice();

  try {
    bool createWaitsForSyncReplication =
        application_features::ApplicationServer::getFeature<ClusterFeature>(
            "Cluster")
            ->createWaitsForSyncReplication();
    // in the replication case enforcing the replication factor is absolutely
    // not desired, so it is hardcoded to false
    auto col =
        ClusterMethods::createCollectionOnCoordinator(collectionType, _vocbase, merged,
                                                      ignoreDistributeShardsLikeErrors,
                                                      createWaitsForSyncReplication, false);
    TRI_ASSERT(col != nullptr);

    ExecContext const* exe = ExecContext::CURRENT;
    if (name[0] != '_' && exe != nullptr && !exe->isSuperuser()) {
      auth::UserManager* um = AuthenticationFeature::instance()->userManager();
      TRI_ASSERT(um != nullptr);  // should not get here
      if (um != nullptr) {
        um->updateUser(ExecContext::CURRENT->user(), [&](auth::User& entry) {
          entry.grantCollection(dbName, col->name(), auth::Level::RW);
          return TRI_ERROR_NO_ERROR;
        });
      }
    }
  } catch (basics::Exception const& ex) {
    // Error, report it.
    return Result(ex.code(), ex.what());
  } catch (std::exception const& ex) {
    return Result(TRI_ERROR_INTERNAL, ex.what());
  }
  // All other errors are thrown to the outside.
  return Result();
}

////////////////////////////////////////////////////////////////////////////////
/// @brief restores the data of a collection
////////////////////////////////////////////////////////////////////////////////

Result RestReplicationHandler::processRestoreData(std::string const& colName) {
#ifdef USE_ENTERPRISE
  {
    bool force = false;
    bool found = false;
    std::string const& forceVal = _request->value("force", found);

    if (found) {
      force = StringUtils::boolean(forceVal);
    }
    if (ignoreHiddenEnterpriseCollection(colName, force)) {
      return {TRI_ERROR_NO_ERROR};
    }
  }
#endif

  grantTemporaryRights();

  if (colName == TRI_COL_NAME_USERS) {
    // We need to handle the _users in a special way
    return processRestoreUsersBatch(colName);
  }
  auto ctx = transaction::StandaloneContext::Create(_vocbase);
  SingleCollectionTransaction trx(ctx, colName, AccessMode::Type::WRITE);
  trx.addHint(transaction::Hints::Hint::RECOVERY);  // to turn off waitForSync!

  Result res = trx.begin();

  if (!res.ok()) {
    res.reset(res.errorNumber(), std::string("unable to start transaction (") +
                                     std::string(__FILE__) + std::string(":") +
                                     std::to_string(__LINE__) +
                                     std::string("): ") + res.errorMessage());
    return res;
  }

  res = processRestoreDataBatch(trx, colName);
  res = trx.finish(res);

  return res;
}

<<<<<<< HEAD
Result RestReplicationHandler::parseBatch(
    std::string const& collectionName,
    std::unordered_map<std::string, VPackValueLength>& latest,
    VPackBuilder& allMarkers) {
  VPackOptions options = VPackOptions::Defaults;
  options.checkAttributeUniqueness = true;
  VPackBuilder builder(&options);
=======
Result RestReplicationHandler::parseBatch(std::string const& collectionName,
                                          std::unordered_map<std::string, VPackValueLength>& latest,
                                          VPackBuilder& allMarkers) {
  VPackBuilder builder;
>>>>>>> ec27adc8
  allMarkers.clear();

  HttpRequest* httpRequest = dynamic_cast<HttpRequest*>(_request.get());
  if (httpRequest == nullptr) {
    THROW_ARANGO_EXCEPTION_MESSAGE(TRI_ERROR_INTERNAL, "invalid request type");
  }

  std::string const& bodyStr = httpRequest->body();
  char const* ptr = bodyStr.c_str();
  char const* end = ptr + bodyStr.size();

  VPackValueLength currentPos = 0;

  // First parse and collect all markers, we assemble everything in one
  // large builder holding an array. We keep for each key the latest
  // entry.

  {
    VPackArrayBuilder guard(&allMarkers);
    std::string key;
    while (ptr < end) {
      char const* pos = strchr(ptr, '\n');

      if (pos == nullptr) {
        pos = end;
      } else {
        *((char*)pos) = '\0';
      }

      if (pos - ptr > 1) {
        // found something
        key.clear();
        VPackSlice doc;
        TRI_replication_operation_e type = REPLICATION_INVALID;

        Result res = restoreDataParser(ptr, pos, collectionName, key, builder, doc, type);
        if (res.fail()) {
          return res;
        }

        // Put into array of all parsed markers:
        allMarkers.add(builder.slice());
        auto it = latest.find(key);
        if (it != latest.end()) {
          // Already found, overwrite:
          it->second = currentPos;
        } else {
          latest.emplace(std::make_pair(key, currentPos));
        }
        ++currentPos;
      }

      ptr = pos + 1;
    }
  }

  return Result{TRI_ERROR_NO_ERROR};
}

////////////////////////////////////////////////////////////////////////////////
/// @brief restores the data of _users collection
/// Special case, we shall allow to import in this collection,
/// however it is not sharded by key and we need to replace by name instead of
/// by key
////////////////////////////////////////////////////////////////////////////////

Result RestReplicationHandler::processRestoreUsersBatch(std::string const& collectionName) {
  std::unordered_map<std::string, VPackValueLength> latest;
  VPackBuilder allMarkers;

  parseBatch(collectionName, latest, allMarkers);

  VPackSlice allMarkersSlice = allMarkers.slice();

  std::string aql(
      "FOR u IN @restored UPSERT {name: u.name} INSERT u REPLACE u "
      "INTO @@collection OPTIONS {ignoreErrors: true, silent: true, "
      "waitForSync: false, isRestore: true}");

  auto bindVars = std::make_shared<VPackBuilder>();
  bindVars->openObject();
  bindVars->add("@collection", VPackValue(collectionName));
  bindVars->add(VPackValue("restored"));
  bindVars->openArray();

  // Now loop over the markers and insert the docs, ignoring _key and _id
  for (auto const& p : latest) {
    VPackSlice const marker = allMarkersSlice.at(p.second);
    VPackSlice const typeSlice = marker.get("type");
    TRI_replication_operation_e type = REPLICATION_INVALID;
    if (typeSlice.isNumber()) {
      int typeInt = typeSlice.getNumericValue<int>();
      if (typeInt == 2301) {  // pre-3.0 type for edges
        type = REPLICATION_MARKER_DOCUMENT;
      } else {
        type = static_cast<TRI_replication_operation_e>(typeInt);
      }
    }
    if (type == REPLICATION_MARKER_DOCUMENT) {
      VPackSlice const doc = marker.get("data");
      TRI_ASSERT(doc.isObject());
      // In the _users case we silently remove the _key value.
      bindVars->openObject();
      for (auto const& it : VPackObjectIterator(doc)) {
        if (StringRef(it.key) != StaticStrings::KeyString &&
            StringRef(it.key) != StaticStrings::IdString) {
          bindVars->add(it.key);
          bindVars->add(it.value);
        }
      }
      bindVars->close();
    }
  }

  bindVars->close();  // restored
  bindVars->close();  // bindVars

  arangodb::aql::Query query(false, _vocbase, arangodb::aql::QueryString(aql),
                             bindVars, nullptr, arangodb::aql::PART_MAIN);

  auto queryRegistry = QueryRegistryFeature::QUERY_REGISTRY;
  TRI_ASSERT(queryRegistry != nullptr);

  auto queryResult = query.execute(queryRegistry);

  // neither agency nor dbserver should get here
  AuthenticationFeature* af = AuthenticationFeature::instance();
  TRI_ASSERT(af->userManager() != nullptr);
  if (af->userManager() != nullptr) {
    af->userManager()->outdate();
  }
  af->tokenCache()->invalidateBasicCache();

  return Result{queryResult.code};
}

////////////////////////////////////////////////////////////////////////////////
/// @brief restores the data of a collection
////////////////////////////////////////////////////////////////////////////////

Result RestReplicationHandler::processRestoreDataBatch(transaction::Methods& trx,
                                                       std::string const& collectionName) {
  VPackBuilder builder;

  std::unordered_map<std::string, VPackValueLength> latest;
  VPackBuilder allMarkers;

  Result res = parseBatch(collectionName, latest, allMarkers);
  if (res.fail()) {
    return res;
  }

  // First remove all keys of which the last marker we saw was a deletion
  // marker:
  VPackSlice allMarkersSlice = allMarkers.slice();

  VPackBuilder oldBuilder;
  {
    VPackArrayBuilder guard(&oldBuilder);

    for (auto const& p : latest) {
      VPackSlice const marker = allMarkersSlice.at(p.second);
      VPackSlice const typeSlice = marker.get("type");
      TRI_replication_operation_e type = REPLICATION_INVALID;
      if (typeSlice.isNumber()) {
        int typeInt = typeSlice.getNumericValue<int>();
        if (typeInt == 2301) {  // pre-3.0 type for edges
          type = REPLICATION_MARKER_DOCUMENT;
        } else {
          type = static_cast<TRI_replication_operation_e>(typeInt);
        }
      }
      if (type == REPLICATION_MARKER_REMOVE) {
        oldBuilder.add(VPackValue(p.first));  // Add _key
      } else if (type != REPLICATION_MARKER_DOCUMENT) {
        return Result{TRI_ERROR_REPLICATION_UNEXPECTED_MARKER,
                      "unexpected marker type " + StringUtils::itoa(type)};
      }
    }
  }

  // Note that we ignore individual errors here, as long as the main
  // operation did not fail. In particular, we intentionally ignore
  // individual "DOCUMENT NOT FOUND" errors, because they can happen!
  try {
    OperationOptions options;
    options.silent = true;
    options.ignoreRevs = true;
    options.isRestore = true;
    options.waitForSync = false;
    double startTime = TRI_microtime();
    OperationResult opRes = trx.remove(collectionName, oldBuilder.slice(), options);
    double duration = TRI_microtime() - startTime;
    if (opRes.fail()) {
      LOG_TOPIC(WARN, Logger::CLUSTER)
          << "Could not delete " << oldBuilder.slice().length()
          << " documents for restore: " << opRes.result.errorMessage();
      return opRes.result;
    }
    if (duration > 30) {
      LOG_TOPIC(INFO, Logger::PERFORMANCE)
          << "Restored/deleted " << oldBuilder.slice().length()
          << " documents in time: " << duration << " seconds.";
    }
  } catch (arangodb::basics::Exception const& ex) {
    LOG_TOPIC(WARN, Logger::CLUSTER)
        << "Could not delete documents for restore exception: " << ex.what();
    return Result(ex.code(), ex.what());
  } catch (std::exception const& ex) {
    LOG_TOPIC(WARN, Logger::CLUSTER)
        << "Could not delete documents for restore exception: " << ex.what();
    return Result(TRI_ERROR_INTERNAL, ex.what());
  } catch (...) {
    LOG_TOPIC(WARN, Logger::CLUSTER)
        << "Could not delete documents for restore exception.";
    return Result(TRI_ERROR_INTERNAL);
  }

  // Now try to insert all keys for which the last marker was a document
  // marker, note that these could still be replace markers!
  builder.clear();
  if (ServerState::instance()->isCoordinator() && collectionName == TRI_COL_NAME_USERS) {
    // Special-case for _users, we need to remove the _key and _id from the
    // marker
    VPackArrayBuilder guard(&builder);

    for (auto const& p : latest) {
      VPackSlice const marker = allMarkersSlice.at(p.second);
      VPackSlice const typeSlice = marker.get("type");
      TRI_replication_operation_e type = REPLICATION_INVALID;
      if (typeSlice.isNumber()) {
        int typeInt = typeSlice.getNumericValue<int>();
        if (typeInt == 2301) {  // pre-3.0 type for edges
          type = REPLICATION_MARKER_DOCUMENT;
        } else {
          type = static_cast<TRI_replication_operation_e>(typeInt);
        }
      }
      if (type == REPLICATION_MARKER_DOCUMENT) {
        VPackSlice const doc = marker.get("data");
        TRI_ASSERT(doc.isObject());
        // In the _users case we silently remove the _key value.
        builder.openObject();
        for (auto const& it : VPackObjectIterator(doc)) {
          if (StringRef(it.key) != StaticStrings::KeyString &&
              StringRef(it.key) != StaticStrings::IdString) {
            builder.add(it.key);
            builder.add(it.value);
          }
        }
        builder.close();
        builder.add(doc);
      }
    }
  } else {
    VPackArrayBuilder guard(&builder);

    for (auto const& p : latest) {
      VPackSlice const marker = allMarkersSlice.at(p.second);
      VPackSlice const typeSlice = marker.get("type");
      TRI_replication_operation_e type = REPLICATION_INVALID;
      if (typeSlice.isNumber()) {
        int typeInt = typeSlice.getNumericValue<int>();
        if (typeInt == 2301) {  // pre-3.0 type for edges
          type = REPLICATION_MARKER_DOCUMENT;
        } else {
          type = static_cast<TRI_replication_operation_e>(typeInt);
        }
      }
      if (type == REPLICATION_MARKER_DOCUMENT) {
        VPackSlice const doc = marker.get("data");
        TRI_ASSERT(doc.isObject());
        builder.add(doc);
      }
    }
  }

  VPackSlice requestSlice = builder.slice();
  OperationResult opRes;
  try {
    OperationOptions options;
    options.silent = false;
    options.ignoreRevs = true;
    options.isRestore = true;
    options.waitForSync = false;
    options.overwrite = true;
    double startTime = TRI_microtime();
    opRes = trx.insert(collectionName, requestSlice, options);
    double duration = TRI_microtime() - startTime;
    if (opRes.fail()) {
      LOG_TOPIC(WARN, Logger::CLUSTER)
          << "Could not insert " << requestSlice.length()
          << " documents for restore: " << opRes.result.errorMessage();
      return opRes.result;
    }
    if (duration > 30) {
      LOG_TOPIC(INFO, Logger::PERFORMANCE)
          << "Restored/inserted " << requestSlice.length()
          << " documents in time: " << duration << " seconds.";
    }
  } catch (arangodb::basics::Exception const& ex) {
    LOG_TOPIC(WARN, Logger::CLUSTER)
        << "Could not insert documents for restore exception: " << ex.what();
    return Result(ex.code(), ex.what());
  } catch (std::exception const& ex) {
    LOG_TOPIC(WARN, Logger::CLUSTER)
        << "Could not insert documents for restore exception: " << ex.what();
    return Result(TRI_ERROR_INTERNAL, ex.what());
  } catch (...) {
    LOG_TOPIC(WARN, Logger::CLUSTER)
        << "Could not insert documents for restore exception.";
    return Result(TRI_ERROR_INTERNAL);
  }

  // Now go through the individual results and check each error, if it was
  // TRI_ERROR_ARANGO_UNIQUE_CONSTRAINT_VIOLATED, then we have to call
  // replace on the document:
  VPackSlice resultSlice = opRes.slice();
  VPackBuilder replBuilder;  // documents for replace operation
  {
    VPackArrayBuilder guard(&oldBuilder);
    VPackArrayBuilder guard2(&replBuilder);
    VPackArrayIterator itRequest(requestSlice);
    VPackArrayIterator itResult(resultSlice);

    while (itRequest.valid()) {
      VPackSlice result = *itResult;
      VPackSlice error = result.get(StaticStrings::Error);
      if (error.isTrue()) {
        error = result.get(StaticStrings::ErrorNum);
        if (error.isNumber()) {
          int code = error.getNumericValue<int>();
          if (code == TRI_ERROR_ARANGO_UNIQUE_CONSTRAINT_VIOLATED) {
            replBuilder.add(*itRequest);
          } else {
            return code;
          }
        } else {
          return Result(TRI_ERROR_INTERNAL);
        }
      }
      itRequest.next();
      itResult.next();
    }
  }
  try {
    OperationOptions options;
    options.silent = true;
    options.ignoreRevs = true;
    options.isRestore = true;
    options.waitForSync = false;
    double startTime = TRI_microtime();
    opRes = trx.replace(collectionName, replBuilder.slice(), options);
    double duration = TRI_microtime() - startTime;
    if (opRes.fail()) {
      LOG_TOPIC(WARN, Logger::CLUSTER)
          << "Could not replace " << replBuilder.slice().length()
          << " documents for restore: " << opRes.result.errorMessage();
      return opRes.result;
    }
    if (duration > 30) {
      LOG_TOPIC(INFO, Logger::PERFORMANCE)
          << "Restored/replaced " << replBuilder.slice().length()
          << " documents in time: " << duration << " seconds.";
    }
  } catch (arangodb::basics::Exception const& ex) {
    LOG_TOPIC(WARN, Logger::CLUSTER)
        << "Could not replace documents for restore exception: " << ex.what();
    return Result(ex.code(), ex.what());
  } catch (std::exception const& ex) {
    LOG_TOPIC(WARN, Logger::CLUSTER)
        << "Could not replace documents for restore exception: " << ex.what();
    return Result(TRI_ERROR_INTERNAL, ex.what());
  } catch (...) {
    LOG_TOPIC(WARN, Logger::CLUSTER)
        << "Could not replace documents for restore exception.";
    return Result(TRI_ERROR_INTERNAL);
  }

  return Result();
}

////////////////////////////////////////////////////////////////////////////////
/// @brief restores the indexes of a collection
////////////////////////////////////////////////////////////////////////////////

Result RestReplicationHandler::processRestoreIndexes(VPackSlice const& collection, bool force) {
  if (!collection.isObject()) {
    std::string errorMsg = "collection declaration is invalid";
    return {TRI_ERROR_HTTP_BAD_PARAMETER, errorMsg};
  }

  VPackSlice const parameters = collection.get("parameters");

  if (!parameters.isObject()) {
    std::string errorMsg = "collection parameters declaration is invalid";
    return {TRI_ERROR_HTTP_BAD_PARAMETER, errorMsg};
  }

  VPackSlice const indexes = collection.get("indexes");

  if (!indexes.isArray()) {
    std::string errorMsg = "collection indexes declaration is invalid";
    return {TRI_ERROR_HTTP_BAD_PARAMETER, errorMsg};
  }

  VPackValueLength const n = indexes.length();

  if (n == 0) {
    // nothing to do
    return TRI_ERROR_NO_ERROR;
  }

  std::string const name =
      arangodb::basics::VelocyPackHelper::getStringValue(parameters, "name", "");

  if (name.empty()) {
    std::string errorMsg = "collection name is missing";
    return {TRI_ERROR_HTTP_BAD_PARAMETER, errorMsg};
  }

  if (arangodb::basics::VelocyPackHelper::getBooleanValue(parameters, "deleted", false)) {
    // we don't care about deleted collections
    return {};
  }

  Result fres;

  grantTemporaryRights();
  READ_LOCKER(readLocker, _vocbase->_inventoryLock);

  // look up the collection
  try {
    auto ctx = transaction::StandaloneContext::Create(_vocbase);
    SingleCollectionTransaction trx(ctx, name, AccessMode::Type::EXCLUSIVE);

    Result res = trx.begin();

    if (!res.ok()) {
      std::string errorMsg = "unable to start transaction: " + res.errorMessage();
      res.reset(res.errorNumber(), errorMsg);
      THROW_ARANGO_EXCEPTION(res);
    }

    LogicalCollection* collection = trx.documentCollection();
    auto physical = collection->getPhysical();
    TRI_ASSERT(physical != nullptr);
    for (VPackSlice const& idxDef : VPackArrayIterator(indexes)) {
      std::shared_ptr<arangodb::Index> idx;

      // {"id":"229907440927234","type":"hash","unique":false,"fields":["x","Y"]}
      if (idxDef.isObject() && idxDef.get("type").isString()) {
        VPackSlice type = idxDef.get("type");
        if (type.isEqualString("primary") || type.isEqualString("edge")) {
          // don't try to create primary or edge indexes using restore
          continue;
        }
      }

      res = physical->restoreIndex(&trx, idxDef, idx);

      if (res.errorNumber() == TRI_ERROR_NOT_IMPLEMENTED) {
        continue;
      }

      if (res.fail()) {
        std::string errorMsg = "could not create index: " + res.errorMessage();
        res.reset(res.errorNumber(), errorMsg);
        break;
      }
      TRI_ASSERT(idx != nullptr);
    }

    if (res.fail()) {
      return res;
    }
    res = trx.commit();
    return res;

  } catch (arangodb::basics::Exception const& ex) {
    // fix error handling
    std::string errorMsg =
        "could not create index: " + std::string(TRI_errno_string(ex.code()));
    fres.reset(ex.code(), errorMsg);
  } catch (...) {
    std::string errorMsg = "could not create index: unknown error";
    fres.reset(TRI_ERROR_INTERNAL, errorMsg);
  }

  return fres;
}

////////////////////////////////////////////////////////////////////////////////
/// @brief restores the indexes of a collection, coordinator case
////////////////////////////////////////////////////////////////////////////////

Result RestReplicationHandler::processRestoreIndexesCoordinator(VPackSlice const& collection,
                                                                bool force) {
  if (!collection.isObject()) {
    std::string errorMsg = "collection declaration is invalid";
    return {TRI_ERROR_HTTP_BAD_PARAMETER, errorMsg};
  }
  VPackSlice const parameters = collection.get("parameters");

  if (!parameters.isObject()) {
    std::string errorMsg = "collection parameters declaration is invalid";
    return {TRI_ERROR_HTTP_BAD_PARAMETER, errorMsg};
  }

  VPackSlice indexes = collection.get("indexes");

  if (!indexes.isArray()) {
    std::string errorMsg = "collection indexes declaration is invalid";
    return {TRI_ERROR_HTTP_BAD_PARAMETER, errorMsg};
  }

  size_t const n = static_cast<size_t>(indexes.length());

  if (n == 0) {
    // nothing to do
    return {};
  }

  std::string name =
      arangodb::basics::VelocyPackHelper::getStringValue(parameters, "name", "");

  if (name.empty()) {
    std::string errorMsg = "collection indexes declaration is invalid";
    return {TRI_ERROR_HTTP_BAD_PARAMETER, errorMsg};
  }

  if (ignoreHiddenEnterpriseCollection(name, force)) {
    return {};
  }

  if (arangodb::basics::VelocyPackHelper::getBooleanValue(parameters, "deleted", false)) {
    // we don't care about deleted collections
    return {};
  }

  std::string dbName = _vocbase->name();

  grantTemporaryRights();

  // in a cluster, we only look up by name:
  ClusterInfo* ci = ClusterInfo::instance();
  std::shared_ptr<LogicalCollection> col;
  try {
    col = ci->getCollection(dbName, name);
  } catch (...) {
    std::string errorMsg = "could not find collection '" + name + "'";
    return {TRI_ERROR_ARANGO_COLLECTION_NOT_FOUND, errorMsg};
  }
  TRI_ASSERT(col != nullptr);

  Result res;
  for (VPackSlice const& idxDef : VPackArrayIterator(indexes)) {
    VPackSlice type = idxDef.get("type");
    if (type.isString() && (type.copyString() == "primary" || type.copyString() == "edge")) {
      // must ignore these types of indexes during restore
      continue;
    }

    VPackBuilder tmp;
    auto res = methods::Indexes::ensureIndex(col.get(), idxDef, true, tmp);
    if (!res.ok()) {
      return res.reset(res.errorNumber(), "could not create index: " + res.errorMessage());
    }
  }
  return res;
}

////////////////////////////////////////////////////////////////////////////////
/// @brief was docuBlock JSF_put_api_replication_serverID
////////////////////////////////////////////////////////////////////////////////

void RestReplicationHandler::handleCommandServerId() {
  VPackBuilder result;
  result.add(VPackValue(VPackValueType::Object));
  std::string const serverId = StringUtils::itoa(ServerIdFeature::getId());
  result.add("serverId", VPackValue(serverId));
  result.close();
  generateResult(rest::ResponseCode::OK, result.slice());
}

////////////////////////////////////////////////////////////////////////////////
/// @brief was docuBlock JSF_put_api_replication_synchronize
////////////////////////////////////////////////////////////////////////////////

void RestReplicationHandler::handleCommandSync() {
  bool isGlobal;
  ReplicationApplier* applier = getApplier(isGlobal);
  if (applier == nullptr) {
    return;
  }
  bool success = false;
  std::shared_ptr<VPackBuilder> parsedBody = parseVelocyPackBody(success);

  if (!success) {
    // error already created
    return;
  }

  VPackSlice const body = parsedBody->slice();
  std::string const endpoint =
      VelocyPackHelper::getStringValue(body, "endpoint", "");
  if (endpoint.empty()) {
    generateError(rest::ResponseCode::BAD, TRI_ERROR_HTTP_BAD_PARAMETER,
                  "<endpoint> must be a valid endpoint");
    return;
  }

  std::string dbname = isGlobal ? "" : _vocbase->name();
  auto config = ReplicationApplierConfiguration::fromVelocyPack(body, dbname);
  // will throw if invalid
  config.validate();

  double waitForSyncTimeout =
      VelocyPackHelper::getNumericValue(body, "waitForSyncTimeout", 5.0);

  // wait until all data in current logfile got synced
  StorageEngine* engine = EngineSelectorFeature::ENGINE;
  TRI_ASSERT(engine != nullptr);
  engine->waitForSyncTimeout(waitForSyncTimeout);

  TRI_ASSERT(!config._skipCreateDrop);
  std::unique_ptr<InitialSyncer> syncer;
  if (isGlobal) {
    syncer.reset(new GlobalInitialSyncer(config));
  } else {
    syncer.reset(new DatabaseInitialSyncer(_vocbase, config));
  }

  Result r = syncer->run(config._incremental);
  if (r.fail()) {
    LOG_TOPIC(ERR, Logger::REPLICATION) << "failed to sync: " << r.errorMessage();
    generateError(r);
    return;
  }

  // FIXME: change response for databases
  VPackBuilder result;
  result.add(VPackValue(VPackValueType::Object));
  result.add("collections", VPackValue(VPackValueType::Array));
  for (auto const& it : syncer->getProcessedCollections()) {
    std::string const cidString = StringUtils::itoa(it.first);
    // Insert a collection
    result.add(VPackValue(VPackValueType::Object));
    result.add("id", VPackValue(cidString));
    result.add("name", VPackValue(it.second));
    result.close();  // one collection
  }
  result.close();  // collections

  auto tickString = std::to_string(syncer->getLastLogTick());
  result.add("lastLogTick", VPackValue(tickString));

  bool const keepBarrier = VelocyPackHelper::getBooleanValue(body, "keepBarrier", false);
  if (keepBarrier) {
    auto barrierId = std::to_string(syncer->stealBarrier());
    result.add("barrierId", VPackValue(barrierId));
  }

  result.close();  // base
  generateResult(rest::ResponseCode::OK, result.slice());
}

////////////////////////////////////////////////////////////////////////////////
/// @brief was docuBlock JSF_put_api_replication_applier
////////////////////////////////////////////////////////////////////////////////

void RestReplicationHandler::handleCommandApplierGetConfig() {
  bool isGlobal;
  ReplicationApplier* applier = getApplier(isGlobal);
  if (applier == nullptr) {
    return;
  }

  auto configuration = applier->configuration();
  VPackBuilder builder;
  builder.openObject();
  configuration.toVelocyPack(builder, false, false);
  builder.close();

  generateResult(rest::ResponseCode::OK, builder.slice());
}

////////////////////////////////////////////////////////////////////////////////
/// @brief was docuBlock JSF_put_api_replication_applier_adjust
////////////////////////////////////////////////////////////////////////////////

void RestReplicationHandler::handleCommandApplierSetConfig() {
  bool isGlobal;
  ReplicationApplier* applier = getApplier(isGlobal);
  if (applier == nullptr) {
    return;
  }

  bool success;
  std::shared_ptr<VPackBuilder> parsedBody = parseVelocyPackBody(success);

  if (!success) {
    // error already created
    return;
  }

  std::string databaseName;
  if (!isGlobal) {
    databaseName = _vocbase->name();
  }

  auto config =
      ReplicationApplierConfiguration::fromVelocyPack(applier->configuration(),
                                                      parsedBody->slice(), databaseName);
  // will throw if invalid
  config.validate();

  applier->reconfigure(config);
  handleCommandApplierGetConfig();
}

////////////////////////////////////////////////////////////////////////////////
/// @brief was docuBlock JSF_put_api_replication_applier_start
////////////////////////////////////////////////////////////////////////////////

void RestReplicationHandler::handleCommandApplierStart() {
  bool isGlobal;
  ReplicationApplier* applier = getApplier(isGlobal);
  if (applier == nullptr) {
    return;
  }

  bool found;
  std::string const& value1 = _request->value("from", found);

  TRI_voc_tick_t initialTick = 0;
  bool useTick = false;

  if (found) {
    // query parameter "from" specified
    initialTick = static_cast<TRI_voc_tick_t>(StringUtils::uint64(value1));
    useTick = true;
  }

  TRI_voc_tick_t barrierId = 0;
  std::string const& value2 = _request->value("barrierId", found);
  if (found) {
    // query parameter "barrierId" specified
    barrierId = static_cast<TRI_voc_tick_t>(StringUtils::uint64(value2));
  }

  applier->startTailing(initialTick, useTick, barrierId);
  handleCommandApplierGetState();
}

////////////////////////////////////////////////////////////////////////////////
/// @brief was docuBlock JSF_put_api_replication_applier_stop
////////////////////////////////////////////////////////////////////////////////

void RestReplicationHandler::handleCommandApplierStop() {
  bool isGlobal;
  ReplicationApplier* applier = getApplier(isGlobal);
  if (applier == nullptr) {
    return;
  }

  applier->stopAndJoin();
  handleCommandApplierGetState();
}

////////////////////////////////////////////////////////////////////////////////
/// @brief was docuBlock JSF_get_api_replication_applier_state
////////////////////////////////////////////////////////////////////////////////

void RestReplicationHandler::handleCommandApplierGetState() {
  bool isGlobal;
  ReplicationApplier* applier = getApplier(isGlobal);
  if (applier == nullptr) {
    return;
  }

  VPackBuilder builder;
  builder.openObject();
  applier->toVelocyPack(builder);
  builder.close();
  generateResult(rest::ResponseCode::OK, builder.slice());
}

////////////////////////////////////////////////////////////////////////////////
/// @brief was docuBlock JSF_get_api_replication_applier_state_all
////////////////////////////////////////////////////////////////////////////////

void RestReplicationHandler::handleCommandApplierGetStateAll() {
  if (_request->databaseName() != StaticStrings::SystemDatabase) {
    generateError(
        rest::ResponseCode::FORBIDDEN, TRI_ERROR_FORBIDDEN,
        "global inventory can only be fetched from within _system database");
    return;
  }
  DatabaseFeature* databaseFeature =
      application_features::ApplicationServer::getFeature<DatabaseFeature>(
          "Database");

  VPackBuilder builder;
  builder.openObject();
  for (auto& name : databaseFeature->getDatabaseNames()) {
    TRI_vocbase_t* vocbase = databaseFeature->lookupDatabase(name);

    if (vocbase == nullptr) {
      continue;
    }

    ReplicationApplier* applier = vocbase->replicationApplier();

    if (applier == nullptr) {
      continue;
    }

    builder.add(name, VPackValue(VPackValueType::Object));
    applier->toVelocyPack(builder);
    builder.close();
  }
  builder.close();

  generateResult(rest::ResponseCode::OK, builder.slice());
}

////////////////////////////////////////////////////////////////////////////////
/// @brief delete the state of the replication applier
////////////////////////////////////////////////////////////////////////////////

void RestReplicationHandler::handleCommandApplierDeleteState() {
  bool isGlobal;
  ReplicationApplier* applier = getApplier(isGlobal);
  if (applier == nullptr) {
    return;
  }

  applier->forget();

  handleCommandApplierGetState();
}

////////////////////////////////////////////////////////////////////////////////
/// @brief add a follower of a shard to the list of followers
////////////////////////////////////////////////////////////////////////////////

void RestReplicationHandler::handleCommandAddFollower() {
  bool success = false;
  std::shared_ptr<VPackBuilder> parsedBody = parseVelocyPackBody(success);
  if (!success) {
    // error already created
    return;
  }
  VPackSlice const body = parsedBody->slice();
  if (!body.isObject()) {
    generateError(rest::ResponseCode::BAD, TRI_ERROR_HTTP_BAD_PARAMETER,
                  "body needs to be an object with attributes 'followerId' "
                  "and 'shard'");
    return;
  }
  VPackSlice const followerIdSlice = body.get("followerId");
  VPackSlice const readLockIdSlice = body.get("readLockId");
  VPackSlice const shardSlice = body.get("shard");
  VPackSlice const checksumSlice = body.get("checksum");
  if (!followerIdSlice.isString() || !shardSlice.isString() || !checksumSlice.isString()) {
    generateError(
        rest::ResponseCode::BAD, TRI_ERROR_HTTP_BAD_PARAMETER,
        "'followerId', 'shard', and 'checksum' attributes must be strings");
    return;
  }

  auto col = _vocbase->lookupCollection(shardSlice.copyString());

  if (col == nullptr) {
    generateError(rest::ResponseCode::SERVER_ERROR, TRI_ERROR_ARANGO_COLLECTION_NOT_FOUND,
                  "did not find collection");
    return;
  }

  const std::string followerId = followerIdSlice.copyString();
  // Short cut for the case that the collection is empty
  if (readLockIdSlice.isNone()) {
    auto ctx = transaction::StandaloneContext::Create(_vocbase);
    SingleCollectionTransaction trx(ctx, col->cid(), AccessMode::Type::EXCLUSIVE);

    auto res = trx.begin();
    if (res.ok()) {
      auto countRes = trx.count(col->name(), false);
      if (countRes.ok()) {
        VPackSlice nrSlice = countRes.slice();
        uint64_t nr = nrSlice.getNumber<uint64_t>();
        if (nr == 0 && checksumSlice.isEqualString("0")) {
          col->followers()->add(followerId);

          VPackBuilder b;
          {
            VPackObjectBuilder bb(&b);
            b.add(StaticStrings::Error, VPackValue(false));
          }

          generateResult(rest::ResponseCode::OK, b.slice());

          return;
        }
      }
    }
    // If we get here, we have to report an error:
    generateError(rest::ResponseCode::FORBIDDEN,
                  TRI_ERROR_REPLICATION_SHARD_NONEMPTY, "shard not empty");
    return;
  }

  // optional while introducing this bugfix. should definitely be required with
  // 3.4
  // and throw a 400 then when no checksum is provided
  if (readLockIdSlice.isString()) {
    std::string referenceChecksum;
    {
      CONDITION_LOCKER(locker, _condVar);
      auto it = _holdReadLockJobs.find(readLockIdSlice.copyString());
      if (it == _holdReadLockJobs.end()) {
        // Entry has been removed since, so we cancel the whole thing
        // right away and generate an error:
        generateError(rest::ResponseCode::SERVER_ERROR, TRI_ERROR_TRANSACTION_INTERNAL,
                      "read transaction was cancelled");
        return;
      }

      auto trx = it->second;
      if (!trx) {
        generateError(rest::ResponseCode::SERVER_ERROR, TRI_ERROR_TRANSACTION_INTERNAL,
                      "Read lock not yet acquired!");
        return;
      }

      // referenceChecksum is the stringified number of documents in the
      // collection
      uint64_t num = col->numberDocuments(trx.get());
      referenceChecksum = std::to_string(num);
    }

    if (!checksumSlice.isEqualString(referenceChecksum)) {
      const std::string checksum = checksumSlice.copyString();
      LOG_TOPIC(WARN, Logger::REPLICATION)
          << "Cannot add follower, mismatching checksums. "
          << "Expected: " << referenceChecksum << " Actual: " << checksum;
      generateError(rest::ResponseCode::BAD, TRI_ERROR_REPLICATION_WRONG_CHECKSUM,
                    "'checksum' is wrong. Expected: " + referenceChecksum +
                        ". Actual: " + checksum);
      return;
    }
  }

  col->followers()->add(followerId);

  VPackBuilder b;
  {
    VPackObjectBuilder bb(&b);
    b.add(StaticStrings::Error, VPackValue(false));
  }

  generateResult(rest::ResponseCode::OK, b.slice());
}

////////////////////////////////////////////////////////////////////////////////
/// @brief remove a follower of a shard from the list of followers
////////////////////////////////////////////////////////////////////////////////

void RestReplicationHandler::handleCommandRemoveFollower() {
  bool success = false;
  std::shared_ptr<VPackBuilder> parsedBody = parseVelocyPackBody(success);
  if (!success) {
    // error already created
    return;
  }
  VPackSlice const body = parsedBody->slice();
  if (!body.isObject()) {
    generateError(rest::ResponseCode::BAD, TRI_ERROR_HTTP_BAD_PARAMETER,
                  "body needs to be an object with attributes 'followerId' "
                  "and 'shard'");
    return;
  }
  VPackSlice const followerId = body.get("followerId");
  VPackSlice const shard = body.get("shard");
  if (!followerId.isString() || !shard.isString()) {
    generateError(rest::ResponseCode::BAD, TRI_ERROR_HTTP_BAD_PARAMETER,
                  "'followerId' and 'shard' attributes must be strings");
    return;
  }

  auto col = _vocbase->lookupCollection(shard.copyString());

  if (col == nullptr) {
    generateError(rest::ResponseCode::SERVER_ERROR, TRI_ERROR_ARANGO_COLLECTION_NOT_FOUND,
                  "did not find collection");
    return;
  }
  col->followers()->remove(followerId.copyString());

  VPackBuilder b;
  {
    VPackObjectBuilder bb(&b);
    b.add(StaticStrings::Error, VPackValue(false));
  }

  generateResult(rest::ResponseCode::OK, b.slice());
}

////////////////////////////////////////////////////////////////////////////////
/// @brief hold a read lock on a collection to stop writes temporarily
////////////////////////////////////////////////////////////////////////////////

void RestReplicationHandler::handleCommandHoldReadLockCollection() {
  bool success = false;
  std::shared_ptr<VPackBuilder> parsedBody = parseVelocyPackBody(success);
  if (!success) {
    // error already created
    return;
  }
  VPackSlice const body = parsedBody->slice();
  if (!body.isObject()) {
    generateError(rest::ResponseCode::BAD, TRI_ERROR_HTTP_BAD_PARAMETER,
                  "body needs to be an object with attributes 'collection', "
                  "'ttl' and 'id'");
    return;
  }
  VPackSlice const collection = body.get("collection");
  VPackSlice const ttlSlice = body.get("ttl");
  VPackSlice const idSlice = body.get("id");
  if (!collection.isString() || !ttlSlice.isNumber() || !idSlice.isString()) {
    generateError(rest::ResponseCode::BAD, TRI_ERROR_HTTP_BAD_PARAMETER,
                  "'collection' must be a string and 'ttl' a number and "
                  "'id' a string");
    return;
  }
  std::string id = idSlice.copyString();

  auto col = _vocbase->lookupCollection(collection.copyString());

  if (col == nullptr) {
    generateError(rest::ResponseCode::SERVER_ERROR, TRI_ERROR_ARANGO_COLLECTION_NOT_FOUND,
                  "did not find collection");
    return;
  }

  double ttl = 0.0;
  if (ttlSlice.isInteger()) {
    try {
      ttl = static_cast<double>(ttlSlice.getInt());
    } catch (...) {
    }
  } else {
    try {
      ttl = ttlSlice.getDouble();
    } catch (...) {
    }
  }

  if (col->getStatusLocked() != TRI_VOC_COL_STATUS_LOADED) {
    generateError(rest::ResponseCode::SERVER_ERROR, TRI_ERROR_ARANGO_COLLECTION_NOT_LOADED,
                  "collection not loaded");
    return;
  }

  {
    CONDITION_LOCKER(locker, _condVar);
    _holdReadLockJobs.emplace(id, std::shared_ptr<SingleCollectionTransaction>(nullptr));
  }

  AccessMode::Type access = AccessMode::Type::READ;
  if (StringRef(EngineSelectorFeature::ENGINE->typeName()) == "rocksdb") {
    // we need to lock in EXCLUSIVE mode here, because simply locking
    // in READ mode will not stop other writers in RocksDB. In order
    // to stop other writers, we need to fetch the EXCLUSIVE lock
    access = AccessMode::Type::EXCLUSIVE;
  }

  auto ctx = transaction::StandaloneContext::Create(_vocbase);
  auto trx = std::make_shared<SingleCollectionTransaction>(ctx, col->cid(), access);
  trx->addHint(transaction::Hints::Hint::LOCK_ENTIRELY);
  Result res = trx->begin();
  if (!res.ok()) {
    generateError(rest::ResponseCode::SERVER_ERROR, TRI_ERROR_TRANSACTION_INTERNAL,
                  "cannot begin read transaction");
    return;
  }

  {
    CONDITION_LOCKER(locker, _condVar);
    auto it = _holdReadLockJobs.find(id);
    if (it == _holdReadLockJobs.end()) {
      // Entry has been removed since, so we cancel the whole thing
      // right away and generate an error:
      generateError(rest::ResponseCode::SERVER_ERROR, TRI_ERROR_TRANSACTION_INTERNAL,
                    "read transaction was cancelled");
      return;
    }
    it->second = trx;  // mark the read lock as acquired
  }

  double now = TRI_microtime();
  double startTime = now;
  double endTime = startTime + ttl;
  bool stopping = false;

  {
    CONDITION_LOCKER(locker, _condVar);
    while (now < endTime) {
      _condVar.wait(100000);
      auto it = _holdReadLockJobs.find(id);
      if (it == _holdReadLockJobs.end()) {
        break;
      }
      if (application_features::ApplicationServer::isStopping()) {
        stopping = true;
        break;
      }
      now = TRI_microtime();
    }
    auto it = _holdReadLockJobs.find(id);
    if (it != _holdReadLockJobs.end()) {
      _holdReadLockJobs.erase(it);
    }
  }

  if (stopping) {
    generateError(rest::ResponseCode::SERVICE_UNAVAILABLE, TRI_ERROR_SHUTTING_DOWN);
    return;
  }

  VPackBuilder b;
  {
    VPackObjectBuilder bb(&b);
    b.add(StaticStrings::Error, VPackValue(false));
  }

  generateResult(rest::ResponseCode::OK, b.slice());
}

////////////////////////////////////////////////////////////////////////////////
/// @brief check the holding of a read lock on a collection
////////////////////////////////////////////////////////////////////////////////

void RestReplicationHandler::handleCommandCheckHoldReadLockCollection() {
  bool success = false;
  std::shared_ptr<VPackBuilder> parsedBody = parseVelocyPackBody(success);
  if (!success) {
    // error already created
    return;
  }
  VPackSlice const body = parsedBody->slice();
  if (!body.isObject()) {
    generateError(rest::ResponseCode::BAD, TRI_ERROR_HTTP_BAD_PARAMETER,
                  "body needs to be an object with attribute 'id'");
    return;
  }
  VPackSlice const idSlice = body.get("id");
  if (!idSlice.isString()) {
    generateError(rest::ResponseCode::BAD, TRI_ERROR_HTTP_BAD_PARAMETER,
                  "'id' needs to be a string");
    return;
  }
  std::string id = idSlice.copyString();

  bool lockHeld = false;

  {
    CONDITION_LOCKER(locker, _condVar);
    auto it = _holdReadLockJobs.find(id);
    if (it == _holdReadLockJobs.end()) {
      generateError(rest::ResponseCode::NOT_FOUND, TRI_ERROR_HTTP_NOT_FOUND,
                    "no hold read lock job found for 'id'");
      return;
    }
    if (it->second) {
      lockHeld = true;
    }
  }

  VPackBuilder b;
  {
    VPackObjectBuilder bb(&b);
    b.add(StaticStrings::Error, VPackValue(false));
    b.add("lockHeld", VPackValue(lockHeld));
  }

  generateResult(rest::ResponseCode::OK, b.slice());
}

////////////////////////////////////////////////////////////////////////////////
/// @brief cancel the holding of a read lock on a collection
////////////////////////////////////////////////////////////////////////////////

void RestReplicationHandler::handleCommandCancelHoldReadLockCollection() {
  bool success = false;
  std::shared_ptr<VPackBuilder> parsedBody = parseVelocyPackBody(success);
  if (!success) {
    // error already created
    return;
  }
  VPackSlice const body = parsedBody->slice();
  if (!body.isObject()) {
    generateError(rest::ResponseCode::BAD, TRI_ERROR_HTTP_BAD_PARAMETER,
                  "body needs to be an object with attribute 'id'");
    return;
  }
  VPackSlice const idSlice = body.get("id");
  if (!idSlice.isString()) {
    generateError(rest::ResponseCode::BAD, TRI_ERROR_HTTP_BAD_PARAMETER,
                  "'id' needs to be a string");
    return;
  }
  std::string id = idSlice.copyString();

  bool lockHeld = false;
  {
    CONDITION_LOCKER(locker, _condVar);
    auto it = _holdReadLockJobs.find(id);
    if (it != _holdReadLockJobs.end()) {
      // Note that this approach works if the lock has been acquired
      // as well as if we still wait for the read lock, in which case
      // it will eventually be acquired but immediately released:
      if (it->second) {
        lockHeld = true;
      }
      _holdReadLockJobs.erase(it);
      _condVar.broadcast();
    }
  }

  VPackBuilder b;
  {
    VPackObjectBuilder bb(&b);
    b.add(StaticStrings::Error, VPackValue(false));
    b.add("lockHeld", VPackValue(lockHeld));
  }

  generateResult(rest::ResponseCode::OK, b.slice());
}

////////////////////////////////////////////////////////////////////////////////
/// @brief get ID for a read lock job
////////////////////////////////////////////////////////////////////////////////

void RestReplicationHandler::handleCommandGetIdForReadLockCollection() {
  std::string id = std::to_string(TRI_NewTickServer());

  VPackBuilder b;
  {
    VPackObjectBuilder bb(&b);
    b.add("id", VPackValue(id));
  }

  generateResult(rest::ResponseCode::OK, b.slice());
}

////////////////////////////////////////////////////////////////////////////////
/// @brief was docuBlock JSF_get_api_replication_logger_return_state
////////////////////////////////////////////////////////////////////////////////

void RestReplicationHandler::handleCommandLoggerState() {
  StorageEngine* engine = EngineSelectorFeature::ENGINE;
  TRI_ASSERT(engine);

  engine->waitForSyncTimeout(10.0);  // only for mmfiles

  VPackBuilder builder;
  auto res = engine->createLoggerState(_vocbase, builder);
  if (res.fail()) {
    LOG_TOPIC(DEBUG, Logger::REPLICATION)
        << "failed to create logger-state" << res.errorMessage();
    generateError(rest::ResponseCode::BAD, res.errorNumber(), res.errorMessage());
    return;
  }
  generateResult(rest::ResponseCode::OK, builder.slice());
}

//////////////////////////////////////////////////////////////////////////////
/// @brief return the first tick available in a logfile
/// @route GET logger-first-tick
/// @caller js/client/modules/@arangodb/replication.js
/// @response VPackObject with minTick of LogfileManager->ranges()
//////////////////////////////////////////////////////////////////////////////
void RestReplicationHandler::handleCommandLoggerFirstTick() {
  TRI_voc_tick_t tick = UINT64_MAX;
  Result res = EngineSelectorFeature::ENGINE->firstTick(tick);

  VPackBuilder b;
  b.add(VPackValue(VPackValueType::Object));
  if (tick == UINT64_MAX || res.fail()) {
    b.add("firstTick", VPackValue(VPackValueType::Null));
  } else {
    auto tickString = std::to_string(tick);
    b.add("firstTick", VPackValue(tickString));
  }
  b.close();
  generateResult(rest::ResponseCode::OK, b.slice());
}

//////////////////////////////////////////////////////////////////////////////
/// @brief return the available logfile range
/// @route GET logger-tick-ranges
/// @caller js/client/modules/@arangodb/replication.js
/// @response VPackArray, containing info about each datafile
///           * filename
///           * status
///           * tickMin - tickMax
//////////////////////////////////////////////////////////////////////////////

void RestReplicationHandler::handleCommandLoggerTickRanges() {
  StorageEngine* engine = EngineSelectorFeature::ENGINE;
  TRI_ASSERT(engine);
  VPackBuilder b;
  Result res = engine->createTickRanges(b);
  if (res.ok()) {
    generateResult(rest::ResponseCode::OK, b.slice());
  } else {
    generateError(res);
  }
}

////////////////////////////////////////////////////////////////////////////////
/// @brief creates a collection, based on the VelocyPack provided
////////////////////////////////////////////////////////////////////////////////

int RestReplicationHandler::createCollection(VPackSlice slice,
                                             arangodb::LogicalCollection** dst) {
  TRI_ASSERT(dst != nullptr);

  if (!slice.isObject()) {
    return TRI_ERROR_HTTP_BAD_PARAMETER;
  }

  std::string const name =
      arangodb::basics::VelocyPackHelper::getStringValue(slice, "name", "");

  if (name.empty()) {
    return TRI_ERROR_HTTP_BAD_PARAMETER;
  }

  std::string const uuid =
      arangodb::basics::VelocyPackHelper::getStringValue(slice,
                                                         "globallyUniqueId", "");

  TRI_col_type_e const type = static_cast<TRI_col_type_e>(
      arangodb::basics::VelocyPackHelper::getNumericValue<int>(slice, "type",
                                                               int(TRI_COL_TYPE_DOCUMENT)));

  arangodb::LogicalCollection* col = nullptr;
  if (!uuid.empty()) {
    col = _vocbase->lookupCollectionByUuid(uuid);
  }
  if (col != nullptr) {
    col = _vocbase->lookupCollection(name);
  }

  if (col != nullptr && col->type() == type) {
    // TODO
    // collection already exists. TODO: compare attributes
    return TRI_ERROR_NO_ERROR;
  }

  // always use current version number when restoring a collection,
  // because the collection is effectively NEW
  VPackBuilder patch;
  patch.openObject();
  patch.add("version", VPackValue(LogicalCollection::VERSION_31));
  if (!name.empty() && name[0] == '_' && !slice.hasKey("isSystem")) {
    // system collection?
    patch.add("isSystem", VPackValue(true));
  }
  patch.add("objectId", VPackSlice::nullSlice());
  patch.add("cid", VPackSlice::nullSlice());
  patch.add("id", VPackSlice::nullSlice());

  StorageEngine* engine = EngineSelectorFeature::ENGINE;
  TRI_ASSERT(engine != nullptr);
  engine->addParametersForNewCollection(patch, slice);
  patch.close();

  VPackBuilder builder =
      VPackCollection::merge(slice, patch.slice(),
                             /*mergeValues*/ true, /*nullMeansRemove*/ true);
  slice = builder.slice();

  col = _vocbase->createCollection(slice);

  if (col == nullptr) {
    return TRI_ERROR_INTERNAL;
  }

  /* Temporary ASSERTS to prove correctness of new constructor */
  TRI_ASSERT(col->isSystem() == (name[0] == '_'));
#ifdef ARANGODB_ENABLE_MAINTAINER_MODE
  TRI_voc_cid_t planId = 0;
  VPackSlice const planIdSlice = slice.get("planId");
  if (planIdSlice.isNumber()) {
    planId = static_cast<TRI_voc_cid_t>(planIdSlice.getNumericValue<uint64_t>());
  } else if (planIdSlice.isString()) {
    std::string tmp = planIdSlice.copyString();
    planId = static_cast<TRI_voc_cid_t>(StringUtils::uint64(tmp));
  } else if (planIdSlice.isNone()) {
    // There is no plan ID it has to be equal to collection id
    planId = col->cid();
  }

  TRI_ASSERT(col->planId() == planId);
#endif

  if (dst != nullptr) {
    *dst = col;
  }

  return TRI_ERROR_NO_ERROR;
}

////////////////////////////////////////////////////////////////////////////////
/// @brief determine the chunk size
////////////////////////////////////////////////////////////////////////////////

uint64_t RestReplicationHandler::determineChunkSize() const {
  // determine chunk size
  uint64_t chunkSize = _defaultChunkSize;

  bool found;
  std::string const& value = _request->value("chunkSize", found);

  if (found) {
    // query parameter "chunkSize" was specified
    chunkSize = StringUtils::uint64(value);

    // don't allow overly big allocations
    if (chunkSize > _maxChunkSize) {
      chunkSize = _maxChunkSize;
    }
  }

  return chunkSize;
}

//////////////////////////////////////////////////////////////////////////////
/// @brief Grant temporary restore rights
//////////////////////////////////////////////////////////////////////////////
void RestReplicationHandler::grantTemporaryRights() {
  if (ExecContext::CURRENT != nullptr) {
    if (ExecContext::CURRENT->databaseAuthLevel() == auth::Level::RW) {
      // If you have administrative access on this database,
      // we grant you everything for restore.
      ExecContext::CURRENT = nullptr;
    }
  }
}

ReplicationApplier* RestReplicationHandler::getApplier(bool& global) {
  global = false;
  bool found = false;
  std::string const& value = _request->value("global", found);
  if (found) {
    global = StringUtils::boolean(value);
  }

  if (global && _request->databaseName() != StaticStrings::SystemDatabase) {
    generateError(
        rest::ResponseCode::FORBIDDEN, TRI_ERROR_FORBIDDEN,
        "global inventory can only be created from within _system database");
    return nullptr;
  }

  if (global) {
    auto replicationFeature =
        application_features::ApplicationServer::getFeature<ReplicationFeature>(
            "Replication");
    return replicationFeature->globalReplicationApplier();
  } else {
    return _vocbase->replicationApplier();
  }
}

//////////////////////////////////////////////////////////////////////////////
/// @brief condition locker to wake up holdReadLockCollection jobs
//////////////////////////////////////////////////////////////////////////////

arangodb::basics::ConditionVariable RestReplicationHandler::_condVar;

//////////////////////////////////////////////////////////////////////////////
/// @brief global table of flags to cancel holdReadLockCollection jobs, if
/// the flag is set of the ID of a job, the job is cancelled
//////////////////////////////////////////////////////////////////////////////

std::unordered_map<std::string, std::shared_ptr<SingleCollectionTransaction>> RestReplicationHandler::_holdReadLockJobs;<|MERGE_RESOLUTION|>--- conflicted
+++ resolved
@@ -75,16 +75,10 @@
 #ifdef USE_ENTERPRISE
   if (!force && name[0] == '_') {
     if (strncmp(name.c_str(), "_local_", 7) == 0 ||
-<<<<<<< HEAD
-        strncmp(name.c_str(), "_from_", 6) == 0 ||
-        strncmp(name.c_str(), "_to_", 4) == 0) {
-      LOG_TOPIC(WARN, arangodb::Logger::FIXME) << "Restore ignoring collection '" << name << "'. Will be created via SmartGraphs of a full dump. If you want to restore ONLY this collection use 'arangorestore --force'. However this is not recommended and you should instead restore the EdgeCollection of the SmartGraph instead.";
-=======
         strncmp(name.c_str(), "_from_", 6) == 0 || strncmp(name.c_str(), "_to_", 4) == 0) {
       LOG_TOPIC(WARN, arangodb::Logger::FIXME)
-          << "Restore ignoring collection "
-          << name << ". Will be created via SmartGraphs of a full dump. If you want to restore ONLY this collection use 'arangorestore --force'. However this is not recommended and you should instead restore the EdgeCollection of the SmartGraph instead.";
->>>>>>> ec27adc8
+          << "Restore ignoring collection '"
+          << name << "'. Will be created via SmartGraphs of a full dump. If you want to restore ONLY this collection use 'arangorestore --force'. However this is not recommended and you should instead restore the EdgeCollection of the SmartGraph instead.";
       return true;
     }
   }
@@ -103,23 +97,12 @@
     parser.parse(ptr, static_cast<size_t>(pos - ptr));
   } catch (VPackException const& ex) {
     // Could not parse the given string
-<<<<<<< HEAD
-    return Result{
-        TRI_ERROR_HTTP_CORRUPTED_JSON,
-        "received invalid JSON data for collection '" + collectionName + "': " + ex.what()};
-  } catch (std::exception const& ex) {
-    // Could not even build the string
-    return Result{
-        TRI_ERROR_HTTP_CORRUPTED_JSON,
-        "received invalid JSON data for collection '" + collectionName + "': " + ex.what()};
-=======
     return Result{TRI_ERROR_HTTP_CORRUPTED_JSON,
                   "received invalid JSON data for collection " + collectionName};
   } catch (std::exception const&) {
     // Could not even build the string
     return Result{TRI_ERROR_HTTP_CORRUPTED_JSON,
                   "received invalid JSON data for collection " + collectionName};
->>>>>>> ec27adc8
   } catch (...) {
     return Result{TRI_ERROR_INTERNAL};
   }
@@ -127,28 +110,16 @@
   VPackSlice const slice = builder.slice();
 
   if (!slice.isObject()) {
-<<<<<<< HEAD
-    return Result{
-        TRI_ERROR_HTTP_CORRUPTED_JSON,
-        "received invalid JSON data for collection '" + collectionName + "': data is no object"};
-=======
     return Result{TRI_ERROR_HTTP_CORRUPTED_JSON,
-                  "received invalid JSON data for collection " + collectionName};
->>>>>>> ec27adc8
+                  "received invalid JSON data for collection '" + collectionName + "'"};
   }
 
   type = REPLICATION_INVALID;
 
   for (auto const& pair : VPackObjectIterator(slice, true)) {
     if (!pair.key.isString()) {
-<<<<<<< HEAD
-      return Result{
-          TRI_ERROR_HTTP_CORRUPTED_JSON,
-          "received invalid JSON data for collection '" + collectionName + "': got a non-string key"};
-=======
       return Result{TRI_ERROR_HTTP_CORRUPTED_JSON,
-                    "received invalid JSON data for collection " + collectionName};
->>>>>>> ec27adc8
+                    "received invalid JSON data for collection '" + collectionName + "': got a non-string key"};
     }
 
     std::string const attributeName = pair.key.copyString();
@@ -188,14 +159,8 @@
   }
 
   if (key.empty()) {
-<<<<<<< HEAD
-    return Result{
-        TRI_ERROR_HTTP_BAD_PARAMETER,
-        "received invalid JSON data for collection '" + collectionName + "': empty key"};
-=======
     return Result{TRI_ERROR_HTTP_BAD_PARAMETER,
-                  "received invalid JSON data for collection " + collectionName};
->>>>>>> ec27adc8
+                  "received invalid JSON data for collection '" + collectionName + "': empty key"};
   }
 
   return Result{TRI_ERROR_NO_ERROR};
@@ -1232,20 +1197,13 @@
   return res;
 }
 
-<<<<<<< HEAD
-Result RestReplicationHandler::parseBatch(
-    std::string const& collectionName,
-    std::unordered_map<std::string, VPackValueLength>& latest,
-    VPackBuilder& allMarkers) {
+Result RestReplicationHandler::parseBatch(std::string const& collectionName,
+                                          std::unordered_map<std::string, VPackValueLength>& latest,
+                                          VPackBuilder& allMarkers) {
   VPackOptions options = VPackOptions::Defaults;
   options.checkAttributeUniqueness = true;
   VPackBuilder builder(&options);
-=======
-Result RestReplicationHandler::parseBatch(std::string const& collectionName,
-                                          std::unordered_map<std::string, VPackValueLength>& latest,
-                                          VPackBuilder& allMarkers) {
-  VPackBuilder builder;
->>>>>>> ec27adc8
+
   allMarkers.clear();
 
   HttpRequest* httpRequest = dynamic_cast<HttpRequest*>(_request.get());
