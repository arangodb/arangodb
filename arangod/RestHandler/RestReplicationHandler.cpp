////////////////////////////////////////////////////////////////////////////////
/// DISCLAIMER
///
/// Copyright 2014-2023 ArangoDB GmbH, Cologne, Germany
/// Copyright 2004-2014 triAGENS GmbH, Cologne, Germany
///
/// Licensed under the Apache License, Version 2.0 (the "License");
/// you may not use this file except in compliance with the License.
/// You may obtain a copy of the License at
///
///     http://www.apache.org/licenses/LICENSE-2.0
///
/// Unless required by applicable law or agreed to in writing, software
/// distributed under the License is distributed on an "AS IS" BASIS,
/// WITHOUT WARRANTIES OR CONDITIONS OF ANY KIND, either express or implied.
/// See the License for the specific language governing permissions and
/// limitations under the License.
///
/// Copyright holder is ArangoDB GmbH, Cologne, Germany
///
/// @author Jan Steemann
////////////////////////////////////////////////////////////////////////////////

#include "RestReplicationHandler.h"

#include "Agency/AgencyComm.h"
#include "ApplicationFeatures/ApplicationServer.h"
#include "Aql/Query.h"
#include "Basics/NumberUtils.h"
#include "Basics/ReadLocker.h"
#include "Basics/Result.h"
#include "Basics/RocksDBUtils.h"
#include "Basics/StaticStrings.h"
#include "Basics/VelocyPackHelper.h"
#include "Basics/WriteLocker.h"
#include "Basics/hashes.h"
#include "Cluster/ClusterFeature.h"
#include "Cluster/ClusterHelpers.h"
#include "Cluster/ClusterInfo.h"
#include "Cluster/ClusterMethods.h"
#include "Cluster/CollectionInfoCurrent.h"
#include "Cluster/FollowerInfo.h"
#include "Cluster/RebootTracker.h"
#include "Cluster/ResignShardLeadership.h"
#include "Cluster/ServerState.h"
#include "Containers/MerkleTree.h"
#include "GeneralServer/AuthenticationFeature.h"
#include "IResearch/IResearchAnalyzerFeature.h"
#include "Indexes/Index.h"
#include "Metrics/Counter.h"
#include "Network/NetworkFeature.h"
#include "Network/Utils.h"
#include "Replication/DatabaseInitialSyncer.h"
#include "Replication/DatabaseReplicationApplier.h"
#include "Replication/GlobalInitialSyncer.h"
#include "Replication/GlobalReplicationApplier.h"
#include "Replication/ReplicationApplierConfiguration.h"
#include "Replication/ReplicationClients.h"
#include "Replication/ReplicationFeature.h"
#include "RestServer/DatabaseFeature.h"
#include "RestServer/ServerIdFeature.h"
#include "RocksDBEngine/RocksDBCollection.h"
#include "Sharding/ShardingInfo.h"
#include "StorageEngine/EngineSelectorFeature.h"
#include "StorageEngine/PhysicalCollection.h"
#include "StorageEngine/StorageEngine.h"
#include "StorageEngine/TransactionState.h"
#include "Transaction/Manager.h"
#include "Transaction/ManagerFeature.h"
#include "Transaction/StandaloneContext.h"
#include "Transaction/TrxType.h"
#include "Utils/CollectionNameResolver.h"
#include "Utils/OperationOptions.h"
#include "Utils/SingleCollectionTransaction.h"
#include "Utilities/NameValidator.h"
#include "VocBase/Identifiers/RevisionId.h"
#include "VocBase/LogicalCollection.h"
#include "VocBase/LogicalView.h"
#include "VocBase/Properties/CreateCollectionBody.h"
#include "VocBase/Methods/Collections.h"
#include "VocBase/Methods/CollectionCreationInfo.h"
#include "VocBase/Properties/DatabaseConfiguration.h"

#include <Containers/HashSet.h>
#include <velocypack/Builder.h>
#include <velocypack/Collection.h>
#include <velocypack/Iterator.h>
#include <velocypack/Parser.h>
#include <velocypack/Slice.h>

using namespace arangodb;
using namespace arangodb::basics;
using namespace arangodb::rest;
using namespace arangodb::cluster;
using Helper = arangodb::basics::VelocyPackHelper;

namespace {
std::string const dataString("data");
std::string const typeString("type");

bool ignoreHiddenEnterpriseCollection(std::string const& name, bool force) {
#ifdef USE_ENTERPRISE
  if (!force && name[0] == '_') {
    if (name.starts_with(StaticStrings::FullLocalPrefix) ||
        name.starts_with(StaticStrings::FullFromPrefix) ||
        name.starts_with(StaticStrings::FullToPrefix)) {
      LOG_TOPIC("944c4", WARN, arangodb::Logger::REPLICATION)
          << "Restore ignoring collection " << name
          << ". Will be created via SmartGraphs of a full dump. If you want to "
          << "restore ONLY this collection use 'arangorestore --force'. "
          << "However this is not recommended and you should instead restore "
          << "the EdgeCollection of the SmartGraph instead.";
      return true;
    }
  }
#endif
  return false;
}

/**
 * Handle existing collections for restore.
 *
 * @param vocbase Database we work in
 * @param name  Name of the collection
 * @param dropExisting Flag if we are allowed to drop or truncate the collection
 * @return An error if the original lookup failed or we attempted do truncate or
 * drop the collection and the operation failed, otherwise it returns true if
 * the collection exists after this call, and false if it does not.
 */
auto handlingOfExistingCollection(TRI_vocbase_t& vocbase,
                                  std::string const& name, bool dropExisting)
    -> ResultT<bool> {
  ExecContextSuperuserScope escope(
      ExecContext::current().isSuperuser() ||
      (ExecContext::current().isAdminUser() && !ServerState::readOnly()));

  std::shared_ptr<LogicalCollection> col;
  auto lookupResult = methods::Collections::lookup(vocbase, name, col);

  if (lookupResult.ok()) {
    TRI_ASSERT(col);
    if (dropExisting) {
      try {
        if (ServerState::instance()->isCoordinator() &&
            name == StaticStrings::AnalyzersCollection &&
            vocbase.server()
                .hasFeature<iresearch::IResearchAnalyzerFeature>()) {
          // We have ArangoSearch here. So process analyzers accordingly.
          // We can`t just recreate/truncate collection. Agency should be
          // properly notified analyzers are gone.
          // The single server and DBServer case is handled after restore of
          // data.
          auto res = vocbase.server()
                         .getFeature<iresearch::IResearchAnalyzerFeature>()
                         .removeAllAnalyzers(vocbase);
          if (res.ok()) {
            // Analyzers are only truncated, never dropped, so collection still
            // exists.
            return {true};
          }
          return res;
        }

        auto dropResult = methods::Collections::drop(*col, true, true);
        if (dropResult.fail()) {
          if (dropResult.is(TRI_ERROR_FORBIDDEN) ||
              dropResult.is(
                  TRI_ERROR_CLUSTER_MUST_NOT_DROP_COLL_OTHER_DISTRIBUTESHARDSLIKE)) {
            // If we are not allowed to drop the collection.
            // Try to truncate.
            auto ctx = transaction::StandaloneContext::Create(vocbase);
            SingleCollectionTransaction trx(ctx, *col,
                                            AccessMode::Type::EXCLUSIVE);

            trx.addHint(transaction::Hints::Hint::INTERMEDIATE_COMMITS);
            trx.addHint(transaction::Hints::Hint::ALLOW_RANGE_DELETE);
            auto trxRes = trx.begin();

            if (!trxRes.ok()) {
              return trxRes;
            }

            OperationOptions options;
            OperationResult opRes = trx.truncate(name, options);

            auto res = trx.finish(opRes.result);
            if (!res.ok()) {
              return res;
            }
            // After a truncate the collection still exists.
            return {true};
          }

          return Result(dropResult.errorNumber(),
                        arangodb::basics::StringUtils::concatT(
                            "unable to drop collection '", name,
                            "': ", dropResult.errorMessage()));
        }

        // we just removed the collection, so we cannot rely on it being present
        // now
        col.reset();
      } catch (basics::Exception const& ex) {
        LOG_TOPIC("41579", DEBUG, Logger::REPLICATION)
            << "processRestoreCollection "
            << "could not drop collection: " << ex.what();
        // We return false (collection does not exist) here
        // in order to trigger a creation step later, which should produce
        // a duplicate name error. (Unless someone raced and dropped the
        // collection)
        // Returning true would yield a success of this method.
        return {false};
      } catch (...) {
        // We return false (collection does not exist) here
        // in order to trigger a creation step later, which should produce
        // a duplicate name error. (Unless someone raced and dropped the
        // collection)
        // Returning true would yield a success of this method.
        LOG_TOPIC("41580", DEBUG, Logger::REPLICATION)
            << "processRestoreCollection "
            << "could not drop collection: unknown error";
        return {false};
      }
    } else {
      // Found a collection, and we are not allowed to drop it, so it exists.
      return {true};
    }
  } else if (lookupResult.isNot(TRI_ERROR_ARANGO_DATA_SOURCE_NOT_FOUND)) {
    return lookupResult;
  }
  // If we end up here the collection does not exist.
  return {false};
}

}  // namespace

uint64_t const RestReplicationHandler::_defaultChunkSize = 128 * 1024;
uint64_t const RestReplicationHandler::_maxChunkSize = 128 * 1024 * 1024;
std::chrono::hours const RestReplicationHandler::_tombstoneTimeout =
    std::chrono::hours(24);

basics::ReadWriteLock RestReplicationHandler::_tombLock;
std::unordered_map<std::string,
                   std::chrono::time_point<std::chrono::steady_clock>>
    RestReplicationHandler::_tombstones = {};

static TransactionId ExtractReadlockId(VPackSlice slice) {
  TRI_ASSERT(slice.isString());
  return TransactionId{StringUtils::uint64(slice.copyString())};
}

static Result checkPlanLeaderDirect(
    std::shared_ptr<LogicalCollection> const& col,
    std::string const& claimLeaderId) {
  std::vector<std::string> agencyPath = {"Plan",
                                         "Collections",
                                         col->vocbase().name(),
                                         std::to_string(col->planId().id()),
                                         "shards",
                                         col->name()};

  std::string shardAgencyPathString = StringUtils::join(agencyPath, '/');

  AgencyComm ac(col->vocbase().server());
  AgencyCommResult res = ac.getValues(shardAgencyPathString);

  if (res.successful()) {
    // This is bullshit. Why does the *fancy* AgencyComm Manager
    // prepend the agency url with `arango` but in the end returns an object
    // that is prepended by `arango`! WTF!?
    VPackSlice plan =
        res.slice().at(0).get(AgencyCommHelper::path()).get(agencyPath);
    TRI_ASSERT(plan.isArray() && plan.length() > 0);

    VPackSlice leaderSlice = plan.at(0);
    TRI_ASSERT(leaderSlice.isString());
    if (leaderSlice.isEqualString(claimLeaderId)) {
      return Result{};
    }
  }

  return Result{TRI_ERROR_FORBIDDEN};
}

static Result restoreDataParser(char const* ptr, char const* pos,
                                std::string const& collectionName, int line,
                                VPackBuilder& builder, VPackSlice& doc,
                                TRI_replication_operation_e& type) {
  builder.clear();

  try {
    TRI_ASSERT(pos >= ptr);
    VPackParser parser(builder, builder.options);
    parser.parse(ptr, static_cast<size_t>(pos - ptr));
  } catch (std::exception const& ex) {
    // Could not even build the string
    return Result{TRI_ERROR_HTTP_CORRUPTED_JSON,
                  "received invalid JSON data for collection '" +
                      collectionName + "' on line " + std::to_string(line) +
                      ": " + ex.what()};
  } catch (...) {
    return Result{TRI_ERROR_INTERNAL};
  }

  VPackSlice slice = builder.slice();

  if (!slice.isObject()) {
    return Result{TRI_ERROR_HTTP_CORRUPTED_JSON,
                  "received invalid JSON data for collection '" +
                      collectionName + "' on line " + std::to_string(line) +
                      ": data is no object"};
  }

  type = REPLICATION_INVALID;

  VPackSlice value = slice.get(StaticStrings::KeyString);
  if (value.isString()) {
    // compact format
    type = REPLICATION_MARKER_DOCUMENT;
    // for a valid document marker without envelope, doc points to the actual
    // docuemnt
    doc = slice;
  } else {
    // enveloped (old) format. each document is wrapped into a
    // {"type":2300,"data":{...}} envelope
    value = slice.get(::typeString);
    if (value.isNumber()) {
      int v = value.getNumericValue<int>();
      if (v == 2301) {
        // pre-3.0 type for edges
        type = REPLICATION_MARKER_DOCUMENT;
      } else {
        type = static_cast<TRI_replication_operation_e>(v);
      }

      if (type == REPLICATION_MARKER_DOCUMENT) {
        // for dumps taken with RocksDB and/or MMFiles
        value = slice.get(::dataString);
        if (!value.isObject()) {
          type = REPLICATION_INVALID;
        } else {
          // for a valid document marker, doc points to the actual docuemnt
          doc = value;
        }
      } else if (type == REPLICATION_MARKER_REMOVE) {
        // edge case: only needed for old dumps taken with MMFiles
        value = slice.get(::dataString);
        if (value.isObject()) {
          value = value.get(StaticStrings::KeyString);
        } else {
          value = slice.get("key");
        }
        if (!value.isString()) {
          type = REPLICATION_INVALID;
        } else {
          // for a valid remove marker, doc points to the key string
          doc = value;
        }
      }
    }
  }

  TRI_ASSERT(type != REPLICATION_MARKER_DOCUMENT || doc.isObject());

  if (type != REPLICATION_MARKER_DOCUMENT &&
      type != REPLICATION_MARKER_REMOVE) {
    // we can only handle REPLICATION_MARKER_DOCUMENT and
    // REPLICATION_MARKER_REMOVE here
    return Result{TRI_ERROR_HTTP_CORRUPTED_JSON,
                  "received invalid JSON data for collection '" +
                      collectionName + "' on line " + std::to_string(line) +
                      ": got an invalid input document"};
  }

  return {};
}

RestReplicationHandler::RestReplicationHandler(ArangodServer& server,
                                               GeneralRequest* request,
                                               GeneralResponse* response)
    : RestVocbaseBaseHandler(server, request, response) {}

////////////////////////////////////////////////////////////////////////////////
/// @brief creates an error if called on a coordinator server
////////////////////////////////////////////////////////////////////////////////

bool RestReplicationHandler::isCoordinatorError() {
  if (ServerState::instance()->isCoordinator()) {
    generateError(rest::ResponseCode::NOT_IMPLEMENTED,
                  TRI_ERROR_CLUSTER_UNSUPPORTED,
                  "replication API is not supported on a coordinator");

    return true;
  }

  return false;
}

std::string const RestReplicationHandler::LoggerState = "logger-state";
std::string const RestReplicationHandler::LoggerTickRanges =
    "logger-tick-ranges";
std::string const RestReplicationHandler::LoggerFirstTick = "logger-first-tick";
std::string const RestReplicationHandler::LoggerFollow = "logger-follow";
std::string const RestReplicationHandler::Batch = "batch";
std::string const RestReplicationHandler::Inventory = "inventory";
std::string const RestReplicationHandler::Keys = "keys";
std::string const RestReplicationHandler::Revisions = "revisions";
std::string const RestReplicationHandler::Tree = "tree";
std::string const RestReplicationHandler::Ranges = "ranges";
std::string const RestReplicationHandler::Documents = "documents";
std::string const RestReplicationHandler::Dump = "dump";
std::string const RestReplicationHandler::RestoreCollection =
    "restore-collection";
std::string const RestReplicationHandler::RestoreIndexes = "restore-indexes";
std::string const RestReplicationHandler::RestoreData = "restore-data";
std::string const RestReplicationHandler::RestoreView = "restore-view";
std::string const RestReplicationHandler::Sync = "sync";
std::string const RestReplicationHandler::MakeFollower = "make-follower";
std::string const RestReplicationHandler::ServerId = "server-id";
std::string const RestReplicationHandler::ApplierConfig = "applier-config";
std::string const RestReplicationHandler::ApplierStart = "applier-start";
std::string const RestReplicationHandler::ApplierStop = "applier-stop";
std::string const RestReplicationHandler::ApplierState = "applier-state";
std::string const RestReplicationHandler::ApplierStateAll = "applier-state-all";
std::string const RestReplicationHandler::ClusterInventory = "clusterInventory";
std::string const RestReplicationHandler::AddFollower = "addFollower";
std::string const RestReplicationHandler::RemoveFollower = "removeFollower";
std::string const RestReplicationHandler::SetTheLeader = "set-the-leader";
std::string const RestReplicationHandler::HoldReadLockCollection =
    "holdReadLockCollection";

// main function that dispatches the different routes and commands
RestStatus RestReplicationHandler::execute() {
  auto res = testPermissions();
  if (!res.ok()) {
    generateError(res);
    return RestStatus::DONE;
  }
  // extract the request type
  auto const type = _request->requestType();
  auto const& suffixes = _request->suffixes();

  size_t const len = suffixes.size();

  if (len >= 1) {
    std::string const& command = suffixes[0];

    if (command == LoggerState) {
      if (type != rest::RequestType::GET) {
        goto BAD_CALL;
      }
      handleCommandLoggerState();
    } else if (command == LoggerTickRanges) {
      if (type != rest::RequestType::GET) {
        goto BAD_CALL;
      }
      if (isCoordinatorError()) {
        return RestStatus::DONE;
      }
      handleCommandLoggerTickRanges();
    } else if (command == LoggerFirstTick) {
      if (type != rest::RequestType::GET) {
        goto BAD_CALL;
      }
      if (isCoordinatorError()) {
        return RestStatus::DONE;
      }
      handleCommandLoggerFirstTick();
    } else if (command == LoggerFollow) {
      if (type != rest::RequestType::GET && type != rest::RequestType::PUT) {
        goto BAD_CALL;
      }
      if (isCoordinatorError()) {
        return RestStatus::DONE;
      }
      // track the number of parallel invocations of the tailing API
      auto& rf = _vocbase.server().getFeature<ReplicationFeature>();
      // this may throw when too many threads are going into tailing
      rf.trackTailingStart();

      auto guard = scopeGuard([&rf]() noexcept { rf.trackTailingEnd(); });

      handleCommandLoggerFollow();
    } else if (command == Batch) {
      // access batch context in context manager
      // example call: curl -XPOST --dump - --data '{}'
      // http://localhost:5555/_api/replication/batch
      // the object may contain a "ttl" for the context

      // POST - create batch id / handle
      // PUT  - extend batch id / handle
      // DEL  - delete batchid

      if (ServerState::instance()->isCoordinator()) {
        handleUnforwardedTrampolineCoordinator();
      } else {
        handleCommandBatch();
      }
    } else if (command == Inventory) {
      // get overview of collections and indexes followed by some extra data
      // example call: curl --dump -
      // http://localhost:5555/_api/replication/inventory?batchId=75

      // {
      //    collections : [ ... ],
      //    "state" : {
      //      "running" : true,
      //      "lastLogTick" : "10528",
      //      "lastUncommittedLogTick" : "10531",
      //      "totalEvents" : 3782,
      //      "time" : "2017-07-19T21:50:59Z"
      //    },
      //   "tick" : "10531"
      // }

      if (type != rest::RequestType::GET) {
        goto BAD_CALL;
      }
      if (ServerState::instance()->isCoordinator()) {
        handleUnforwardedTrampolineCoordinator();
      } else {
        handleCommandInventory();
      }
    } else if (command == Keys) {
      // preconditions for calling this route are unclear and undocumented --
      // FIXME
      if (type != rest::RequestType::GET && type != rest::RequestType::POST &&
          type != rest::RequestType::PUT &&
          type != rest::RequestType::DELETE_REQ) {
        goto BAD_CALL;
      }

      if (isCoordinatorError()) {
        return RestStatus::DONE;
      }

      if (type == rest::RequestType::POST) {
        // has to be called first will bind the iterator to a collection

        // example: curl -XPOST --dump -
        // 'http://localhost:5555/_db/_system/_api/replication/keys/?collection=_users&batchId=169'
        // ; echo
        // returns
        // { "id": <context id - int>,
        //   "count": <number of documents in collection - int>
        // }
        handleCommandCreateKeys();
      } else if (type == rest::RequestType::GET) {
        // curl --dump -
        // 'http://localhost:5555/_db/_system/_api/replication/keys/123?collection=_users'
        // ; echo # id is batchid
        handleCommandGetKeys();
      } else if (type == rest::RequestType::PUT) {
        handleCommandFetchKeys();
      } else if (type == rest::RequestType::DELETE_REQ) {
        handleCommandRemoveKeys();
      }
    } else if (command == Revisions) {
      if (isCoordinatorError()) {
        return RestStatus::DONE;
      }

      if (len > 1) {
        std::string const& subCommand = suffixes[1];
        if (type == rest::RequestType::GET && subCommand == Tree) {
          handleCommandRevisionTree();
        } else if (type == rest::RequestType::POST && subCommand == Tree) {
          handleCommandRebuildRevisionTree();
#ifdef ARANGODB_ENABLE_FAILURE_TESTS
        } else if (type == rest::RequestType::PUT && subCommand == Tree) {
          handleCommandCorruptRevisionTree();
#endif
        } else if (type == rest::RequestType::PUT && subCommand == Ranges) {
          handleCommandRevisionRanges();
        } else if (type == rest::RequestType::PUT && subCommand == Documents) {
          handleCommandRevisionDocuments();
        }
      } else {
        goto BAD_CALL;
      }
    } else if (command == Dump) {
      // works on collections
      // example: curl --dump -
      // 'http://localhost:5555/_db/_system/_api/replication/dump?collection=test&batchId=115'
      // requires batch-id
      // does internally an
      //   - get inventory
      //   - purge local
      //   - dump remote to local

      if (type != rest::RequestType::GET) {
        goto BAD_CALL;
      }

      if (ServerState::instance()->isCoordinator()) {
        handleUnforwardedTrampolineCoordinator();
      } else {
        handleCommandDump();
      }
    } else if (command == RestoreCollection) {
      if (type != rest::RequestType::PUT) {
        goto BAD_CALL;
      }

      handleCommandRestoreCollection();
    } else if (command == RestoreIndexes) {
      if (type != rest::RequestType::PUT) {
        goto BAD_CALL;
      }

      handleCommandRestoreIndexes();
    } else if (command == RestoreData) {
      if (type != rest::RequestType::PUT) {
        goto BAD_CALL;
      }
      handleCommandRestoreData();
    } else if (command == RestoreView) {
      if (type != rest::RequestType::PUT) {
        goto BAD_CALL;
      }

      handleCommandRestoreView();
    } else if (command == Sync) {
      if (type != rest::RequestType::PUT) {
        goto BAD_CALL;
      }

      if (isCoordinatorError()) {
        return RestStatus::DONE;
      }

      handleCommandSync();
    } else if (command == MakeFollower ||
               command == "make-slave" /*deprecated*/) {
      if (type != rest::RequestType::PUT) {
        goto BAD_CALL;
      }

      if (isCoordinatorError()) {
        return RestStatus::DONE;
      }

      handleCommandMakeFollower();
    } else if (command == ServerId) {
      if (type != rest::RequestType::GET) {
        goto BAD_CALL;
      }
      handleCommandServerId();
    } else if (command == ApplierConfig) {
      if (type == rest::RequestType::GET) {
        handleCommandApplierGetConfig();
      } else {
        if (type != rest::RequestType::PUT) {
          goto BAD_CALL;
        }
        handleCommandApplierSetConfig();
      }
    } else if (command == ApplierStart) {
      if (type != rest::RequestType::PUT) {
        goto BAD_CALL;
      }

      if (isCoordinatorError()) {
        return RestStatus::DONE;
      }

      handleCommandApplierStart();
    } else if (command == ApplierStop) {
      if (type != rest::RequestType::PUT) {
        goto BAD_CALL;
      }

      if (isCoordinatorError()) {
        return RestStatus::DONE;
      }

      handleCommandApplierStop();
    } else if (command == ApplierState) {
      if (type == rest::RequestType::DELETE_REQ) {
        handleCommandApplierDeleteState();
      } else {
        if (type != rest::RequestType::GET) {
          goto BAD_CALL;
        }
        handleCommandApplierGetState();
      }
    } else if (command == ApplierStateAll) {
      if (type != rest::RequestType::GET) {
        goto BAD_CALL;
      }
      handleCommandApplierGetStateAll();
    } else if (command == ClusterInventory) {
      if (type != rest::RequestType::GET) {
        goto BAD_CALL;
      }
      if (!ServerState::instance()->isCoordinator()) {
        generateError(rest::ResponseCode::FORBIDDEN,
                      TRI_ERROR_CLUSTER_ONLY_ON_COORDINATOR);
      } else {
        handleCommandClusterInventory();
      }
    } else if (command == AddFollower) {
      if (type != rest::RequestType::PUT) {
        goto BAD_CALL;
      }
      if (!ServerState::instance()->isDBServer()) {
        generateError(rest::ResponseCode::FORBIDDEN,
                      TRI_ERROR_CLUSTER_ONLY_ON_DBSERVER);
      } else {
        handleCommandAddFollower();
      }
    } else if (command == RemoveFollower) {
      if (type != rest::RequestType::PUT) {
        goto BAD_CALL;
      }
      if (!ServerState::instance()->isDBServer()) {
        generateError(rest::ResponseCode::FORBIDDEN,
                      TRI_ERROR_CLUSTER_ONLY_ON_DBSERVER);
      } else {
        handleCommandRemoveFollower();
      }
    } else if (command == SetTheLeader) {
      if (type != rest::RequestType::PUT) {
        goto BAD_CALL;
      }
      if (!ServerState::instance()->isDBServer()) {
        generateError(rest::ResponseCode::FORBIDDEN,
                      TRI_ERROR_CLUSTER_ONLY_ON_DBSERVER);
      } else {
        handleCommandSetTheLeader();
      }
    } else if (command == HoldReadLockCollection) {
      if (!ServerState::instance()->isDBServer()) {
        generateError(rest::ResponseCode::FORBIDDEN,
                      TRI_ERROR_CLUSTER_ONLY_ON_DBSERVER);
      } else {
        if (type == rest::RequestType::POST) {
          handleCommandHoldReadLockCollection();
        } else if (type == rest::RequestType::DELETE_REQ) {
          handleCommandCancelHoldReadLockCollection();
        } else if (type == rest::RequestType::GET) {
          handleCommandGetIdForReadLockCollection();
        } else {
          goto BAD_CALL;
        }
      }
    } else {
      generateError(rest::ResponseCode::BAD, TRI_ERROR_HTTP_BAD_PARAMETER,
                    std::string("invalid command '") + command + "'");
    }

    return RestStatus::DONE;
  }

BAD_CALL:
  if (len != 1) {
    generateError(rest::ResponseCode::BAD, TRI_ERROR_HTTP_SUPERFLUOUS_SUFFICES,
                  "expecting URL /_api/replication/<command>");
  } else {
    generateError(rest::ResponseCode::METHOD_NOT_ALLOWED,
                  TRI_ERROR_HTTP_METHOD_NOT_ALLOWED);
  }

  return RestStatus::DONE;
}

Result RestReplicationHandler::testPermissions() {
  if (!_request->authenticated()) {
    return TRI_ERROR_NO_ERROR;
  }

  std::string user = _request->user();
  auto const& suffixes = _request->suffixes();
  size_t const len = suffixes.size();
  if (len >= 1) {
    auto const type = _request->requestType();
    std::string const& command = suffixes[0];
    if ((command == Batch) ||
        (command == Inventory && type == rest::RequestType::GET) ||
        (command == Dump && type == rest::RequestType::GET) ||
        (command == RestoreCollection && type == rest::RequestType::PUT)) {
      if (command == Dump) {
        // check dump collection permissions (at least ro needed)
        std::string collectionName = _request->value("collection");

        if (ServerState::instance()->isCoordinator()) {
          // We have a shard id, need to translate
          ClusterInfo& ci = server().getFeature<ClusterFeature>().clusterInfo();
          collectionName = ci.getCollectionNameForShard(collectionName);
        }

        if (!collectionName.empty()) {
          auto& exec = ExecContext::current();
          ExecContextSuperuserScope escope(exec.isAdminUser());
          if (!exec.isAdminUser() &&
              !exec.canUseCollection(collectionName, auth::Level::RO)) {
            // not enough rights
            return Result(TRI_ERROR_FORBIDDEN);
          }
        } else {
          // not found, return 404
          return Result(TRI_ERROR_ARANGO_DATA_SOURCE_NOT_FOUND);
        }
      } else if (command == RestoreCollection) {
        VPackSlice const slice = _request->payload();
        VPackSlice const parameters = slice.get("parameters");
        if (parameters.isObject()) {
          if (parameters.get("name").isString()) {
            std::string collectionName = parameters.get("name").copyString();
            if (!collectionName.empty()) {
              std::string dbName = _request->databaseName();
              DatabaseFeature& databaseFeature =
                  _vocbase.server().getFeature<DatabaseFeature>();
              auto vocbase = databaseFeature.useDatabase(dbName);
              if (vocbase == nullptr) {
                return Result(TRI_ERROR_ARANGO_DATABASE_NOT_FOUND);
              }

              std::string const& overwriteCollection =
                  _request->value("overwrite");

              auto& exec = ExecContext::current();
              ExecContextSuperuserScope escope(exec.isAdminUser());

              if (overwriteCollection == "true" ||
                  vocbase->lookupCollection(collectionName) == nullptr) {
                // 1.) re-create collection, means: overwrite=true (rw database)
                // OR 2.) not existing, new collection (rw database)
                if (!exec.isAdminUser() &&
                    !exec.canUseDatabase(dbName, auth::Level::RW)) {
                  return Result(TRI_ERROR_FORBIDDEN);
                }
              } else {
                // 3.) Existing collection (ro database, rw collection)
                // no overwrite. restoring into an existing collection
                if (!exec.isAdminUser() &&
                    !exec.canUseCollection(collectionName, auth::Level::RW)) {
                  return Result(TRI_ERROR_FORBIDDEN);
                }
              }
            } else {
              return Result(TRI_ERROR_HTTP_BAD_PARAMETER,
                            "empty collection name");
            }
          } else {
            return Result(TRI_ERROR_HTTP_BAD_PARAMETER,
                          "invalid collection name type");
          }
        } else {
          return Result(TRI_ERROR_HTTP_BAD_PARAMETER,
                        "invalid collection parameter type");
        }
      }
    }
  }
  return Result(TRI_ERROR_NO_ERROR);
}

/// @brief returns the short id of the server which should handle this request
ResultT<std::pair<std::string, bool>>
RestReplicationHandler::forwardingTarget() {
  auto base = RestVocbaseBaseHandler::forwardingTarget();
  if (base.ok() && !std::get<0>(base.get()).empty()) {
    return base;
  }

  auto res = testPermissions();
  if (!res.ok()) {
    return res;
  }

  ServerID const& DBserver = _request->value("DBserver");
  if (!DBserver.empty()) {
    // if DBserver property present, remove auth header
    return std::make_pair(DBserver, true);
  }

  return {std::make_pair(StaticStrings::Empty, false)};
}

////////////////////////////////////////////////////////////////////////////////
/// @brief was docuBlock JSF_put_api_replication_makeFollower
////////////////////////////////////////////////////////////////////////////////

void RestReplicationHandler::handleCommandMakeFollower() {
  bool isGlobal = false;
  ReplicationApplier* applier = getApplier(isGlobal);
  if (applier == nullptr) {
    return;
  }

  bool success = false;
  VPackSlice body = this->parseVPackBody(success);
  if (!success) {
    // error already created
    return;
  }

  std::string databaseName;

  if (!isGlobal) {
    databaseName = _vocbase.name();
  }

  ReplicationApplierConfiguration configuration =
      ReplicationApplierConfiguration::fromVelocyPack(_vocbase.server(), body,
                                                      databaseName);
  configuration._skipCreateDrop = false;

  // will throw if invalid
  configuration.validate();

  // allow access to _users if appropriate
  ExecContextSuperuserScope escope(ExecContext::current().isAdminUser());

  // forget about any existing replication applier configuration
  applier->forget();
  applier->reconfigure(configuration);
  applier->startReplication();

  while (applier->isInitializing()) {  // wait for initial sync
    std::this_thread::sleep_for(std::chrono::milliseconds(50));
    if (_vocbase.server().isStopping()) {
      generateError(Result(TRI_ERROR_SHUTTING_DOWN));
      return;
    }
  }
  // applier->startTailing(lastLogTick, true, barrierId);

  VPackBuilder result;
  result.openObject();
  applier->toVelocyPack(result);
  result.close();
  generateResult(rest::ResponseCode::OK, result.slice());
}

////////////////////////////////////////////////////////////////////////////////
/// @brief handle an unforwarded command in the coordinator case
/// If the request is well-formed and has the DBserver set, then the request
/// should already be forwarded by other means. We should only get here if
/// the request is null or the DBserver parameter is missing. This method
/// now just does a bit of error handling.
////////////////////////////////////////////////////////////////////////////////

void RestReplicationHandler::handleUnforwardedTrampolineCoordinator() {
  if (_request == nullptr) {
    THROW_ARANGO_EXCEPTION_MESSAGE(TRI_ERROR_INTERNAL, "invalid request");
  }

  // First check the DBserver component of the body json:
  ServerID DBserver = _request->value("DBserver");

  if (DBserver.empty()) {
    generateError(rest::ResponseCode::BAD, TRI_ERROR_HTTP_BAD_PARAMETER,
                  "need \"DBserver\" parameter");
    return;
  }

  TRI_ASSERT(false);  // should only get here if request is not well-formed
}

////////////////////////////////////////////////////////////////////////////////
/// @brief was docuBlock JSF_get_api_replication_cluster_inventory
////////////////////////////////////////////////////////////////////////////////

void RestReplicationHandler::handleCommandClusterInventory() {
  auto& replicationFeature = _vocbase.server().getFeature<ReplicationFeature>();
  replicationFeature.trackInventoryRequest();

  std::string const& dbName = _request->databaseName();
  bool includeSystem = _request->parsedValue("includeSystem", true);

  ClusterInfo& ci = server().getFeature<ClusterFeature>().clusterInfo();
  std::vector<std::shared_ptr<LogicalCollection>> cols =
      ci.getCollections(dbName);
  VPackBuilder resultBuilder;
  resultBuilder.openObject();

  DatabaseFeature& databaseFeature =
      _vocbase.server().getFeature<DatabaseFeature>();
  auto vocbase = databaseFeature.useDatabase(dbName);
  if (!vocbase) {
    generateError(ResponseCode::NOT_FOUND, TRI_ERROR_ARANGO_DATABASE_NOT_FOUND);
    return;
  }

  resultBuilder.add(VPackValue(StaticStrings::Properties));
  vocbase->toVelocyPack(resultBuilder);
  vocbase.reset();

  auto& exec = ExecContext::current();
  ExecContextSuperuserScope escope(exec.isAdminUser());

  resultBuilder.add("collections", VPackValue(VPackValueType::Array));
  for (std::shared_ptr<LogicalCollection> const& c : cols) {
    if (!exec.isAdminUser() &&
        !exec.canUseCollection(dbName, c->name(), auth::Level::RO)) {
      continue;
    }

    // We want to check if the collection is usable and all followers
    // are in sync:
    std::shared_ptr<ShardMap> shardMap = c->shardIds();

    // shardMap is an unordered_map from ShardId (string) to a vector of
    // servers (strings), wrapped in a shared_ptr
    auto cic = ci.getCollectionCurrent(dbName,
                                       basics::StringUtils::itoa(c->id().id()));
    // Check all shards:
    bool isReady = true;
    bool allInSync = true;
    for (auto const& p : *shardMap) {
      auto currentServerList = cic->servers(p.first /* shardId */);
      if (c->isSmart() && c->type() == TRI_COL_TYPE_EDGE && c->isAStub()) {
        // Means we do have a Virtual SmartEdge Collection.
        // A Virtual SmartEdge Collection does not include any shards.
        // Therefore, we cannot, and we do not need to verify if shards are in
        // sync or not.
        ADB_PROD_ASSERT(!c->isSmartChild());
#ifdef ARANGODB_ENABLE_MAINTAINER_MODE
        // Additionally, whenever we see a Virtual Edge Collection, we must make
        // sure that the related shadow collections are part of the inventory.
        for (auto const& shadowCollectionName : c->realNames()) {
          bool foundShadowCollection = false;
          for (auto const& logicalCollection : cols) {
            if (logicalCollection->name() == shadowCollectionName) {
              // A ShadowCollection must be a SmartChild
              TRI_ASSERT(logicalCollection->isSmartChild());
              foundShadowCollection = true;
            }
          }
          TRI_ASSERT(foundShadowCollection);
        }
#endif
      } else {
        if (currentServerList.size() == 0 || p.second.size() == 0 ||
            currentServerList[0] != p.second[0] ||
            (!p.second[0].empty() && p.second[0][0] == '_')) {
          isReady = false;
        }
        if (!ClusterHelpers::compareServerLists(p.second, currentServerList)) {
          allInSync = false;
        }
      }
    }
    c->toVelocyPackForClusterInventory(resultBuilder, includeSystem, isReady,
                                       allInSync);
  }
  resultBuilder.close();  // collections
  resultBuilder.add("views", VPackValue(VPackValueType::Array));
  LogicalView::enumerate(
      _vocbase, [&resultBuilder](LogicalView::ptr const& view) -> bool {
        if (view) {
          resultBuilder.openObject();
          view->properties(resultBuilder,
                           LogicalDataSource::Serialization::Inventory);
          // details, !forPersistence because on restore any
          // datasource ids will differ, so need an end-user
          // representation
          resultBuilder.close();
        }

        return true;
      });
  resultBuilder.close();  // views

  TRI_voc_tick_t tick = TRI_CurrentTickServer();
  resultBuilder.add("tick", VPackValue(std::to_string(tick)));
  resultBuilder.add("state", VPackValue("unused"));
  resultBuilder.close();  // base
  generateResult(rest::ResponseCode::OK, resultBuilder.slice());
}

////////////////////////////////////////////////////////////////////////////////
/// @brief restores the structure of a collection TODO MOVE
////////////////////////////////////////////////////////////////////////////////

void RestReplicationHandler::handleCommandRestoreCollection() {
  bool parseSuccess = false;
  VPackSlice body = this->parseVPackBody(parseSuccess);
  if (!parseSuccess) {  // error message generated in parseVPackBody
    return;
  }
  auto pair = rocksutils::stripObjectIds(body);
  VPackSlice const slice = pair.first;

  bool overwrite = _request->parsedValue<bool>("overwrite", false);
  bool force = _request->parsedValue<bool>("force", false);
  bool ignoreDistributeShardsLikeErrors =
      _request->parsedValue<bool>("ignoreDistributeShardsLikeErrors", false);

  Result res = processRestoreCollection(slice, overwrite, force,
                                        ignoreDistributeShardsLikeErrors);

  if (res.is(TRI_ERROR_ARANGO_DUPLICATE_NAME)) {
    VPackSlice name = slice.get("parameters");
    if (name.isObject()) {
      name = name.get("name");
      if (name.isString() && !name.copyString().empty() &&
          name.copyString()[0] == '_') {
        // system collection, may have been created in the meantime by a
        // background action collection should be there now
        res.reset();
      }
    }
  }

  if (res.fail()) {
    THROW_ARANGO_EXCEPTION(res);
  }

  VPackBuilder result;
  result.add(VPackValue(VPackValueType::Object));
  result.add("result", VPackValue(true));
  result.close();
  generateResult(rest::ResponseCode::OK, result.slice());
}

////////////////////////////////////////////////////////////////////////////////
/// @brief restores the indexes of a collection
////////////////////////////////////////////////////////////////////////////////

void RestReplicationHandler::handleCommandRestoreIndexes() {
  bool parseSuccess = false;
  VPackSlice body = this->parseVPackBody(parseSuccess);
  if (!parseSuccess) {  // error message generated in parseVPackBody
    return;
  }

  bool force = _request->parsedValue("force", false);

  Result res;
  if (ServerState::instance()->isCoordinator()) {
    res = processRestoreIndexesCoordinator(body, force);
  } else {
    res = processRestoreIndexes(body, force);
  }

  if (res.fail()) {
    THROW_ARANGO_EXCEPTION(res);
  }

  VPackBuilder result;
  result.openObject();
  result.add("result", VPackValue(true));
  result.close();
  generateResult(rest::ResponseCode::OK, result.slice());
}

////////////////////////////////////////////////////////////////////////////////
/// @brief restores the data of a collection
////////////////////////////////////////////////////////////////////////////////

void RestReplicationHandler::handleCommandRestoreData() {
  std::string const& colName = _request->value("collection");

  if (colName.empty()) {
    generateError(rest::ResponseCode::BAD, TRI_ERROR_HTTP_BAD_PARAMETER,
                  "invalid collection parameter, not given");
    return;
  }

  Result res = processRestoreData(colName);

  if (res.fail()) {
    if (res.errorMessage().empty()) {
      generateError(GeneralResponse::responseCode(res.errorNumber()),
                    res.errorNumber());
    } else {
      generateError(res);
    }
  } else {
    VPackBuilder result;
    result.add(VPackValue(VPackValueType::Object));
    result.add("result", VPackValue(true));
    result.close();
    generateResult(rest::ResponseCode::OK, result.slice());
  }
}

////////////////////////////////////////////////////////////////////////////////
/// @brief restores the structure of a collection
////////////////////////////////////////////////////////////////////////////////

Result RestReplicationHandler::processRestoreCollection(
    VPackSlice const& collection, bool dropExisting, bool force,
    bool ignoreDistributeShardsLikeErrors) {
  if (!collection.isObject()) {
    return Result(TRI_ERROR_HTTP_BAD_PARAMETER,
                  "collection declaration is invalid");
  }

  VPackSlice const parameters = collection.get("parameters");

  {
    // NOTE: This code is only to check if attribute is there
    // TODO: Reorganize, processRestore should be called with
    // Parameters only, and restore Indexes with indexes
    // only, test of existence should be outside.
    VPackSlice const indexes = collection.get("indexes");

    if (!indexes.isArray()) {
      return Result(TRI_ERROR_HTTP_BAD_PARAMETER,
                    "collection indexes declaration is invalid");
    }
  }

  auto config = _vocbase.getDatabaseConfiguration();

  // Original
  auto input = CreateCollectionBody::fromRestoreAPIBody(parameters, config);
  if (input.fail()) {
    return input.result();
  }
  OperationOptions options(_context);

  if (ignoreHiddenEnterpriseCollection(input->name, force)) {
    return {TRI_ERROR_NO_ERROR};
  }

  if (arangodb::basics::VelocyPackHelper::getBooleanValue(parameters, "deleted",
                                                          false)) {
    // we don't care about deleted collections
    return Result();
  }

<<<<<<< HEAD
  if (ServerState::instance()->isCoordinator()) {
    Result res = ShardingInfo::validateShardsAndReplicationFactor(
        parameters, server(), true);
    if (res.fail()) {
      return res;
    }
  }

  // only local
  ExecContextSuperuserScope escope(
      ExecContext::current().isSuperuser() ||
      (ExecContext::current().isAdminUser() && !ServerState::readOnly()));
  // end only local

  std::shared_ptr<LogicalCollection> col;
  auto lookupResult = methods::Collections::lookup(_vocbase, name, col);

  if (lookupResult.ok()) {
    TRI_ASSERT(col);
    if (dropExisting) {
      try {
        if (ServerState::instance()->isCoordinator() &&
            name == StaticStrings::AnalyzersCollection &&
            server().hasFeature<iresearch::IResearchAnalyzerFeature>()) {
          // We have ArangoSearch here. So process analyzers accordingly.
          // We can`t just recreate/truncate collection. Agency should be
          // properly notified analyzers are gone.
          // The single server and DBServer case is handled after restore of
          // data.
          return server()
              .getFeature<iresearch::IResearchAnalyzerFeature>()
              .removeAllAnalyzers(_vocbase, transaction::TrxType::kREST);
        }

        auto dropResult = methods::Collections::drop(*col, true, true);
        if (dropResult.fail()) {
          if (dropResult.is(TRI_ERROR_FORBIDDEN) ||
              dropResult.is(
                  TRI_ERROR_CLUSTER_MUST_NOT_DROP_COLL_OTHER_DISTRIBUTESHARDSLIKE)) {
            // If we are not allowed to drop the collection.
            // Try to truncate.
            auto ctx = transaction::StandaloneContext::Create(_vocbase);
            SingleCollectionTransaction trx(ctx, *col,
                                            AccessMode::Type::EXCLUSIVE,
                                            transaction::TrxType::kREST);

            trx.addHint(transaction::Hints::Hint::INTERMEDIATE_COMMITS);
            trx.addHint(transaction::Hints::Hint::ALLOW_RANGE_DELETE);
            auto trxRes = trx.begin();

            if (!trxRes.ok()) {
              return trxRes;
            }

            OperationOptions options;
            OperationResult opRes = trx.truncate(name, options);

            return trx.finish(opRes.result);
          }

          return Result(dropResult.errorNumber(),
                        arangodb::basics::StringUtils::concatT(
                            "unable to drop collection '", name,
                            "': ", dropResult.errorMessage()));
        }

        // we just removed the collection, so we cannot rely on it being present
        // now
        col.reset();
      } catch (basics::Exception const& ex) {
        LOG_TOPIC("41579", DEBUG, Logger::REPLICATION)
            << "processRestoreCollection "
            << "could not drop collection: " << ex.what();
      } catch (...) {
=======
  {
    auto result =
        handlingOfExistingCollection(_vocbase, input->name, dropExisting);
    if (result.fail()) {
      return result.result();
    }
    if (result.get()) {
      // Collection still exists.
      // No point in trying to recreate it, it will fail with duplicate name.
      if (dropExisting) {
        // Overwrite mode, we have successfully truncated the collection
        // Consider this process successful.
        return {TRI_ERROR_NO_ERROR};
      } else {
        return Result(
            TRI_ERROR_ARANGO_DUPLICATE_NAME,
            std::string("duplicate collection name '") + input->name + "'");
>>>>>>> d0a548f3
      }
    }
  }

  // We always wait for Collections to be synced on shards
  bool waitForSyncReplication = true;
  bool isNewDatabase = false;
  bool isRestore = true;

  bool allowEnterpriseCollectionsOnSingleServer = false;
  bool enforceReplicationFactor = true;

  if (input->isSmart || input->isSatellite()) {
    allowEnterpriseCollectionsOnSingleServer = true;
  }

  std::vector<CreateCollectionBody> collections{std::move(input.get())};
  auto result = methods::Collections::create(
      _vocbase, options, collections, waitForSyncReplication,
      enforceReplicationFactor, isNewDatabase,
      allowEnterpriseCollectionsOnSingleServer, isRestore);

  return result.result();
}

////////////////////////////////////////////////////////////////////////////////
/// @brief restores the data of a collection
////////////////////////////////////////////////////////////////////////////////

Result RestReplicationHandler::processRestoreData(std::string const& colName) {
#ifdef USE_ENTERPRISE
  bool force = _request->parsedValue("force", false);
  if (ignoreHiddenEnterpriseCollection(colName, force)) {
    return {TRI_ERROR_NO_ERROR};
  }
#endif

  // always regenerate revision ids on restore, so that we cannot run into
  // any trouble with non-conforming revision-id ranges
  constexpr bool generateNewRevisionIds = true;

  ExecContextSuperuserScope escope(
      ExecContext::current().isSuperuser() ||
      (ExecContext::current().isAdminUser() && !ServerState::readOnly()));

  if (colName == StaticStrings::UsersCollection) {
    // We need to handle the _users in a special way
    return processRestoreUsersBatch(generateNewRevisionIds);
  }

  if (colName == StaticStrings::AnalyzersCollection &&
      ServerState::instance()->isCoordinator() &&
      _vocbase.server().hasFeature<iresearch::IResearchAnalyzerFeature>()) {
    // _analyzers should be inserted via analyzers API
    return processRestoreCoordinatorAnalyzersBatch(generateNewRevisionIds);
  }

  auto ctx = transaction::StandaloneContext::Create(_vocbase);
  SingleCollectionTransaction trx(ctx, colName, AccessMode::Type::WRITE,
                                  transaction::TrxType::kREST);

  Result res = trx.begin();

  if (!res.ok()) {
    res.reset(res.errorNumber(),
              arangodb::basics::StringUtils::concatT(
                  "unable to start transaction: ", res.errorMessage()));
    return res;
  }

  res = processRestoreDataBatch(trx, colName, generateNewRevisionIds);
  res = trx.finish(res);

  // for single-server we just trigger analyzers cache reload
  // once replication updated _analyzers collection. This
  // will make all newly imported analyzers available
  if (res.ok() && colName == StaticStrings::AnalyzersCollection &&
      ServerState::instance()->isSingleServer() &&
      _vocbase.server().hasFeature<iresearch::IResearchAnalyzerFeature>()) {
    server()
        .getFeature<arangodb::iresearch::IResearchAnalyzerFeature>()
        .invalidate(_vocbase, transaction::TrxType::kREST);
  }
  return res;
}

Result RestReplicationHandler::parseBatch(
    transaction::Methods& trx, std::string const& collectionName,
    VPackBuilder& documentsToInsert,
    std::unordered_set<std::string>& documentsToRemove,
    bool generateNewRevisionIds) {
  // simon: originally VST was not allowed here, but in 3.7 the content-type
  // is properly set, so we can use it
  if (_request->transportType() != Endpoint::TransportType::HTTP &&
      _request->contentType() != ContentType::DUMP) {
    THROW_ARANGO_EXCEPTION_MESSAGE(TRI_ERROR_INTERNAL, "invalid request type");
  }

  LogicalCollection* collection = trx.documentCollection(collectionName);
  if (!collection) {
    return TRI_ERROR_ARANGO_DATA_SOURCE_NOT_FOUND;
  }
  PhysicalCollection* physical = collection->getPhysical();
  if (!physical) {
    return TRI_ERROR_ARANGO_DATA_SOURCE_NOT_FOUND;
  }

  bool const isUsersCollection =
      collectionName == StaticStrings::UsersCollection;

  std::string_view bodyStr = _request->rawPayload();
  char const* ptr = bodyStr.data();
  char const* end = ptr + bodyStr.size();

  VPackBuilder builder(
      &basics::VelocyPackHelper::strictRequestValidationOptions);

  // First parse and collect all markers, we assemble everything in one
  // large builder holding an array
  documentsToRemove.clear();
  documentsToInsert.clear();
  documentsToInsert.openArray();

  int line = 0;
  while (ptr < end) {
    char const* pos = strchr(ptr, '\n');

    if (pos == nullptr) {
      pos = end;
    } else {
      *(const_cast<char*>(pos)) = '\0';
      ++line;
    }

    TRI_ASSERT(ptr <= pos);
    TRI_ASSERT(pos <= end);
    if (pos - ptr > 1) {
      // found something
      VPackSlice doc;
      TRI_replication_operation_e type = REPLICATION_INVALID;

      Result res =
          restoreDataParser(ptr, pos, collectionName, line, builder, doc, type);
      if (res.fail()) {
        if (res.is(TRI_ERROR_HTTP_CORRUPTED_JSON)) {
          using namespace std::literals::string_literals;
          auto data = std::string(ptr, pos);
          res.withError([&](result::Error& err) {
            err.appendErrorMessage(" in message '"s + data + "'");
          });
        }
        return res;
      }

      TRI_ASSERT(type != REPLICATION_INVALID);

      // Put into array of all parsed markers:
      if (type == REPLICATION_MARKER_DOCUMENT) {
        documentsToInsert.openObject();

        TRI_ASSERT(doc.isObject());
        bool checkKey = true;
        bool checkRev = generateNewRevisionIds;
        for (auto it : VPackObjectIterator(doc, true)) {
          // only check for "_key" attribute here if we still have to.
          // once we have seen it, it will not show up again in the same
          // document
          bool const isKey =
              checkKey && (it.key.stringView() == StaticStrings::KeyString);

          if (isKey) {
            // _key attribute

            // prevent checking for _key twice in the same document
            checkKey = false;

            if (isUsersCollection) {
              // ignore _key for _users
              continue;
            }
            if (!documentsToRemove.empty()) {
              // for any document key that we have tracked in documentsToRemove,
              // we now got a new version to insert, so we need to remove the
              // key from documentsToRemove. this is expensive, but we only have
              // to pay for it if there are REPLICATION_MARKER_REMOVE markers
              // present, which can only happen with MMFiles dumps from <= 3.6
              documentsToRemove.erase(it.value.copyString());
            }

            documentsToInsert.add(it.key);
            documentsToInsert.add(it.value);
          } else if (checkRev &&
                     (it.key.stringView() == StaticStrings::RevString)) {
            // _rev attribute

            // prevent checking for _rev twice in the same document
            checkRev = false;

            // We simply get rid of the `_rev` attribute here on the
            // coordinator. We need to create a new value but it has to be
            // unique in the shard, therefore the shard leader must create the
            // value. If multiple coordinators would create a timestamp based
            // _rev value concurrently, we could get a duplicate, which would
            // lead to a clash on the actual shard leader and can lead to
            // RocksDB conflicts or even data corruption between primary index
            // and data in the documents column family.
          } else {
            // copy key/value verbatim
            documentsToInsert.add(it.key);
            documentsToInsert.add(it.value);
          }
        }

        documentsToInsert.close();
      } else if (type == REPLICATION_MARKER_REMOVE) {
        // keep track of which documents to remove.
        // in case we add a document to remove here that is already in
        // documentsToInsert, this case will be detected later.
        TRI_ASSERT(doc.isString());
        documentsToRemove.emplace(doc.copyString());
      }
    }

    ptr = pos + 1;
  }

  // close array
  documentsToInsert.close();

  return {};
}

Result RestReplicationHandler::parseBatchForSystemCollection(
    std::string const& collectionName, VPackBuilder& documentsToInsert,
    std::unordered_set<std::string>& documentsToRemove,
    bool generateNewRevisionIds) {
  TRI_ASSERT(documentsToInsert.isEmpty());

  // this "fake" transaction here is only needed to get access to the underlying
  // system collection. we will not write anything into the collection here
  auto ctx = transaction::StandaloneContext::Create(_vocbase);
  SingleCollectionTransaction trx(ctx, collectionName, AccessMode::Type::READ,
                                  transaction::TrxType::kREST);

  Result res = trx.begin();
  if (res.ok()) {
    res = parseBatch(trx, collectionName, documentsToInsert, documentsToRemove,
                     generateNewRevisionIds);
  }
  // transaction will end here, without anything written
  return res;
}

Result RestReplicationHandler::processRestoreCoordinatorAnalyzersBatch(
    bool generateNewRevisionIds) {
  VPackBuilder documentsToInsert;
  std::unordered_set<std::string> documentsToRemove;
  Result res = parseBatchForSystemCollection(
      StaticStrings::AnalyzersCollection, documentsToInsert, documentsToRemove,
      generateNewRevisionIds);

  if (res.ok() && !documentsToInsert.slice().isEmptyArray()) {
    auto& analyzersFeature =
        _vocbase.server().getFeature<iresearch::IResearchAnalyzerFeature>();
    return analyzersFeature.bulkEmplace(_vocbase, documentsToInsert.slice(),
                                        transaction::TrxType::kREST);
  }
  return res;
}

////////////////////////////////////////////////////////////////////////////////
/// @brief restores the data of _users collection
/// Special case, we shall allow to import in this collection,
/// however it is not sharded by key and we need to replace by name instead of
/// by key
////////////////////////////////////////////////////////////////////////////////

Result RestReplicationHandler::processRestoreUsersBatch(
    bool generateNewRevisionIds) {
  VPackBuilder documentsToInsert;
  std::unordered_set<std::string> documentsToRemove;
  Result res = parseBatchForSystemCollection(
      StaticStrings::UsersCollection, documentsToInsert, documentsToRemove,
      generateNewRevisionIds);
  if (res.fail()) {
    return res;
  }

  std::string aql(
      "FOR u IN @restored UPSERT {user: u.user} INSERT u REPLACE u "
      "INTO @@collection OPTIONS {ignoreErrors: true, silent: true, "
      "waitForSync: false, isRestore: true}");

  auto bindVars = std::make_shared<VPackBuilder>();
  bindVars->openObject();
  bindVars->add("@collection", VPackValue(StaticStrings::UsersCollection));
  bindVars->add(VPackValue("restored"));
  bindVars->add(documentsToInsert.slice());
  bindVars->close();  // bindVars

  auto query = arangodb::aql::Query::create(
      transaction::StandaloneContext::Create(_vocbase),
      arangodb::aql::QueryString(aql), std::move(bindVars),
      transaction::TrxType::kREST);
  aql::QueryResult queryResult = query->executeSync();

  // neither agency nor dbserver should get here
  AuthenticationFeature* af = AuthenticationFeature::instance();
  TRI_ASSERT(af->userManager() != nullptr);
  if (af->userManager() != nullptr) {
    af->userManager()->triggerCacheRevalidation();
  }

  return queryResult.result;
}

////////////////////////////////////////////////////////////////////////////////
/// @brief restores the data of a collection
////////////////////////////////////////////////////////////////////////////////

Result RestReplicationHandler::processRestoreDataBatch(
    transaction::Methods& trx, std::string const& collectionName,
    bool generateNewRevisionIds) {
  // we'll build all documents to insert in this builder
  VPackBuilder documentsToInsert;
  std::unordered_set<std::string> documentsToRemove;
  Result res = parseBatch(trx, collectionName, documentsToInsert,
                          documentsToRemove, generateNewRevisionIds);
  if (res.fail()) {
    return res;
  }

  OperationOptions options(_context);
  options.silent = true;
  options.ignoreRevs = true;
  options.isRestore = true;
  options.waitForSync = false;
  options.overwriteMode = OperationOptions::OverwriteMode::Replace;
  OperationResult opRes(Result(), options);

  // only go into the remove documents case when we really have to.
  if (!documentsToRemove.empty()) {
    VPackBuilder toRemove;
    toRemove.openArray();
    for (auto const& it : documentsToRemove) {
      toRemove.openObject();
      toRemove.add(StaticStrings::KeyString, VPackValue(it));
      toRemove.close();
    }
    toRemove.close();
    // we let failing removes succeed here. in case a document is not found upon
    // remove, the end result will be the same (document does not exist). in
    // addition, the removal case  is an edge case for old dumps from MMFiles
    // from <= 3.6
    trx.remove(collectionName, toRemove.slice(), options);

    // if we have pending removes we need to rewrite the entire
    // documentsToInsert array. this is expensive, but an absolute edge case as
    // mentioned before
    documentsToInsert = VPackCollection::filter(
        documentsToInsert.slice(),
        [&documentsToRemove](VPackSlice const& current, VPackValueLength) {
          TRI_ASSERT(current.isObject());
          VPackSlice key = current.get(StaticStrings::KeyString);
          return key.isString() && documentsToRemove.find(key.copyString()) ==
                                       documentsToRemove.end();
        });
  }

  // Now try to insert all keys for which the last marker was a document marker
  VPackSlice requestSlice = documentsToInsert.slice();

  try {
    opRes = trx.insert(collectionName, requestSlice, options);
    if (opRes.fail()) {
      LOG_TOPIC("e6280", WARN, Logger::CLUSTER)
          << "could not insert " << requestSlice.length()
          << " documents for restore: " << opRes.result.errorMessage();
      return opRes.result;
    }

    if (opRes.countErrorCodes.empty()) {
      // no detailed errors reported. all good
      return Result();
    }

    // at least one error occurred
    if (opRes.slice().isArray()) {
      // Now go through the individual results and check each errors
      VPackArrayIterator itRequest(requestSlice);
      VPackArrayIterator itResult(opRes.slice());

      while (itRequest.valid()) {
        VPackSlice result = *itResult;
        VPackSlice error = result.get(StaticStrings::Error);
        if (error.isTrue()) {
          error = result.get(StaticStrings::ErrorNum);
          if (error.isNumber()) {
            auto code = ErrorCode{error.getNumericValue<int>()};
            error = result.get(StaticStrings::ErrorMessage);
            if (error.isString()) {
              return {code, error.copyString()};
            }
            return {code};
          }
        }
        itRequest.next();
        itResult.next();
      }
    }

    // if we get here, we didn't have a detailed array with results.
    // so we need to stick to the error code map, which is all we got
    TRI_ASSERT(!opRes.countErrorCodes.empty());
    ErrorCode ec = (*opRes.countErrorCodes.begin()).first;
    return {ec};
  } catch (arangodb::basics::Exception const& ex) {
    LOG_TOPIC("8e8e1", WARN, Logger::CLUSTER)
        << "could not insert documents for restore exception: " << ex.what();
    return Result(ex.code(), ex.what());
  } catch (std::exception const& ex) {
    LOG_TOPIC("f1e7f", WARN, Logger::CLUSTER)
        << "could not insert documents for restore exception: " << ex.what();
    return Result(TRI_ERROR_INTERNAL, ex.what());
  } catch (...) {
    LOG_TOPIC("368bb", WARN, Logger::CLUSTER)
        << "could not insert documents for restore exception.";
    return Result(TRI_ERROR_INTERNAL);
  }
}

////////////////////////////////////////////////////////////////////////////////
/// @brief restores the indexes of a collection
////////////////////////////////////////////////////////////////////////////////

Result RestReplicationHandler::processRestoreIndexes(
    VPackSlice const& collection, bool force) {
  TRI_ASSERT(!ServerState::instance()->isCoordinator());
  if (!collection.isObject()) {
    std::string errorMsg = "collection declaration is invalid";
    return {TRI_ERROR_HTTP_BAD_PARAMETER, errorMsg};
  }

  VPackSlice const parameters = collection.get("parameters");

  if (!parameters.isObject()) {
    std::string errorMsg = "collection parameters declaration is invalid";
    return {TRI_ERROR_HTTP_BAD_PARAMETER, errorMsg};
  }

  VPackSlice const indexes = collection.get("indexes");

  if (!indexes.isArray()) {
    std::string errorMsg = "collection indexes declaration is invalid";
    return {TRI_ERROR_HTTP_BAD_PARAMETER, errorMsg};
  }

  VPackValueLength const n = indexes.length();

  if (n == 0) {
    // nothing to do
    return TRI_ERROR_NO_ERROR;
  }

  std::string const name = arangodb::basics::VelocyPackHelper::getStringValue(
      parameters, "name", "");

  if (name.empty()) {
    std::string errorMsg = "collection name is missing";
    return {TRI_ERROR_HTTP_BAD_PARAMETER, errorMsg};
  }

  if (arangodb::basics::VelocyPackHelper::getBooleanValue(parameters, "deleted",
                                                          false)) {
    // we don't care about deleted collections
    return {};
  }

  std::shared_ptr<LogicalCollection> coll = _vocbase.lookupCollection(name);
  if (!coll) {
    return Result(TRI_ERROR_ARANGO_DATA_SOURCE_NOT_FOUND);
  }

  // may be used for rebuilding index infos
  VPackBuilder rebuilder;

  Result fres;

  ExecContextSuperuserScope escope(
      ExecContext::current().isSuperuser() ||
      (ExecContext::current().isAdminUser() && !ServerState::readOnly()));

  READ_LOCKER(readLocker, _vocbase._inventoryLock);

  // look up the collection
  try {
    auto physical = coll->getPhysical();
    TRI_ASSERT(physical != nullptr);

    for (VPackSlice idxDef : VPackArrayIterator(indexes)) {
      // {"id":"229907440927234","type":"hash","unique":false,"fields":["x","Y"]}
      VPackSlice type = idxDef.get(StaticStrings::IndexType);

      if (!type.isString()) {
        continue;
      }

      if (type.isEqualString(StaticStrings::IndexNamePrimary) ||
          type.isEqualString(StaticStrings::IndexNameEdge)) {
        continue;
      }

      if (type.isEqualString("geo1") || type.isEqualString("geo2")) {
        // transform type "geo1" or "geo2" into "geo".
        rebuilder.clear();
        rebuilder.openObject();
        rebuilder.add(StaticStrings::IndexType, VPackValue("geo"));
        for (auto const& it : VPackObjectIterator(idxDef)) {
          if (!it.key.isEqualString(StaticStrings::IndexType)) {
            rebuilder.add(it.key);
            rebuilder.add(it.value);
          }
        }
        rebuilder.close();
        idxDef = rebuilder.slice();
      }

      std::shared_ptr<arangodb::Index> idx;
      try {
        bool created = false;
        idx = physical->createIndex(idxDef, /*restore*/ true, created);
      } catch (basics::Exception const& e) {
        if (e.code() == TRI_ERROR_NOT_IMPLEMENTED) {
          continue;
        }

        std::string errorMsg = "could not create index: " + e.message();
        fres.reset(e.code(), errorMsg);
        break;
      }
      TRI_ASSERT(idx != nullptr);
    }
  } catch (arangodb::basics::Exception const& ex) {
    // fix error handling
    std::string errorMsg =
        "could not create index: " + std::string(TRI_errno_string(ex.code()));
    fres.reset(ex.code(), errorMsg);
  } catch (...) {
    std::string errorMsg = "could not create index: unknown error";
    fres.reset(TRI_ERROR_INTERNAL, errorMsg);
  }

  return fres;
}

////////////////////////////////////////////////////////////////////////////////
/// @brief restores the indexes of a collection, coordinator case
////////////////////////////////////////////////////////////////////////////////

Result RestReplicationHandler::processRestoreIndexesCoordinator(
    VPackSlice const& collection, bool force) {
  if (!collection.isObject()) {
    std::string errorMsg = "collection declaration is invalid";
    return {TRI_ERROR_HTTP_BAD_PARAMETER, errorMsg};
  }
  VPackSlice const parameters = collection.get("parameters");

  if (!parameters.isObject()) {
    std::string errorMsg = "collection parameters declaration is invalid";
    return {TRI_ERROR_HTTP_BAD_PARAMETER, errorMsg};
  }

  VPackSlice indexes = collection.get("indexes");

  if (!indexes.isArray()) {
    std::string errorMsg = "collection indexes declaration is invalid";
    return {TRI_ERROR_HTTP_BAD_PARAMETER, errorMsg};
  }

  size_t const n = static_cast<size_t>(indexes.length());

  if (n == 0) {
    // nothing to do
    return {};
  }

  std::string name = arangodb::basics::VelocyPackHelper::getStringValue(
      parameters, "name", "");

  if (name.empty()) {
    std::string errorMsg = "collection indexes declaration is invalid";
    return {TRI_ERROR_HTTP_BAD_PARAMETER, errorMsg};
  }

  if (ignoreHiddenEnterpriseCollection(name, force)) {
    return {};
  }

  if (arangodb::basics::VelocyPackHelper::getBooleanValue(parameters, "deleted",
                                                          false)) {
    // we don't care about deleted collections
    return {};
  }

  auto& dbName = _vocbase.name();

  // in a cluster, we only look up by name:
  ClusterInfo& ci = server().getFeature<ClusterFeature>().clusterInfo();
  std::shared_ptr<LogicalCollection> col = ci.getCollectionNT(dbName, name);
  if (col == nullptr) {
    return {TRI_ERROR_ARANGO_DATA_SOURCE_NOT_FOUND,
            ClusterInfo::getCollectionNotFoundMsg(dbName, name)};
  }

  TRI_ASSERT(col != nullptr);

  auto& cluster = _vocbase.server().getFeature<ClusterFeature>();

  // may be used for rebuilding index infos
  VPackBuilder rebuilder;

  Result res;

  for (VPackSlice idxDef : VPackArrayIterator(indexes)) {
    VPackSlice type = idxDef.get(StaticStrings::IndexType);

    if (!type.isString()) {
      // invalid type, cannot handle it
      continue;
    }

    if (type.isEqualString(StaticStrings::IndexNamePrimary) ||
        type.isEqualString(StaticStrings::IndexNameEdge)) {
      // must ignore these types of indexes during restore
      continue;
    }

    if (type.isEqualString("geo1") || type.isEqualString("geo2")) {
      // transform type "geo1" or "geo2" into "geo".
      rebuilder.clear();
      rebuilder.openObject();
      rebuilder.add(StaticStrings::IndexType, VPackValue("geo"));
      for (auto const& it : VPackObjectIterator(idxDef)) {
        if (!it.key.isEqualString(StaticStrings::IndexType)) {
          rebuilder.add(it.key);
          rebuilder.add(it.value);
        }
      }
      rebuilder.close();
      idxDef = rebuilder.slice();
    }

    if (type.isEqualString("fulltext")) {
      VPackSlice minLength = idxDef.get("minLength");
      if (minLength.isNumber()) {
        int length = minLength.getNumericValue<int>();
        if (length <= 0) {
          rebuilder.clear();
          rebuilder.openObject();
          rebuilder.add("minLength", VPackValue(1));
          for (auto const& it : VPackObjectIterator(idxDef)) {
            if (!it.key.isEqualString("minLength")) {
              rebuilder.add(it.key);
              rebuilder.add(it.value);
            }
          }
          rebuilder.close();
          idxDef = rebuilder.slice();
        }
      }
    }

    VPackBuilder tmp;

    res = ci.ensureIndexCoordinator(*col, idxDef, true, tmp,
                                    cluster.indexCreationTimeout());

    if (res.fail()) {
      return res.reset(
          res.errorNumber(),
          StringUtils::concatT("could not create index: ", res.errorMessage()));
    }
  }

  return res;
}

////////////////////////////////////////////////////////////////////////////////
/// @brief restores the views
////////////////////////////////////////////////////////////////////////////////

void RestReplicationHandler::handleCommandRestoreView() {
  bool parseSuccess = false;
  VPackSlice slice = this->parseVPackBody(parseSuccess);

  if (!parseSuccess) {
    return;  // error message generated in parseVPackBody
  }

  if (!slice.isObject()) {
    generateError(ResponseCode::BAD, TRI_ERROR_BAD_PARAMETER);
    return;
  }

  bool overwrite = _request->parsedValue<bool>("overwrite", false);
  auto nameSlice = slice.get(StaticStrings::DataSourceName);
  auto typeSlice = slice.get(StaticStrings::DataSourceType);

  if (!nameSlice.isString() || !typeSlice.isString()) {
    generateError(ResponseCode::BAD, TRI_ERROR_BAD_PARAMETER);
    return;
  }

  LOG_TOPIC("f874e", TRACE, Logger::REPLICATION)
      << "restoring view: " << nameSlice.copyString();

  try {
    CollectionNameResolver resolver(_vocbase);
    auto view = resolver.getView(nameSlice.copyString());

    if (view) {
      if (!overwrite) {
        generateError(
            GeneralResponse::responseCode(TRI_ERROR_ARANGO_DUPLICATE_NAME),
            TRI_ERROR_ARANGO_DUPLICATE_NAME,
            StringUtils::concatT(
                "unable to restore view '", nameSlice.copyString(), ": ",
                TRI_errno_string(TRI_ERROR_ARANGO_DUPLICATE_NAME)));
        return;
      }

      auto res = view->drop();

      if (!res.ok()) {
        generateError(res);
        return;
      }
    }

    // must create() since view was drop()ed
    auto res = LogicalView::create(view, _vocbase, slice, false);

    if (!res.ok()) {
      generateError(res);

      return;
    }

    if (view == nullptr) {
      generateError(rest::ResponseCode::SERVER_ERROR, TRI_ERROR_INTERNAL,
                    "problem creating view");

      return;
    }
  } catch (basics::Exception const& ex) {
    generateError(GeneralResponse::responseCode(ex.code()), ex.code(),
                  ex.message());

    return;
  } catch (...) {
    generateError(rest::ResponseCode::SERVER_ERROR, TRI_ERROR_INTERNAL,
                  "problem creating view");

    return;
  }

  VPackBuilder result;

  result.openObject();
  result.add("result", VPackValue(true));
  result.close();
  generateResult(rest::ResponseCode::OK, result.slice());
}

////////////////////////////////////////////////////////////////////////////////
/// @brief was docuBlock JSF_put_api_replication_serverID
////////////////////////////////////////////////////////////////////////////////

void RestReplicationHandler::handleCommandServerId() {
  VPackBuilder result;
  result.add(VPackValue(VPackValueType::Object));
  std::string const serverId = StringUtils::itoa(ServerIdFeature::getId().id());
  result.add("serverId", VPackValue(serverId));
  result.close();
  generateResult(rest::ResponseCode::OK, result.slice());
}

////////////////////////////////////////////////////////////////////////////////
/// @brief was docuBlock JSF_put_api_replication_synchronize
////////////////////////////////////////////////////////////////////////////////

void RestReplicationHandler::handleCommandSync() {
  bool isGlobal;
  ReplicationApplier* applier = getApplier(isGlobal);
  if (applier == nullptr) {
    return;
  }

  bool success = false;
  VPackSlice const body = this->parseVPackBody(success);
  if (!success) {
    // error already created
    return;
  }

  std::string const endpoint =
      VelocyPackHelper::getStringValue(body, "endpoint", "");
  if (endpoint.empty()) {
    generateError(rest::ResponseCode::BAD, TRI_ERROR_HTTP_BAD_PARAMETER,
                  "<endpoint> must be a valid endpoint");
    return;
  }

  std::string dbname = isGlobal ? "" : _vocbase.name();
  auto config = ReplicationApplierConfiguration::fromVelocyPack(
      _vocbase.server(), body, dbname);

  // will throw if invalid
  config.validate();

  std::shared_ptr<InitialSyncer> syncer;

  if (isGlobal) {
    syncer = GlobalInitialSyncer::create(config);
  } else {
    syncer = DatabaseInitialSyncer::create(_vocbase, config);
  }

  Result r = syncer->run(config._incremental);

  if (r.fail()) {
    LOG_TOPIC("c4818", ERR, Logger::REPLICATION)
        << "failed to sync: " << r.errorMessage();
    generateError(r);
    return;
  }

  // FIXME: change response for databases
  VPackBuilder result;
  result.add(VPackValue(VPackValueType::Object));
  result.add("collections", VPackValue(VPackValueType::Array));
  for (auto const& it : syncer->getProcessedCollections()) {
    std::string const cidString = StringUtils::itoa(it.first.id());
    // Insert a collection
    result.add(VPackValue(VPackValueType::Object));
    result.add("id", VPackValue(cidString));
    result.add("name", VPackValue(it.second));
    result.close();  // one collection
  }
  result.close();  // collections

  auto tickString = std::to_string(syncer->getLastLogTick());
  result.add("lastLogTick", VPackValue(tickString));

  result.close();  // base
  generateResult(rest::ResponseCode::OK, result.slice());
}

////////////////////////////////////////////////////////////////////////////////
/// @brief was docuBlock JSF_put_api_replication_applier
////////////////////////////////////////////////////////////////////////////////

void RestReplicationHandler::handleCommandApplierGetConfig() {
  bool isGlobal;
  ReplicationApplier* applier = getApplier(isGlobal);
  if (applier == nullptr) {
    return;
  }

  auto configuration = applier->configuration();
  VPackBuilder builder;
  builder.openObject();
  configuration.toVelocyPack(builder, false, false);
  builder.close();

  generateResult(rest::ResponseCode::OK, builder.slice());
}

////////////////////////////////////////////////////////////////////////////////
/// @brief was docuBlock JSF_put_api_replication_applier_adjust
////////////////////////////////////////////////////////////////////////////////

void RestReplicationHandler::handleCommandApplierSetConfig() {
  bool isGlobal;
  ReplicationApplier* applier = getApplier(isGlobal);
  if (applier == nullptr) {
    return;
  }

  bool success = false;
  VPackSlice const body = this->parseVPackBody(success);
  if (!success) {
    // error already created
    return;
  }

  std::string databaseName;

  if (!isGlobal) {
    databaseName = _vocbase.name();
  }

  auto config = ReplicationApplierConfiguration::fromVelocyPack(
      applier->configuration(), body, databaseName);
  // will throw if invalid
  config.validate();

  applier->reconfigure(config);
  handleCommandApplierGetConfig();
}

////////////////////////////////////////////////////////////////////////////////
/// @brief was docuBlock JSF_put_api_replication_applier_start
////////////////////////////////////////////////////////////////////////////////

void RestReplicationHandler::handleCommandApplierStart() {
  bool isGlobal;
  ReplicationApplier* applier = getApplier(isGlobal);
  if (applier == nullptr) {
    return;
  }

  bool found;
  std::string const& value1 = _request->value("from", found);

  TRI_voc_tick_t initialTick = 0;
  bool useTick = false;

  if (found) {
    // query parameter "from" specified
    initialTick = static_cast<TRI_voc_tick_t>(StringUtils::uint64(value1));
    useTick = true;
  }

  applier->startTailing(initialTick, useTick);
  handleCommandApplierGetState();
}

////////////////////////////////////////////////////////////////////////////////
/// @brief was docuBlock JSF_put_api_replication_applier_stop
////////////////////////////////////////////////////////////////////////////////

void RestReplicationHandler::handleCommandApplierStop() {
  bool isGlobal;
  ReplicationApplier* applier = getApplier(isGlobal);
  if (applier == nullptr) {
    return;
  }

  applier->stopAndJoin();
  handleCommandApplierGetState();
}

////////////////////////////////////////////////////////////////////////////////
/// @brief was docuBlock JSF_get_api_replication_applier_state
////////////////////////////////////////////////////////////////////////////////

void RestReplicationHandler::handleCommandApplierGetState() {
  bool isGlobal;
  ReplicationApplier* applier = getApplier(isGlobal);
  if (applier == nullptr) {
    return;
  }

  VPackBuilder builder;
  builder.openObject();
  applier->toVelocyPack(builder);
  builder.close();
  generateResult(rest::ResponseCode::OK, builder.slice());
}

////////////////////////////////////////////////////////////////////////////////
/// @brief was docuBlock JSF_get_api_replication_applier_state_all
////////////////////////////////////////////////////////////////////////////////

void RestReplicationHandler::handleCommandApplierGetStateAll() {
  if (_request->databaseName() != StaticStrings::SystemDatabase) {
    generateError(
        rest::ResponseCode::FORBIDDEN, TRI_ERROR_FORBIDDEN,
        "global inventory can only be fetched from within _system database");
    return;
  }
  DatabaseFeature& databaseFeature =
      _vocbase.server().getFeature<DatabaseFeature>();

  VPackBuilder builder;
  builder.openObject();
  for (auto& name : databaseFeature.getDatabaseNames()) {
    auto vocbase = databaseFeature.useDatabase(name);

    if (vocbase == nullptr) {
      continue;
    }

    ReplicationApplier* applier = vocbase->replicationApplier();

    if (applier == nullptr) {
      continue;
    }

    builder.add(name, VPackValue(VPackValueType::Object));
    applier->toVelocyPack(builder);
    builder.close();
  }
  builder.close();

  generateResult(rest::ResponseCode::OK, builder.slice());
}

////////////////////////////////////////////////////////////////////////////////
/// @brief delete the state of the replication applier
////////////////////////////////////////////////////////////////////////////////

void RestReplicationHandler::handleCommandApplierDeleteState() {
  bool isGlobal;
  ReplicationApplier* applier = getApplier(isGlobal);
  if (applier == nullptr) {
    return;
  }

  applier->forget();

  handleCommandApplierGetState();
}

////////////////////////////////////////////////////////////////////////////////
/// @brief add a follower of a shard to the list of followers
////////////////////////////////////////////////////////////////////////////////

void RestReplicationHandler::handleCommandAddFollower() {
  TRI_ASSERT(ServerState::instance()->isDBServer());

  bool success = false;
  VPackSlice const body = this->parseVPackBody(success);
  if (!success) {
    // error already created
    return;
  }
  if (!body.isObject()) {
    generateError(rest::ResponseCode::BAD, TRI_ERROR_HTTP_BAD_PARAMETER,
                  "body needs to be an object with attributes 'followerId' "
                  "and 'shard'");
    return;
  }
  VPackSlice const followerIdSlice = body.get("followerId");
  VPackSlice const readLockIdSlice = body.get("readLockId");
  VPackSlice const shardSlice = body.get("shard");
  VPackSlice const checksumSlice = body.get("checksum");
  if (!followerIdSlice.isString() || !shardSlice.isString() ||
      !checksumSlice.isString()) {
    generateError(
        rest::ResponseCode::BAD, TRI_ERROR_HTTP_BAD_PARAMETER,
        "'followerId', 'shard' and 'checksum' attributes must be strings");
    return;
  }

  auto col = _vocbase.lookupCollection(shardSlice.stringView());
  if (col == nullptr || col->deleted()) {
    generateError(Result(TRI_ERROR_ARANGO_DATA_SOURCE_NOT_FOUND));
    return;
  }

  std::string const followerId = followerIdSlice.copyString();
  LOG_TOPIC("312cc", DEBUG, Logger::REPLICATION)
      << "Attempt to Add Follower: " << followerId << " to shard "
      << col->name() << " in database: " << _vocbase.name();
  // Short cut for the case that the collection is empty
  if (readLockIdSlice.isNone()) {
    LOG_TOPIC("aaff2", DEBUG, Logger::REPLICATION)
        << "Try add follower fast-path (no documents)";
    auto ctx = transaction::StandaloneContext::Create(_vocbase);
    SingleCollectionTransaction trx(ctx, *col, AccessMode::Type::EXCLUSIVE,
                                    transaction::TrxType::kREST);
    auto res = trx.begin();

    if (res.ok()) {
      OperationOptions options(_context);
      auto countRes =
          trx.count(col->name(), transaction::CountType::Normal, options);

      if (countRes.ok()) {
        VPackSlice nrSlice = countRes.slice();
        uint64_t nr = nrSlice.getNumber<uint64_t>();
        LOG_TOPIC("533c3", DEBUG, Logger::REPLICATION)
            << "Compare with shortcut Leader: " << nr
            << " == Follower: " << checksumSlice.copyString();
        if (nr == 0 && checksumSlice.isEqualString("0")) {
          res = col->followers()->add(followerId);

          if (res.fail()) {
            // this will create an error response with the appropriate message
            THROW_ARANGO_EXCEPTION(res);
          }

          VPackBuilder b;
          {
            VPackObjectBuilder bb(&b);
            b.add(StaticStrings::Error, VPackValue(false));
          }

          generateResult(rest::ResponseCode::OK, b.slice());
          LOG_TOPIC("c316e", DEBUG, Logger::REPLICATION)
              << followerId << " is now following on shard " << _vocbase.name()
              << "/" << col->name();
          return;
        }
      }
    }
    // If we get here, we have to report an error:
    generateError(rest::ResponseCode::FORBIDDEN,
                  TRI_ERROR_REPLICATION_SHARD_NONEMPTY, "shard not empty");
    LOG_TOPIC("8bf6e", DEBUG, Logger::REPLICATION)
        << followerId << " is not yet in sync with " << _vocbase.name() << "/"
        << col->name();
    return;
  }

  if (!readLockIdSlice.isString() || readLockIdSlice.getStringLength() == 0) {
    generateError(rest::ResponseCode::BAD, TRI_ERROR_HTTP_BAD_PARAMETER,
                  "'readLockId' is not a string or empty");
    return;
  }

  auto cleanup = scopeGuard([&body, this]() noexcept {
    try {
      // untrack the (async) replication client, so the WAL may be cleaned
      arangodb::ServerId const serverId{StringUtils::uint64(
          basics::VelocyPackHelper::getStringValue(body, "serverId", ""))};
      SyncerId const syncerId = SyncerId{StringUtils::uint64(
          basics::VelocyPackHelper::getStringValue(body, "syncerId", ""))};
      std::string const clientInfo =
          basics::VelocyPackHelper::getStringValue(body, "clientInfo", "");
      _vocbase.replicationClients().untrack(SyncerId{syncerId}, serverId,
                                            clientInfo);
    } catch (std::exception const& ex) {
      // not much we can do here except logging
      LOG_TOPIC("312ff", WARN, Logger::REPLICATION)
          << "unable to remove progress tracker: " << ex.what();
    }
  });

  LOG_TOPIC("23b9f", DEBUG, Logger::REPLICATION)
      << "Try add follower with documents";
  // previous versions < 3.3x might not send the checksum, if mixed clusters
  // get into trouble here we may need to be more lenient
  TRI_ASSERT(checksumSlice.isString() && readLockIdSlice.isString());

  TransactionId readLockId = ExtractReadlockId(readLockIdSlice);

  // referenceChecksum is the stringified number of documents in the collection
  ResultT<std::string> referenceChecksum =
      computeCollectionChecksum(readLockId, col.get());
  if (!referenceChecksum.ok()) {
    generateError(std::move(referenceChecksum).result());
    return;
  }

  TRI_IF_FAILURE("LeaderWrongChecksumOnSoftLock" + col->name()) {
    // Check if we are a softLock, if yes simulate non-matching checksums.
    transaction::Manager* mgr = transaction::ManagerFeature::manager();
    TRI_ASSERT(mgr != nullptr);
    auto trxCtxtLease =
        mgr->leaseManagedTrx(readLockId, AccessMode::Type::READ, true);
    if (trxCtxtLease) {
      transaction::Methods trx{trxCtxtLease, transaction::TrxType::kREST};
      if (!trx.isLocked(col.get(), AccessMode::Type::EXCLUSIVE)) {
        referenceChecksum =
            ResultT<std::string>::success("ThisCannotBeMatched");
      }
    }
  }

  LOG_TOPIC("40b17", DEBUG, Logger::REPLICATION)
      << "Compare Leader: " << referenceChecksum.get()
      << " == Follower: " << checksumSlice.copyString();
  if (!checksumSlice.isEqualString(referenceChecksum.get())) {
    LOG_TOPIC("94ebe", DEBUG, Logger::REPLICATION)
        << followerId << " is not yet in sync with " << _vocbase.name() << "/"
        << col->name();
    std::string const checksum = checksumSlice.copyString();
    LOG_TOPIC("592ef", WARN, Logger::REPLICATION)
        << "Cannot add follower " << followerId << " for shard "
        << _vocbase.name() << "/" << col->name() << ", mismatching checksums. "
        << "Expected (leader): " << referenceChecksum.get()
        << ", actual (follower): " << checksum;
    generateError(
        rest::ResponseCode::BAD, TRI_ERROR_REPLICATION_WRONG_CHECKSUM,
        "'checksum' is wrong. Expected (leader): " + referenceChecksum.get() +
            ". actual (follower): " + checksum);
    return;
  }

#ifdef ARANGODB_ENABLE_FAILURE_TESTS
  // compare hash and count values of the local revision tree in case the
  // caller posted the revision tree data as well.
  // this check is only performed during failure-testing.
  // it is not safe to activate it in general, because revision trees on the
  // leader can advance when there are further writes into the shard.
  if (body.get("treeHash").isString() && body.get("treeCount").isString()) {
    auto context = transaction::StandaloneContext::Create(_vocbase);
    SingleCollectionTransaction trx(context, *col, AccessMode::Type::READ,
                                    transaction::TrxType::kREST, {});

    auto res = trx.begin();
    if (res.ok()) {
      auto tree = col->getPhysical()->revisionTree(trx);
      if (std::to_string(tree->rootValue()) !=
          body.get("treeHash").stringView()) {
        generateError(
            rest::ResponseCode::BAD, TRI_ERROR_REPLICATION_WRONG_CHECKSUM,
            "revision tree hashes are different. Expected (leader): " +
                std::to_string(tree->rootValue()) +
                ". actual (follower): " + body.get("treeHash").copyString());
        return;
      }

      if (std::to_string(tree->count()) != body.get("treeCount").stringView()) {
        generateError(
            rest::ResponseCode::BAD, TRI_ERROR_REPLICATION_WRONG_CHECKSUM,
            "revision tree counts are different. Expected (leader): " +
                std::to_string(tree->count()) +
                ". actual (follower): " + body.get("treeCount").copyString());
        return;
      }
    }
  }
#endif

  Result res = col->followers()->add(followerId);

  if (res.fail()) {
    // this will create an error response with the appropriate message
    THROW_ARANGO_EXCEPTION(res);
  }

  VPackBuilder b;
  {
    VPackObjectBuilder bb(&b);
    b.add(StaticStrings::Error, VPackValue(false));
  }

  LOG_TOPIC("c13d4", DEBUG, Logger::REPLICATION)
      << followerId << " is now following on shard " << _vocbase.name() << "/"
      << col->name();
  generateResult(rest::ResponseCode::OK, b.slice());
}

////////////////////////////////////////////////////////////////////////////////
/// @brief remove a follower of a shard from the list of followers
////////////////////////////////////////////////////////////////////////////////

void RestReplicationHandler::handleCommandRemoveFollower() {
  TRI_ASSERT(ServerState::instance()->isDBServer());

  bool success = false;
  VPackSlice const body = this->parseVPackBody(success);
  if (!success) {
    // error already created
    return;
  }
  if (!body.isObject()) {
    generateError(rest::ResponseCode::BAD, TRI_ERROR_HTTP_BAD_PARAMETER,
                  "body needs to be an object with attributes 'followerId' "
                  "and 'shard'");
    return;
  }
  VPackSlice const followerId = body.get("followerId");
  VPackSlice const shard = body.get("shard");
  if (!followerId.isString() || !shard.isString()) {
    generateError(rest::ResponseCode::BAD, TRI_ERROR_HTTP_BAD_PARAMETER,
                  "'followerId' and 'shard' attributes must be strings");
    return;
  }

  auto col = _vocbase.lookupCollection(shard.stringView());

  if (col == nullptr) {
    generateError(rest::ResponseCode::SERVER_ERROR,
                  TRI_ERROR_ARANGO_DATA_SOURCE_NOT_FOUND,
                  "did not find collection");
    return;
  }

  Result res = col->followers()->remove(followerId.copyString());

  if (res.fail()) {
    // this will create an error response with the appropriate message
    THROW_ARANGO_EXCEPTION(res);
  }

  VPackBuilder b;
  {
    VPackObjectBuilder bb(&b);
    b.add(StaticStrings::Error, VPackValue(false));
  }

  generateResult(rest::ResponseCode::OK, b.slice());
}

//////////////////////////////////////////////////////////////////////////////
/// @brief update the leader of a shard
//////////////////////////////////////////////////////////////////////////////

void RestReplicationHandler::handleCommandSetTheLeader() {
  TRI_ASSERT(ServerState::instance()->isDBServer());

  bool success = false;
  VPackSlice const body = this->parseVPackBody(success);
  if (!success) {
    // error already created
    return;
  }
  if (!body.isObject()) {
    generateError(rest::ResponseCode::BAD, TRI_ERROR_HTTP_BAD_PARAMETER,
                  "body needs to be an object with attributes 'leaderId' "
                  "and 'shard'");
    return;
  }
  VPackSlice const leaderIdSlice = body.get("leaderId");
  VPackSlice const oldLeaderIdSlice = body.get("oldLeaderId");
  VPackSlice const shard = body.get("shard");
  VPackSlice const followingTermId = body.get(StaticStrings::FollowingTermId);
  // Note that we tolerate if followingTermId is not present or not a number
  // for upgrade scenarios. If the new leader does not send it, it will also
  // not send it in the option IsSynchronousReplication.
  if (!leaderIdSlice.isString() || !shard.isString() ||
      !oldLeaderIdSlice.isString()) {
    generateError(rest::ResponseCode::BAD, TRI_ERROR_HTTP_BAD_PARAMETER,
                  "'leaderId' and 'shard' attributes must be strings");
    return;
  }

  std::string leaderId = leaderIdSlice.copyString();
  auto col = _vocbase.lookupCollection(shard.stringView());

  if (col == nullptr) {
    generateError(rest::ResponseCode::SERVER_ERROR,
                  TRI_ERROR_ARANGO_DATA_SOURCE_NOT_FOUND,
                  "did not find collection");
    return;
  }

  std::string currentLeader = col->followers()->getLeader();
  if (currentLeader ==
      arangodb::maintenance::ResignShardLeadership::LeaderNotYetKnownString) {
    // We have resigned, check that we are the old leader
    currentLeader = ServerState::instance()->getId();
  }

  if (leaderId != currentLeader) {
    Result res = checkPlanLeaderDirect(col, leaderId);
    if (res.fail()) {
      THROW_ARANGO_EXCEPTION(res);
    }

    if (!oldLeaderIdSlice.isEqualString(currentLeader)) {
      generateError(rest::ResponseCode::FORBIDDEN, TRI_ERROR_FORBIDDEN,
                    "old leader not as expected");
      return;
    }

    if (followingTermId.isNumber()) {
      col->followers()->setTheLeader(
          leaderId + "_" +
          StringUtils::itoa(followingTermId.getNumber<uint64_t>()));
    } else {
      col->followers()->setTheLeader(leaderId);
    }
  }

  VPackBuilder b;
  {
    VPackObjectBuilder bb(&b);
    b.add(StaticStrings::Error, VPackValue(false));
  }

  generateResult(rest::ResponseCode::OK, b.slice());
}

////////////////////////////////////////////////////////////////////////////////
/// @brief hold a read lock on a collection to stop writes temporarily
////////////////////////////////////////////////////////////////////////////////

void RestReplicationHandler::handleCommandHoldReadLockCollection() {
  TRI_ASSERT(ServerState::instance()->isDBServer());
  bool success = false;
  VPackSlice body = this->parseVPackBody(success);
  if (!success) {
    // error already created
    return;
  }

  RebootId rebootId(0);
  std::string serverId;

  if (!body.isObject()) {
    generateError(rest::ResponseCode::BAD, TRI_ERROR_HTTP_BAD_PARAMETER,
                  "body needs to be an object with attributes 'collection', "
                  "'ttl' and 'id'");
    return;
  }

  VPackSlice collection = body.get("collection");
  VPackSlice ttlSlice = body.get("ttl");
  VPackSlice idSlice = body.get("id");

  if (body.hasKey(StaticStrings::RebootId)) {
    if (body.get(StaticStrings::RebootId).isInteger()) {
      if (body.get("serverId").isString()) {
        rebootId =
            RebootId(body.get(StaticStrings::RebootId).getNumber<uint64_t>());
        serverId = body.get("serverId").copyString();
      } else {
        generateError(
            rest::ResponseCode::BAD, TRI_ERROR_HTTP_BAD_PARAMETER,
            "'rebootId' must be accompanied by string attribute 'serverId'");
        return;
      }
    } else {
      generateError(rest::ResponseCode::BAD, TRI_ERROR_HTTP_BAD_PARAMETER,
                    "'rebootId' must be an integer attribute");
      return;
    }
  }

  if (!collection.isString() || !ttlSlice.isNumber() || !idSlice.isString()) {
    generateError(rest::ResponseCode::BAD, TRI_ERROR_HTTP_BAD_PARAMETER,
                  "'collection' must be a string and 'ttl' a number and "
                  "'id' a string");
    return;
  }

  TransactionId id = ExtractReadlockId(idSlice);
  auto col = _vocbase.lookupCollection(collection.stringView());

  if (col == nullptr || col->deleted()) {
    generateError(Result(TRI_ERROR_ARANGO_DATA_SOURCE_NOT_FOUND));
    return;
  }

  // 0.0 means using the default timeout (whatever that is)
  double ttl = VelocyPackHelper::getNumericValue(ttlSlice, 0.0);

  // This is an optional parameter, it may not be set (backwards compatible)
  // If it is not set it will default to a hard-lock, otherwise we do a
  // potentially faster soft-lock synchronization with a smaller hard-lock
  // phase.

  bool doSoftLock = VelocyPackHelper::getBooleanValue(
      body, StaticStrings::ReplicationSoftLockOnly, false);
  AccessMode::Type lockType = AccessMode::Type::READ;
  if (!doSoftLock) {
    // With not doSoftLock we trigger RocksDB to stop writes on this shard.
    // With a softLock we only stop the WAL from being collected,
    // but still allow writes.
    // This has potential to never ever finish, so we need a short
    // hard lock for the final sync.
    lockType = AccessMode::Type::EXCLUSIVE;

    TRI_IF_FAILURE("LeaderBlockRequestsLanesForSyncOnShard" + col->name()) {
      TRI_AddFailurePointDebugging("BlockSchedulerMediumQueue");
    }
  }

  LOG_TOPIC("4fac2", DEBUG, Logger::REPLICATION)
      << "Attempt to create a Lock: " << id << " for shard: " << _vocbase.name()
      << "/" << col->name() << " of type: " << (doSoftLock ? "soft" : "hard");
  Result res =
      createBlockingTransaction(id, *col, ttl, lockType, rebootId, serverId);
  if (!res.ok()) {
    generateError(res);
    return;
  }

  // check if we are not the actual leader anymore. this can
  // happen if there is a leader change after a follower scheduled a
  // synchronize shard job
  bool isLeader = col->followers()->getLeader().empty();
  if (!isLeader) {
    auto res = cancelBlockingTransaction(id);
    if (!res.ok()) {
      // this is potentially bad!
      LOG_TOPIC("957fa", WARN, Logger::REPLICATION)
          << "Lock " << id
          << " could not be canceled because of: " << res.errorMessage();
    }
    // indicate that we are not the leader
    generateError(TRI_ERROR_CLUSTER_NOT_LEADER);
    return;
  }

  TRI_ASSERT(isLockHeld(id).ok());

  VPackBuilder b;
  {
    VPackObjectBuilder bb(&b);
    b.add(StaticStrings::Error, VPackValue(false));
    if (!serverId.empty()) {
      // check if the follower sent us the "wantFollowingTerm" attribute.
      // followers >= 3.8.3 will send this to indicate that they know how
      // to handle following term ids safely
      bool wantFollowingTerm =
          VelocyPackHelper::getBooleanValue(body, "wantFollowingTerm", false);
      if (wantFollowingTerm) {
        b.add(StaticStrings::FollowingTermId,
              VPackValue(col->followers()->newFollowingTermId(serverId)));
      } else {
        // a client < 3.8.3 does not know how to handle following term ids
        // safely. in this case we set the follower's term id to 0, so it
        // will be ignored on followers < 3.8.3
        col->followers()->setFollowingTermId(serverId, 0);
        b.add(StaticStrings::FollowingTermId, VPackValue(0));
      }
    }

    // also return the _current_ last log sequence number. this may be higher
    // than the tick of the transaction created above, but it still can be
    // used by a follower as an upper bound until which to tail the WAL _at
    // most_.
    TRI_ASSERT(server().hasFeature<EngineSelectorFeature>());
    StorageEngine& engine =
        server().getFeature<EngineSelectorFeature>().engine();
    b.add("lastLogTick", VPackValue(engine.currentTick()));
  }

  LOG_TOPIC("61a9d", DEBUG, Logger::REPLICATION)
      << "Shard: " << _vocbase.name() << "/" << col->name()
      << " is now locked with type: " << (doSoftLock ? "soft" : "hard")
      << " lock id: " << id;
  generateResult(rest::ResponseCode::OK, b.slice());
}

////////////////////////////////////////////////////////////////////////////////
/// @brief cancel the holding of a read lock on a collection
////////////////////////////////////////////////////////////////////////////////

void RestReplicationHandler::handleCommandCancelHoldReadLockCollection() {
  TRI_ASSERT(ServerState::instance()->isDBServer());

  bool success = false;
  VPackSlice const body = this->parseVPackBody(success);
  if (!success) {
    // error already created
    return;
  }

  if (!body.isObject()) {
    generateError(rest::ResponseCode::BAD, TRI_ERROR_HTTP_BAD_PARAMETER,
                  "body needs to be an object with attribute 'id'");
    return;
  }
  VPackSlice const idSlice = body.get("id");
  if (!idSlice.isString()) {
    generateError(rest::ResponseCode::BAD, TRI_ERROR_HTTP_BAD_PARAMETER,
                  "'id' needs to be a string");
    return;
  }
  TransactionId id = ExtractReadlockId(idSlice);
  LOG_TOPIC("9a5e3", DEBUG, Logger::REPLICATION)
      << "Attempt to cancel Lock: " << id;

  auto res = cancelBlockingTransaction(id);
  if (!res.ok()) {
    LOG_TOPIC("9caf7", DEBUG, Logger::REPLICATION)
        << "Lock " << id << " not canceled because of: " << res.errorMessage();
    generateError(std::move(res).result());
    return;
  }

  VPackBuilder b;
  {
    VPackObjectBuilder bb(&b);
    b.add(StaticStrings::Error, VPackValue(false));
    b.add("lockHeld", VPackValue(res.get()));
  }

  LOG_TOPIC("a58e5", DEBUG, Logger::REPLICATION)
      << "Lock: " << id << " is now canceled, "
      << (res.get() ? "it is still in use." : "it is gone.");
  generateResult(rest::ResponseCode::OK, b.slice());
}

////////////////////////////////////////////////////////////////////////////////
/// @brief get ID for a read lock job
////////////////////////////////////////////////////////////////////////////////

void RestReplicationHandler::handleCommandGetIdForReadLockCollection() {
  TRI_ASSERT(ServerState::instance()->isDBServer());

  std::string id =
      std::to_string(transaction::Context::makeTransactionId().id());
  VPackBuilder b;
  {
    VPackObjectBuilder bb(&b);
    b.add("id", VPackValue(id));
  }

  generateResult(rest::ResponseCode::OK, b.slice());
}

////////////////////////////////////////////////////////////////////////////////
/// @brief was docuBlock JSF_get_api_replication_logger_return_state
////////////////////////////////////////////////////////////////////////////////

void RestReplicationHandler::handleCommandLoggerState() {
  TRI_ASSERT(server().hasFeature<EngineSelectorFeature>());
  StorageEngine& engine = server().getFeature<EngineSelectorFeature>().engine();

  VPackBuilder builder;
  auto res = engine.createLoggerState(&_vocbase, builder);

  if (res.fail()) {
    LOG_TOPIC("c7471", DEBUG, Logger::REPLICATION)
        << "failed to create logger-state" << res.errorMessage();
    generateError(rest::ResponseCode::BAD, res.errorNumber(),
                  res.errorMessage());
    return;
  }

  generateResult(rest::ResponseCode::OK, builder.slice());
}

//////////////////////////////////////////////////////////////////////////////
/// @brief return the first tick available in a logfile
/// @route GET logger-first-tick
/// @caller js/client/modules/@arangodb/replication.js
/// @response VPackObject with minTick of LogfileManager->ranges()
//////////////////////////////////////////////////////////////////////////////
void RestReplicationHandler::handleCommandLoggerFirstTick() {
  TRI_voc_tick_t tick = UINT64_MAX;
  Result res =
      server().getFeature<EngineSelectorFeature>().engine().firstTick(tick);

  VPackBuilder b;
  b.add(VPackValue(VPackValueType::Object));
  if (tick == UINT64_MAX || res.fail()) {
    b.add("firstTick", VPackValue(VPackValueType::Null));
  } else {
    auto tickString = std::to_string(tick);
    b.add("firstTick", VPackValue(tickString));
  }
  b.close();
  generateResult(rest::ResponseCode::OK, b.slice());
}

//////////////////////////////////////////////////////////////////////////////
/// @brief return the available logfile range
/// @route GET logger-tick-ranges
/// @caller js/client/modules/@arangodb/replication.js
/// @response VPackArray, containing info about each datafile
///           * filename
///           * status
///           * tickMin - tickMax
//////////////////////////////////////////////////////////////////////////////

void RestReplicationHandler::handleCommandLoggerTickRanges() {
  TRI_ASSERT(server().hasFeature<EngineSelectorFeature>());
  StorageEngine& engine = server().getFeature<EngineSelectorFeature>().engine();
  VPackBuilder b;
  Result res = engine.createTickRanges(b);
  if (res.ok()) {
    generateResult(rest::ResponseCode::OK, b.slice());
  } else {
    generateError(res);
  }
}

bool RestReplicationHandler::prepareRevisionOperation(
    RevisionOperationContext& ctx) {
  LOG_TOPIC("253e2", TRACE, arangodb::Logger::REPLICATION)
      << "enter prepareRevisionOperation";

  // get collection name
  if (!prepareCollectionForRevisionOperation(ctx)) {
    return false;
  }
  TRI_ASSERT(!ctx.cname.empty());
  TRI_ASSERT(ctx.collection != nullptr);

  // get batchId
  bool found = false;
  std::string const& batchIdString = _request->value("batchId", found);
  if (found) {
    ctx.batchId = StringUtils::uint64(batchIdString);
  } else {
    generateError(rest::ResponseCode::NOT_FOUND, TRI_ERROR_HTTP_BAD_PARAMETER,
                  "replication revision tree - request misses batchId");
    return false;
  }

  // get resume.
  // we first try the parameter "resumeHLC" - if set, this will contain a
  // timestamp-encoded HLC value
  std::string const& resumeString =
      _request->value(StaticStrings::RevisionTreeResumeHLC, found);
  if (found) {
    // "resumeHLC" is set. use it
    ctx.resume = RevisionId::fromHLC(resumeString);
  } else {
    // "resumeHLC" is not set. now fall back to the parameter "resume". this
    // parameter contains either a numeric value of a timestamp-encoded HLC
    // value
    std::string const& resumeString =
        _request->value(StaticStrings::RevisionTreeResume, found);
    if (found) {
      ctx.resume = RevisionId::fromString(resumeString);
    }
  }

  // print request
  LOG_TOPIC("2b70f", TRACE, arangodb::Logger::REPLICATION)
      << "requested revision tree for collection '" << ctx.cname
      << "' using contextId '" << ctx.batchId << "'";

  ctx.iter = ctx.collection->getPhysical()->getReplicationIterator(
      ReplicationIterator::Ordering::Revision, ctx.batchId);
  if (!ctx.iter) {
    generateError(rest::ResponseCode::SERVER_ERROR, TRI_ERROR_INTERNAL,
                  "could not get replication iterator for collection '" +
                      ctx.cname + "'");
    return false;
  }

  return true;
}

bool RestReplicationHandler::prepareCollectionForRevisionOperation(
    RevisionOperationContext& ctx) {
  // get collection Name
  ctx.cname = _request->value("collection");
  if (ctx.cname.empty()) {
    generateError(rest::ResponseCode::BAD, TRI_ERROR_HTTP_BAD_PARAMETER,
                  "invalid collection parameter");
    return false;
  }

  // print request
  LOG_TOPIC("6e075", TRACE, arangodb::Logger::REPLICATION)
      << "requested revision tree for collection '" << ctx.cname << "'";

  ExecContextSuperuserScope escope(ExecContext::current().isAdminUser());

  if (!ExecContext::current().canUseCollection(_vocbase.name(), ctx.cname,
                                               auth::Level::RO)) {
    generateError(rest::ResponseCode::FORBIDDEN, TRI_ERROR_FORBIDDEN);
    return false;
  }

  ctx.collection = _vocbase.lookupCollection(ctx.cname);
  if (!ctx.collection) {
    generateError(rest::ResponseCode::NOT_FOUND,
                  TRI_ERROR_ARANGO_DATA_SOURCE_NOT_FOUND);
    return false;
  }
  if (!ctx.collection->syncByRevision()) {
    generateError(rest::ResponseCode::NOT_IMPLEMENTED,
                  TRI_ERROR_NOT_IMPLEMENTED,
                  "this collection doesn't support revision-based replication");
    return false;
  }

  return true;
}

void RestReplicationHandler::handleCommandRebuildRevisionTree() {
  RevisionOperationContext ctx;
  // get collection Name
  if (!prepareCollectionForRevisionOperation(ctx)) {
    // error was already generator by called function
    return;
  }
  TRI_ASSERT(!ctx.cname.empty());
  TRI_ASSERT(ctx.collection != nullptr);

  // increase metric
  ++server().getFeature<ClusterFeature>().syncTreeRebuildCounter();

  Result res = ctx.collection->getPhysical()->rebuildRevisionTree();
  if (res.fail()) {
    generateError(res);
    return;
  }

  generateResult(rest::ResponseCode::NO_CONTENT, VPackSlice::nullSlice());
}

#ifdef ARANGODB_ENABLE_FAILURE_TESTS
void RestReplicationHandler::handleCommandCorruptRevisionTree() {
  RevisionOperationContext ctx;
  // get collection name
  if (!prepareCollectionForRevisionOperation(ctx)) {
    // error was already generated by called function
    return;
  }
  TRI_ASSERT(!ctx.cname.empty());
  TRI_ASSERT(ctx.collection != nullptr);

  auto count = _request->parsedValue("count", uint64_t(0));
  auto hash = _request->parsedValue("hash", uint64_t(0xbadbadbadbadULL));
  static_cast<RocksDBCollection*>(ctx.collection->getPhysical())
      ->corruptRevisionTree(count, hash);

  generateResult(rest::ResponseCode::OK, VPackSlice::nullSlice());
}
#endif

//////////////////////////////////////////////////////////////////////////////
/// @brief return the requested revision ranges for a given collection, if
///        available
/// @response VPackObject, containing
///           * ranges, VPackArray of VPackArray of revisions
///           * resume, optional, if response is chunked; revision resume
///                     point to specify on subsequent requests
//////////////////////////////////////////////////////////////////////////////

void RestReplicationHandler::handleCommandRevisionRanges() {
  RevisionOperationContext ctx;
  if (!prepareRevisionOperation(ctx)) {
    return;
  }

  bool success = false;
  std::size_t current = 0;
  VPackSlice const body = this->parseVPackBody(success);
  if (!success) {
    // error already created
    return;
  }
  bool badFormat = !body.isArray();
  if (!badFormat) {
    std::size_t i = 0;
    RevisionId previousRight = RevisionId::none();
    for (VPackSlice entry : VPackArrayIterator(body)) {
      if (!entry.isArray() || entry.length() != 2) {
        badFormat = true;
        break;
      }
      VPackSlice first = entry.at(0);
      VPackSlice second = entry.at(1);
      if (!first.isString() || !second.isString()) {
        badFormat = true;
        break;
      }
      // note: always decoding as HLC timestamps is fine here, because the
      // sender side unconditionally encodes the revisions using HLC-encoding
      RevisionId left = RevisionId::fromHLC(first.stringView());
      RevisionId right = RevisionId::fromHLC(second.stringView());
      if (left == RevisionId::max() || right == RevisionId::max() ||
          left >= right || left < previousRight) {
        badFormat = true;
        break;
      }
      if (left <= ctx.resume || (i > 0 && previousRight < ctx.resume)) {
        current = std::max(current, i);
      }
      previousRight = right;
      ++i;
    }
  }
  if (badFormat) {
    generateError(rest::ResponseCode::BAD, TRI_ERROR_HTTP_BAD_PARAMETER,
                  "body needs to be an array of pairs of revisions");
    return;
  }

  bool encodeAsHLC = _request->parsedValue("encodeAsHLC", false);

  RevisionReplicationIterator& it =
      *static_cast<RevisionReplicationIterator*>(ctx.iter.get());
  it.seek(ctx.resume);

  std::size_t constexpr limit = 64 * 1024;  // ~2MB data
  std::size_t total = 0;
  VPackBuilder response;
  {
    VPackObjectBuilder obj(&response);
    RevisionId resumeNext = ctx.resume;
    VPackSlice range;
    RevisionId left;
    RevisionId right;
    auto setRange = [&body, &range, &left, &right](std::size_t index) -> void {
      range = body.at(index);
      // the sender side always encodes the revisions here using HLC encoding
      left = RevisionId::fromHLC(range.at(0).stringView());
      right = RevisionId::fromHLC(range.at(1).stringView());
    };
    setRange(current);

    char ridBuffer[arangodb::basics::maxUInt64StringSize];
    {
      TRI_ASSERT(response.isOpenObject());
      VPackArrayBuilder rangesGuard(&response,
                                    StaticStrings::RevisionTreeRanges);
      TRI_ASSERT(response.isOpenArray());
      bool subOpen = false;
      while (total < limit && current < body.length()) {
        if (!it.hasMore() || it.revision() <= left || it.revision() > right ||
            (!subOpen && it.revision() <= right)) {
          auto target = std::max(ctx.resume, left);
          if (it.hasMore() && it.revision() < target) {
            it.seek(target);
          }
          TRI_ASSERT(!subOpen);
          response.openArray();
          subOpen = true;
          resumeNext = std::max(ctx.resume.next(), left);
        }

        if (it.hasMore() && it.revision() >= left && it.revision() <= right) {
          if (encodeAsHLC) {
            response.add(VPackValue(it.revision().toHLC()));
          } else {
            response.add(it.revision().toValuePair(ridBuffer));
          }
          ++total;
          resumeNext = it.revision().next();
          it.next();
        }

        if (!it.hasMore() || it.revision() > right) {
          TRI_ASSERT(response.isOpenArray());
          TRI_ASSERT(subOpen);
          subOpen = false;
          response.close();
          TRI_ASSERT(response.isOpenArray());
          resumeNext = right.next();
          ++current;
          if (current < body.length()) {
            setRange(current);
          }
        }
      }
      if (subOpen) {
        TRI_ASSERT(response.isOpenArray());
        response.close();
        subOpen = false;
        TRI_ASSERT(response.isOpenArray());
      }
      TRI_ASSERT(!subOpen);
      TRI_ASSERT(response.isOpenArray());
      // exit scope closes "ranges"
    }

    TRI_ASSERT(response.isOpenObject());

    if (body.length() >= 1) {
      setRange(body.length() - 1);
      if (body.length() > 0 && resumeNext <= right) {
        response.add(StaticStrings::RevisionTreeResume,
                     resumeNext.toValuePair(ridBuffer));
        response.add(StaticStrings::RevisionTreeResumeHLC,
                     VPackValue(resumeNext.toHLC()));
      }
    }
  }

  generateResult(rest::ResponseCode::OK, response.slice());
}

//////////////////////////////////////////////////////////////////////////////
/// @brief return the requested documents from a given collection, if
///        available
/// @response VPackArray, containing VPackObject documents or errors
//////////////////////////////////////////////////////////////////////////////

void RestReplicationHandler::handleCommandRevisionDocuments() {
  RevisionOperationContext ctx;
  if (!prepareRevisionOperation(ctx)) {
    return;
  }

  // the "encodeAsHLC" parameter is sent from the following versions onwards:
  // - 3.8.8 or higher
  // - 3.9.4 or higher
  // - 3.10.1 or higher
  // - 3.11.0 or higher
  // - 4.0 higher
  bool encodeAsHLC = _request->parsedValue("encodeAsHLC", false);

  bool success = false;
  VPackSlice const body = this->parseVPackBody(success);
  if (!success) {
    // error already created
    return;
  }
  bool badFormat = !body.isArray();
  if (!badFormat) {
    for (VPackSlice entry : VPackArrayIterator(body)) {
      if (!entry.isString()) {
        badFormat = true;
        break;
      }
      RevisionId rev;
      if (encodeAsHLC) {
        rev = RevisionId::fromHLC(entry.stringView());
      } else {
        rev = RevisionId::fromSlice(entry);
      }
      if (rev == RevisionId::max()) {
        badFormat = true;
        break;
      }
    }
  }
  if (badFormat) {
    generateError(rest::ResponseCode::BAD, TRI_ERROR_HTTP_BAD_PARAMETER,
                  "body needs to be an array of revisions");
    return;
  }

  constexpr std::size_t sizeLimit = 16 * 1024 * 1024;
  std::size_t chunkSize = sizeLimit;

  bool found;
  std::string const& value = _request->value("chunkSize", found);

  if (found) {
    // query parameter "chunkSize" was specified
    chunkSize = StringUtils::uint64(value);
  }
  chunkSize = std::min(chunkSize, sizeLimit);

  std::size_t size = 0;  // running total, approximation
  RevisionReplicationIterator& it =
      *static_cast<RevisionReplicationIterator*>(ctx.iter.get());

  VPackBuffer<std::uint8_t> buffer;
  VPackBuilder response(buffer);
  {
    VPackArrayBuilder docs(&response);

    for (VPackSlice entry : VPackArrayIterator(body)) {
      RevisionId rev;
      if (encodeAsHLC) {
        rev = RevisionId::fromHLC(entry.stringView());
      } else {
        rev = RevisionId::fromSlice(entry);
      }
      // We assume that the rev is actually present, otherwise it would not
      // have been ordered. But we want this code to work if revisions in
      // the list arrive in some arbitrary order. However, in most cases
      // the list will contain adjacent revs in ascending order. Therefore,
      // we want to try a next() on the iterator first (if this makes sense).
      // However, if we then still have not found the right revision, we need
      // to seek. If the rev exists, the iterator will then point to the right
      // document:
      if (it.hasMore() && it.revision() < rev) {
        it.next();
      }
      if (!it.hasMore() || it.revision() != rev) {
        it.seek(rev);
      }
      VPackSlice res = it.hasMore() && it.revision() == rev
                           ? it.document()
                           : velocypack::Slice::emptyObjectSlice();

      auto byteSize = res.byteSize();
      if (size + byteSize > chunkSize && size > 0) {
        break;
      }
      response.add(res);
      size += byteSize;
    }
  }

  auto ctxt = transaction::StandaloneContext::Create(_vocbase);
  generateResult(rest::ResponseCode::OK, std::move(buffer), ctxt);
}

////////////////////////////////////////////////////////////////////////////////
<<<<<<< HEAD
/// @brief creates a collection, based on the VelocyPack provided
////////////////////////////////////////////////////////////////////////////////

ErrorCode RestReplicationHandler::createCollection(VPackSlice slice) {
  if (!slice.isObject()) {
    return TRI_ERROR_HTTP_BAD_PARAMETER;
  }

  std::string const name =
      arangodb::basics::VelocyPackHelper::getStringValue(slice, "name", "");

  if (name.empty()) {
    return TRI_ERROR_HTTP_BAD_PARAMETER;
  }

  std::string const uuid = arangodb::basics::VelocyPackHelper::getStringValue(
      slice, StaticStrings::DataSourceGuid, "");

  TRI_col_type_e const type = static_cast<TRI_col_type_e>(
      arangodb::basics::VelocyPackHelper::getNumericValue<int>(
          slice, "type", int(TRI_COL_TYPE_DOCUMENT)));
  std::shared_ptr<arangodb::LogicalCollection> col;

  if (!uuid.empty()) {
    col = _vocbase.lookupCollectionByUuid(uuid);
  }

  if (col != nullptr) {
    col = _vocbase.lookupCollection(name);
  }

  if (col != nullptr && col->type() == type) {
    // TODO
    // collection already exists. TODO: compare attributes
    return TRI_ERROR_NO_ERROR;
  }

  // always use current version number when restoring a collection,
  // because the collection is effectively NEW
  VPackBuilder patch;
  patch.openObject();
  patch.add(StaticStrings::Version, VPackSlice::nullSlice());
  patch.add(StaticStrings::DataSourceSystem,
            VPackValue(NameValidator::isSystemName(name)));
  if (!uuid.empty()) {
    bool valid = false;
    NumberUtils::atoi_positive<uint64_t>(uuid.data(), uuid.data() + uuid.size(),
                                         valid);
    if (valid) {
      // globallyUniqueId is only numeric. This causes ambiguities later
      // and can only happen for collections created with v3.3.0 (the GUID
      // generation process was changed in v3.3.1 already to fix this issue).
      // remove the globallyUniqueId so a new one will be generated server.side
      patch.add(StaticStrings::DataSourceGuid, VPackSlice::nullSlice());
    }
  }
  patch.add(StaticStrings::ObjectId, VPackSlice::nullSlice());
  patch.add(StaticStrings::DataSourceCid, VPackSlice::nullSlice());
  patch.add(StaticStrings::DataSourceId, VPackSlice::nullSlice());
  if (ServerState::instance()->isSingleServer()) {
    // needed in case we restore cluster related data into single server
    // instance
    patch.add(StaticStrings::DataSourcePlanId, VPackSlice::nullSlice());
    if (slice.get(StaticStrings::UsesRevisionsAsDocumentIds).isNone() &&
        (slice.get(StaticStrings::SyncByRevision).isNone() ||
         slice.get(StaticStrings::SyncByRevision).isTrue())) {
      // for restored collections that do not have the attribute
      // "usesRevisionsAsDocumentIds" set, set "usesRevisionsAsDocumentIds"
      // to true. This allows the usage of revision trees for the collection.
      patch.add(StaticStrings::UsesRevisionsAsDocumentIds, VPackValue(true));
    }
  }
  patch.close();

  VPackBuilder builder =
      VPackCollection::merge(slice, patch.slice(),
                             /*mergeValues*/ true, /*nullMeansRemove*/ true);
  slice = builder.slice();

  // Initializing creation options
  TRI_col_type_e collectionType = Helper::getNumericValue<TRI_col_type_e, int>(
      slice, StaticStrings::DataSourceType, TRI_COL_TYPE_DOCUMENT);
  std::vector<CollectionCreationInfo> infos{{name, collectionType, slice}};
  bool isNewDatabase = false;
  bool allowSystem = true;
  bool allowEnterpriseCollectionsOnSingleServer = false;
  bool enforceReplicationFactor = false;

#ifdef USE_ENTERPRISE
  if (slice.get(StaticStrings::IsSmart).isTrue() ||
      slice.get(StaticStrings::GraphIsSatellite).isTrue()) {
    allowEnterpriseCollectionsOnSingleServer = true;
    enforceReplicationFactor = true;
  }
#endif

  OperationOptions options(_context);
  std::vector<std::shared_ptr<LogicalCollection>> collections;
  Result res = methods::Collections::create(
      _vocbase, options, infos,
      /*createWaitsForSyncReplication*/ true, enforceReplicationFactor,
      isNewDatabase, nullptr, collections, allowSystem,
      allowEnterpriseCollectionsOnSingleServer,
      /*isRestore*/ true);
  if (res.fail()) {
    return res.errorNumber();
  }

  // TODO: This can be improved as soon as we restore all collections here in
  // one go.
  if (collections.size() == 0 || collections.front() == nullptr) {
    return TRI_ERROR_INTERNAL;
  }
  col = collections.front();

  /* Temporary ASSERTS to prove correctness of new constructor */
  TRI_ASSERT(col->system() == (name[0] == '_'));
#ifdef ARANGODB_ENABLE_MAINTAINER_MODE
  DataSourceId planId = DataSourceId::none();
  VPackSlice const planIdSlice = slice.get("planId");
  if (planIdSlice.isNumber()) {
    planId =
        DataSourceId{planIdSlice.getNumericValue<DataSourceId::BaseType>()};
  } else if (planIdSlice.isString()) {
    std::string tmp = planIdSlice.copyString();
    planId = DataSourceId{StringUtils::uint64(tmp)};
  } else if (planIdSlice.isNone()) {
    // There is no plan ID it has to be equal to collection id
    planId = col->id();
  }

  TRI_ASSERT(col->planId() == planId);
#endif

  return TRI_ERROR_NO_ERROR;
}

////////////////////////////////////////////////////////////////////////////////
=======
>>>>>>> d0a548f3
/// @brief determine the chunk size
////////////////////////////////////////////////////////////////////////////////

uint64_t RestReplicationHandler::determineChunkSize() const {
  // determine chunk size
  uint64_t chunkSize = _defaultChunkSize;

  bool found;
  std::string const& value = _request->value("chunkSize", found);

  if (found) {
    // query parameter "chunkSize" was specified
    chunkSize = StringUtils::uint64(value);

    // don't allow overly big allocations
    if (chunkSize > _maxChunkSize) {
      chunkSize = _maxChunkSize;
    }
  }

  return chunkSize;
}

ReplicationApplier* RestReplicationHandler::getApplier(bool& global) {
  global = _request->parsedValue("global", false);

  if (global && _request->databaseName() != StaticStrings::SystemDatabase) {
    generateError(
        rest::ResponseCode::FORBIDDEN, TRI_ERROR_FORBIDDEN,
        "global inventory can only be created from within _system database");
    return nullptr;
  }

  if (global) {
    auto& replicationFeature =
        _vocbase.server().getFeature<ReplicationFeature>();
    return replicationFeature.globalReplicationApplier();
  } else {
    return _vocbase.replicationApplier();
  }
}

namespace {

struct RebootCookie final : public arangodb::TransactionState::Cookie {
  explicit RebootCookie(CallbackGuard&& g) noexcept : guard{std::move(g)} {}

  CallbackGuard guard;
};

}  // namespace

Result RestReplicationHandler::createBlockingTransaction(
    TransactionId id, LogicalCollection& col, double ttl,
    AccessMode::Type access, RebootId const& rebootId,
    std::string const& serverId) {
  // it is ok to acquire the scope here in all cases. otherwise we
  // may block replication. note: we need this here in case the
  // leader is read-only (e.g. because the license has expired).
  // if we are not using superuser scope here and the leader is
  // read-only, trying to grab the lock in exclusive mode will
  // return a "read-only" error.
  ExecContextScope scope(&ExecContext::superuser());

  transaction::Manager* mgr = transaction::ManagerFeature::manager();
  TRI_ASSERT(mgr != nullptr);

  std::vector<std::string> read;
  std::vector<std::string> exc;
  if (access == AccessMode::Type::READ) {
    read.push_back(col.name());
  } else {
    TRI_ASSERT(access == AccessMode::Type::EXCLUSIVE);
    exc.push_back(col.name());
  }
#ifdef ARANGODB_ENABLE_MAINTAINER_MODE
  {
    auto const lockHeld = isLockHeld(id);
    TRI_ASSERT(lockHeld.is(TRI_ERROR_HTTP_NOT_FOUND))
        << "Unexpected error code " << lockHeld;
  }
#endif

  transaction::Options opts;
  opts.lockTimeout = ttl;  // not sure if appropriate ?
  Result res = mgr->ensureManagedTrx(_vocbase, id, read, {}, exc, opts, ttl);

  if (res.fail()) {
    return res;
  }

  ClusterInfo& ci = server().getFeature<ClusterFeature>().clusterInfo();

  std::string vn = _vocbase.name();
  try {
    if (!serverId.empty()) {
      std::string comment = std::string("SynchronizeShard from ") + serverId +
                            " for " + col.name() + " access mode " +
                            AccessMode::typeString(access);

      std::function<void(void)> f = [=]() {
        try {
          // Code does not matter, read only access, so we can roll back.
          transaction::Manager* mgr = transaction::ManagerFeature::manager();
          if (mgr) {
            mgr->abortManagedTrx(id, vn);
          }
        } catch (...) {
          // All errors that show up here can only be
          // triggered if the query is destroyed in between.
        }
      };

      auto rGuard =
          std::make_unique<RebootCookie>(ci.rebootTracker().callMeOnChange(
              {serverId, rebootId}, std::move(f), std::move(comment)));
      auto ctx = mgr->leaseManagedTrx(id, AccessMode::Type::WRITE,
                                      /*isSideUser*/ false);

      if (!ctx) {
        // Trx does not exist. So we assume it got cancelled.
        return {TRI_ERROR_TRANSACTION_INTERNAL,
                "read transaction was cancelled"};
      }

      transaction::Methods trx{ctx, transaction::TrxType::kREST};

      void* key = this;  // simon: not important to get it again
      trx.state()->cookie(key, std::move(rGuard));
    }

  } catch (...) {
    // For compatibility we only return this error
    return {TRI_ERROR_TRANSACTION_INTERNAL, "cannot begin read transaction"};
  }

  if (isTombstoned(id)) {
    try {
      return mgr->abortManagedTrx(id, vn);
    } catch (...) {
      // Maybe thrown in shutdown.
    }
    // DO NOT LOCK in this case, pointless
    return {TRI_ERROR_TRANSACTION_INTERNAL, "transaction already cancelled"};
  }

  return isLockHeld(id);
}

Result RestReplicationHandler::isLockHeld(TransactionId id) const {
  // The query is only hold for long during initial locking
  // there it should return false.
  // In all other cases it is released quickly.
  if (_vocbase.isDropped()) {
    return {TRI_ERROR_ARANGO_DATABASE_NOT_FOUND};
  }

  transaction::Manager* mgr = transaction::ManagerFeature::manager();
  TRI_ASSERT(mgr != nullptr);

  transaction::Status stats = mgr->getManagedTrxStatus(id, _vocbase.name());
  if (stats == transaction::Status::UNDEFINED) {
    return {TRI_ERROR_HTTP_NOT_FOUND,
            "no hold read lock job found for id " + std::to_string(id.id())};
  }

  return {};
}

ResultT<bool> RestReplicationHandler::cancelBlockingTransaction(
    TransactionId id) const {
  // This lookup is only required for API compatibility,
  // otherwise an unconditional destroy() would do.
  auto res = isLockHeld(id);
  if (res.ok()) {
    transaction::Manager* mgr = transaction::ManagerFeature::manager();
    if (mgr) {
      auto isAborted = mgr->abortManagedTrx(id, _vocbase.name());
      if (isAborted.ok()) {  // lock was held
        return ResultT<bool>::success(true);
      }
      return ResultT<bool>::error(isAborted);
    }
  } else {
    registerTombstone(id);
  }
  return res;
}

ResultT<std::string> RestReplicationHandler::computeCollectionChecksum(
    TransactionId id, LogicalCollection* col) const {
  transaction::Manager* mgr = transaction::ManagerFeature::manager();
  if (!mgr) {
    return ResultT<std::string>::error(TRI_ERROR_SHUTTING_DOWN);
  }

  try {
    auto ctx =
        mgr->leaseManagedTrx(id, AccessMode::Type::READ, /*isSideUser*/ false);
    if (!ctx) {
      // Trx does not exist. So we assume it got cancelled.
      return ResultT<std::string>::error(TRI_ERROR_TRANSACTION_INTERNAL,
                                         "read transaction was cancelled");
    }

    transaction::Methods trx(ctx, transaction::TrxType::kREST);
    TRI_ASSERT(trx.status() == transaction::Status::RUNNING);

    uint64_t num = col->getPhysical()->numberDocuments(&trx);
    return ResultT<std::string>::success(std::to_string(num));
  } catch (...) {
    // Query exists, but is in use.
    // So in Locking phase
    return ResultT<std::string>::error(TRI_ERROR_TRANSACTION_INTERNAL,
                                       "Read lock not yet acquired!");
  }
}

static std::string IdToTombstoneKey(TRI_vocbase_t& vocbase, TransactionId id) {
  return vocbase.name() + "/" + StringUtils::itoa(id.id());
}

void RestReplicationHandler::timeoutTombstones() const {
  std::unordered_set<std::string> toDelete;
  {
    READ_LOCKER(readLocker, RestReplicationHandler::_tombLock);
    if (RestReplicationHandler::_tombstones.empty()) {
      // Fast path
      return;
    }
    auto now = std::chrono::steady_clock::now();
    for (auto const& it : RestReplicationHandler::_tombstones) {
      if (it.second < now) {
        toDelete.emplace(it.first);
      }
    }
    // Release read lock.
    // If someone writes now we do not really care.
  }
  if (toDelete.empty()) {
    // nothing todo
    return;
  }
  WRITE_LOCKER(writeLocker, RestReplicationHandler::_tombLock);
  for (auto const& it : toDelete) {
    try {
      RestReplicationHandler::_tombstones.erase(it);
    } catch (...) {
      // erase should not throw.
      TRI_ASSERT(false);
    }
  }
}

bool RestReplicationHandler::isTombstoned(TransactionId id) const {
  std::string key = IdToTombstoneKey(_vocbase, id);
  bool isDead = false;
  {
    READ_LOCKER(readLocker, RestReplicationHandler::_tombLock);
    isDead = RestReplicationHandler::_tombstones.find(key) !=
             RestReplicationHandler::_tombstones.end();
  }
  if (!isDead) {
    // Clear Tombstone
    WRITE_LOCKER(writeLocker, RestReplicationHandler::_tombLock);
    try {
      RestReplicationHandler::_tombstones.erase(key);
    } catch (...) {
      // Just ignore, tombstone will be removed by timeout, and IDs are unique
      // anyways
      TRI_ASSERT(false);
    }
  }
  return isDead;
}

void RestReplicationHandler::registerTombstone(TransactionId id) const {
  std::string key = IdToTombstoneKey(_vocbase, id);
  {
    WRITE_LOCKER(writeLocker, RestReplicationHandler::_tombLock);
    RestReplicationHandler::_tombstones.try_emplace(
        key, std::chrono::steady_clock::now() +
                 RestReplicationHandler::_tombstoneTimeout);
  }
  timeoutTombstones();
}
RequestLane RestReplicationHandler::lane() const {
  auto const& suffixes = _request->suffixes();

  size_t const len = suffixes.size();
  if (len >= 1) {
    std::string const& command = suffixes[0];
    if (command == AddFollower) {
      // Adding another server into the follower list
      // should be done quickly. The follower at this stage
      // is assumed to be in-sync, but cannot be used for failover
      // as long as it is not added. So get this sorted out quickly.
      return RequestLane::CLUSTER_INTERNAL;
    }
    if (command == HoldReadLockCollection) {
      if (_request->requestType() == RequestType::DELETE_REQ) {
        // A deleting request here, will allow as to unlock
        // the collection / shard in question.
        // In case of a hard-lock this shard is actually blocking
        // other operations. So let's hurry up with this.
        return RequestLane::CLUSTER_INTERNAL;
      } else {
        // This process will determine the start of a replication.
        // It can be delayed a bit and can be queued after other write
        // operations The follower is not in sync and requires to catch up
        // anyways.
        return RequestLane::SERVER_REPLICATION_CATCHUP;
      }
    }
    if (command == RemoveFollower || command == LoggerFollow ||
        command == Batch || command == Inventory || command == Revisions ||
        command == Dump) {
      return RequestLane::SERVER_REPLICATION_CATCHUP;
    }
  }
  return RequestLane::SERVER_REPLICATION;
}<|MERGE_RESOLUTION|>--- conflicted
+++ resolved
@@ -150,9 +150,10 @@
           // properly notified analyzers are gone.
           // The single server and DBServer case is handled after restore of
           // data.
-          auto res = vocbase.server()
-                         .getFeature<iresearch::IResearchAnalyzerFeature>()
-                         .removeAllAnalyzers(vocbase);
+          auto res =
+              vocbase.server()
+                  .getFeature<iresearch::IResearchAnalyzerFeature>()
+                  .removeAllAnalyzers(vocbase, transaction::TrxType::kInternal);
           if (res.ok()) {
             // Analyzers are only truncated, never dropped, so collection still
             // exists.
@@ -170,7 +171,8 @@
             // Try to truncate.
             auto ctx = transaction::StandaloneContext::Create(vocbase);
             SingleCollectionTransaction trx(ctx, *col,
-                                            AccessMode::Type::EXCLUSIVE);
+                                            AccessMode::Type::EXCLUSIVE,
+                                            transaction::TrxType::kInternal);
 
             trx.addHint(transaction::Hints::Hint::INTERMEDIATE_COMMITS);
             trx.addHint(transaction::Hints::Hint::ALLOW_RANGE_DELETE);
@@ -1224,82 +1226,6 @@
     return Result();
   }
 
-<<<<<<< HEAD
-  if (ServerState::instance()->isCoordinator()) {
-    Result res = ShardingInfo::validateShardsAndReplicationFactor(
-        parameters, server(), true);
-    if (res.fail()) {
-      return res;
-    }
-  }
-
-  // only local
-  ExecContextSuperuserScope escope(
-      ExecContext::current().isSuperuser() ||
-      (ExecContext::current().isAdminUser() && !ServerState::readOnly()));
-  // end only local
-
-  std::shared_ptr<LogicalCollection> col;
-  auto lookupResult = methods::Collections::lookup(_vocbase, name, col);
-
-  if (lookupResult.ok()) {
-    TRI_ASSERT(col);
-    if (dropExisting) {
-      try {
-        if (ServerState::instance()->isCoordinator() &&
-            name == StaticStrings::AnalyzersCollection &&
-            server().hasFeature<iresearch::IResearchAnalyzerFeature>()) {
-          // We have ArangoSearch here. So process analyzers accordingly.
-          // We can`t just recreate/truncate collection. Agency should be
-          // properly notified analyzers are gone.
-          // The single server and DBServer case is handled after restore of
-          // data.
-          return server()
-              .getFeature<iresearch::IResearchAnalyzerFeature>()
-              .removeAllAnalyzers(_vocbase, transaction::TrxType::kREST);
-        }
-
-        auto dropResult = methods::Collections::drop(*col, true, true);
-        if (dropResult.fail()) {
-          if (dropResult.is(TRI_ERROR_FORBIDDEN) ||
-              dropResult.is(
-                  TRI_ERROR_CLUSTER_MUST_NOT_DROP_COLL_OTHER_DISTRIBUTESHARDSLIKE)) {
-            // If we are not allowed to drop the collection.
-            // Try to truncate.
-            auto ctx = transaction::StandaloneContext::Create(_vocbase);
-            SingleCollectionTransaction trx(ctx, *col,
-                                            AccessMode::Type::EXCLUSIVE,
-                                            transaction::TrxType::kREST);
-
-            trx.addHint(transaction::Hints::Hint::INTERMEDIATE_COMMITS);
-            trx.addHint(transaction::Hints::Hint::ALLOW_RANGE_DELETE);
-            auto trxRes = trx.begin();
-
-            if (!trxRes.ok()) {
-              return trxRes;
-            }
-
-            OperationOptions options;
-            OperationResult opRes = trx.truncate(name, options);
-
-            return trx.finish(opRes.result);
-          }
-
-          return Result(dropResult.errorNumber(),
-                        arangodb::basics::StringUtils::concatT(
-                            "unable to drop collection '", name,
-                            "': ", dropResult.errorMessage()));
-        }
-
-        // we just removed the collection, so we cannot rely on it being present
-        // now
-        col.reset();
-      } catch (basics::Exception const& ex) {
-        LOG_TOPIC("41579", DEBUG, Logger::REPLICATION)
-            << "processRestoreCollection "
-            << "could not drop collection: " << ex.what();
-      } catch (...) {
-=======
   {
     auto result =
         handlingOfExistingCollection(_vocbase, input->name, dropExisting);
@@ -1317,7 +1243,6 @@
         return Result(
             TRI_ERROR_ARANGO_DUPLICATE_NAME,
             std::string("duplicate collection name '") + input->name + "'");
->>>>>>> d0a548f3
       }
     }
   }
@@ -3388,147 +3313,6 @@
 }
 
 ////////////////////////////////////////////////////////////////////////////////
-<<<<<<< HEAD
-/// @brief creates a collection, based on the VelocyPack provided
-////////////////////////////////////////////////////////////////////////////////
-
-ErrorCode RestReplicationHandler::createCollection(VPackSlice slice) {
-  if (!slice.isObject()) {
-    return TRI_ERROR_HTTP_BAD_PARAMETER;
-  }
-
-  std::string const name =
-      arangodb::basics::VelocyPackHelper::getStringValue(slice, "name", "");
-
-  if (name.empty()) {
-    return TRI_ERROR_HTTP_BAD_PARAMETER;
-  }
-
-  std::string const uuid = arangodb::basics::VelocyPackHelper::getStringValue(
-      slice, StaticStrings::DataSourceGuid, "");
-
-  TRI_col_type_e const type = static_cast<TRI_col_type_e>(
-      arangodb::basics::VelocyPackHelper::getNumericValue<int>(
-          slice, "type", int(TRI_COL_TYPE_DOCUMENT)));
-  std::shared_ptr<arangodb::LogicalCollection> col;
-
-  if (!uuid.empty()) {
-    col = _vocbase.lookupCollectionByUuid(uuid);
-  }
-
-  if (col != nullptr) {
-    col = _vocbase.lookupCollection(name);
-  }
-
-  if (col != nullptr && col->type() == type) {
-    // TODO
-    // collection already exists. TODO: compare attributes
-    return TRI_ERROR_NO_ERROR;
-  }
-
-  // always use current version number when restoring a collection,
-  // because the collection is effectively NEW
-  VPackBuilder patch;
-  patch.openObject();
-  patch.add(StaticStrings::Version, VPackSlice::nullSlice());
-  patch.add(StaticStrings::DataSourceSystem,
-            VPackValue(NameValidator::isSystemName(name)));
-  if (!uuid.empty()) {
-    bool valid = false;
-    NumberUtils::atoi_positive<uint64_t>(uuid.data(), uuid.data() + uuid.size(),
-                                         valid);
-    if (valid) {
-      // globallyUniqueId is only numeric. This causes ambiguities later
-      // and can only happen for collections created with v3.3.0 (the GUID
-      // generation process was changed in v3.3.1 already to fix this issue).
-      // remove the globallyUniqueId so a new one will be generated server.side
-      patch.add(StaticStrings::DataSourceGuid, VPackSlice::nullSlice());
-    }
-  }
-  patch.add(StaticStrings::ObjectId, VPackSlice::nullSlice());
-  patch.add(StaticStrings::DataSourceCid, VPackSlice::nullSlice());
-  patch.add(StaticStrings::DataSourceId, VPackSlice::nullSlice());
-  if (ServerState::instance()->isSingleServer()) {
-    // needed in case we restore cluster related data into single server
-    // instance
-    patch.add(StaticStrings::DataSourcePlanId, VPackSlice::nullSlice());
-    if (slice.get(StaticStrings::UsesRevisionsAsDocumentIds).isNone() &&
-        (slice.get(StaticStrings::SyncByRevision).isNone() ||
-         slice.get(StaticStrings::SyncByRevision).isTrue())) {
-      // for restored collections that do not have the attribute
-      // "usesRevisionsAsDocumentIds" set, set "usesRevisionsAsDocumentIds"
-      // to true. This allows the usage of revision trees for the collection.
-      patch.add(StaticStrings::UsesRevisionsAsDocumentIds, VPackValue(true));
-    }
-  }
-  patch.close();
-
-  VPackBuilder builder =
-      VPackCollection::merge(slice, patch.slice(),
-                             /*mergeValues*/ true, /*nullMeansRemove*/ true);
-  slice = builder.slice();
-
-  // Initializing creation options
-  TRI_col_type_e collectionType = Helper::getNumericValue<TRI_col_type_e, int>(
-      slice, StaticStrings::DataSourceType, TRI_COL_TYPE_DOCUMENT);
-  std::vector<CollectionCreationInfo> infos{{name, collectionType, slice}};
-  bool isNewDatabase = false;
-  bool allowSystem = true;
-  bool allowEnterpriseCollectionsOnSingleServer = false;
-  bool enforceReplicationFactor = false;
-
-#ifdef USE_ENTERPRISE
-  if (slice.get(StaticStrings::IsSmart).isTrue() ||
-      slice.get(StaticStrings::GraphIsSatellite).isTrue()) {
-    allowEnterpriseCollectionsOnSingleServer = true;
-    enforceReplicationFactor = true;
-  }
-#endif
-
-  OperationOptions options(_context);
-  std::vector<std::shared_ptr<LogicalCollection>> collections;
-  Result res = methods::Collections::create(
-      _vocbase, options, infos,
-      /*createWaitsForSyncReplication*/ true, enforceReplicationFactor,
-      isNewDatabase, nullptr, collections, allowSystem,
-      allowEnterpriseCollectionsOnSingleServer,
-      /*isRestore*/ true);
-  if (res.fail()) {
-    return res.errorNumber();
-  }
-
-  // TODO: This can be improved as soon as we restore all collections here in
-  // one go.
-  if (collections.size() == 0 || collections.front() == nullptr) {
-    return TRI_ERROR_INTERNAL;
-  }
-  col = collections.front();
-
-  /* Temporary ASSERTS to prove correctness of new constructor */
-  TRI_ASSERT(col->system() == (name[0] == '_'));
-#ifdef ARANGODB_ENABLE_MAINTAINER_MODE
-  DataSourceId planId = DataSourceId::none();
-  VPackSlice const planIdSlice = slice.get("planId");
-  if (planIdSlice.isNumber()) {
-    planId =
-        DataSourceId{planIdSlice.getNumericValue<DataSourceId::BaseType>()};
-  } else if (planIdSlice.isString()) {
-    std::string tmp = planIdSlice.copyString();
-    planId = DataSourceId{StringUtils::uint64(tmp)};
-  } else if (planIdSlice.isNone()) {
-    // There is no plan ID it has to be equal to collection id
-    planId = col->id();
-  }
-
-  TRI_ASSERT(col->planId() == planId);
-#endif
-
-  return TRI_ERROR_NO_ERROR;
-}
-
-////////////////////////////////////////////////////////////////////////////////
-=======
->>>>>>> d0a548f3
 /// @brief determine the chunk size
 ////////////////////////////////////////////////////////////////////////////////
 
