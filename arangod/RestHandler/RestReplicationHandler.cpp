////////////////////////////////////////////////////////////////////////////////
/// DISCLAIMER
///
/// Copyright 2014-2016 ArangoDB GmbH, Cologne, Germany
/// Copyright 2004-2014 triAGENS GmbH, Cologne, Germany
///
/// Licensed under the Apache License, Version 2.0 (the "License");
/// you may not use this file except in compliance with the License.
/// You may obtain a copy of the License at
///
///     http://www.apache.org/licenses/LICENSE-2.0
///
/// Unless required by applicable law or agreed to in writing, software
/// distributed under the License is distributed on an "AS IS" BASIS,
/// WITHOUT WARRANTIES OR CONDITIONS OF ANY KIND, either express or implied.
/// See the License for the specific language governing permissions and
/// limitations under the License.
///
/// Copyright holder is ArangoDB GmbH, Cologne, Germany
///
/// @author Jan Steemann
////////////////////////////////////////////////////////////////////////////////

#include "RestReplicationHandler.h"

#include "Aql/Query.h"
#include "Aql/QueryRegistry.h"
#include "Basics/ConditionLocker.h"
#include "Basics/ReadLocker.h"
#include "Basics/Result.h"
#include "Basics/RocksDBUtils.h"
#include "Basics/VelocyPackHelper.h"
#include "Basics/WriteLocker.h"
#include "Cluster/ClusterComm.h"
#include "Cluster/ClusterFeature.h"
#include "Cluster/ClusterHelpers.h"
#include "Cluster/ClusterMethods.h"
#include "Cluster/FollowerInfo.h"
#include "GeneralServer/AuthenticationFeature.h"
#include "Indexes/Index.h"
#include "Replication/DatabaseInitialSyncer.h"
#include "Replication/DatabaseReplicationApplier.h"
#include "Replication/GlobalInitialSyncer.h"
#include "Replication/GlobalReplicationApplier.h"
#include "Replication/ReplicationApplierConfiguration.h"
#include "Replication/ReplicationFeature.h"
#include "RestServer/DatabaseFeature.h"
#include "RestServer/QueryRegistryFeature.h"
#include "RestServer/ServerIdFeature.h"
#include "StorageEngine/EngineSelectorFeature.h"
#include "StorageEngine/PhysicalCollection.h"
#include "StorageEngine/StorageEngine.h"
#include "Transaction/StandaloneContext.h"
#include "Utils/CollectionGuard.h"
#include "Utils/CollectionNameResolver.h"
#include "Utils/OperationOptions.h"
#include "Utils/SingleCollectionTransaction.h"
#include "VocBase/LogicalCollection.h"
#include "VocBase/LogicalView.h"

#include <velocypack/Builder.h>
#include <velocypack/Collection.h>
#include <velocypack/Iterator.h>
#include <velocypack/Parser.h>
#include <velocypack/Slice.h>
#include <velocypack/velocypack-aliases.h>

using namespace arangodb;
using namespace arangodb::basics;
using namespace arangodb::rest;

namespace {
std::string const dataString("data");
std::string const keyString("key");
std::string const typeString("type");
}  // namespace

uint64_t const RestReplicationHandler::_defaultChunkSize = 128 * 1024;
uint64_t const RestReplicationHandler::_maxChunkSize = 128 * 1024 * 1024;
std::chrono::hours const RestReplicationHandler::_tombstoneTimeout =
    std::chrono::hours(24);

basics::ReadWriteLock RestReplicationHandler::_tombLock;
std::unordered_map<std::string, std::chrono::time_point<std::chrono::steady_clock>>
    RestReplicationHandler::_tombstones = {};

static aql::QueryId ExtractReadlockId(VPackSlice slice) {
  TRI_ASSERT(slice.isString());
  return StringUtils::uint64(slice.copyString());
}

static bool ignoreHiddenEnterpriseCollection(std::string const& name, bool force) {
#ifdef USE_ENTERPRISE
  if (!force && name[0] == '_') {
    if (strncmp(name.c_str(), "_local_", 7) == 0 ||
        strncmp(name.c_str(), "_from_", 6) == 0 || strncmp(name.c_str(), "_to_", 4) == 0) {
      LOG_TOPIC(WARN, arangodb::Logger::REPLICATION)
          << "Restore ignoring collection " << name
          << ". Will be created via SmartGraphs of a full dump. If you want to "
          << "restore ONLY this collection use 'arangorestore --force'. "
          << "However this is not recommended and you should instead restore "
          << "the EdgeCollection of the SmartGraph instead.";
      return true;
    }
  }
#endif
  return false;
}

static Result restoreDataParser(char const* ptr, char const* pos,
                                std::string const& collectionName, std::string& key,
                                VPackBuilder& builder, VPackSlice& doc,
                                TRI_replication_operation_e& type) {
  builder.clear();

  try {
    VPackParser parser(builder, builder.options);
    parser.parse(ptr, static_cast<size_t>(pos - ptr));
  } catch (VPackException const& ex) {
    // Could not parse the given string
    return Result{TRI_ERROR_HTTP_CORRUPTED_JSON,
<<<<<<< HEAD
                  "received invalid JSON data for collection " + collectionName};
  } catch (std::exception const&) {
    // Could not even build the string
    return Result{TRI_ERROR_HTTP_CORRUPTED_JSON,
                  "received invalid JSON data for collection " + collectionName};
=======
                  "received invalid JSON data for collection '" + collectionName + "': " + ex.what()};
  } catch (std::exception const& ex) {
    // Could not even build the string
    return Result{TRI_ERROR_HTTP_CORRUPTED_JSON,
                  "received invalid JSON data for collection '" + collectionName + "': " + ex.what()};
>>>>>>> a14f6dd5
  } catch (...) {
    return Result{TRI_ERROR_INTERNAL};
  }

  VPackSlice const slice = builder.slice();

  if (!slice.isObject()) {
    return Result{TRI_ERROR_HTTP_CORRUPTED_JSON,
<<<<<<< HEAD
                  "received invalid JSON data for collection " + collectionName};
=======
                  "received invalid JSON data for collection '" + collectionName + "': data is no object"};
>>>>>>> a14f6dd5
  }

  type = REPLICATION_INVALID;

  for (auto const& pair : VPackObjectIterator(slice, true)) {
    if (!pair.key.isString()) {
      return Result{TRI_ERROR_HTTP_CORRUPTED_JSON,
<<<<<<< HEAD
                    "received invalid JSON data for collection " + collectionName};
=======
                    "received invalid JSON data for collection '" + collectionName + "': got a non-string key"};
>>>>>>> a14f6dd5
    }

    if (pair.key.isEqualString(::typeString)) {
      if (pair.value.isNumber()) {
        int v = pair.value.getNumericValue<int>();
        if (v == 2301) {
          // pre-3.0 type for edges
          type = REPLICATION_MARKER_DOCUMENT;
        } else {
          type = static_cast<TRI_replication_operation_e>(v);
        }
      }
    } else if (pair.key.isEqualString(::dataString)) {
      if (pair.value.isObject()) {
        doc = pair.value;

        VPackSlice k = doc.get(StaticStrings::KeyString);
        if (k.isString()) {
          key = k.copyString();
        }
      }
    } else if (pair.key.isEqualString(::keyString)) {
      if (key.empty()) {
        key = pair.value.copyString();
      }
    }
  }

  if (type == REPLICATION_MARKER_DOCUMENT && !doc.isObject()) {
    return Result{TRI_ERROR_HTTP_BAD_PARAMETER,
                  "got document marker without contents"};
  }

  if (key.empty()) {
    return Result{TRI_ERROR_HTTP_BAD_PARAMETER,
<<<<<<< HEAD
                  "received invalid JSON data for collection " + collectionName};
=======
                  "received invalid JSON data for collection '" + collectionName + "': empty key"};
>>>>>>> a14f6dd5
  }

  return Result{TRI_ERROR_NO_ERROR};
}

RestReplicationHandler::RestReplicationHandler(GeneralRequest* request, GeneralResponse* response)
    : RestVocbaseBaseHandler(request, response) {}

RestReplicationHandler::~RestReplicationHandler() {}

////////////////////////////////////////////////////////////////////////////////
/// @brief creates an error if called on a coordinator server
////////////////////////////////////////////////////////////////////////////////

bool RestReplicationHandler::isCoordinatorError() {
  if (_vocbase.type() == TRI_VOCBASE_TYPE_COORDINATOR) {
    generateError(rest::ResponseCode::NOT_IMPLEMENTED, TRI_ERROR_CLUSTER_UNSUPPORTED,
                  "replication API is not supported on a coordinator");

    return true;
  }

  return false;
}

// main function that dispatches the different routes and commands
RestStatus RestReplicationHandler::execute() {
  // extract the request type
  auto const type = _request->requestType();
  auto const& suffixes = _request->suffixes();

  size_t const len = suffixes.size();

  if (len >= 1) {
    std::string const& command = suffixes[0];

    if (command == "logger-state") {
      if (type != rest::RequestType::GET) {
        goto BAD_CALL;
      }
      handleCommandLoggerState();
    } else if (command == "logger-tick-ranges") {
      if (type != rest::RequestType::GET) {
        goto BAD_CALL;
      }
      if (isCoordinatorError()) {
        return RestStatus::DONE;
      }
      handleCommandLoggerTickRanges();
    } else if (command == "logger-first-tick") {
      if (type != rest::RequestType::GET) {
        goto BAD_CALL;
      }
      if (isCoordinatorError()) {
        return RestStatus::DONE;
      }
      handleCommandLoggerFirstTick();
    } else if (command == "logger-follow") {
      if (type != rest::RequestType::GET && type != rest::RequestType::PUT) {
        goto BAD_CALL;
      }
      if (isCoordinatorError()) {
        return RestStatus::DONE;
      }
      handleCommandLoggerFollow();
    } else if (command == "determine-open-transactions") {
      if (type != rest::RequestType::GET) {
        goto BAD_CALL;
      }
      handleCommandDetermineOpenTransactions();
    } else if (command == "batch") {
      // access batch context in context manager
      // example call: curl -XPOST --dump - --data '{}'
      // http://localhost:5555/_api/replication/batch
      // the object may contain a "ttl" for the context

      // POST - create batch id / handle
      // PUT  - extend batch id / handle
      // DEL  - delete batchid

      if (ServerState::instance()->isCoordinator()) {
        handleTrampolineCoordinator();
      } else {
        handleCommandBatch();
      }
    } else if (command == "barrier") {
      if (isCoordinatorError()) {
        return RestStatus::DONE;
      }
      handleCommandBarrier();
    } else if (command == "inventory") {
      // get overview of collections and indexes followed by some extra data
      // example call: curl --dump -
      // http://localhost:5555/_api/replication/inventory?batchId=75

      // {
      //    collections : [ ... ],
      //    "state" : {
      //      "running" : true,
      //      "lastLogTick" : "10528",
      //      "lastUncommittedLogTick" : "10531",
      //      "totalEvents" : 3782,
      //      "time" : "2017-07-19T21:50:59Z"
      //    },
      //   "tick" : "10531"
      // }

      if (type != rest::RequestType::GET) {
        goto BAD_CALL;
      }
      if (ServerState::instance()->isCoordinator()) {
        handleTrampolineCoordinator();
      } else {
        handleCommandInventory();
      }
    } else if (command == "keys") {
      // preconditions for calling this route are unclear and undocumented --
      // FIXME
      if (type != rest::RequestType::GET && type != rest::RequestType::POST &&
          type != rest::RequestType::PUT && type != rest::RequestType::DELETE_REQ) {
        goto BAD_CALL;
      }

      if (isCoordinatorError()) {
        return RestStatus::DONE;
      }

      if (type == rest::RequestType::POST) {
        // has to be called first will bind the iterator to a collection

        // example: curl -XPOST --dump -
        // 'http://localhost:5555/_db/_system/_api/replication/keys/?collection=_users&batchId=169'
        // ; echo
        // returns
        // { "id": <context id - int>,
        //   "count": <number of documents in collection - int>
        // }
        handleCommandCreateKeys();
      } else if (type == rest::RequestType::GET) {
        // curl --dump -
        // 'http://localhost:5555/_db/_system/_api/replication/keys/123?collection=_users'
        // ; echo # id is batchid
        handleCommandGetKeys();
      } else if (type == rest::RequestType::PUT) {
        handleCommandFetchKeys();
      } else if (type == rest::RequestType::DELETE_REQ) {
        handleCommandRemoveKeys();
      }
    } else if (command == "dump") {
      // works on collections
      // example: curl --dump -
      // 'http://localhost:5555/_db/_system/_api/replication/dump?collection=test&batchId=115'
      // requires batch-id
      // does internally an
      //   - get inventory
      //   - purge local
      //   - dump remote to local

      if (type != rest::RequestType::GET) {
        goto BAD_CALL;
      }

      if (ServerState::instance()->isCoordinator()) {
        handleTrampolineCoordinator();
      } else {
        handleCommandDump();
      }
    } else if (command == "restore-collection") {
      if (type != rest::RequestType::PUT) {
        goto BAD_CALL;
      }

      handleCommandRestoreCollection();
    } else if (command == "restore-indexes") {
      if (type != rest::RequestType::PUT) {
        goto BAD_CALL;
      }

      handleCommandRestoreIndexes();
    } else if (command == "restore-data") {
      if (type != rest::RequestType::PUT) {
        goto BAD_CALL;
      }
      handleCommandRestoreData();
    } else if (command == "restore-view") {
      if (type != rest::RequestType::PUT) {
        goto BAD_CALL;
      }

      handleCommandRestoreView();
    } else if (command == "sync") {
      if (type != rest::RequestType::PUT) {
        goto BAD_CALL;
      }

      if (isCoordinatorError()) {
        return RestStatus::DONE;
      }

      handleCommandSync();
    } else if (command == "make-slave") {
      if (type != rest::RequestType::PUT) {
        goto BAD_CALL;
      }

      if (isCoordinatorError()) {
        return RestStatus::DONE;
      }

      handleCommandMakeSlave();
    } else if (command == "server-id") {
      if (type != rest::RequestType::GET) {
        goto BAD_CALL;
      }
      handleCommandServerId();
    } else if (command == "applier-config") {
      if (type == rest::RequestType::GET) {
        handleCommandApplierGetConfig();
      } else {
        if (type != rest::RequestType::PUT) {
          goto BAD_CALL;
        }
        handleCommandApplierSetConfig();
      }
    } else if (command == "applier-start") {
      if (type != rest::RequestType::PUT) {
        goto BAD_CALL;
      }

      if (isCoordinatorError()) {
        return RestStatus::DONE;
      }

      handleCommandApplierStart();
    } else if (command == "applier-stop") {
      if (type != rest::RequestType::PUT) {
        goto BAD_CALL;
      }

      if (isCoordinatorError()) {
        return RestStatus::DONE;
      }

      handleCommandApplierStop();
    } else if (command == "applier-state") {
      if (type == rest::RequestType::DELETE_REQ) {
        handleCommandApplierDeleteState();
      } else {
        if (type != rest::RequestType::GET) {
          goto BAD_CALL;
        }
        handleCommandApplierGetState();
      }
    } else if (command == "applier-state-all") {
      if (type != rest::RequestType::GET) {
        goto BAD_CALL;
      }
      handleCommandApplierGetStateAll();
    } else if (command == "clusterInventory") {
      if (type != rest::RequestType::GET) {
        goto BAD_CALL;
      }
      if (!ServerState::instance()->isCoordinator()) {
        generateError(rest::ResponseCode::FORBIDDEN, TRI_ERROR_CLUSTER_ONLY_ON_COORDINATOR);
      } else {
        handleCommandClusterInventory();
      }
    } else if (command == "addFollower") {
      if (type != rest::RequestType::PUT) {
        goto BAD_CALL;
      }
      if (!ServerState::instance()->isDBServer()) {
        generateError(rest::ResponseCode::FORBIDDEN, TRI_ERROR_CLUSTER_ONLY_ON_DBSERVER);
      } else {
        handleCommandAddFollower();
      }
    } else if (command == "removeFollower") {
      if (type != rest::RequestType::PUT) {
        goto BAD_CALL;
      }
      if (!ServerState::instance()->isDBServer()) {
        generateError(rest::ResponseCode::FORBIDDEN, TRI_ERROR_CLUSTER_ONLY_ON_DBSERVER);
      } else {
        handleCommandRemoveFollower();
      }
    } else if (command == "holdReadLockCollection") {
      if (!ServerState::instance()->isDBServer()) {
        generateError(rest::ResponseCode::FORBIDDEN, TRI_ERROR_CLUSTER_ONLY_ON_DBSERVER);
      } else {
        if (type == rest::RequestType::POST) {
          handleCommandHoldReadLockCollection();
        } else if (type == rest::RequestType::PUT) {
          handleCommandCheckHoldReadLockCollection();
        } else if (type == rest::RequestType::DELETE_REQ) {
          handleCommandCancelHoldReadLockCollection();
        } else if (type == rest::RequestType::GET) {
          handleCommandGetIdForReadLockCollection();
        } else {
          goto BAD_CALL;
        }
      }
    } else {
      generateError(rest::ResponseCode::BAD, TRI_ERROR_HTTP_BAD_PARAMETER,
                    std::string("invalid command '") + command + "'");
    }

    return RestStatus::DONE;
  }

BAD_CALL:
  if (len != 1) {
    generateError(rest::ResponseCode::BAD, TRI_ERROR_HTTP_SUPERFLUOUS_SUFFICES,
                  "expecting URL /_api/replication/<command>");
  } else {
    generateError(rest::ResponseCode::METHOD_NOT_ALLOWED, TRI_ERROR_HTTP_METHOD_NOT_ALLOWED);
  }

  return RestStatus::DONE;
}

////////////////////////////////////////////////////////////////////////////////
/// @brief was docuBlock JSF_put_api_replication_makeSlave
////////////////////////////////////////////////////////////////////////////////

void RestReplicationHandler::handleCommandMakeSlave() {
  bool isGlobal = false;
  ReplicationApplier* applier = getApplier(isGlobal);
  if (applier == nullptr) {
    return;
  }

  bool success = false;
  VPackSlice body = this->parseVPackBody(success);
  if (!success) {
    // error already created
    return;
  }

  std::string databaseName;

  if (!isGlobal) {
    databaseName = _vocbase.name();
  }

  ReplicationApplierConfiguration configuration =
      ReplicationApplierConfiguration::fromVelocyPack(body, databaseName);
  configuration._skipCreateDrop = false;

  // will throw if invalid
  configuration.validate();

  // allow access to _users if appropriate
  grantTemporaryRights();

  // forget about any existing replication applier configuration
  applier->forget();
  applier->reconfigure(configuration);
  applier->startReplication();

  while (applier->isInitializing()) {  // wait for initial sync
    std::this_thread::sleep_for(std::chrono::microseconds(50000));
    if (application_features::ApplicationServer::isStopping()) {
      generateError(Result(TRI_ERROR_SHUTTING_DOWN));
      return;
    }
  }
  // applier->startTailing(lastLogTick, true, barrierId);

  VPackBuilder result;
  result.openObject();
  applier->toVelocyPack(result);
  result.close();
  generateResult(rest::ResponseCode::OK, result.slice());
}

////////////////////////////////////////////////////////////////////////////////
/// @brief forward a command in the coordinator case
////////////////////////////////////////////////////////////////////////////////

void RestReplicationHandler::handleTrampolineCoordinator() {
  bool useVst = false;
  if (_request->transportType() == Endpoint::TransportType::VST) {
    useVst = true;
  }
  if (_request == nullptr) {
    THROW_ARANGO_EXCEPTION_MESSAGE(TRI_ERROR_INTERNAL, "invalid request");
  }

  // First check the DBserver component of the body json:
  ServerID DBserver = _request->value("DBserver");

  if (DBserver.empty()) {
    generateError(rest::ResponseCode::BAD, TRI_ERROR_HTTP_BAD_PARAMETER,
                  "need \"DBserver\" parameter");
    return;
  }

  std::string const& dbname = _request->databaseName();

  auto headers = std::make_shared<std::unordered_map<std::string, std::string>>(
      arangodb::getForwardableRequestHeaders(_request.get()));
  std::unordered_map<std::string, std::string> values = _request->values();
  std::string params;

  for (auto const& i : values) {
    if (i.first != "DBserver") {
      if (params.empty()) {
        params.push_back('?');
      } else {
        params.push_back('&');
      }
      params.append(StringUtils::urlEncode(i.first));
      params.push_back('=');
      params.append(StringUtils::urlEncode(i.second));
    }
  }

  // Set a few variables needed for our work:
  auto cc = ClusterComm::instance();
  if (cc == nullptr) {
    // nullptr happens only during controlled shutdown
    generateError(rest::ResponseCode::SERVICE_UNAVAILABLE,
                  TRI_ERROR_SHUTTING_DOWN, "shutting down server");
    return;
  }

  std::unique_ptr<ClusterCommResult> res;
  if (!useVst) {
    HttpRequest* httpRequest = dynamic_cast<HttpRequest*>(_request.get());
    if (httpRequest == nullptr) {
      THROW_ARANGO_EXCEPTION_MESSAGE(TRI_ERROR_INTERNAL,
                                     "invalid request type");
    }

    // Send a synchronous request to that shard using ClusterComm:
    res = cc->syncRequest("", TRI_NewTickServer(), "server:" + DBserver,
                          _request->requestType(),
                          "/_db/" + StringUtils::urlEncode(dbname) +
                              _request->requestPath() + params,
                          httpRequest->body(), *headers, 300.0);
  } else {
    // do we need to handle multiple payloads here - TODO
    // here we switch from vst to http?!
    res = cc->syncRequest("", TRI_NewTickServer(), "server:" + DBserver,
                          _request->requestType(),
                          "/_db/" + StringUtils::urlEncode(dbname) +
                              _request->requestPath() + params,
                          _request->payload().toJson(), *headers, 300.0);
  }

  if (res->status == CL_COMM_TIMEOUT) {
    // No reply, we give up:
    generateError(rest::ResponseCode::BAD, TRI_ERROR_CLUSTER_TIMEOUT,
                  "timeout within cluster");
    return;
  }
  if (res->status == CL_COMM_BACKEND_UNAVAILABLE) {
    // there is no result
    generateError(rest::ResponseCode::BAD, TRI_ERROR_CLUSTER_CONNECTION_LOST,
                  "lost connection within cluster");
    return;
  }
  if (res->status == CL_COMM_ERROR) {
    // This could be a broken connection or an Http error:
    TRI_ASSERT(nullptr != res->result && res->result->isComplete());
    // In this case a proper HTTP error was reported by the DBserver,
    // we simply forward the result.
    // We intentionally fall through here.
  }

  bool dummy;
  resetResponse(static_cast<rest::ResponseCode>(res->result->getHttpReturnCode()));

  _response->setContentType(
      res->result->getHeaderField(StaticStrings::ContentTypeHeader, dummy));

  if (!useVst) {
    HttpResponse* httpResponse = dynamic_cast<HttpResponse*>(_response.get());
    if (_response == nullptr) {
      THROW_ARANGO_EXCEPTION_MESSAGE(TRI_ERROR_INTERNAL,
                                     "invalid response type");
    }
    httpResponse->body().swap(&(res->result->getBody()));
  } else {
    std::shared_ptr<VPackBuilder> builder = res->result->getBodyVelocyPack();
    std::shared_ptr<VPackBuffer<uint8_t>> buf = builder->steal();
    _response->setPayload(std::move(*buf), true);  // do we need to generate the body?!
  }

  auto const& resultHeaders = res->result->getHeaderFields();
  for (auto const& it : resultHeaders) {
    _response->setHeader(it.first, it.second);
  }
}

////////////////////////////////////////////////////////////////////////////////
/// @brief was docuBlock JSF_get_api_replication_cluster_inventory
////////////////////////////////////////////////////////////////////////////////

void RestReplicationHandler::handleCommandClusterInventory() {
  std::string const& dbName = _request->databaseName();
  bool includeSystem = _request->parsedValue("includeSystem", true);

  ClusterInfo* ci = ClusterInfo::instance();
  std::vector<std::shared_ptr<LogicalCollection>> cols = ci->getCollections(dbName);
  VPackBuilder resultBuilder;
  resultBuilder.openObject();
  resultBuilder.add("collections", VPackValue(VPackValueType::Array));
  for (std::shared_ptr<LogicalCollection> const& c : cols) {
    // We want to check if the collection is usable and all followers
    // are in sync:
    std::shared_ptr<ShardMap> shardMap = c->shardIds();
    // shardMap is an unordered_map from ShardId (string) to a vector of
    // servers (strings), wrapped in a shared_ptr
    auto cic = ci->getCollectionCurrent(dbName, basics::StringUtils::itoa(c->id()));
    // Check all shards:
    bool isReady = true;
    bool allInSync = true;
    for (auto const& p : *shardMap) {
      auto currentServerList = cic->servers(p.first /* shardId */);
      if (currentServerList.size() == 0 || p.second.size() == 0 ||
          currentServerList[0] != p.second[0]) {
        isReady = false;
      }
      if (!ClusterHelpers::compareServerLists(p.second, currentServerList)) {
        allInSync = false;
      }
    }
    c->toVelocyPackForClusterInventory(resultBuilder, includeSystem, isReady, allInSync);
  }
  resultBuilder.close();  // collections
  resultBuilder.add("views", VPackValue(VPackValueType::Array));
  LogicalView::enumerate(_vocbase,
                         [&resultBuilder](LogicalView::ptr const& view) -> bool {
                           if (view) {
                             resultBuilder.openObject();
                             view->properties(resultBuilder, true, false);  // details, !forPersistence because on restore any datasource ids will differ, so need an end-user representation
                             resultBuilder.close();
                           }

                           return true;
                         });
  resultBuilder.close();  // views

  TRI_voc_tick_t tick = TRI_CurrentTickServer();
  resultBuilder.add("tick", VPackValue(std::to_string(tick)));
  resultBuilder.add("state", VPackValue("unused"));
  resultBuilder.close();  // base
  generateResult(rest::ResponseCode::OK, resultBuilder.slice());
}

////////////////////////////////////////////////////////////////////////////////
/// @brief restores the structure of a collection TODO MOVE
////////////////////////////////////////////////////////////////////////////////

void RestReplicationHandler::handleCommandRestoreCollection() {
  std::shared_ptr<VPackBuilder> parsedRequest;

  try {
    parsedRequest = _request->toVelocyPackBuilderPtr();
  } catch (arangodb::velocypack::Exception const& e) {
    std::string errorMsg = "invalid JSON: ";
    errorMsg += e.what();
    generateError(rest::ResponseCode::BAD, TRI_ERROR_HTTP_BAD_PARAMETER, errorMsg);
    return;
  } catch (...) {
    generateError(rest::ResponseCode::BAD, TRI_ERROR_HTTP_BAD_PARAMETER,
                  "invalid JSON");
    return;
  }
  auto pair = rocksutils::stripObjectIds(parsedRequest->slice());
  VPackSlice const slice = pair.first;

  bool overwrite = _request->parsedValue<bool>("overwrite", false);
  bool force = _request->parsedValue<bool>("force", false);
  ;
  bool ignoreDistributeShardsLikeErrors =
      _request->parsedValue<bool>("ignoreDistributeShardsLikeErrors", false);
  uint64_t numberOfShards = _request->parsedValue<uint64_t>("numberOfShards", 0);
  uint64_t replicationFactor =
      _request->parsedValue<uint64_t>("replicationFactor", 1);

  Result res;
  if (ServerState::instance()->isCoordinator()) {
    res = processRestoreCollectionCoordinator(slice, overwrite, force,
                                              numberOfShards, replicationFactor,
                                              ignoreDistributeShardsLikeErrors);
  } else {
    res = processRestoreCollection(slice, overwrite, force);
  }

  if (res.fail()) {
    THROW_ARANGO_EXCEPTION(res);
  }

  VPackBuilder result;
  result.add(VPackValue(VPackValueType::Object));
  result.add("result", VPackValue(true));
  result.close();
  generateResult(rest::ResponseCode::OK, result.slice());
}

////////////////////////////////////////////////////////////////////////////////
/// @brief restores the indexes of a collection
////////////////////////////////////////////////////////////////////////////////

void RestReplicationHandler::handleCommandRestoreIndexes() {
  std::shared_ptr<VPackBuilder> parsedRequest;

  try {
    parsedRequest = _request->toVelocyPackBuilderPtr();
  } catch (...) {
    generateError(rest::ResponseCode::BAD, TRI_ERROR_HTTP_BAD_PARAMETER,
                  "invalid JSON");
    return;
  }
  VPackSlice const slice = parsedRequest->slice();

  bool force = _request->parsedValue("force", false);

  Result res;
  if (ServerState::instance()->isCoordinator()) {
    res = processRestoreIndexesCoordinator(slice, force);
  } else {
    res = processRestoreIndexes(slice, force);
  }

  if (res.fail()) {
    THROW_ARANGO_EXCEPTION(res);
  }

  VPackBuilder result;
  result.openObject();
  result.add("result", VPackValue(true));
  result.close();
  generateResult(rest::ResponseCode::OK, result.slice());
}

////////////////////////////////////////////////////////////////////////////////
/// @brief restores the data of a collection
////////////////////////////////////////////////////////////////////////////////

void RestReplicationHandler::handleCommandRestoreData() {
  std::string const& colName = _request->value("collection");

  if (colName.empty()) {
    generateError(rest::ResponseCode::BAD, TRI_ERROR_HTTP_BAD_PARAMETER,
                  "invalid collection parameter, not given");
    return;
  }

  Result res = processRestoreData(colName);

  if (res.fail()) {
    if (res.errorMessage().empty()) {
      generateError(GeneralResponse::responseCode(res.errorNumber()), res.errorNumber());
    } else {
      generateError(GeneralResponse::responseCode(res.errorNumber()), res.errorNumber(),
                    std::string(TRI_errno_string(res.errorNumber())) + ": " +
                        res.errorMessage());
    }
  } else {
    VPackBuilder result;
    result.add(VPackValue(VPackValueType::Object));
    result.add("result", VPackValue(true));
    result.close();
    generateResult(rest::ResponseCode::OK, result.slice());
  }
}

////////////////////////////////////////////////////////////////////////////////
/// @brief restores the structure of a collection TODO MOVE
////////////////////////////////////////////////////////////////////////////////

Result RestReplicationHandler::processRestoreCollection(VPackSlice const& collection,
                                                        bool dropExisting, bool /*force*/) {
  if (!collection.isObject()) {
    return Result(TRI_ERROR_HTTP_BAD_PARAMETER,
                  "collection declaration is invalid");
  }

  VPackSlice const parameters = collection.get("parameters");

  if (!parameters.isObject()) {
    return Result(TRI_ERROR_HTTP_BAD_PARAMETER,
                  "collection parameters declaration is invalid");
  }

  VPackSlice const indexes = collection.get("indexes");

  if (!indexes.isArray()) {
    return Result(TRI_ERROR_HTTP_BAD_PARAMETER,
                  "collection indexes declaration is invalid");
  }

  std::string const name =
      arangodb::basics::VelocyPackHelper::getStringValue(parameters, "name", "");

  if (name.empty()) {
    return Result(TRI_ERROR_HTTP_BAD_PARAMETER, "collection name is missing");
  }

  if (arangodb::basics::VelocyPackHelper::getBooleanValue(parameters, "deleted", false)) {
    // we don't care about deleted collections
    return Result();
  }

  grantTemporaryRights();

  auto* col = _vocbase.lookupCollection(name).get();

  // drop an existing collection if it exists
  if (col != nullptr) {
    if (dropExisting) {
      auto res = _vocbase.dropCollection(col->id(), true, -1.0);

      if (res.errorNumber() == TRI_ERROR_FORBIDDEN) {
        // some collections must not be dropped

        // instead, truncate them
        auto ctx = transaction::StandaloneContext::Create(_vocbase);
        SingleCollectionTransaction trx(ctx, *col, AccessMode::Type::EXCLUSIVE);

        // to turn off waitForSync!
        trx.addHint(transaction::Hints::Hint::RECOVERY);
        trx.addHint(transaction::Hints::Hint::INTERMEDIATE_COMMITS);
        trx.addHint(transaction::Hints::Hint::ALLOW_RANGE_DELETE);
        res = trx.begin();

        if (!res.ok()) {
          return res;
        }

        OperationOptions options;
        OperationResult opRes = trx.truncate(name, options);

        return trx.finish(opRes.result);
      }

      if (!res.ok()) {
        return Result(res.errorNumber(),
                      std::string("unable to drop collection '") + name +
                          "': " + res.errorMessage());
      }
      // intentionally falls through
    } else {
      return Result(TRI_ERROR_ARANGO_DUPLICATE_NAME,
                    std::string("unable to create collection '") + name +
                        "': " + TRI_errno_string(TRI_ERROR_ARANGO_DUPLICATE_NAME));
    }
  }

  // now re-create the collection
  int res = createCollection(parameters, &col);

  if (res != TRI_ERROR_NO_ERROR) {
    return Result(res, std::string("unable to create collection: ") + TRI_errno_string(res));
  }

  // might be also called on dbservers
  ExecContext const* exe = ExecContext::CURRENT;
  if (name[0] != '_' && exe != nullptr && !exe->isSuperuser() &&
      ServerState::instance()->isSingleServer()) {
    auth::UserManager* um = AuthenticationFeature::instance()->userManager();
    TRI_ASSERT(um != nullptr);  // should not get here
    if (um != nullptr) {
      um->updateUser(exe->user(), [&](auth::User& entry) {
        entry.grantCollection(_vocbase.name(), col->name(), auth::Level::RW);
        return TRI_ERROR_NO_ERROR;
      });
    }
  }

  return Result();
}

////////////////////////////////////////////////////////////////////////////////
/// @brief restores the structure of a collection, coordinator case
////////////////////////////////////////////////////////////////////////////////

Result RestReplicationHandler::processRestoreCollectionCoordinator(
    VPackSlice const& collection, bool dropExisting, bool force, uint64_t numberOfShards,
    uint64_t replicationFactor, bool ignoreDistributeShardsLikeErrors) {
  if (!collection.isObject()) {
    return Result(TRI_ERROR_HTTP_BAD_PARAMETER,
                  "collection declaration is invalid");
  }

  VPackSlice const parameters = collection.get("parameters");

  if (!parameters.isObject()) {
    return Result(TRI_ERROR_HTTP_BAD_PARAMETER,
                  "collection parameters declaration is invalid");
  }

  std::string const name =
      arangodb::basics::VelocyPackHelper::getStringValue(parameters, "name", "");

  if (name.empty()) {
    return Result(TRI_ERROR_HTTP_BAD_PARAMETER, "collection name is missing");
  }

  if (ignoreHiddenEnterpriseCollection(name, force)) {
    return {TRI_ERROR_NO_ERROR};
  }

  if (arangodb::basics::VelocyPackHelper::getBooleanValue(parameters, "deleted", false)) {
    // we don't care about deleted collections
    return Result();
  }

  auto& dbName = _vocbase.name();
  ClusterInfo* ci = ClusterInfo::instance();

  try {
    // in a cluster, we only look up by name:
    std::shared_ptr<LogicalCollection> col = ci->getCollection(dbName, name);

    // drop an existing collection if it exists
    if (dropExisting) {
      std::string errorMsg;
      int res = ci->dropCollectionCoordinator(dbName, std::to_string(col->id()),
                                              errorMsg, 0.0);

      if (res == TRI_ERROR_FORBIDDEN ||
          res == TRI_ERROR_CLUSTER_MUST_NOT_DROP_COLL_OTHER_DISTRIBUTESHARDSLIKE) {
        // some collections must not be dropped
        res = truncateCollectionOnCoordinator(dbName, name);
        if (res != TRI_ERROR_NO_ERROR) {
          return Result(
              res,
              std::string(
                  "unable to truncate collection (dropping is forbidden): '") +
                  name + "'");
        }
        return Result(res);
      }

      if (res != TRI_ERROR_NO_ERROR) {
        return Result(res, std::string("unable to drop collection '") + name +
                               "': " + TRI_errno_string(res));
      }
    } else {
      return Result(TRI_ERROR_ARANGO_DUPLICATE_NAME,
                    std::string("unable to create collection '") + name +
                        "': " + TRI_errno_string(TRI_ERROR_ARANGO_DUPLICATE_NAME));
    }
  } catch (basics::Exception const& ex) {
    LOG_TOPIC(DEBUG, Logger::REPLICATION)
        << "processRestoreCollectionCoordinator "
        << "could not drop collection: " << ex.what();
  } catch (...) {
  }

  // now re-create the collection

  // Build up new information that we need to merge with the given one
  VPackBuilder toMerge;
  toMerge.openObject();

  // We always need a new id
  TRI_voc_tick_t newIdTick = ci->uniqid(1);
  std::string newId = StringUtils::itoa(newIdTick);
  toMerge.add("id", VPackValue(newId));

  // Number of shards. Will be overwritten if not existent
  VPackSlice const numberOfShardsSlice = parameters.get("numberOfShards");
  if (!numberOfShardsSlice.isInteger()) {
    // The information does not contain numberOfShards. Overwrite it.
    VPackSlice const shards = parameters.get("shards");
    if (shards.isObject()) {
      numberOfShards = static_cast<uint64_t>(shards.length());
    } else {
      // "shards" not specified
      // now check if numberOfShards property was given
      if (numberOfShards == 0) {
        // We take one shard if no value was given
        numberOfShards = 1;
      }
    }
    TRI_ASSERT(numberOfShards > 0);
    toMerge.add("numberOfShards", VPackValue(numberOfShards));
  }

  // Replication Factor. Will be overwritten if not existent
  VPackSlice const replFactorSlice = parameters.get("replicationFactor");
  bool isValidReplFactorSlice = replFactorSlice.isInteger() ||
                                (replFactorSlice.isString() &&
                                 replFactorSlice.isEqualString("satellite"));
  if (!isValidReplFactorSlice) {
    if (replicationFactor == 0) {
      replicationFactor = 1;
    }
    TRI_ASSERT(replicationFactor > 0);
    toMerge.add("replicationFactor", VPackValue(replicationFactor));
  }

  // always use current version number when restoring a collection,
  // because the collection is effectively NEW
  toMerge.add("version", VPackValue(LogicalCollection::VERSION_33));
  if (!name.empty() && name[0] == '_' && !parameters.hasKey("isSystem")) {
    // system collection?
    toMerge.add("isSystem", VPackValue(true));
  }

  // Always ignore `shadowCollections` they were accidentially dumped in
  // arangodb versions earlier than 3.3.6
  toMerge.add("shadowCollections", arangodb::velocypack::Slice::nullSlice());
  toMerge.close();  // TopLevel

  VPackSlice const type = parameters.get("type");
  if (!type.isNumber()) {
    return Result(TRI_ERROR_HTTP_BAD_PARAMETER,
                  "collection type not given or wrong");
  }

  TRI_col_type_e collectionType =
      static_cast<TRI_col_type_e>(type.getNumericValue<int>());

  VPackSlice const sliceToMerge = toMerge.slice();
  VPackBuilder mergedBuilder =
      VPackCollection::merge(parameters, sliceToMerge, false, true);
  VPackSlice const merged = mergedBuilder.slice();

  try {
    bool createWaitsForSyncReplication =
        application_features::ApplicationServer::getFeature<ClusterFeature>(
            "Cluster")
            ->createWaitsForSyncReplication();
    // in the replication case enforcing the replication factor is absolutely
    // not desired, so it is hardcoded to false
    auto col =
        ClusterMethods::createCollectionOnCoordinator(collectionType, _vocbase, merged,
                                                      ignoreDistributeShardsLikeErrors,
                                                      createWaitsForSyncReplication, false);
    TRI_ASSERT(col != nullptr);

    ExecContext const* exe = ExecContext::CURRENT;
    if (name[0] != '_' && exe != nullptr && !exe->isSuperuser()) {
      auth::UserManager* um = AuthenticationFeature::instance()->userManager();
      TRI_ASSERT(um != nullptr);  // should not get here
      if (um != nullptr) {
        um->updateUser(ExecContext::CURRENT->user(), [&](auth::User& entry) {
          entry.grantCollection(dbName, col->name(), auth::Level::RW);
          return TRI_ERROR_NO_ERROR;
        });
      }
    }
  } catch (basics::Exception const& ex) {
    // Error, report it.
    return Result(ex.code(), ex.what());
  } catch (std::exception const& ex) {
    return Result(TRI_ERROR_INTERNAL, ex.what());
  }
  // All other errors are thrown to the outside.
  return Result();
}

////////////////////////////////////////////////////////////////////////////////
/// @brief restores the data of a collection
////////////////////////////////////////////////////////////////////////////////

Result RestReplicationHandler::processRestoreData(std::string const& colName) {
#ifdef USE_ENTERPRISE
  bool force = _request->parsedValue("force", false);
  if (ignoreHiddenEnterpriseCollection(colName, force)) {
    return {TRI_ERROR_NO_ERROR};
  }
#endif

  grantTemporaryRights();

  if (colName == TRI_COL_NAME_USERS) {
    // We need to handle the _users in a special way
    return processRestoreUsersBatch(colName);
  }

  auto ctx = transaction::StandaloneContext::Create(_vocbase);
  SingleCollectionTransaction trx(ctx, colName, AccessMode::Type::WRITE);

  trx.addHint(transaction::Hints::Hint::RECOVERY);  // to turn off waitForSync!

  Result res = trx.begin();

  if (!res.ok()) {
    res.reset(res.errorNumber(), std::string("unable to start transaction (") +
                                     std::string(__FILE__) + std::string(":") +
                                     std::to_string(__LINE__) +
                                     std::string("): ") + res.errorMessage());
    return res;
  }

  res = processRestoreDataBatch(trx, colName);
  res = trx.finish(res);

  return res;
}

Result RestReplicationHandler::parseBatch(std::string const& collectionName,
                                          std::unordered_map<std::string, VPackValueLength>& latest,
                                          VPackBuilder& allMarkers) {
<<<<<<< HEAD
  VPackBuilder builder;
=======
  VPackOptions options = VPackOptions::Defaults;
  options.checkAttributeUniqueness = true;
  VPackBuilder builder(&options);
  
>>>>>>> a14f6dd5
  allMarkers.clear();

  HttpRequest* httpRequest = dynamic_cast<HttpRequest*>(_request.get());
  if (httpRequest == nullptr) {
    THROW_ARANGO_EXCEPTION_MESSAGE(TRI_ERROR_INTERNAL, "invalid request type");
  }

  std::string const& bodyStr = httpRequest->body();
  char const* ptr = bodyStr.c_str();
  char const* end = ptr + bodyStr.size();

  VPackValueLength currentPos = 0;

  // First parse and collect all markers, we assemble everything in one
  // large builder holding an array. We keep for each key the latest
  // entry.

  {
    VPackArrayBuilder guard(&allMarkers);
    std::string key;
    while (ptr < end) {
      char const* pos = strchr(ptr, '\n');

      if (pos == nullptr) {
        pos = end;
      } else {
        *((char*)pos) = '\0';
      }

      if (pos - ptr > 1) {
        // found something
        key.clear();
        VPackSlice doc;
        TRI_replication_operation_e type = REPLICATION_INVALID;

        Result res = restoreDataParser(ptr, pos, collectionName, key, builder, doc, type);
        if (res.fail()) {
          return res;
        }

        // Put into array of all parsed markers:
        allMarkers.add(builder.slice());
        latest[key] = currentPos;
        ++currentPos;
      }

      ptr = pos + 1;
    }
  }

  return Result{TRI_ERROR_NO_ERROR};
}

////////////////////////////////////////////////////////////////////////////////
/// @brief restores the data of _users collection
/// Special case, we shall allow to import in this collection,
/// however it is not sharded by key and we need to replace by name instead of
/// by key
////////////////////////////////////////////////////////////////////////////////

Result RestReplicationHandler::processRestoreUsersBatch(std::string const& collectionName) {
  std::unordered_map<std::string, VPackValueLength> latest;
  VPackBuilder allMarkers;

  Result res = parseBatch(collectionName, latest, allMarkers);
  if (res.fail()) {
    return res;
  }

  VPackSlice allMarkersSlice = allMarkers.slice();

  std::string aql(
      "FOR u IN @restored UPSERT {name: u.name} INSERT u REPLACE u "
      "INTO @@collection OPTIONS {ignoreErrors: true, silent: true, "
      "waitForSync: false, isRestore: true}");

  auto bindVars = std::make_shared<VPackBuilder>();
  bindVars->openObject();
  bindVars->add("@collection", VPackValue(collectionName));
  bindVars->add(VPackValue("restored"));
  bindVars->openArray();

  // Now loop over the markers and insert the docs, ignoring _key and _id
  for (auto const& p : latest) {
    VPackSlice const marker = allMarkersSlice.at(p.second);
    VPackSlice const typeSlice = marker.get(::typeString);
    TRI_replication_operation_e type = REPLICATION_INVALID;
    if (typeSlice.isNumber()) {
      int typeInt = typeSlice.getNumericValue<int>();
      if (typeInt == 2301) {  // pre-3.0 type for edges
        type = REPLICATION_MARKER_DOCUMENT;
      } else {
        type = static_cast<TRI_replication_operation_e>(typeInt);
      }
    }
    if (type == REPLICATION_MARKER_DOCUMENT) {
      VPackSlice const doc = marker.get(::dataString);
      TRI_ASSERT(doc.isObject());
      // In the _users case we silently remove the _key value.
      bindVars->openObject();
      for (auto const& it : VPackObjectIterator(doc)) {
        if (StringRef(it.key) != StaticStrings::KeyString &&
            StringRef(it.key) != StaticStrings::IdString) {
          bindVars->add(it.key);
          bindVars->add(it.value);
        }
      }
      bindVars->close();
    }
  }

  bindVars->close();  // restored
  bindVars->close();  // bindVars

  arangodb::aql::Query query(false, _vocbase, arangodb::aql::QueryString(aql),
                             bindVars, nullptr, arangodb::aql::PART_MAIN);
  auto queryRegistry = QueryRegistryFeature::registry();
  TRI_ASSERT(queryRegistry != nullptr);

  aql::QueryResult queryResult = query.executeSync(queryRegistry);

  // neither agency nor dbserver should get here
  AuthenticationFeature* af = AuthenticationFeature::instance();
  TRI_ASSERT(af->userManager() != nullptr);
  if (af->userManager() != nullptr) {
    af->userManager()->triggerLocalReload();
    af->userManager()->triggerGlobalReload();
  }

  return Result{queryResult.code};
}

////////////////////////////////////////////////////////////////////////////////
/// @brief restores the data of a collection
////////////////////////////////////////////////////////////////////////////////

Result RestReplicationHandler::processRestoreDataBatch(transaction::Methods& trx,
                                                       std::string const& collectionName) {
  std::unordered_map<std::string, VPackValueLength> latest;
  VPackBuilder allMarkers;
  parseBatch(collectionName, latest, allMarkers);

  // First remove all keys of which the last marker we saw was a deletion
  // marker:
  VPackSlice allMarkersSlice = allMarkers.slice();

  VPackBuilder oldBuilder;
  {
    VPackArrayBuilder guard(&oldBuilder);

    for (auto const& p : latest) {
      VPackSlice const marker = allMarkersSlice.at(p.second);
      VPackSlice const typeSlice = marker.get(::typeString);
      TRI_replication_operation_e type = REPLICATION_INVALID;
      if (typeSlice.isNumber()) {
        int typeInt = typeSlice.getNumericValue<int>();
        if (typeInt == 2301) {  // pre-3.0 type for edges
          type = REPLICATION_MARKER_DOCUMENT;
        } else {
          type = static_cast<TRI_replication_operation_e>(typeInt);
        }
      }
      if (type == REPLICATION_MARKER_REMOVE) {
        oldBuilder.add(VPackValue(p.first));  // Add _key
      } else if (type != REPLICATION_MARKER_DOCUMENT) {
        return Result{TRI_ERROR_REPLICATION_UNEXPECTED_MARKER,
                      "unexpected marker type " + StringUtils::itoa(type)};
      }
    }
  }

  // Note that we ignore individual errors here, as long as the main
  // operation did not fail. In particular, we intentionally ignore
  // individual "DOCUMENT NOT FOUND" errors, because they can happen!
  try {
    OperationOptions options;
    options.silent = true;
    options.ignoreRevs = true;
    options.isRestore = true;
    options.waitForSync = false;
    double startTime = TRI_microtime();
    OperationResult opRes = trx.remove(collectionName, oldBuilder.slice(), options);
    double duration = TRI_microtime() - startTime;
    if (opRes.fail()) {
      LOG_TOPIC(WARN, Logger::CLUSTER)
          << "Could not delete " << oldBuilder.slice().length()
          << " documents for restore: " << opRes.result.errorMessage();
      return opRes.result;
    }
    if (duration > 30) {
      LOG_TOPIC(INFO, Logger::PERFORMANCE)
          << "Restored/deleted " << oldBuilder.slice().length()
          << " documents in time: " << duration << " seconds.";
    }
  } catch (arangodb::basics::Exception const& ex) {
    LOG_TOPIC(WARN, Logger::CLUSTER)
        << "Could not delete documents for restore exception: " << ex.what();
    return Result(ex.code(), ex.what());
  } catch (std::exception const& ex) {
    LOG_TOPIC(WARN, Logger::CLUSTER)
        << "Could not delete documents for restore exception: " << ex.what();
    return Result(TRI_ERROR_INTERNAL, ex.what());
  } catch (...) {
    LOG_TOPIC(WARN, Logger::CLUSTER)
        << "Could not delete documents for restore exception.";
    return Result(TRI_ERROR_INTERNAL);
  }

  bool const isUsersOnCoordinator = (ServerState::instance()->isCoordinator() &&
                                     collectionName == TRI_COL_NAME_USERS);

  // Now try to insert all keys for which the last marker was a document
  // marker, note that these could still be replace markers!
  VPackBuilder builder;
  {
    VPackArrayBuilder guard(&builder);

    for (auto const& p : latest) {
      VPackSlice const marker = allMarkersSlice.at(p.second);
      VPackSlice const typeSlice = marker.get(::typeString);
      TRI_replication_operation_e type = REPLICATION_INVALID;
      if (typeSlice.isNumber()) {
        int typeInt = typeSlice.getNumericValue<int>();
        if (typeInt == 2301) {  // pre-3.0 type for edges
          type = REPLICATION_MARKER_DOCUMENT;
        } else {
          type = static_cast<TRI_replication_operation_e>(typeInt);
        }
      }
      if (type == REPLICATION_MARKER_DOCUMENT) {
        VPackSlice const doc = marker.get(::dataString);
        TRI_ASSERT(doc.isObject());
        if (isUsersOnCoordinator) {
          // In the _users case we silently remove the _key value.
          builder.openObject();
          for (auto const& it : VPackObjectIterator(doc)) {
            if (StringRef(it.key) != StaticStrings::KeyString &&
                StringRef(it.key) != StaticStrings::IdString) {
              builder.add(it.key);
              builder.add(it.value);
            }
          }
          builder.close();
        } else {
          builder.add(doc);
        }
      }
    }
  }

  VPackSlice requestSlice = builder.slice();
  OperationResult opRes;
  try {
    OperationOptions options;
    options.silent = false;
    options.ignoreRevs = true;
    options.isRestore = true;
    options.waitForSync = false;
    options.overwrite = true;
    double startTime = TRI_microtime();
    opRes = trx.insert(collectionName, requestSlice, options);
    double duration = TRI_microtime() - startTime;
    if (opRes.fail()) {
      LOG_TOPIC(WARN, Logger::CLUSTER)
          << "Could not insert " << requestSlice.length()
          << " documents for restore: " << opRes.result.errorMessage();
      return opRes.result;
    }
    if (duration > 30) {
      LOG_TOPIC(INFO, Logger::PERFORMANCE)
          << "Restored/inserted " << requestSlice.length()
          << " documents in time: " << duration << " seconds.";
    }
  } catch (arangodb::basics::Exception const& ex) {
    LOG_TOPIC(WARN, Logger::CLUSTER)
        << "Could not insert documents for restore exception: " << ex.what();
    return Result(ex.code(), ex.what());
  } catch (std::exception const& ex) {
    LOG_TOPIC(WARN, Logger::CLUSTER)
        << "Could not insert documents for restore exception: " << ex.what();
    return Result(TRI_ERROR_INTERNAL, ex.what());
  } catch (...) {
    LOG_TOPIC(WARN, Logger::CLUSTER)
        << "Could not insert documents for restore exception.";
    return Result(TRI_ERROR_INTERNAL);
  }

  // Now go through the individual results and check each error, if it was
  // TRI_ERROR_ARANGO_UNIQUE_CONSTRAINT_VIOLATED, then we have to call
  // replace on the document:
  builder.clear();  // documents for replace operation
  VPackSlice resultSlice = opRes.slice();
  {
    VPackArrayBuilder guard(&oldBuilder);
    VPackArrayBuilder guard2(&builder);
    VPackArrayIterator itRequest(requestSlice);
    VPackArrayIterator itResult(resultSlice);

    while (itRequest.valid()) {
      VPackSlice result = *itResult;
      VPackSlice error = result.get(StaticStrings::Error);
      if (error.isTrue()) {
        error = result.get(StaticStrings::ErrorNum);
        if (error.isNumber()) {
          int code = error.getNumericValue<int>();
          if (code != TRI_ERROR_ARANGO_UNIQUE_CONSTRAINT_VIOLATED) {
            return code;
          }
          builder.add(*itRequest);
        } else {
          return Result(TRI_ERROR_INTERNAL);
        }
      }
      itRequest.next();
      itResult.next();
    }
  }

  if (builder.slice().length() == 0) {
    // no replace operations to perform
    return Result();
  }

  try {
    OperationOptions options;
    options.silent = true;
    options.ignoreRevs = true;
    options.isRestore = true;
    options.waitForSync = false;
    double startTime = TRI_microtime();
    opRes = trx.replace(collectionName, builder.slice(), options);
    double duration = TRI_microtime() - startTime;
    if (opRes.fail()) {
      LOG_TOPIC(WARN, Logger::CLUSTER)
          << "Could not replace " << builder.slice().length()
          << " documents for restore: " << opRes.result.errorMessage();
      return opRes.result;
    }
    if (duration > 30) {
      LOG_TOPIC(INFO, Logger::PERFORMANCE)
          << "Restored/replaced " << builder.slice().length()
          << " documents in time: " << duration << " seconds.";
    }
  } catch (arangodb::basics::Exception const& ex) {
    LOG_TOPIC(WARN, Logger::CLUSTER)
        << "Could not replace documents for restore exception: " << ex.what();
    return Result(ex.code(), ex.what());
  } catch (std::exception const& ex) {
    LOG_TOPIC(WARN, Logger::CLUSTER)
        << "Could not replace documents for restore exception: " << ex.what();
    return Result(TRI_ERROR_INTERNAL, ex.what());
  } catch (...) {
    LOG_TOPIC(WARN, Logger::CLUSTER)
        << "Could not replace documents for restore exception.";
    return Result(TRI_ERROR_INTERNAL);
  }

  return Result();
}

////////////////////////////////////////////////////////////////////////////////
/// @brief restores the indexes of a collection
////////////////////////////////////////////////////////////////////////////////

Result RestReplicationHandler::processRestoreIndexes(VPackSlice const& collection, bool force) {
  TRI_ASSERT(!ServerState::instance()->isCoordinator());
  if (!collection.isObject()) {
    std::string errorMsg = "collection declaration is invalid";
    return {TRI_ERROR_HTTP_BAD_PARAMETER, errorMsg};
  }

  VPackSlice const parameters = collection.get("parameters");

  if (!parameters.isObject()) {
    std::string errorMsg = "collection parameters declaration is invalid";
    return {TRI_ERROR_HTTP_BAD_PARAMETER, errorMsg};
  }

  VPackSlice const indexes = collection.get("indexes");

  if (!indexes.isArray()) {
    std::string errorMsg = "collection indexes declaration is invalid";
    return {TRI_ERROR_HTTP_BAD_PARAMETER, errorMsg};
  }

  VPackValueLength const n = indexes.length();

  if (n == 0) {
    // nothing to do
    return TRI_ERROR_NO_ERROR;
  }

  std::string const name =
      arangodb::basics::VelocyPackHelper::getStringValue(parameters, "name", "");

  if (name.empty()) {
    std::string errorMsg = "collection name is missing";
    return {TRI_ERROR_HTTP_BAD_PARAMETER, errorMsg};
  }

  if (arangodb::basics::VelocyPackHelper::getBooleanValue(parameters, "deleted", false)) {
    // we don't care about deleted collections
    return {};
  }

  std::shared_ptr<LogicalCollection> coll = _vocbase.lookupCollection(name);
  if (!coll) {
    return Result(TRI_ERROR_ARANGO_DATA_SOURCE_NOT_FOUND);
  }

  Result fres;

  grantTemporaryRights();
  READ_LOCKER(readLocker, _vocbase._inventoryLock);

  // look up the collection
  try {
    auto physical = coll->getPhysical();
    TRI_ASSERT(physical != nullptr);

    for (VPackSlice const& idxDef : VPackArrayIterator(indexes)) {
      // {"id":"229907440927234","type":"hash","unique":false,"fields":["x","Y"]}
      arangodb::velocypack::Slice value = idxDef.get(StaticStrings::IndexType);
      if (value.isString()) {
        std::string const typeString = value.copyString();
        if ((typeString == "primary") || (typeString == "edge")) {
          LOG_TOPIC(DEBUG, Logger::REPLICATION)
              << "processRestoreIndexes silently ignoring primary or edge "
              << "index: " << idxDef.toJson();
          continue;
        }
      }

      std::shared_ptr<arangodb::Index> idx;
      bool created = false;
      try {
        idx = physical->createIndex(idxDef, /*restore*/ true, created);
      } catch (basics::Exception& e) {
        if (e.code() == TRI_ERROR_NOT_IMPLEMENTED) {
          continue;
        } else {
          std::string errorMsg = "could not create index: " + e.message();
          fres.reset(e.code(), errorMsg);
          break;
        }
      }
      TRI_ASSERT(idx != nullptr);
    }
  } catch (arangodb::basics::Exception const& ex) {
    // fix error handling
    std::string errorMsg =
        "could not create index: " + std::string(TRI_errno_string(ex.code()));
    fres.reset(ex.code(), errorMsg);
  } catch (...) {
    std::string errorMsg = "could not create index: unknown error";
    fres.reset(TRI_ERROR_INTERNAL, errorMsg);
  }

  return fres;
}

////////////////////////////////////////////////////////////////////////////////
/// @brief restores the indexes of a collection, coordinator case
////////////////////////////////////////////////////////////////////////////////

Result RestReplicationHandler::processRestoreIndexesCoordinator(VPackSlice const& collection,
                                                                bool force) {
  if (!collection.isObject()) {
    std::string errorMsg = "collection declaration is invalid";
    return {TRI_ERROR_HTTP_BAD_PARAMETER, errorMsg};
  }
  VPackSlice const parameters = collection.get("parameters");

  if (!parameters.isObject()) {
    std::string errorMsg = "collection parameters declaration is invalid";
    return {TRI_ERROR_HTTP_BAD_PARAMETER, errorMsg};
  }

  VPackSlice indexes = collection.get("indexes");

  if (!indexes.isArray()) {
    std::string errorMsg = "collection indexes declaration is invalid";
    return {TRI_ERROR_HTTP_BAD_PARAMETER, errorMsg};
  }

  size_t const n = static_cast<size_t>(indexes.length());

  if (n == 0) {
    // nothing to do
    return {};
  }

  std::string name =
      arangodb::basics::VelocyPackHelper::getStringValue(parameters, "name", "");

  if (name.empty()) {
    std::string errorMsg = "collection indexes declaration is invalid";
    return {TRI_ERROR_HTTP_BAD_PARAMETER, errorMsg};
  }

  if (ignoreHiddenEnterpriseCollection(name, force)) {
    return {};
  }

  if (arangodb::basics::VelocyPackHelper::getBooleanValue(parameters, "deleted", false)) {
    // we don't care about deleted collections
    return {};
  }

  auto& dbName = _vocbase.name();

  // in a cluster, we only look up by name:
  ClusterInfo* ci = ClusterInfo::instance();
  std::shared_ptr<LogicalCollection> col = ci->getCollectionNT(dbName, name);
  if (col == nullptr) {
    return {TRI_ERROR_ARANGO_DATA_SOURCE_NOT_FOUND,
            ClusterInfo::getCollectionNotFoundMsg(dbName, name)};
  }

  TRI_ASSERT(col != nullptr);

  auto cluster = application_features::ApplicationServer::getFeature<ClusterFeature>(
      "Cluster");

  Result res;
  for (VPackSlice const& idxDef : VPackArrayIterator(indexes)) {
    VPackSlice type = idxDef.get(StaticStrings::IndexType);
    if (type.isString() && (type.copyString() == "primary" || type.copyString() == "edge")) {
      // must ignore these types of indexes during restore
      continue;
    }

    VPackBuilder tmp;
    std::string errorMsg;
    res = ci->ensureIndexCoordinator(  // returns int that gets converted to result
        dbName, std::to_string(col->id()), idxDef, true, tmp, errorMsg,
        cluster->indexCreationTimeout());

    if (res.fail()) {
      return res.reset(res.errorNumber(), "could not create index: " + res.errorMessage());
    }
  }

  return res;
}

////////////////////////////////////////////////////////////////////////////////
/// @brief restores the views
////////////////////////////////////////////////////////////////////////////////

void RestReplicationHandler::handleCommandRestoreView() {
  bool parseSuccess = false;
  VPackSlice slice = this->parseVPackBody(parseSuccess);

  if (!parseSuccess) {
    return;  // error message generated in parseVPackBody
  }

  if (!slice.isObject()) {
    generateError(ResponseCode::BAD, TRI_ERROR_BAD_PARAMETER);

    return;
  }

  bool overwrite = _request->parsedValue<bool>("overwrite", false);
  auto nameSlice = slice.get(StaticStrings::DataSourceName);
  auto typeSlice = slice.get(StaticStrings::DataSourceType);

  if (!nameSlice.isString() || !typeSlice.isString()) {
    generateError(ResponseCode::BAD, TRI_ERROR_BAD_PARAMETER);
    return;
  }

  LOG_TOPIC(TRACE, Logger::REPLICATION) << "restoring view: " << nameSlice.copyString();

  try {
    CollectionNameResolver resolver(_vocbase);
    auto view = resolver.getView(nameSlice.toString());

    if (view) {
      if (!overwrite) {
        generateError(TRI_ERROR_ARANGO_DUPLICATE_NAME);

        return;
      }

      auto res = view->drop();

      if (!res.ok()) {
        generateError(res);

        return;
      }
    }

    auto res = LogicalView::create(view, _vocbase, slice);  // must create() since view was drop()ed

    if (!res.ok()) {
      generateError(res);

      return;
    }

    if (view == nullptr) {
      generateError(rest::ResponseCode::SERVER_ERROR, TRI_ERROR_INTERNAL,
                    "problem creating view");

      return;
    }
  } catch (basics::Exception const& ex) {
    generateError(GeneralResponse::responseCode(ex.code()), ex.code(), ex.message());

    return;
  } catch (...) {
    generateError(rest::ResponseCode::SERVER_ERROR, TRI_ERROR_INTERNAL,
                  "problem creating view");

    return;
  }

  VPackBuilder result;

  result.openObject();
  result.add("result", VPackValue(true));
  result.close();
  generateResult(rest::ResponseCode::OK, result.slice());
}

////////////////////////////////////////////////////////////////////////////////
/// @brief was docuBlock JSF_put_api_replication_serverID
////////////////////////////////////////////////////////////////////////////////

void RestReplicationHandler::handleCommandServerId() {
  VPackBuilder result;
  result.add(VPackValue(VPackValueType::Object));
  std::string const serverId = StringUtils::itoa(ServerIdFeature::getId());
  result.add("serverId", VPackValue(serverId));
  result.close();
  generateResult(rest::ResponseCode::OK, result.slice());
}

////////////////////////////////////////////////////////////////////////////////
/// @brief was docuBlock JSF_put_api_replication_synchronize
////////////////////////////////////////////////////////////////////////////////

void RestReplicationHandler::handleCommandSync() {
  bool isGlobal;
  ReplicationApplier* applier = getApplier(isGlobal);
  if (applier == nullptr) {
    return;
  }

  bool success = false;
  VPackSlice const body = this->parseVPackBody(success);
  if (!success) {
    // error already created
    return;
  }

  std::string const endpoint =
      VelocyPackHelper::getStringValue(body, "endpoint", "");
  if (endpoint.empty()) {
    generateError(rest::ResponseCode::BAD, TRI_ERROR_HTTP_BAD_PARAMETER,
                  "<endpoint> must be a valid endpoint");
    return;
  }

  std::string dbname = isGlobal ? "" : _vocbase.name();
  auto config = ReplicationApplierConfiguration::fromVelocyPack(body, dbname);

  // will throw if invalid
  config.validate();

  TRI_ASSERT(!config._skipCreateDrop);
  std::shared_ptr<InitialSyncer> syncer;

  if (isGlobal) {
    syncer.reset(new GlobalInitialSyncer(config));
  } else {
    syncer.reset(new DatabaseInitialSyncer(_vocbase, config));
  }

  Result r = syncer->run(config._incremental);

  if (r.fail()) {
    LOG_TOPIC(ERR, Logger::REPLICATION) << "failed to sync: " << r.errorMessage();
    generateError(r);
    return;
  }

  // FIXME: change response for databases
  VPackBuilder result;
  result.add(VPackValue(VPackValueType::Object));
  result.add("collections", VPackValue(VPackValueType::Array));
  for (auto const& it : syncer->getProcessedCollections()) {
    std::string const cidString = StringUtils::itoa(it.first);
    // Insert a collection
    result.add(VPackValue(VPackValueType::Object));
    result.add("id", VPackValue(cidString));
    result.add("name", VPackValue(it.second));
    result.close();  // one collection
  }
  result.close();  // collections

  auto tickString = std::to_string(syncer->getLastLogTick());
  result.add("lastLogTick", VPackValue(tickString));

  bool const keepBarrier = VelocyPackHelper::getBooleanValue(body, "keepBarrier", false);
  if (keepBarrier) {
    auto barrierId = std::to_string(syncer->stealBarrier());
    result.add("barrierId", VPackValue(barrierId));
  }

  result.close();  // base
  generateResult(rest::ResponseCode::OK, result.slice());
}

////////////////////////////////////////////////////////////////////////////////
/// @brief was docuBlock JSF_put_api_replication_applier
////////////////////////////////////////////////////////////////////////////////

void RestReplicationHandler::handleCommandApplierGetConfig() {
  bool isGlobal;
  ReplicationApplier* applier = getApplier(isGlobal);
  if (applier == nullptr) {
    return;
  }

  auto configuration = applier->configuration();
  VPackBuilder builder;
  builder.openObject();
  configuration.toVelocyPack(builder, false, false);
  builder.close();

  generateResult(rest::ResponseCode::OK, builder.slice());
}

////////////////////////////////////////////////////////////////////////////////
/// @brief was docuBlock JSF_put_api_replication_applier_adjust
////////////////////////////////////////////////////////////////////////////////

void RestReplicationHandler::handleCommandApplierSetConfig() {
  bool isGlobal;
  ReplicationApplier* applier = getApplier(isGlobal);
  if (applier == nullptr) {
    return;
  }

  bool success = false;
  VPackSlice const body = this->parseVPackBody(success);
  if (!success) {
    // error already created
    return;
  }

  std::string databaseName;

  if (!isGlobal) {
    databaseName = _vocbase.name();
  }

  auto config =
      ReplicationApplierConfiguration::fromVelocyPack(applier->configuration(),
                                                      body, databaseName);
  // will throw if invalid
  config.validate();

  applier->reconfigure(config);
  handleCommandApplierGetConfig();
}

////////////////////////////////////////////////////////////////////////////////
/// @brief was docuBlock JSF_put_api_replication_applier_start
////////////////////////////////////////////////////////////////////////////////

void RestReplicationHandler::handleCommandApplierStart() {
  bool isGlobal;
  ReplicationApplier* applier = getApplier(isGlobal);
  if (applier == nullptr) {
    return;
  }

  bool found;
  std::string const& value1 = _request->value("from", found);

  TRI_voc_tick_t initialTick = 0;
  bool useTick = false;

  if (found) {
    // query parameter "from" specified
    initialTick = static_cast<TRI_voc_tick_t>(StringUtils::uint64(value1));
    useTick = true;
  }

  TRI_voc_tick_t barrierId = 0;
  std::string const& value2 = _request->value("barrierId", found);
  if (found) {
    // query parameter "barrierId" specified
    barrierId = static_cast<TRI_voc_tick_t>(StringUtils::uint64(value2));
  }

  applier->startTailing(initialTick, useTick, barrierId);
  handleCommandApplierGetState();
}

////////////////////////////////////////////////////////////////////////////////
/// @brief was docuBlock JSF_put_api_replication_applier_stop
////////////////////////////////////////////////////////////////////////////////

void RestReplicationHandler::handleCommandApplierStop() {
  bool isGlobal;
  ReplicationApplier* applier = getApplier(isGlobal);
  if (applier == nullptr) {
    return;
  }

  applier->stopAndJoin();
  handleCommandApplierGetState();
}

////////////////////////////////////////////////////////////////////////////////
/// @brief was docuBlock JSF_get_api_replication_applier_state
////////////////////////////////////////////////////////////////////////////////

void RestReplicationHandler::handleCommandApplierGetState() {
  bool isGlobal;
  ReplicationApplier* applier = getApplier(isGlobal);
  if (applier == nullptr) {
    return;
  }

  VPackBuilder builder;
  builder.openObject();
  applier->toVelocyPack(builder);
  builder.close();
  generateResult(rest::ResponseCode::OK, builder.slice());
}

////////////////////////////////////////////////////////////////////////////////
/// @brief was docuBlock JSF_get_api_replication_applier_state_all
////////////////////////////////////////////////////////////////////////////////

void RestReplicationHandler::handleCommandApplierGetStateAll() {
  if (_request->databaseName() != StaticStrings::SystemDatabase) {
    generateError(
        rest::ResponseCode::FORBIDDEN, TRI_ERROR_FORBIDDEN,
        "global inventory can only be fetched from within _system database");
    return;
  }
  DatabaseFeature* databaseFeature =
      application_features::ApplicationServer::getFeature<DatabaseFeature>(
          "Database");

  VPackBuilder builder;
  builder.openObject();
  for (auto& name : databaseFeature->getDatabaseNames()) {
    TRI_vocbase_t* vocbase = databaseFeature->lookupDatabase(name);

    if (vocbase == nullptr) {
      continue;
    }

    ReplicationApplier* applier = vocbase->replicationApplier();

    if (applier == nullptr) {
      continue;
    }

    builder.add(name, VPackValue(VPackValueType::Object));
    applier->toVelocyPack(builder);
    builder.close();
  }
  builder.close();

  generateResult(rest::ResponseCode::OK, builder.slice());
}

////////////////////////////////////////////////////////////////////////////////
/// @brief delete the state of the replication applier
////////////////////////////////////////////////////////////////////////////////

void RestReplicationHandler::handleCommandApplierDeleteState() {
  bool isGlobal;
  ReplicationApplier* applier = getApplier(isGlobal);
  if (applier == nullptr) {
    return;
  }

  applier->forget();

  handleCommandApplierGetState();
}

////////////////////////////////////////////////////////////////////////////////
/// @brief add a follower of a shard to the list of followers
////////////////////////////////////////////////////////////////////////////////

void RestReplicationHandler::handleCommandAddFollower() {
  TRI_ASSERT(ServerState::instance()->isDBServer());

  bool success = false;
  VPackSlice const body = this->parseVPackBody(success);
  if (!success) {
    // error already created
    return;
  }
  if (!body.isObject()) {
    generateError(rest::ResponseCode::BAD, TRI_ERROR_HTTP_BAD_PARAMETER,
                  "body needs to be an object with attributes 'followerId' "
                  "and 'shard'");
    return;
  }
  VPackSlice const followerIdSlice = body.get("followerId");
  VPackSlice const readLockIdSlice = body.get("readLockId");
  VPackSlice const shardSlice = body.get("shard");
  VPackSlice const checksumSlice = body.get("checksum");
  if (!followerIdSlice.isString() || !shardSlice.isString() || !checksumSlice.isString()) {
    generateError(
        rest::ResponseCode::BAD, TRI_ERROR_HTTP_BAD_PARAMETER,
        "'followerId', 'shard' and 'checksum' attributes must be strings");
    return;
  }

  auto col = _vocbase.lookupCollection(shardSlice.copyString());
  if (col == nullptr) {
    generateError(rest::ResponseCode::SERVER_ERROR, TRI_ERROR_ARANGO_DATA_SOURCE_NOT_FOUND,
                  "did not find collection");
    return;
  }

  const std::string followerId = followerIdSlice.copyString();
  LOG_TOPIC(DEBUG, Logger::REPLICATION)
      << "Attempt to Add Follower: " << followerId << " to shard "
      << col->name() << " in database: " << _vocbase.name();
  // Short cut for the case that the collection is empty
  if (readLockIdSlice.isNone()) {
    LOG_TOPIC(DEBUG, Logger::REPLICATION)
        << "Try add follower fast-path (no documents)";
    auto ctx = transaction::StandaloneContext::Create(_vocbase);
    SingleCollectionTransaction trx(ctx, *col, AccessMode::Type::EXCLUSIVE);
    auto res = trx.begin();

    if (res.ok()) {
      auto countRes = trx.count(col->name(), transaction::CountType::Normal);

      if (countRes.ok()) {
        VPackSlice nrSlice = countRes.slice();
        uint64_t nr = nrSlice.getNumber<uint64_t>();
        LOG_TOPIC(DEBUG, Logger::REPLICATION)
            << "Compare with shortCut Leader: " << nr
            << " == Follower: " << checksumSlice.copyString();
        if (nr == 0 && checksumSlice.isEqualString("0")) {
          col->followers()->add(followerId);

          VPackBuilder b;
          {
            VPackObjectBuilder bb(&b);
            b.add(StaticStrings::Error, VPackValue(false));
          }

          generateResult(rest::ResponseCode::OK, b.slice());
          LOG_TOPIC(DEBUG, Logger::REPLICATION)
              << followerId << " is now following on shard " << _vocbase.name()
              << "/" << col->name();
          return;
        }
      }
    }
    // If we get here, we have to report an error:
    generateError(rest::ResponseCode::FORBIDDEN,
                  TRI_ERROR_REPLICATION_SHARD_NONEMPTY, "shard not empty");
    LOG_TOPIC(DEBUG, Logger::REPLICATION) << followerId << " is not yet in sync with "
                                          << _vocbase.name() << "/" << col->name();
    return;
  }

  if (!readLockIdSlice.isString() || readLockIdSlice.getStringLength() == 0) {
    generateError(rest::ResponseCode::BAD, TRI_ERROR_HTTP_BAD_PARAMETER,
                  "'readLockId' is not a string or empty");
    return;
  }
  LOG_TOPIC(DEBUG, Logger::REPLICATION) << "Try add follower with documents";
  // previous versions < 3.3x might not send the checksum, if mixed clusters
  // get into trouble here we may need to be more lenient
  TRI_ASSERT(checksumSlice.isString() && readLockIdSlice.isString());

  aql::QueryId readLockId = ExtractReadlockId(readLockIdSlice);

  // referenceChecksum is the stringified number of documents in the collection
  ResultT<std::string> referenceChecksum =
      computeCollectionChecksum(readLockId, col.get());
  if (!referenceChecksum.ok()) {
    generateError(referenceChecksum);
    return;
  }

  LOG_TOPIC(DEBUG, Logger::REPLICATION)
      << "Compare Leader: " << referenceChecksum.get()
      << " == Follower: " << checksumSlice.copyString();
  if (!checksumSlice.isEqualString(referenceChecksum.get())) {
    LOG_TOPIC(DEBUG, Logger::REPLICATION) << followerId << " is not yet in sync with "
                                          << _vocbase.name() << "/" << col->name();
    const std::string checksum = checksumSlice.copyString();
    LOG_TOPIC(WARN, Logger::REPLICATION)
        << "Cannot add follower, mismatching checksums. "
        << "Expected: " << referenceChecksum.get() << " Actual: " << checksum;
    generateError(rest::ResponseCode::BAD, TRI_ERROR_REPLICATION_WRONG_CHECKSUM,
                  "'checksum' is wrong. Expected: " + referenceChecksum.get() +
                      ". Actual: " + checksum);
    return;
  }

  col->followers()->add(followerId);

  VPackBuilder b;
  {
    VPackObjectBuilder bb(&b);
    b.add(StaticStrings::Error, VPackValue(false));
  }

  LOG_TOPIC(DEBUG, Logger::REPLICATION) << followerId << " is now following on shard "
                                        << _vocbase.name() << "/" << col->name();
  generateResult(rest::ResponseCode::OK, b.slice());
}

////////////////////////////////////////////////////////////////////////////////
/// @brief remove a follower of a shard from the list of followers
////////////////////////////////////////////////////////////////////////////////

void RestReplicationHandler::handleCommandRemoveFollower() {
  TRI_ASSERT(ServerState::instance()->isDBServer());

  bool success = false;
  VPackSlice const body = this->parseVPackBody(success);
  if (!success) {
    // error already created
    return;
  }
  if (!body.isObject()) {
    generateError(rest::ResponseCode::BAD, TRI_ERROR_HTTP_BAD_PARAMETER,
                  "body needs to be an object with attributes 'followerId' "
                  "and 'shard'");
    return;
  }
  VPackSlice const followerId = body.get("followerId");
  VPackSlice const shard = body.get("shard");
  if (!followerId.isString() || !shard.isString()) {
    generateError(rest::ResponseCode::BAD, TRI_ERROR_HTTP_BAD_PARAMETER,
                  "'followerId' and 'shard' attributes must be strings");
    return;
  }

  auto col = _vocbase.lookupCollection(shard.copyString());

  if (col == nullptr) {
    generateError(rest::ResponseCode::SERVER_ERROR, TRI_ERROR_ARANGO_DATA_SOURCE_NOT_FOUND,
                  "did not find collection");
    return;
  }
  col->followers()->remove(followerId.copyString());

  VPackBuilder b;
  {
    VPackObjectBuilder bb(&b);
    b.add(StaticStrings::Error, VPackValue(false));
  }

  generateResult(rest::ResponseCode::OK, b.slice());
}

////////////////////////////////////////////////////////////////////////////////
/// @brief hold a read lock on a collection to stop writes temporarily
////////////////////////////////////////////////////////////////////////////////

void RestReplicationHandler::handleCommandHoldReadLockCollection() {
  TRI_ASSERT(ServerState::instance()->isDBServer());
  bool success = false;
  VPackSlice const body = this->parseVPackBody(success);
  if (!success) {
    // error already created
    return;
  }

  if (!body.isObject()) {
    generateError(rest::ResponseCode::BAD, TRI_ERROR_HTTP_BAD_PARAMETER,
                  "body needs to be an object with attributes 'collection', "
                  "'ttl' and 'id'");
    return;
  }

  VPackSlice const collection = body.get("collection");
  VPackSlice const ttlSlice = body.get("ttl");
  VPackSlice const idSlice = body.get("id");

  if (!collection.isString() || !ttlSlice.isNumber() || !idSlice.isString()) {
    generateError(rest::ResponseCode::BAD, TRI_ERROR_HTTP_BAD_PARAMETER,
                  "'collection' must be a string and 'ttl' a number and "
                  "'id' a string");
    return;
  }

  aql::QueryId id = ExtractReadlockId(idSlice);
  auto col = _vocbase.lookupCollection(collection.copyString());

  if (col == nullptr) {
    generateError(rest::ResponseCode::SERVER_ERROR, TRI_ERROR_ARANGO_DATA_SOURCE_NOT_FOUND,
                  "did not find collection");
    return;
  }

  double ttl = VelocyPackHelper::getNumericValue(ttlSlice, 0.0);

  if (col->getStatusLocked() != TRI_VOC_COL_STATUS_LOADED) {
    generateError(rest::ResponseCode::SERVER_ERROR, TRI_ERROR_ARANGO_COLLECTION_NOT_LOADED,
                  "collection not loaded");
    return;
  }

  // This is an optional parameter, it may not be set (backwards compatible)
  // If it is not set it will default to a hard-lock, otherwise we do a
  // potentially faster soft-lock synchronisation with a smaller hard-lock phase.

  bool doSoftLock = VelocyPackHelper::getBooleanValue(body, "doSoftLockOnly", false);
  AccessMode::Type lockType = AccessMode::Type::READ;
  if (!doSoftLock && EngineSelectorFeature::ENGINE->typeName() == "rocksdb") {
    // With not doSoftLock we trigger RocksDB to stop writes on this shard.
    // With a softLock we only stop the WAL from beeing collected,
    // but still allow writes.
    // This has potential to never ever finish, so we need a short
    // hard lock for the final sync.
    lockType = AccessMode::Type::EXCLUSIVE;
  }

  LOG_TOPIC(DEBUG, Logger::REPLICATION)
      << "Attempt to create a Lock: " << id << " for shard: " << _vocbase.name()
      << "/" << col->name() << " of type: " << (doSoftLock ? "soft" : "hard");
  Result res = createBlockingTransaction(id, *col, ttl, lockType);
  if (!res.ok()) {
    generateError(res);
    return;
  }

  TRI_ASSERT(isLockHeld(id).ok());
  TRI_ASSERT(isLockHeld(id).get() == true);

  VPackBuilder b;
  {
    VPackObjectBuilder bb(&b);
    b.add(StaticStrings::Error, VPackValue(false));
  }

  LOG_TOPIC(DEBUG, Logger::REPLICATION)
      << "Shard: " << _vocbase.name() << "/" << col->name()
      << " is now locked with type: " << (doSoftLock ? "soft" : "hard")
      << " lock id: " << id;
  generateResult(rest::ResponseCode::OK, b.slice());
}

////////////////////////////////////////////////////////////////////////////////
/// @brief check the holding of a read lock on a collection
////////////////////////////////////////////////////////////////////////////////

void RestReplicationHandler::handleCommandCheckHoldReadLockCollection() {
  TRI_ASSERT(ServerState::instance()->isDBServer());

  bool success = false;
  VPackSlice const body = this->parseVPackBody(success);
  if (!success) {
    // error already created
    return;
  }

  if (!body.isObject()) {
    generateError(rest::ResponseCode::BAD, TRI_ERROR_HTTP_BAD_PARAMETER,
                  "body needs to be an object with attribute 'id'");
    return;
  }
  VPackSlice const idSlice = body.get("id");
  if (!idSlice.isString()) {
    generateError(rest::ResponseCode::BAD, TRI_ERROR_HTTP_BAD_PARAMETER,
                  "'id' needs to be a string");
    return;
  }
  aql::QueryId id = ExtractReadlockId(idSlice);
  LOG_TOPIC(DEBUG, Logger::REPLICATION) << "Test if Lock " << id << " is still active.";
  auto res = isLockHeld(id);
  if (!res.ok()) {
    generateError(res);
    return;
  }

  VPackBuilder b;
  {
    VPackObjectBuilder bb(&b);
    b.add(StaticStrings::Error, VPackValue(false));
    b.add("lockHeld", VPackValue(res.get()));
  }
  LOG_TOPIC(DEBUG, Logger::REPLICATION)
      << "Lock " << id << " is " << (res.get() ? "still active." : "gone.");
  generateResult(rest::ResponseCode::OK, b.slice());
}

////////////////////////////////////////////////////////////////////////////////
/// @brief cancel the holding of a read lock on a collection
////////////////////////////////////////////////////////////////////////////////

void RestReplicationHandler::handleCommandCancelHoldReadLockCollection() {
  TRI_ASSERT(ServerState::instance()->isDBServer());

  bool success = false;
  VPackSlice const body = this->parseVPackBody(success);
  if (!success) {
    // error already created
    return;
  }

  if (!body.isObject()) {
    generateError(rest::ResponseCode::BAD, TRI_ERROR_HTTP_BAD_PARAMETER,
                  "body needs to be an object with attribute 'id'");
    return;
  }
  VPackSlice const idSlice = body.get("id");
  if (!idSlice.isString()) {
    generateError(rest::ResponseCode::BAD, TRI_ERROR_HTTP_BAD_PARAMETER,
                  "'id' needs to be a string");
    return;
  }
  aql::QueryId id = ExtractReadlockId(idSlice);
  LOG_TOPIC(DEBUG, Logger::REPLICATION) << "Attempt to cancel Lock: " << id;

  auto res = cancelBlockingTransaction(id);
  if (!res.ok()) {
    LOG_TOPIC(DEBUG, Logger::REPLICATION)
        << "Lock " << id << " not canceled because of: " << res.errorMessage();
    generateError(res);
    return;
  }

  VPackBuilder b;
  {
    VPackObjectBuilder bb(&b);
    b.add(StaticStrings::Error, VPackValue(false));
    b.add("lockHeld", VPackValue(res.get()));
  }

  LOG_TOPIC(DEBUG, Logger::REPLICATION)
      << "Lock: " << id << " is now canceled, "
      << (res.get() ? "it is still in use." : "it is gone.");
  generateResult(rest::ResponseCode::OK, b.slice());
}

////////////////////////////////////////////////////////////////////////////////
/// @brief get ID for a read lock job
////////////////////////////////////////////////////////////////////////////////

void RestReplicationHandler::handleCommandGetIdForReadLockCollection() {
  TRI_ASSERT(ServerState::instance()->isDBServer());

  std::string id = std::to_string(TRI_NewTickServer());
  VPackBuilder b;
  {
    VPackObjectBuilder bb(&b);
    b.add("id", VPackValue(id));
  }

  generateResult(rest::ResponseCode::OK, b.slice());
}

////////////////////////////////////////////////////////////////////////////////
/// @brief was docuBlock JSF_get_api_replication_logger_return_state
////////////////////////////////////////////////////////////////////////////////

void RestReplicationHandler::handleCommandLoggerState() {
  StorageEngine* engine = EngineSelectorFeature::ENGINE;
  TRI_ASSERT(engine);

  VPackBuilder builder;
  auto res = engine->createLoggerState(&_vocbase, builder);

  if (res.fail()) {
    LOG_TOPIC(DEBUG, Logger::REPLICATION)
        << "failed to create logger-state" << res.errorMessage();
    generateError(rest::ResponseCode::BAD, res.errorNumber(), res.errorMessage());
    return;
  }

  generateResult(rest::ResponseCode::OK, builder.slice());
}

//////////////////////////////////////////////////////////////////////////////
/// @brief return the first tick available in a logfile
/// @route GET logger-first-tick
/// @caller js/client/modules/@arangodb/replication.js
/// @response VPackObject with minTick of LogfileManager->ranges()
//////////////////////////////////////////////////////////////////////////////
void RestReplicationHandler::handleCommandLoggerFirstTick() {
  TRI_voc_tick_t tick = UINT64_MAX;
  Result res = EngineSelectorFeature::ENGINE->firstTick(tick);

  VPackBuilder b;
  b.add(VPackValue(VPackValueType::Object));
  if (tick == UINT64_MAX || res.fail()) {
    b.add("firstTick", VPackValue(VPackValueType::Null));
  } else {
    auto tickString = std::to_string(tick);
    b.add("firstTick", VPackValue(tickString));
  }
  b.close();
  generateResult(rest::ResponseCode::OK, b.slice());
}

//////////////////////////////////////////////////////////////////////////////
/// @brief return the available logfile range
/// @route GET logger-tick-ranges
/// @caller js/client/modules/@arangodb/replication.js
/// @response VPackArray, containing info about each datafile
///           * filename
///           * status
///           * tickMin - tickMax
//////////////////////////////////////////////////////////////////////////////

void RestReplicationHandler::handleCommandLoggerTickRanges() {
  StorageEngine* engine = EngineSelectorFeature::ENGINE;
  TRI_ASSERT(engine);
  VPackBuilder b;
  Result res = engine->createTickRanges(b);
  if (res.ok()) {
    generateResult(rest::ResponseCode::OK, b.slice());
  } else {
    generateError(res);
  }
}

////////////////////////////////////////////////////////////////////////////////
/// @brief creates a collection, based on the VelocyPack provided
////////////////////////////////////////////////////////////////////////////////

int RestReplicationHandler::createCollection(VPackSlice slice,
                                             arangodb::LogicalCollection** dst) {
  TRI_ASSERT(dst != nullptr);

  if (!slice.isObject()) {
    return TRI_ERROR_HTTP_BAD_PARAMETER;
  }

  std::string const name =
      arangodb::basics::VelocyPackHelper::getStringValue(slice, "name", "");

  if (name.empty()) {
    return TRI_ERROR_HTTP_BAD_PARAMETER;
  }

  std::string const uuid =
      arangodb::basics::VelocyPackHelper::getStringValue(slice,
                                                         "globallyUniqueId", "");

  TRI_col_type_e const type = static_cast<TRI_col_type_e>(
      arangodb::basics::VelocyPackHelper::getNumericValue<int>(slice, "type",
                                                               int(TRI_COL_TYPE_DOCUMENT)));
  std::shared_ptr<arangodb::LogicalCollection> col;

  if (!uuid.empty()) {
    col = _vocbase.lookupCollectionByUuid(uuid);
  }

  if (col != nullptr) {
    col = _vocbase.lookupCollection(name);
  }

  if (col != nullptr && col->type() == type) {
    // TODO
    // collection already exists. TODO: compare attributes
    return TRI_ERROR_NO_ERROR;
  }

  // always use current version number when restoring a collection,
  // because the collection is effectively NEW
  VPackBuilder patch;
  patch.openObject();
  patch.add("version", VPackValue(LogicalCollection::VERSION_31));
  if (!name.empty() && name[0] == '_' && !slice.hasKey("isSystem")) {
    // system collection?
    patch.add("isSystem", VPackValue(true));
  }
  patch.add("objectId", VPackSlice::nullSlice());
  patch.add("cid", VPackSlice::nullSlice());
  patch.add("id", VPackSlice::nullSlice());
  patch.close();

  VPackBuilder builder =
      VPackCollection::merge(slice, patch.slice(),
                             /*mergeValues*/ true, /*nullMeansRemove*/ true);
  slice = builder.slice();

  col = _vocbase.createCollection(slice);

  if (col == nullptr) {
    return TRI_ERROR_INTERNAL;
  }

  /* Temporary ASSERTS to prove correctness of new constructor */
  TRI_ASSERT(col->system() == (name[0] == '_'));
#ifdef ARANGODB_ENABLE_MAINTAINER_MODE
  TRI_voc_cid_t planId = 0;
  VPackSlice const planIdSlice = slice.get("planId");
  if (planIdSlice.isNumber()) {
    planId = static_cast<TRI_voc_cid_t>(planIdSlice.getNumericValue<uint64_t>());
  } else if (planIdSlice.isString()) {
    std::string tmp = planIdSlice.copyString();
    planId = static_cast<TRI_voc_cid_t>(StringUtils::uint64(tmp));
  } else if (planIdSlice.isNone()) {
    // There is no plan ID it has to be equal to collection id
    planId = col->id();
  }

  TRI_ASSERT(col->planId() == planId);
#endif

  if (dst != nullptr) {
    *dst = col.get();
  }

  return TRI_ERROR_NO_ERROR;
}

////////////////////////////////////////////////////////////////////////////////
/// @brief determine the chunk size
////////////////////////////////////////////////////////////////////////////////

uint64_t RestReplicationHandler::determineChunkSize() const {
  // determine chunk size
  uint64_t chunkSize = _defaultChunkSize;

  bool found;
  std::string const& value = _request->value("chunkSize", found);

  if (found) {
    // query parameter "chunkSize" was specified
    chunkSize = StringUtils::uint64(value);

    // don't allow overly big allocations
    if (chunkSize > _maxChunkSize) {
      chunkSize = _maxChunkSize;
    }
  }

  return chunkSize;
}

//////////////////////////////////////////////////////////////////////////////
/// @brief Grant temporary restore rights
//////////////////////////////////////////////////////////////////////////////
void RestReplicationHandler::grantTemporaryRights() {
  if (ExecContext::CURRENT != nullptr) {
    if (ExecContext::CURRENT->databaseAuthLevel() == auth::Level::RW) {
      // If you have administrative access on this database,
      // we grant you everything for restore.
      ExecContext::CURRENT = nullptr;
    }
  }
}

ReplicationApplier* RestReplicationHandler::getApplier(bool& global) {
  global = _request->parsedValue("global", false);

  if (global && _request->databaseName() != StaticStrings::SystemDatabase) {
    generateError(
        rest::ResponseCode::FORBIDDEN, TRI_ERROR_FORBIDDEN,
        "global inventory can only be created from within _system database");
    return nullptr;
  }

  if (global) {
    auto replicationFeature =
        application_features::ApplicationServer::getFeature<ReplicationFeature>(
            "Replication");
    return replicationFeature->globalReplicationApplier();
  } else {
    return _vocbase.replicationApplier();
  }
}

Result RestReplicationHandler::createBlockingTransaction(aql::QueryId id,
                                                         LogicalCollection& col, double ttl,
                                                         AccessMode::Type access) const {
  // This is a constant JSON structure for Queries.
  // we actually do not need a plan, as we only want the query registry to have
  // a hold of our transaction
  auto planBuilder = std::make_shared<VPackBuilder>(VPackSlice::emptyObjectSlice());

  auto query = std::make_unique<aql::Query>(false, _vocbase, planBuilder, nullptr, /* options */
                                            aql::QueryPart::PART_MAIN /* Do locking */
  );
  // NOTE: The collections are on purpose not locked here.
  // To acquire an EXCLUSIVE lock may require time under load,
  // we want to allow to cancel this operation while waiting
  // for the lock.

  auto queryRegistry = QueryRegistryFeature::registry();
  if (queryRegistry == nullptr) {
    return {TRI_ERROR_SHUTTING_DOWN};
  }

  {
    auto ctx = transaction::StandaloneContext::Create(_vocbase);
    auto trx = std::make_unique<SingleCollectionTransaction>(ctx, col, access);
    query->setTransactionContext(ctx);
    // Inject will take over responsiblilty of transaction, even on error case.
    query->injectTransaction(trx.release());
  }
  auto trx = query->trx();
  TRI_ASSERT(trx != nullptr);
  trx->addHint(transaction::Hints::Hint::LOCK_ENTIRELY);

  TRI_ASSERT(isLockHeld(id).is(TRI_ERROR_HTTP_NOT_FOUND));

  try {
    queryRegistry->insert(id, query.get(), ttl, true, true);
  } catch (...) {
    // For compatibility we only return this error
    return {TRI_ERROR_TRANSACTION_INTERNAL, "cannot begin read transaction"};
  }
  // For leak protection in case of errors the unique_ptr
  // is not responsible anymore, it has been handed over to the
  // registry.
  auto q = query.release();
  // Make sure to return the query after we are done
  TRI_DEFER(queryRegistry->close(&_vocbase, id));

  if (isTombstoned(id)) {
    try {
      // Code does not matter, read only access, so we can roll back.
      queryRegistry->destroy(&_vocbase, id, TRI_ERROR_QUERY_KILLED);
    } catch (...) {
      // Maybe thrown in shutdown.
    }
    // DO NOT LOCK in this case, pointless
    return {TRI_ERROR_TRANSACTION_INTERNAL, "transaction already cancelled"};
  }

  TRI_ASSERT(isLockHeld(id).ok());
  TRI_ASSERT(isLockHeld(id).get() == false);

  return q->trx()->begin();
}

ResultT<bool> RestReplicationHandler::isLockHeld(aql::QueryId id) const {
  // The query is only hold for long during initial locking
  // there it should return false.
  // In all other cases it is released quickly.
  auto queryRegistry = QueryRegistryFeature::registry();
  if (queryRegistry == nullptr) {
    return ResultT<bool>::error(TRI_ERROR_SHUTTING_DOWN);
  }
  auto res = queryRegistry->isQueryInUse(&_vocbase, id);
  if (!res.ok()) {
    // API compatibility otherwise just return res...
    return ResultT<bool>::error(TRI_ERROR_HTTP_NOT_FOUND,
                                "no hold read lock job found for 'id'");
  } else {
    // We need to invert the result, because:
    //   if the query is there, but is in use => we are in the process of getting the lock => lock is not held
    //   if the query is there, but is not in use => we are after the process of getting the lock => lock is held
    return ResultT<bool>::success(!res.get());
  }
}

ResultT<bool> RestReplicationHandler::cancelBlockingTransaction(aql::QueryId id) const {
  // This lookup is only required for API compatibility,
  // otherwise an unconditional destroy() would do.
  auto res = isLockHeld(id);
  if (res.ok()) {
    auto queryRegistry = QueryRegistryFeature::registry();
    if (queryRegistry == nullptr) {
      return ResultT<bool>::error(TRI_ERROR_SHUTTING_DOWN);
    }
    try {
      // Code does not matter, read only access, so we can roll back.
      queryRegistry->destroy(&_vocbase, id, TRI_ERROR_QUERY_KILLED);
    } catch (...) {
      // All errors that show up here can only be
      // triggered if the query is destroyed in between.
    }
  } else {
    registerTombstone(id);
  }
  return res;
}

ResultT<std::string> RestReplicationHandler::computeCollectionChecksum(
    aql::QueryId id, LogicalCollection* col) const {
  auto queryRegistry = QueryRegistryFeature::registry();
  if (queryRegistry == nullptr) {
    return ResultT<std::string>::error(TRI_ERROR_SHUTTING_DOWN);
  }

  try {
    auto query = queryRegistry->open(&_vocbase, id);
    if (query == nullptr) {
      // Query does not exist. So we assume it got cancelled.
      return ResultT<std::string>::error(TRI_ERROR_TRANSACTION_INTERNAL,
                                         "read transaction was cancelled");
    }
    TRI_DEFER(queryRegistry->close(&_vocbase, id));

    uint64_t num = col->numberDocuments(query->trx(), transaction::CountType::Normal);
    return ResultT<std::string>::success(std::to_string(num));
  } catch (...) {
    // Query exists, but is in use.
    // So in Locking phase
    return ResultT<std::string>::error(TRI_ERROR_TRANSACTION_INTERNAL,
                                       "Read lock not yet acquired!");
  }
}

static std::string IdToTombstoneKey(TRI_vocbase_t& vocbase, aql::QueryId id) {
  return vocbase.name() + "/" + StringUtils::itoa(id);
}

void RestReplicationHandler::timeoutTombstones() const {
  std::unordered_set<std::string> toDelete;
  {
    READ_LOCKER(readLocker, RestReplicationHandler::_tombLock);
    if (RestReplicationHandler::_tombstones.empty()) {
      // Fast path
      return;
    }
    auto now = std::chrono::steady_clock::now();
    for (auto const& it : RestReplicationHandler::_tombstones) {
      if (it.second < now) {
        toDelete.emplace(it.first);
      }
    }
    // Release read lock.
    // If someone writes now we do not realy care.
  }
  if (toDelete.empty()) {
    // nothing todo
    return;
  }
  WRITE_LOCKER(writeLocker, RestReplicationHandler::_tombLock);
  for (auto const& it : toDelete) {
    try {
      RestReplicationHandler::_tombstones.erase(it);
    } catch (...) {
      // erase should not throw.
      TRI_ASSERT(false);
    }
  }
}

bool RestReplicationHandler::isTombstoned(aql::QueryId id) const {
  std::string key = IdToTombstoneKey(_vocbase, id);
  bool isDead = false;
  {
    READ_LOCKER(readLocker, RestReplicationHandler::_tombLock);
    isDead = RestReplicationHandler::_tombstones.find(key) !=
             RestReplicationHandler::_tombstones.end();
  }
  if (!isDead) {
    // Clear Tombstone
    WRITE_LOCKER(writeLocker, RestReplicationHandler::_tombLock);
    try {
      RestReplicationHandler::_tombstones.erase(key);
    } catch (...) {
      // Just ignore, tombstone will be removed by timeout, and IDs are unique anyways
      TRI_ASSERT(false);
    }
  }
  return isDead;
}

void RestReplicationHandler::registerTombstone(aql::QueryId id) const {
  std::string key = IdToTombstoneKey(_vocbase, id);
  {
    WRITE_LOCKER(writeLocker, RestReplicationHandler::_tombLock);
    RestReplicationHandler::_tombstones.emplace(key, std::chrono::steady_clock::now() +
                                                         RestReplicationHandler::_tombstoneTimeout);
  }
  timeoutTombstones();
}<|MERGE_RESOLUTION|>--- conflicted
+++ resolved
@@ -119,19 +119,11 @@
   } catch (VPackException const& ex) {
     // Could not parse the given string
     return Result{TRI_ERROR_HTTP_CORRUPTED_JSON,
-<<<<<<< HEAD
-                  "received invalid JSON data for collection " + collectionName};
-  } catch (std::exception const&) {
-    // Could not even build the string
-    return Result{TRI_ERROR_HTTP_CORRUPTED_JSON,
-                  "received invalid JSON data for collection " + collectionName};
-=======
                   "received invalid JSON data for collection '" + collectionName + "': " + ex.what()};
   } catch (std::exception const& ex) {
     // Could not even build the string
     return Result{TRI_ERROR_HTTP_CORRUPTED_JSON,
                   "received invalid JSON data for collection '" + collectionName + "': " + ex.what()};
->>>>>>> a14f6dd5
   } catch (...) {
     return Result{TRI_ERROR_INTERNAL};
   }
@@ -140,11 +132,7 @@
 
   if (!slice.isObject()) {
     return Result{TRI_ERROR_HTTP_CORRUPTED_JSON,
-<<<<<<< HEAD
-                  "received invalid JSON data for collection " + collectionName};
-=======
                   "received invalid JSON data for collection '" + collectionName + "': data is no object"};
->>>>>>> a14f6dd5
   }
 
   type = REPLICATION_INVALID;
@@ -152,11 +140,7 @@
   for (auto const& pair : VPackObjectIterator(slice, true)) {
     if (!pair.key.isString()) {
       return Result{TRI_ERROR_HTTP_CORRUPTED_JSON,
-<<<<<<< HEAD
-                    "received invalid JSON data for collection " + collectionName};
-=======
                     "received invalid JSON data for collection '" + collectionName + "': got a non-string key"};
->>>>>>> a14f6dd5
     }
 
     if (pair.key.isEqualString(::typeString)) {
@@ -192,11 +176,7 @@
 
   if (key.empty()) {
     return Result{TRI_ERROR_HTTP_BAD_PARAMETER,
-<<<<<<< HEAD
-                  "received invalid JSON data for collection " + collectionName};
-=======
                   "received invalid JSON data for collection '" + collectionName + "': empty key"};
->>>>>>> a14f6dd5
   }
 
   return Result{TRI_ERROR_NO_ERROR};
@@ -1198,14 +1178,10 @@
 Result RestReplicationHandler::parseBatch(std::string const& collectionName,
                                           std::unordered_map<std::string, VPackValueLength>& latest,
                                           VPackBuilder& allMarkers) {
-<<<<<<< HEAD
-  VPackBuilder builder;
-=======
   VPackOptions options = VPackOptions::Defaults;
   options.checkAttributeUniqueness = true;
   VPackBuilder builder(&options);
   
->>>>>>> a14f6dd5
   allMarkers.clear();
 
   HttpRequest* httpRequest = dynamic_cast<HttpRequest*>(_request.get());
