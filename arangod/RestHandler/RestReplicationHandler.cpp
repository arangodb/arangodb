////////////////////////////////////////////////////////////////////////////////
/// DISCLAIMER
///
/// Copyright 2014-2016 ArangoDB GmbH, Cologne, Germany
/// Copyright 2004-2014 triAGENS GmbH, Cologne, Germany
///
/// Licensed under the Apache License, Version 2.0 (the "License");
/// you may not use this file except in compliance with the License.
/// You may obtain a copy of the License at
///
///     http://www.apache.org/licenses/LICENSE-2.0
///
/// Unless required by applicable law or agreed to in writing, software
/// distributed under the License is distributed on an "AS IS" BASIS,
/// WITHOUT WARRANTIES OR CONDITIONS OF ANY KIND, either express or implied.
/// See the License for the specific language governing permissions and
/// limitations under the License.
///
/// Copyright holder is ArangoDB GmbH, Cologne, Germany
///
/// @author Jan Steemann
////////////////////////////////////////////////////////////////////////////////

#include "RestReplicationHandler.h"

#include "Aql/Query.h"
#include "Aql/QueryRegistry.h"
#include "Basics/ConditionLocker.h"
#include "Basics/ReadLocker.h"
#include "Basics/Result.h"
#include "Basics/RocksDBUtils.h"
#include "Basics/VelocyPackHelper.h"
#include "Cluster/ClusterComm.h"
#include "Cluster/ClusterFeature.h"
#include "Cluster/ClusterHelpers.h"
#include "Cluster/ClusterMethods.h"
#include "Cluster/FollowerInfo.h"
#include "GeneralServer/AuthenticationFeature.h"
#include "Indexes/Index.h"
#include "Replication/DatabaseInitialSyncer.h"
#include "Replication/DatabaseReplicationApplier.h"
#include "Replication/GlobalInitialSyncer.h"
#include "Replication/GlobalReplicationApplier.h"
#include "Replication/ReplicationApplierConfiguration.h"
#include "Replication/ReplicationFeature.h"
#include "RestServer/QueryRegistryFeature.h"
#include "RestServer/ServerIdFeature.h"
#include "RestServer/DatabaseFeature.h"
#include "StorageEngine/EngineSelectorFeature.h"
#include "StorageEngine/PhysicalCollection.h"
#include "StorageEngine/StorageEngine.h"
#include "Transaction/StandaloneContext.h"
#include "Utils/CollectionGuard.h"
#include "Utils/OperationOptions.h"
#include "Utils/SingleCollectionTransaction.h"
#include "VocBase/LogicalCollection.h"
#include "VocBase/LogicalView.h"

#include <velocypack/Builder.h>
#include <velocypack/Collection.h>
#include <velocypack/Iterator.h>
#include <velocypack/Parser.h>
#include <velocypack/Slice.h>
#include <velocypack/velocypack-aliases.h>

using namespace arangodb;
using namespace arangodb::basics;
using namespace arangodb::rest;

namespace {
std::string const dataString("data");
std::string const keyString("key");
std::string const typeString("type");
}

uint64_t const RestReplicationHandler::_defaultChunkSize = 128 * 1024;
uint64_t const RestReplicationHandler::_maxChunkSize = 128 * 1024 * 1024;

static aql::QueryId ExtractReadlockId(VPackSlice slice) {
  TRI_ASSERT(slice.isString());
  return StringUtils::uint64(slice.copyString());
}

static bool ignoreHiddenEnterpriseCollection(std::string const& name, bool force) {
#ifdef USE_ENTERPRISE
  if (!force && name[0] == '_') {
    if (strncmp(name.c_str(), "_local_", 7) == 0 ||
        strncmp(name.c_str(), "_from_", 6) == 0 ||
        strncmp(name.c_str(), "_to_", 4) == 0) {
      LOG_TOPIC(WARN, arangodb::Logger::REPLICATION)
          << "Restore ignoring collection " << name
          << ". Will be created via SmartGraphs of a full dump. If you want to "
          << "restore ONLY this collection use 'arangorestore --force'. "
          << "However this is not recommended and you should instead restore "
          << "the EdgeCollection of the SmartGraph instead.";
      return true;
    }
  }
#endif
  return false;
}

static Result restoreDataParser(char const* ptr, char const* pos,
                                std::string const& collectionName,
                                std::string& key,
                                VPackBuilder& builder, VPackSlice& doc,
                                TRI_replication_operation_e& type) {
  builder.clear();

  try {
    VPackParser parser(builder);
    parser.parse(ptr, static_cast<size_t>(pos - ptr));
  } catch (VPackException const&) {
    // Could not parse the given string
    return Result{
        TRI_ERROR_HTTP_CORRUPTED_JSON,
        "received invalid JSON data for collection " + collectionName};
  } catch (std::exception const&) {
    // Could not even build the string
    return Result{
        TRI_ERROR_HTTP_CORRUPTED_JSON,
        "received invalid JSON data for collection " + collectionName};
  } catch (...) {
    return Result{TRI_ERROR_INTERNAL};
  }

  VPackSlice const slice = builder.slice();

  if (!slice.isObject()) {
    return Result{
        TRI_ERROR_HTTP_CORRUPTED_JSON,
        "received invalid JSON data for collection " + collectionName};
  }

  type = REPLICATION_INVALID;

  for (auto const& pair : VPackObjectIterator(slice, true)) {
    if (!pair.key.isString()) {
      return Result{
          TRI_ERROR_HTTP_CORRUPTED_JSON,
          "received invalid JSON data for collection " + collectionName};
    }

    if (pair.key.isEqualString(::typeString)) {
      if (pair.value.isNumber()) {
        int v = pair.value.getNumericValue<int>();
        if (v == 2301) {
          // pre-3.0 type for edges
          type = REPLICATION_MARKER_DOCUMENT;
        } else {
          type = static_cast<TRI_replication_operation_e>(v);
        }
      }
    } else if (pair.key.isEqualString(::dataString)) {
      if (pair.value.isObject()) {
        doc = pair.value;

        VPackSlice k = doc.get(StaticStrings::KeyString);
        if (k.isString()) {
          key = k.copyString();
        }
      }
    } else if (pair.key.isEqualString(::keyString)) {
      if (key.empty()) {
        key = pair.value.copyString();
      }
    }
  }

  if (type == REPLICATION_MARKER_DOCUMENT && !doc.isObject()) {
    return Result{TRI_ERROR_HTTP_BAD_PARAMETER,
                  "got document marker without contents"};
  }

  if (key.empty()) {
    return Result{
        TRI_ERROR_HTTP_BAD_PARAMETER,
        "received invalid JSON data for collection " + collectionName};
  }

  return Result{TRI_ERROR_NO_ERROR};
}

RestReplicationHandler::RestReplicationHandler(GeneralRequest* request,
                                               GeneralResponse* response)
    : RestVocbaseBaseHandler(request, response) {}

RestReplicationHandler::~RestReplicationHandler() {}

////////////////////////////////////////////////////////////////////////////////
/// @brief creates an error if called on a coordinator server
////////////////////////////////////////////////////////////////////////////////

bool RestReplicationHandler::isCoordinatorError() {
  if (_vocbase.type() == TRI_VOCBASE_TYPE_COORDINATOR) {
    generateError(rest::ResponseCode::NOT_IMPLEMENTED,
                  TRI_ERROR_CLUSTER_UNSUPPORTED,
                  "replication API is not supported on a coordinator");

    return true;
  }

  return false;
}

// main function that dispatches the different routes and commands
RestStatus RestReplicationHandler::execute() {
  // extract the request type
  auto const type = _request->requestType();
  auto const& suffixes = _request->suffixes();

  size_t const len = suffixes.size();

  if (len >= 1) {
    std::string const& command = suffixes[0];

    if (command == "logger-state") {
      if (type != rest::RequestType::GET) {
        goto BAD_CALL;
      }
      handleCommandLoggerState();
    } else if (command == "logger-tick-ranges") {
      if (type != rest::RequestType::GET) {
        goto BAD_CALL;
      }
      if (isCoordinatorError()) {
        return RestStatus::DONE;
      }
      handleCommandLoggerTickRanges();
    } else if (command == "logger-first-tick") {
      if (type != rest::RequestType::GET) {
        goto BAD_CALL;
      }
      if (isCoordinatorError()) {
        return RestStatus::DONE;
      }
      handleCommandLoggerFirstTick();
    } else if (command == "logger-follow") {
      if (type != rest::RequestType::GET && type != rest::RequestType::PUT) {
        goto BAD_CALL;
      }
      if (isCoordinatorError()) {
        return RestStatus::DONE;
      }
      handleCommandLoggerFollow();
    } else if (command == "determine-open-transactions") {
      if (type != rest::RequestType::GET) {
        goto BAD_CALL;
      }
      handleCommandDetermineOpenTransactions();
    } else if (command == "batch") {
      // access batch context in context manager
      // example call: curl -XPOST --dump - --data '{}'
      // http://localhost:5555/_api/replication/batch
      // the object may contain a "ttl" for the context

      // POST - create batch id / handle
      // PUT  - extend batch id / handle
      // DEL  - delete batchid

      if (ServerState::instance()->isCoordinator()) {
        handleTrampolineCoordinator();
      } else {
        handleCommandBatch();
      }
    } else if (command == "barrier") {
      if (isCoordinatorError()) {
        return RestStatus::DONE;
      }
      handleCommandBarrier();
    } else if (command == "inventory") {
      // get overview of collections and indexes followed by some extra data
      // example call: curl --dump -
      // http://localhost:5555/_api/replication/inventory?batchId=75

      // {
      //    collections : [ ... ],
      //    "state" : {
      //      "running" : true,
      //      "lastLogTick" : "10528",
      //      "lastUncommittedLogTick" : "10531",
      //      "totalEvents" : 3782,
      //      "time" : "2017-07-19T21:50:59Z"
      //    },
      //   "tick" : "10531"
      // }

      if (type != rest::RequestType::GET) {
        goto BAD_CALL;
      }
      if (ServerState::instance()->isCoordinator()) {
        handleTrampolineCoordinator();
      } else {
        handleCommandInventory();
      }
    } else if (command == "keys") {
      // preconditions for calling this route are unclear and undocumented --
      // FIXME
      if (type != rest::RequestType::GET && type != rest::RequestType::POST &&
          type != rest::RequestType::PUT &&
          type != rest::RequestType::DELETE_REQ) {
        goto BAD_CALL;
      }

      if (isCoordinatorError()) {
        return RestStatus::DONE;
      }

      if (type == rest::RequestType::POST) {
        // has to be called first will bind the iterator to a collection

        // example: curl -XPOST --dump -
        // 'http://localhost:5555/_db/_system/_api/replication/keys/?collection=_users&batchId=169'
        // ; echo
        // returns
        // { "id": <context id - int>,
        //   "count": <number of documents in collection - int>
        // }
        handleCommandCreateKeys();
      } else if (type == rest::RequestType::GET) {
        // curl --dump -
        // 'http://localhost:5555/_db/_system/_api/replication/keys/123?collection=_users'
        // ; echo # id is batchid
        handleCommandGetKeys();
      } else if (type == rest::RequestType::PUT) {
        handleCommandFetchKeys();
      } else if (type == rest::RequestType::DELETE_REQ) {
        handleCommandRemoveKeys();
      }
    } else if (command == "dump") {
      // works on collections
      // example: curl --dump -
      // 'http://localhost:5555/_db/_system/_api/replication/dump?collection=test&batchId=115'
      // requires batch-id
      // does internally an
      //   - get inventory
      //   - purge local
      //   - dump remote to local

      if (type != rest::RequestType::GET) {
        goto BAD_CALL;
      }

      if (ServerState::instance()->isCoordinator()) {
        handleTrampolineCoordinator();
      } else {
        handleCommandDump();
      }
    } else if (command == "restore-collection") {
      if (type != rest::RequestType::PUT) {
        goto BAD_CALL;
      }

      handleCommandRestoreCollection();
    } else if (command == "restore-indexes") {
      if (type != rest::RequestType::PUT) {
        goto BAD_CALL;
      }

      handleCommandRestoreIndexes();
    } else if (command == "restore-data") {
      if (type != rest::RequestType::PUT) {
        goto BAD_CALL;
      }
      handleCommandRestoreData();
    } else if (command == "restore-view") {
      if (type != rest::RequestType::PUT) {
        goto BAD_CALL;
      }

      handleCommandRestoreView();
    } else if (command == "sync") {
      if (type != rest::RequestType::PUT) {
        goto BAD_CALL;
      }

      if (isCoordinatorError()) {
        return RestStatus::DONE;
      }

      handleCommandSync();
    } else if (command == "make-slave") {
      if (type != rest::RequestType::PUT) {
        goto BAD_CALL;
      }

      if (isCoordinatorError()) {
        return RestStatus::DONE;
      }

      handleCommandMakeSlave();
    } else if (command == "server-id") {
      if (type != rest::RequestType::GET) {
        goto BAD_CALL;
      }
      handleCommandServerId();
    } else if (command == "applier-config") {
      if (type == rest::RequestType::GET) {
        handleCommandApplierGetConfig();
      } else {
        if (type != rest::RequestType::PUT) {
          goto BAD_CALL;
        }
        handleCommandApplierSetConfig();
      }
    } else if (command == "applier-start") {
      if (type != rest::RequestType::PUT) {
        goto BAD_CALL;
      }

      if (isCoordinatorError()) {
        return RestStatus::DONE;
      }

      handleCommandApplierStart();
    } else if (command == "applier-stop") {
      if (type != rest::RequestType::PUT) {
        goto BAD_CALL;
      }

      if (isCoordinatorError()) {
        return RestStatus::DONE;
      }

      handleCommandApplierStop();
    } else if (command == "applier-state") {
      if (type == rest::RequestType::DELETE_REQ) {
        handleCommandApplierDeleteState();
      } else {
        if (type != rest::RequestType::GET) {
          goto BAD_CALL;
        }
        handleCommandApplierGetState();
      }
    } else if (command == "applier-state-all") {
      if (type != rest::RequestType::GET) {
        goto BAD_CALL;
      }
      handleCommandApplierGetStateAll();
    } else if (command == "clusterInventory") {
      if (type != rest::RequestType::GET) {
        goto BAD_CALL;
      }
      if (!ServerState::instance()->isCoordinator()) {
        generateError(rest::ResponseCode::FORBIDDEN,
                      TRI_ERROR_CLUSTER_ONLY_ON_COORDINATOR);
      } else {
        handleCommandClusterInventory();
      }
    } else if (command == "addFollower") {
      if (type != rest::RequestType::PUT) {
        goto BAD_CALL;
      }
      if (!ServerState::instance()->isDBServer()) {
        generateError(rest::ResponseCode::FORBIDDEN,
                      TRI_ERROR_CLUSTER_ONLY_ON_DBSERVER);
      } else {
        handleCommandAddFollower();
      }
    } else if (command == "removeFollower") {
      if (type != rest::RequestType::PUT) {
        goto BAD_CALL;
      }
      if (!ServerState::instance()->isDBServer()) {
        generateError(rest::ResponseCode::FORBIDDEN,
                      TRI_ERROR_CLUSTER_ONLY_ON_DBSERVER);
      } else {
        handleCommandRemoveFollower();
      }
    } else if (command == "holdReadLockCollection") {
      if (!ServerState::instance()->isDBServer()) {
        generateError(rest::ResponseCode::FORBIDDEN,
                      TRI_ERROR_CLUSTER_ONLY_ON_DBSERVER);
      } else {
        if (type == rest::RequestType::POST) {
          handleCommandHoldReadLockCollection();
        } else if (type == rest::RequestType::PUT) {
          handleCommandCheckHoldReadLockCollection();
        } else if (type == rest::RequestType::DELETE_REQ) {
          handleCommandCancelHoldReadLockCollection();
        } else if (type == rest::RequestType::GET) {
          handleCommandGetIdForReadLockCollection();
        } else {
          goto BAD_CALL;
        }
      }
    } else {
      generateError(rest::ResponseCode::BAD, TRI_ERROR_HTTP_BAD_PARAMETER,
                    std::string("invalid command '") + command + "'");
    }

    return RestStatus::DONE;
  }

BAD_CALL:
  if (len != 1) {
    generateError(rest::ResponseCode::BAD, TRI_ERROR_HTTP_SUPERFLUOUS_SUFFICES,
                  "expecting URL /_api/replication/<command>");
  } else {
    generateError(rest::ResponseCode::METHOD_NOT_ALLOWED,
                  TRI_ERROR_HTTP_METHOD_NOT_ALLOWED);
  }

  return RestStatus::DONE;
}

////////////////////////////////////////////////////////////////////////////////
/// @brief was docuBlock JSF_put_api_replication_makeSlave
////////////////////////////////////////////////////////////////////////////////

void RestReplicationHandler::handleCommandMakeSlave() {
  bool isGlobal = false;
  ReplicationApplier* applier = getApplier(isGlobal);
  if (applier == nullptr) {
    return;
  }

  bool success = false;
  VPackSlice body = this->parseVPackBody(success);
  if (!success) {
    // error already created
    return;
  }

  std::string databaseName;

  if (!isGlobal) {
    databaseName = _vocbase.name();
  }

  ReplicationApplierConfiguration configuration = ReplicationApplierConfiguration::fromVelocyPack(body, databaseName);
  configuration._skipCreateDrop = false;

  // will throw if invalid
  configuration.validate();

  // allow access to _users if appropriate
  grantTemporaryRights();

  // forget about any existing replication applier configuration
  applier->forget();
  applier->reconfigure(configuration);
  applier->startReplication();

  while(applier->isInitializing()) { // wait for initial sync
    std::this_thread::sleep_for(std::chrono::microseconds(50000));
    if (application_features::ApplicationServer::isStopping()) {
      generateError(Result(TRI_ERROR_SHUTTING_DOWN));
      return;
    }
  }
  //applier->startTailing(lastLogTick, true, barrierId);

  VPackBuilder result;
  result.openObject();
  applier->toVelocyPack(result);
  result.close();
  generateResult(rest::ResponseCode::OK, result.slice());
}

////////////////////////////////////////////////////////////////////////////////
/// @brief forward a command in the coordinator case
////////////////////////////////////////////////////////////////////////////////

void RestReplicationHandler::handleTrampolineCoordinator() {
  bool useVst = false;
  if (_request->transportType() == Endpoint::TransportType::VST) {
    useVst = true;
  }
  if (_request == nullptr) {
    THROW_ARANGO_EXCEPTION_MESSAGE(TRI_ERROR_INTERNAL, "invalid request");
  }

  // First check the DBserver component of the body json:
  ServerID DBserver = _request->value("DBserver");

  if (DBserver.empty()) {
    generateError(rest::ResponseCode::BAD, TRI_ERROR_HTTP_BAD_PARAMETER,
                  "need \"DBserver\" parameter");
    return;
  }

  std::string const& dbname = _request->databaseName();

  auto headers = std::make_shared<std::unordered_map<std::string, std::string>>(
      arangodb::getForwardableRequestHeaders(_request.get()));
  std::unordered_map<std::string, std::string> values = _request->values();
  std::string params;

  for (auto const& i : values) {
    if (i.first != "DBserver") {
      if (params.empty()) {
        params.push_back('?');
      } else {
        params.push_back('&');
      }
      params.append(StringUtils::urlEncode(i.first));
      params.push_back('=');
      params.append(StringUtils::urlEncode(i.second));
    }
  }

  // Set a few variables needed for our work:
  auto cc = ClusterComm::instance();
  if (cc == nullptr) {
    // nullptr happens only during controlled shutdown
    generateError(rest::ResponseCode::SERVICE_UNAVAILABLE, TRI_ERROR_SHUTTING_DOWN,
                  "shutting down server");
    return;
  }

  std::unique_ptr<ClusterCommResult> res;
  if (!useVst) {
    HttpRequest* httpRequest = dynamic_cast<HttpRequest*>(_request.get());
    if (httpRequest == nullptr) {
      THROW_ARANGO_EXCEPTION_MESSAGE(TRI_ERROR_INTERNAL,
                                     "invalid request type");
    }

    // Send a synchronous request to that shard using ClusterComm:
    res = cc->syncRequest("", TRI_NewTickServer(), "server:" + DBserver,
                          _request->requestType(),
                          "/_db/" + StringUtils::urlEncode(dbname) +
                              _request->requestPath() + params,
                          httpRequest->body(), *headers, 300.0);
  } else {
    // do we need to handle multiple payloads here - TODO
    // here we switch from vst to http?!
    res = cc->syncRequest("", TRI_NewTickServer(), "server:" + DBserver,
                          _request->requestType(),
                          "/_db/" + StringUtils::urlEncode(dbname) +
                              _request->requestPath() + params,
                          _request->payload().toJson(), *headers, 300.0);
  }

  if (res->status == CL_COMM_TIMEOUT) {
    // No reply, we give up:
    generateError(rest::ResponseCode::BAD, TRI_ERROR_CLUSTER_TIMEOUT,
                  "timeout within cluster");
    return;
  }
  if (res->status == CL_COMM_BACKEND_UNAVAILABLE) {
    // there is no result
    generateError(rest::ResponseCode::BAD, TRI_ERROR_CLUSTER_CONNECTION_LOST,
                  "lost connection within cluster");
    return;
  }
  if (res->status == CL_COMM_ERROR) {
    // This could be a broken connection or an Http error:
    TRI_ASSERT(nullptr != res->result && res->result->isComplete());
    // In this case a proper HTTP error was reported by the DBserver,
    // we simply forward the result.
    // We intentionally fall through here.
  }

  bool dummy;
  resetResponse(
      static_cast<rest::ResponseCode>(res->result->getHttpReturnCode()));

  _response->setContentType(
      res->result->getHeaderField(StaticStrings::ContentTypeHeader, dummy));

  if (!useVst) {
    HttpResponse* httpResponse = dynamic_cast<HttpResponse*>(_response.get());
    if (_response == nullptr) {
      THROW_ARANGO_EXCEPTION_MESSAGE(TRI_ERROR_INTERNAL,
                                     "invalid response type");
    }
    httpResponse->body().swap(&(res->result->getBody()));
  } else {
    std::shared_ptr<VPackBuilder> builder = res->result->getBodyVelocyPack();
    std::shared_ptr<VPackBuffer<uint8_t>> buf = builder->steal();
    _response->setPayload(std::move(*buf), true);// do we need to generate the body?!
  }

  auto const& resultHeaders = res->result->getHeaderFields();
  for (auto const& it : resultHeaders) {
    _response->setHeader(it.first, it.second);
  }
}

////////////////////////////////////////////////////////////////////////////////
/// @brief was docuBlock JSF_get_api_replication_cluster_inventory
////////////////////////////////////////////////////////////////////////////////

void RestReplicationHandler::handleCommandClusterInventory() {
  std::string const& dbName = _request->databaseName();
  bool includeSystem = _request->parsedValue("includeSystem", true);

  ClusterInfo* ci = ClusterInfo::instance();
  std::vector<std::shared_ptr<LogicalCollection>> cols =
      ci->getCollections(dbName);
  auto views = _vocbase.views(); // ci does not store links in the view objects

  VPackBuilder resultBuilder;
  resultBuilder.openObject();
  resultBuilder.add("collections", VPackValue(VPackValueType::Array));
  for (std::shared_ptr<LogicalCollection> const& c : cols) {
    // We want to check if the collection is usable and all followers
    // are in sync:
    std::shared_ptr<ShardMap> shardMap = c->shardIds();
    // shardMap is an unordered_map from ShardId (string) to a vector of
    // servers (strings), wrapped in a shared_ptr
    auto cic = ci->getCollectionCurrent(dbName, basics::StringUtils::itoa(c->id()));
    // Check all shards:
    bool isReady = true;
    bool allInSync = true;
    for (auto const& p : *shardMap) {
      auto currentServerList = cic->servers(p.first /* shardId */);
      if (currentServerList.size() == 0 || p.second.size() == 0 ||
          currentServerList[0] != p.second[0]) {
        isReady = false;
      }
      if (!ClusterHelpers::compareServerLists(p.second, currentServerList)) {
        allInSync = false;
      }
    }
    c->toVelocyPackForClusterInventory(resultBuilder, includeSystem, isReady, allInSync);
  }
  resultBuilder.close();  // collections
  resultBuilder.add("views", VPackValue(VPackValueType::Array));
  for (auto const& view : views) {
    resultBuilder.openObject();
    view->toVelocyPack(resultBuilder, /*details*/true, /*forPersistence*/false);
    resultBuilder.add(StaticStrings::DataSourceGuid, VPackValue(view->guid()));
    resultBuilder.close();
  }
  resultBuilder.close();  // views

  TRI_voc_tick_t tick = TRI_CurrentTickServer();
  resultBuilder.add("tick", VPackValue(std::to_string(tick)));
  resultBuilder.add("state", VPackValue("unused"));
  resultBuilder.close();  // base
  generateResult(rest::ResponseCode::OK, resultBuilder.slice());
}

////////////////////////////////////////////////////////////////////////////////
/// @brief restores the structure of a collection TODO MOVE
////////////////////////////////////////////////////////////////////////////////

void RestReplicationHandler::handleCommandRestoreCollection() {
  std::shared_ptr<VPackBuilder> parsedRequest;

  try {
    parsedRequest = _request->toVelocyPackBuilderPtr();
  } catch (arangodb::velocypack::Exception const& e) {
    std::string errorMsg = "invalid JSON: ";
    errorMsg += e.what();
    generateError(rest::ResponseCode::BAD, TRI_ERROR_HTTP_BAD_PARAMETER,
                  errorMsg);
    return;
  } catch (...) {
    generateError(rest::ResponseCode::BAD, TRI_ERROR_HTTP_BAD_PARAMETER,
                  "invalid JSON");
    return;
  }
  auto pair = rocksutils::stripObjectIds(parsedRequest->slice());
  VPackSlice const slice = pair.first;

  bool overwrite = _request->parsedValue<bool>("overwrite", false);
  bool force = _request->parsedValue<bool>("force", false);;
  bool ignoreDistributeShardsLikeErrors =
      _request->parsedValue<bool>("ignoreDistributeShardsLikeErrors", false);
  uint64_t numberOfShards = _request->parsedValue<uint64_t>("numberOfShards", 0);
  uint64_t replicationFactor = _request->parsedValue<uint64_t>("replicationFactor", 1);

  Result res;
  if (ServerState::instance()->isCoordinator()) {
    res = processRestoreCollectionCoordinator(
        slice, overwrite, force, numberOfShards,
        replicationFactor, ignoreDistributeShardsLikeErrors);
  } else {
    res =
        processRestoreCollection(slice, overwrite, force);
  }

  if (res.fail()) {
    THROW_ARANGO_EXCEPTION(res);
  }

  VPackBuilder result;
  result.add(VPackValue(VPackValueType::Object));
  result.add("result", VPackValue(true));
  result.close();
  generateResult(rest::ResponseCode::OK, result.slice());
}

////////////////////////////////////////////////////////////////////////////////
/// @brief restores the indexes of a collection
////////////////////////////////////////////////////////////////////////////////

void RestReplicationHandler::handleCommandRestoreIndexes() {
  std::shared_ptr<VPackBuilder> parsedRequest;

  try {
    parsedRequest = _request->toVelocyPackBuilderPtr();
  } catch (...) {
    generateError(rest::ResponseCode::BAD, TRI_ERROR_HTTP_BAD_PARAMETER,
                  "invalid JSON");
    return;
  }
  VPackSlice const slice = parsedRequest->slice();

  bool force = _request->parsedValue("force", false);

  Result res;
  if (ServerState::instance()->isCoordinator()) {
    res = processRestoreIndexesCoordinator(slice, force);
  } else {
    res = processRestoreIndexes(slice, force);
  }

  if (res.fail()) {
    THROW_ARANGO_EXCEPTION(res);
  }

  VPackBuilder result;
  result.openObject();
  result.add("result", VPackValue(true));
  result.close();
  generateResult(rest::ResponseCode::OK, result.slice());
}

////////////////////////////////////////////////////////////////////////////////
/// @brief restores the data of a collection
////////////////////////////////////////////////////////////////////////////////

void RestReplicationHandler::handleCommandRestoreData() {
  std::string const& colName = _request->value("collection");

  if (colName.empty()) {
    generateError(rest::ResponseCode::BAD, TRI_ERROR_HTTP_BAD_PARAMETER,
                  "invalid collection parameter, not given");
    return;
  }

  Result res = processRestoreData(colName);

  if (res.fail()) {
    if (res.errorMessage().empty()) {
      generateError(GeneralResponse::responseCode(res.errorNumber()),
                    res.errorNumber());
    } else {
      generateError(GeneralResponse::responseCode(res.errorNumber()),
                    res.errorNumber(),
                    std::string(TRI_errno_string(res.errorNumber())) + ": " +
                        res.errorMessage());
    }
  } else {
    VPackBuilder result;
    result.add(VPackValue(VPackValueType::Object));
    result.add("result", VPackValue(true));
    result.close();
    generateResult(rest::ResponseCode::OK, result.slice());
  }
}

////////////////////////////////////////////////////////////////////////////////
/// @brief restores the structure of a collection TODO MOVE
////////////////////////////////////////////////////////////////////////////////

Result RestReplicationHandler::processRestoreCollection(
    VPackSlice const& collection, bool dropExisting, bool /*force*/) {
  if (!collection.isObject()) {
    return Result(TRI_ERROR_HTTP_BAD_PARAMETER, "collection declaration is invalid");
  }

  VPackSlice const parameters = collection.get("parameters");

  if (!parameters.isObject()) {
    return Result(TRI_ERROR_HTTP_BAD_PARAMETER, "collection parameters declaration is invalid");
  }

  VPackSlice const indexes = collection.get("indexes");

  if (!indexes.isArray()) {
    return Result(TRI_ERROR_HTTP_BAD_PARAMETER, "collection indexes declaration is invalid");
  }

  std::string const name = arangodb::basics::VelocyPackHelper::getStringValue(
      parameters, "name", "");

  if (name.empty()) {
    return Result(TRI_ERROR_HTTP_BAD_PARAMETER, "collection name is missing");
  }

  if (arangodb::basics::VelocyPackHelper::getBooleanValue(parameters, "deleted",
                                                          false)) {
    // we don't care about deleted collections
    return Result();
  }

  grantTemporaryRights();

  auto* col = _vocbase.lookupCollection(name).get();

  // drop an existing collection if it exists
  if (col != nullptr) {
    if (dropExisting) {
      auto res = _vocbase.dropCollection(col->id(), true, -1.0);

      if (res.errorNumber() == TRI_ERROR_FORBIDDEN) {
        // some collections must not be dropped

        // instead, truncate them
        auto ctx = transaction::StandaloneContext::Create(_vocbase);
        SingleCollectionTransaction trx(ctx, *col, AccessMode::Type::EXCLUSIVE);

        // to turn off waitForSync!
        trx.addHint(transaction::Hints::Hint::RECOVERY);
        trx.addHint(transaction::Hints::Hint::INTERMEDIATE_COMMITS);
        trx.addHint(transaction::Hints::Hint::ALLOW_RANGE_DELETE);
        res = trx.begin();

        if (!res.ok()) {
          return res;
        }

        OperationOptions options;
        OperationResult opRes = trx.truncate(name, options);

        return trx.finish(opRes.result);
      }

      if (!res.ok()) {
        return Result(res.errorNumber(), std::string("unable to drop collection '") + name + "': " + res.errorMessage());
      }
      // intentionally falls through
    } else {
      return Result(TRI_ERROR_ARANGO_DUPLICATE_NAME, std::string("unable to create collection '") + name + "': " + TRI_errno_string(TRI_ERROR_ARANGO_DUPLICATE_NAME));
    }
  }

  // now re-create the collection
  int res = createCollection(parameters, &col);

  if (res != TRI_ERROR_NO_ERROR) {
    return Result(res, std::string("unable to create collection: ") + TRI_errno_string(res));
  }

  // might be also called on dbservers
  ExecContext const* exe = ExecContext::CURRENT;
  if (name[0] != '_' && exe != nullptr && !exe->isSuperuser() &&
      ServerState::instance()->isSingleServer()) {
    auth::UserManager* um = AuthenticationFeature::instance()->userManager();
    TRI_ASSERT(um != nullptr); // should not get here
    if (um != nullptr) {
      um->updateUser(exe->user(), [&](auth::User& entry) {
        entry.grantCollection(_vocbase.name(), col->name(), auth::Level::RW);
        return TRI_ERROR_NO_ERROR;
      });
    }
  }

  return Result();
}

////////////////////////////////////////////////////////////////////////////////
/// @brief restores the structure of a collection, coordinator case
////////////////////////////////////////////////////////////////////////////////

Result RestReplicationHandler::processRestoreCollectionCoordinator(
    VPackSlice const& collection, bool dropExisting, bool force,
    uint64_t numberOfShards, uint64_t replicationFactor,
    bool ignoreDistributeShardsLikeErrors) {
  if (!collection.isObject()) {
    return Result(TRI_ERROR_HTTP_BAD_PARAMETER, "collection declaration is invalid");
  }

  VPackSlice const parameters = collection.get("parameters");

  if (!parameters.isObject()) {
    return Result(TRI_ERROR_HTTP_BAD_PARAMETER, "collection parameters declaration is invalid");
  }

  std::string const name = arangodb::basics::VelocyPackHelper::getStringValue(
      parameters, "name", "");

  if (name.empty()) {
    return Result(TRI_ERROR_HTTP_BAD_PARAMETER, "collection name is missing");
  }

  if (ignoreHiddenEnterpriseCollection(name, force)) {
    return {TRI_ERROR_NO_ERROR};
  }

  if (arangodb::basics::VelocyPackHelper::getBooleanValue(parameters, "deleted",
                                                          false)) {
    // we don't care about deleted collections
    return Result();
  }

  auto& dbName = _vocbase.name();
  ClusterInfo* ci = ClusterInfo::instance();

  try {
    // in a cluster, we only look up by name:
    std::shared_ptr<LogicalCollection> col = ci->getCollection(dbName, name);

    // drop an existing collection if it exists
    if (dropExisting) {
      std::string errorMsg;
      int res = ci->dropCollectionCoordinator(
        dbName, std::to_string(col->id()), errorMsg, 0.0
      );

      if (res == TRI_ERROR_FORBIDDEN ||
          res ==
              TRI_ERROR_CLUSTER_MUST_NOT_DROP_COLL_OTHER_DISTRIBUTESHARDSLIKE) {
        // some collections must not be dropped
        res = truncateCollectionOnCoordinator(dbName, name);
        if (res != TRI_ERROR_NO_ERROR) {
          return Result(res, std::string("unable to truncate collection (dropping is forbidden): '") + name + "'");
        }
        return Result(res);
      }

      if (res != TRI_ERROR_NO_ERROR) {
        return Result(res, std::string("unable to drop collection '") + name + "': " + TRI_errno_string(res));
      }
    } else {
      return Result(TRI_ERROR_ARANGO_DUPLICATE_NAME, std::string("unable to create collection '") + name + "': " + TRI_errno_string(TRI_ERROR_ARANGO_DUPLICATE_NAME));
    }
  } catch (basics::Exception const& ex) {
    LOG_TOPIC(DEBUG, Logger::REPLICATION)
        << "processRestoreCollectionCoordinator "
        << "could not drop collection: " << ex.what();
  } catch (...) {}

  // now re-create the collection

  // Build up new information that we need to merge with the given one
  VPackBuilder toMerge;
  toMerge.openObject();

  // We always need a new id
  TRI_voc_tick_t newIdTick = ci->uniqid(1);
  std::string newId = StringUtils::itoa(newIdTick);
  toMerge.add("id", VPackValue(newId));

  // Number of shards. Will be overwritten if not existent
  VPackSlice const numberOfShardsSlice = parameters.get("numberOfShards");
  if (!numberOfShardsSlice.isInteger()) {
    // The information does not contain numberOfShards. Overwrite it.
    VPackSlice const shards = parameters.get("shards");
    if (shards.isObject()) {
      numberOfShards = static_cast<uint64_t>(shards.length());
    } else {
      // "shards" not specified
      // now check if numberOfShards property was given
      if (numberOfShards == 0) {
        // We take one shard if no value was given
        numberOfShards = 1;
      }
    }
    TRI_ASSERT(numberOfShards > 0);
    toMerge.add("numberOfShards", VPackValue(numberOfShards));
  }

  // Replication Factor. Will be overwritten if not existent
  VPackSlice const replFactorSlice = parameters.get("replicationFactor");
  bool isValidReplFactorSlice =
      replFactorSlice.isInteger() ||
        (replFactorSlice.isString() && replFactorSlice.isEqualString("satellite"));
  if (!isValidReplFactorSlice) {
    if (replicationFactor == 0) {
      replicationFactor = 1;
    }
    TRI_ASSERT(replicationFactor > 0);
    toMerge.add("replicationFactor", VPackValue(replicationFactor));
  }

  // always use current version number when restoring a collection,
  // because the collection is effectively NEW
  toMerge.add("version", VPackValue(LogicalCollection::VERSION_33));
  if (!name.empty() && name[0] == '_' && !parameters.hasKey("isSystem")) {
    // system collection?
    toMerge.add("isSystem", VPackValue(true));
  }


  // Always ignore `shadowCollections` they were accidentially dumped in arangodb versions
  // earlier than 3.3.6
  toMerge.add("shadowCollections", arangodb::velocypack::Slice::nullSlice());
  toMerge.close();  // TopLevel

  VPackSlice const type = parameters.get("type");
  if (!type.isNumber()) {
    return Result(TRI_ERROR_HTTP_BAD_PARAMETER, "collection type not given or wrong");
  }

  TRI_col_type_e collectionType = static_cast<TRI_col_type_e>(type.getNumericValue<int>());

  VPackSlice const sliceToMerge = toMerge.slice();
  VPackBuilder mergedBuilder =
      VPackCollection::merge(parameters, sliceToMerge, false, true);
  VPackSlice const merged = mergedBuilder.slice();

  try {
    bool createWaitsForSyncReplication =
        application_features::ApplicationServer::getFeature<ClusterFeature>(
            "Cluster")
            ->createWaitsForSyncReplication();
    // in the replication case enforcing the replication factor is absolutely
    // not desired, so it is hardcoded to false
    auto col = ClusterMethods::createCollectionOnCoordinator(
      collectionType,
      _vocbase,
      merged,
      ignoreDistributeShardsLikeErrors,
      createWaitsForSyncReplication,
      false
    );
    TRI_ASSERT(col != nullptr);

    ExecContext const* exe = ExecContext::CURRENT;
    if (name[0] != '_' && exe != nullptr && !exe->isSuperuser()) {
      auth::UserManager* um = AuthenticationFeature::instance()->userManager();
      TRI_ASSERT(um != nullptr); // should not get here
      if (um != nullptr) {
        um->updateUser(ExecContext::CURRENT->user(),
                       [&](auth::User& entry) {
                         entry.grantCollection(dbName, col->name(), auth::Level::RW);
                         return TRI_ERROR_NO_ERROR;
                       });
      }
    }
  } catch (basics::Exception const& ex) {
    // Error, report it.
    return Result(ex.code(), ex.what());
  } catch (std::exception const& ex) {
    return Result(TRI_ERROR_INTERNAL, ex.what());
  }
  // All other errors are thrown to the outside.
  return Result();
}

////////////////////////////////////////////////////////////////////////////////
/// @brief restores the data of a collection
////////////////////////////////////////////////////////////////////////////////

Result RestReplicationHandler::processRestoreData(std::string const& colName) {
#ifdef USE_ENTERPRISE
  bool force = _request->parsedValue("force", false);
  if (ignoreHiddenEnterpriseCollection(colName, force)) {
    return {TRI_ERROR_NO_ERROR};
  }
#endif

  grantTemporaryRights();

  if (colName == TRI_COL_NAME_USERS) {
    // We need to handle the _users in a special way
    return processRestoreUsersBatch(colName);
  }

  auto ctx = transaction::StandaloneContext::Create(_vocbase);
  SingleCollectionTransaction trx(ctx, colName, AccessMode::Type::WRITE);

  trx.addHint(transaction::Hints::Hint::RECOVERY);  // to turn off waitForSync!

  Result res = trx.begin();

  if (!res.ok()) {
    res.reset(res.errorNumber(), std::string("unable to start transaction (") +
                                     std::string(__FILE__) + std::string(":") +
                                     std::to_string(__LINE__) +
                                     std::string("): ") + res.errorMessage());
    return res;
  }

  res = processRestoreDataBatch(trx, colName);
  res = trx.finish(res);

  return res;
}

Result RestReplicationHandler::parseBatch(
    std::string const& collectionName,
    std::unordered_map<std::string, VPackValueLength>& latest,
    VPackBuilder& allMarkers) {
  VPackBuilder builder;
  allMarkers.clear();

  HttpRequest* httpRequest = dynamic_cast<HttpRequest*>(_request.get());
  if (httpRequest == nullptr) {
    THROW_ARANGO_EXCEPTION_MESSAGE(TRI_ERROR_INTERNAL, "invalid request type");
  }

  std::string const& bodyStr = httpRequest->body();
  char const* ptr = bodyStr.c_str();
  char const* end = ptr + bodyStr.size();

  VPackValueLength currentPos = 0;

  // First parse and collect all markers, we assemble everything in one
  // large builder holding an array. We keep for each key the latest
  // entry.

  {
    VPackArrayBuilder guard(&allMarkers);
    std::string key;
    while (ptr < end) {
      char const* pos = strchr(ptr, '\n');

      if (pos == nullptr) {
        pos = end;
      } else {
        *((char*)pos) = '\0';
      }

      if (pos - ptr > 1) {
        // found something
        key.clear();
        VPackSlice doc;
        TRI_replication_operation_e type = REPLICATION_INVALID;

        Result res = restoreDataParser(ptr, pos, collectionName,
                                       key, builder, doc, type);
        if (res.fail()) {
          return res;
        }

        // Put into array of all parsed markers:
        allMarkers.add(builder.slice());
        auto it = latest.find(key);
        if (it != latest.end()) {
          // Already found, overwrite:
          it->second = currentPos;
        } else {
          latest.emplace(std::make_pair(key, currentPos));
        }
        ++currentPos;
      }

      ptr = pos + 1;
    }
  }

  return Result{TRI_ERROR_NO_ERROR};
}

////////////////////////////////////////////////////////////////////////////////
/// @brief restores the data of _users collection
/// Special case, we shall allow to import in this collection,
/// however it is not sharded by key and we need to replace by name instead of
/// by key
////////////////////////////////////////////////////////////////////////////////

Result RestReplicationHandler::processRestoreUsersBatch(
    std::string const& collectionName) {
  std::unordered_map<std::string, VPackValueLength> latest;
  VPackBuilder allMarkers;

  parseBatch(collectionName, latest, allMarkers);

  VPackSlice allMarkersSlice = allMarkers.slice();

  std::string aql(
      "FOR u IN @restored UPSERT {name: u.name} INSERT u REPLACE u "
      "INTO @@collection OPTIONS {ignoreErrors: true, silent: true, "
      "waitForSync: false, isRestore: true}");

  auto bindVars = std::make_shared<VPackBuilder>();
  bindVars->openObject();
  bindVars->add("@collection", VPackValue(collectionName));
  bindVars->add(VPackValue("restored"));
  bindVars->openArray();

  // Now loop over the markers and insert the docs, ignoring _key and _id
  for (auto const& p : latest) {
    VPackSlice const marker = allMarkersSlice.at(p.second);
    VPackSlice const typeSlice = marker.get(::typeString);
    TRI_replication_operation_e type = REPLICATION_INVALID;
    if (typeSlice.isNumber()) {
      int typeInt = typeSlice.getNumericValue<int>();
      if (typeInt == 2301) {  // pre-3.0 type for edges
        type = REPLICATION_MARKER_DOCUMENT;
      } else {
        type = static_cast<TRI_replication_operation_e>(typeInt);
      }
    }
    if (type == REPLICATION_MARKER_DOCUMENT) {
      VPackSlice const doc = marker.get(::dataString);
      TRI_ASSERT(doc.isObject());
      // In the _users case we silently remove the _key value.
      bindVars->openObject();
      for (auto const& it : VPackObjectIterator(doc)) {
        if (StringRef(it.key) != StaticStrings::KeyString &&
            StringRef(it.key) != StaticStrings::IdString) {
          bindVars->add(it.key);
          bindVars->add(it.value);
        }
      }
      bindVars->close();
    }
  }

  bindVars->close();  // restored
  bindVars->close();  // bindVars

  arangodb::aql::Query query(
    false,
    _vocbase,
    arangodb::aql::QueryString(aql),
    bindVars,
    nullptr,
    arangodb::aql::PART_MAIN
  );
  auto queryRegistry = QueryRegistryFeature::QUERY_REGISTRY;
  TRI_ASSERT(queryRegistry != nullptr);

  aql::QueryResult queryResult = query.executeSync(queryRegistry);

  // neither agency nor dbserver should get here
  AuthenticationFeature* af = AuthenticationFeature::instance();
  TRI_ASSERT(af->userManager() != nullptr);
  if (af->userManager() != nullptr) {
    af->userManager()->triggerLocalReload();
    af->userManager()->triggerGlobalReload();
  }

  return Result{queryResult.code};
}

////////////////////////////////////////////////////////////////////////////////
/// @brief restores the data of a collection
////////////////////////////////////////////////////////////////////////////////

Result RestReplicationHandler::processRestoreDataBatch(
    transaction::Methods& trx, std::string const& collectionName) {
  std::unordered_map<std::string, VPackValueLength> latest;
  VPackBuilder allMarkers;
  parseBatch(collectionName, latest, allMarkers);

  // First remove all keys of which the last marker we saw was a deletion
  // marker:
  VPackSlice allMarkersSlice = allMarkers.slice();

  VPackBuilder oldBuilder;
  {
    VPackArrayBuilder guard(&oldBuilder);

    for (auto const& p : latest) {
      VPackSlice const marker = allMarkersSlice.at(p.second);
      VPackSlice const typeSlice = marker.get(::typeString);
      TRI_replication_operation_e type = REPLICATION_INVALID;
      if (typeSlice.isNumber()) {
        int typeInt = typeSlice.getNumericValue<int>();
        if (typeInt == 2301) {  // pre-3.0 type for edges
          type = REPLICATION_MARKER_DOCUMENT;
        } else {
          type = static_cast<TRI_replication_operation_e>(typeInt);
        }
      }
      if (type == REPLICATION_MARKER_REMOVE) {
        oldBuilder.add(VPackValue(p.first));  // Add _key
      } else if (type != REPLICATION_MARKER_DOCUMENT) {
        return Result{TRI_ERROR_REPLICATION_UNEXPECTED_MARKER,
                      "unexpected marker type " + StringUtils::itoa(type)};
      }
    }
  }

  // Note that we ignore individual errors here, as long as the main
  // operation did not fail. In particular, we intentionally ignore
  // individual "DOCUMENT NOT FOUND" errors, because they can happen!
  try {
    OperationOptions options;
    options.silent = true;
    options.ignoreRevs = true;
    options.isRestore = true;
    options.waitForSync = false;
    OperationResult opRes =
        trx.remove(collectionName, oldBuilder.slice(), options);
    if (opRes.fail()) {
      return opRes.result;
    }
  } catch (arangodb::basics::Exception const& ex) {
    return Result(ex.code(), ex.what());
  } catch (std::exception const& ex) {
    return Result(TRI_ERROR_INTERNAL, ex.what());
  } catch (...) {
    return Result(TRI_ERROR_INTERNAL);
  }

  bool const isUsersOnCoordinator = (ServerState::instance()->isCoordinator()
                                     && collectionName == TRI_COL_NAME_USERS);

  // Now try to insert all keys for which the last marker was a document
  // marker, note that these could still be replace markers!
  VPackBuilder builder;
  {
    VPackArrayBuilder guard(&builder);

    for (auto const& p : latest) {
      VPackSlice const marker = allMarkersSlice.at(p.second);
      VPackSlice const typeSlice = marker.get(::typeString);
      TRI_replication_operation_e type = REPLICATION_INVALID;
      if (typeSlice.isNumber()) {
        int typeInt = typeSlice.getNumericValue<int>();
        if (typeInt == 2301) {  // pre-3.0 type for edges
          type = REPLICATION_MARKER_DOCUMENT;
        } else {
          type = static_cast<TRI_replication_operation_e>(typeInt);
        }
      }
      if (type == REPLICATION_MARKER_DOCUMENT) {
        VPackSlice const doc = marker.get(::dataString);
        TRI_ASSERT(doc.isObject());
        if (isUsersOnCoordinator) {
          // In the _users case we silently remove the _key value.
          builder.openObject();
          for (auto const& it : VPackObjectIterator(doc)) {
            if (StringRef(it.key) != StaticStrings::KeyString &&
                StringRef(it.key) != StaticStrings::IdString) {
              builder.add(it.key);
              builder.add(it.value);
            }
          }
          builder.close();
        } else {
          builder.add(doc);
        }
      }
    }
  }

  VPackSlice requestSlice = builder.slice();
  OperationResult opRes;
  try {
    OperationOptions options;
    options.silent = false;
    options.ignoreRevs = true;
    options.isRestore = true;
    options.waitForSync = false;
    options.overwrite = true;
    opRes = trx.insert(collectionName, requestSlice, options);
    if (opRes.fail()) {
      return opRes.result;
    }
  } catch (arangodb::basics::Exception const& ex) {
    return Result(ex.code(), ex.what());
  } catch (std::exception const& ex) {
    return Result(TRI_ERROR_INTERNAL, ex.what());
  } catch (...) {
    return Result(TRI_ERROR_INTERNAL);
  }

  // Now go through the individual results and check each error, if it was
  // TRI_ERROR_ARANGO_UNIQUE_CONSTRAINT_VIOLATED, then we have to call
  // replace on the document:
  builder.clear(); // documents for replace operation
  VPackSlice resultSlice = opRes.slice();
  {
    VPackArrayBuilder guard(&oldBuilder);
    VPackArrayBuilder guard2(&builder);
    VPackArrayIterator itRequest(requestSlice);
    VPackArrayIterator itResult(resultSlice);

    while (itRequest.valid()) {
      VPackSlice result = *itResult;
      VPackSlice error = result.get(StaticStrings::Error);
      if (error.isTrue()) {
        error = result.get(StaticStrings::ErrorNum);
        if (error.isNumber()) {
          int code = error.getNumericValue<int>();
          if (code != TRI_ERROR_ARANGO_UNIQUE_CONSTRAINT_VIOLATED) {
            return code;
          }
          builder.add(*itRequest);
        } else {
          return Result(TRI_ERROR_INTERNAL);
        }
      }
      itRequest.next();
      itResult.next();
    }
  }

  if (builder.slice().length() == 0) {
    // no replace operations to perform
    return Result();
  }

  try {
    OperationOptions options;
    options.silent = true;
    options.ignoreRevs = true;
    options.isRestore = true;
    options.waitForSync = false;
    opRes = trx.replace(collectionName, builder.slice(), options);
    if (opRes.fail()) {
      return opRes.result;
    }
  } catch (arangodb::basics::Exception const& ex) {
    return Result(ex.code(), ex.what());
  } catch (std::exception const& ex) {
    return Result(TRI_ERROR_INTERNAL, ex.what());
  } catch (...) {
    return Result(TRI_ERROR_INTERNAL);
  }

  return Result();
}

////////////////////////////////////////////////////////////////////////////////
/// @brief restores the indexes of a collection
////////////////////////////////////////////////////////////////////////////////

Result RestReplicationHandler::processRestoreIndexes(VPackSlice const& collection,
                                                  bool force) {
  if (!collection.isObject()) {
    std::string errorMsg = "collection declaration is invalid";
    return {TRI_ERROR_HTTP_BAD_PARAMETER, errorMsg};
  }

  VPackSlice const parameters = collection.get("parameters");

  if (!parameters.isObject()) {
    std::string errorMsg = "collection parameters declaration is invalid";
    return {TRI_ERROR_HTTP_BAD_PARAMETER, errorMsg};
  }

  VPackSlice const indexes = collection.get("indexes");

  if (!indexes.isArray()) {
    std::string errorMsg = "collection indexes declaration is invalid";
    return {TRI_ERROR_HTTP_BAD_PARAMETER, errorMsg};
  }

  VPackValueLength const n = indexes.length();

  if (n == 0) {
    // nothing to do
    return TRI_ERROR_NO_ERROR;
  }

  std::string const name = arangodb::basics::VelocyPackHelper::getStringValue(
      parameters, "name", "");

  if (name.empty()) {
    std::string errorMsg = "collection name is missing";
    return {TRI_ERROR_HTTP_BAD_PARAMETER, errorMsg};
  }

  if (arangodb::basics::VelocyPackHelper::getBooleanValue(parameters, "deleted",
                                                          false)) {
    // we don't care about deleted collections
    return {};
  }

  Result fres;

  grantTemporaryRights();
  READ_LOCKER(readLocker, _vocbase._inventoryLock);

  // look up the collection
  try {
    auto ctx = transaction::StandaloneContext::Create(_vocbase);
    SingleCollectionTransaction trx(ctx, name, AccessMode::Type::EXCLUSIVE);
    Result res = trx.begin();

    if (!res.ok()) {
      std::string errorMsg = "unable to start transaction: " + res.errorMessage();
      res.reset(res.errorNumber(), errorMsg);
      THROW_ARANGO_EXCEPTION(res);
    }

    LogicalCollection* collection = trx.documentCollection();
    auto physical = collection->getPhysical();
    TRI_ASSERT(physical != nullptr);
    for (VPackSlice const& idxDef : VPackArrayIterator(indexes)) {
      std::shared_ptr<arangodb::Index> idx;

      // {"id":"229907440927234","type":"hash","unique":false,"fields":["x","Y"]}
      if (! ServerState::instance()->isCoordinator()) {
        arangodb::velocypack::Slice value = idxDef.get(StaticStrings::IndexType);
        if (value.isString()) {
          std::string const typeString = value.copyString();
          if ((typeString == "primary") ||(typeString == "edge")) {
            LOG_TOPIC(DEBUG, Logger::REPLICATION)
                << "processRestoreIndexes silently ignoring primary or edge "
                << "index: " << idxDef.toJson();
            continue;
          }
        }
      }

      res = physical->restoreIndex(&trx, idxDef, idx);

      if (res.errorNumber() == TRI_ERROR_NOT_IMPLEMENTED) {
        continue;
      }

      if (res.fail()) {
        std::string errorMsg = "could not create index: " + res.errorMessage();
        res.reset(res.errorNumber(), errorMsg);
        break;
      }
      TRI_ASSERT(idx != nullptr);
    }

    if (res.fail()) {
      return res;
    }
    res = trx.commit();
    return res;

  } catch (arangodb::basics::Exception const& ex) {
    // fix error handling
    std::string errorMsg =
        "could not create index: " + std::string(TRI_errno_string(ex.code()));
    fres.reset(ex.code(), errorMsg);
  } catch (...) {
    std::string errorMsg = "could not create index: unknown error";
    fres.reset(TRI_ERROR_INTERNAL, errorMsg);
  }

  return fres;
}

////////////////////////////////////////////////////////////////////////////////
/// @brief restores the indexes of a collection, coordinator case
////////////////////////////////////////////////////////////////////////////////

Result RestReplicationHandler::processRestoreIndexesCoordinator(
    VPackSlice const& collection, bool force) {
  if (!collection.isObject()) {
    std::string errorMsg = "collection declaration is invalid";
    return {TRI_ERROR_HTTP_BAD_PARAMETER, errorMsg};
  }
  VPackSlice const parameters = collection.get("parameters");

  if (!parameters.isObject()) {
    std::string errorMsg = "collection parameters declaration is invalid";
    return {TRI_ERROR_HTTP_BAD_PARAMETER, errorMsg};
  }

  VPackSlice indexes = collection.get("indexes");

  if (!indexes.isArray()) {
    std::string errorMsg = "collection indexes declaration is invalid";
    return {TRI_ERROR_HTTP_BAD_PARAMETER, errorMsg};
  }

  size_t const n = static_cast<size_t>(indexes.length());

  if (n == 0) {
    // nothing to do
    return {};
  }

  std::string name = arangodb::basics::VelocyPackHelper::getStringValue(
      parameters, "name", "");

  if (name.empty()) {
    std::string errorMsg = "collection indexes declaration is invalid";
    return {TRI_ERROR_HTTP_BAD_PARAMETER, errorMsg};
  }

  if (ignoreHiddenEnterpriseCollection(name, force)) {
    return {};
  }

  if (arangodb::basics::VelocyPackHelper::getBooleanValue(parameters, "deleted",
                                                          false)) {
    // we don't care about deleted collections
    return {};
  }

  auto& dbName = _vocbase.name();

  // in a cluster, we only look up by name:
  ClusterInfo* ci = ClusterInfo::instance();
  std::shared_ptr<LogicalCollection> col;

  try {
    col = ci->getCollection(dbName, name);
  } catch (...) {
    std::string errorMsg = "could not find collection '" + name + "'";
    return {TRI_ERROR_ARANGO_DATA_SOURCE_NOT_FOUND, errorMsg};
  }

  TRI_ASSERT(col != nullptr);

  auto cluster = application_features::ApplicationServer::getFeature<ClusterFeature>("Cluster");

  Result res;
  for (VPackSlice const& idxDef : VPackArrayIterator(indexes)) {
    VPackSlice type = idxDef.get(StaticStrings::IndexType);
    if (type.isString() &&
        (type.copyString() == "primary" || type.copyString() == "edge")) {
      // must ignore these types of indexes during restore
      continue;
    }

    VPackBuilder tmp;
    std::string errorMsg;
    res = ci->ensureIndexCoordinator( //returns int that gets converted to result
      dbName,
      std::to_string(col->id()),
      idxDef,
      true,
      arangodb::Index::Compare,
      tmp,
      errorMsg,
      cluster->indexCreationTimeout()
    );

    if (res.fail()) {
      return res.reset(res.errorNumber(), "could not create index: " + res.errorMessage());
    }
  }

  return res;
}

////////////////////////////////////////////////////////////////////////////////
/// @brief restores the views
////////////////////////////////////////////////////////////////////////////////

void RestReplicationHandler::handleCommandRestoreView() {
  bool parseSuccess = false;
  VPackSlice slice = this->parseVPackBody(parseSuccess);

  if (!parseSuccess) {
    return; // error message generated in parseVPackBody
  }

  if (!slice.isObject()) {
    generateError(ResponseCode::BAD, TRI_ERROR_BAD_PARAMETER);

    return;
  }

  bool force = _request->parsedValue<bool>("force", false);
  bool overwrite = _request->parsedValue<bool>("overwrite", false);
  auto nameSlice = slice.get(StaticStrings::DataSourceName);
  auto typeSlice = slice.get(StaticStrings::DataSourceType);

  if (!nameSlice.isString() || !typeSlice.isString()) {
    generateError(ResponseCode::BAD, TRI_ERROR_BAD_PARAMETER);
    return;
  }

  LOG_TOPIC(TRACE, Logger::REPLICATION) << "restoring view: "
    << nameSlice.copyString();
  auto view = _vocbase.lookupView(nameSlice.copyString());

  if (view) {
    if (overwrite) {
      Result res = _vocbase.dropView(view->id(), /*dropSytem*/force);

      if (res.fail()) {
        generateError(res);

        return;
      }
    } else {
      generateError(TRI_ERROR_ARANGO_DUPLICATE_NAME);

      return;
    }
  }

  try {
    view = _vocbase.createView(slice);
    if (view == nullptr) {
      generateError(rest::ResponseCode::SERVER_ERROR, TRI_ERROR_INTERNAL,
                    "problem creating view");
      return;
    }
  } catch (basics::Exception const& ex) {
    generateError(GeneralResponse::responseCode(ex.code()), ex.code(), ex.message());
  } catch (...) {
    generateError(rest::ResponseCode::SERVER_ERROR, TRI_ERROR_INTERNAL,
                  "problem creating view");
  }

  VPackBuilder result;

  result.openObject();
  result.add("result", VPackValue(true));
  result.close();
  generateResult(rest::ResponseCode::OK, result.slice());
}

////////////////////////////////////////////////////////////////////////////////
/// @brief was docuBlock JSF_put_api_replication_serverID
////////////////////////////////////////////////////////////////////////////////

void RestReplicationHandler::handleCommandServerId() {
  VPackBuilder result;
  result.add(VPackValue(VPackValueType::Object));
  std::string const serverId = StringUtils::itoa(ServerIdFeature::getId());
  result.add("serverId", VPackValue(serverId));
  result.close();
  generateResult(rest::ResponseCode::OK, result.slice());
}

////////////////////////////////////////////////////////////////////////////////
/// @brief was docuBlock JSF_put_api_replication_synchronize
////////////////////////////////////////////////////////////////////////////////

void RestReplicationHandler::handleCommandSync() {
  bool isGlobal;
  ReplicationApplier* applier = getApplier(isGlobal);
  if (applier == nullptr) {
    return;
  }

  bool success = false;
  VPackSlice const body = this->parseVPackBody(success);
  if (!success) {
    // error already created
    return;
  }

  std::string const endpoint =
      VelocyPackHelper::getStringValue(body, "endpoint", "");
  if (endpoint.empty()) {
    generateError(rest::ResponseCode::BAD, TRI_ERROR_HTTP_BAD_PARAMETER,
                  "<endpoint> must be a valid endpoint");
    return;
  }

  std::string dbname = isGlobal ? "" : _vocbase.name();
  auto config = ReplicationApplierConfiguration::fromVelocyPack(body, dbname);

  // will throw if invalid
  config.validate();

  TRI_ASSERT(!config._skipCreateDrop);
  std::shared_ptr<InitialSyncer> syncer;

  if (isGlobal) {
    syncer.reset(new GlobalInitialSyncer(config));
  } else {
    syncer.reset(new DatabaseInitialSyncer(_vocbase, config));
  }

  Result r = syncer->run(config._incremental);

  if (r.fail()) {
    LOG_TOPIC(ERR, Logger::REPLICATION)
      << "failed to sync: " << r.errorMessage();
    generateError(r);
    return;
  }

  // FIXME: change response for databases
  VPackBuilder result;
  result.add(VPackValue(VPackValueType::Object));
  result.add("collections", VPackValue(VPackValueType::Array));
  for (auto const& it : syncer->getProcessedCollections()) {
    std::string const cidString = StringUtils::itoa(it.first);
    // Insert a collection
    result.add(VPackValue(VPackValueType::Object));
    result.add("id", VPackValue(cidString));
    result.add("name", VPackValue(it.second));
    result.close();  // one collection
  }
  result.close();  // collections

  auto tickString = std::to_string(syncer->getLastLogTick());
  result.add("lastLogTick", VPackValue(tickString));

  bool const keepBarrier =
    VelocyPackHelper::getBooleanValue(body, "keepBarrier", false);
  if (keepBarrier) {
    auto barrierId = std::to_string(syncer->stealBarrier());
    result.add("barrierId", VPackValue(barrierId));
  }

  result.close();  // base
  generateResult(rest::ResponseCode::OK, result.slice());
}

////////////////////////////////////////////////////////////////////////////////
/// @brief was docuBlock JSF_put_api_replication_applier
////////////////////////////////////////////////////////////////////////////////

void RestReplicationHandler::handleCommandApplierGetConfig() {
  bool isGlobal;
  ReplicationApplier* applier = getApplier(isGlobal);
  if (applier == nullptr) {
    return;
  }

  auto configuration = applier->configuration();
  VPackBuilder builder;
  builder.openObject();
  configuration.toVelocyPack(builder, false, false);
  builder.close();

  generateResult(rest::ResponseCode::OK, builder.slice());
}

////////////////////////////////////////////////////////////////////////////////
/// @brief was docuBlock JSF_put_api_replication_applier_adjust
////////////////////////////////////////////////////////////////////////////////

void RestReplicationHandler::handleCommandApplierSetConfig() {
  bool isGlobal;
  ReplicationApplier* applier = getApplier(isGlobal);
  if (applier == nullptr) {
    return;
  }

  bool success = false;
  VPackSlice const body = this->parseVPackBody(success);
  if (!success) {
    // error already created
    return;
  }

  std::string databaseName;

  if (!isGlobal) {
    databaseName = _vocbase.name();
  }

  auto config = ReplicationApplierConfiguration::fromVelocyPack(applier->configuration(),
                                                                body, databaseName);
  // will throw if invalid
  config.validate();

  applier->reconfigure(config);
  handleCommandApplierGetConfig();
}

////////////////////////////////////////////////////////////////////////////////
/// @brief was docuBlock JSF_put_api_replication_applier_start
////////////////////////////////////////////////////////////////////////////////

void RestReplicationHandler::handleCommandApplierStart() {
  bool isGlobal;
  ReplicationApplier* applier = getApplier(isGlobal);
  if (applier == nullptr) {
    return;
  }

  bool found;
  std::string const& value1 = _request->value("from", found);

  TRI_voc_tick_t initialTick = 0;
  bool useTick = false;

  if (found) {
    // query parameter "from" specified
    initialTick = static_cast<TRI_voc_tick_t>(StringUtils::uint64(value1));
    useTick = true;
  }

  TRI_voc_tick_t barrierId = 0;
  std::string const& value2 = _request->value("barrierId", found);
  if (found) {
    // query parameter "barrierId" specified
    barrierId = static_cast<TRI_voc_tick_t>(StringUtils::uint64(value2));
  }

  applier->startTailing(initialTick, useTick, barrierId);
  handleCommandApplierGetState();
}

////////////////////////////////////////////////////////////////////////////////
/// @brief was docuBlock JSF_put_api_replication_applier_stop
////////////////////////////////////////////////////////////////////////////////

void RestReplicationHandler::handleCommandApplierStop() {
  bool isGlobal;
  ReplicationApplier* applier = getApplier(isGlobal);
  if (applier == nullptr) {
    return;
  }

  applier->stopAndJoin();
  handleCommandApplierGetState();
}

////////////////////////////////////////////////////////////////////////////////
/// @brief was docuBlock JSF_get_api_replication_applier_state
////////////////////////////////////////////////////////////////////////////////

void RestReplicationHandler::handleCommandApplierGetState() {
  bool isGlobal;
  ReplicationApplier* applier = getApplier(isGlobal);
  if (applier == nullptr) {
    return;
  }

  VPackBuilder builder;
  builder.openObject();
  applier->toVelocyPack(builder);
  builder.close();
  generateResult(rest::ResponseCode::OK, builder.slice());
}

////////////////////////////////////////////////////////////////////////////////
/// @brief was docuBlock JSF_get_api_replication_applier_state_all
////////////////////////////////////////////////////////////////////////////////

void RestReplicationHandler::handleCommandApplierGetStateAll() {
  if (_request->databaseName() != StaticStrings::SystemDatabase) {
    generateError(rest::ResponseCode::FORBIDDEN, TRI_ERROR_FORBIDDEN,
                  "global inventory can only be fetched from within _system database");
    return;
  }
  DatabaseFeature* databaseFeature = application_features::ApplicationServer::getFeature<DatabaseFeature>("Database");

  VPackBuilder builder;
  builder.openObject();
  for (auto& name : databaseFeature->getDatabaseNames()) {
    TRI_vocbase_t* vocbase = databaseFeature->lookupDatabase(name);

    if (vocbase == nullptr) {
      continue;
    }

    ReplicationApplier* applier = vocbase->replicationApplier();

    if (applier == nullptr) {
      continue;
    }

    builder.add(name, VPackValue(VPackValueType::Object));
    applier->toVelocyPack(builder);
    builder.close();
  }
  builder.close();

  generateResult(rest::ResponseCode::OK, builder.slice());
}

////////////////////////////////////////////////////////////////////////////////
/// @brief delete the state of the replication applier
////////////////////////////////////////////////////////////////////////////////

void RestReplicationHandler::handleCommandApplierDeleteState() {
  bool isGlobal;
  ReplicationApplier* applier = getApplier(isGlobal);
  if (applier == nullptr) {
    return;
  }

  applier->forget();

  handleCommandApplierGetState();
}

////////////////////////////////////////////////////////////////////////////////
/// @brief add a follower of a shard to the list of followers
////////////////////////////////////////////////////////////////////////////////

void RestReplicationHandler::handleCommandAddFollower() {
    TRI_ASSERT(ServerState::instance()->isDBServer());

  bool success = false;
  VPackSlice const body = this->parseVPackBody(success);
  if (!success) {
    // error already created
    return;
  }
  if (!body.isObject()) {
    generateError(rest::ResponseCode::BAD, TRI_ERROR_HTTP_BAD_PARAMETER,
                  "body needs to be an object with attributes 'followerId' "
                  "and 'shard'");
    return;
  }
  VPackSlice const followerIdSlice = body.get("followerId");
  VPackSlice const readLockIdSlice = body.get("readLockId");
  VPackSlice const shardSlice = body.get("shard");
  VPackSlice const checksumSlice = body.get("checksum");
  if (!followerIdSlice.isString() ||
      !shardSlice.isString() ||
      !checksumSlice.isString()) {
    generateError(rest::ResponseCode::BAD, TRI_ERROR_HTTP_BAD_PARAMETER,
                  "'followerId', 'shard' and 'checksum' attributes must be strings");
    return;
  }

  auto col = _vocbase.lookupCollection(shardSlice.copyString());
  if (col == nullptr) {
    generateError(rest::ResponseCode::SERVER_ERROR,
                  TRI_ERROR_ARANGO_DATA_SOURCE_NOT_FOUND,
                  "did not find collection");
    return;
  }

  const std::string followerId = followerIdSlice.copyString();
  // Short cut for the case that the collection is empty
  if (readLockIdSlice.isNone()) {
    auto ctx = transaction::StandaloneContext::Create(_vocbase);
    SingleCollectionTransaction trx(ctx, *col, AccessMode::Type::EXCLUSIVE);
    auto res = trx.begin();

    if (res.ok()) {
      auto countRes = trx.count(col->name(), transaction::CountType::Normal);

      if (countRes.ok()) {
        VPackSlice nrSlice = countRes.slice();
        uint64_t nr = nrSlice.getNumber<uint64_t>();
        if (nr == 0 && checksumSlice.isEqualString("0")) {
          col->followers()->add(followerId);

          VPackBuilder b;
          {
            VPackObjectBuilder bb(&b);
            b.add(StaticStrings::Error, VPackValue(false));
          }

          generateResult(rest::ResponseCode::OK, b.slice());
          return;
        }
      }
    }
    // If we get here, we have to report an error:
    generateError(rest::ResponseCode::FORBIDDEN,
                  TRI_ERROR_REPLICATION_SHARD_NONEMPTY,
                  "shard not empty");
    return;
  }

  if (!readLockIdSlice.isString() || readLockIdSlice.getStringLength() == 0) {
    generateError(rest::ResponseCode::BAD, TRI_ERROR_HTTP_BAD_PARAMETER,
                  "'readLockId' is not a string or empty");
    return;
  }
  // previous versions < 3.3x might not send the checksum, if mixed clusters
  // get into trouble here we may need to be more lenient
  TRI_ASSERT(checksumSlice.isString() && readLockIdSlice.isString());

  aql::QueryId readLockId = ExtractReadlockId(readLockIdSlice);
  const std::string checksum = checksumSlice.copyString();

  // referenceChecksum is the stringified number of documents in the collection
  ResultT<std::string> referenceChecksum = computeCollectionChecksum(readLockId, col.get());
  if (!referenceChecksum.ok()) {
    generateError(referenceChecksum);
    return;
  }

  if (!checksumSlice.isEqualString(referenceChecksum.get())) {
    const std::string checksum = checksumSlice.copyString();
    LOG_TOPIC(WARN, Logger::REPLICATION) << "Cannot add follower, mismatching checksums. "
     << "Expected: " << referenceChecksum << " Actual: " << checksum;
    generateError(rest::ResponseCode::BAD, TRI_ERROR_REPLICATION_WRONG_CHECKSUM,
                  "'checksum' is wrong. Expected: "
                  + referenceChecksum.get()
                  + ". Actual: " + checksum);
    return;
  }

  col->followers()->add(followerId);

  VPackBuilder b;
  {
    VPackObjectBuilder bb(&b);
    b.add(StaticStrings::Error, VPackValue(false));
  }

  generateResult(rest::ResponseCode::OK, b.slice());
}

////////////////////////////////////////////////////////////////////////////////
/// @brief remove a follower of a shard from the list of followers
////////////////////////////////////////////////////////////////////////////////

void RestReplicationHandler::handleCommandRemoveFollower() {
  TRI_ASSERT(ServerState::instance()->isDBServer());

  bool success = false;
  VPackSlice const body = this->parseVPackBody(success);
  if (!success) {
    // error already created
    return;
  }
  if (!body.isObject()) {
    generateError(rest::ResponseCode::BAD, TRI_ERROR_HTTP_BAD_PARAMETER,
                  "body needs to be an object with attributes 'followerId' "
                  "and 'shard'");
    return;
  }
  VPackSlice const followerId = body.get("followerId");
  VPackSlice const shard = body.get("shard");
  if (!followerId.isString() || !shard.isString()) {
    generateError(rest::ResponseCode::BAD, TRI_ERROR_HTTP_BAD_PARAMETER,
                  "'followerId' and 'shard' attributes must be strings");
    return;
  }

  auto col = _vocbase.lookupCollection(shard.copyString());

  if (col == nullptr) {
    generateError(rest::ResponseCode::SERVER_ERROR,
                  TRI_ERROR_ARANGO_DATA_SOURCE_NOT_FOUND,
                  "did not find collection");
    return;
  }
  col->followers()->remove(followerId.copyString());

  VPackBuilder b;
  {
    VPackObjectBuilder bb(&b);
    b.add(StaticStrings::Error, VPackValue(false));
  }

  generateResult(rest::ResponseCode::OK, b.slice());
}

////////////////////////////////////////////////////////////////////////////////
/// @brief hold a read lock on a collection to stop writes temporarily
////////////////////////////////////////////////////////////////////////////////

void RestReplicationHandler::handleCommandHoldReadLockCollection() {
  TRI_ASSERT(ServerState::instance()->isDBServer());
  bool success = false;
  VPackSlice const body = this->parseVPackBody(success);
  if (!success) {
    // error already created
    return;
  }

  if (!body.isObject()) {
    generateError(rest::ResponseCode::BAD, TRI_ERROR_HTTP_BAD_PARAMETER,
                  "body needs to be an object with attributes 'collection', "
                  "'ttl' and 'id'");
    return;
  }

  VPackSlice const collection = body.get("collection");
  VPackSlice const ttlSlice = body.get("ttl");
  VPackSlice const idSlice = body.get("id");

  if (!collection.isString() || !ttlSlice.isNumber() || !idSlice.isString()) {
    generateError(rest::ResponseCode::BAD, TRI_ERROR_HTTP_BAD_PARAMETER,
                  "'collection' must be a string and 'ttl' a number and "
                  "'id' a string");
    return;
  }

  aql::QueryId id = ExtractReadlockId(idSlice);
  auto col = _vocbase.lookupCollection(collection.copyString());

  if (col == nullptr) {
    generateError(rest::ResponseCode::SERVER_ERROR,
                  TRI_ERROR_ARANGO_DATA_SOURCE_NOT_FOUND,
                  "did not find collection");
    return;
  }

  double ttl = VelocyPackHelper::getNumericValue(ttlSlice, 0.0);

  if (col->getStatusLocked() != TRI_VOC_COL_STATUS_LOADED) {
    generateError(rest::ResponseCode::SERVER_ERROR,
                  TRI_ERROR_ARANGO_COLLECTION_NOT_LOADED,
                  "collection not loaded");
    return;
  }

<<<<<<< HEAD
  // This is an optional parameter, it may not be set (backwards compatible)
  // If it is not set it will default to a hard-lock, otherwise we do a
  // potentially faster soft-lock synchronisation with a smaller hard-lock phase.

  bool doSoftLock = VelocyPackHelper::getBooleanValue(body, "doSoftLockOnly", false);
  AccessMode::Type lockType = AccessMode::Type::READ;
  if (!doSoftLock && EngineSelectorFeature::ENGINE->typeName() == "rocksdb") {
    // With not doSoftLock we trigger RocksDB to stop writes on this shard.
    // With a softLock we only stop the WAL from beeing collected,
    // but still allow writes.
    // This has potential to never ever finish, so we need a short
    // hard lock for the final sync.
    lockType = AccessMode::Type::EXCLUSIVE;
  }

  Result res = createBlockingTransaction(id, *col, ttl, lockType);
=======
  Result res = createBlockingTransaction(id, *col, ttl);
>>>>>>> 875185e6
  if (!res.ok()) {
    generateError(res);
    return;
  }

  TRI_ASSERT(isLockHeld(id).ok());
  TRI_ASSERT(isLockHeld(id).get() == true);

  VPackBuilder b;
  {
    VPackObjectBuilder bb(&b);
    b.add(StaticStrings::Error, VPackValue(false));
  }

  generateResult(rest::ResponseCode::OK, b.slice());
}

////////////////////////////////////////////////////////////////////////////////
/// @brief check the holding of a read lock on a collection
////////////////////////////////////////////////////////////////////////////////

void RestReplicationHandler::handleCommandCheckHoldReadLockCollection() {
  TRI_ASSERT(ServerState::instance()->isDBServer());

  bool success = false;
  VPackSlice const body = this->parseVPackBody(success);
  if (!success) {
    // error already created
    return;
  }

  if (!body.isObject()) {
    generateError(rest::ResponseCode::BAD, TRI_ERROR_HTTP_BAD_PARAMETER,
                  "body needs to be an object with attribute 'id'");
    return;
  }
  VPackSlice const idSlice = body.get("id");
  if (!idSlice.isString()) {
    generateError(rest::ResponseCode::BAD, TRI_ERROR_HTTP_BAD_PARAMETER,
                  "'id' needs to be a string");
    return;
  }
  aql::QueryId id = ExtractReadlockId(idSlice);
  auto res = isLockHeld(id);
  if (!res.ok()) {
    generateError(res);
    return;
  }

   VPackBuilder b;
  {
    VPackObjectBuilder bb(&b);
    b.add(StaticStrings::Error, VPackValue(false));
    b.add("lockHeld", VPackValue(res.get()));
  }
  generateResult(rest::ResponseCode::OK, b.slice());
}

////////////////////////////////////////////////////////////////////////////////
/// @brief cancel the holding of a read lock on a collection
////////////////////////////////////////////////////////////////////////////////

void RestReplicationHandler::handleCommandCancelHoldReadLockCollection() {
  TRI_ASSERT(ServerState::instance()->isDBServer());

  bool success = false;
  VPackSlice const body = this->parseVPackBody(success);
  if (!success) {
    // error already created
    return;
  }

  if (!body.isObject()) {
    generateError(rest::ResponseCode::BAD, TRI_ERROR_HTTP_BAD_PARAMETER,
                  "body needs to be an object with attribute 'id'");
    return;
  }
  VPackSlice const idSlice = body.get("id");
  if (!idSlice.isString()) {
    generateError(rest::ResponseCode::BAD, TRI_ERROR_HTTP_BAD_PARAMETER,
                  "'id' needs to be a string");
    return;
  }
  aql::QueryId id = ExtractReadlockId(idSlice);

  auto res = cancelBlockingTransaction(id);
  if (!res.ok()) {
    generateError(res);
    return;
  }

  VPackBuilder b;
  {
    VPackObjectBuilder bb(&b);
    b.add(StaticStrings::Error, VPackValue(false));
    b.add("lockHeld", VPackValue(res.get()));
  }

  generateResult(rest::ResponseCode::OK, b.slice());
}

////////////////////////////////////////////////////////////////////////////////
/// @brief get ID for a read lock job
////////////////////////////////////////////////////////////////////////////////

void RestReplicationHandler::handleCommandGetIdForReadLockCollection() {
  TRI_ASSERT(ServerState::instance()->isDBServer());

  std::string id = std::to_string(TRI_NewTickServer());
  VPackBuilder b;
  {
    VPackObjectBuilder bb(&b);
    b.add("id", VPackValue(id));
  }

  generateResult(rest::ResponseCode::OK, b.slice());
}

////////////////////////////////////////////////////////////////////////////////
/// @brief was docuBlock JSF_get_api_replication_logger_return_state
////////////////////////////////////////////////////////////////////////////////

void RestReplicationHandler::handleCommandLoggerState() {
  StorageEngine* engine = EngineSelectorFeature::ENGINE;
  TRI_ASSERT(engine);

  VPackBuilder builder;
  auto res = engine->createLoggerState(&_vocbase, builder);

  if (res.fail()) {
    LOG_TOPIC(DEBUG, Logger::REPLICATION) << "failed to create logger-state" << res.errorMessage();
    generateError(rest::ResponseCode::BAD, res.errorNumber(),
                  res.errorMessage());
    return;
  }

  generateResult(rest::ResponseCode::OK, builder.slice());
}

//////////////////////////////////////////////////////////////////////////////
/// @brief return the first tick available in a logfile
/// @route GET logger-first-tick
/// @caller js/client/modules/@arangodb/replication.js
/// @response VPackObject with minTick of LogfileManager->ranges()
//////////////////////////////////////////////////////////////////////////////
void RestReplicationHandler::handleCommandLoggerFirstTick() {
  TRI_voc_tick_t tick = UINT64_MAX;
  Result res = EngineSelectorFeature::ENGINE->firstTick(tick);

  VPackBuilder b;
  b.add(VPackValue(VPackValueType::Object));
  if (tick == UINT64_MAX || res.fail()) {
    b.add("firstTick", VPackValue(VPackValueType::Null));
  } else {
    auto tickString = std::to_string(tick);
    b.add("firstTick", VPackValue(tickString));
  }
  b.close();
  generateResult(rest::ResponseCode::OK, b.slice());
}

//////////////////////////////////////////////////////////////////////////////
/// @brief return the available logfile range
/// @route GET logger-tick-ranges
/// @caller js/client/modules/@arangodb/replication.js
/// @response VPackArray, containing info about each datafile
///           * filename
///           * status
///           * tickMin - tickMax
//////////////////////////////////////////////////////////////////////////////

void RestReplicationHandler::handleCommandLoggerTickRanges() {
  StorageEngine* engine = EngineSelectorFeature::ENGINE;
  TRI_ASSERT(engine);
  VPackBuilder b;
  Result res = engine->createTickRanges(b);
  if (res.ok()) {
    generateResult(rest::ResponseCode::OK, b.slice());
  } else {
    generateError(res);
  }
}

////////////////////////////////////////////////////////////////////////////////
/// @brief creates a collection, based on the VelocyPack provided
////////////////////////////////////////////////////////////////////////////////

int RestReplicationHandler::createCollection(VPackSlice slice,
                                             arangodb::LogicalCollection** dst) {
  TRI_ASSERT(dst != nullptr);

  if (!slice.isObject()) {
    return TRI_ERROR_HTTP_BAD_PARAMETER;
  }

  std::string const name =
      arangodb::basics::VelocyPackHelper::getStringValue(slice, "name", "");

  if (name.empty()) {
    return TRI_ERROR_HTTP_BAD_PARAMETER;
  }

  std::string const uuid =
      arangodb::basics::VelocyPackHelper::getStringValue(slice, "globallyUniqueId", "");

  TRI_col_type_e const type = static_cast<TRI_col_type_e>(
      arangodb::basics::VelocyPackHelper::getNumericValue<int>(
          slice, "type", int(TRI_COL_TYPE_DOCUMENT)));
  arangodb::LogicalCollection* col = nullptr;

  if (!uuid.empty()) {
    col = _vocbase.lookupCollectionByUuid(uuid).get();
  }

  if (col != nullptr) {
    col = _vocbase.lookupCollection(name).get();
  }

  if (col != nullptr && col->type() == type) {
    // TODO
    // collection already exists. TODO: compare attributes
    return TRI_ERROR_NO_ERROR;
  }

  // always use current version number when restoring a collection,
  // because the collection is effectively NEW
  VPackBuilder patch;
  patch.openObject();
  patch.add("version", VPackValue(LogicalCollection::VERSION_31));
  if (!name.empty() && name[0] == '_' && !slice.hasKey("isSystem")) {
    // system collection?
    patch.add("isSystem", VPackValue(true));
  }
  patch.add("objectId", VPackSlice::nullSlice());
  patch.add("cid", VPackSlice::nullSlice());
  patch.add("id", VPackSlice::nullSlice());
  patch.close();

  VPackBuilder builder = VPackCollection::merge(slice, patch.slice(),
                        /*mergeValues*/true, /*nullMeansRemove*/true);
  slice = builder.slice();

  col = _vocbase.createCollection(slice);

  if (col == nullptr) {
    return TRI_ERROR_INTERNAL;
  }

  /* Temporary ASSERTS to prove correctness of new constructor */
  TRI_ASSERT(col->system() == (name[0] == '_'));
#ifdef ARANGODB_ENABLE_MAINTAINER_MODE
  TRI_voc_cid_t planId = 0;
  VPackSlice const planIdSlice = slice.get("planId");
  if (planIdSlice.isNumber()) {
    planId =
        static_cast<TRI_voc_cid_t>(planIdSlice.getNumericValue<uint64_t>());
  } else if (planIdSlice.isString()) {
    std::string tmp = planIdSlice.copyString();
    planId = static_cast<TRI_voc_cid_t>(StringUtils::uint64(tmp));
  } else if (planIdSlice.isNone()) {
    // There is no plan ID it has to be equal to collection id
    planId = col->id();
  }

  TRI_ASSERT(col->planId() == planId);
#endif

  if (dst != nullptr) {
    *dst = col;
  }

  return TRI_ERROR_NO_ERROR;
}

////////////////////////////////////////////////////////////////////////////////
/// @brief determine the chunk size
////////////////////////////////////////////////////////////////////////////////

uint64_t RestReplicationHandler::determineChunkSize() const {
  // determine chunk size
  uint64_t chunkSize = _defaultChunkSize;

  bool found;
  std::string const& value = _request->value("chunkSize", found);

  if (found) {
    // query parameter "chunkSize" was specified
    chunkSize = StringUtils::uint64(value);

    // don't allow overly big allocations
    if (chunkSize > _maxChunkSize) {
      chunkSize = _maxChunkSize;
    }
  }

  return chunkSize;
}

//////////////////////////////////////////////////////////////////////////////
/// @brief Grant temporary restore rights
//////////////////////////////////////////////////////////////////////////////
void RestReplicationHandler::grantTemporaryRights() {
  if (ExecContext::CURRENT != nullptr) {
    if (ExecContext::CURRENT->databaseAuthLevel() == auth::Level::RW) {
      // If you have administrative access on this database,
      // we grant you everything for restore.
      ExecContext::CURRENT = nullptr;
    }
  }
}

ReplicationApplier* RestReplicationHandler::getApplier(bool& global) {
  global = _request->parsedValue("global", false);

  if (global &&
      _request->databaseName() != StaticStrings::SystemDatabase) {
    generateError(rest::ResponseCode::FORBIDDEN, TRI_ERROR_FORBIDDEN,
                  "global inventory can only be created from within _system database");
    return nullptr;
  }

  if (global) {
    auto replicationFeature = application_features::ApplicationServer::
      getFeature<ReplicationFeature>("Replication");
    return replicationFeature->globalReplicationApplier();
  } else {
    return _vocbase.replicationApplier();
  }
}

Result RestReplicationHandler::createBlockingTransaction(aql::QueryId id,
                                                         LogicalCollection& col,
<<<<<<< HEAD
                                                         double ttl,
                                                         AccessMode::Type access) const {
=======
                                                         double ttl) const {
>>>>>>> 875185e6
  // This is a constant JSON structure for Queries.
  // we actually do not need a plan, as we only want the query registry to have
  // a hold of our transaction
  auto planBuilder = std::make_shared<VPackBuilder>(VPackSlice::emptyObjectSlice());

  auto query = std::make_unique<aql::Query>(
    false,
    _vocbase,
    planBuilder,
    nullptr, /* options */
    aql::QueryPart::PART_MAIN /* Do locking */
  );
 // NOTE: The collections are on purpose not locked here.
  // To acquire an EXCLUSIVE lock may require time under load,
  // we want to allow to cancel this operation while waiting
  // for the lock.

  auto queryRegistry = QueryRegistryFeature::QUERY_REGISTRY;
  if (queryRegistry == nullptr) {
    return {TRI_ERROR_SHUTTING_DOWN};
  }

  {
<<<<<<< HEAD
=======
    // we need to lock in EXCLUSIVE mode here, because simply locking
    // in READ mode will not stop other writers in RocksDB. In order
    // to stop other writers, we need to fetch the EXCLUSIVE lock
    AccessMode::Type access = EngineSelectorFeature::ENGINE->typeName() == "rocksdb"
      ? AccessMode::Type::EXCLUSIVE : AccessMode::Type::READ;
>>>>>>> 875185e6
    auto ctx = transaction::StandaloneContext::Create(_vocbase);
    auto trx = std::make_unique<SingleCollectionTransaction>(ctx, col, access);
    query->setTransactionContext(ctx);
    // Inject will take over responsiblilty of transaction, even on error case.
    query->injectTransaction(trx.release());
  }
  auto trx = query->trx();
  TRI_ASSERT(trx != nullptr);
  trx->addHint(transaction::Hints::Hint::LOCK_ENTIRELY);
 
  TRI_ASSERT(isLockHeld(id).is(TRI_ERROR_HTTP_NOT_FOUND));
<<<<<<< HEAD

  try {
    queryRegistry->insert(id, query.get(), ttl, true, true);
  } catch (...) {
    // For compatibility we only return this error
    return {TRI_ERROR_TRANSACTION_INTERNAL, "cannot begin read transaction"};
  }
  // For leak protection in case of errors the unique_ptr
  // is not responsible anymore, it has been handed over to the
  // registry.
  auto q = query.release();
  // Make sure to return the query after we are done
  TRI_DEFER(queryRegistry->close(&_vocbase, id));

  TRI_ASSERT(isLockHeld(id).ok());
  TRI_ASSERT(isLockHeld(id).get() == false);

=======

  try {
    queryRegistry->insert(id, query.get(), ttl, true, true);
  } catch (...) {
    // For compatibility we only return this error
    return {TRI_ERROR_TRANSACTION_INTERNAL, "cannot begin read transaction"};
  }
  // For leak protection in case of errors the unique_ptr
  // is not responsible anymore, it has been handed over to the
  // registry.
  auto q = query.release();
  // Make sure to return the query after we are done
  TRI_DEFER(queryRegistry->close(&_vocbase, id));

  TRI_ASSERT(isLockHeld(id).ok());
  TRI_ASSERT(isLockHeld(id).get() == false);

>>>>>>> 875185e6
  return q->trx()->begin();
}

ResultT<bool> RestReplicationHandler::isLockHeld(aql::QueryId id) const {
  // The query is only hold for long during initial locking
  // there it should return false.
  // In all other cases it is released quickly.
  auto queryRegistry = QueryRegistryFeature::QUERY_REGISTRY;
  if (queryRegistry == nullptr) {
    return ResultT<bool>::error(TRI_ERROR_SHUTTING_DOWN);
  }
  auto res = queryRegistry->isQueryInUse(&_vocbase, id);
  if (!res.ok()) {
    // API compatibility otherwise just return res...
    return ResultT<bool>::error(TRI_ERROR_HTTP_NOT_FOUND, "no hold read lock job found for 'id'");
  } else {
    // We need to invert the result, because:
    //   if the query is there, but is in use => we are in the process of getting the lock => lock is not held
    //   if the query is there, but is not in use => we are after the process of getting the lock => lock is held
    return ResultT<bool>::success(!res.get());
  }
}

ResultT<bool> RestReplicationHandler::cancelBlockingTransaction(aql::QueryId id) const {
  // This lookup is only required for API compatibility,
  // otherwise an unconditional destroy() would do.
  auto res = isLockHeld(id);
  if (res.ok()) {
    auto queryRegistry = QueryRegistryFeature::QUERY_REGISTRY;
    if (queryRegistry == nullptr) {
      return ResultT<bool>::error(TRI_ERROR_SHUTTING_DOWN);
    }
    try {
      // Code does not matter, read only access, so we can roll back.
      queryRegistry->destroy(&_vocbase, id, TRI_ERROR_QUERY_KILLED);
    } catch (...) {
      // All errors that show up here can only be
      // triggered if the query is destroyed in between.
    }
  }
  return res;
}

ResultT<std::string> RestReplicationHandler::computeCollectionChecksum(aql::QueryId id, LogicalCollection* col) const {
  auto queryRegistry = QueryRegistryFeature::QUERY_REGISTRY;
  if (queryRegistry == nullptr) {
    return ResultT<std::string>::error(TRI_ERROR_SHUTTING_DOWN);
  }

  try {
    auto query = queryRegistry->open(&_vocbase, id);
    if (query == nullptr) {
      // Query does not exist. So we assume it got cancelled.
      return ResultT<std::string>::error(TRI_ERROR_TRANSACTION_INTERNAL, "read transaction was cancelled");
    }
    TRI_DEFER(queryRegistry->close(&_vocbase, id));

    uint64_t num = col->numberDocuments(query->trx(), transaction::CountType::Normal);
    return ResultT<std::string>::success(std::to_string(num));
  } catch (...) {
    // Query exists, but is in use.
    // So in Locking phase
    return ResultT<std::string>::error(TRI_ERROR_TRANSACTION_INTERNAL, "Read lock not yet acquired!");
  }
}<|MERGE_RESOLUTION|>--- conflicted
+++ resolved
@@ -2259,7 +2259,6 @@
     return;
   }
 
-<<<<<<< HEAD
   // This is an optional parameter, it may not be set (backwards compatible)
   // If it is not set it will default to a hard-lock, otherwise we do a
   // potentially faster soft-lock synchronisation with a smaller hard-lock phase.
@@ -2276,9 +2275,6 @@
   }
 
   Result res = createBlockingTransaction(id, *col, ttl, lockType);
-=======
-  Result res = createBlockingTransaction(id, *col, ttl);
->>>>>>> 875185e6
   if (!res.ok()) {
     generateError(res);
     return;
@@ -2611,12 +2607,8 @@
 
 Result RestReplicationHandler::createBlockingTransaction(aql::QueryId id,
                                                          LogicalCollection& col,
-<<<<<<< HEAD
                                                          double ttl,
                                                          AccessMode::Type access) const {
-=======
-                                                         double ttl) const {
->>>>>>> 875185e6
   // This is a constant JSON structure for Queries.
   // we actually do not need a plan, as we only want the query registry to have
   // a hold of our transaction
@@ -2640,14 +2632,6 @@
   }
 
   {
-<<<<<<< HEAD
-=======
-    // we need to lock in EXCLUSIVE mode here, because simply locking
-    // in READ mode will not stop other writers in RocksDB. In order
-    // to stop other writers, we need to fetch the EXCLUSIVE lock
-    AccessMode::Type access = EngineSelectorFeature::ENGINE->typeName() == "rocksdb"
-      ? AccessMode::Type::EXCLUSIVE : AccessMode::Type::READ;
->>>>>>> 875185e6
     auto ctx = transaction::StandaloneContext::Create(_vocbase);
     auto trx = std::make_unique<SingleCollectionTransaction>(ctx, col, access);
     query->setTransactionContext(ctx);
@@ -2659,7 +2643,6 @@
   trx->addHint(transaction::Hints::Hint::LOCK_ENTIRELY);
  
   TRI_ASSERT(isLockHeld(id).is(TRI_ERROR_HTTP_NOT_FOUND));
-<<<<<<< HEAD
 
   try {
     queryRegistry->insert(id, query.get(), ttl, true, true);
@@ -2673,29 +2656,9 @@
   auto q = query.release();
   // Make sure to return the query after we are done
   TRI_DEFER(queryRegistry->close(&_vocbase, id));
-
   TRI_ASSERT(isLockHeld(id).ok());
   TRI_ASSERT(isLockHeld(id).get() == false);
 
-=======
-
-  try {
-    queryRegistry->insert(id, query.get(), ttl, true, true);
-  } catch (...) {
-    // For compatibility we only return this error
-    return {TRI_ERROR_TRANSACTION_INTERNAL, "cannot begin read transaction"};
-  }
-  // For leak protection in case of errors the unique_ptr
-  // is not responsible anymore, it has been handed over to the
-  // registry.
-  auto q = query.release();
-  // Make sure to return the query after we are done
-  TRI_DEFER(queryRegistry->close(&_vocbase, id));
-
-  TRI_ASSERT(isLockHeld(id).ok());
-  TRI_ASSERT(isLockHeld(id).get() == false);
-
->>>>>>> 875185e6
   return q->trx()->begin();
 }
 
