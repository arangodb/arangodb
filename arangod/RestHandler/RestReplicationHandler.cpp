--- conflicted
+++ resolved
@@ -1310,15 +1310,9 @@
       // in the replication case enforcing the replication factor is absolutely
       // not desired, so it is hardcoded to false
       auto cols =
-<<<<<<< HEAD
-          ClusterMethods::createCollectionsOnCoordinator(_vocbase, merged, ignoreDistributeShardsLikeErrors,
-                                                        createWaitsForSyncReplication,
-                                                        false, false, nullptr);
-=======
               ClusterMethods::createCollectionsOnCoordinator(_vocbase, merged, ignoreDistributeShardsLikeErrors,
                                                              createWaitsForSyncReplication,
                                                              false, false, nullptr);
->>>>>>> 311fe8db
       ExecContext const& exec = ExecContext::current();
       TRI_ASSERT(cols.size() == 1);
       if (name[0] != '_' && !exec.isSuperuser()) {
