////////////////////////////////////////////////////////////////////////////////
/// DISCLAIMER
///
/// Copyright 2014-2016 ArangoDB GmbH, Cologne, Germany
/// Copyright 2004-2014 triAGENS GmbH, Cologne, Germany
///
/// Licensed under the Apache License, Version 2.0 (the "License");
/// you may not use this file except in compliance with the License.
/// You may obtain a copy of the License at
///
///     http://www.apache.org/licenses/LICENSE-2.0
///
/// Unless required by applicable law or agreed to in writing, software
/// distributed under the License is distributed on an "AS IS" BASIS,
/// WITHOUT WARRANTIES OR CONDITIONS OF ANY KIND, either express or implied.
/// See the License for the specific language governing permissions and
/// limitations under the License.
///
/// Copyright holder is ArangoDB GmbH, Cologne, Germany
///
/// @author Dr. Frank Celler
////////////////////////////////////////////////////////////////////////////////

#include "RestStatusHandler.h"

#if defined(TRI_HAVE_POSIX_THREADS)
#include <unistd.h>
#endif

#include <velocypack/Builder.h>
#include <velocypack/velocypack-aliases.h>

#include "Agency/AgencyComm.h"
#include "Agency/AgencyFeature.h"
#include "Agency/Agent.h"
#include "Agency/AsyncAgencyComm.h"
#include "ApplicationFeatures/ApplicationServer.h"
#include "Basics/StringBuffer.h"
#include "Cluster/AgencyCache.h"
#include "Cluster/ClusterFeature.h"
#include "Cluster/ServerState.h"
#include "GeneralServer/ServerSecurityFeature.h"
#include "Rest/Version.h"
#include "RestServer/ServerFeature.h"
#include "StorageEngine/StorageEngine.h"
#include "StorageEngine/EngineSelectorFeature.h"

using namespace arangodb;
using namespace arangodb::basics;
using namespace arangodb::rest;

////////////////////////////////////////////////////////////////////////////////
/// @brief ArangoDB server
////////////////////////////////////////////////////////////////////////////////

RestStatusHandler::RestStatusHandler(application_features::ApplicationServer& server,
                                     GeneralRequest* request, GeneralResponse* response)
    : RestBaseHandler(server, request, response) {}

RestStatus RestStatusHandler::execute() {
  ServerSecurityFeature& security = server().getFeature<ServerSecurityFeature>();

  if (!security.canAccessHardenedApi()) {
    // dont leak information about server internals here
    generateError(rest::ResponseCode::FORBIDDEN, TRI_ERROR_FORBIDDEN);
    return RestStatus::DONE;
  }

  if (_request->parsedValue("overview", false)) {
    return executeOverview();
  } else {
    return executeStandard(security);
  }
}

RestStatus RestStatusHandler::executeStandard(ServerSecurityFeature& security) {
  VPackBuilder result;
  result.openObject();
  result.add("server", VPackValue("arango"));
  result.add("version", VPackValue(ARANGODB_VERSION));

  result.add("pid", VPackValue(static_cast<TRI_vpack_pid_t>(Thread::currentProcessId())));

#ifdef USE_ENTERPRISE
  result.add("license", VPackValue("enterprise"));
#else
  result.add("license", VPackValue("community"));
#endif

  auto& serverFeature = server().getFeature<ServerFeature>();
  result.add("mode", VPackValue(serverFeature.operationModeString()));  // to be deprecated - 3.3 compat
  result.add("operationMode", VPackValue(serverFeature.operationModeString()));
  result.add("foxxApi", VPackValue(!security.isFoxxApiDisabled()));

  std::string host = ServerState::instance()->getHost();

  if (!host.empty()) {
    result.add("host", VPackValue(host));
  }

  char const* hostname = getenv("HOSTNAME");

  if (hostname != nullptr) {
    result.add("hostname", VPackValue(hostname));
  }

  auto serverState = ServerState::instance();

  if (serverState != nullptr) {
    result.add("serverInfo", VPackValue(VPackValueType::Object));

    result.add("maintenance", VPackValue(serverState->isMaintenance()));
    result.add("role", VPackValue(ServerState::roleToString(serverState->getRole())));
    result.add("writeOpsEnabled",
               VPackValue(!serverState->readOnly()));  // to be deprecated - 3.3 compat
    result.add("readOnly", VPackValue(serverState->readOnly()));

    if (!serverState->isSingleServer()) {
      result.add("persistedId", VPackValue(serverState->getPersistedId()));

      if (!serverState->isAgent()) {
        result.add("address", VPackValue(serverState->getEndpoint()));
        result.add("serverId", VPackValue(serverState->getId()));

        result.add("state",
                   VPackValue(ServerState::stateToString(serverState->getState())));
      }
    }

    result.close();

    auto* agent = AgencyFeature::AGENT;

    if (agent != nullptr) {
      result.add("agent", VPackValue(VPackValueType::Object));

      result.add("term", VPackValue(agent->term()));
      result.add("id", VPackValue(agent->id()));
      result.add("endpoint", VPackValue(agent->endpoint()));
      result.add("leaderId", VPackValue(agent->leaderID()));
      result.add("leading", VPackValue(agent->leading()));

      result.close();
    }

    if (serverState->isCoordinator()) {
      result.add("coordinator", VPackValue(VPackValueType::Object));

      result.add("foxxmaster", VPackValue(serverState->getFoxxmaster()));
      result.add("isFoxxmaster", VPackValue(serverState->isFoxxmaster()));

      result.close();
    }

    auto manager = AsyncAgencyCommManager::INSTANCE.get();

    if (manager != nullptr) {
      result.add("agency", VPackValue(VPackValueType::Object));

      {
        result.add("agencyComm", VPackValue(VPackValueType::Object));
        result.add("endpoints", VPackValue(VPackValueType::Array));

        for (auto const& ep : manager->endpoints()) {
          result.add(VPackValue(ep));
        }

        result.close();
        result.close();
      }

      result.close();
    }
  }

  result.close();
  generateResult(rest::ResponseCode::OK, result.slice());
  return RestStatus::DONE;
}

RestStatus RestStatusHandler::executeOverview() {
  VPackBuilder result;

  result.openObject();
  result.add("version", VPackValue(ARANGODB_VERSION));
  result.add("platform", VPackValue(TRI_PLATFORM));

#ifdef USE_ENTERPRISE
  result.add("license", VPackValue("enterprise"));
#else
  result.add("license", VPackValue("community"));
#endif

  StorageEngine* engine = EngineSelectorFeature::ENGINE;
  result.add("engine", VPackValue(engine->typeName()));

  StringBuffer buffer;

  buffer.appendText("1-");

  auto serverState = ServerState::instance();

  if (serverState != nullptr) {
    auto role = serverState->getRole();
    result.add("role", VPackValue(ServerState::roleToString(role)));

    if (role == ServerState::ROLE_COORDINATOR) {
<<<<<<< HEAD
      ClusterInfo& ci = server().getFeature<ClusterFeature>().clusterInfo();
      uint64_t planIndex = 0;
      auto plan = ci.getPlan(planIndex, std::unordered_set<std::string>{std::string()});

      if (!plan.empty()) {
        auto planSlice = plan.begin()->second->slice();
=======
      AgencyCache& agencyCache = server().getFeature<ClusterFeature>().agencyCache();
      auto [b, i] = agencyCache.get("arango/Plan");
    
      VPackSlice planSlice = b->slice().get(std::vector<std::string>{AgencyCommHelper::path(), "Plan"});

      if (planSlice.isObject()) {
>>>>>>> ba9fa1d7
        if (planSlice.hasKey("Coordinators")) {
          auto coordinators =  planSlice.get("Coordinators");
          buffer.appendHex(static_cast<uint32_t>(VPackObjectIterator(coordinators).size()));
          buffer.appendText("-");
        }
        if (planSlice.hasKey("DBServers")) {
          auto dbservers = planSlice.get("DBServers");
          buffer.appendHex(static_cast<uint32_t>(VPackObjectIterator(dbservers).size()));
        }
      } else {
        buffer.appendHex(static_cast<uint32_t>(0xFFFF));
        buffer.appendText("-");
        buffer.appendHex(static_cast<uint32_t>(1));
      }
    } else if (role == ServerState::ROLE_DBSERVER) {
      buffer.appendHex(static_cast<uint32_t>(0xFFFF));
      buffer.appendText("-");
      buffer.appendHex(static_cast<uint32_t>(2));
    } else if (role == ServerState::ROLE_AGENT) {
      buffer.appendHex(static_cast<uint32_t>(0xFFFF));
      buffer.appendText("-");
      buffer.appendHex(static_cast<uint32_t>(3));
    } else if (role == ServerState::ROLE_SINGLE) {
      buffer.appendHex(static_cast<uint32_t>(0xFFFF));
      buffer.appendText("-");
      buffer.appendHex(static_cast<uint32_t>(4));
    } else {
      buffer.appendHex(static_cast<uint32_t>(0xFFFF));
      buffer.appendText("-");
      buffer.appendHex(static_cast<uint32_t>(5));
    }
  } else {
    buffer.appendHex(static_cast<uint32_t>(0xFFFF));
    buffer.appendText("-");
    buffer.appendHex(static_cast<uint32_t>(6));
  }

  buffer.appendText("-");

  {
    std::string const& browserStr = _request->header("user-agent");

    if (!browserStr.empty()) {
      buffer.appendText(browserStr);
    } else {
      buffer.appendText("unknown browser");
    }
  }

  int res = TRI_DeflateStringBuffer(buffer.stringBuffer(), buffer.size());

  if (res != TRI_ERROR_NO_ERROR) {
    result.add("hash", VPackValue(buffer.c_str()));
  } else {
    std::string deflated(buffer.c_str(), buffer.size());
    auto encoded = StringUtils::encodeBase64(deflated);
    result.add("hash", VPackValue(encoded));
  }

  result.close();
  generateResult(rest::ResponseCode::OK, result.slice());
  return RestStatus::DONE;
}<|MERGE_RESOLUTION|>--- conflicted
+++ resolved
@@ -205,21 +205,12 @@
     result.add("role", VPackValue(ServerState::roleToString(role)));
 
     if (role == ServerState::ROLE_COORDINATOR) {
-<<<<<<< HEAD
       ClusterInfo& ci = server().getFeature<ClusterFeature>().clusterInfo();
       uint64_t planIndex = 0;
       auto plan = ci.getPlan(planIndex, std::unordered_set<std::string>{std::string()});
 
       if (!plan.empty()) {
         auto planSlice = plan.begin()->second->slice();
-=======
-      AgencyCache& agencyCache = server().getFeature<ClusterFeature>().agencyCache();
-      auto [b, i] = agencyCache.get("arango/Plan");
-    
-      VPackSlice planSlice = b->slice().get(std::vector<std::string>{AgencyCommHelper::path(), "Plan"});
-
-      if (planSlice.isObject()) {
->>>>>>> ba9fa1d7
         if (planSlice.hasKey("Coordinators")) {
           auto coordinators =  planSlice.get("Coordinators");
           buffer.appendHex(static_cast<uint32_t>(VPackObjectIterator(coordinators).size()));
