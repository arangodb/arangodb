--- conflicted
+++ resolved
@@ -764,16 +764,12 @@
     return futures::makeFuture(OperationResult(Result(), options));
   });
 
-<<<<<<< HEAD
+
   futures::Future<OperationResult> fut = std::move(figures).then_bind(
       [=, &ctxt](OperationResult&& figures) -> futures::Future<OperationResult> {
-=======
-  return std::move(figures)
-      .thenValue([=, &ctxt](OperationResult&& figures) -> futures::Future<OperationResult> {
         if (figures.fail()) {
           THROW_ARANGO_EXCEPTION(figures.result);
         }
->>>>>>> 19502681
         if (figures.buffer) {
           _builder.add("figures", figures.slice());
         }
