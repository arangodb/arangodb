////////////////////////////////////////////////////////////////////////////////
/// DISCLAIMER
///
/// Copyright 2014-2017 ArangoDB GmbH, Cologne, Germany
/// Copyright 2004-2014 triAGENS GmbH, Cologne, Germany
///
/// Licensed under the Apache License, Version 2.0 (the "License");
/// you may not use this file except in compliance with the License.
/// You may obtain a copy of the License at
///
///     http://www.apache.org/licenses/LICENSE-2.0
///
/// Unless required by applicable law or agreed to in writing, software
/// distributed under the License is distributed on an "AS IS" BASIS,
/// WITHOUT WARRANTIES OR CONDITIONS OF ANY KIND, either express or implied.
/// See the License for the specific language governing permissions and
/// limitations under the License.
///
/// Copyright holder is ArangoDB GmbH, Cologne, Germany
///
/// @author Simon Grätzer
////////////////////////////////////////////////////////////////////////////////

#include "RestCollectionHandler.h"

#include "ApplicationFeatures/ApplicationServer.h"
#include "Cluster/ClusterFeature.h"
#include "Cluster/ClusterInfo.h"
#include "Cluster/CollectionLockState.h"
#include "Cluster/ServerState.h"
#include "Rest/HttpRequest.h"
#include "StorageEngine/EngineSelectorFeature.h"
#include "StorageEngine/PhysicalCollection.h"
#include "StorageEngine/StorageEngine.h"
#include "Transaction/StandaloneContext.h"
#include "Utils/OperationOptions.h"
#include "Utils/SingleCollectionTransaction.h"
#include "VocBase/LogicalCollection.h"
#include "VocBase/Methods/Collections.h"

#include <velocypack/Builder.h>
#include <velocypack/Collection.h>
#include <velocypack/velocypack-aliases.h>

using namespace arangodb;
using namespace arangodb::basics;
using namespace arangodb::rest;

RestCollectionHandler::RestCollectionHandler(GeneralRequest* request,
                                             GeneralResponse* response)
    : RestVocbaseBaseHandler(request, response) {}

RestStatus RestCollectionHandler::execute() {
  switch (_request->requestType()) {
    case rest::RequestType::GET:
      handleCommandGet();
      break;
    case rest::RequestType::POST:
      handleCommandPost();
      break;
    case rest::RequestType::PUT:
      handleCommandPut();
      break;
    case rest::RequestType::DELETE_REQ:
      handleCommandDelete();
      break;
    default:
      generateError(rest::ResponseCode::METHOD_NOT_ALLOWED,
                    TRI_ERROR_HTTP_METHOD_NOT_ALLOWED);
  }

  return RestStatus::DONE;
}

void RestCollectionHandler::handleCommandGet() {
  std::vector<std::string> const& suffixes = _request->decodedSuffixes();
  VPackBuilder builder;

  // /_api/collection
  if (suffixes.empty()) {
    bool excludeSystem = _request->parsedValue("excludeSystem", false);

    builder.openArray();
    methods::Collections::enumerate(_vocbase, [&](LogicalCollection* coll) {
      ExecContext const* exec = ExecContext::CURRENT;
      bool canUse = exec == nullptr ||
                    exec->canUseCollection(coll->name(), auth::Level::RO);
      if (canUse && (!excludeSystem || !coll->isSystem())) {
        collectionRepresentation(builder, coll,
                                 /*showProperties*/ false,
                                 /*showFigures*/ false, /*showCount*/ false,
                                 /*aggregateCount*/ false);
      }
    });
    builder.close();
    generateOk(rest::ResponseCode::OK, builder.slice());
    return;
  }

  std::string const& name = suffixes[0];
  // /_api/collection/<name>
  if (suffixes.size() == 1) {
    try {
      collectionRepresentation(builder, name, /*showProperties*/ false,
                               /*showFigures*/ false, /*showCount*/ false,
                               /*aggregateCount*/ false);
      generateOk(rest::ResponseCode::OK, builder);
    } catch (basics::Exception const& ex) { // do not log not found exceptions
      generateError(GeneralResponse::responseCode(ex.code()), ex.code(), ex.what());
    }
    return;
  }

  if (suffixes.size() > 2) {
    generateError(rest::ResponseCode::BAD, TRI_ERROR_HTTP_BAD_PARAMETER,
                  "expect GET /_api/collection/<collection-name>/<method>");
    return;
  }

  std::string const& sub = suffixes[1];
  bool skipGenerate = false;
  Result found = methods::Collections::lookup(
      _vocbase, name, [&](LogicalCollection* coll) {
        if (sub == "checksum") {
          // /_api/collection/<identifier>/checksum
          if (!coll->isLocal()) {
            THROW_ARANGO_EXCEPTION(TRI_ERROR_NOT_IMPLEMENTED);
          }

          bool withRevisions = _request->parsedValue("withRevisions", false);
          bool withData = _request->parsedValue("withData", false);
          ChecksumResult result = coll->checksum(withRevisions, withData);
          if (result.ok()) {
            VPackObjectBuilder obj(&builder, true);
            obj->add("checksum", result.slice().get("checksum"));
            obj->add("revision", result.slice().get("revision"));
            collectionRepresentation(builder, coll, /*showProperties*/ false,
                                     /*showFigures*/ false, /*showCount*/ false,
                                     /*aggregateCount*/ false);
          } else {
            skipGenerate = true;
            this->generateError(result);
          }
        } else if (sub == "figures") {
          // /_api/collection/<identifier>/figures
          collectionRepresentation(builder, coll, /*showProperties*/ true,
                                   /*showFigures*/ true, /*showCount*/ true,
                                   /*aggregateCount*/ true);
        } else if (sub == "count") {
          // /_api/collection/<identifier>/count
          bool details = _request->parsedValue("details", false);
          collectionRepresentation(builder, coll, /*showProperties*/ true,
                                   /*showFigures*/ false, /*showCount*/ true,
                                   /*aggregateCount*/ !details);
        } else if (sub == "properties") {
          // /_api/collection/<identifier>/properties
          collectionRepresentation(builder, coll, /*showProperties*/ true,
                                   /*showFigures*/ false, /*showCount*/ false,
                                   /*aggregateCount*/ false);
        } else if (sub == "revision") {
          // /_api/collection/<identifier>/revision
          TRI_voc_rid_t revisionId;
          Result res =
              methods::Collections::revisionId(_vocbase, coll, revisionId);
          if (res.fail()) {
            THROW_ARANGO_EXCEPTION(res);
          }
          VPackObjectBuilder obj(&builder, true);
          obj->add("revision", VPackValue(StringUtils::itoa(revisionId)));
          collectionRepresentation(builder, coll, /*showProperties*/ true,
                                   /*showFigures*/ false, /*showCount*/ false,
                                   /*aggregateCount*/ false);

        } else if (sub == "shards") {
          // /_api/collection/<identifier>/shards
          if (!ServerState::instance()->isRunningInCluster()) {
            skipGenerate = true;  // must be internal error for tests
            this->generateError(Result(TRI_ERROR_INTERNAL));
            return;
          }

          VPackObjectBuilder obj(&builder, true);  // need to open object
          collectionRepresentation(builder, coll, /*showProperties*/ true,
                                   /*showFigures*/ false, /*showCount*/ false,
                                   /*aggregateCount*/ false);
          auto shards =
            ClusterInfo::instance()->getShardList(std::to_string(coll->planId()));
          VPackArrayBuilder arr(&builder, "shards", true);

          for (ShardID const& shard : *shards) {
            arr->add(VPackValue(shard));
          }

        } else {
          skipGenerate = true;
          this->generateError(
              rest::ResponseCode::NOT_FOUND, TRI_ERROR_HTTP_NOT_FOUND,
              "expecting one of the resources 'checksum', 'count', "
              "'figures', 'properties', 'revision', 'shards'");
        }
      });

  if (skipGenerate) {
    return;
  }
  if (found.ok()) {
    generateOk(rest::ResponseCode::OK, builder);
    _response->setHeaderNC(StaticStrings::Location, _request->requestPath());
  } else {
    generateError(found);
  }
}

// create a collection
void RestCollectionHandler::handleCommandPost() {
  bool parseSuccess = true;
  std::shared_ptr<VPackBuilder> parsedBody = parseVelocyPackBody(parseSuccess);
  if (!parseSuccess) {
    // error message generated in parseVelocyPackBody
    return;
  }
  VPackSlice const body = parsedBody->slice();
  VPackSlice nameSlice;
  if (!body.isObject() || !(nameSlice = body.get("name")).isString() ||
      nameSlice.getStringLength() == 0) {
    generateError(rest::ResponseCode::BAD, TRI_ERROR_ARANGO_ILLEGAL_NAME);
    return;
  }

  auto cluster =
      application_features::ApplicationServer::getFeature<ClusterFeature>(
          "Cluster");
  bool waitForSyncReplication = _request->parsedValue("waitForSyncReplication", 
    cluster->createWaitsForSyncReplication());

  bool enforceReplicationFactor = _request->parsedValue("enforceReplicationFactor",
    true);

  TRI_col_type_e type = TRI_col_type_e::TRI_COL_TYPE_DOCUMENT;
  VPackSlice typeSlice = body.get("type");
  if ((typeSlice.isString() && (typeSlice.compareString("edge") == 0 ||
                                typeSlice.compareString("3") == 0)) ||
      (typeSlice.isNumber() &&
       typeSlice.getUInt() == TRI_col_type_e::TRI_COL_TYPE_EDGE)) {
    type = TRI_col_type_e::TRI_COL_TYPE_EDGE;
  }

  // for some "security" a white-list of allowed parameters
  VPackBuilder filtered = VPackCollection::keep(
      parsedBody->slice(),
      std::unordered_set<std::string>{
          "doCompact", "isSystem", "id", "isVolatile", "journalSize",
          "indexBuckets", "keyOptions", "waitForSync", "cacheEnabled",
          "shardKeys", "numberOfShards", "distributeShardsLike", "avoidServers",
          "isSmart", "smartGraphAttribute", "replicationFactor", "servers"});
  VPackSlice const parameters = filtered.slice();

  // now we can create the collection
  std::string const& name = nameSlice.copyString();
  VPackBuilder builder;
  Result res = methods::Collections::create(
      _vocbase, name, type, parameters, waitForSyncReplication, enforceReplicationFactor,
      [&](LogicalCollection* coll) {
        collectionRepresentation(builder, coll->name(), /*showProperties*/ true,
                                 /*showFigures*/ false, /*showCount*/ false,
                                 /*aggregateCount*/ false);
      });
  
  if (res.ok()) {
    generateOk(rest::ResponseCode::OK, builder);
  } else {
    generateError(res);
  }
}

void RestCollectionHandler::handleCommandPut() {
  std::vector<std::string> const& suffixes = _request->decodedSuffixes();
  if (suffixes.size() != 2) {
    generateError(rest::ResponseCode::BAD, TRI_ERROR_HTTP_BAD_PARAMETER,
                  "expected PUT /_api/collection/<collection-name>/<action>");
    return;
  }
  bool parseSuccess = true;
  std::shared_ptr<VPackBuilder> parsedBody = parseVelocyPackBody(parseSuccess);
  if (!parseSuccess) {
    // error message generated in parseVelocyPackBody
    return;
  }
  VPackSlice body = parsedBody->slice();
  if (!body.isObject()) {
    body = VPackSlice::emptyObjectSlice();
  }

  std::string const& name = suffixes[0];
  std::string const& sub = suffixes[1];
  Result res;
  VPackBuilder builder;
  Result found = methods::Collections::lookup(
      _vocbase, name, [&](LogicalCollection* coll) {
        if (sub == "load") {
          res = methods::Collections::load(_vocbase, coll);
          if (res.ok()) {
            bool cc = VelocyPackHelper::getBooleanValue(body, "count", true);
            collectionRepresentation(builder, name, /*showProperties*/ false,
                                     /*showFigures*/ false, /*showCount*/ cc,
                                     /*aggregateCount*/ true);
          }
        } else if (sub == "unload") {
          bool flush = _request->parsedValue("flush", false);
          if (flush &&
              coll->status() ==
                  TRI_vocbase_col_status_e::TRI_VOC_COL_STATUS_LOADED) {
            EngineSelectorFeature::ENGINE->flushWal(false, false, false);
          }

          res = methods::Collections::unload(_vocbase, coll);
          if (res.ok()) {
            collectionRepresentation(builder, name, /*showProperties*/ false,
                                     /*showFigures*/ false, /*showCount*/ false,
                                     /*aggregateCount*/ false);
          }
        } else if (sub == "truncate") {
          OperationOptions opts;
          opts.waitForSync = _request->parsedValue("waitForSync", false);
          opts.isSynchronousReplicationFrom =
              _request->value("isSynchronousReplication");

          auto ctx = transaction::StandaloneContext::Create(_vocbase);
          SingleCollectionTransaction trx(
            ctx, coll->id(), AccessMode::Type::EXCLUSIVE
          );

          res = trx.begin();
          if (res.ok()) {
            OperationResult result = trx.truncate(coll->name(), opts);
            res = trx.finish(result.result);
          }
          if (res.ok()) {
            if (!coll->isLocal()) { // ClusterInfo::loadPlan eventually updates status
              coll->setStatus(TRI_vocbase_col_status_e::TRI_VOC_COL_STATUS_LOADED);
            }
            collectionRepresentation(builder, coll, /*showProperties*/ false,
                                     /*showFigures*/ false, /*showCount*/ false,
                                     /*aggregateCount*/ false);
          }

        } else if (sub == "properties") {
          std::vector<std::string> keep = {"doCompact",         "journalSize",
                                           "waitForSync",       "indexBuckets",
                                           "replicationFactor", "cacheEnabled"};
          VPackBuilder props = VPackCollection::keep(body, keep);
          res = methods::Collections::updateProperties(coll, props.slice());
          if (res.ok()) {
            collectionRepresentation(builder, name, /*showProperties*/ true,
                                     /*showFigures*/ false, /*showCount*/ false,
                                     /*aggregateCount*/ false);
          }

        } else if (sub == "rename") {
          VPackSlice const newNameSlice = body.get("name");
          if (!newNameSlice.isString()) {
            res = Result(TRI_ERROR_ARANGO_ILLEGAL_NAME, "name is empty");
            return;
          }

          std::string const newName = newNameSlice.copyString();
          res = methods::Collections::rename(coll, newName, false);
          if (res.ok()) {
            collectionRepresentation(builder, newName, /*showProperties*/ false,
                                     /*showFigures*/ false, /*showCount*/ false,
                                     /*aggregateCount*/ false);
          }

        } else if (sub == "rotate") {
          auto ctx = transaction::StandaloneContext::Create(_vocbase);
          SingleCollectionTransaction trx(
            ctx, coll->id(), AccessMode::Type::WRITE
          );

          res = trx.begin();
          if (res.ok()) {
            OperationResult result = trx.rotateActiveJournal(coll->name(), OperationOptions());
            res = trx.finish(result.result);
          }

          builder.openObject();
          builder.add("result", VPackValue(true));
          builder.close();
        } else if (sub == "loadIndexesIntoMemory") {
          res = methods::Collections::warmup(_vocbase, coll);
          VPackObjectBuilder obj(&builder, true);
          obj->add("result", VPackValue(res.ok()));
        } else {
          res.reset(TRI_ERROR_HTTP_NOT_FOUND,
                    "expecting one of the actions 'load', 'unload', 'truncate',"
                    " 'properties', 'rename', 'loadIndexesIntoMemory'");
        }
      });

  if (found.fail()) {
    generateError(found);
  } else if (res.ok()) {
    generateOk(rest::ResponseCode::OK, builder);
    _response->setHeaderNC(StaticStrings::Location, _request->requestPath());
  } else {
    generateError(res);
  }
}

void RestCollectionHandler::handleCommandDelete() {
  std::vector<std::string> const& suffixes = _request->decodedSuffixes();
  if (suffixes.size() != 1) {
    generateError(rest::ResponseCode::BAD, TRI_ERROR_HTTP_BAD_PARAMETER,
                  "expected DELETE /_api/collection/<collection-name>");
    return;
  }

  std::string const& name = suffixes[0];
  bool allowDropSystem = _request->parsedValue("isSystem", false);

  VPackBuilder builder;
  Result res;
  Result found = methods::Collections::lookup(
      _vocbase, name, [&](LogicalCollection* coll) {
        auto cid = std::to_string(coll->id());
        VPackObjectBuilder obj(&builder, true);
        obj->add("id", VPackValue(cid));
        res = methods::Collections::drop(_vocbase, coll, allowDropSystem, -1.0);
      });
  if (found.fail()) {
    generateError(found);
  } else if (res.fail()) {
    generateError(res);
  } else {
    generateOk(rest::ResponseCode::OK, builder);
  }
}

/// generate collection info. We lookup the collection again, because in the
/// cluster someinfo is lazily added in loadPlan, which means load, unload,
/// truncate
/// and create will not immediately show the expected results on a collection
/// object.
void RestCollectionHandler::collectionRepresentation(
    VPackBuilder& builder, std::string const& name, bool showProperties,
    bool showFigures, bool showCount, bool aggregateCount) {
  Result r = methods::Collections::lookup(
      _vocbase, name, [&](LogicalCollection* coll) {
        collectionRepresentation(builder, coll, showProperties, showFigures,
                                 showCount, aggregateCount);
      });

  if (r.fail()) {
    THROW_ARANGO_EXCEPTION(r);
  }
}

void RestCollectionHandler::collectionRepresentation(
    VPackBuilder& builder, LogicalCollection* coll, bool showProperties,
    bool showFigures, bool showCount, bool aggregateCount) {
  bool wasOpen = builder.isOpenObject();
  if (!wasOpen) {
    builder.openObject();
  }

  // `methods::Collections::properties` will filter these out
  builder.add("id", VPackValue(std::to_string(coll->id())));
  builder.add("name", VPackValue(coll->name()));
  builder.add("status", VPackValue(coll->status()));
  builder.add("type", VPackValue(coll->type()));

  if (!showProperties) {
    builder.add("isSystem", VPackValue(coll->isSystem()));
    builder.add("globallyUniqueId", VPackValue(coll->globallyUniqueId()));
  } else {
    Result res = methods::Collections::properties(coll, builder);
    if (res.fail()) {
      THROW_ARANGO_EXCEPTION(res);
    }
  }

  if (showFigures) {
    auto figures = coll->figures();
    builder.add("figures", figures->slice());
  }

  if (showCount) {
    auto ctx = transaction::StandaloneContext::Create(_vocbase);
<<<<<<< HEAD
    SingleCollectionTransaction trx(ctx, coll->cid(), AccessMode::Type::READ);
    if (CollectionLockState::_noLockHeaders != nullptr &&
        CollectionLockState::_noLockHeaders->find(coll->name()) != CollectionLockState::_noLockHeaders->end()) {
      trx.addHint(transaction::Hints::Hint::LOCK_NEVER);
    }
=======
    SingleCollectionTransaction trx(ctx, coll->id(), AccessMode::Type::READ);
>>>>>>> 34fb55d0
    Result res = trx.begin();
    if (res.fail()) {
      THROW_ARANGO_EXCEPTION(res);
    }
    OperationResult opRes = trx.count(coll->name(), aggregateCount);
    trx.finish(opRes.result);
    if (opRes.fail()) {
      THROW_ARANGO_EXCEPTION(opRes.result);
    }
    builder.add("count", opRes.slice());
  }

  if (!wasOpen) {
    builder.close();
  }
}<|MERGE_RESOLUTION|>--- conflicted
+++ resolved
@@ -486,15 +486,7 @@
 
   if (showCount) {
     auto ctx = transaction::StandaloneContext::Create(_vocbase);
-<<<<<<< HEAD
-    SingleCollectionTransaction trx(ctx, coll->cid(), AccessMode::Type::READ);
-    if (CollectionLockState::_noLockHeaders != nullptr &&
-        CollectionLockState::_noLockHeaders->find(coll->name()) != CollectionLockState::_noLockHeaders->end()) {
-      trx.addHint(transaction::Hints::Hint::LOCK_NEVER);
-    }
-=======
     SingleCollectionTransaction trx(ctx, coll->id(), AccessMode::Type::READ);
->>>>>>> 34fb55d0
     Result res = trx.begin();
     if (res.fail()) {
       THROW_ARANGO_EXCEPTION(res);
