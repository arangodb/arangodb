--- conflicted
+++ resolved
@@ -531,10 +531,7 @@
   } else if (sub == "properties") {
     std::vector<std::string> keep = {StaticStrings::WaitForSyncString,
                                      StaticStrings::Schema,
-<<<<<<< HEAD
                                      StaticStrings::ShardingStrategy,
-=======
->>>>>>> de7d5ba1
                                      StaticStrings::ReplicationFactor,
                                      StaticStrings::MinReplicationFactor,  // deprecated
                                      StaticStrings::WriteConcern,
