////////////////////////////////////////////////////////////////////////////////
/// DISCLAIMER
///
/// Copyright 2014-2017 ArangoDB GmbH, Cologne, Germany
/// Copyright 2004-2014 triAGENS GmbH, Cologne, Germany
///
/// Licensed under the Apache License, Version 2.0 (the "License");
/// you may not use this file except in compliance with the License.
/// You may obtain a copy of the License at
///
///     http://www.apache.org/licenses/LICENSE-2.0
///
/// Unless required by applicable law or agreed to in writing, software
/// distributed under the License is distributed on an "AS IS" BASIS,
/// WITHOUT WARRANTIES OR CONDITIONS OF ANY KIND, either express or implied.
/// See the License for the specific language governing permissions and
/// limitations under the License.
///
/// Copyright holder is ArangoDB GmbH, Cologne, Germany
///
/// @author Simon Grätzer
////////////////////////////////////////////////////////////////////////////////

#include "RestWalAccessHandler.h"
#include "Basics/StaticStrings.h"
#include "Basics/VPackStringBufferAdapter.h"
#include "Basics/VelocyPackHelper.h"
#include "Replication/common-defines.h"
#include "Replication/InitialSyncer.h"
#include "Rest/HttpResponse.h"
#include "Rest/Version.h"
#include "RestServer/DatabaseFeature.h"
#include "RestServer/ServerIdFeature.h"
#include "StorageEngine/EngineSelectorFeature.h"
#include "StorageEngine/StorageEngine.h"
#include "StorageEngine/WalAccess.h"
#include "Transaction/Helpers.h"
#include "Utils/CollectionNameResolver.h"
#include "VocBase/LogicalCollection.h"

#include <velocypack/Builder.h>
#include <velocypack/Iterator.h>
#include <velocypack/velocypack-aliases.h>

using namespace arangodb;
using namespace arangodb::basics;
using namespace arangodb::rest;

struct MyTypeHandler final : public VPackCustomTypeHandler {
  explicit MyTypeHandler(TRI_vocbase_t* vocbase) : resolver(vocbase) {}

  ~MyTypeHandler() {}

  void dump(VPackSlice const& value, VPackDumper* dumper,
            VPackSlice const& base) override final {
    dumper->appendString(toString(value, nullptr, base));
  }

  std::string toString(VPackSlice const& value, VPackOptions const* options,
                       VPackSlice const& base) override final {
    return transaction::helpers::extractIdString(&resolver, value, base);
  }

  CollectionNameResolver resolver;
};

RestWalAccessHandler::RestWalAccessHandler(GeneralRequest* request,
                                           GeneralResponse* response)
    : RestVocbaseBaseHandler(request, response) {}

bool RestWalAccessHandler::parseFilter(WalAccess::Filter& filter) {
  bool found = false;
  std::string const& value1 = _request->value("global", found);
  if (found && StringUtils::boolean(value1)) {
    if (!_vocbase->isSystem()) {
      generateError(
          rest::ResponseCode::FORBIDDEN, TRI_ERROR_FORBIDDEN,
          "global tailing is only possible from within _system database");
      return false;
    }
  } else {
    // filter for collection
    filter.vocbase = _vocbase->id();

    // extract collection
    std::string const& value2 = _request->value("collection", found);
    if (found) {
      auto c = _vocbase->lookupCollection(value2);

      if (c == nullptr) {
        generateError(rest::ResponseCode::NOT_FOUND,
                      TRI_ERROR_ARANGO_COLLECTION_NOT_FOUND);
        return false;
      }

      filter.collection = c->id();
    }
  }

  std::string const& value3 = _request->value("includeSystem", found);
  if (found) {
    filter.includeSystem = StringUtils::boolean(value3);
  }

  // grab list of transactions from the body value
  if (_request->requestType() == arangodb::rest::RequestType::PUT) {
    std::string const& value4 = _request->value("firstRegularTick", found);
    if (found) {
      filter.firstRegularTick =
          static_cast<TRI_voc_tick_t>(StringUtils::uint64(value4));
    }

    // copy default options
    VPackOptions options = VPackOptions::Defaults;
    options.checkAttributeUniqueness = true;
    VPackSlice slice;
    try {
      slice = _request->payload(&options);
    } catch (...) {
      generateError(rest::ResponseCode::BAD, TRI_ERROR_HTTP_BAD_PARAMETER,
                    "invalid body value. expecting array");
      return false;
    }
    if (!slice.isArray()) {
      generateError(rest::ResponseCode::BAD, TRI_ERROR_HTTP_BAD_PARAMETER,
                    "invalid body value. expecting array");
      return false;
    }

    for (auto const& id : VPackArrayIterator(slice)) {
      if (!id.isString()) {
        generateError(rest::ResponseCode::BAD, TRI_ERROR_HTTP_BAD_PARAMETER,
                      "invalid body value. expecting array of ids");
        return false;
      }
      filter.transactionIds.emplace(StringUtils::uint64(id.copyString()));
    }
  }

  return true;
}

RestStatus RestWalAccessHandler::execute() {
  if (ExecContext::CURRENT == nullptr ||
      !ExecContext::CURRENT->isAdminUser()) {
    generateError(ResponseCode::FORBIDDEN, TRI_ERROR_FORBIDDEN);
    return RestStatus::DONE;
  }

  std::vector<std::string> suffixes = _request->decodedSuffixes();
  if (suffixes.empty()) {
    generateError(ResponseCode::BAD, TRI_ERROR_HTTP_BAD_PARAMETER,
                  "expected GET _api/wal/[tail|range|lastTick]>");
    return RestStatus::DONE;
  }

  StorageEngine* engine = EngineSelectorFeature::ENGINE;
  TRI_ASSERT(engine != nullptr);  // Engine not loaded. Startup broken
  WalAccess const* wal = engine->walAccess();
  TRI_ASSERT(wal != nullptr);

  if (suffixes[0] == "range" && _request->requestType() == RequestType::GET) {
    handleCommandTickRange(wal);
  } else if (suffixes[0] == "lastTick" &&
             _request->requestType() == RequestType::GET) {
    handleCommandLastTick(wal);
  } else if (suffixes[0] == "tail" &&
             (_request->requestType() == RequestType::GET ||
              _request->requestType() == RequestType::PUT)) {
    handleCommandTail(wal);
  } else if (suffixes[0] == "open-transactions" &&
             _request->requestType() == RequestType::GET) {
    handleCommandDetermineOpenTransactions(wal);
  } else {
    generateError(
        ResponseCode::BAD, TRI_ERROR_HTTP_BAD_PARAMETER,
        "expected GET _api/wal/[tail|range|lastTick|open-transactions]>");
  }

  return RestStatus::DONE;
}

void RestWalAccessHandler::handleCommandTickRange(WalAccess const* wal) {
  std::pair<TRI_voc_tick_t, TRI_voc_tick_t> minMax;
  Result r = wal->tickRange(minMax);
  if (r.ok()) {
    /// {"tickMin":"123", "tickMax":"456", "version":"3.2", "serverId":"abc"}
    VPackBuilder result;
    result.openObject();
    result.add("time", VPackValue(utilities::timeString()));
    // "state" part
    result.add("tickMin", VPackValue(std::to_string(minMax.first)));
    result.add("tickMax", VPackValue(std::to_string(minMax.second)));
    {  // "server" part
      VPackObjectBuilder server(&result, "server", true);
      server->add("version", VPackValue(ARANGODB_VERSION));
      server->add("serverId",
                  VPackValue(std::to_string(ServerIdFeature::getId())));
    }
    result.close();
    generateResult(rest::ResponseCode::OK, result.slice());
  } else {
    generateError(r);
  }
}

void RestWalAccessHandler::handleCommandLastTick(WalAccess const* wal) {
  VPackBuilder result;
  result.openObject();
  result.add("time", VPackValue(utilities::timeString()));
  // "state" part
  result.add("tick", VPackValue(std::to_string(wal->lastTick())));
  {  // "server" part
    VPackObjectBuilder server(&result, "server", true);
    server->add("version", VPackValue(ARANGODB_VERSION));
    server->add("serverId",
                VPackValue(std::to_string(ServerIdFeature::getId())));
  }
  result.close();
  generateResult(rest::ResponseCode::OK, result.slice());
}

void RestWalAccessHandler::handleCommandTail(WalAccess const* wal) {
  bool useVst = false;
  if (_request->transportType() == Endpoint::TransportType::VST) {
    useVst = true;
  }

  // determine start and end tick
  TRI_voc_tick_t tickStart = 0;
  TRI_voc_tick_t tickEnd = UINT64_MAX;

  bool found;
  std::string const& value1 = _request->value("from", found);

  if (found) {
    tickStart = static_cast<TRI_voc_tick_t>(StringUtils::uint64(value1));
  }

  // determine end tick for dump
  std::string const& value2 = _request->value("to", found);
  if (found) {
    tickEnd = static_cast<TRI_voc_tick_t>(StringUtils::uint64(value2));
  }

  if (found && (tickStart > tickEnd || tickEnd == 0)) {
    generateError(rest::ResponseCode::BAD, TRI_ERROR_HTTP_BAD_PARAMETER,
                  "invalid from/to values");
    return;
  }
  
  // check for serverId
  TRI_server_id_t serverId = _request->parsedValue("serverId", static_cast<TRI_server_id_t>(0));
  // check if a barrier id was specified in request
  TRI_voc_tid_t barrierId = _request->parsedValue("barrier", static_cast<TRI_voc_tid_t>(0));

  WalAccess::Filter filter;
  if (!parseFilter(filter)) {
    return;
  }
  
  grantTemporaryRights();

  size_t chunkSize = 1024 * 1024;
  std::string const& value5 = _request->value("chunkSize", found);
  if (found) {
    chunkSize = static_cast<size_t>(StringUtils::uint64(value5));
    chunkSize = std::min((size_t)128 * 1024 * 1024, chunkSize);
  }
<<<<<<< HEAD

  // check if a barrier id was specified in request
  TRI_voc_tid_t barrierId = 0;
  std::string const& value3 = _request->value("barrier", found);

  if (found) {
    barrierId = static_cast<TRI_voc_tick_t>(StringUtils::uint64(value3));
  }

=======
  
>>>>>>> 5fbb78f4
  WalAccessResult result;
  std::map<TRI_voc_tick_t, std::unique_ptr<MyTypeHandler>> handlers;
  VPackOptions opts = VPackOptions::Defaults;
  auto prepOpts = [&handlers, &opts](TRI_vocbase_t* vocbase) {
    auto const& it = handlers.find(vocbase->id());
    if (it == handlers.end()) {
      auto const& res = handlers.emplace(vocbase->id(), std::make_unique<MyTypeHandler>(vocbase));
      opts.customTypeHandler = res.first->second.get();
    } else {
      opts.customTypeHandler = it->second.get();
    }
  };
  
  size_t length = 0;
  if (useVst) {
    result =
        wal->tail(tickStart, tickEnd, chunkSize, barrierId, filter,
                  [&](TRI_vocbase_t* vocbase, VPackSlice const& marker) {
                    length++;
                    if (vocbase != nullptr) {  // database drop has no vocbase
                      prepOpts(vocbase);
                    }
                    _response->addPayload(marker, &opts, true);
                  });
  } else {
    HttpResponse* httpResponse = dynamic_cast<HttpResponse*>(_response.get());
    TRI_ASSERT(httpResponse);
    if (httpResponse == nullptr) {
      THROW_ARANGO_EXCEPTION_MESSAGE(TRI_ERROR_INTERNAL,
                                     "invalid response type");
    }
    basics::StringBuffer& buffer = httpResponse->body();
    basics::VPackStringBufferAdapter adapter(buffer.stringBuffer());
    // note: we need the CustomTypeHandler here
    VPackDumper dumper(&adapter, &opts);
    result =
        wal->tail(tickStart, tickEnd, chunkSize, barrierId, filter,
                  [&](TRI_vocbase_t* vocbase, VPackSlice const& marker) {
                    length++;
                    if (vocbase != nullptr) {  // database drop has no vocbase
                      prepOpts(vocbase);
                    }
                    dumper.dump(marker);
                    buffer.appendChar('\n');
                    //LOG_TOPIC(INFO, Logger::FIXME) << marker.toJson(&opts);
                  });
  }

  if (result.fail()) {
    generateError(result);
    return;
  }

  // transfer ownership of the buffer contents
  _response->setContentType(rest::ContentType::DUMP);

  // set headers
  bool checkMore = result.lastIncludedTick() > 0 &&
                   result.lastIncludedTick() < result.latestTick();
  _response->setHeaderNC(StaticStrings::ReplicationHeaderCheckMore,
                         checkMore ? "true" : "false");
  _response->setHeaderNC(
      StaticStrings::ReplicationHeaderLastIncluded,
      StringUtils::itoa(result.lastIncludedTick()));
  _response->setHeaderNC(StaticStrings::ReplicationHeaderLastScanned,
                         StringUtils::itoa(result.lastScannedTick()));
  _response->setHeaderNC(StaticStrings::ReplicationHeaderLastTick,
                         StringUtils::itoa(result.latestTick()));
  _response->setHeaderNC(StaticStrings::ReplicationHeaderActive, "true");
  _response->setHeaderNC(StaticStrings::ReplicationHeaderFromPresent,
                         result.fromTickIncluded() ? "true" : "false");

  if (length > 0) {
    _response->setResponseCode(rest::ResponseCode::OK);
    LOG_TOPIC(DEBUG, Logger::REPLICATION) << "WAL tailing after " << tickStart
      << ", lastIncludedTick " << result.lastIncludedTick()
      << ", fromTickIncluded " << result.fromTickIncluded();
  } else {
    LOG_TOPIC(DEBUG, Logger::REPLICATION) << "No more data in WAL after " << tickStart;
    _response->setResponseCode(rest::ResponseCode::NO_CONTENT);
  }
    
  DatabaseFeature::DATABASE->enumerateDatabases([&](TRI_vocbase_t* vocbase) {
    vocbase->updateReplicationClient(serverId, tickStart, InitialSyncer::defaultBatchTimeout);
  });
}

void RestWalAccessHandler::handleCommandDetermineOpenTransactions(
    WalAccess const* wal) {
  // determine start and end tick

  std::pair<TRI_voc_tick_t, TRI_voc_tick_t> minMax;
  Result res = wal->tickRange(minMax);
  if (res.fail()) {
    generateError(res);
    return;
  }

  bool found = false;
  std::string const& value1 = _request->value("from", found);
  if (found) {
    minMax.first = static_cast<TRI_voc_tick_t>(StringUtils::uint64(value1));
  }
  // determine end tick for dump
  std::string const& value2 = _request->value("to", found);
  if (found) {
    minMax.second = static_cast<TRI_voc_tick_t>(StringUtils::uint64(value2));
  }
  if (minMax.first > minMax.second || minMax.second == 0) {
    generateError(ResponseCode::BAD, TRI_ERROR_HTTP_BAD_PARAMETER,
                  "invalid from/to values");
    return;
  }

  // check whether a database was specified
  WalAccess::Filter filter;
  if (!parseFilter(filter)) {
    return;
  }

  VPackBuffer<uint8_t> buffer;
  VPackBuilder builder(buffer);
  builder.openArray();
  WalAccessResult r =
      wal->openTransactions(minMax.first, minMax.second, filter,
                            [&](TRI_voc_tick_t tick, TRI_voc_tid_t tid) {
                              builder.add(VPackValue(std::to_string(tid)));
                            });
  builder.close();

  _response->setContentType(rest::ContentType::DUMP);
  if (res.fail()) {
    generateError(res);
  } else {
    auto cc = r.lastIncludedTick() != 0 ? ResponseCode::OK : ResponseCode::NO_CONTENT;
    generateResult(cc, std::move(buffer));

    _response->setHeaderNC(StaticStrings::ReplicationHeaderFromPresent,
                           r.fromTickIncluded() ? "true" : "false");
    _response->setHeaderNC(StaticStrings::ReplicationHeaderLastIncluded,
                           StringUtils::itoa(r.lastIncludedTick()));
  }
}

//////////////////////////////////////////////////////////////////////////////
/// @brief Grant temporary restore rights
//////////////////////////////////////////////////////////////////////////////
void RestWalAccessHandler::grantTemporaryRights() {
  if (ExecContext::CURRENT != nullptr) {
    if (ExecContext::CURRENT->databaseAuthLevel() == auth::Level::RW) {
      // If you have administrative access on this database,
      // we grant you everything for restore.
      ExecContext::CURRENT = nullptr;
    }
  }
}<|MERGE_RESOLUTION|>--- conflicted
+++ resolved
@@ -248,7 +248,7 @@
                   "invalid from/to values");
     return;
   }
-  
+
   // check for serverId
   TRI_server_id_t serverId = _request->parsedValue("serverId", static_cast<TRI_server_id_t>(0));
   // check if a barrier id was specified in request
@@ -258,7 +258,7 @@
   if (!parseFilter(filter)) {
     return;
   }
-  
+
   grantTemporaryRights();
 
   size_t chunkSize = 1024 * 1024;
@@ -267,19 +267,7 @@
     chunkSize = static_cast<size_t>(StringUtils::uint64(value5));
     chunkSize = std::min((size_t)128 * 1024 * 1024, chunkSize);
   }
-<<<<<<< HEAD
-
-  // check if a barrier id was specified in request
-  TRI_voc_tid_t barrierId = 0;
-  std::string const& value3 = _request->value("barrier", found);
-
-  if (found) {
-    barrierId = static_cast<TRI_voc_tick_t>(StringUtils::uint64(value3));
-  }
-
-=======
-  
->>>>>>> 5fbb78f4
+
   WalAccessResult result;
   std::map<TRI_voc_tick_t, std::unique_ptr<MyTypeHandler>> handlers;
   VPackOptions opts = VPackOptions::Defaults;
@@ -292,7 +280,7 @@
       opts.customTypeHandler = it->second.get();
     }
   };
-  
+
   size_t length = 0;
   if (useVst) {
     result =
@@ -361,7 +349,7 @@
     LOG_TOPIC(DEBUG, Logger::REPLICATION) << "No more data in WAL after " << tickStart;
     _response->setResponseCode(rest::ResponseCode::NO_CONTENT);
   }
-    
+
   DatabaseFeature::DATABASE->enumerateDatabases([&](TRI_vocbase_t* vocbase) {
     vocbase->updateReplicationClient(serverId, tickStart, InitialSyncer::defaultBatchTimeout);
   });
