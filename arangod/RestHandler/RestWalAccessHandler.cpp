////////////////////////////////////////////////////////////////////////////////
/// DISCLAIMER
///
/// Copyright 2014-2017 ArangoDB GmbH, Cologne, Germany
/// Copyright 2004-2014 triAGENS GmbH, Cologne, Germany
///
/// Licensed under the Apache License, Version 2.0 (the "License");
/// you may not use this file except in compliance with the License.
/// You may obtain a copy of the License at
///
///     http://www.apache.org/licenses/LICENSE-2.0
///
/// Unless required by applicable law or agreed to in writing, software
/// distributed under the License is distributed on an "AS IS" BASIS,
/// WITHOUT WARRANTIES OR CONDITIONS OF ANY KIND, either express or implied.
/// See the License for the specific language governing permissions and
/// limitations under the License.
///
/// Copyright holder is ArangoDB GmbH, Cologne, Germany
///
/// @author Simon Grätzer
////////////////////////////////////////////////////////////////////////////////

#include "RestWalAccessHandler.h"

#include "Basics/ScopeGuard.h"
#include "Basics/StaticStrings.h"
#include "Basics/VPackStringBufferAdapter.h"
#include "Basics/VelocyPackHelper.h"
#include "Basics/system-functions.h"
#include "Basics/tryEmplaceHelper.h"
#include "Logger/LogMacros.h"
#include "Logger/Logger.h"
#include "Logger/LoggerStream.h"
#include "Replication/ReplicationClients.h"
#include "Replication/ReplicationFeature.h"
#include "Replication/Syncer.h"
#include "Replication/common-defines.h"
#include "Replication/utilities.h"
#include "Rest/HttpResponse.h"
#include "Rest/Version.h"
#include "RestServer/DatabaseFeature.h"
#include "RestServer/ServerIdFeature.h"
#include "StorageEngine/EngineSelectorFeature.h"
#include "StorageEngine/StorageEngine.h"
#include "StorageEngine/WalAccess.h"
#include "Transaction/Helpers.h"
#include "Utils/CollectionNameResolver.h"
#include "VocBase/LogicalCollection.h"

#include <velocypack/Builder.h>
#include <velocypack/Dumper.h>
#include <velocypack/Iterator.h>
#include <velocypack/velocypack-aliases.h>

using namespace arangodb;
using namespace arangodb::basics;
using namespace arangodb::rest;

struct MyTypeHandler final : public VPackCustomTypeHandler {
  explicit MyTypeHandler(TRI_vocbase_t& vocbase) : resolver(vocbase) {}

  ~MyTypeHandler() = default;

  void dump(VPackSlice const& value, VPackDumper* dumper, VPackSlice const& base) override final {
    dumper->appendString(toString(value, nullptr, base));
  }

  std::string toString(VPackSlice const& value, VPackOptions const* options,
                       VPackSlice const& base) override final {
    return transaction::helpers::extractIdString(&resolver, value, base);
  }

  CollectionNameResolver resolver;
};

RestWalAccessHandler::RestWalAccessHandler(application_features::ApplicationServer& server,
                                           GeneralRequest* request, GeneralResponse* response)
    : RestVocbaseBaseHandler(server, request, response) {}

bool RestWalAccessHandler::parseFilter(WalAccess::Filter& filter) {
  // determine start and end tick
  filter.tickStart = _request->parsedValue<uint64_t>("from", filter.tickStart);
  filter.tickLastScanned =
      _request->parsedValue<uint64_t>("lastScanned", filter.tickLastScanned);

  // determine end tick for dump
  filter.tickEnd = _request->parsedValue("to", filter.tickEnd);
  if (filter.tickStart > filter.tickEnd || filter.tickEnd == 0) {
    generateError(rest::ResponseCode::BAD, TRI_ERROR_HTTP_BAD_PARAMETER,
                  "invalid from/to values");
    return false;
  }

  bool global = _request->parsedValue("global", false);
  if (global) {
    if (!_vocbase.isSystem()) {
      generateError(
          rest::ResponseCode::FORBIDDEN, TRI_ERROR_FORBIDDEN,
          "global tailing is only possible from within _system database");
      return false;
    }
  } else {
    // filter for database
    filter.vocbase = _vocbase.id();

    // extract collection
    bool found = false;
    std::string const& value2 = _request->value("collection", found);
    if (found) {
      auto c = _vocbase.lookupCollection(value2);

      if (c == nullptr) {
        generateError(rest::ResponseCode::NOT_FOUND, TRI_ERROR_ARANGO_DATA_SOURCE_NOT_FOUND);
        return false;
      }

      // filter for collection
      filter.collection = c->id();
    }
  }

  filter.includeSystem = _request->parsedValue("includeSystem", filter.includeSystem);
  filter.includeFoxxQueues = _request->parsedValue("includeFoxxQueues", false);

  // grab list of transactions from the body value
  if (_request->requestType() == arangodb::rest::RequestType::PUT) {
    filter.firstRegularTick =
        _request->parsedValue<uint64_t>("firstRegularTick", 0);

    // copy default options
    VPackOptions options = VPackOptions::Defaults;
    options.checkAttributeUniqueness = true;
    VPackSlice slice;
    try {
      slice = _request->payload(&options);
    } catch (...) {
      generateError(rest::ResponseCode::BAD, TRI_ERROR_HTTP_BAD_PARAMETER,
                    "invalid body value. expecting array");
      return false;
    }
    if (!slice.isArray()) {
      generateError(rest::ResponseCode::BAD, TRI_ERROR_HTTP_BAD_PARAMETER,
                    "invalid body value. expecting array");
      return false;
    }

    for (auto const& id : VPackArrayIterator(slice)) {
      if (!id.isString()) {
        generateError(rest::ResponseCode::BAD, TRI_ERROR_HTTP_BAD_PARAMETER,
                      "invalid body value. expecting array of ids");
        return false;
      }
      filter.transactionIds.emplace(StringUtils::uint64(id.copyString()));
    }
  }

  return true;
}

RestStatus RestWalAccessHandler::execute() {
  if (ServerState::instance()->isCoordinator()) {
    generateError(rest::ResponseCode::NOT_IMPLEMENTED, TRI_ERROR_CLUSTER_UNSUPPORTED,
                  "'/_api/wal' is not yet supported in a cluster");
    return RestStatus::DONE;
  }

  if (!_context.isAdminUser()) {
    generateError(ResponseCode::FORBIDDEN, TRI_ERROR_FORBIDDEN);
    return RestStatus::DONE;
  }

  std::vector<std::string> suffixes = _request->decodedSuffixes();
  if (suffixes.empty()) {
    generateError(ResponseCode::BAD, TRI_ERROR_HTTP_BAD_PARAMETER,
                  "expected GET _api/wal/[tail|range|lastTick]>");
    return RestStatus::DONE;
  }

  StorageEngine* engine = EngineSelectorFeature::ENGINE;
  TRI_ASSERT(engine != nullptr);  // Engine not loaded. Startup broken
  WalAccess const* wal = engine->walAccess();
  TRI_ASSERT(wal != nullptr);

  if (suffixes[0] == "range" && _request->requestType() == RequestType::GET) {
    handleCommandTickRange(wal);
  } else if (suffixes[0] == "lastTick" && _request->requestType() == RequestType::GET) {
    handleCommandLastTick(wal);
  } else if (suffixes[0] == "tail" && (_request->requestType() == RequestType::GET ||
                                       _request->requestType() == RequestType::PUT)) {
    handleCommandTail(wal);
  } else if (suffixes[0] == "open-transactions" &&
             _request->requestType() == RequestType::GET) {
    handleCommandDetermineOpenTransactions(wal);
  } else {
    generateError(
        ResponseCode::BAD, TRI_ERROR_HTTP_BAD_PARAMETER,
        "expected GET _api/wal/[tail|range|lastTick|open-transactions]>");
  }

  return RestStatus::DONE;
}

void RestWalAccessHandler::handleCommandTickRange(WalAccess const* wal) {
  std::pair<TRI_voc_tick_t, TRI_voc_tick_t> minMax;
  Result r = wal->tickRange(minMax);
  if (r.ok()) {
    /// {"tickMin":"123", "tickMax":"456", "version":"3.2", "serverId":"abc"}
    VPackBuilder result;
    result.openObject();
    result.add("time", VPackValue(utilities::timeString()));
    // "state" part
    result.add("tickMin", VPackValue(std::to_string(minMax.first)));
    result.add("tickMax", VPackValue(std::to_string(minMax.second)));
    {  // "server" part
      VPackObjectBuilder server(&result, "server", true);
      server->add("version", VPackValue(ARANGODB_VERSION));
      server->add("serverId", VPackValue(std::to_string(ServerIdFeature::getId())));
    }
    result.close();
    generateResult(rest::ResponseCode::OK, result.slice());
  } else {
    generateError(r);
  }
}

void RestWalAccessHandler::handleCommandLastTick(WalAccess const* wal) {
  VPackBuilder result;
  result.openObject();
  result.add("time", VPackValue(utilities::timeString()));
  // "state" part
  result.add("tick", VPackValue(std::to_string(wal->lastTick())));
  {  // "server" part
    VPackObjectBuilder server(&result, "server", true);
    server->add("version", VPackValue(ARANGODB_VERSION));
    server->add("serverId", VPackValue(std::to_string(ServerIdFeature::getId())));
  }
  result.close();
  generateResult(rest::ResponseCode::OK, result.slice());
}

void RestWalAccessHandler::handleCommandTail(WalAccess const* wal) {
  // track the number of parallel invocations of the tailing API
  auto& rf = _vocbase.server().getFeature<ReplicationFeature>();
  // this may throw when too many threads are going into tailing
  rf.trackTailingStart();

  auto guard = scopeGuard([&rf]() { rf.trackTailingEnd(); });

  bool const useVst = (_request->transportType() == Endpoint::TransportType::VST);

  WalAccess::Filter filter;
  if (!parseFilter(filter)) {
    return;
  }

  // check for serverId
  TRI_server_id_t const clientId = StringUtils::uint64(_request->value("serverId"));
  SyncerId const syncerId = SyncerId::fromRequest(*_request);
  std::string const clientInfo = _request->value("clientInfo");

  // check if a barrier id was specified in request
  TRI_voc_tid_t barrierId =
      _request->parsedValue("barrier", static_cast<TRI_voc_tid_t>(0));

  ExecContextSuperuserScope escope(ExecContext::current().isAdminUser());

  bool found = false;
  size_t chunkSize = 1024 * 1024;
  std::string const& value5 = _request->value("chunkSize", found);
  if (found) {
    chunkSize = static_cast<size_t>(StringUtils::uint64(value5));
    chunkSize = std::min((size_t)128 * 1024 * 1024, chunkSize);
  }

  WalAccessResult result;
  std::map<TRI_voc_tick_t, std::unique_ptr<MyTypeHandler>> handlers;
  VPackOptions opts = VPackOptions::Defaults;
  auto prepOpts = [&handlers, &opts](TRI_vocbase_t& vocbase) -> void {
    auto it = handlers.try_emplace(
      vocbase.id(),
      arangodb::lazyConstruct([&]{
       return std::make_unique<MyTypeHandler>(vocbase);
<<<<<<< HEAD
      })).first;
=======
      })
    ).first;
>>>>>>> ff93f458
    opts.customTypeHandler = it->second.get();
  };

  size_t length = 0;

  if (useVst) {
    result = wal->tail(filter, chunkSize, barrierId,
                       [&](TRI_vocbase_t* vocbase, VPackSlice const& marker) {
                         length++;

                         if (vocbase != nullptr) {  // database drop has no vocbase
                           prepOpts(*vocbase);
                         }

                         _response->addPayload(marker, &opts, true);
                       });
  } else {
    HttpResponse* httpResponse = dynamic_cast<HttpResponse*>(_response.get());
    TRI_ASSERT(httpResponse);
    if (httpResponse == nullptr) {
      THROW_ARANGO_EXCEPTION_MESSAGE(TRI_ERROR_INTERNAL,
                                     "invalid response type");
    }
    basics::StringBuffer& buffer = httpResponse->body();
    basics::VPackStringBufferAdapter adapter(buffer.stringBuffer());
    // note: we need the CustomTypeHandler here
    VPackDumper dumper(&adapter, &opts);
    result = wal->tail(filter, chunkSize, barrierId,
                       [&](TRI_vocbase_t* vocbase, VPackSlice const& marker) {
                         length++;

                         if (vocbase != nullptr) {  // database drop has no vocbase
                           prepOpts(*vocbase);
                         }

                         dumper.dump(marker);
                         buffer.appendChar('\n');
                         // LOG_TOPIC("cda47", INFO, Logger::REPLICATION) <<
                         // marker.toJson(&opts);
                       });
  }

  if (result.fail()) {
    generateError(std::move(result).result());
    return;
  }

  // transfer ownership of the buffer contents
  _response->setContentType(rest::ContentType::DUMP);

  TRI_ASSERT(result.latestTick() >= result.lastIncludedTick());
  TRI_ASSERT(result.latestTick() >= result.lastScannedTick());

  // set headers
  bool const checkMore = result.lastIncludedTick() > 0 &&
                         result.lastIncludedTick() < result.latestTick();
  _response->setHeaderNC(StaticStrings::ReplicationHeaderCheckMore,
                         checkMore ? "true" : "false");
  _response->setHeaderNC(StaticStrings::ReplicationHeaderLastIncluded,
                         StringUtils::itoa(result.lastIncludedTick()));
  _response->setHeaderNC(StaticStrings::ReplicationHeaderLastScanned,
                         StringUtils::itoa(result.lastScannedTick()));
  _response->setHeaderNC(StaticStrings::ReplicationHeaderLastTick,
                         StringUtils::itoa(result.latestTick()));
  _response->setHeaderNC(StaticStrings::ReplicationHeaderFromPresent,
                         result.fromTickIncluded() ? "true" : "false");

  if (length > 0) {
    _response->setResponseCode(rest::ResponseCode::OK);
    LOG_TOPIC("078ad", DEBUG, Logger::REPLICATION)
        << "WAL tailing after " << filter.tickStart << ", lastIncludedTick "
        << result.lastIncludedTick() << ", fromTickIncluded "
        << result.fromTickIncluded();
  } else {
    LOG_TOPIC("29624", DEBUG, Logger::REPLICATION)
        << "No more data in WAL after " << filter.tickStart;
    _response->setResponseCode(rest::ResponseCode::NO_CONTENT);
  }

  DatabaseFeature::DATABASE->enumerateDatabases([&](TRI_vocbase_t& vocbase) -> void {
    vocbase.replicationClients().track(syncerId, clientId, clientInfo, filter.tickStart,
                                       replutils::BatchInfo::DefaultTimeout);
  });
}

void RestWalAccessHandler::handleCommandDetermineOpenTransactions(WalAccess const* wal) {
  // determine start and end tick

  std::pair<TRI_voc_tick_t, TRI_voc_tick_t> minMax;
  Result res = wal->tickRange(minMax);
  if (res.fail()) {
    generateError(res);
    return;
  }

  bool found = false;
  std::string const& value1 = _request->value("from", found);
  if (found) {
    minMax.first = static_cast<TRI_voc_tick_t>(StringUtils::uint64(value1));
  }
  // determine end tick for dump
  std::string const& value2 = _request->value("to", found);
  if (found) {
    minMax.second = static_cast<TRI_voc_tick_t>(StringUtils::uint64(value2));
  }
  if (minMax.first > minMax.second || minMax.second == 0) {
    generateError(ResponseCode::BAD, TRI_ERROR_HTTP_BAD_PARAMETER,
                  "invalid from/to values");
    return;
  }

  // check whether a database was specified
  WalAccess::Filter filter;
  filter.tickStart = minMax.first;
  filter.tickEnd = minMax.second;
  if (!parseFilter(filter)) {
    return;
  }

  VPackBuffer<uint8_t> buffer;
  VPackBuilder builder(buffer);
  builder.openArray();
  WalAccessResult r =
      wal->openTransactions(filter, [&](TRI_voc_tick_t tick, TRI_voc_tid_t tid) {
        builder.add(VPackValue(std::to_string(tid)));
      });
  builder.close();

  _response->setContentType(rest::ContentType::DUMP);
  if (res.fail()) {
    generateError(res);
  } else {
    auto cc = r.lastIncludedTick() != 0 ? ResponseCode::OK : ResponseCode::NO_CONTENT;
    generateResult(cc, std::move(buffer));

    _response->setHeaderNC(StaticStrings::ReplicationHeaderFromPresent,
                           r.fromTickIncluded() ? "true" : "false");
    _response->setHeaderNC(StaticStrings::ReplicationHeaderLastIncluded,
                           StringUtils::itoa(r.lastIncludedTick()));
  }
}<|MERGE_RESOLUTION|>--- conflicted
+++ resolved
@@ -281,12 +281,8 @@
       vocbase.id(),
       arangodb::lazyConstruct([&]{
        return std::make_unique<MyTypeHandler>(vocbase);
-<<<<<<< HEAD
-      })).first;
-=======
       })
     ).first;
->>>>>>> ff93f458
     opts.customTypeHandler = it->second.get();
   };
 
