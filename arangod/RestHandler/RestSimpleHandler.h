--- conflicted
+++ resolved
@@ -36,13 +36,8 @@
                     aql::QueryRegistry*);
 
  public:
-<<<<<<< HEAD
   auto executeAsync() -> futures::Future<futures::Unit> final;
-  char const* name() const final { return "RestSimpleHandler"; }
-=======
-  auto executeAsync() -> futures::Future<futures::Unit> override final;
   char const* name() const override final { return "RestSimpleHandler"; }
->>>>>>> 85d970e9
 
  private:
   //////////////////////////////////////////////////////////////////////////////
@@ -52,11 +47,7 @@
   ///        queryResult.
   //////////////////////////////////////////////////////////////////////////////
 
-<<<<<<< HEAD
-  auto handleQueryResult() -> async<void> final;
-=======
-  async<void> handleQueryResult() override final;
->>>>>>> 85d970e9
+  async<void> handleQueryResult() final;
 
   //////////////////////////////////////////////////////////////////////////////
   /// @brief handle result of a remove-by-keys query
@@ -74,21 +65,13 @@
   /// @brief execute a batch remove operation
   //////////////////////////////////////////////////////////////////////////////
 
-<<<<<<< HEAD
-  auto removeByKeys(VPackSlice const&) -> async<void>;
-=======
   async<void> removeByKeys(VPackSlice const&);
->>>>>>> 85d970e9
 
   //////////////////////////////////////////////////////////////////////////////
   /// @brief execute a batch lookup operation
   //////////////////////////////////////////////////////////////////////////////
 
-<<<<<<< HEAD
-  auto lookupByKeys(VPackSlice const&) -> async<void>;
-=======
   async<void> lookupByKeys(VPackSlice const&);
->>>>>>> 85d970e9
 
  private:
   //////////////////////////////////////////////////////////////////////////////
