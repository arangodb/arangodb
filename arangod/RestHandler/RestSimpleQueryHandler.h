////////////////////////////////////////////////////////////////////////////////
/// DISCLAIMER
///
/// Copyright 2014-2016 ArangoDB GmbH, Cologne, Germany
/// Copyright 2004-2014 triAGENS GmbH, Cologne, Germany
///
/// Licensed under the Apache License, Version 2.0 (the "License");
/// you may not use this file except in compliance with the License.
/// You may obtain a copy of the License at
///
///     http://www.apache.org/licenses/LICENSE-2.0
///
/// Unless required by applicable law or agreed to in writing, software
/// distributed under the License is distributed on an "AS IS" BASIS,
/// WITHOUT WARRANTIES OR CONDITIONS OF ANY KIND, either express or implied.
/// See the License for the specific language governing permissions and
/// limitations under the License.
///
/// Copyright holder is ArangoDB GmbH, Cologne, Germany
///
/// @author Jan Steemann
////////////////////////////////////////////////////////////////////////////////

#ifndef ARANGOD_REST_HANDLER_REST_SIMPLE_QUERY_HANDLER_H
#define ARANGOD_REST_HANDLER_REST_SIMPLE_QUERY_HANDLER_H 1

#include "Basics/Common.h"
#include "RestHandler/RestCursorHandler.h"

namespace arangodb {
namespace aql {
class QueryRegistry;
}

class ApplicationV8;

////////////////////////////////////////////////////////////////////////////////
/// @brief cursor request handler
////////////////////////////////////////////////////////////////////////////////

class RestSimpleQueryHandler : public RestCursorHandler {
 public:
  RestSimpleQueryHandler(
      rest::HttpRequest*,
      std::pair<arangodb::ApplicationV8*, arangodb::aql::QueryRegistry*>*);

<<<<<<< HEAD
=======
  RestSimpleQueryHandler(rest::GeneralRequest*,
                         std::pair<arangodb::ApplicationV8*,
                                   arangodb::aql::QueryRegistry*>*);

  
>>>>>>> 189c9aff
 public:
  status_t execute() override final;

 private:
  //////////////////////////////////////////////////////////////////////////////
  /// @brief return a cursor with all documents from the collection
  //////////////////////////////////////////////////////////////////////////////

  void allDocuments();
};
}

#endif<|MERGE_RESOLUTION|>--- conflicted
+++ resolved
@@ -44,14 +44,10 @@
       rest::HttpRequest*,
       std::pair<arangodb::ApplicationV8*, arangodb::aql::QueryRegistry*>*);
 
-<<<<<<< HEAD
-=======
   RestSimpleQueryHandler(rest::GeneralRequest*,
                          std::pair<arangodb::ApplicationV8*,
                                    arangodb::aql::QueryRegistry*>*);
 
-  
->>>>>>> 189c9aff
  public:
   status_t execute() override final;
 
