--- conflicted
+++ resolved
@@ -34,12 +34,8 @@
 
 class RestVersionHandler : public arangodb::RestBaseHandler {
  public:
-<<<<<<< HEAD
-  explicit RestVersionHandler(arangodb::rest::HttpRequest*);
-=======
 
   explicit RestVersionHandler(arangodb::rest::GeneralRequest*);
->>>>>>> 189c9aff
 
  public:
   bool isDirect() const override;
