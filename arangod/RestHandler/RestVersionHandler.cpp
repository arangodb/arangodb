--- conflicted
+++ resolved
@@ -41,22 +41,12 @@
 
 extern AnyServer* ArangoInstance;
 
-<<<<<<< HEAD
-RestVersionHandler::RestVersionHandler(HttpRequest* request)
-=======
-
 RestVersionHandler::RestVersionHandler(GeneralRequest* request)
->>>>>>> 189c9aff
     : RestBaseHandler(request) {}
 
 bool RestVersionHandler::isDirect() const { return true; }
 
-<<<<<<< HEAD
-HttpHandler::status_t RestVersionHandler::execute() {
-=======
-
 GeneralHandler::status_t RestVersionHandler::execute() {
->>>>>>> 189c9aff
   try {
     VPackBuilder result;
     result.add(VPackValue(VPackValueType::Object));
