--- conflicted
+++ resolved
@@ -24,31 +24,17 @@
 #include "RestBatchHandler.h"
 
 #include "Basics/StringUtils.h"
-<<<<<<< HEAD
 #include "Basics/Logger.h"
-#include "HttpServer/HttpHandlerFactory.h"
-#include "HttpServer/HttpServer.h"
-#include "Rest/HttpRequest.h"
-=======
-#include "Basics/logging.h"
 #include "HttpServer/GeneralHandlerFactory.h"
 #include "HttpServer/GeneralServer.h"
 #include "Rest/GeneralRequest.h"
->>>>>>> 189c9aff
 
 using namespace arangodb;
 using namespace arangodb::basics;
 using namespace arangodb::rest;
-
-<<<<<<< HEAD
-RestBatchHandler::RestBatchHandler(HttpRequest* request)
-=======
 using namespace std;
 
-
-
 RestBatchHandler::RestBatchHandler(GeneralRequest* request)
->>>>>>> 189c9aff
     : RestVocbaseBaseHandler(request) {}
 
 RestBatchHandler::~RestBatchHandler() {}
@@ -140,15 +126,9 @@
     }
 
     // set up request object for the part
-<<<<<<< HEAD
-    LOG(TRACE) << "part header is: " << std::string(headerStart, headerLength).c_str();
-    HttpRequest* request =
-        new HttpRequest(_request->connectionInfo(), headerStart, headerLength,
-=======
     LOG_TRACE("part header is: %s", std::string(headerStart, headerLength).c_str());
     GeneralRequest* request =
         new GeneralRequest(_request->connectionInfo(), headerStart, headerLength,
->>>>>>> 189c9aff
                         _request->compatibility(), false);
 
     if (request == nullptr) {
@@ -476,15 +456,7 @@
         if (arangodb::rest::GeneralRequest::BatchContentType == value) {
           hasTypeHeader = true;
         } else {
-<<<<<<< HEAD
-          LOG(WARN) << "unexpected content-type '" << value.c_str() << "' for multipart-message. expected: '" << arangodb::rest::HttpRequest::BatchContentType.c_str() << "'";
-=======
-          LOG_WARNING(
-              "unexpected content-type '%s' for multipart-message. expected: "
-              "'%s'",
-              value.c_str(),
-              arangodb::rest::GeneralRequest::BatchContentType.c_str());
->>>>>>> 189c9aff
+          LOG_WARNING("unexpected content-type '%s' for multipart-message. expected: '%s'", value.c_str(), arangodb::rest::GeneralRequest::BatchContentType.c_str());
         }
       } else if ("content-id" == key) {
         helper->contentId = colon;
