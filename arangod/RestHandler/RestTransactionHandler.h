--- conflicted
+++ resolved
@@ -40,12 +40,7 @@
 
  public:
   char const* name() const override final { return "RestTransactionHandler"; }
-<<<<<<< HEAD
-  size_t queue() const override;
-  bool isDirect() const override { return false; }
-=======
   RequestLane lane() const override final { return RequestLane::CLIENT_SLOW; }
->>>>>>> 18bf61c4
   RestStatus execute() override;
   bool cancel() override final;
 
