--- conflicted
+++ resolved
@@ -35,12 +35,7 @@
 
 class RestAdminLogHandler : public RestBaseHandler {
  public:
-<<<<<<< HEAD
-  explicit RestAdminLogHandler(rest::HttpRequest*);
-=======
-
   explicit RestAdminLogHandler(rest::GeneralRequest*);
->>>>>>> 189c9aff
 
  public:
   bool isDirect() const override;
