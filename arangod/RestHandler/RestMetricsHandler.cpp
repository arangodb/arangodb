--- conflicted
+++ resolved
@@ -61,11 +61,7 @@
     return RestStatus::DONE;
   }
 
-<<<<<<< HEAD
-  MetricsFeature& metrics = server.getFeature<MetricsFeature>();
-=======
   MetricsFeature& metrics = server().getFeature<MetricsFeature>();
->>>>>>> 1b335c26
   if (!metrics.exportAPI()) {
     // dont export metrics, if so desired
     generateError(rest::ResponseCode::NOT_FOUND, TRI_ERROR_HTTP_NOT_FOUND); 
