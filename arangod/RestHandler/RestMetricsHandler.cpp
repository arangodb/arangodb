////////////////////////////////////////////////////////////////////////////////
/// DISCLAIMER
///
/// Copyright 2019 ArangoDB GmbH, Cologne, Germany
///
/// Licensed under the Apache License, Version 2.0 (the "License");
/// you may not use this file except in compliance with the License.
/// You may obtain a copy of the License at
///
///     http://www.apache.org/licenses/LICENSE-2.0
///
/// Unless required by applicable law or agreed to in writing, software
/// distributed under the License is distributed on an "AS IS" BASIS,
/// WITHOUT WARRANTIES OR CONDITIONS OF ANY KIND, either express or implied.
/// See the License for the specific language governing permissions and
/// limitations under the License.
///
/// Copyright holder is ArangoDB GmbH, Cologne, Germany
///
/// @author Kaveh Vahedipour
////////////////////////////////////////////////////////////////////////////////

#include "RestMetricsHandler.h"

#include "Agency/AgencyComm.h"
#include "Agency/AgencyFeature.h"
#include "Agency/Agent.h"
#include "ApplicationFeatures/ApplicationServer.h"
#include "Cluster/ServerState.h"
#include "GeneralServer/ServerSecurityFeature.h"
#include "Rest/Version.h"
#include "RestServer/ServerFeature.h"

#include <velocypack/Builder.h>
#include <velocypack/velocypack-aliases.h>

using namespace arangodb;
using namespace arangodb::basics;
using namespace arangodb::rest;

////////////////////////////////////////////////////////////////////////////////
/// @brief ArangoDB server
////////////////////////////////////////////////////////////////////////////////

RestMetricsHandler::RestMetricsHandler(
  application_features::ApplicationServer& server,
  GeneralRequest* request, GeneralResponse* response)
  : RestBaseHandler(server, request, response) {}

RestStatus RestMetricsHandler::execute() {
  ServerSecurityFeature& security = server().getFeature<ServerSecurityFeature>();

  if (!security.canAccessHardenedApi()) {
    // dont leak information about server internals here
    generateError(rest::ResponseCode::FORBIDDEN, TRI_ERROR_FORBIDDEN); 
    return RestStatus::DONE;
  }

<<<<<<< HEAD
  if (_request->requestType() != RequestType::GET) {
    generateError(ResponseCode::BAD, TRI_ERROR_HTTP_METHOD_NOT_ALLOWED);
    return RestStatus::DONE;
  }

  MetricsFeature& metrics = server.getFeature<MetricsFeature>();
=======
  MetricsFeature& metrics = server().getFeature<MetricsFeature>();
>>>>>>> a1e6d121
  if (!metrics.exportAPI()) {
    // dont export metrics, if so desired
    generateError(rest::ResponseCode::NOT_FOUND, TRI_ERROR_HTTP_NOT_FOUND); 
    return RestStatus::DONE;
  }

  std::string result;
  metrics.toPrometheus(result);
  _response->setResponseCode(rest::ResponseCode::OK);
  _response->setContentType(rest::ContentType::TEXT);
  _response->addRawPayload(VPackStringRef(result));
  
  return RestStatus::DONE;
}<|MERGE_RESOLUTION|>--- conflicted
+++ resolved
@@ -56,16 +56,12 @@
     return RestStatus::DONE;
   }
 
-<<<<<<< HEAD
   if (_request->requestType() != RequestType::GET) {
     generateError(ResponseCode::BAD, TRI_ERROR_HTTP_METHOD_NOT_ALLOWED);
     return RestStatus::DONE;
   }
 
-  MetricsFeature& metrics = server.getFeature<MetricsFeature>();
-=======
   MetricsFeature& metrics = server().getFeature<MetricsFeature>();
->>>>>>> a1e6d121
   if (!metrics.exportAPI()) {
     // dont export metrics, if so desired
     generateError(rest::ResponseCode::NOT_FOUND, TRI_ERROR_HTTP_NOT_FOUND); 
