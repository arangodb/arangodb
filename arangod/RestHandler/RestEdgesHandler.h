////////////////////////////////////////////////////////////////////////////////
/// DISCLAIMER
///
/// Copyright 2014-2016 ArangoDB GmbH, Cologne, Germany
/// Copyright 2004-2014 triAGENS GmbH, Cologne, Germany
///
/// Licensed under the Apache License, Version 2.0 (the "License");
/// you may not use this file except in compliance with the License.
/// You may obtain a copy of the License at
///
///     http://www.apache.org/licenses/LICENSE-2.0
///
/// Unless required by applicable law or agreed to in writing, software
/// distributed under the License is distributed on an "AS IS" BASIS,
/// WITHOUT WARRANTIES OR CONDITIONS OF ANY KIND, either express or implied.
/// See the License for the specific language governing permissions and
/// limitations under the License.
///
/// Copyright holder is ArangoDB GmbH, Cologne, Germany
///
/// @author Michael Hackstein
////////////////////////////////////////////////////////////////////////////////

#ifndef ARANGOD_REST_HANDLER_REST_EDGES_HANDLER_H
#define ARANGOD_REST_HANDLER_REST_EDGES_HANDLER_H 1

#include "Basics/Common.h"
#include "RestHandler/RestVocbaseBaseHandler.h"

#include <velocypack/Builder.h>

namespace arangodb {
struct LocalDocumentId;
class SingleCollectionTransaction;

namespace aql {
struct AstNode;
struct Variable;
}

class RestEdgesHandler : public RestVocbaseBaseHandler {
 public:
  explicit RestEdgesHandler(GeneralRequest*, GeneralResponse*);

 public:
  RestStatus execute() override final;
  char const* name() const override final { return "RestEdgesHandler"; }

 protected:
  //////////////////////////////////////////////////////////////////////////////
  /// @brief reads all edges in given direction for given vertex
  //////////////////////////////////////////////////////////////////////////////

  bool readEdges();

  //////////////////////////////////////////////////////////////////////////////
  /// @brief reads all edges in given direction for a list of vertices
  //////////////////////////////////////////////////////////////////////////////

  bool readEdgesForMultipleVertices();

  //////////////////////////////////////////////////////////////////////////////
  /// @brief find the index and read it completely with the given callback
  //////////////////////////////////////////////////////////////////////////////

  void readCursor(aql::AstNode* condition, aql::Variable const* var,
                  std::string const& collectionName,
                  SingleCollectionTransaction& trx,
<<<<<<< HEAD
                  std::function<void(DocumentIdentifierToken const&)> const& cb);
=======
                  std::function<void(LocalDocumentId const&)> cb);
>>>>>>> f28bb69f

  //////////////////////////////////////////////////////////////////////////////
  /// @brief get all edges for a given vertex. Independent from the request
  //////////////////////////////////////////////////////////////////////////////

  bool getEdgesForVertex(
      std::string const& id, std::string const& collectionName,
      TRI_edge_direction_e direction, SingleCollectionTransaction& trx,
<<<<<<< HEAD
      std::function<void(DocumentIdentifierToken const&)> const& cb);
=======
      std::function<void(LocalDocumentId const&)> cb);
>>>>>>> f28bb69f

  //////////////////////////////////////////////////////////////////////////////
  /// @brief Parse the direction parameter
  //////////////////////////////////////////////////////////////////////////////

  bool parseDirection(TRI_edge_direction_e& direction);

  //////////////////////////////////////////////////////////////////////////////
  /// @brief Validate that the collection exists and is an edge collection
  //////////////////////////////////////////////////////////////////////////////

  bool validateCollection(std::string const& name);
};
}

#endif<|MERGE_RESOLUTION|>--- conflicted
+++ resolved
@@ -66,11 +66,7 @@
   void readCursor(aql::AstNode* condition, aql::Variable const* var,
                   std::string const& collectionName,
                   SingleCollectionTransaction& trx,
-<<<<<<< HEAD
-                  std::function<void(DocumentIdentifierToken const&)> const& cb);
-=======
-                  std::function<void(LocalDocumentId const&)> cb);
->>>>>>> f28bb69f
+                  std::function<void(LocalDocumentId const&)> const& cb);
 
   //////////////////////////////////////////////////////////////////////////////
   /// @brief get all edges for a given vertex. Independent from the request
@@ -79,11 +75,7 @@
   bool getEdgesForVertex(
       std::string const& id, std::string const& collectionName,
       TRI_edge_direction_e direction, SingleCollectionTransaction& trx,
-<<<<<<< HEAD
-      std::function<void(DocumentIdentifierToken const&)> const& cb);
-=======
-      std::function<void(LocalDocumentId const&)> cb);
->>>>>>> f28bb69f
+      std::function<void(LocalDocumentId const&)> const& cb);
 
   //////////////////////////////////////////////////////////////////////////////
   /// @brief Parse the direction parameter
