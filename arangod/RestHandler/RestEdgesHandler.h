////////////////////////////////////////////////////////////////////////////////
/// DISCLAIMER
///
/// Copyright 2014-2016 ArangoDB GmbH, Cologne, Germany
/// Copyright 2004-2014 triAGENS GmbH, Cologne, Germany
///
/// Licensed under the Apache License, Version 2.0 (the "License");
/// you may not use this file except in compliance with the License.
/// You may obtain a copy of the License at
///
///     http://www.apache.org/licenses/LICENSE-2.0
///
/// Unless required by applicable law or agreed to in writing, software
/// distributed under the License is distributed on an "AS IS" BASIS,
/// WITHOUT WARRANTIES OR CONDITIONS OF ANY KIND, either express or implied.
/// See the License for the specific language governing permissions and
/// limitations under the License.
///
/// Copyright holder is ArangoDB GmbH, Cologne, Germany
///
/// @author Michael Hackstein
////////////////////////////////////////////////////////////////////////////////

#ifndef ARANGOD_REST_HANDLER_REST_EDGES_HANDLER_H
#define ARANGOD_REST_HANDLER_REST_EDGES_HANDLER_H 1

#include "Basics/Common.h"

#include "RestHandler/RestVocbaseBaseHandler.h"

namespace arangodb {

namespace traverser {
class TraverserExpression;
}

class RestEdgesHandler : public RestVocbaseBaseHandler {
 public:
<<<<<<< HEAD

  explicit RestEdgesHandler(rest::GeneralRequest*);
=======
  explicit RestEdgesHandler(rest::HttpRequest*);
>>>>>>> 3524ee82

 public:
  status_t execute() override final;

 protected:
  //////////////////////////////////////////////////////////////////////////////
  /// @brief reads all edges in given direction for given vertex
  ///        Uses the TraverserExpression for filtering.
  ///        Might be nullptr for no filtering
  //////////////////////////////////////////////////////////////////////////////

  bool readEdges(std::vector<traverser::TraverserExpression*> const&);

  //////////////////////////////////////////////////////////////////////////////
  /// @brief reads all edges in given direction for given vertex
  ///        Also parses the body into an TraverserExpression
  //////////////////////////////////////////////////////////////////////////////

  bool readFilteredEdges();

  //////////////////////////////////////////////////////////////////////////////
  /// @brief reads all edges in given direction for a given list of vertices
  //////////////////////////////////////////////////////////////////////////////

  bool readEdgesForMultipleVertices();

  //////////////////////////////////////////////////////////////////////////////
  /// @brief get all edges for a given vertex. Independent from the request
  //////////////////////////////////////////////////////////////////////////////

  bool getEdgesForVertex(
      std::string const& id,
      std::vector<traverser::TraverserExpression*> const& expressions,
      TRI_edge_direction_e direction, SingleCollectionReadOnlyTransaction& trx,
      arangodb::basics::Json& result, size_t& scannedIndex, size_t& filtered);
};
}

#endif<|MERGE_RESOLUTION|>--- conflicted
+++ resolved
@@ -36,12 +36,8 @@
 
 class RestEdgesHandler : public RestVocbaseBaseHandler {
  public:
-<<<<<<< HEAD
 
   explicit RestEdgesHandler(rest::GeneralRequest*);
-=======
-  explicit RestEdgesHandler(rest::HttpRequest*);
->>>>>>> 3524ee82
 
  public:
   status_t execute() override final;
