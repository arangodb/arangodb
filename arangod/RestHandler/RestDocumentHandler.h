--- conflicted
+++ resolved
@@ -37,20 +37,15 @@
   char const* name() const override final { return "RestDocumentHandler"; }
   RequestLane lane() const override final {
     bool isSyncReplication = false;
-<<<<<<< HEAD
-=======
     // We do not care for the real value, enough if it is there.
->>>>>>> 623048af
-    _request->value(StaticStrings::IsSynchronousReplicationString, isSyncReplication);
+    std::ignore = _request->value(StaticStrings::IsSynchronousReplicationString,
+                                  isSyncReplication);
     if (isSyncReplication) {
       return RequestLane::CLIENT_FAST;
     }
     return RequestLane::CLIENT_SLOW;
   }
-<<<<<<< HEAD
-=======
 
->>>>>>> 623048af
   void shutdownExecute(bool isFinalized) noexcept override;
 
  protected:
