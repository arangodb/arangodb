--- conflicted
+++ resolved
@@ -181,18 +181,9 @@
   /// @brief generates forbidden
   void generateForbidden();
 
-<<<<<<< HEAD
-  /// @brief generates precondition failed, without transaction info
-  ///        DEPRECATED
-  void generatePreconditionFailed(std::string const&, std::string const& key, RevisionId rev);
-
-  /// @brief generates precondition failed, without transaction info
-  void generatePreconditionFailed(arangodb::velocypack::Slice const& slice);
-=======
   /// @brief generates conflict error
   void generateConflictError(arangodb::OperationResult const&,
                              bool precFailed = false);
->>>>>>> 3269d3df
 
   /// @brief generates not modified
   void generateNotModified(RevisionId);
@@ -205,13 +196,9 @@
   /// @brief generate an error message for a transaction error, this method
   /// is used by the others.
   void generateTransactionError(std::string const& collectionName,
-<<<<<<< HEAD
-                                OperationResult const& result, std::string const& key,
+                                OperationResult const& result,
+                                std::string const& key = "",
                                 RevisionId rid = RevisionId::none());
-=======
-                                OperationResult const& result,
-                                std::string const& key = "", TRI_voc_rid_t = 0);
->>>>>>> 3269d3df
 
   /// @brief generate an error message for a transaction error
   void generateTransactionError(std::string const& collectionName,
@@ -219,16 +206,7 @@
                                 RevisionId rid = RevisionId::none()) {
     generateTransactionError(collectionName, OperationResult(res), key, rid);
   }
-<<<<<<< HEAD
-
-  /// @brief generate an error message for a transaction error
-  void generateTransactionError(OperationResult const& result) {
-    generateTransactionError("", result, "", RevisionId::none());
-  }
-
-=======
   
->>>>>>> 3269d3df
   /// @brief extracts the revision. "header" must be lowercase.
   RevisionId extractRevision(char const* header, bool& isValid) const;
 
