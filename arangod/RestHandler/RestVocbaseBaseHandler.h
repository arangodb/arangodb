--- conflicted
+++ resolved
@@ -132,12 +132,6 @@
     _context.cancel();
   }
 
-<<<<<<< HEAD
-  [[nodiscard]] auto prepareExecute(bool isContinue)
-      -> std::vector<std::shared_ptr<LogContext::Values>> override;
-
-=======
->>>>>>> 85d970e9
  protected:
   // returns the short id of the server which should handle this request
   ResultT<std::pair<std::string, bool>> forwardingTarget() override;
@@ -219,12 +213,6 @@
 
   // the vocbase, managed by VocbaseContext
   TRI_vocbase_t& _vocbase;
-<<<<<<< HEAD
-
- private:
-  std::shared_ptr<LogContext::Values> _scopeVocbaseValues;
-=======
->>>>>>> 85d970e9
 };
 
 }  // namespace arangodb