////////////////////////////////////////////////////////////////////////////////
/// DISCLAIMER
///
/// Copyright 2014-2016 ArangoDB GmbH, Cologne, Germany
/// Copyright 2004-2014 triAGENS GmbH, Cologne, Germany
///
/// Licensed under the Apache License, Version 2.0 (the "License");
/// you may not use this file except in compliance with the License.
/// You may obtain a copy of the License at
///
///     http://www.apache.org/licenses/LICENSE-2.0
///
/// Unless required by applicable law or agreed to in writing, software
/// distributed under the License is distributed on an "AS IS" BASIS,
/// WITHOUT WARRANTIES OR CONDITIONS OF ANY KIND, either express or implied.
/// See the License for the specific language governing permissions and
/// limitations under the License.
///
/// Copyright holder is ArangoDB GmbH, Cologne, Germany
///
/// @author Dr. Frank Celler
////////////////////////////////////////////////////////////////////////////////

#ifndef ARANGOD_REST_HANDLER_REST_EDGE_HANDLER_H
#define ARANGOD_REST_HANDLER_REST_EDGE_HANDLER_H 1

#include "Basics/Common.h"
#include "RestHandler/RestDocumentHandler.h"

namespace arangodb {

////////////////////////////////////////////////////////////////////////////////
/// @brief collection request handler
////////////////////////////////////////////////////////////////////////////////

class RestEdgeHandler : public RestDocumentHandler {
 public:
<<<<<<< HEAD

  explicit RestEdgeHandler(rest::GeneralRequest*);
=======
  explicit RestEdgeHandler(rest::HttpRequest*);
>>>>>>> 3524ee82

 protected:
  //////////////////////////////////////////////////////////////////////////////
  /// @brief get collection type
  //////////////////////////////////////////////////////////////////////////////

  TRI_col_type_e getCollectionType() const override final {
    return TRI_COL_TYPE_EDGE;
  }

 private:
  //////////////////////////////////////////////////////////////////////////////
  /// @brief creates an edge
  //////////////////////////////////////////////////////////////////////////////

  bool createDocument() override final;

  //////////////////////////////////////////////////////////////////////////////
  /// @brief creates a document (an edge), coordinator case in a cluster
  //////////////////////////////////////////////////////////////////////////////

  bool createDocumentCoordinator(std::string const& collname, bool waitForSync,
                                 VPackSlice const& document, char const* from,
                                 char const* to);
};
}

#endif<|MERGE_RESOLUTION|>--- conflicted
+++ resolved
@@ -35,13 +35,8 @@
 
 class RestEdgeHandler : public RestDocumentHandler {
  public:
-<<<<<<< HEAD
 
   explicit RestEdgeHandler(rest::GeneralRequest*);
-=======
-  explicit RestEdgeHandler(rest::HttpRequest*);
->>>>>>> 3524ee82
-
  protected:
   //////////////////////////////////////////////////////////////////////////////
   /// @brief get collection type
