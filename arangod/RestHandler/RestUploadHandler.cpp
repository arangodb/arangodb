--- conflicted
+++ resolved
@@ -38,13 +38,7 @@
 
 RestUploadHandler::~RestUploadHandler() {}
 
-<<<<<<< HEAD
-
-
 GeneralHandler::status_t RestUploadHandler::execute() {
-=======
-HttpHandler::status_t RestUploadHandler::execute() {
->>>>>>> 3524ee82
   // extract the request type
   const GeneralRequest::RequestType type = _request->requestType();
 
