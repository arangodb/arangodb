--- conflicted
+++ resolved
@@ -38,13 +38,8 @@
 
 RestUploadHandler::~RestUploadHandler() {}
 
-<<<<<<< HEAD
-HttpHandler::status_t RestUploadHandler::execute() {
-=======
-
-
 GeneralHandler::status_t RestUploadHandler::execute() {
->>>>>>> 189c9aff
+
   // extract the request type
   const GeneralRequest::RequestType type = _request->requestType();
 
