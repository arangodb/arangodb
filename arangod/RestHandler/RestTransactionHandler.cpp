--- conflicted
+++ resolved
@@ -48,12 +48,6 @@
 RestTransactionHandler::RestTransactionHandler(GeneralRequest* request, GeneralResponse* response)
     : RestVocbaseBaseHandler(request, response), _v8Context(nullptr), _lock() {}
 
-<<<<<<< HEAD
-void RestTransactionHandler::returnContext() {
-  WRITE_LOCKER(writeLock, _lock, this);
-  V8DealerFeature::DEALER->exitContext(_v8Context);
-  _v8Context = nullptr;
-=======
 RestStatus RestTransactionHandler::execute() {
     
   switch (_request->requestType()) {
@@ -85,7 +79,6 @@
       break;
   }
   return RestStatus::DONE;
->>>>>>> c5587f1c
 }
 
 void RestTransactionHandler::executeGetState() {
