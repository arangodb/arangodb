--- conflicted
+++ resolved
@@ -62,13 +62,13 @@
     : RestVocbaseBaseHandler(server, request, response), _v8Context(nullptr) {}
 
 RequestLane RestTransactionHandler::lane() const {
-<<<<<<< HEAD
   if (_request->requestType() == RequestType::GET) {
     // a GET request only returns the list of ongoing transactions.
     // this is used only for debugging and should not be blocked
     // by if most scheduler threads are busy.
     return RequestLane::CLUSTER_ADMIN;
-=======
+  }
+
   bool isCommit = _request->requestType() == rest::RequestType::PUT;
   bool isAbort = _request->requestType() == rest::RequestType::DELETE_REQ;
 
@@ -82,7 +82,6 @@
     // other request lane with medium priority. the only important
     // thing here is that the request lane priority is set to medium.
     return RequestLane::CONTINUATION;
->>>>>>> 40d4a083
   }
 
   if (ServerState::instance()->isDBServer()) {
@@ -97,9 +96,7 @@
       // higher prio than leader requests, even if they are done from
       // AQL.
     }
-<<<<<<< HEAD
-  }
-=======
+
     if (isCommit || isAbort) {
       // commit or abort on leader gets a medium priority, because it
       // can unblock other operations
@@ -107,7 +104,6 @@
     }
   }
 
->>>>>>> 40d4a083
   return RequestLane::CLIENT_V8;
 }
 
