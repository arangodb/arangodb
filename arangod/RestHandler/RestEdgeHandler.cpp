--- conflicted
+++ resolved
@@ -44,12 +44,7 @@
     what = 0;                   \
   }
 
-<<<<<<< HEAD
-RestEdgeHandler::RestEdgeHandler(HttpRequest* request)
-=======
-
 RestEdgeHandler::RestEdgeHandler(GeneralRequest* request)
->>>>>>> 189c9aff
     : RestDocumentHandler(request) {}
 
 ////////////////////////////////////////////////////////////////////////////////
