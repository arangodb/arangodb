--- conflicted
+++ resolved
@@ -44,14 +44,9 @@
     : RestBaseHandler(request, response) {}
 
 RestStatus RestRepairHandler::execute() {
-<<<<<<< HEAD
   if (application_features::ApplicationServer::isStopping()) {
     generateError(rest::ResponseCode::SERVICE_UNAVAILABLE,
                   TRI_ERROR_SHUTTING_DOWN);
-=======
-  if (SchedulerFeature::SCHEDULER->isStopping()) {
-    generateError(rest::ResponseCode::SERVICE_UNAVAILABLE, TRI_ERROR_SHUTTING_DOWN);
->>>>>>> fbb1de5b
     return RestStatus::DONE;
   }
 
