--- conflicted
+++ resolved
@@ -348,18 +348,6 @@
       // update internal config data, used in the admin dashboard
       if (canAccessUser(user)) {
         std::string const& key = suffixes[2];
-<<<<<<< HEAD
-        Result r;
-        VPackBuilder conf = authInfo->getConfigData(user), b;
-        b(VPackValue(VPackValueType::Object))(key, parsedBody->slice())();
-        if (conf.isEmpty() || !conf.slice().isObject()) {
-          r = authInfo->setConfigData(user, b.slice());
-        } else {
-          VPackBuilder newConf = VPackCollection::merge(conf.slice(), b.slice(), false);
-          if (VelocyPackHelper::compare(conf.slice(), newConf.slice(), true) != 0) {
-            conf = std::move(newConf);
-            r = authInfo->setConfigData(user, conf.slice());
-=======
         VPackBuilder conf = authInfo->getConfigData(user);
         // The API expects: { value : <toStore> }
         // If we get sth else than the above it is translated
@@ -385,10 +373,11 @@
             conf = oldConf.isObject()
                        ? VPackCollection::merge(oldConf, b.slice(), false)
                        : b;
->>>>>>> 8e06c90d
           }
         }
         
+        Result r = authInfo->setConfigData(user, conf.slice());
+
         if (r.ok()) {
           resetResponse(ResponseCode::OK);
         } else {
