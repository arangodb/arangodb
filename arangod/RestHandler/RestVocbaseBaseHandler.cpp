--- conflicted
+++ resolved
@@ -561,19 +561,6 @@
     transaction::Manager* mgr = transaction::ManagerFeature::manager();
     TRI_ASSERT(mgr != nullptr);
     
-<<<<<<< HEAD
-    if (pos > 0 && pos < value.size()) {
-      if (value.compare(pos, std::string::npos, " begin") == 0) {
-        value = _request->header(StaticStrings::TransactionBody, found);
-        if (found) {
-          auto trxOpts = VPackParser::fromJson(value);
-          Result res = mgr->createManagedTrx(_vocbase, tid, trxOpts->slice());
-          if (res.fail()) {
-            THROW_ARANGO_EXCEPTION(res);
-          }
-        } else {
-          THROW_ARANGO_EXCEPTION_MESSAGE(TRI_ERROR_BAD_PARAMETER, "missing transaction config");
-=======
     if (pos > 0 && pos < value.size() &&
         value.compare(pos, std::string::npos, " begin") == 0) {
       value = _request->header(StaticStrings::TransactionBody, found);
@@ -586,7 +573,6 @@
         Result res = mgr->createManagedTrx(_vocbase, tid, trxOpts->slice());;
         if (res.fail()) {
           THROW_ARANGO_EXCEPTION(res);
->>>>>>> 75c3cadd
         }
       }
     }
