////////////////////////////////////////////////////////////////////////////////
/// DISCLAIMER
///
/// Copyright 2014-2023 ArangoDB GmbH, Cologne, Germany
/// Copyright 2004-2014 triAGENS GmbH, Cologne, Germany
///
/// Licensed under the Apache License, Version 2.0 (the "License");
/// you may not use this file except in compliance with the License.
/// You may obtain a copy of the License at
///
///     http://www.apache.org/licenses/LICENSE-2.0
///
/// Unless required by applicable law or agreed to in writing, software
/// distributed under the License is distributed on an "AS IS" BASIS,
/// WITHOUT WARRANTIES OR CONDITIONS OF ANY KIND, either express or implied.
/// See the License for the specific language governing permissions and
/// limitations under the License.
///
/// Copyright holder is ArangoDB GmbH, Cologne, Germany
///
/// @author Dr. Frank Celler
////////////////////////////////////////////////////////////////////////////////

#include "RestImportHandler.h"
#include "Basics/NumberUtils.h"
#include "Basics/StaticStrings.h"
#include "Basics/StringUtils.h"
#include "Basics/VelocyPackHelper.h"
#include "Cluster/ServerState.h"
#include "Logger/Logger.h"
#include "Transaction/Helpers.h"
#include "Transaction/StandaloneContext.h"
#include "Utils/CollectionNameResolver.h"
#include "Utils/OperationOptions.h"
#include "Utils/SingleCollectionTransaction.h"
#include "VocBase/LogicalCollection.h"
#include "VocBase/vocbase.h"

#include <velocypack/Collection.h>
#include <velocypack/Dumper.h>
#include <velocypack/Iterator.h>
#include <velocypack/Parser.h>
#include <velocypack/Slice.h>

#include "Logger/LogMacros.h"

using namespace arangodb;
using namespace arangodb::basics;
using namespace arangodb::rest;

RestImportHandler::RestImportHandler(ArangodServer& server,
                                     GeneralRequest* request,
                                     GeneralResponse* response)
    : RestVocbaseBaseHandler(server, request, response),
      _onDuplicateAction(DUPLICATE_ERROR),
      _ignoreMissing(false) {}

RestStatus RestImportHandler::execute() {
  // set default value for onDuplicate
  _onDuplicateAction = DUPLICATE_ERROR;

  bool found;
  std::string const& duplicateType = _request->value("onDuplicate", found);

  if (found) {
    if (duplicateType == "update") {
      _onDuplicateAction = DUPLICATE_UPDATE;
    } else if (duplicateType == "replace") {
      _onDuplicateAction = DUPLICATE_REPLACE;
    } else if (duplicateType == "ignore") {
      _onDuplicateAction = DUPLICATE_IGNORE;
    }
  }

  // extract the sub-request type
  auto const type = _request->requestType();

  switch (type) {
    case rest::RequestType::POST: {
      std::string const& from = _request->value("fromPrefix", found);
      if (found) {
        _fromPrefix = from;
        if (!_fromPrefix.empty() &&
            _fromPrefix[_fromPrefix.size() - 1] != '/') {
          _fromPrefix.push_back('/');
        }
      }

      std::string const& to = _request->value("toPrefix", found);
      if (found) {
        _toPrefix = to;
        if (!_toPrefix.empty() && _toPrefix[_toPrefix.size() - 1] != '/') {
          _toPrefix.push_back('/');
        }
      }

      _overwritePrefix = _request->parsedValue(
          StaticStrings::OverwriteCollectionPrefix, false);

      // extract the import type
      std::string const& documentType = _request->value("type", found);

      switch (_response->transportType()) {
        case Endpoint::TransportType::HTTP: {
          if (_request->contentType() == arangodb::ContentType::VPACK) {
            createFromVPack(documentType);
          } else if (found &&
                     (documentType == "documents" || documentType == "array" ||
                      documentType == "list" || documentType == "auto")) {
            createFromJson(documentType);
          } else {
            // CSV
            createFromKeyValueList();
          }
          break;
        }
        case Endpoint::TransportType::VST: {
          if (found &&
              (documentType == "documents" || documentType == "array" ||
               documentType == "list" || documentType == "auto")) {
            createFromVPack(documentType);
          } else {
            generateNotImplemented("ILLEGAL " + IMPORT_PATH);
          }
          break;
        }
      }
      /////////////////////////////////////////////////////////////////////////////////
    } break;

    default:
      generateNotImplemented("ILLEGAL " + IMPORT_PATH);
      break;
  }

  // this handler is done
  return RestStatus::DONE;
}

////////////////////////////////////////////////////////////////////////////////
/// @brief create a position string
////////////////////////////////////////////////////////////////////////////////

std::string RestImportHandler::positionize(size_t i) const {
  return std::string("at position " +
                     StringUtils::itoa(static_cast<uint64_t>(i)) + ": ");
}

////////////////////////////////////////////////////////////////////////////////
/// @brief register an error
////////////////////////////////////////////////////////////////////////////////
void RestImportHandler::registerError(RestImportResult& result,
                                      std::string const& errorMsg) {
  ++result._numErrors;

  result._errors.push_back(errorMsg);
}

////////////////////////////////////////////////////////////////////////////////
/// @brief construct an error message
////////////////////////////////////////////////////////////////////////////////
std::string RestImportHandler::buildParseError(size_t i,
                                               char const* lineStart) {
  if (lineStart != nullptr) {
    std::string part(lineStart);
    if (part.size() > 255) {
      // UTF-8 chars in string will be escaped so we can truncate it at any
      // point
      part.replace(255, part.size() - 255, "...");
    }

    return positionize(i) +
           "invalid JSON type (expecting object, probably parse error), "
           "offending context: " +
           part;
  }

  return positionize(i) +
         "invalid JSON type (expecting object, probably parse error)";
}

////////////////////////////////////////////////////////////////////////////////
/// @brief process a single VelocyPack document of Object Type
////////////////////////////////////////////////////////////////////////////////

ErrorCode RestImportHandler::handleSingleDocument(
    SingleCollectionTransaction& trx, VPackBuilder& tempBuilder,
    RestImportResult& result, VPackBuilder& babies, VPackSlice slice,
    bool isEdgeCollection, size_t i) {
  if (!slice.isObject()) {
    std::string part = VPackDumper::toString(slice);
    if (part.size() > 255) {
      // UTF-8 chars in string will be escaped so we can truncate it at any
      // point
      part.replace(255, part.size() - 255, "...");
    }

    std::string errorMsg =
        positionize(i) +
        "invalid JSON type (expecting object), offending document: " + part;

    registerError(result, errorMsg);
    return TRI_ERROR_ARANGO_DOCUMENT_TYPE_INVALID;
  }

  if (!isEdgeCollection) {
    babies.add(slice);
    return TRI_ERROR_NO_ERROR;
  }

  // document ok, now import it
  transaction::BuilderLeaser newBuilder(&trx);
  tempBuilder.clear();

  // add prefixes to _from and _to
  if (!_fromPrefix.empty() || !_toPrefix.empty()) {
    tempBuilder.openObject();
    if (!_fromPrefix.empty()) {
      VPackSlice from = slice.get(StaticStrings::FromString);
      if (from.isString()) {
        std::string f = from.copyString();
        auto slashPos = f.find('/');
        if (slashPos == std::string::npos) {
          tempBuilder.add(StaticStrings::FromString,
                          VPackValue(_fromPrefix + f));
        } else if (_overwritePrefix) {
          tempBuilder.add(StaticStrings::FromString,
                          VPackValue(_fromPrefix + f.substr(slashPos + 1)));
        }
      } else if (from.isInteger()) {
        uint64_t f = from.getNumber<uint64_t>();
        tempBuilder.add(StaticStrings::FromString,
                        VPackValue(_fromPrefix + std::to_string(f)));
      }
    }
    if (!_toPrefix.empty()) {
      VPackSlice to = slice.get(StaticStrings::ToString);
      if (to.isString()) {
        std::string t = to.copyString();
        auto slashPos = t.find('/');
        if (slashPos == std::string::npos) {
          tempBuilder.add(StaticStrings::ToString, VPackValue(_toPrefix + t));
        } else if (_overwritePrefix) {
          tempBuilder.add(StaticStrings::ToString,
                          VPackValue(_toPrefix + t.substr(slashPos + 1)));
        }
      } else if (to.isInteger()) {
        uint64_t t = to.getNumber<uint64_t>();
        tempBuilder.add(StaticStrings::ToString,
                        VPackValue(_toPrefix + std::to_string(t)));
      }
    }
    tempBuilder.close();

    if (tempBuilder.slice().length() > 0) {
      VPackCollection::merge(*(newBuilder.builder()), slice,
                             tempBuilder.slice(), false, false);
      slice = newBuilder->slice();
    }
  }

  try {
    arangodb::basics::VelocyPackHelper::ensureStringValue(
        slice, StaticStrings::FromString);
    arangodb::basics::VelocyPackHelper::ensureStringValue(
        slice, StaticStrings::ToString);
  } catch (arangodb::basics::Exception const&) {
    std::string part = VPackDumper::toString(slice);
    if (part.size() > 255) {
      // UTF-8 chars in string will be escaped so we can truncate it at any
      // point
      part.replace(255, part.size() - 255, "...");
    }

    std::string errorMsg =
        positionize(i) +
        "missing '_from' or '_to' attribute, offending document: " + part;

    registerError(result, errorMsg);
    return TRI_ERROR_ARANGO_INVALID_EDGE_ATTRIBUTE;
  }

  babies.add(slice);

  return TRI_ERROR_NO_ERROR;
}

////////////////////////////////////////////////////////////////////////////////
/// @brief was docuBlock JSF_import_json
////////////////////////////////////////////////////////////////////////////////

bool RestImportHandler::createFromJson(std::string const& type) {
  RestImportResult result;

  std::vector<std::string> const& suffixes = _request->suffixes();

  if (!suffixes.empty()) {
    generateError(rest::ResponseCode::BAD, TRI_ERROR_HTTP_SUPERFLUOUS_SUFFICES,
                  "superfluous suffix, expecting " + IMPORT_PATH +
                      "?collection=<identifier>");
    return false;
  }

  bool const complete = _request->parsedValue("complete", false);
  bool const overwrite = _request->parsedValue("overwrite", false);
  OperationOptions opOptions = buildOperationOptions();

  // extract the collection name
  bool found;
  std::string const& collectionName = _request->value("collection", found);

  if (!found || collectionName.empty()) {
    generateError(rest::ResponseCode::BAD,
                  TRI_ERROR_ARANGO_COLLECTION_PARAMETER_MISSING,
                  "'collection' is missing, expecting " + IMPORT_PATH +
                      "?collection=<identifier>");
    return false;
  }

  bool linewise;

  if (type == "documents") {
    // linewise import
    linewise = true;
  } else if (type == "array" || type == "list") {
    // non-linewise import
    linewise = false;
  } else if (type == "auto") {
    linewise = true;

    if (_response == nullptr) {
      THROW_ARANGO_EXCEPTION_MESSAGE(TRI_ERROR_INTERNAL, "invalid response");
    }

    // auto detect import type by peeking at first non-whitespace character

    std::string_view body = _request->rawPayload();
    char const* ptr = body.data();
    char const* end = ptr + body.size();

    while (ptr < end) {
      char const c = *ptr;
      if (c == '\r' || c == '\n' || c == '\t' || c == '\b' || c == '\f' ||
          c == ' ') {
        ptr++;
        continue;
      } else if (c == '[') {
        linewise = false;
      }

      break;
    }
  } else {
    generateError(rest::ResponseCode::BAD, TRI_ERROR_BAD_PARAMETER,
                  "invalid value for 'type'");
    return false;
  }

  // find and load collection given by name or identifier
  auto ctx = transaction::StandaloneContext::Create(_vocbase);
  SingleCollectionTransaction trx(ctx, collectionName, AccessMode::Type::WRITE,
                                  transaction::TrxType::kREST);
  trx.addHint(transaction::Hints::Hint::INTERMEDIATE_COMMITS);

  bool isEdgeCollection = false;
  if (auto collection = trx.resolver()->getCollection(collectionName);
      collection != nullptr) {
    isEdgeCollection = collection->type() == TRI_COL_TYPE_EDGE;
    if (isEdgeCollection && collection->isSmart()) {
      // must wrap imports into a smart edge collection into a GLOBAL_MANAGED
      // transaction, so that the different parts (_from, _to, _local) either
      // all get inserted or not at all
      trx.addHint(transaction::Hints::Hint::GLOBAL_MANAGED);
    }
  }

  // .............................................................................
  // inside write transaction
  // .............................................................................

  Result res = trx.begin();

  if (res.fail()) {
    generateTransactionError(collectionName, OperationResult(res, opOptions),
                             "");
    return false;
  }

  if (overwrite) {
    OperationOptions truncateOpts(_context);
    truncateOpts.waitForSync = false;
    // truncate collection first
    trx.truncate(collectionName, truncateOpts);
    // Ignore the result ...
  }

  VPackBuilder babies;
  babies.openArray();

  VPackBuilder tmpBuilder;

  if (linewise) {
    // each line is a separate JSON document
    std::string_view body = _request->rawPayload();
    char const* ptr = body.data();
    char const* end = ptr + body.size();
    size_t i = 0;

    VPackBuilder lineBuilder;
    while (ptr < end) {
      // read line until done
      i++;

      TRI_ASSERT(ptr != nullptr);

      // trim whitespace at start of line
      while (ptr < end && (*ptr == ' ' || *ptr == '\t' || *ptr == '\r' ||
                           *ptr == '\b' || *ptr == '\f')) {
        ++ptr;
      }

      if (ptr == end || *ptr == '\0') {
        break;
      }

      // now find end of line
      char const* pos = static_cast<char const*>(memchr(ptr, '\n', end - ptr));
      char const* oldPtr = nullptr;
      bool success = false;

      if (pos == ptr) {
        // line starting with \n, i.e. empty line
        ptr = pos + 1;
        ++result._numEmpty;
        continue;
      }

      TRI_ASSERT(ptr != nullptr);
      oldPtr = ptr;

      tmpBuilder.clear();
      if (pos != nullptr) {
        // non-empty line
        *(const_cast<char*>(pos)) = '\0';
        parseVelocyPackLine(tmpBuilder, ptr, pos, success);
        ptr = pos + 1;
      } else {
        // last-line, non-empty
        parseVelocyPackLine(tmpBuilder, ptr, end, success);
        ptr = end;
      }

      if (!success) {
        std::string errorMsg = buildParseError(i, oldPtr);
        registerError(result, errorMsg);
        if (complete) {
          // only perform a full import: abort
          break;
        }
        // Do not try to store illegal document
        continue;
      }

      res = handleSingleDocument(trx, lineBuilder, result, babies,
                                 tmpBuilder.slice(), isEdgeCollection, i);

      if (res.fail()) {
        if (complete) {
          // only perform a full import: abort
          break;
        }

        res.reset();
      }
    }
  }

  else {
    // the entire request body is one JSON document
    bool success = false;
    VPackSlice documents = parseVPackBody(success);

    if (!success) {
      return false;
    }
    if (!documents.isArray()) {
      generateError(rest::ResponseCode::BAD, TRI_ERROR_HTTP_BAD_PARAMETER,
                    "expecting a JSON array in the request");
      return false;
    }

    VPackBuilder lineBuilder;
    VPackArrayIterator it(documents);

    while (it.valid()) {
      res = handleSingleDocument(trx, lineBuilder, result, babies, it.value(),
                                 isEdgeCollection,
                                 static_cast<size_t>(it.index() + 1));

      if (res.fail()) {
        if (complete) {
          // only perform a full import: abort
          break;
        }

        res = TRI_ERROR_NO_ERROR;
      }

      it.next();
    }
  }

  babies.close();

  if (res.ok()) {
    // no error so far. go on and perform the actual insert
    res =
        performImport(trx, result, collectionName, babies, complete, opOptions);
  }

  res = trx.finish(res);

  if (res.fail()) {
    generateTransactionError(collectionName, OperationResult(res, opOptions),
                             "");
  } else {
    generateDocumentsCreated(result);
  }
  return true;
}

bool RestImportHandler::createFromVPack(std::string const& type) {
  if (_request == nullptr) {
    THROW_ARANGO_EXCEPTION_MESSAGE(TRI_ERROR_INTERNAL, "invalid request");
  }

  RestImportResult result;

  std::vector<std::string> const& suffixes = _request->suffixes();

  if (!suffixes.empty()) {
    generateError(rest::ResponseCode::BAD, TRI_ERROR_HTTP_SUPERFLUOUS_SUFFICES,
                  "superfluous suffix, expecting " + IMPORT_PATH +
                      "?collection=<identifier>");
    return false;
  }

  bool const complete = _request->parsedValue("complete", false);
  bool const overwrite = _request->parsedValue("overwrite", false);
  OperationOptions opOptions = buildOperationOptions();

  // extract the collection name
  bool found;
  std::string const& collectionName = _request->value("collection", found);

  if (!found || collectionName.empty()) {
    generateError(rest::ResponseCode::BAD,
                  TRI_ERROR_ARANGO_COLLECTION_PARAMETER_MISSING,
                  "'collection' is missing, expecting " + IMPORT_PATH +
                      "?collection=<identifier>");
    return false;
  }

  // find and load collection given by name or identifier
  auto ctx = transaction::StandaloneContext::Create(_vocbase);
  SingleCollectionTransaction trx(ctx, collectionName, AccessMode::Type::WRITE,
                                  transaction::TrxType::kREST);

  bool isEdgeCollection = false;
  if (auto collection = trx.resolver()->getCollection(collectionName);
      collection != nullptr) {
    isEdgeCollection = collection->type() == TRI_COL_TYPE_EDGE;
    if (isEdgeCollection && collection->isSmart()) {
      // must wrap imports into a smart edge collection into a GLOBAL_MANAGED
      // transaction, so that the different parts (_from, _to, _local) either
      // all get inserted or not at all
      trx.addHint(transaction::Hints::Hint::GLOBAL_MANAGED);
    }
  }

  // .............................................................................
  // inside write transaction
  // .............................................................................

  Result res = trx.begin();

  if (res.fail()) {
    generateTransactionError(collectionName, OperationResult(res, opOptions),
                             "");

    return false;
  }

  if (overwrite) {
    OperationOptions truncateOpts;
    truncateOpts.waitForSync = false;
    // truncate collection first
    trx.truncate(collectionName, truncateOpts);
    // Ignore the result ...
  }

  VPackBuilder babies;
  babies.openArray();

  bool success = false;
  VPackSlice documents = parseVPackBody(success);

  if (!success) {
    return false;
  }
  if (!documents.isArray()) {
    generateError(rest::ResponseCode::BAD, TRI_ERROR_HTTP_BAD_PARAMETER,
                  "expecting a JSON array in the request");
    return false;
  }

  VPackBuilder lineBuilder;

  VPackArrayIterator it(documents);
  while (it.valid()) {
    res = handleSingleDocument(trx, lineBuilder, result, babies, it.value(),
                               isEdgeCollection,
                               static_cast<size_t>(it.index() + 1));

    if (res.fail()) {
      if (complete) {
        // only perform a full import: abort
        break;
      }

      res = TRI_ERROR_NO_ERROR;
    }

    it.next();
  }

  babies.close();

  if (res.ok()) {
    // no error so far. go on and perform the actual insert
    res =
        performImport(trx, result, collectionName, babies, complete, opOptions);
  }

  res = trx.finish(res);

  if (res.fail()) {
    generateTransactionError(collectionName, OperationResult(res, opOptions),
                             "");
  } else {
    generateDocumentsCreated(result);
  }
  return true;
}

////////////////////////////////////////////////////////////////////////////////
/// @brief was docuBlock JSF_import_document
////////////////////////////////////////////////////////////////////////////////

bool RestImportHandler::createFromKeyValueList() {
  if (_request == nullptr) {
    THROW_ARANGO_EXCEPTION_MESSAGE(TRI_ERROR_INTERNAL, "invalid request");
  }

  RestImportResult result;

  std::vector<std::string> const& suffixes = _request->suffixes();

  if (!suffixes.empty()) {
    generateError(rest::ResponseCode::BAD, TRI_ERROR_HTTP_SUPERFLUOUS_SUFFICES,
                  "superfluous suffix, expecting " + IMPORT_PATH +
                      "?collection=<identifier>");
    return false;
  }

  bool const complete = _request->parsedValue("complete", false);
  bool const overwrite = _request->parsedValue("overwrite", false);
  _ignoreMissing = _request->parsedValue("ignoreMissing", false);
  OperationOptions opOptions = buildOperationOptions();
  opOptions.waitForSync =
      _request->parsedValue(StaticStrings::WaitForSyncString, false);

  // extract the collection name
  bool found;
  std::string const& collectionName = _request->value("collection", found);

  if (!found || collectionName.empty()) {
    generateError(rest::ResponseCode::BAD,
                  TRI_ERROR_ARANGO_COLLECTION_PARAMETER_MISSING,
                  "'collection' is missing, expecting " + IMPORT_PATH +
                      "?collection=<identifier>");
    return false;
  }

  // read line number (optional)
  int64_t lineNumber = 0;
  std::string const& lineNumValue = _request->value("line", found);

  if (found) {
    lineNumber = NumberUtils::atoi_zero<int64_t>(
        lineNumValue.data(), lineNumValue.data() + lineNumValue.size());
  }

  // json required here
  // each line is a separate JSON document
  std::string_view body = _request->rawPayload();
  char const* current = body.data();
  char const* bodyEnd = current + body.size();

  // process header
  char const* next =
      static_cast<char const*>(memchr(current, '\n', bodyEnd - current));

  if (next == nullptr) {
    generateError(rest::ResponseCode::BAD, TRI_ERROR_HTTP_BAD_PARAMETER,
                  "no JSON array found in second line");
    return false;
  }

  char const* lineStart = current;
  char const* lineEnd = next;

  // trim line
  while (lineStart < bodyEnd &&
         (*lineStart == ' ' || *lineStart == '\t' || *lineStart == '\r' ||
          *lineStart == '\n' || *lineStart == '\b' || *lineStart == '\f')) {
    ++lineStart;
  }

  while (lineEnd > lineStart &&
         (*(lineEnd - 1) == ' ' || *(lineEnd - 1) == '\t' ||
          *(lineEnd - 1) == '\r' || *(lineEnd - 1) == '\n' ||
          *(lineEnd - 1) == '\b' || *(lineEnd - 1) == '\f')) {
    --lineEnd;
  }

  *(const_cast<char*>(lineEnd)) = '\0';
  bool success = false;
  VPackBuilder parsedKeys;
  try {
    parseVelocyPackLine(parsedKeys, lineStart, lineEnd, success);
  } catch (...) {
    // This throws if the body is not parseable
    generateError(rest::ResponseCode::BAD, TRI_ERROR_HTTP_BAD_PARAMETER,
                  "no JSON string array found in first line");
    return false;
  }
  if (!success) {
    generateError(rest::ResponseCode::BAD, TRI_ERROR_HTTP_BAD_PARAMETER,
                  "no JSON string array found in first line");
    return false;
  }

  VPackSlice const keys = parsedKeys.slice();

  if (!checkKeys(keys)) {
    generateError(rest::ResponseCode::BAD, TRI_ERROR_HTTP_BAD_PARAMETER,
                  "no JSON string array found in first line");
    return false;
  }

  current = next + 1;

  // find and load collection given by name or identifier
  auto ctx = transaction::StandaloneContext::Create(_vocbase);
<<<<<<< HEAD
  SingleCollectionTransaction trx(ctx, collectionName, AccessMode::Type::WRITE,
                                  transaction::TrxType::kREST);
=======
  SingleCollectionTransaction trx(ctx, collectionName, AccessMode::Type::WRITE);
  trx.addHint(transaction::Hints::Hint::GLOBAL_MANAGED);

  bool isEdgeCollection = false;
  if (auto collection = trx.resolver()->getCollection(collectionName);
      collection != nullptr) {
    isEdgeCollection = collection->type() == TRI_COL_TYPE_EDGE;
    if (isEdgeCollection && collection->isSmart()) {
      // must wrap imports into a smart edge collection into a GLOBAL_MANAGED
      // transaction, so that the different parts (_from, _to, _local) either
      // all get inserted or not at all
      trx.addHint(transaction::Hints::Hint::GLOBAL_MANAGED);
    }
  }
>>>>>>> d0a548f3

  // .............................................................................
  // inside write transaction
  // .............................................................................

  Result res = trx.begin();

  if (res.fail()) {
    generateTransactionError(collectionName, OperationResult(res, opOptions),
                             "");
    return false;
  }

  if (overwrite) {
    OperationOptions truncateOpts(_context);
    truncateOpts.waitForSync = false;
    // truncate collection first
    trx.truncate(collectionName, truncateOpts);
    // Ignore the result ...
  }

  VPackBuilder parsedValues;
  VPackBuilder babies;
  babies.openArray();

  size_t i = static_cast<size_t>(lineNumber);
  VPackBuilder lineBuilder;
  VPackBuilder objectBuilder;

  while (current != nullptr && current < bodyEnd) {
    i++;

    next = static_cast<char const*>(memchr(current, '\n', bodyEnd - current));

    char const* lineStart = current;
    char const* lineEnd = next;

    if (next == nullptr) {
      // reached the end
      lineEnd = bodyEnd;
      current = nullptr;
    } else {
      // got more to read
      current = next + 1;
      *(const_cast<char*>(lineEnd)) = '\0';
    }

    // trim line
    while (lineStart < bodyEnd &&
           (*lineStart == ' ' || *lineStart == '\t' || *lineStart == '\r' ||
            *lineStart == '\n' || *lineStart == '\b' || *lineStart == '\f')) {
      ++lineStart;
    }

    while (lineEnd > lineStart &&
           (*(lineEnd - 1) == ' ' || *(lineEnd - 1) == '\t' ||
            *(lineEnd - 1) == '\r' || *(lineEnd - 1) == '\n' ||
            *(lineEnd - 1) == '\b' || *(lineEnd - 1) == '\f')) {
      --lineEnd;
    }

    if (lineStart == lineEnd) {
      ++result._numEmpty;
      continue;
    }

    bool success;
    parsedValues.clear();
    parseVelocyPackLine(parsedValues, lineStart, lineEnd, success);

    // build the json object from the array
    std::string errorMsg;
    if (!success) {
      errorMsg = buildParseError(i, lineStart);
      registerError(result, errorMsg);
      res = TRI_ERROR_INTERNAL;
    } else {
      VPackSlice const values = parsedValues.slice();
      try {
        objectBuilder.clear();
        createVelocyPackObject(objectBuilder, keys, values, errorMsg, i);
        res = handleSingleDocument(trx, lineBuilder, result, babies,
                                   objectBuilder.slice(), isEdgeCollection, i);
      } catch (...) {
        // raise any error
        res = TRI_ERROR_INTERNAL;
        registerError(result, errorMsg);
      }
    }

    if (res.fail()) {
      if (complete) {
        // only perform a full import: abort
        break;
      }

      res = TRI_ERROR_NO_ERROR;
    }
  }

  babies.close();

  if (res.ok()) {
    // no error so far. go on and perform the actual insert
    res =
        performImport(trx, result, collectionName, babies, complete, opOptions);
  }

  res = trx.finish(res);

  if (res.fail()) {
    generateTransactionError(collectionName, OperationResult(res, opOptions),
                             "");
  } else {
    generateDocumentsCreated(result);
  }
  return true;
}

////////////////////////////////////////////////////////////////////////////////
/// @brief perform the actual import (insert/update/replace) operations
////////////////////////////////////////////////////////////////////////////////

Result RestImportHandler::performImport(SingleCollectionTransaction& trx,
                                        RestImportResult& result,
                                        std::string const& collectionName,
                                        VPackBuilder const& babies,
                                        bool complete,
                                        OperationOptions const& opOptions) {
  auto makeError = [&](size_t i, ErrorCode res, VPackSlice const& slice,
                       RestImportResult& result) {
    VPackOptions options(VPackOptions::Defaults);
    options.escapeUnicode = false;
    std::string part = VPackDumper::toString(slice, &options);
    if (part.size() > 255) {
      // UTF-8 chars in string will be escaped so we can truncate it at any
      // point
      part.resize(255);
      part.append("...");
    }

    auto errorMsg = StringUtils::concatT(
        positionize(i), "creating document failed with error '",
        TRI_errno_string(res), "', offending document: ", part);
    registerError(result, errorMsg);
  };

  Result res;
  OperationResult opResult =
      trx.insert(collectionName, babies.slice(), opOptions);

  if (!opResult.fail()) {
    VPackSlice resultSlice = opResult.slice();

    if (resultSlice.isArray()) {
      VPackArrayIterator babiesIterator(babies.slice());

      TRI_ASSERT(resultSlice.length() == babies.slice().length());
      for (VPackSlice it : VPackArrayIterator(resultSlice)) {
        VPackSlice s = it.get(StaticStrings::Error);
        if (!s.isBool() || !s.getBool()) {
          // no error
          if ((_onDuplicateAction == DUPLICATE_UPDATE ||
               _onDuplicateAction == DUPLICATE_REPLACE) &&
              it.hasKey("_oldRev")) {
            // updated/replaced a previous version
            ++result._numUpdated;
          } else {
            // inserted a new document
            ++result._numCreated;
          }
        } else {
          // got an error, now handle it
          auto errorCode =
              ErrorCode{it.get(StaticStrings::ErrorNum).getNumber<int>()};
          // special behavior in case of unique constraint violation . . .
          if (errorCode == TRI_ERROR_ARANGO_UNIQUE_CONSTRAINT_VIOLATED &&
              _onDuplicateAction == DUPLICATE_IGNORE) {
            // simply ignore unique key violations silently
            TRI_ASSERT(_onDuplicateAction == DUPLICATE_IGNORE);
            res = TRI_ERROR_NO_ERROR;
            ++result._numIgnored;
          } else {
            makeError(babiesIterator.index(), errorCode, babiesIterator.value(),
                      result);
            if (complete) {
              res = errorCode;
              break;
            }
          }
        }

        babiesIterator.next();
      }
    }
  }

  if (opResult.fail() && res.ok()) {
    res = opResult.result;
  }

  return res;
}

////////////////////////////////////////////////////////////////////////////////
/// @brief create response for number of documents created / failed
////////////////////////////////////////////////////////////////////////////////

void RestImportHandler::generateDocumentsCreated(
    RestImportResult const& result) {
  VPackBuilder builder;
  builder.add(VPackValue(VPackValueType::Object));
  builder.add(StaticStrings::Error, VPackValue(false));
  builder.add("created", VPackValue(result._numCreated));
  builder.add("errors", VPackValue(result._numErrors));
  builder.add("empty", VPackValue(result._numEmpty));
  builder.add("updated", VPackValue(result._numUpdated));
  builder.add("ignored", VPackValue(result._numIgnored));

  // include failure details?
  if (_request->parsedValue("details", false)) {
    builder.add("details", VPackValue(VPackValueType::Array));

    for (auto const& elem : result._errors) {
      builder.add(VPackValue(elem));
    }

    builder.close();
  }

  builder.close();

  generateResult(rest::ResponseCode::CREATED, builder.slice());
}

////////////////////////////////////////////////////////////////////////////////
/// @brief parse a single document line
////////////////////////////////////////////////////////////////////////////////

void RestImportHandler::parseVelocyPackLine(VPackBuilder& builder,
                                            char const* start, char const* end,
                                            bool& success) {
  try {
    success = true;
    VPackParser parser(builder);
    parser.parse(start, std::distance(start, end));
  } catch (std::exception const&) {
    // The line is invalid and could not be transformed into a string
    success = false;
  }
}

////////////////////////////////////////////////////////////////////////////////
/// @brief create a VelocyPack object from a key and value list
////////////////////////////////////////////////////////////////////////////////

void RestImportHandler::createVelocyPackObject(VPackBuilder& result,
                                               VPackSlice const& keys,
                                               VPackSlice const& values,
                                               std::string& errorMsg,
                                               size_t lineNumber) {
  if (!values.isArray()) {
    errorMsg = positionize(lineNumber) + "no valid JSON array data";
    THROW_ARANGO_EXCEPTION_MESSAGE(TRI_ERROR_BAD_PARAMETER, errorMsg);
  }

  TRI_ASSERT(keys.isArray());

  VPackArrayIterator itKeys(keys);
  VPackArrayIterator itValues(values);

  if (!_ignoreMissing && itKeys.size() != itValues.size()) {
    errorMsg = positionize(lineNumber) + "wrong number of JSON values (got " +
               std::to_string(itValues.size()) + ", expected " +
               std::to_string(itKeys.size()) + ")";
    THROW_ARANGO_EXCEPTION_MESSAGE(TRI_ERROR_BAD_PARAMETER, errorMsg);
  }

  result.openObject();

  while (itKeys.valid()) {
    if (!itValues.valid()) {
      break;
    }
    VPackSlice const key = itKeys.value();
    VPackSlice const value = itValues.value();

    if (key.isString() && !value.isNone() && !value.isNull()) {
      VPackValueLength l;
      char const* p = key.getString(l);
      result.add(p, l, value);
    }

    itKeys.next();
    itValues.next();
  }

  result.close();
}

////////////////////////////////////////////////////////////////////////////////
/// @brief validate keys
////////////////////////////////////////////////////////////////////////////////

bool RestImportHandler::checkKeys(VPackSlice const& keys) const {
  if (!keys.isArray()) {
    return false;
  }

  VPackValueLength const n = keys.length();

  if (n == 0) {
    return false;
  }

  for (VPackSlice key : VPackArrayIterator(keys)) {
    if (!key.isString()) {
      return false;
    }
  }

  return true;
}

OperationOptions RestImportHandler::buildOperationOptions() const {
  OperationOptions opOptions(_context);

  opOptions.waitForSync =
      _request->parsedValue(StaticStrings::WaitForSyncString, false);
  opOptions.validate =
      !_request->parsedValue(StaticStrings::SkipDocumentValidation, false);
  if (_onDuplicateAction == DUPLICATE_UPDATE) {
    opOptions.overwriteMode = OperationOptions::OverwriteMode::Update;
    opOptions.returnOld = false;
  } else if (_onDuplicateAction == DUPLICATE_REPLACE) {
    opOptions.overwriteMode = OperationOptions::OverwriteMode::Replace;
    opOptions.returnOld = false;
  }

  return opOptions;
}<|MERGE_RESOLUTION|>--- conflicted
+++ resolved
@@ -763,11 +763,8 @@
 
   // find and load collection given by name or identifier
   auto ctx = transaction::StandaloneContext::Create(_vocbase);
-<<<<<<< HEAD
   SingleCollectionTransaction trx(ctx, collectionName, AccessMode::Type::WRITE,
                                   transaction::TrxType::kREST);
-=======
-  SingleCollectionTransaction trx(ctx, collectionName, AccessMode::Type::WRITE);
   trx.addHint(transaction::Hints::Hint::GLOBAL_MANAGED);
 
   bool isEdgeCollection = false;
@@ -781,7 +778,6 @@
       trx.addHint(transaction::Hints::Hint::GLOBAL_MANAGED);
     }
   }
->>>>>>> d0a548f3
 
   // .............................................................................
   // inside write transaction
