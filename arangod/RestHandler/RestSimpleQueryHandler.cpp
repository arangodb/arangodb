--- conflicted
+++ resolved
@@ -36,21 +36,13 @@
 using namespace arangodb::rest;
 
 RestSimpleQueryHandler::RestSimpleQueryHandler(
-<<<<<<< HEAD
-    HttpRequest* request,
+    GeneralRequest* request, 
     std::pair<arangodb::ApplicationV8*, arangodb::aql::QueryRegistry*>* pair)
-    : RestCursorHandler(request, pair) {}
-
-HttpHandler::status_t RestSimpleQueryHandler::execute() {
-=======
-    GeneralRequest* request, std::pair<arangodb::ApplicationV8*,
-                                    arangodb::aql::QueryRegistry*>* pair)
     : RestCursorHandler(request, pair) {}
 
 
 
 GeneralHandler::status_t RestSimpleQueryHandler::execute() {
->>>>>>> 189c9aff
   // extract the sub-request type
   GeneralRequest::RequestType type = _request->requestType();
 
