////////////////////////////////////////////////////////////////////////////////
/// DISCLAIMER
///
/// Copyright 2014-2022 ArangoDB GmbH, Cologne, Germany
/// Copyright 2004-2014 triAGENS GmbH, Cologne, Germany
///
/// Licensed under the Apache License, Version 2.0 (the "License");
/// you may not use this file except in compliance with the License.
/// You may obtain a copy of the License at
///
///     http://www.apache.org/licenses/LICENSE-2.0
///
/// Unless required by applicable law or agreed to in writing, software
/// distributed under the License is distributed on an "AS IS" BASIS,
/// WITHOUT WARRANTIES OR CONDITIONS OF ANY KIND, either express or implied.
/// See the License for the specific language governing permissions and
/// limitations under the License.
///
/// Copyright holder is ArangoDB GmbH, Cologne, Germany
///
/// @author Lars Maier
////////////////////////////////////////////////////////////////////////////////

#include "RestLogHandler.h"

#include <velocypack/Iterator.h>

#include <Cluster/ServerState.h>
#include <Network/ConnectionPool.h>
#include <Network/Methods.h>
#include <Network/NetworkFeature.h>

#include <Cluster/ClusterFeature.h>
#include <Cluster/AgencyCache.h>

#include "Inspection/VPack.h"
#include "Replication2/AgencyMethods.h"
#include "Replication2/Methods.h"
#include "Replication2/ReplicatedLog/AgencyLogSpecification.h"
#include "Replication2/ReplicatedLog/AgencySpecificationInspectors.h"
#include "Replication2/ReplicatedLog/LogEntries.h"
#include "Replication2/ReplicatedLog/LogStatus.h"
#include "Replication2/ReplicatedLog/ReplicatedLog.h"
#include "Replication2/ReplicatedLog/ReplicatedLogIterator.h"
#include "Replication2/ReplicatedLog/Utilities.h"
#include "Rest/PathMatch.h"
#include "ApplicationFeatures/ApplicationServer.h"

using namespace arangodb;
using namespace arangodb::replication2;

RestStatus RestLogHandler::execute() {
  // for now required admin access to the database
  if (!ExecContext::current().isAdminUser()) {
    generateError(rest::ResponseCode::FORBIDDEN, TRI_ERROR_HTTP_FORBIDDEN);
    return RestStatus::DONE;
  }

  auto methods = ReplicatedLogMethods::createInstance(_vocbase);
  return executeByMethod(*methods);
}

RestStatus RestLogHandler::executeByMethod(
    ReplicatedLogMethods const& methods) {
  switch (_request->requestType()) {
    case rest::RequestType::GET:
      return handleGetRequest(methods);
    case rest::RequestType::POST:
      return handlePostRequest(methods);
    case rest::RequestType::DELETE_REQ:
      return handleDeleteRequest(methods);
    default:
      generateError(rest::ResponseCode::METHOD_NOT_ALLOWED,
                    TRI_ERROR_HTTP_METHOD_NOT_ALLOWED);
  }
  return RestStatus::DONE;
}

RestStatus RestLogHandler::handlePostRequest(
    ReplicatedLogMethods const& methods) {
  std::vector<std::string> const& suffixes = _request->decodedSuffixes();

  bool parseSuccess = false;
  VPackSlice body = this->parseVPackBody(parseSuccess);
  if (!parseSuccess) {  // error message generated in parseVPackBody
    return RestStatus::DONE;
  }

  if (suffixes.empty()) {
    return handlePost(methods, body);
  } else if (std::string_view logIdStr, toRemoveStr, toAddStr;
             rest::Match(suffixes).against(&logIdStr, "participant",
                                           &toRemoveStr, "replace-with",
                                           &toAddStr)) {
    auto const logId = replication2::LogId::fromString(logIdStr);
    auto const toRemove = replication2::ParticipantId(toRemoveStr);
    auto const toAdd = replication2::ParticipantId(toAddStr);
    if (!logId) {
      generateError(rest::ResponseCode::BAD, TRI_ERROR_HTTP_BAD_PARAMETER,
                    basics::StringUtils::concatT("Not a log id: ", logIdStr));
      return RestStatus::DONE;
    }

    // If this wasn't a temporary API, it would be nice to be able to pass a
    // minimum raft index to wait for here.
    namespace paths = ::arangodb::cluster::paths;
    auto& agencyCache =
        _vocbase.server().getFeature<ClusterFeature>().agencyCache();
    auto path = paths::aliases::target()
                    ->replicatedLogs()
                    ->database(_vocbase.name())
                    ->log(*logId);
    auto&& [res, raftIdx] =
        agencyCache.get(path->str(paths::SkipComponents{1}));
    auto stateTarget =
        velocypack::deserialize<replication2::agency::LogTarget>(res->slice());

    return waitForFuture(
        methods.replaceParticipant(*logId, toRemove, toAdd, stateTarget.leader)
            .thenValue([this](auto&& result) {
              if (result.ok()) {
                generateOk(rest::ResponseCode::OK,
                           VPackSlice::emptyObjectSlice());
              } else {
                generateError(result);
              }
            }));
    return RestStatus::DONE;
  } else if (std::string_view logIdStr, newLeaderStr;
             rest::Match(suffixes).against(&logIdStr, "leader",
                                           &newLeaderStr)) {
    auto const logId = replication2::LogId::fromString(logIdStr);
    auto const newLeader = replication2::ParticipantId(newLeaderStr);
    if (!logId) {
      generateError(rest::ResponseCode::BAD, TRI_ERROR_HTTP_BAD_PARAMETER,
                    basics::StringUtils::concatT("Not a log id: ", logIdStr));
      return RestStatus::DONE;
    }
    return waitForFuture(
        methods.setLeader(*logId, newLeader).thenValue([this](auto&& result) {
          if (result.ok()) {
            generateOk(rest::ResponseCode::OK, VPackSlice::emptyObjectSlice());
          } else {
            generateError(result);
          }
        }));
  }

  if (suffixes.size() != 2) {
    generateError(rest::ResponseCode::BAD, TRI_ERROR_HTTP_BAD_PARAMETER,
                  "expect POST /_api/log/<log-id>/[verb]");
    return RestStatus::DONE;
  }

  LogId logId{basics::StringUtils::uint64(suffixes[0])};
  if (auto& verb = suffixes[1]; verb == "insert") {
    return handlePostInsert(methods, logId, body);
  } else if (verb == "release") {
    return handlePostRelease(methods, logId);
  } else if (verb == "ping") {
    return handlePostPing(methods, logId, body);
  } else if (verb == "compact") {
    return handlePostCompact(methods, logId);
  } else if (verb == "multi-insert") {
    return handlePostInsertMulti(methods, logId, body);
  } else {
    generateError(rest::ResponseCode::NOT_FOUND, TRI_ERROR_HTTP_NOT_FOUND,
                  "expecting one of the resources 'insert', 'release', "
<<<<<<< HEAD
                  "'multi-insert', 'compact'");
=======
                  "'multi-insert', 'compact', 'ping'");
>>>>>>> 9e3d1764
  }
  return RestStatus::DONE;
}

RestStatus RestLogHandler::handlePostInsert(ReplicatedLogMethods const& methods,
                                            replication2::LogId logId,
                                            velocypack::Slice payload) {
  bool const waitForSync =
      _request->parsedValue(StaticStrings::WaitForSyncString, false);
  bool const dontWaitForCommit =
      _request->parsedValue(StaticStrings::DontWaitForCommit, false);
  if (dontWaitForCommit) {
    return waitForFuture(
        methods
            .insertWithoutCommit(logId, LogPayload::createFromSlice(payload),
                                 waitForSync)
            .thenValue([this](LogIndex idx) {
              VPackBuilder response;
              {
                VPackObjectBuilder result(&response);
                response.add("index", VPackValue(idx));
              }
              generateOk(rest::ResponseCode::ACCEPTED, response.slice());
            }));

  } else {
    return waitForFuture(
        methods.insert(logId, LogPayload::createFromSlice(payload), waitForSync)
            .thenValue([this](auto&& waitForResult) {
              VPackBuilder response;
              {
                VPackObjectBuilder result(&response);
                response.add("index", VPackValue(waitForResult.first));
                response.add(VPackValue("result"));
                waitForResult.second.toVelocyPack(response);
              }
              generateOk(rest::ResponseCode::CREATED, response.slice());
            }));
  }
}

RestStatus RestLogHandler::handlePostPing(ReplicatedLogMethods const& methods,
                                          replication2::LogId logId,
                                          velocypack::Slice payload) {
  std::optional<std::string> message;
  if (payload.isObject()) {
    if (auto messageSlice = payload.get("message"); not messageSlice.isNone()) {
      message = messageSlice.copyString();
    }
  }
  return waitForFuture(
      methods.ping(logId, std::move(message))
          .thenValue([this](auto&& waitForResult) {
            VPackBuilder response;
            {
              VPackObjectBuilder result(&response);
              response.add("index", VPackValue(waitForResult.first));
              response.add(VPackValue("result"));
              waitForResult.second.toVelocyPack(response);
            }
            generateOk(rest::ResponseCode::CREATED, response.slice());
          }));
}

RestStatus RestLogHandler::handlePostInsertMulti(
    ReplicatedLogMethods const& methods, replication2::LogId logId,
    velocypack::Slice payload) {
  if (!payload.isArray()) {
    generateError(ResponseCode::BAD, TRI_ERROR_BAD_PARAMETER,
                  "array expected at top-level");
    return RestStatus::DONE;
  }
  bool const waitForSync =
      _request->parsedValue(StaticStrings::WaitForSyncString, false);
  bool const dontWaitForCommit =
      _request->parsedValue(StaticStrings::DontWaitForCommit, false);
  if (dontWaitForCommit) {
    generateError(ResponseCode::BAD, TRI_ERROR_HTTP_NOT_IMPLEMENTED,
                  "dontWaitForCommit is not implemented for multiple inserts");
    return RestStatus::DONE;
  }
  auto iter = replicated_log::VPackArrayToLogPayloadIterator{payload};
  auto f = methods.insert(logId, iter, waitForSync)
               .thenValue([this](auto&& waitForResult) {
                 VPackBuilder response;
                 {
                   VPackObjectBuilder result(&response);
                   {
                     VPackArrayBuilder a(&response, "indexes");
                     for (auto index : waitForResult.first) {
                       response.add(VPackValue(index));
                     }
                   }
                   response.add(VPackValue("result"));
                   waitForResult.second.toVelocyPack(response);
                 }
                 generateOk(rest::ResponseCode::CREATED, response.slice());
               });
  return waitForFuture(std::move(f));
}

RestStatus RestLogHandler::handlePostRelease(
    ReplicatedLogMethods const& methods, replication2::LogId logId) {
  auto idx = LogIndex{basics::StringUtils::uint64(_request->value("index"))};
  return waitForFuture(
      methods.release(logId, idx).thenValue([this](Result&& res) {
        if (res.fail()) {
          generateError(res);
        } else {
          generateOk(rest::ResponseCode::ACCEPTED, VPackSlice::noneSlice());
        }
      }));
}

RestStatus RestLogHandler::handlePostCompact(
    ReplicatedLogMethods const& methods, replication2::LogId logId) {
  return waitForFuture(methods.compact(logId).thenValue([this](auto&& res) {
    VPackBuilder builder;
    velocypack::serialize(builder, res);
    generateOk(rest::ResponseCode::ACCEPTED, builder.slice());
  }));
}

RestStatus RestLogHandler::handlePost(ReplicatedLogMethods const& methods,
                                      velocypack::Slice specSlice) {
  // create a new log
  auto spec =
      velocypack::deserialize<ReplicatedLogMethods::CreateOptions>(specSlice);
  return waitForFuture(
      methods.createReplicatedLog(std::move(spec))
          .thenValue(
              [this](ResultT<ReplicatedLogMethods::CreateResult>&& result) {
                if (result.ok()) {
                  VPackBuilder builder;
                  velocypack::serialize(builder, result.get());
                  generateOk(rest::ResponseCode::OK, builder.slice());
                } else {
                  generateError(result.result());
                }
              }));
}

RestStatus RestLogHandler::handleGetRequest(
    ReplicatedLogMethods const& methods) {
  std::vector<std::string> const& suffixes = _request->suffixes();
  if (suffixes.empty()) {
    return handleGet(methods);
  }

  LogId logId{basics::StringUtils::uint64(suffixes[0])};

  if (suffixes.size() == 1) {
    return handleGetLog(methods, logId);
  }

  auto const& verb = suffixes[1];
  if (verb == "poll") {
    return handleGetPoll(methods, logId);
  } else if (verb == "head") {
    return handleGetHead(methods, logId);
  } else if (verb == "tail") {
    return handleGetTail(methods, logId);
  } else if (verb == "entry") {
    return handleGetEntry(methods, logId);
  } else if (verb == "slice") {
    return handleGetSlice(methods, logId);
  } else if (verb == "local-status") {
    return handleGetLocalStatus(methods, logId);
  } else if (verb == "global-status") {
    return handleGetGlobalStatus(methods, logId);
  } else {
    generateError(rest::ResponseCode::NOT_FOUND, TRI_ERROR_HTTP_NOT_FOUND,
                  "expecting one of the resources 'poll', 'head', 'tail', "
                  "'entry', 'slice', 'local-status', 'global-status'");
  }
  return RestStatus::DONE;
}

RestStatus RestLogHandler::handleDeleteRequest(
    ReplicatedLogMethods const& methods) {
  auto const& suffixes = _request->suffixes();
  if (std::string_view logIdStr; rest::Match(suffixes).against(&logIdStr)) {
    auto const logId = replication2::LogId::fromString(logIdStr);
    if (!logId) {
      generateError(rest::ResponseCode::BAD, TRI_ERROR_HTTP_BAD_PARAMETER,
                    basics::StringUtils::concatT("Not a log id: ", logIdStr));
      return RestStatus::DONE;
    }
    return waitForFuture(
        methods.deleteReplicatedLog(*logId).thenValue([this](auto&& result) {
          if (result.ok()) {
            generateOk(rest::ResponseCode::OK, VPackSlice::noneSlice());
          } else {
            generateError(result);
          }
        }));

  } else if (std::string_view logIdStr;
             rest::Match(suffixes).against(&logIdStr, "leader")) {
    auto const logId = replication2::LogId::fromString(logIdStr);
    if (!logId) {
      generateError(rest::ResponseCode::BAD, TRI_ERROR_HTTP_BAD_PARAMETER,
                    basics::StringUtils::concatT("Not a log id: ", logIdStr));
      return RestStatus::DONE;
    }
    return waitForFuture(methods.setLeader(*logId, std::nullopt)
                             .thenValue([this](auto&& result) {
                               if (result.ok()) {
                                 generateOk(rest::ResponseCode::OK,
                                            VPackSlice::emptyObjectSlice());
                               } else {
                                 generateError(result);
                               }
                             }));
  } else {
    generateError(rest::ResponseCode::NOT_FOUND, TRI_ERROR_HTTP_NOT_FOUND);
    return RestStatus::DONE;
  }
}

RestLogHandler::RestLogHandler(ArangodServer& server, GeneralRequest* req,
                               GeneralResponse* resp)
    : RestVocbaseBaseHandler(server, req, resp) {}

RestStatus RestLogHandler::handleGet(ReplicatedLogMethods const& methods) {
  return waitForFuture(methods.getReplicatedLogs().thenValue([this](
                                                                 auto&& logs) {
    VPackBuilder builder;
    {
      VPackObjectBuilder ob(&builder);

      for (auto const& [idx, logInfo] : logs) {
        builder.add(VPackValue(std::to_string(idx.id())));
        std::visit(overload{[&](replicated_log::LogStatus const& status) {
                              status.toVelocyPack(builder);
                            },
                            [&](ReplicatedLogMethods::ParticipantsList const&
                                    participants) {
                              VPackArrayBuilder ab(&builder);
                              for (auto&& pid : participants) {
                                builder.add(VPackValue(pid));
                              }
                            }},
                   logInfo);
      }
    }

    generateOk(rest::ResponseCode::OK, builder.slice());
  }));
}

RestStatus RestLogHandler::handleGetLog(const ReplicatedLogMethods& methods,
                                        replication2::LogId logId) {
  return waitForFuture(
      methods.getStatus(logId).thenValue([this](auto&& status) {
        std::visit(
            [this](auto&& status) {
              VPackBuilder buffer;
              status.toVelocyPack(buffer);
              generateOk(rest::ResponseCode::OK, buffer.slice());
            },
            status);
      }));
}

RestStatus RestLogHandler::handleGetPoll(ReplicatedLogMethods const& methods,
                                         replication2::LogId logId) {
  if (_request->suffixes().size() != 2) {
    generateError(rest::ResponseCode::BAD, TRI_ERROR_HTTP_BAD_PARAMETER,
                  "expect GET /_api/log/<log-id>/poll");
    return RestStatus::DONE;
  }
  bool limitFound;
  LogIndex logIdx{basics::StringUtils::uint64(_request->value("first"))};
  std::size_t limit{
      basics::StringUtils::uint64(_request->value("limit", limitFound))};
  limit = limitFound ? limit : ReplicatedLogMethods::kDefaultLimit;

  auto fut = methods.poll(logId, logIdx, limit)
                 .thenValue([&](std::unique_ptr<PersistedLogIterator> iter) {
                   VPackBuilder builder;
                   {
                     VPackArrayBuilder ab(&builder);
                     while (auto entry = iter->next()) {
                       entry->toVelocyPack(builder);
                     }
                   }

                   generateOk(rest::ResponseCode::OK, builder.slice());
                 });

  return waitForFuture(std::move(fut));
}

RestStatus RestLogHandler::handleGetTail(ReplicatedLogMethods const& methods,
                                         replication2::LogId logId) {
  if (_request->suffixes().size() != 2) {
    generateError(rest::ResponseCode::BAD, TRI_ERROR_HTTP_BAD_PARAMETER,
                  "expect GET /_api/log/<log-id>/tail");
    return RestStatus::DONE;
  }
  bool limitFound;
  std::size_t limit{
      basics::StringUtils::uint64(_request->value("limit", limitFound))};
  limit = limitFound ? limit : ReplicatedLogMethods::kDefaultLimit;

  auto fut = methods.tail(logId, limit)
                 .thenValue([&](std::unique_ptr<PersistedLogIterator> iter) {
                   VPackBuilder builder;
                   {
                     VPackArrayBuilder ab(&builder);
                     while (auto entry = iter->next()) {
                       entry->toVelocyPack(builder);
                     }
                   }

                   generateOk(rest::ResponseCode::OK, builder.slice());
                 });

  return waitForFuture(std::move(fut));
}

RestStatus RestLogHandler::handleGetHead(ReplicatedLogMethods const& methods,
                                         replication2::LogId logId) {
  if (_request->suffixes().size() != 2) {
    generateError(rest::ResponseCode::BAD, TRI_ERROR_HTTP_BAD_PARAMETER,
                  "expect GET /_api/log/<log-id>/head");
    return RestStatus::DONE;
  }
  bool limitFound;
  std::size_t limit{
      basics::StringUtils::uint64(_request->value("limit", limitFound))};
  limit = limitFound ? limit : ReplicatedLogMethods::kDefaultLimit;

  auto fut = methods.head(logId, limit)
                 .thenValue([&](std::unique_ptr<PersistedLogIterator> iter) {
                   VPackBuilder builder;
                   {
                     VPackArrayBuilder ab(&builder);
                     while (auto entry = iter->next()) {
                       entry->toVelocyPack(builder);
                     }
                   }

                   generateOk(rest::ResponseCode::OK, builder.slice());
                 });

  return waitForFuture(std::move(fut));
}

RestStatus RestLogHandler::handleGetSlice(ReplicatedLogMethods const& methods,
                                          replication2::LogId logId) {
  if (_request->suffixes().size() != 2) {
    generateError(rest::ResponseCode::BAD, TRI_ERROR_HTTP_BAD_PARAMETER,
                  "expect GET /_api/log/<log-id>/slice");
    return RestStatus::DONE;
  }
  bool stopFound;
  LogIndex start{basics::StringUtils::uint64(_request->value("start"))};
  LogIndex stop{
      basics::StringUtils::uint64(_request->value("stop", stopFound))};
  stop = stopFound ? stop : start + ReplicatedLogMethods::kDefaultLimit + 1;

  auto fut = methods.slice(logId, start, stop)
                 .thenValue([&](std::unique_ptr<PersistedLogIterator> iter) {
                   VPackBuilder builder;
                   {
                     VPackArrayBuilder ab(&builder);
                     while (auto entry = iter->next()) {
                       entry->toVelocyPack(builder);
                     }
                   }

                   generateOk(rest::ResponseCode::OK, builder.slice());
                 });

  return waitForFuture(std::move(fut));
}

RestStatus RestLogHandler::handleGetLocalStatus(
    ReplicatedLogMethods const& methods, replication2::LogId logId) {
  if (_request->suffixes().size() != 2) {
    generateError(rest::ResponseCode::BAD, TRI_ERROR_HTTP_BAD_PARAMETER,
                  "expect GET /_api/log/<log-id>/local-status");
    return RestStatus::DONE;
  }

  return waitForFuture(
      methods.getLocalStatus(logId).thenValue([this](auto&& status) {
        VPackBuilder buffer;
        status.toVelocyPack(buffer);
        generateOk(rest::ResponseCode::OK, buffer.slice());
      }));
}

RestStatus RestLogHandler::handleGetGlobalStatus(
    ReplicatedLogMethods const& methods, replication2::LogId logId) {
  if (_request->suffixes().size() != 2) {
    generateError(rest::ResponseCode::BAD, TRI_ERROR_HTTP_BAD_PARAMETER,
                  "expect GET /_api/log/<log-id>/global-status");
    return RestStatus::DONE;
  }

  auto specSource = std::invoke([&] {
    auto isLocal = _request->parsedValue<bool>("useLocalCache").value_or(false);
    if (isLocal) {
      return replicated_log::GlobalStatus::SpecificationSource::kLocalCache;
    }
    return replicated_log::GlobalStatus::SpecificationSource::kRemoteAgency;
  });

  return waitForFuture(methods.getGlobalStatus(logId, specSource)
                           .thenValue([this](auto&& status) {
                             VPackBuilder buffer;
                             status.toVelocyPack(buffer);
                             generateOk(rest::ResponseCode::OK, buffer.slice());
                           }));
}

RestStatus RestLogHandler::handleGetEntry(ReplicatedLogMethods const& methods,
                                          replication2::LogId logId) {
  auto const& suffixes = _request->suffixes();
  if (suffixes.size() != 3) {
    generateError(rest::ResponseCode::BAD, TRI_ERROR_HTTP_BAD_PARAMETER,
                  "expect GET /_api/log/<log-id>/entry/<id>");
    return RestStatus::DONE;
  }
  LogIndex logIdx{basics::StringUtils::uint64(suffixes[2])};

  return waitForFuture(
      methods.getLogEntryByIndex(logId, logIdx)
          .thenValue([this](std::optional<PersistingLogEntry>&& entry) {
            if (entry) {
              VPackBuilder result;
              entry->toVelocyPack(result);
              generateOk(rest::ResponseCode::OK, result.slice());
            } else {
              generateError(rest::ResponseCode::NOT_FOUND,
                            TRI_ERROR_HTTP_NOT_FOUND, "log index not found");
            }
          }));
}<|MERGE_RESOLUTION|>--- conflicted
+++ resolved
@@ -166,11 +166,7 @@
   } else {
     generateError(rest::ResponseCode::NOT_FOUND, TRI_ERROR_HTTP_NOT_FOUND,
                   "expecting one of the resources 'insert', 'release', "
-<<<<<<< HEAD
-                  "'multi-insert', 'compact'");
-=======
                   "'multi-insert', 'compact', 'ping'");
->>>>>>> 9e3d1764
   }
   return RestStatus::DONE;
 }
