--- conflicted
+++ resolved
@@ -33,12 +33,8 @@
 
 class WorkMonitorHandler : public arangodb::RestBaseHandler {
  public:
-<<<<<<< HEAD
-  explicit WorkMonitorHandler(arangodb::rest::HttpRequest*);
-=======
 
   explicit WorkMonitorHandler(arangodb::rest::GeneralRequest*);
->>>>>>> 189c9aff
 
  public:
   bool isDirect() const override;
