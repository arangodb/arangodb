////////////////////////////////////////////////////////////////////////////////
/// DISCLAIMER
///
/// Copyright 2016-2016 ArangoDB GmbH, Cologne, Germany
///
/// Licensed under the Apache License, Version 2.0 (the "License");
/// you may not use this file except in compliance with the License.
/// You may obtain a copy of the License at
///
///     http://www.apache.org/licenses/LICENSE-2.0
///
/// Unless required by applicable law or agreed to in writing, software
/// distributed under the License is distributed on an "AS IS" BASIS,
/// WITHOUT WARRANTIES OR CONDITIONS OF ANY KIND, either express or implied.
/// See the License for the specific language governing permissions and
/// limitations under the License.
///
/// Copyright holder is ArangoDB GmbH, Cologne, Germany
///
/// @author Dr. Frank Celler
////////////////////////////////////////////////////////////////////////////////

#ifndef ARANGOD_REST_HANDLER_WORK_MONITOR_HANDLER_H
#define ARANGOD_REST_HANDLER_WORK_MONITOR_HANDLER_H 1

#include "RestHandler/RestBaseHandler.h"

namespace arangodb {

////////////////////////////////////////////////////////////////////////////////
/// @brief version request handler
////////////////////////////////////////////////////////////////////////////////

class WorkMonitorHandler : public arangodb::RestBaseHandler {
 public:
<<<<<<< HEAD

  explicit WorkMonitorHandler(arangodb::rest::GeneralRequest*);
=======
  explicit WorkMonitorHandler(arangodb::rest::HttpRequest*);
>>>>>>> 3524ee82

 public:
  bool isDirect() const override;

  status_t execute() override;
};
}

#endif<|MERGE_RESOLUTION|>--- conflicted
+++ resolved
@@ -33,12 +33,8 @@
 
 class WorkMonitorHandler : public arangodb::RestBaseHandler {
  public:
-<<<<<<< HEAD
 
   explicit WorkMonitorHandler(arangodb::rest::GeneralRequest*);
-=======
-  explicit WorkMonitorHandler(arangodb::rest::HttpRequest*);
->>>>>>> 3524ee82
 
  public:
   bool isDirect() const override;
