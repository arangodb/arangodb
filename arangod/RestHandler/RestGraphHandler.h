--- conflicted
+++ resolved
@@ -178,21 +178,10 @@
                         VPackSlice resultSlice,
                         const velocypack::Options& options);
 
-<<<<<<< HEAD
   void generateCreated(TRI_col_type_e colType, bool wasSynchronous,
                         VPackSlice resultSlice,
                         const velocypack::Options& options);
 
-  Result edgeActionUpdate(std::shared_ptr<const graph::Graph> graph,
-                          const std::string& collectionName,
-                          const std::string& key);
-
-  Result edgeActionReplace(std::shared_ptr<const graph::Graph> graph,
-                           const std::string& collectionName,
-                           const std::string& key);
-
-=======
->>>>>>> 3b1c4334
   Result edgeModify(std::shared_ptr<const graph::Graph> graph,
                     const std::string& collectionName, const std::string& key,
                     bool isPatch);
@@ -202,7 +191,6 @@
                         const std::string& key, bool isPatch,
                         TRI_col_type_e colType);
 
-<<<<<<< HEAD
   Result documentCreate(
     std::shared_ptr<const graph::Graph> graph, const std::string &collectionName,
     const std::string &key, TRI_col_type_e colType
@@ -217,12 +205,8 @@
     bool wasSynchronous, VPackSlice resultSlice,
     const velocypack::Options &options
   );
-=======
-  void generateEdgeModified(bool wasSynchronous, VPackSlice resultSlice,
-                            const velocypack::Options& options);
->>>>>>> 3b1c4334
-};
-
+
+  };
 }  // namespace arangodb
 
 #endif  // ARANGOD_REST_HANDLER_REST_GRAPH_HANDLER_H