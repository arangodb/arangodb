--- conflicted
+++ resolved
@@ -67,12 +67,6 @@
   /// Add `error` and `code` fields into your response
   void generateOk(rest::ResponseCode, velocypack::Builder const&);
 
-<<<<<<< HEAD
-  // generates an error
-  //void generateError(rest::ResponseCode, int, std::string const&);
-
-=======
->>>>>>> 21e16a8a
   // generates a canceled message
   void generateCanceled();
 
