////////////////////////////////////////////////////////////////////////////////
/// DISCLAIMER
///
/// Copyright 2014-2016 ArangoDB GmbH, Cologne, Germany
/// Copyright 2004-2014 triAGENS GmbH, Cologne, Germany
///
/// Licensed under the Apache License, Version 2.0 (the "License");
/// you may not use this file except in compliance with the License.
/// You may obtain a copy of the License at
///
///     http://www.apache.org/licenses/LICENSE-2.0
///
/// Unless required by applicable law or agreed to in writing, software
/// distributed under the License is distributed on an "AS IS" BASIS,
/// WITHOUT WARRANTIES OR CONDITIONS OF ANY KIND, either express or implied.
/// See the License for the specific language governing permissions and
/// limitations under the License.
///
/// Copyright holder is ArangoDB GmbH, Cologne, Germany
///
/// @author Michael Hackstein
////////////////////////////////////////////////////////////////////////////////

#include "RestEdgesHandler.h"
#include "Basics/ScopeGuard.h"
#include "Cluster/ClusterMethods.h"
#include "VocBase/Traverser.h"

#include <velocypack/Iterator.h>
#include <velocypack/velocypack-aliases.h>

using namespace arangodb;
using namespace arangodb::rest;

RestEdgesHandler::RestEdgesHandler(GeneralRequest* request)
    : RestVocbaseBaseHandler(request) {}

GeneralHandler::status_t RestEdgesHandler::execute() {
  // extract the sub-request type
  GeneralRequest::RequestType type = _request->requestType();

  // execute one of the CRUD methods
<<<<<<< HEAD
  switch (type) {
    case GeneralRequest::HTTP_REQUEST_GET: {
      std::vector<traverser::TraverserExpression*> empty;
      readEdges(empty);
      break;
    }
    case GeneralRequest::HTTP_REQUEST_PUT:
      readFilteredEdges();
      break;
    case GeneralRequest::HTTP_REQUEST_POST:
      readEdgesForMultipleVertices();
      break;
    case GeneralRequest::HTTP_REQUEST_HEAD:
    case GeneralRequest::HTTP_REQUEST_DELETE:
    case GeneralRequest::HTTP_REQUEST_ILLEGAL:
    default: {
      generateNotImplemented("ILLEGAL " + EDGES_PATH);
      break;
=======
  try {
    switch (type) {
      case HttpRequest::HTTP_REQUEST_GET: {
        std::vector<traverser::TraverserExpression*> empty;
        readEdges(empty);
        break;
      }
      case HttpRequest::HTTP_REQUEST_PUT:
        readFilteredEdges();
        break;
      case HttpRequest::HTTP_REQUEST_POST:
        readEdgesForMultipleVertices();
        break;
      case HttpRequest::HTTP_REQUEST_HEAD:
      case HttpRequest::HTTP_REQUEST_DELETE:
      case HttpRequest::HTTP_REQUEST_ILLEGAL:
      default: {
        generateNotImplemented("ILLEGAL " + EDGES_PATH);
        break;
      }
>>>>>>> 3524ee82
    }
  } catch (arangodb::basics::Exception const& ex) {
    generateError(HttpResponse::responseCode(ex.code()), ex.code(), ex.what());
  }
  catch (std::exception const& ex) {
    generateError(HttpResponse::SERVER_ERROR, TRI_ERROR_INTERNAL, ex.what());
  }
  catch (...) {
    generateError(HttpResponse::SERVER_ERROR, TRI_ERROR_INTERNAL);
  }

  // this handler is done
  return status_t(HANDLER_DONE);
}

bool RestEdgesHandler::getEdgesForVertex(
    std::string const& id,
    std::vector<traverser::TraverserExpression*> const& expressions,
    TRI_edge_direction_e direction, SingleCollectionReadOnlyTransaction& trx,
    arangodb::basics::Json& result, size_t& scannedIndex, size_t& filtered) {
  arangodb::traverser::VertexId start;
  try {
    start = arangodb::traverser::IdStringToVertexId(trx.resolver(), id);
  } catch (arangodb::basics::Exception& e) {
    handleError(e);
    return false;
  }
  TRI_document_collection_t* docCol =
      trx.trxCollection()->_collection->_collection;

  if (trx.orderDitch(trx.trxCollection()) == nullptr) {
    THROW_ARANGO_EXCEPTION(TRI_ERROR_OUT_OF_MEMORY);
  }

  std::vector<TRI_doc_mptr_copy_t>&& edges = TRI_LookupEdgesDocumentCollection(
      &trx, docCol, direction, start.cid, const_cast<char*>(start.key));

  // generate result
  result.reserve(edges.size());
  scannedIndex += edges.size();

  if (expressions.empty()) {
    for (auto& e : edges) {
      DocumentAccessor da(trx.resolver(), docCol, &e);
      result.add(da.toJson());
    }
  } else {
    for (auto& e : edges) {
      bool add = true;
      // Expressions symbolize an and, so all have to be matched
      for (auto& exp : expressions) {
        if (exp->isEdgeAccess &&
            !exp->matchesCheck(e, docCol, trx.resolver())) {
          ++filtered;
          add = false;
          break;
        }
      }
      if (add) {
        DocumentAccessor da(trx.resolver(), docCol, &e);
        result.add(da.toJson());
      }
    }
  }
  return true;
}

////////////////////////////////////////////////////////////////////////////////
/// @brief was docuBlock API_EDGE_READINOUTBOUND
////////////////////////////////////////////////////////////////////////////////

bool RestEdgesHandler::readEdges(
    std::vector<traverser::TraverserExpression*> const& expressions) {
  std::vector<std::string> const& suffix = _request->suffix();

  if (suffix.size() != 1) {
    generateError(GeneralResponse::BAD, TRI_ERROR_HTTP_BAD_PARAMETER,
                  "expected GET " + EDGES_PATH +
                      "/<collection-identifier>?vertex=<vertex-handle>&"
                      "direction=<direction>");
    return false;
  }

  std::string collectionName = suffix[0];
  CollectionNameResolver resolver(_vocbase);
  TRI_col_type_t colType = resolver.getCollectionTypeCluster(collectionName);
  if (colType == TRI_COL_TYPE_UNKNOWN) {
    generateError(GeneralResponse::NOT_FOUND,
                  TRI_ERROR_ARANGO_COLLECTION_NOT_FOUND);
    return false;
  } else if (colType != TRI_COL_TYPE_EDGE) {
    generateError(GeneralResponse::BAD, TRI_ERROR_ARANGO_COLLECTION_TYPE_INVALID);
    return false;
  }

  bool found;
  char const* dir = _request->value("direction", found);

  if (!found || *dir == '\0') {
    dir = "any";
  }

  std::string dirString(dir);
  TRI_edge_direction_e direction;

  if (dirString == "any") {
    direction = TRI_EDGE_ANY;
  } else if (dirString == "out" || dirString == "outbound") {
    direction = TRI_EDGE_OUT;
  } else if (dirString == "in" || dirString == "inbound") {
    direction = TRI_EDGE_IN;
  } else {
    generateError(GeneralResponse::BAD, TRI_ERROR_HTTP_BAD_PARAMETER,
                  "<direction> must by any, in, or out, not: " + dirString);
    return false;
  }

  char const* startVertex = _request->value("vertex", found);

  if (!found || *startVertex == '\0') {
    generateError(GeneralResponse::BAD, TRI_ERROR_ARANGO_DOCUMENT_HANDLE_BAD,
                  "illegal document handle");
    return false;
  }

  if (ServerState::instance()->isCoordinator()) {
    std::string vertexString(startVertex);
    arangodb::rest::GeneralResponse::HttpResponseCode responseCode;
    std::string contentType;
    arangodb::basics::Json resultDocument(arangodb::basics::Json::Object, 3);
    int res = getFilteredEdgesOnCoordinator(
        _vocbase->_name, collectionName, vertexString, direction, expressions,
        responseCode, contentType, resultDocument);
    if (res != TRI_ERROR_NO_ERROR) {
      generateError(responseCode, res);
      return false;
    }

    resultDocument.set("error", arangodb::basics::Json(false));
    resultDocument.set("code", arangodb::basics::Json(200));
    generateResult(resultDocument.json());
    return true;
  }

  // find and load collection given by name or identifier
  SingleCollectionReadOnlyTransaction trx(new StandaloneTransactionContext(),
                                          _vocbase, collectionName);

  // .............................................................................
  // inside read transaction
  // .............................................................................

  int res = trx.begin();
  if (res != TRI_ERROR_NO_ERROR) {
    generateTransactionError(collectionName, res);
    return false;
  }

  // If we are a DBserver, we want to use the cluster-wide collection
  // name for error reporting:
  if (ServerState::instance()->isDBServer()) {
    collectionName = trx.resolver()->getCollectionName(trx.cid());
  }

  size_t filtered = 0;
  size_t scannedIndex = 0;

  arangodb::basics::Json documents(arangodb::basics::Json::Array);
  bool ok = getEdgesForVertex(startVertex, expressions, direction, trx,
                              documents, scannedIndex, filtered);
  res = trx.finish(res);
  if (!ok) {
    // Error has been built internally
    return false;
  }

  if (res != TRI_ERROR_NO_ERROR) {
    generateTransactionError(collectionName, res);
    return false;
  }

  arangodb::basics::Json result(arangodb::basics::Json::Object, 4);
  result("edges", documents);
  result("error", arangodb::basics::Json(false));
  result("code", arangodb::basics::Json(200));
  arangodb::basics::Json stats(arangodb::basics::Json::Object, 2);

  stats("scannedIndex",
        arangodb::basics::Json(static_cast<int32_t>(scannedIndex)));
  stats("filtered", arangodb::basics::Json(static_cast<int32_t>(filtered)));
  result("stats", stats);

  // and generate a response
  generateResult(result.json());

  return true;
}

////////////////////////////////////////////////////////////////////////////////
/// Internal function to receive all edges for a list of vertices
/// Not publicly documented on purpose.
/// NOTE: It ONLY except _id strings. Nothing else
////////////////////////////////////////////////////////////////////////////////

bool RestEdgesHandler::readEdgesForMultipleVertices() {
  std::vector<std::string> const& suffix = _request->suffix();

  if (suffix.size() != 1) {
    generateError(GeneralResponse::BAD, TRI_ERROR_HTTP_BAD_PARAMETER,
                  "expected POST " + EDGES_PATH +
                      "/<collection-identifier>?direction=<direction>");
    return false;
  }

  bool parseSuccess = true;
  VPackOptions options;
  std::shared_ptr<VPackBuilder> parsedBody =
      parseVelocyPackBody(&options, parseSuccess);

  if (!parseSuccess) {
    // A body is required
    return false;
  }
  VPackSlice body = parsedBody->slice();

  if (!body.isArray()) {
    generateError(GeneralResponse::BAD, TRI_ERROR_HTTP_BAD_PARAMETER,
                  "Expected an array of vertex _id's in body parameter");
    return false;
  }

  std::string collectionName = suffix[0];
  CollectionNameResolver resolver(_vocbase);
  TRI_col_type_t colType = resolver.getCollectionTypeCluster(collectionName);

  if (colType == TRI_COL_TYPE_UNKNOWN) {
    generateError(GeneralResponse::NOT_FOUND,
                  TRI_ERROR_ARANGO_COLLECTION_NOT_FOUND);
    return false;
  } else if (colType != TRI_COL_TYPE_EDGE) {
    generateError(GeneralResponse::BAD, TRI_ERROR_ARANGO_COLLECTION_TYPE_INVALID);
    return false;
  }

  bool found;
  char const* dir = _request->value("direction", found);

  if (!found || *dir == '\0') {
    dir = "any";
  }

  std::string dirString(dir);
  TRI_edge_direction_e direction;

  if (dirString == "any") {
    direction = TRI_EDGE_ANY;
  } else if (dirString == "out" || dirString == "outbound") {
    direction = TRI_EDGE_OUT;
  } else if (dirString == "in" || dirString == "inbound") {
    direction = TRI_EDGE_IN;
  } else {
    generateError(GeneralResponse::BAD, TRI_ERROR_HTTP_BAD_PARAMETER,
                  "<direction> must by any, in, or out, not: " + dirString);
    return false;
  }

  if (ServerState::instance()->isCoordinator()) {
    // This API is only for internal use on DB servers and is not (yet) allowed
    // to
    // be executed on the coordinator
    return false;
  }

  // find and load collection given by name or identifier
  SingleCollectionReadOnlyTransaction trx(new StandaloneTransactionContext(),
                                          _vocbase, collectionName);

  // .............................................................................
  // inside read transaction
  // .............................................................................

  int res = trx.begin();
  if (res != TRI_ERROR_NO_ERROR) {
    generateTransactionError(collectionName, res);
    return false;
  }

  // If we are a DBserver, we want to use the cluster-wide collection
  // name for error reporting:
  if (ServerState::instance()->isDBServer()) {
    collectionName = trx.resolver()->getCollectionName(trx.cid());
  }

  size_t filtered = 0;
  size_t scannedIndex = 0;
  std::vector<traverser::TraverserExpression*> const expressions;

  arangodb::basics::Json documents(arangodb::basics::Json::Array);
  for (auto const& vertexSlice : VPackArrayIterator(body)) {
    if (vertexSlice.isString()) {
      std::string vertex = vertexSlice.copyString();
      bool ok = getEdgesForVertex(vertex, expressions, direction, trx,
                                  documents, scannedIndex, filtered);
      if (!ok) {
        // Ignore the error
      }
    }
  }

  res = trx.finish(res);
  if (res != TRI_ERROR_NO_ERROR) {
    generateTransactionError(collectionName, res);
    return false;
  }

  arangodb::basics::Json result(arangodb::basics::Json::Object, 4);
  result("edges", documents);
  result("error", arangodb::basics::Json(false));
  result("code", arangodb::basics::Json(200));
  arangodb::basics::Json stats(arangodb::basics::Json::Object, 2);

  stats("scannedIndex",
        arangodb::basics::Json(static_cast<int32_t>(scannedIndex)));
  stats("filtered", arangodb::basics::Json(static_cast<int32_t>(filtered)));
  result("stats", stats);

  // and generate a response
  generateResult(result.json());

  return true;
}

////////////////////////////////////////////////////////////////////////////////
/// Internal function for optimized edge retrieval.
/// Allows to send an TraverserExpression for filtering in the body
/// Not publicly documented on purpose.
////////////////////////////////////////////////////////////////////////////////

bool RestEdgesHandler::readFilteredEdges() {
  std::vector<traverser::TraverserExpression*> expressions;
  bool parseSuccess = true;
  VPackOptions options;
  std::shared_ptr<VPackBuilder> parsedBody =
      parseVelocyPackBody(&options, parseSuccess);
  if (!parseSuccess) {
    // We continue unfiltered
    // Filter could be done by caller
    delete _response;
    _response = nullptr;
    return readEdges(expressions);
  }
  VPackSlice body = parsedBody->slice();
  arangodb::basics::ScopeGuard guard{[]() -> void {},
                                     [&expressions]() -> void {
                                       for (auto& e : expressions) {
                                         delete e;
                                       }
                                     }};

  if (!body.isArray()) {
    generateError(
        GeneralResponse::BAD, TRI_ERROR_HTTP_BAD_PARAMETER,
        "Expected an array of traverser expressions as body parameter");
    return false;
  }

  expressions.reserve(body.length());

  for (auto const& exp : VPackArrayIterator(body)) {
    if (exp.isObject()) {
      auto expression = std::make_unique<traverser::TraverserExpression>(exp);
      expressions.emplace_back(expression.get());
      expression.release();
    }
  }
  return readEdges(expressions);
}<|MERGE_RESOLUTION|>--- conflicted
+++ resolved
@@ -40,7 +40,6 @@
   GeneralRequest::RequestType type = _request->requestType();
 
   // execute one of the CRUD methods
-<<<<<<< HEAD
   switch (type) {
     case GeneralRequest::HTTP_REQUEST_GET: {
       std::vector<traverser::TraverserExpression*> empty;
@@ -59,28 +58,6 @@
     default: {
       generateNotImplemented("ILLEGAL " + EDGES_PATH);
       break;
-=======
-  try {
-    switch (type) {
-      case HttpRequest::HTTP_REQUEST_GET: {
-        std::vector<traverser::TraverserExpression*> empty;
-        readEdges(empty);
-        break;
-      }
-      case HttpRequest::HTTP_REQUEST_PUT:
-        readFilteredEdges();
-        break;
-      case HttpRequest::HTTP_REQUEST_POST:
-        readEdgesForMultipleVertices();
-        break;
-      case HttpRequest::HTTP_REQUEST_HEAD:
-      case HttpRequest::HTTP_REQUEST_DELETE:
-      case HttpRequest::HTTP_REQUEST_ILLEGAL:
-      default: {
-        generateNotImplemented("ILLEGAL " + EDGES_PATH);
-        break;
-      }
->>>>>>> 3524ee82
     }
   } catch (arangodb::basics::Exception const& ex) {
     generateError(HttpResponse::responseCode(ex.code()), ex.code(), ex.what());
