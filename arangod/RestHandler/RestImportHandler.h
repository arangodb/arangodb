////////////////////////////////////////////////////////////////////////////////
/// DISCLAIMER
///
/// Copyright 2014-2016 ArangoDB GmbH, Cologne, Germany
/// Copyright 2004-2014 triAGENS GmbH, Cologne, Germany
///
/// Licensed under the Apache License, Version 2.0 (the "License");
/// you may not use this file except in compliance with the License.
/// You may obtain a copy of the License at
///
///     http://www.apache.org/licenses/LICENSE-2.0
///
/// Unless required by applicable law or agreed to in writing, software
/// distributed under the License is distributed on an "AS IS" BASIS,
/// WITHOUT WARRANTIES OR CONDITIONS OF ANY KIND, either express or implied.
/// See the License for the specific language governing permissions and
/// limitations under the License.
///
/// Copyright holder is ArangoDB GmbH, Cologne, Germany
///
/// @author Dr. Frank Celler
////////////////////////////////////////////////////////////////////////////////

#ifndef ARANGOD_REST_HANDLER_REST_IMPORT_HANDLER_H
#define ARANGOD_REST_HANDLER_REST_IMPORT_HANDLER_H 1

#include "Basics/Common.h"

#include "RestHandler/RestVocbaseBaseHandler.h"
#include "Utils/transactions.h"

#define RestImportTransaction \
  arangodb::SingleCollectionWriteTransaction<UINT64_MAX>

namespace arangodb {

struct RestImportResult {
 public:
  RestImportResult()
      : _numErrors(0),
        _numEmpty(0),
        _numCreated(0),
        _numIgnored(0),
        _numUpdated(0),
        _errors() {}

  ~RestImportResult() {}

  size_t _numErrors;
  size_t _numEmpty;
  size_t _numCreated;
  size_t _numIgnored;
  size_t _numUpdated;

  std::vector<std::string> _errors;
};

////////////////////////////////////////////////////////////////////////////////
/// @brief import request handler
////////////////////////////////////////////////////////////////////////////////

class RestImportHandler : public RestVocbaseBaseHandler {
 public:
<<<<<<< HEAD
  explicit RestImportHandler(rest::HttpRequest*);
=======

  explicit RestImportHandler(rest::GeneralRequest*);
>>>>>>> 189c9aff

 public:
  status_t execute() override final;

 private:
  //////////////////////////////////////////////////////////////////////////////
  /// @brief determine the collection type from the request
  //////////////////////////////////////////////////////////////////////////////

  TRI_col_type_e getCollectionType();

  //////////////////////////////////////////////////////////////////////////////
  /// @brief extracts the "overwrite" value
  //////////////////////////////////////////////////////////////////////////////

  bool extractOverwrite() const;

  //////////////////////////////////////////////////////////////////////////////
  /// @brief extracts the "complete" value
  //////////////////////////////////////////////////////////////////////////////

  bool extractComplete() const;

  //////////////////////////////////////////////////////////////////////////////
  /// @brief create a position string
  //////////////////////////////////////////////////////////////////////////////

  std::string positionize(size_t) const;

  //////////////////////////////////////////////////////////////////////////////
  /// @brief register an error
  //////////////////////////////////////////////////////////////////////////////

  void registerError(RestImportResult&, std::string const&);

  //////////////////////////////////////////////////////////////////////////////
  /// @brief construct an error message
  //////////////////////////////////////////////////////////////////////////////

  std::string buildParseError(size_t, char const*);

  //////////////////////////////////////////////////////////////////////////////
  /// @brief process a single VelocyPack document
  //////////////////////////////////////////////////////////////////////////////

  int handleSingleDocument(RestImportTransaction&, RestImportResult&,
                           char const*, VPackSlice const&, bool, bool, size_t);

  //////////////////////////////////////////////////////////////////////////////
  /// @brief creates documents by JSON objects
  /// each line of the input stream contains an individual JSON object
  //////////////////////////////////////////////////////////////////////////////

  bool createFromJson(std::string const&);

  //////////////////////////////////////////////////////////////////////////////
  /// @brief creates documents by JSON objects
  /// the input stream is one big JSON array containing all documents
  //////////////////////////////////////////////////////////////////////////////

  bool createByDocumentsList();

  //////////////////////////////////////////////////////////////////////////////
  /// @brief creates a documents from key/value lists
  //////////////////////////////////////////////////////////////////////////////

  bool createFromKeyValueList();

  //////////////////////////////////////////////////////////////////////////////
  /// @brief creates the result
  //////////////////////////////////////////////////////////////////////////////

  void generateDocumentsCreated(RestImportResult const&);

  //////////////////////////////////////////////////////////////////////////////
  /// @brief parses a string
  //////////////////////////////////////////////////////////////////////////////

  std::shared_ptr<VPackBuilder> parseVelocyPackLine(std::string const&, bool&);

  //////////////////////////////////////////////////////////////////////////////
  /// @brief parses a string
  //////////////////////////////////////////////////////////////////////////////

  std::shared_ptr<VPackBuilder> parseVelocyPackLine(char const*, char const*,
                                                    bool&);

  //////////////////////////////////////////////////////////////////////////////
  /// @brief builds a VPackBuilder object from a key and value list
  //////////////////////////////////////////////////////////////////////////////

  std::shared_ptr<VPackBuilder> createVelocyPackObject(VPackSlice const&,
                                                       VPackSlice const&,
                                                       std::string&, size_t);

  //////////////////////////////////////////////////////////////////////////////
  /// @brief checks the keys, returns true if all values in the list are
  /// strings.
  //////////////////////////////////////////////////////////////////////////////

  bool checkKeys(VPackSlice const&) const;

 private:
  //////////////////////////////////////////////////////////////////////////////
  /// @brief enumeration for unique constraint handling
  //////////////////////////////////////////////////////////////////////////////

  enum OnDuplicateActionType {
    DUPLICATE_ERROR,    // fail on unique constraint violation
    DUPLICATE_UPDATE,   // try updating existing document on unique constraint
                        // violation
    DUPLICATE_REPLACE,  // try replacing existing document on unique constraint
                        // violation
    DUPLICATE_IGNORE    // ignore document on unique constraint violation
  };

  //////////////////////////////////////////////////////////////////////////////
  /// @brief unique constraint handling
  //////////////////////////////////////////////////////////////////////////////

  OnDuplicateActionType _onDuplicateAction;
};
}

#endif<|MERGE_RESOLUTION|>--- conflicted
+++ resolved
@@ -61,12 +61,7 @@
 
 class RestImportHandler : public RestVocbaseBaseHandler {
  public:
-<<<<<<< HEAD
-  explicit RestImportHandler(rest::HttpRequest*);
-=======
-
   explicit RestImportHandler(rest::GeneralRequest*);
->>>>>>> 189c9aff
 
  public:
   status_t execute() override final;
