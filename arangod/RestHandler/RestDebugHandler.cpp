--- conflicted
+++ resolved
@@ -23,13 +23,9 @@
 
 #include "RestDebugHandler.h"
 
-<<<<<<< HEAD
-#include "Rest/AnyServer.h"
 #include "Rest/GeneralRequest.h"
-=======
 #include "RestServer/ArangoServer.h"
 #include "Rest/HttpRequest.h"
->>>>>>> 3524ee82
 #include "Rest/Version.h"
 
 using namespace arangodb;
@@ -48,12 +44,7 @@
 
 bool RestDebugHandler::isDirect() const { return false; }
 
-<<<<<<< HEAD
-
 GeneralHandler::status_t RestDebugHandler::execute() {
-=======
-HttpHandler::status_t RestDebugHandler::execute() {
->>>>>>> 3524ee82
   // extract the sub-request type
   GeneralRequest::RequestType type = _request->requestType();
   size_t const len = _request->suffix().size();
