////////////////////////////////////////////////////////////////////////////////
/// DISCLAIMER
///
/// Copyright 2014-2016 ArangoDB GmbH, Cologne, Germany
/// Copyright 2004-2014 triAGENS GmbH, Cologne, Germany
///
/// Licensed under the Apache License, Version 2.0 (the "License");
/// you may not use this file except in compliance with the License.
/// You may obtain a copy of the License at
///
///     http://www.apache.org/licenses/LICENSE-2.0
///
/// Unless required by applicable law or agreed to in writing, software
/// distributed under the License is distributed on an "AS IS" BASIS,
/// WITHOUT WARRANTIES OR CONDITIONS OF ANY KIND, either express or implied.
/// See the License for the specific language governing permissions and
/// limitations under the License.
///
/// Copyright holder is ArangoDB GmbH, Cologne, Germany
///
/// @author Michael Hackstein
////////////////////////////////////////////////////////////////////////////////

#include "RestDebugHandler.h"

#include "Rest/AnyServer.h"
#include "Rest/GeneralRequest.h"
#include "Rest/Version.h"

using namespace arangodb;

using namespace arangodb::basics;
using namespace arangodb::rest;

////////////////////////////////////////////////////////////////////////////////
/// @brief ArangoDB server
////////////////////////////////////////////////////////////////////////////////

extern AnyServer* ArangoInstance;

<<<<<<< HEAD
RestDebugHandler::RestDebugHandler(HttpRequest* request)
=======

RestDebugHandler::RestDebugHandler(GeneralRequest* request)
>>>>>>> 189c9aff
    : RestVocbaseBaseHandler(request) {}

bool RestDebugHandler::isDirect() const { return false; }

<<<<<<< HEAD
HttpHandler::status_t RestDebugHandler::execute() {
=======

GeneralHandler::status_t RestDebugHandler::execute() {
>>>>>>> 189c9aff
  // extract the sub-request type
  GeneralRequest::RequestType type = _request->requestType();
  size_t const len = _request->suffix().size();
  if (len == 0 || len > 2 || !(_request->suffix()[0] == "failat")) {
    generateNotImplemented("ILLEGAL /_admin/debug/failat");
    return status_t(HANDLER_DONE);
  }
  std::vector<std::string> const& suffix = _request->suffix();

  // execute one of the CRUD methods
  switch (type) {
    case GeneralRequest::HTTP_REQUEST_DELETE:
      if (len == 1) {
        TRI_ClearFailurePointsDebugging();
      } else {
        TRI_RemoveFailurePointDebugging(suffix[1].c_str());
      }
      break;
    case GeneralRequest::HTTP_REQUEST_PUT:
      if (len == 2) {
        TRI_AddFailurePointDebugging(suffix[1].c_str());
      } else {
        generateNotImplemented("ILLEGAL /_admin/debug/failat");
      }
      break;
    default:
      generateNotImplemented("ILLEGAL /_admin/debug/failat");
      return status_t(HANDLER_DONE);
  }
  try {
    VPackBuilder result;
    result.add(VPackValue(true));
    VPackSlice s = result.slice();
    generateResult(s);
  } catch (...) {
    // Ignore this error
  }
  return status_t(HANDLER_DONE);
}<|MERGE_RESOLUTION|>--- conflicted
+++ resolved
@@ -38,22 +38,12 @@
 
 extern AnyServer* ArangoInstance;
 
-<<<<<<< HEAD
-RestDebugHandler::RestDebugHandler(HttpRequest* request)
-=======
-
 RestDebugHandler::RestDebugHandler(GeneralRequest* request)
->>>>>>> 189c9aff
     : RestVocbaseBaseHandler(request) {}
 
 bool RestDebugHandler::isDirect() const { return false; }
 
-<<<<<<< HEAD
-HttpHandler::status_t RestDebugHandler::execute() {
-=======
-
 GeneralHandler::status_t RestDebugHandler::execute() {
->>>>>>> 189c9aff
   // extract the sub-request type
   GeneralRequest::RequestType type = _request->requestType();
   size_t const len = _request->suffix().size();
