////////////////////////////////////////////////////////////////////////////////
/// DISCLAIMER
///
/// Copyright 2014-2016 ArangoDB GmbH, Cologne, Germany
/// Copyright 2004-2014 triAGENS GmbH, Cologne, Germany
///
/// Licensed under the Apache License, Version 2.0 (the "License");
/// you may not use this file except in compliance with the License.
/// You may obtain a copy of the License at
///
///     http://www.apache.org/licenses/LICENSE-2.0
///
/// Unless required by applicable law or agreed to in writing, software
/// distributed under the License is distributed on an "AS IS" BASIS,
/// WITHOUT WARRANTIES OR CONDITIONS OF ANY KIND, either express or implied.
/// See the License for the specific language governing permissions and
/// limitations under the License.
///
/// Copyright holder is ArangoDB GmbH, Cologne, Germany
///
/// @author Jan Steemann
////////////////////////////////////////////////////////////////////////////////

#ifndef ARANGOD_REST_HANDLER_REST_BATCH_HANDLER_H
#define ARANGOD_REST_HANDLER_REST_BATCH_HANDLER_H 1

#include "Basics/Common.h"
#include "RestHandler/RestVocbaseBaseHandler.h"

namespace arangodb {

////////////////////////////////////////////////////////////////////////////////
/// @brief container for complete multipart message
////////////////////////////////////////////////////////////////////////////////

struct MultipartMessage {
  MultipartMessage(char const* boundary, size_t const boundaryLength,
                   char const* messageStart, char const* messageEnd)
      : boundary(boundary),
        boundaryLength(boundaryLength),
        messageStart(messageStart),
        messageEnd(messageEnd){};

  char const* boundary;
  size_t const boundaryLength;
  char const* messageStart;
  char const* messageEnd;
};

////////////////////////////////////////////////////////////////////////////////
/// @brief container for search data within multipart message
////////////////////////////////////////////////////////////////////////////////

struct SearchHelper {
  MultipartMessage* message;
  char* searchStart;
  char* foundStart;
  size_t foundLength;
  char* contentId;
  size_t contentIdLength;
  bool containsMore;
};

////////////////////////////////////////////////////////////////////////////////
/// @brief batch request handler
////////////////////////////////////////////////////////////////////////////////

class RestBatchHandler : public RestVocbaseBaseHandler {
 public:
<<<<<<< HEAD
  explicit RestBatchHandler(rest::HttpRequest*);
=======

  explicit RestBatchHandler(rest::GeneralRequest*);
>>>>>>> 189c9aff

  ~RestBatchHandler();

 public:
<<<<<<< HEAD
  HttpHandler::status_t execute();
=======

  GeneralHandler::status_t execute();
>>>>>>> 189c9aff

 private:
  //////////////////////////////////////////////////////////////////////////////
  /// @brief extract the boundary from the body of a multipart message
  //////////////////////////////////////////////////////////////////////////////

  bool getBoundaryBody(std::string*);

  //////////////////////////////////////////////////////////////////////////////
  /// @brief extract the boundary from the HTTP header of a multipart message
  //////////////////////////////////////////////////////////////////////////////

  bool getBoundaryHeader(std::string*);

  //////////////////////////////////////////////////////////////////////////////
  /// @brief extract the boundary of a multipart message
  //////////////////////////////////////////////////////////////////////////////

  bool getBoundary(std::string*);

  //////////////////////////////////////////////////////////////////////////////
  /// @brief extract the next part from a multipart message
  //////////////////////////////////////////////////////////////////////////////

  bool extractPart(SearchHelper*);
};
}

#endif<|MERGE_RESOLUTION|>--- conflicted
+++ resolved
@@ -67,22 +67,14 @@
 
 class RestBatchHandler : public RestVocbaseBaseHandler {
  public:
-<<<<<<< HEAD
-  explicit RestBatchHandler(rest::HttpRequest*);
-=======
 
   explicit RestBatchHandler(rest::GeneralRequest*);
->>>>>>> 189c9aff
 
   ~RestBatchHandler();
 
  public:
-<<<<<<< HEAD
-  HttpHandler::status_t execute();
-=======
 
   GeneralHandler::status_t execute();
->>>>>>> 189c9aff
 
  private:
   //////////////////////////////////////////////////////////////////////////////
