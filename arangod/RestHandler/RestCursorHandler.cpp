--- conflicted
+++ resolved
@@ -417,17 +417,11 @@
     _options->add("batchSize", VPackValue(1000));
   }
 
-<<<<<<< HEAD
-  VPackSlice memoryLimit = slice.get("memoryLimit");
-  if (memoryLimit.isNumber()) {
-    _options->add("memoryLimit", memoryLimit);
-=======
   if (!hasMemoryLimit) {
     VPackSlice memoryLimit = slice.get("memoryLimit");
     if (memoryLimit.isNumber()) {
-      options.add("memoryLimit", memoryLimit);
-    }
->>>>>>> bcdcb43c
+      _options->add("memoryLimit", memoryLimit);
+    }
   }
 
   VPackSlice ttl = slice.get("ttl");
@@ -465,13 +459,8 @@
 
 RestStatus RestCursorHandler::createQueryCursor() {
   if (_request->payload().isEmptyObject()) {
-<<<<<<< HEAD
-    generateError(rest::ResponseCode::BAD, 600);
-    return RestStatus::DONE;
-=======
     generateError(rest::ResponseCode::BAD, TRI_ERROR_HTTP_CORRUPTED_JSON);
-    return;
->>>>>>> bcdcb43c
+    return RestStatus::DONE;
   }
 
   std::vector<std::string> const& suffixes = _request->suffixes();
@@ -485,25 +474,14 @@
   bool parseSuccess = false;
   VPackSlice body = this->parseVPackBody(parseSuccess);
 
-<<<<<<< HEAD
   if (!parseSuccess) {
     // error message generated in parseVPackBody
     return RestStatus::DONE;
   }
-  
+
   // tell RestCursorHandler::finalizeExecute that the request
   // could be parsed successfully and that it may look at it
   _isValidForFinalize = true;
-=======
-    if (!parseSuccess) {
-      // error message generated in parseVPackBody
-      return;
-    }
-
-    // tell RestCursorHandler::finalizeExecute that the request
-    // could be parsed successfully and that it may look at it
-    _isValidForFinalize = true;
->>>>>>> bcdcb43c
 
   TRI_ASSERT(_query == nullptr);
   if (registerQueryOrCursor(body)) {
