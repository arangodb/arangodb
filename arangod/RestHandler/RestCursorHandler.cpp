////////////////////////////////////////////////////////////////////////////////
/// DISCLAIMER
///
/// Copyright 2014-2016 ArangoDB GmbH, Cologne, Germany
/// Copyright 2004-2014 triAGENS GmbH, Cologne, Germany
///
/// Licensed under the Apache License, Version 2.0 (the "License");
/// you may not use this file except in compliance with the License.
/// You may obtain a copy of the License at
///
///     http://www.apache.org/licenses/LICENSE-2.0
///
/// Unless required by applicable law or agreed to in writing, software
/// distributed under the License is distributed on an "AS IS" BASIS,
/// WITHOUT WARRANTIES OR CONDITIONS OF ANY KIND, either express or implied.
/// See the License for the specific language governing permissions and
/// limitations under the License.
///
/// Copyright holder is ArangoDB GmbH, Cologne, Germany
///
/// @author Jan Steemann
////////////////////////////////////////////////////////////////////////////////

#include "RestCursorHandler.h"

#include "ApplicationFeatures/ApplicationServer.h"
#include "Aql/Query.h"
#include "Aql/QueryRegistry.h"
#include "Basics/Exceptions.h"
#include "Basics/MutexLocker.h"
#include "Basics/ScopeGuard.h"
#include "Basics/StaticStrings.h"
#include "Basics/VelocyPackHelper.h"
#include "Cluster/ClusterFeature.h"
#include "Cluster/ClusterInfo.h"
#include "Cluster/ServerState.h"
#include "Transaction/Context.h"
#include "Utils/Cursor.h"
#include "Utils/CursorRepository.h"
#include "Utils/Events.h"

#include <velocypack/Iterator.h>
#include <velocypack/Value.h>
#include <velocypack/velocypack-aliases.h>

using namespace arangodb;
using namespace arangodb::basics;
using namespace arangodb::rest;

RestCursorHandler::RestCursorHandler(application_features::ApplicationServer& server,
                                     GeneralRequest* request, GeneralResponse* response,
                                     arangodb::aql::QueryRegistry* queryRegistry)
    : RestVocbaseBaseHandler(server, request, response),
      _query(nullptr),
      _queryResult(),
      _queryRegistry(queryRegistry),
      _cursor(nullptr),
      _hasStarted(false),
      _queryKilled(false),
      _isValidForFinalize(false),
      _auditLogged(false) {}

RestCursorHandler::~RestCursorHandler() {
  if (_cursor) {
    auto cursors = _vocbase.cursorRepository();
    TRI_ASSERT(cursors != nullptr);
    cursors->release(_cursor);
  }
}

RestStatus RestCursorHandler::execute() {
  // extract the sub-request type
  rest::RequestType const type = _request->requestType();

  if (type == rest::RequestType::POST) {
    return createQueryCursor();
  } else if (type == rest::RequestType::PUT) {
    return modifyQueryCursor();
  } else if (type == rest::RequestType::DELETE_REQ) {
    return deleteQueryCursor();
  }
  generateError(rest::ResponseCode::METHOD_NOT_ALLOWED, TRI_ERROR_HTTP_METHOD_NOT_ALLOWED);
  return RestStatus::DONE;
}

RestStatus RestCursorHandler::continueExecute() {
  if (wasCanceled()) {
    generateError(rest::ResponseCode::GONE, TRI_ERROR_QUERY_KILLED);
    return RestStatus::DONE;
  }
  
  // extract the sub-request type
  rest::RequestType const type = _request->requestType();

  if (_query != nullptr) {  // non-stream query
    if (type == rest::RequestType::POST || type == rest::RequestType::PUT) {
      return processQuery(/*continuation*/ true);
    }
  } else if (_cursor) {  // stream cursor query

    if (type == rest::RequestType::POST) {
      return generateCursorResult(rest::ResponseCode::CREATED);
    } else if (type == rest::RequestType::PUT) {
      if (_request->requestPath() == SIMPLE_QUERY_ALL_PATH) {
        // RestSimpleQueryHandler::allDocuments uses PUT for cursor creation
        return generateCursorResult(ResponseCode::CREATED);
      }
      return generateCursorResult(ResponseCode::OK);
    }
  }

  // Other parts of the query cannot be paused
  TRI_ASSERT(false);
  return RestStatus::DONE;
}

void RestCursorHandler::shutdownExecute(bool isFinalized) noexcept {
  TRI_DEFER(RestVocbaseBaseHandler::shutdownExecute(isFinalized));

  // request not done yet
  if (!isFinalized) {
    return;
  }
  
  if (_cursor) {
    _cursor->resetWakeupHandler();
    auto cursors = _vocbase.cursorRepository();
    TRI_ASSERT(cursors != nullptr);
    cursors->release(_cursor);
    _cursor = nullptr;
  }
  
  // only trace create cursor requests
  if (_request->requestType() != rest::RequestType::POST) {
    return;
  }
  
  // destroy the query context.
  // this is needed because the context is managing resources (e.g. leases
  // for a managed transaction) that we want to free as early as possible
  _queryResult.context.reset();

  if (!_isValidForFinalize || _auditLogged) {
    // set by RestCursorHandler before
    return;
  }
  
  try {
    bool success = true;
    VPackSlice body = parseVPackBody(success);
    if (success) {
      events::QueryDocument(*_request, _response.get(), body);
    }
    _auditLogged = true;
  } catch (...) {
  }
}

void RestCursorHandler::cancel() {
  RestVocbaseBaseHandler::cancel();
  return cancelQuery();
}

void RestCursorHandler::handleError(basics::Exception const& ex) {
  TRI_DEFER(RestVocbaseBaseHandler::handleError(ex));

  if (!_isValidForFinalize || _auditLogged) {
    return;
  }

  try {
    bool success = true;
     VPackSlice body = parseVPackBody(success);
     if (success) {
       events::QueryDocument(*_request, _response.get(), body);
     }
    _auditLogged = true;
  } catch (...) {
  }
}

////////////////////////////////////////////////////////////////////////////////
/// @brief register the query either as streaming cursor or in _query
/// the query is not executed here.
/// this method is also used by derived classes
///
/// return If true, we need to continue processing,
///        If false we are done (error or stream)
////////////////////////////////////////////////////////////////////////////////

RestStatus RestCursorHandler::registerQueryOrCursor(VPackSlice const& slice) {
  TRI_ASSERT(_query == nullptr);

  if (!slice.isObject()) {
    generateError(rest::ResponseCode::BAD, TRI_ERROR_QUERY_EMPTY);
    return RestStatus::DONE;
  }
  VPackSlice const querySlice = slice.get("query");
  if (!querySlice.isString() || querySlice.getStringLength() == 0) {
    generateError(rest::ResponseCode::BAD, TRI_ERROR_QUERY_EMPTY);
    return RestStatus::DONE;
  }

  VPackSlice const bindVars = slice.get("bindVars");
  if (!bindVars.isNone()) {
    if (!bindVars.isObject() && !bindVars.isNull()) {
      generateError(rest::ResponseCode::BAD, TRI_ERROR_TYPE_ERROR,
                    "expecting object for <bindVars>");
      return RestStatus::DONE;
    }
  }

  std::shared_ptr<VPackBuilder> bindVarsBuilder;
  if (!bindVars.isNone()) {
    bindVarsBuilder = std::make_unique<VPackBuilder>(bindVars);
  }

  TRI_ASSERT(_options == nullptr);
  buildOptions(slice);
  TRI_ASSERT(_options != nullptr);
  VPackSlice opts = _options->slice();

  bool stream = VelocyPackHelper::getBooleanValue(opts, "stream", false);
  if (ServerState::instance()->isDBServer()) {
    stream = false;
  }
  size_t batchSize = VelocyPackHelper::getNumericValue<size_t>(opts, "batchSize", 1000);
  double ttl = VelocyPackHelper::getNumericValue<double>(opts, "ttl",
                                                         _queryRegistry->defaultTTL());
  bool count = VelocyPackHelper::getBooleanValue(opts, "count", false);
  
  // simon: access mode can always be write on the coordinator
  const AccessMode::Type mode = AccessMode::Type::WRITE;
  auto query = std::make_unique<aql::Query>(createTransactionContext(mode),
      arangodb::aql::QueryString(querySlice.copyString()),
      bindVarsBuilder, _options);

  if (stream) {
    TRI_ASSERT(!ServerState::instance()->isDBServer());
    if (count) {
      generateError(Result(TRI_ERROR_BAD_PARAMETER,
                           "cannot use 'count' option for a streaming query"));
      return RestStatus::DONE;
    }
    
    CursorRepository* cursors = _vocbase.cursorRepository();
    TRI_ASSERT(cursors != nullptr);
    _cursor = cursors->createQueryStream(std::move(query), batchSize, ttl);
    _cursor->setWakeupHandler([self = shared_from_this()]() { return self->wakeupHandler(); });
    
    return generateCursorResult(rest::ResponseCode::CREATED);
  }

  // non-stream case. Execute query, then build a cursor
  // with the entire result set.
  if (!ServerState::instance()->isDBServer()) {
    auto ss = query->sharedState();
    TRI_ASSERT(ss != nullptr);
    if (ss == nullptr) {
      generateError(Result(TRI_ERROR_INTERNAL, "invalid query state"));
      return RestStatus::DONE;
    }

    ss->setWakeupHandler([self = shared_from_this()] {
      return self->wakeupHandler();
    });
  }

  registerQuery(std::move(query));
  return processQuery(/*continuation*/false);
}

//////////////////////////////////////////////////////////////////////////////
/// @brief Process the query registered in _query.
/// The function is repeatable, so whenever we need to WAIT
/// in AQL we can post a handler calling this function again.
//////////////////////////////////////////////////////////////////////////////

RestStatus RestCursorHandler::processQuery(bool continuation) {
  if (_query == nullptr) {
    THROW_ARANGO_EXCEPTION_MESSAGE(
        TRI_ERROR_INTERNAL,
        "Illegal state in RestCursorHandler, query not found.");
  }

  {
    // always clean up
    auto guard = scopeGuard([this]() { unregisterQuery(); });

    // continue handler is registered earlier
    auto state = _query->execute(_queryResult);
    if (state == aql::ExecutionState::WAITING) {
      guard.cancel();
      return RestStatus::WAITING;
    }
    TRI_ASSERT(state == aql::ExecutionState::DONE);
  }

  // We cannot get into HASMORE here, or we would lose results.
  return handleQueryResult();
}

// non stream case, result is complete
RestStatus RestCursorHandler::handleQueryResult() {
  if (_queryResult.result.fail()) {
    if (_queryResult.result.is(TRI_ERROR_REQUEST_CANCELED) ||
        (_queryResult.result.is(TRI_ERROR_QUERY_KILLED) && wasCanceled())) {
      THROW_ARANGO_EXCEPTION(TRI_ERROR_REQUEST_CANCELED);
    }

    THROW_ARANGO_EXCEPTION(_queryResult.result);
  }

  VPackSlice qResult = _queryResult.data->slice();

  if (qResult.isNone()) {
    THROW_ARANGO_EXCEPTION(TRI_ERROR_OUT_OF_MEMORY);
  }

  TRI_ASSERT(qResult.isArray());
  TRI_ASSERT(_options != nullptr);
  VPackSlice opts = _options->slice();

  size_t batchSize = VelocyPackHelper::getNumericValue<size_t>(opts, "batchSize", 1000);
  double ttl = VelocyPackHelper::getNumericValue<double>(opts, "ttl", 30);
  bool count = VelocyPackHelper::getBooleanValue(opts, "count", false);

  _response->setContentType(rest::ContentType::JSON);
  size_t const n = static_cast<size_t>(qResult.length());
  if (n <= batchSize) {
    // result is smaller than batchSize and will be returned directly. no need
    // to create a cursor

    VPackOptions options = VPackOptions::Defaults;
    options.buildUnindexedArrays = true;
    options.buildUnindexedObjects = true;

    // conservatively allocate a few bytes per value to be returned
    int res;
    if (n >= 10000) {
      res = _response->reservePayload(128 * 1024);
    } else if (n >= 1000) {
      res = _response->reservePayload(64 * 1024);
    } else {
      res = _response->reservePayload(n * 48);
    }

    if (res != TRI_ERROR_NO_ERROR) {
      THROW_ARANGO_EXCEPTION(res);
    }

    VPackBuffer<uint8_t> buffer;
    VPackBuilder result(buffer, &options);
    try {
      VPackObjectBuilder b(&result);
      result.add(VPackValue("result"));
      result.add(VPackValue(qResult.begin(), VPackValueType::External));
      result.add("hasMore", VPackValue(false));
      if (VelocyPackHelper::getBooleanValue(opts, "count", false)) {
        result.add("count", VPackValue(n));
      }
      result.add("cached", VPackValue(_queryResult.cached));
      if (!_queryResult.extra) {
        result.add("extra", VPackValue(VPackValueType::Object));
        // no warnings
        result.add("warnings", VPackSlice::emptyArraySlice());
        result.close();
      } else {
        result.add("extra", _queryResult.extra->slice());
      }
      result.add(StaticStrings::Error, VPackValue(false));
      result.add(StaticStrings::Code, VPackValue(static_cast<int>(ResponseCode::CREATED)));
    } catch (std::exception const& ex) {
      THROW_ARANGO_EXCEPTION_MESSAGE(TRI_ERROR_INTERNAL, ex.what());
    } catch (...) {
      THROW_ARANGO_EXCEPTION(TRI_ERROR_OUT_OF_MEMORY);
    }
    generateResult(rest::ResponseCode::CREATED, std::move(buffer), _queryResult.context);
    // directly after returning from here, we will free the query's context and free the
    // resources it uses (e.g. leases for a managed transaction). this way the server
    // can send back the query result to the client and the client can make follow-up
    // requests on the same transaction (e.g. trx.commit()) without the server code for
    // freeing the resources and the client code racing for who's first
    return RestStatus::DONE;
  } else {
    // result is bigger than batchSize, and a cursor will be created
    CursorRepository* cursors = _vocbase.cursorRepository();
    TRI_ASSERT(cursors != nullptr);
    TRI_ASSERT(_queryResult.data.get() != nullptr);
    // steal the query result, cursor will take over the ownership
    _cursor = cursors->createFromQueryResult(std::move(_queryResult), batchSize, ttl, count);
    return generateCursorResult(rest::ResponseCode::CREATED);
  }
}

/// @brief returns the short id of the server which should handle this request
ResultT<std::pair<std::string, bool>> RestCursorHandler::forwardingTarget() {
  auto base = RestVocbaseBaseHandler::forwardingTarget();
  if (base.ok() && !std::get<0>(base.get()).empty()) {
    return base;
  }

  rest::RequestType const type = _request->requestType();
  if (type != rest::RequestType::PUT && type != rest::RequestType::DELETE_REQ) {
    return {std::make_pair(StaticStrings::Empty, false)};
  }

  std::vector<std::string> const& suffixes = _request->suffixes();
  if (suffixes.empty()) {
    return {std::make_pair(StaticStrings::Empty, false)};
  }

  uint64_t tick = arangodb::basics::StringUtils::uint64(suffixes[0]);
  uint32_t sourceServer = TRI_ExtractServerIdFromTick(tick);

  if (sourceServer == ServerState::instance()->getShortId()) {
    return {std::make_pair(StaticStrings::Empty, false)};
  }
  auto& ci = server().getFeature<ClusterFeature>().clusterInfo();
  return {std::make_pair(ci.getCoordinatorByShortID(sourceServer), false)};
}

////////////////////////////////////////////////////////////////////////////////
/// @brief register the currently running query
////////////////////////////////////////////////////////////////////////////////

void RestCursorHandler::registerQuery(std::unique_ptr<arangodb::aql::Query> query) {
  MUTEX_LOCKER(mutexLocker, _queryLock);

  if (_queryKilled) {
    THROW_ARANGO_EXCEPTION(TRI_ERROR_REQUEST_CANCELED);
  }

  TRI_ASSERT(_query == nullptr);
  _query = std::move(query);
}

////////////////////////////////////////////////////////////////////////////////
/// @brief unregister the currently running query
////////////////////////////////////////////////////////////////////////////////

void RestCursorHandler::unregisterQuery() {
  MUTEX_LOCKER(mutexLocker, _queryLock);
  _query.reset();
}

////////////////////////////////////////////////////////////////////////////////
/// @brief cancel the currently running query
////////////////////////////////////////////////////////////////////////////////

void RestCursorHandler::cancelQuery() {
  MUTEX_LOCKER(mutexLocker, _queryLock);

<<<<<<< HEAD
  if (_cursor) {
    _cursor->setDeleted();
  } else if (_query != nullptr) {
    _query->kill();
    _queryKilled = true;
    _hasStarted = true;

    // cursor is canceled. now remove the continue handler we may have
    // registered in the query
    std::shared_ptr<aql::SharedQueryState> ss;
    try {
      ss = _query->sharedState();
    } catch (...) {
      // in case we cannot get the query state, the query is not (yet)
      // initialized. this is not an error, but the kill/cancel command
      // has been sent too early
      return;
    }

    if (ss != nullptr) {
      ss->resetWakeupHandler();
    }
  }
  if (!_hasStarted) {
=======
  if (_query != nullptr) {
    // cursor is canceled. now remove the continue handler we may have
    // registered in the query
     _query->sharedState()->resetWakeupHandler();
    _query->kill();
    _queryKilled = true;
    _hasStarted = true;
  } else if (!_hasStarted) {
>>>>>>> e6c39055
    _queryKilled = true;
  }
}

////////////////////////////////////////////////////////////////////////////////
/// @brief whether or not the query was canceled
////////////////////////////////////////////////////////////////////////////////

bool RestCursorHandler::wasCanceled() {
  MUTEX_LOCKER(mutexLocker, _queryLock);
  return _queryKilled;
}

////////////////////////////////////////////////////////////////////////////////
/// @brief build options for the query as JSON
////////////////////////////////////////////////////////////////////////////////

void RestCursorHandler::buildOptions(VPackSlice const& slice) {
  _options = std::make_shared<VPackBuilder>();
  VPackObjectBuilder obj(_options.get());

  bool hasCache = false;
  bool hasMemoryLimit = false;
  VPackSlice opts = slice.get("options");
  // "stream" option is important, so also accept it on top level and not only
  // inside options
  bool isStream = VelocyPackHelper::getBooleanValue(slice, "stream", false);
  if (opts.isObject()) {
    if (!isStream) {
      isStream = VelocyPackHelper::getBooleanValue(opts, "stream", false);
    }
    for (auto it : VPackObjectIterator(opts)) {
      if (!it.key.isString() || it.value.isNone()) {
        continue;
      }
      velocypack::StringRef keyName = it.key.stringRef();
      if (keyName == "count" || keyName == "batchSize" || keyName == "ttl" || keyName == "stream" ||
          (isStream && keyName == "fullCount")) {
        continue;  // filter out top-level keys
      } else if (keyName == "cache") {
        hasCache = true;  // don't honor if appears below
      } else if (keyName == "memoryLimit" && it.value.isNumber()) {
        hasMemoryLimit = true;
      }
      _options->add(keyName, it.value);
    }
  }

  if (ServerState::instance()->isDBServer()) {
    // we do not support creating streaming cursors on DB-Servers, at all.
    // always turn such cursors into non-streaming cursors.
    isStream = false;
  }
    
  _options->add("stream", VPackValue(isStream));

  if (!isStream) {  // ignore cache & count for streaming queries
    bool val = VelocyPackHelper::getBooleanValue(slice, "count", false);
    _options->add("count", VPackValue(val));
    if (!hasCache && slice.hasKey("cache")) {
      val = VelocyPackHelper::getBooleanValue(slice, "cache", false);
      _options->add("cache", VPackValue(val));
    }
  }

  VPackSlice batchSize = slice.get("batchSize");
  if (batchSize.isNumber()) {
    if ((batchSize.isDouble() && batchSize.getDouble() == 0.0) ||
        (batchSize.isInteger() && batchSize.getUInt() == 0)) {
      THROW_ARANGO_EXCEPTION_MESSAGE(
          TRI_ERROR_TYPE_ERROR, "expecting non-zero value for <batchSize>");
    }
    _options->add("batchSize", batchSize);
  } else {
    _options->add("batchSize", VPackValue(1000));
  }

  if (!hasMemoryLimit) {
    VPackSlice memoryLimit = slice.get("memoryLimit");
    if (memoryLimit.isNumber()) {
      _options->add("memoryLimit", memoryLimit);
    }
  }

  VPackSlice ttl = slice.get("ttl");
  _options->add("ttl", VPackValue(ttl.isNumber() && ttl.getNumber<double>() > 0
                                      ? ttl.getNumber<double>()
                                      : _queryRegistry->defaultTTL()));
}

//////////////////////////////////////////////////////////////////////////////
/// @brief append the contents of the cursor into the response body
/// this function will also take care of the cursor and return it to the
/// registry if required
//////////////////////////////////////////////////////////////////////////////

RestStatus RestCursorHandler::generateCursorResult(rest::ResponseCode code) {
  TRI_ASSERT(_cursor != nullptr);

  // dump might delete the cursor
  std::shared_ptr<transaction::Context> ctx = _cursor->context();

  VPackBuffer<uint8_t> buffer;
  VPackBuilder builder(buffer);
  builder.openObject(/*unindexed*/true);

  auto const [state, r] = _cursor->dump(builder);
  if (state == aql::ExecutionState::WAITING) {
    builder.clear();
    TRI_ASSERT(r.ok());
    return RestStatus::WAITING;
  }

  builder.add(StaticStrings::Error, VPackValue(false));
  builder.add(StaticStrings::Code, VPackValue(static_cast<int>(code)));
  builder.close();

  if (r.ok()) {
    _response->setContentType(rest::ContentType::JSON);
    generateResult(code, std::move(buffer), std::move(ctx));
  } else {
    generateError(r);
  }
  
  return RestStatus::DONE;
}

////////////////////////////////////////////////////////////////////////////////
/// @brief was docuBlock JSF_post_api_cursor
////////////////////////////////////////////////////////////////////////////////

RestStatus RestCursorHandler::createQueryCursor() {
  std::vector<std::string> const& suffixes = _request->suffixes();

  if (!suffixes.empty()) {
    generateError(rest::ResponseCode::BAD, TRI_ERROR_HTTP_BAD_PARAMETER,
                  "expecting POST /_api/cursor");
    return RestStatus::DONE;
  }

  bool parseSuccess = false;
  VPackSlice body = this->parseVPackBody(parseSuccess);

  if (!parseSuccess) {
    // error message generated in parseVPackBody
    return RestStatus::DONE;
  }

  if (body.isEmptyObject()) {
    generateError(rest::ResponseCode::BAD, TRI_ERROR_HTTP_CORRUPTED_JSON);
    return RestStatus::DONE;
  }

  // tell RestCursorHandler::finalizeExecute that the request
  // could be parsed successfully and that it may look at it
  _isValidForFinalize = true;

  TRI_ASSERT(_query == nullptr);
  return registerQueryOrCursor(body);
}

////////////////////////////////////////////////////////////////////////////////
/// @brief was docuBlock JSF_post_api_cursor_identifier
////////////////////////////////////////////////////////////////////////////////

RestStatus RestCursorHandler::modifyQueryCursor() {
  std::vector<std::string> const& suffixes = _request->suffixes();

  if (suffixes.size() != 1) {
    generateError(rest::ResponseCode::BAD, TRI_ERROR_HTTP_BAD_PARAMETER,
                  "expecting PUT /_api/cursor/<cursor-id>");
    return RestStatus::DONE;
  }

  std::string const& id = suffixes[0];

  auto cursors = _vocbase.cursorRepository();
  TRI_ASSERT(cursors != nullptr);

  auto cursorId =
      static_cast<arangodb::CursorId>(arangodb::basics::StringUtils::uint64(id));
  bool busy;
  _cursor = cursors->find(cursorId, busy);

  if (_cursor == nullptr) {
    if (busy) {
      generateError(GeneralResponse::responseCode(TRI_ERROR_CURSOR_BUSY), TRI_ERROR_CURSOR_BUSY);
    } else {
      generateError(GeneralResponse::responseCode(TRI_ERROR_CURSOR_NOT_FOUND),
                    TRI_ERROR_CURSOR_NOT_FOUND);
    }
    return RestStatus::DONE;
  }

  _cursor->setWakeupHandler([self = shared_from_this()]() { return self->wakeupHandler(); });
  
  return generateCursorResult(rest::ResponseCode::OK);
}

////////////////////////////////////////////////////////////////////////////////
/// @brief was docuBlock JSF_post_api_cursor_delete
////////////////////////////////////////////////////////////////////////////////

RestStatus RestCursorHandler::deleteQueryCursor() {
  std::vector<std::string> const& suffixes = _request->suffixes();

  if (suffixes.size() != 1) {
    generateError(rest::ResponseCode::BAD, TRI_ERROR_HTTP_BAD_PARAMETER,
                  "expecting DELETE /_api/cursor/<cursor-id>");
    return RestStatus::DONE;
  }

  std::string const& id = suffixes[0];

  auto cursors = _vocbase.cursorRepository();
  TRI_ASSERT(cursors != nullptr);

  auto cursorId =
      static_cast<arangodb::CursorId>(arangodb::basics::StringUtils::uint64(id));
  bool found = cursors->remove(cursorId);

  if (!found) {
    generateError(rest::ResponseCode::NOT_FOUND, TRI_ERROR_CURSOR_NOT_FOUND);
    return RestStatus::DONE;
  }

  VPackBuilder builder;
  builder.openObject();
  builder.add("id", VPackValue(id));
  builder.add(StaticStrings::Error, VPackValue(false));
  builder.add(StaticStrings::Code,
              VPackValue(static_cast<int>(rest::ResponseCode::ACCEPTED)));
  builder.close();

  generateResult(rest::ResponseCode::ACCEPTED, builder.slice());
  return RestStatus::DONE;
}<|MERGE_RESOLUTION|>--- conflicted
+++ resolved
@@ -451,41 +451,16 @@
 void RestCursorHandler::cancelQuery() {
   MUTEX_LOCKER(mutexLocker, _queryLock);
 
-<<<<<<< HEAD
-  if (_cursor) {
-    _cursor->setDeleted();
-  } else if (_query != nullptr) {
-    _query->kill();
-    _queryKilled = true;
-    _hasStarted = true;
-
-    // cursor is canceled. now remove the continue handler we may have
-    // registered in the query
-    std::shared_ptr<aql::SharedQueryState> ss;
-    try {
-      ss = _query->sharedState();
-    } catch (...) {
-      // in case we cannot get the query state, the query is not (yet)
-      // initialized. this is not an error, but the kill/cancel command
-      // has been sent too early
-      return;
-    }
-
-    if (ss != nullptr) {
-      ss->resetWakeupHandler();
-    }
-  }
-  if (!_hasStarted) {
-=======
   if (_query != nullptr) {
     // cursor is canceled. now remove the continue handler we may have
     // registered in the query
-     _query->sharedState()->resetWakeupHandler();
+    if (_query->sharedState()) {
+      _query->sharedState()->resetWakeupHandler();
+    }
     _query->kill();
     _queryKilled = true;
     _hasStarted = true;
   } else if (!_hasStarted) {
->>>>>>> e6c39055
     _queryKilled = true;
   }
 }
