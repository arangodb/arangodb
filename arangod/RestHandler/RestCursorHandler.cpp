--- conflicted
+++ resolved
@@ -42,13 +42,8 @@
 using namespace arangodb::rest;
 
 RestCursorHandler::RestCursorHandler(
-<<<<<<< HEAD
-    GeneralRequest* request, std::pair<arangodb::ApplicationV8*,
-                                    arangodb::aql::QueryRegistry*>* pair)
-=======
-    HttpRequest* request,
+    GeneralRequest* request, 
     std::pair<arangodb::ApplicationV8*, arangodb::aql::QueryRegistry*>* pair)
->>>>>>> 3524ee82
     : RestVocbaseBaseHandler(request),
       _applicationV8(pair->first),
       _queryRegistry(pair->second),
