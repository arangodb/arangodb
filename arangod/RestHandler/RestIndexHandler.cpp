--- conflicted
+++ resolved
@@ -519,58 +519,6 @@
   VPackBuilder indexInfo;
   indexInfo.add(body);
 
-<<<<<<< HEAD
-  auto execContext = VocbaseContext::create(*_request, _vocbase);
-  // this is necessary, because the execContext will release the vocbase in its
-  // dtor
-  if (!_vocbase.use()) {
-    THROW_ARANGO_EXCEPTION(TRI_ERROR_ARANGO_DATABASE_NOT_FOUND);
-  }
-
-  std::unique_lock<std::mutex> locker(_mutex);
-
-  // the following callback is executed in a background thread
-  auto cb = withLogContext([this, self = shared_from_this(),
-                            execContext = std::move(execContext),
-                            collection = std::move(coll),
-                            body = std::move(indexInfo)] {
-    ExecContextScope scope(std::move(execContext));
-    {
-      std::unique_lock<std::mutex> locker(_mutex);
-
-      try {
-        _createInBackgroundData.result =
-            methods::Indexes::ensureIndex(*collection, body.slice(), true,
-                                          _createInBackgroundData.response)
-                .waitAndGet();
-
-        if (_createInBackgroundData.result.ok()) {
-          VPackSlice created =
-              _createInBackgroundData.response.slice().get("isNewlyCreated");
-          auto r = created.isBool() && created.getBool()
-                       ? rest::ResponseCode::CREATED
-                       : rest::ResponseCode::OK;
-
-          VPackBuilder b;
-          b.openObject();
-          b.add(StaticStrings::Error, VPackValue(false));
-          b.add(StaticStrings::Code, VPackValue(static_cast<int>(r)));
-          b.close();
-          _createInBackgroundData.response = VPackCollection::merge(
-              _createInBackgroundData.response.slice(), b.slice(), false);
-        }
-      } catch (basics::Exception const& ex) {
-        _createInBackgroundData.result = Result(ex.code(), ex.message());
-      } catch (std::exception const& ex) {
-        _createInBackgroundData.result = Result(TRI_ERROR_INTERNAL, ex.what());
-      }
-    }
-
-    // notify REST handler
-    SchedulerFeature::SCHEDULER->queue(RequestLane::INTERNAL_LOW,
-                                       [self]() { self->wakeupHandler(); });
-  });
-=======
   Result result;
   try {
     arangodb::velocypack::Builder response;
@@ -583,7 +531,6 @@
       auto const resCode = created.isBool() && created.getBool()
                                ? rest::ResponseCode::CREATED
                                : rest::ResponseCode::OK;
->>>>>>> 91f4767d
 
       VPackBuilder b;
       b.openObject();
