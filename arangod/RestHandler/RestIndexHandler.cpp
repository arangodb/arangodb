--- conflicted
+++ resolved
@@ -42,10 +42,7 @@
 #include "VocBase/Methods/Indexes.h"
 
 #include <absl/strings/str_cat.h>
-<<<<<<< HEAD
-=======
-
->>>>>>> 70584559
+
 #include <velocypack/Builder.h>
 #include <velocypack/Collection.h>
 #include <velocypack/Iterator.h>
@@ -303,15 +300,9 @@
       continue;
     }
     if (idx->hasSelectivityEstimate() || idx->unique()) {
-<<<<<<< HEAD
-      std::string name = absl::StrCat(
-          coll->name(), TRI_INDEX_HANDLE_SEPARATOR_STR, idx->id().id());
-      builder.add(name, VPackValue(idx->selectivityEstimate()));
-=======
       builder.add(absl::StrCat(coll->name(), TRI_INDEX_HANDLE_SEPARATOR_STR,
                                idx->id().id()),
                   VPackValue(idx->selectivityEstimate()));
->>>>>>> 70584559
     }
   }
   builder.close();
