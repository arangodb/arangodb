////////////////////////////////////////////////////////////////////////////////
/// DISCLAIMER
///
/// Copyright 2014-2016 ArangoDB GmbH, Cologne, Germany
/// Copyright 2004-2014 triAGENS GmbH, Cologne, Germany
///
/// Licensed under the Apache License, Version 2.0 (the "License");
/// you may not use this file except in compliance with the License.
/// You may obtain a copy of the License at
///
///     http://www.apache.org/licenses/LICENSE-2.0
///
/// Unless required by applicable law or agreed to in writing, software
/// distributed under the License is distributed on an "AS IS" BASIS,
/// WITHOUT WARRANTIES OR CONDITIONS OF ANY KIND, either express or implied.
/// See the License for the specific language governing permissions and
/// limitations under the License.
///
/// Copyright holder is ArangoDB GmbH, Cologne, Germany
///
/// @author Andreas Streichardt
////////////////////////////////////////////////////////////////////////////////

#include "RestAdminServerHandler.h"

#include "Actions/RestActionHandler.h"
#include "GeneralServer/AuthenticationFeature.h"
#include "Replication/ReplicationFeature.h"

using namespace arangodb;
using namespace arangodb::basics;
using namespace arangodb::rest;

RestAdminServerHandler::RestAdminServerHandler(GeneralRequest* request, GeneralResponse* response)
    : RestBaseHandler(request, response) {}

RestStatus RestAdminServerHandler::execute() {
  std::vector<std::string> const& suffixes = _request->suffixes();
  if (suffixes.size() == 1 && suffixes[0] == "mode") {
    handleMode();
  } else if (suffixes.size() == 1 && suffixes[0] == "id") {
    handleId();
  } else if (suffixes.size() == 1 && suffixes[0] == "role") {
    handleRole();
  } else if (suffixes.size() == 1 && suffixes[0] == "availability") {
    handleAvailability();
  } else {
    generateError(rest::ResponseCode::NOT_FOUND, 404);
  }
  return RestStatus::DONE;
}

void RestAdminServerHandler::writeModeResult(bool readOnly) {
  VPackBuilder builder;
  {
    VPackObjectBuilder b(&builder);
    builder.add("mode", VPackValue(readOnly ? "readonly" : "default"));
  }
  generateOk(rest::ResponseCode::OK, builder);
}

void RestAdminServerHandler::handleId() {
  if (_request->requestType() != rest::RequestType::GET) {
    generateError(rest::ResponseCode::METHOD_NOT_ALLOWED, TRI_ERROR_HTTP_METHOD_NOT_ALLOWED);
    return;
  }

  auto instance = ServerState::instance();
  if (!instance->isRunningInCluster()) {
    // old behaviour...klingt komisch, is aber so
    generateError(rest::ResponseCode::SERVER_ERROR, TRI_ERROR_HTTP_SERVER_ERROR);
    return;
  }

  VPackBuilder builder;
  {
    VPackObjectBuilder b(&builder);
    builder.add("id", VPackValue(instance->getId()));
  }
  generateOk(rest::ResponseCode::OK, builder);
}

void RestAdminServerHandler::handleRole() {
  if (_request->requestType() != rest::RequestType::GET) {
    generateError(rest::ResponseCode::METHOD_NOT_ALLOWED, TRI_ERROR_HTTP_METHOD_NOT_ALLOWED);
    return;
  }
  auto state = ServerState::instance();
  bool hasFailover = false;
  if (ReplicationFeature::INSTANCE != nullptr &&
      ReplicationFeature::INSTANCE->isActiveFailoverEnabled()) {
    hasFailover = true;
  }
  VPackBuilder builder;
  {
    VPackObjectBuilder b(&builder);
    builder.add("role", VPackValue(state->roleToString(state->getRole())));
    builder.add("mode", hasFailover ? VPackValue("resilient") : VPackValue("default"));
  }
  generateOk(rest::ResponseCode::OK, builder);
}

/// @brief simple availability check
/// this handler does not require authentication
/// it will return HTTP 200 in case the server is up and usable,
/// and not in read-only mode (or a follower in case of active failover)
/// will return HTTP 503 in case the server is starting, stopping, set
/// to read-only or a follower in case of active failover
void RestAdminServerHandler::handleAvailability() {
  if (_request->requestType() != rest::RequestType::GET) {
    generateError(rest::ResponseCode::METHOD_NOT_ALLOWED, TRI_ERROR_HTTP_METHOD_NOT_ALLOWED);
    return;
  }

  bool available = false;
  switch (ServerState::mode()) {
    case ServerState::Mode::DEFAULT:
      available = !application_features::ApplicationServer::isStopping();
      break;
    case ServerState::Mode::MAINTENANCE:
    case ServerState::Mode::REDIRECT:
    case ServerState::Mode::TRYAGAIN:
    case ServerState::Mode::INVALID:
      TRI_ASSERT(!available);
      break;
  }

  if (!available) {
    // this will produce an HTTP 503 result
    generateError(rest::ResponseCode::SERVICE_UNAVAILABLE, TRI_ERROR_HTTP_SERVICE_UNAVAILABLE);
  } else {
    // this will produce an HTTP 200 result
    writeModeResult(ServerState::readOnly());
  }
}

void RestAdminServerHandler::handleMode() {
  auto const requestType = _request->requestType();
  if (requestType == rest::RequestType::GET) {
    writeModeResult(ServerState::readOnly());
  } else if (requestType == rest::RequestType::PUT) {
<<<<<<< HEAD

=======
>>>>>>> fbb1de5b
    AuthenticationFeature* af = AuthenticationFeature::instance();
    if (af->isActive() && !_request->user().empty()) {
      auth::Level lvl = auth::Level::NONE;
      if (af->userManager() != nullptr) {
        lvl = af->userManager()->databaseAuthLevel(_request->user(), TRI_VOC_SYSTEM_DATABASE,
                                                   /*configured*/ true);
      } else {
        lvl = auth::Level::RW;
      }
      if (lvl < auth::Level::RW) {
        generateError(rest::ResponseCode::FORBIDDEN, TRI_ERROR_FORBIDDEN);
        return;
      }
    }

    bool parseSuccess = false;
    VPackSlice slice = this->parseVPackBody(parseSuccess);
    if (!parseSuccess) {
      generateError(rest::ResponseCode::BAD, TRI_ERROR_HTTP_BAD_PARAMETER,
                    "invalid JSON");
      return;
    }

    if (!slice.isObject()) {
      generateError(rest::ResponseCode::BAD, TRI_ERROR_HTTP_BAD_PARAMETER,
                    "body must be an object");
      return;
    }

    auto modeSlice = slice.get("mode");
    if (!modeSlice.isString()) {
      generateError(rest::ResponseCode::BAD, TRI_ERROR_HTTP_BAD_PARAMETER,
                    "mode must be a string");
      return;
    }

<<<<<<< HEAD

=======
>>>>>>> fbb1de5b
    Result res;
    if (modeSlice.compareString("readonly") == 0) {
      res = ServerState::instance()->propagateClusterReadOnly(true);
    } else if (modeSlice.compareString("default") == 0) {
      res = ServerState::instance()->propagateClusterReadOnly(false);
    } else {
      generateError(rest::ResponseCode::BAD, TRI_ERROR_HTTP_BAD_PARAMETER,
                    "mode invalid");
      return;
    }

    if (res.fail()) {
      generateError(rest::ResponseCode::BAD, TRI_ERROR_HTTP_SERVER_ERROR,
                    "couldn't set requested mode");
      LOG_TOPIC(ERR, Logger::FIXME)
          << "Couldn't set requested mode: " << res.errorMessage();
      return;
    }
    writeModeResult(ServerState::readOnly());

  } else {
    generateError(rest::ResponseCode::METHOD_NOT_ALLOWED, TRI_ERROR_HTTP_METHOD_NOT_ALLOWED);
  }
}<|MERGE_RESOLUTION|>--- conflicted
+++ resolved
@@ -139,10 +139,6 @@
   if (requestType == rest::RequestType::GET) {
     writeModeResult(ServerState::readOnly());
   } else if (requestType == rest::RequestType::PUT) {
-<<<<<<< HEAD
-
-=======
->>>>>>> fbb1de5b
     AuthenticationFeature* af = AuthenticationFeature::instance();
     if (af->isActive() && !_request->user().empty()) {
       auth::Level lvl = auth::Level::NONE;
@@ -179,10 +175,6 @@
       return;
     }
 
-<<<<<<< HEAD
-
-=======
->>>>>>> fbb1de5b
     Result res;
     if (modeSlice.compareString("readonly") == 0) {
       res = ServerState::instance()->propagateClusterReadOnly(true);
