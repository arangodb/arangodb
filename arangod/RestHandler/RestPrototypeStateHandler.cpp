--- conflicted
+++ resolved
@@ -106,11 +106,7 @@
     return RestStatus::DONE;
   }
 
-<<<<<<< HEAD
-  if (suffixes.size() == 0) {
-=======
   if (suffixes.empty()) {
->>>>>>> 5045e623
     return handleCreateState(methods, body);
   }
 
