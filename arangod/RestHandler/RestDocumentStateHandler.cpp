////////////////////////////////////////////////////////////////////////////////
/// DISCLAIMER
///
/// Copyright 2014-2023 ArangoDB GmbH, Cologne, Germany
/// Copyright 2004-2014 triAGENS GmbH, Cologne, Germany
///
/// Licensed under the Apache License, Version 2.0 (the "License");
/// you may not use this file except in compliance with the License.
/// You may obtain a copy of the License at
///
///     http://www.apache.org/licenses/LICENSE-2.0
///
/// Unless required by applicable law or agreed to in writing, software
/// distributed under the License is distributed on an "AS IS" BASIS,
/// WITHOUT WARRANTIES OR CONDITIONS OF ANY KIND, either express or implied.
/// See the License for the specific language governing permissions and
/// limitations under the License.
///
/// Copyright holder is ArangoDB GmbH, Cologne, Germany
///
/// @author Alexandru Petenchea
////////////////////////////////////////////////////////////////////////////////

#include "RestHandler/RestDocumentStateHandler.h"

#include "Basics/ResultT.h"
#include "Futures/Future.h"
#include "Replication2/ReplicatedLog/LogCommon.h"
#include "Replication2/StateMachines/Document/DocumentStateMethods.h"
#include "Replication2/StateMachines/Document/DocumentStateSnapshot.h"

#include <optional>

namespace arangodb {

RestDocumentStateHandler::RestDocumentStateHandler(ArangodServer& server,
                                                   GeneralRequest* request,
                                                   GeneralResponse* response)
    : RestVocbaseBaseHandler(server, request, response) {}

RestStatus RestDocumentStateHandler::execute() {
  if (!ExecContext::current().isAdminUser()) {
    generateError(rest::ResponseCode::FORBIDDEN, TRI_ERROR_HTTP_FORBIDDEN);
    return RestStatus::DONE;
  }

  auto methods = replication2::DocumentStateMethods::createInstance(_vocbase);
  return executeByMethod(*methods);
}

RestStatus RestDocumentStateHandler::executeByMethod(
    replication2::DocumentStateMethods const& methods) {
  switch (_request->requestType()) {
    case rest::RequestType::GET:
      return handleGetRequest(methods);
    case rest::RequestType::POST:
      return handlePostRequest(methods);
    case rest::RequestType::DELETE_REQ:
      return handleDeleteRequest(methods);
    default:
      generateError(rest::ResponseCode::METHOD_NOT_ALLOWED,
                    TRI_ERROR_HTTP_METHOD_NOT_ALLOWED);
  }
  return RestStatus::DONE;
}

RestStatus RestDocumentStateHandler::handleGetRequest(
    replication2::DocumentStateMethods const& methods) {
  std::vector<std::string> const& suffixes = _request->suffixes();
  if (suffixes.size() < 2) {
    generateError(
        rest::ResponseCode::BAD, TRI_ERROR_HTTP_BAD_PARAMETER,
        "expect GET /_api/document-state/<state-id>/[shards|snapshot]");
    return RestStatus::DONE;
  }

  std::optional<replication2::LogId> logId =
      replication2::LogId::fromString(suffixes[0]);
  if (!logId.has_value()) {
    generateError(
        rest::ResponseCode::BAD, TRI_ERROR_HTTP_BAD_PARAMETER,
        fmt::format(
            "invalid state id {} during GET /_api/document-state/<state-id>",
            suffixes[0]));
    return RestStatus::DONE;
  }

  auto const& verb = suffixes[1];
  if (verb == "snapshot") {
<<<<<<< HEAD
    auto params = parseGetSnapshotParams();
    if (params.fail()) {
      generateError(rest::ResponseCode::BAD, params.result().errorNumber(),
                    params.result().errorMessage());
      return RestStatus::DONE;
    }
    return processSnapshotRequest(methods, logId.value(), params.get());
=======
    if (suffixes.size() != 3) {
      generateError(
          rest::ResponseCode::BAD, TRI_ERROR_HTTP_BAD_PARAMETER,
          "expect GET /_api/document-state/<state-id>/snapshot/<action>");
      return RestStatus::DONE;
    }
    return processSnapshotRequest(methods, logId.value(),
                                  parseGetSnapshotParams());
  } else if (verb == "shards") {
    auto shards = methods.getAssociatedShardList(logId.value());
    VPackBuilder builder;
    velocypack::serialize(builder, shards);
    generateOk(rest::ResponseCode::OK, builder.slice());
>>>>>>> 041bde9b
  } else {
    generateError(rest::ResponseCode::NOT_FOUND, TRI_ERROR_HTTP_NOT_FOUND,
                  "expected one of the resources: 'snapshot'");
  }
  return RestStatus::DONE;
}

auto RestDocumentStateHandler::parseGetSnapshotParams()
    -> ResultT<replication2::replicated_state::document::SnapshotParams> {
  using namespace replication2::replicated_state;

  auto const& suffixes = _request->suffixes();
  if (suffixes[2] == "status") {
    if (suffixes.size() < 4) {
      return document::SnapshotParams{document::SnapshotParams::Status{}};
    }
    auto id = document::SnapshotId::fromString(suffixes[3]);
    if (id.fail()) {
      return ResultT<document::SnapshotParams>::error(
          TRI_ERROR_HTTP_BAD_PARAMETER,
          fmt::format("Invalid snapshot id: {}! Error: {}", suffixes[3],
                      id.result().errorMessage()));
    }
    return document::SnapshotParams{document::SnapshotParams::Status{id.get()}};
  }
  return ResultT<document::SnapshotParams>::error(
      TRI_ERROR_HTTP_BAD_PARAMETER,
      "expect GET one of the following actions: status");
}

RestStatus RestDocumentStateHandler::handlePostRequest(
    replication2::DocumentStateMethods const& methods) {
  std::vector<std::string> const& suffixes = _request->suffixes();
  if (suffixes.size() < 3) {
    generateError(
        rest::ResponseCode::BAD, TRI_ERROR_HTTP_BAD_PARAMETER,
        "expect POST /_api/document-state/<state-id>/snapshot/<action>");
    return RestStatus::DONE;
  }

  std::optional<replication2::LogId> logId =
      replication2::LogId::fromString(suffixes[0]);
  if (!logId.has_value()) {
    generateError(
        rest::ResponseCode::BAD, TRI_ERROR_HTTP_BAD_PARAMETER,
        fmt::format(
            "invalid state id {} during POST /_api/document-state/<state-id>",
            suffixes[0]));
    return RestStatus::DONE;
  }

  auto const& verb = suffixes[1];
  if (verb == "snapshot") {
    return processSnapshotRequest(methods, logId.value(),
                                  parsePostSnapshotParams());
  } else {
    generateError(rest::ResponseCode::NOT_FOUND, TRI_ERROR_HTTP_NOT_FOUND,
                  "expected one of the resources: 'snapshot'");
  }
  return RestStatus::DONE;
}

auto RestDocumentStateHandler::parsePostSnapshotParams()
    -> ResultT<replication2::replicated_state::document::SnapshotParams> {
  using namespace replication2::replicated_state;

  auto const& suffixes = _request->suffixes();
  if (suffixes[2] == "start") {
    if (suffixes.size() != 3) {
      return ResultT<document::SnapshotParams>::error(
          TRI_ERROR_BAD_PARAMETER,
          fmt::format("expect POST "
                      "/_api/document-state/<state-id>/snapshot/"
                      "start"));
    }

    bool parseSuccess{false};
    auto body = parseVPackBody(parseSuccess);
    if (!parseSuccess) {
      return ResultT<document::SnapshotParams>::error(
          TRI_ERROR_HTTP_BAD_PARAMETER, "could not parse body as VPack object");
    }

    return document::SnapshotParams{
        velocypack::deserialize<document::SnapshotParams::Start>(body)};
  } else if (suffixes[2] == "next") {
    if (suffixes.size() != 4) {
      return ResultT<document::SnapshotParams>::error(
          TRI_ERROR_HTTP_BAD_PARAMETER,
          "expect POST "
          "/_api/document-state/<state-id>/snapshot/next/<snapshot-id>");
    }

    auto id = document::SnapshotId::fromString(suffixes[3]);
    if (id.fail()) {
      return ResultT<document::SnapshotParams>::error(
          TRI_ERROR_BAD_PARAMETER,
          fmt::format("Invalid snapshot id: {}! Error: {}", suffixes[3],
                      id.result().errorMessage()));
    }

    return document::SnapshotParams{document::SnapshotParams::Next{id.get()}};
  }

  return ResultT<document::SnapshotParams>::error(
      TRI_ERROR_HTTP_BAD_PARAMETER,
      "expect POST one of the following actions: 'start', 'next'");
}

RestStatus RestDocumentStateHandler::handleDeleteRequest(
    replication2::DocumentStateMethods const& methods) {
  std::vector<std::string> const& suffixes = _request->suffixes();
  if (suffixes.size() < 3) {
    generateError(
        rest::ResponseCode::BAD, TRI_ERROR_HTTP_BAD_PARAMETER,
        "expect DELETE /_api/document-state/<state-id>/snapshot/<action>");
    return RestStatus::DONE;
  }

  std::optional<replication2::LogId> logId =
      replication2::LogId::fromString(suffixes[0]);
  if (!logId.has_value()) {
    generateError(rest::ResponseCode::BAD, TRI_ERROR_HTTP_BAD_PARAMETER,
                  fmt::format("invalid state id {} during DELETE "
                              "/_api/document-state/<state-id>",
                              suffixes[0]));
    return RestStatus::DONE;
  }

  auto const& verb = suffixes[1];
  if (verb == "snapshot") {
    return processSnapshotRequest(methods, logId.value(),
                                  parseDeleteSnapshotParams());
  } else {
    generateError(rest::ResponseCode::NOT_FOUND, TRI_ERROR_HTTP_NOT_FOUND,
                  "expected one of the resources: 'snapshot'");
  }
  return RestStatus::DONE;
}

auto RestDocumentStateHandler::parseDeleteSnapshotParams()
    -> ResultT<replication2::replicated_state::document::SnapshotParams> {
  using namespace replication2::replicated_state;

  auto const& suffixes = _request->suffixes();
  if (suffixes[2] == "finish") {
    if (suffixes.size() != 4) {
      return ResultT<document::SnapshotParams>::error(
          TRI_ERROR_BAD_PARAMETER,
          fmt::format("expect DELETE "
                      "/_api/document-state/<state-id>/snapshot/"
                      "finish/<snapshot-id>"));
    }

    auto id = document::SnapshotId::fromString(suffixes[3]);
    if (id.fail()) {
      return ResultT<document::SnapshotParams>::error(
          TRI_ERROR_BAD_PARAMETER,
          fmt::format("Invalid snapshot id: {}! Error: {}", suffixes[3],
                      id.result().errorMessage()));
    }

    return document::SnapshotParams{document::SnapshotParams::Finish{id.get()}};
  }

  return ResultT<document::SnapshotParams>::error(
      TRI_ERROR_HTTP_BAD_PARAMETER,
      "expect DELETE one of the following actions: 'finish'");
}

RestStatus RestDocumentStateHandler::processSnapshotRequest(
    replication2::DocumentStateMethods const& methods,
    replication2::LogId const& logId,
    ResultT<replication2::replicated_state::document::SnapshotParams>&&
        params) {
  if (params.fail()) {
    generateError(params.result());
    return RestStatus::DONE;
  }
  auto result = methods.processSnapshotRequest(logId, *params);
  if (result.fail()) {
    generateError(result.result());
  } else {
    generateOk(rest::ResponseCode::OK, result.get().slice());
  }
  return RestStatus::DONE;
}
}  // namespace arangodb<|MERGE_RESOLUTION|>--- conflicted
+++ resolved
@@ -87,19 +87,16 @@
 
   auto const& verb = suffixes[1];
   if (verb == "snapshot") {
-<<<<<<< HEAD
+    if (suffixes.size() != 3) {
+      generateError(
+          rest::ResponseCode::BAD, TRI_ERROR_HTTP_BAD_PARAMETER,
+          "expect GET /_api/document-state/<state-id>/snapshot/<action>");
+      return RestStatus::DONE;
+    }
     auto params = parseGetSnapshotParams();
     if (params.fail()) {
       generateError(rest::ResponseCode::BAD, params.result().errorNumber(),
                     params.result().errorMessage());
-      return RestStatus::DONE;
-    }
-    return processSnapshotRequest(methods, logId.value(), params.get());
-=======
-    if (suffixes.size() != 3) {
-      generateError(
-          rest::ResponseCode::BAD, TRI_ERROR_HTTP_BAD_PARAMETER,
-          "expect GET /_api/document-state/<state-id>/snapshot/<action>");
       return RestStatus::DONE;
     }
     return processSnapshotRequest(methods, logId.value(),
@@ -109,7 +106,6 @@
     VPackBuilder builder;
     velocypack::serialize(builder, shards);
     generateOk(rest::ResponseCode::OK, builder.slice());
->>>>>>> 041bde9b
   } else {
     generateError(rest::ResponseCode::NOT_FOUND, TRI_ERROR_HTTP_NOT_FOUND,
                   "expected one of the resources: 'snapshot'");
