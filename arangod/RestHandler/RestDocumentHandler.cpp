////////////////////////////////////////////////////////////////////////////////
/// DISCLAIMER
///
/// Copyright 2014-2023 ArangoDB GmbH, Cologne, Germany
/// Copyright 2004-2014 triAGENS GmbH, Cologne, Germany
///
/// Licensed under the Apache License, Version 2.0 (the "License");
/// you may not use this file except in compliance with the License.
/// You may obtain a copy of the License at
///
///     http://www.apache.org/licenses/LICENSE-2.0
///
/// Unless required by applicable law or agreed to in writing, software
/// distributed under the License is distributed on an "AS IS" BASIS,
/// WITHOUT WARRANTIES OR CONDITIONS OF ANY KIND, either express or implied.
/// See the License for the specific language governing permissions and
/// limitations under the License.
///
/// Copyright holder is ArangoDB GmbH, Cologne, Germany
///
/// @author Dr. Frank Celler
////////////////////////////////////////////////////////////////////////////////

#include "RestDocumentHandler.h"

#include "ApplicationFeatures/ApplicationServer.h"
#include "Basics/StaticStrings.h"
#include "Basics/StringUtils.h"
#include "Cluster/ClusterFeature.h"
#include "Cluster/ClusterInfo.h"
#include "Cluster/ServerState.h"
#include "Logger/LogMacros.h"
#include "Random/RandomGenerator.h"
#include "StorageEngine/EngineSelectorFeature.h"
#include "StorageEngine/StorageEngine.h"
#include "StorageEngine/TransactionState.h"
#include "Transaction/Helpers.h"
#include "Transaction/Hints.h"
#include "Transaction/OperationOrigin.h"
#include "Transaction/Options.h"
#include "Transaction/StandaloneContext.h"
#include "Utils/CollectionNameResolver.h"
#include "Utils/Events.h"
#include "Utils/OperationOptions.h"
#include "Utils/SingleCollectionTransaction.h"
#include "VocBase/vocbase.h"

#include <thread>

using namespace arangodb;
using namespace arangodb::basics;
using namespace arangodb::rest;

RestDocumentHandler::RestDocumentHandler(ArangodServer& server,
                                         GeneralRequest* request,
                                         GeneralResponse* response)
    : RestVocbaseBaseHandler(server, request, response) {}

RestDocumentHandler::~RestDocumentHandler() = default;

RequestLane RestDocumentHandler::lane() const {
  if (ServerState::instance()->isDBServer()) {
    if (_request->requestType() == rest::RequestType::GET) {
      if (!_request->header(StaticStrings::AqlDocumentCall).empty()) {
        // DOCUMENT() function call from inside an AQL query. this will only
        // read data and does not need to wait on other requests. we will
        // give this somewhat higher priority because finishing this request
        // can unblock others.
        static_assert(PriorityRequestLane(RequestLane::CLUSTER_AQL_DOCUMENT) ==
                          RequestPriority::MED,
                      "invalid request lane priority");
        return RequestLane::CLUSTER_AQL_DOCUMENT;
      }
      // fall through for non-DOCUMENT() GET requests
    } else {
      // non-GET requests
      bool isSyncReplication = false;
      // We do not care for the real value, enough if it is there.
      std::ignore = _request->value(
          StaticStrings::IsSynchronousReplicationString, isSyncReplication);
      if (isSyncReplication) {
        return RequestLane::SERVER_SYNCHRONOUS_REPLICATION;
        // This leads to the high queue, we want replication requests to be
        // executed with a higher prio than leader requests, even if they
        // are done from AQL.
      }

      // fall through for not-GET, non-replication requests
    }
  }
  return RequestLane::CLIENT_SLOW;
}

RestStatus RestDocumentHandler::execute() {
  // extract the sub-request type
  auto const type = _request->requestType();
#ifdef ARANGODB_ENABLE_FAILURE_TESTS
  std::vector<std::string> const& suffixes = _request->decodedSuffixes();
  if (!suffixes.empty()) {
    TRI_IF_FAILURE("failOnCRUDAPI" + suffixes[0]) {
      generateError(GeneralResponse::responseCode(TRI_ERROR_DEBUG),
                    TRI_ERROR_DEBUG, "Intentional test error");
    }
  }
#endif
  // execute one of the CRUD methods
  switch (type) {
    case rest::RequestType::DELETE_REQ:
      return waitForFuture(removeDocument());
    case rest::RequestType::GET:
      return readDocument();
    case rest::RequestType::HEAD:
      return checkDocument();
    case rest::RequestType::POST:
      return waitForFuture(insertDocument());
    case rest::RequestType::PUT:
      return replaceDocument();
    case rest::RequestType::PATCH:
      return updateDocument();
    default: {
      generateNotImplemented("ILLEGAL " + DOCUMENT_PATH);
    }
  }

  // this handler is done
  return RestStatus::DONE;
}

void RestDocumentHandler::shutdownExecute(bool isFinalized) noexcept {
  if (isFinalized) {
    // reset the transaction so it releases all locks as early as possible
    _activeTrx.reset();
    TRI_ASSERT(_request != nullptr);
    TRI_ASSERT(_response != nullptr);
    try {
      auto const type = _request->requestType();
      auto const result = _response->responseCode();

      switch (type) {
        case rest::RequestType::DELETE_REQ:
        case rest::RequestType::GET:
        case rest::RequestType::HEAD:
        case rest::RequestType::POST:
        case rest::RequestType::PUT:
        case rest::RequestType::PATCH:
          break;
        default:
          events::IllegalDocumentOperation(*_request, result);
          break;
      }
    } catch (...) {
    }
  }

  RestVocbaseBaseHandler::shutdownExecute(isFinalized);
}

futures::Future<futures::Unit> RestDocumentHandler::insertDocument() {
  std::vector<std::string> const& suffixes = _request->decodedSuffixes();

  if (suffixes.size() > 1) {
    generateError(rest::ResponseCode::BAD, TRI_ERROR_HTTP_SUPERFLUOUS_SUFFICES,
                  "superfluous suffix, expecting " + DOCUMENT_PATH +
                      "?collection=<identifier>");
    co_return;
  }

  bool found;
  std::string cname;
  if (suffixes.size() == 1) {
    cname = suffixes[0];
    found = true;
  } else {
    cname = _request->value("collection", found);
  }

  if (!found || cname.empty()) {
    generateError(rest::ResponseCode::BAD,
                  TRI_ERROR_ARANGO_COLLECTION_PARAMETER_MISSING,
                  "'collection' is missing, expecting " + DOCUMENT_PATH +
                      " POST /_api/document/<collection> or query parameter "
                      "'collection'");
    co_return;
  }

  bool parseSuccess = false;
  VPackSlice body = this->parseVPackBody(parseSuccess);
  if (!parseSuccess) {  // error message generated in parseVPackBody
    co_return;
  }

  arangodb::OperationOptions opOptions(_context);
  extractStringParameter(StaticStrings::IsSynchronousReplicationString,
                         opOptions.isSynchronousReplicationFrom);
  opOptions.isRestore =
      _request->parsedValue(StaticStrings::IsRestoreString, false);
  opOptions.waitForSync =
      _request->parsedValue(StaticStrings::WaitForSyncString, false);
  opOptions.validate =
      !_request->parsedValue(StaticStrings::SkipDocumentValidation, false);
  opOptions.returnNew =
      _request->parsedValue(StaticStrings::ReturnNewString, false);
  opOptions.silent = _request->parsedValue(StaticStrings::SilentString, false);
  handleFillIndexCachesValue(opOptions);

  if (_request->parsedValue(StaticStrings::Overwrite, false)) {
    // the default behavior if just "overwrite" is set
    opOptions.overwriteMode = OperationOptions::OverwriteMode::Replace;
  }

  std::string const& mode = _request->value(StaticStrings::OverwriteMode);
  if (!mode.empty()) {
    auto overwriteMode =
        OperationOptions::determineOverwriteMode(std::string_view(mode));

    if (overwriteMode != OperationOptions::OverwriteMode::Unknown) {
      opOptions.overwriteMode = overwriteMode;

      if (opOptions.overwriteMode == OperationOptions::OverwriteMode::Update) {
        opOptions.mergeObjects =
            _request->parsedValue(StaticStrings::MergeObjectsString, true);
        opOptions.keepNull =
            _request->parsedValue(StaticStrings::KeepNullString, false);
      }
    }
  }

  opOptions.returnOld =
      _request->parsedValue(StaticStrings::ReturnOldString, false) &&
      opOptions.isOverwriteModeUpdateReplace();

  TRI_IF_FAILURE("delayed_synchronous_replication_request_processing") {
    if (!opOptions.isSynchronousReplicationFrom.empty()) {
      std::this_thread::sleep_for(
          std::chrono::milliseconds(RandomGenerator::interval(uint32_t(2000))));
    }
  }

  bool const isMultiple = body.isArray();
  transaction::Options trxOpts;
  trxOpts.delaySnapshot = !isMultiple;  // for now we only enable this for
                                        // single document operations

  _activeTrx = co_await createTransaction(
      cname, AccessMode::Type::WRITE, opOptions,
      transaction::OperationOriginREST{"inserting document(s)"},
      std::move(trxOpts));

  addTransactionHints(cname, isMultiple,
                      opOptions.isOverwriteModeUpdateReplace());

  Result res = co_await _activeTrx->beginAsync();

  if (!res.ok()) {
    generateTransactionError(cname, OperationResult(res, opOptions), "");
    co_return;
  }

  if (ServerState::instance()->isDBServer() &&
      (_activeTrx->state()->collection(cname, AccessMode::Type::WRITE) ==
           nullptr ||
       _activeTrx->state()->isReadOnlyTransaction())) {
    // make sure that the current transaction includes the collection that we
    // want to write into. this is not necessarily the case for follower
    // transactions that are started lazily. in this case, we must reject the
    // request. we _cannot_ do this for follower transactions, where shards may
    // lazily be added (e.g. if servers A and B both replicate their own write
    // ops to follower C one after the after, then C will first see only shards
    // from A and then only from B).
    THROW_ARANGO_EXCEPTION_MESSAGE(
        TRI_ERROR_TRANSACTION_UNREGISTERED_COLLECTION,
        absl::StrCat("Transaction with id '", _activeTrx->tid().id(),
                     "' does not contain collection '", cname,
                     "' with the required access mode."));
<<<<<<< HEAD
  }

  // track request only on leader
  if (opOptions.isSynchronousReplicationFrom.empty() &&
      ServerState::instance()->isDBServer()) {
    _activeTrx->state()->trackRequest(*_activeTrx->resolver(), _vocbase.name(),
                                      cname, _request->value("user"),
                                      AccessMode::Type::WRITE, "insert");
=======
>>>>>>> 7892528d
  }

  OperationResult opres =
      co_await _activeTrx->insertAsync(cname, body, opOptions);

  // Will commit if no error occured.
  // or abort if an error occured.
  // result stays valid!
  res = co_await _activeTrx->finishAsync(opres.result);
  if (opres.fail()) {
    generateTransactionError(cname, opres);
    co_return;
  }

  if (res.fail()) {
    generateTransactionError(cname, OperationResult(res, opOptions), "");
    co_return;
  }

  generate20x(opres, cname, _activeTrx->getCollectionType(cname),
              _activeTrx->transactionContextPtr()->getVPackOptions(),
              isMultiple, opOptions.silent, rest::ResponseCode::CREATED);
}

////////////////////////////////////////////////////////////////////////////////
/// @brief reads a single or all documents
///
/// Either readSingleDocument or readAllDocuments.
////////////////////////////////////////////////////////////////////////////////

RestStatus RestDocumentHandler::readDocument() {
  size_t const len = _request->suffixes().size();

  switch (len) {
    case 0:
    case 1:
      generateError(rest::ResponseCode::NOT_FOUND,
                    TRI_ERROR_ARANGO_DATA_SOURCE_NOT_FOUND,
                    "expecting GET /_api/document/<collection>/<key>");
      return RestStatus::DONE;
    case 2:
      return waitForFuture(readSingleDocument(true));

    default:
      generateError(rest::ResponseCode::BAD,
                    TRI_ERROR_HTTP_SUPERFLUOUS_SUFFICES,
                    "expecting GET /_api/document/<collection>/<key>");
      return RestStatus::DONE;
  }
}

futures::Future<futures::Unit> RestDocumentHandler::readSingleDocument(
    bool generateBody) {
  std::vector<std::string> const& suffixes = _request->decodedSuffixes();

  // split the document reference
  std::string const& collection = suffixes[0];

  std::string const& key = suffixes[1];

  // check for an etag
  bool isValidRevision;
  RevisionId ifNoneRid = extractRevision("if-none-match", isValidRevision);
  if (!isValidRevision) {
    ifNoneRid = RevisionId::max();  // an impossible rev, so precondition failed
                                    // will happen
  }

  OperationOptions options(_context);
  options.ignoreRevs = true;

  // Check if dirty reads are allowed:
  // This will be used in `createTransaction` below, if that creates
  // a new transaction. Otherwise, we use the default given by the
  // existing transaction.
  bool found = false;
  std::string const& val =
      _request->header(StaticStrings::AllowDirtyReads, found);
  if (found && StringUtils::boolean(val)) {
    // This will be used in `createTransaction` below, if that creates
    // a new transaction. Otherwise, we use the default given by the
    // existing transaction.
    options.allowDirtyReads = true;
  }

  RevisionId ifRid = extractRevision("if-match", isValidRevision);
  if (!isValidRevision) {
    ifRid = RevisionId::max();  // an impossible rev, so precondition failed
                                // will happen
  }

  auto buffer = std::make_shared<VPackBuffer<uint8_t>>();
  VPackBuilder builder(buffer);
  {
    VPackObjectBuilder guard(&builder);
    builder.add(StaticStrings::KeyString, VPackValue(key));
    if (ifRid.isSet()) {
      options.ignoreRevs = false;
      builder.add(StaticStrings::RevString, VPackValue(ifRid.toString()));
    }
  }

  VPackSlice search = builder.slice();

  // find and load collection given by name or identifier
  _activeTrx = co_await createTransaction(
      collection, AccessMode::Type::READ, options,
      transaction::OperationOriginREST{"fetching document"});

  _activeTrx->addHint(transaction::Hints::Hint::SINGLE_OPERATION);

  // ...........................................................................
  // inside read transaction
  // ...........................................................................

  Result res = co_await _activeTrx->beginAsync();

  if (!res.ok()) {
    generateTransactionError(collection, OperationResult(res, options), "");
    co_return;
  }

  // track request on both leader and follower (in case of dirty-read requests)
  if (ServerState::instance()->isDBServer()) {
    _activeTrx->state()->trackRequest(*_activeTrx->resolver(), _vocbase.name(),
                                      collection, _request->value("user"),
                                      AccessMode::Type::READ, "read");
  }

  if (_activeTrx->state()->options().allowDirtyReads) {
    setOutgoingDirtyReadsHeader(true);
  }

  OperationResult opRes =
      co_await _activeTrx->documentAsync(collection, search, options);
  res = co_await _activeTrx->finishAsync(opRes.result);
  if (!opRes.ok()) {
    generateTransactionError(collection, opRes, key, ifRid);
    co_return;
  }

  if (!res.ok()) {
    generateTransactionError(collection, OperationResult(res, options), key,
                             ifRid);
    co_return;
  }

  if (ifNoneRid.isSet()) {
    RevisionId const rid = RevisionId::fromSlice(opRes.slice());
    if (ifNoneRid == rid) {
      generateNotModified(rid);
      co_return;
    }
  }

  // use default options
  generateDocument(opRes.slice(), generateBody,
                   _activeTrx->transactionContextPtr()->getVPackOptions());
}

RestStatus RestDocumentHandler::checkDocument() {
  std::vector<std::string> const& suffixes = _request->decodedSuffixes();

  if (suffixes.size() != 2) {
    generateError(rest::ResponseCode::BAD, TRI_ERROR_HTTP_BAD_PARAMETER,
                  "expecting HEAD /_api/document/<collection>/<key>");
    return RestStatus::DONE;
  }

  return waitForFuture(readSingleDocument(false));
}

RestStatus RestDocumentHandler::replaceDocument() {
  bool found;
  _request->value("onlyget", found);
  if (found) {
    return waitForFuture(readManyDocuments());
  }
  return waitForFuture(modifyDocument(false));
}

RestStatus RestDocumentHandler::updateDocument() {
  return waitForFuture(modifyDocument(true));
}

futures::Future<futures::Unit> RestDocumentHandler::modifyDocument(
    bool isPatch) {
  std::vector<std::string> const& suffixes = _request->decodedSuffixes();

  if (suffixes.size() > 2) {
    std::string msg("expecting ");
    msg.append(isPatch ? "PATCH" : "PUT");
    msg.append(
        " /_api/document/<collection> or"
        " /_api/document/<collection>/<key> or"
        " /_api/document and query parameter 'collection'");

    generateError(rest::ResponseCode::BAD, TRI_ERROR_HTTP_BAD_PARAMETER, msg);
    co_return;
  }

  bool isArrayCase = suffixes.size() <= 1;

  std::string cname;
  std::string key;

  if (isArrayCase) {
    bool found;
    if (suffixes.size() == 1) {
      cname = suffixes[0];
      found = true;
    } else {
      cname = _request->value("collection", found);
    }
    if (!found) {
      std::string msg(
          "collection must be given in URL path or query parameter "
          "'collection' must be specified");
      generateError(rest::ResponseCode::BAD, TRI_ERROR_HTTP_BAD_PARAMETER, msg);
      co_return;
    }
  } else {
    cname = suffixes[0];
    key = suffixes[1];
  }

  bool parseSuccess = false;
  VPackSlice body = this->parseVPackBody(parseSuccess);
  if (!parseSuccess) {  // error message generated in parseVPackBody
    co_return;
  }

  OperationOptions opOptions(_context);
  if ((!isArrayCase && !body.isObject()) || (isArrayCase && !body.isArray())) {
    generateTransactionError(
        cname,
        OperationResult(TRI_ERROR_ARANGO_DOCUMENT_TYPE_INVALID, opOptions), "");
    co_return;
  }

  extractStringParameter(StaticStrings::IsSynchronousReplicationString,
                         opOptions.isSynchronousReplicationFrom);
  opOptions.isRestore =
      _request->parsedValue(StaticStrings::IsRestoreString, false);
  opOptions.ignoreRevs =
      _request->parsedValue(StaticStrings::IgnoreRevsString, true);
  opOptions.waitForSync =
      _request->parsedValue(StaticStrings::WaitForSyncString, false);
  opOptions.validate =
      !_request->parsedValue(StaticStrings::SkipDocumentValidation, false);
  opOptions.returnNew =
      _request->parsedValue(StaticStrings::ReturnNewString, false);
  opOptions.returnOld =
      _request->parsedValue(StaticStrings::ReturnOldString, false);
  opOptions.silent = _request->parsedValue(StaticStrings::SilentString, false);
  handleFillIndexCachesValue(opOptions);

  TRI_IF_FAILURE("delayed_synchronous_replication_request_processing") {
    if (!opOptions.isSynchronousReplicationFrom.empty()) {
      std::this_thread::sleep_for(
          std::chrono::milliseconds(RandomGenerator::interval(uint32_t(2000))));
    }
  }

  // extract the revision, if single document variant and header given:
  std::shared_ptr<VPackBuffer<uint8_t>> buffer;
  RevisionId headerRev = RevisionId::none();
  if (!isArrayCase) {
    bool isValidRevision;
    headerRev = extractRevision("if-match", isValidRevision);
    if (!isValidRevision) {
      headerRev =
          RevisionId::max();  // an impossible revision, so precondition failed
    }
    if (headerRev.isSet()) {
      opOptions.ignoreRevs = false;
    }

    VPackSlice keyInBody = body.get(StaticStrings::KeyString);
    RevisionId revInBody = RevisionId::fromSlice(body);
    if ((headerRev.isSet() && revInBody != headerRev) || keyInBody.isNone() ||
        keyInBody.isNull() ||
        (keyInBody.isString() && keyInBody.stringView() != key)) {
      // We need to rewrite the document with the given revision and key:
      buffer = std::make_shared<VPackBuffer<uint8_t>>();
      VPackBuilder builder(buffer);
      {
        VPackObjectBuilder guard(&builder);
        TRI_SanitizeObject(body, builder);
        builder.add(StaticStrings::KeyString, VPackValue(key));
        if (headerRev.isSet()) {
          builder.add(StaticStrings::RevString,
                      VPackValue(headerRev.toString()));
        } else if (!opOptions.ignoreRevs && revInBody.isSet()) {
          builder.add(StaticStrings::RevString,
                      VPackValue(revInBody.toString()));
          headerRev = revInBody;  // make sure that we report 412 and not 409
        }
      }

      body = builder.slice();
    } else if (!headerRev.isSet() && revInBody.isSet() &&
               opOptions.ignoreRevs == false) {
      headerRev = revInBody;  // make sure that we report 412 and not 409
    }
  }

  bool const isMultiple = body.isArray();
  transaction::Options trxOpts;
  trxOpts.delaySnapshot = !isMultiple;  // for now we only enable this for
                                        // single document operations

  // find and load collection given by name or identifier
  _activeTrx = co_await createTransaction(
      cname, AccessMode::Type::WRITE, opOptions,
      transaction::OperationOriginREST{"modifying document(s)"},
      std::move(trxOpts));

  addTransactionHints(cname, isArrayCase, false);

  // ...........................................................................
  // inside write transaction
  // ...........................................................................

  Result res = co_await _activeTrx->beginAsync();

  if (!res.ok()) {
    generateTransactionError(cname, OperationResult(res, opOptions), "");
    co_return;
  }

  // track request only on leader
  if (opOptions.isSynchronousReplicationFrom.empty() &&
      ServerState::instance()->isDBServer()) {
    _activeTrx->state()->trackRequest(*_activeTrx->resolver(), _vocbase.name(),
                                      cname, _request->value("user"),
                                      AccessMode::Type::WRITE,
                                      isPatch ? "update" : "replace");
  }

  if (ServerState::instance()->isDBServer() &&
      (_activeTrx->state()->collection(cname, AccessMode::Type::WRITE) ==
           nullptr ||
       _activeTrx->state()->isReadOnlyTransaction())) {
    // make sure that the current transaction includes the collection that we
    // want to write into. this is not necessarily the case for follower
    // transactions that are started lazily. in this case, we must reject the
    // request. we _cannot_ do this for follower transactions, where shards may
    // lazily be added (e.g. if servers A and B both replicate their own write
    // ops to follower C one after the after, then C will first see only shards
    // from A and then only from B).
    THROW_ARANGO_EXCEPTION_MESSAGE(
        TRI_ERROR_TRANSACTION_UNREGISTERED_COLLECTION,
        absl::StrCat("Transaction with id '", _activeTrx->tid().id(),
                     "' does not contain collection '", cname,
                     "' with the required access mode."));
  }

  auto f = futures::Future<OperationResult>::makeEmpty();
  if (isPatch) {
    // patching an existing document
    opOptions.keepNull =
        _request->parsedValue(StaticStrings::KeepNullString, true);
    opOptions.mergeObjects =
        _request->parsedValue(StaticStrings::MergeObjectsString, true);
    f = _activeTrx->updateAsync(cname, body, opOptions);
  } else {
    f = _activeTrx->replaceAsync(cname, body, opOptions);
  }

  OperationResult opRes = co_await std::move(f);
  res = co_await _activeTrx->finishAsync(opRes.result);
  if (opRes.fail()) {
    generateTransactionError(cname, opRes, key, headerRev);
    co_return;
  }

  if (!res.ok()) {
    generateTransactionError(cname, OperationResult(res, opOptions), key,
                             headerRev);
    co_return;
  }

  generate20x(opRes, cname, _activeTrx->getCollectionType(cname),
              _activeTrx->transactionContextPtr()->getVPackOptions(),
              isArrayCase, opOptions.silent, rest::ResponseCode::CREATED);
}

futures::Future<futures::Unit> RestDocumentHandler::removeDocument() {
  std::vector<std::string> const& suffixes = _request->decodedSuffixes();

  if (suffixes.size() < 1 || suffixes.size() > 2) {
    generateError(rest::ResponseCode::BAD, TRI_ERROR_HTTP_BAD_PARAMETER,
                  "expecting DELETE /_api/document/<collection>/<key> or "
                  "/_api/document/<collection> with a body");
    co_return;
  }

  // split the document reference
  std::string const& cname = suffixes[0];

  std::string key;
  if (suffixes.size() == 2) {
    key = suffixes[1];
  }

  // extract the revision if single document case
  RevisionId revision = RevisionId::none();
  if (suffixes.size() == 2) {
    bool isValidRevision = false;
    revision = extractRevision("if-match", isValidRevision);
    if (!isValidRevision) {
      revision =
          RevisionId::max();  // an impossible revision, so precondition failed
    }
  }

  OperationOptions opOptions(_context);
  extractStringParameter(StaticStrings::IsSynchronousReplicationString,
                         opOptions.isSynchronousReplicationFrom);
  opOptions.returnOld =
      _request->parsedValue(StaticStrings::ReturnOldString, false);
  opOptions.ignoreRevs =
      _request->parsedValue(StaticStrings::IgnoreRevsString, true);
  opOptions.waitForSync =
      _request->parsedValue(StaticStrings::WaitForSyncString, false);
  opOptions.silent = _request->parsedValue(StaticStrings::SilentString, false);
  handleFillIndexCachesValue(opOptions);

  TRI_IF_FAILURE("delayed_synchronous_replication_request_processing") {
    if (!opOptions.isSynchronousReplicationFrom.empty()) {
      std::this_thread::sleep_for(
          std::chrono::milliseconds(RandomGenerator::interval(uint32_t(2000))));
    }
  }

  VPackSlice search;
  std::shared_ptr<VPackBuffer<uint8_t>> buffer;

  if (suffixes.size() == 2) {
    buffer = std::make_shared<VPackBuffer<uint8_t>>();
    VPackBuilder builder(buffer);
    {
      VPackObjectBuilder guard(&builder);

      builder.add(StaticStrings::KeyString, VPackValue(key));

      if (revision.isSet()) {
        opOptions.ignoreRevs = false;
        builder.add(StaticStrings::RevString, VPackValue(revision.toString()));
      }
    }

    search = builder.slice();
  } else {
    bool parseSuccess = false;
    search = this->parseVPackBody(parseSuccess);
    if (!parseSuccess) {  // error message generated in parseVPackBody
      co_return;
    }
  }

  if (!search.isArray() && !search.isObject()) {
    generateError(rest::ResponseCode::BAD, TRI_ERROR_HTTP_BAD_PARAMETER,
                  "Request body not parseable");
    co_return;
  }

  bool const isMultiple = search.isArray();
  transaction::Options trxOpts;
  trxOpts.delaySnapshot = !isMultiple;  // for now we only enable this for
                                        // single document operations

  _activeTrx = co_await createTransaction(
      cname, AccessMode::Type::WRITE, opOptions,
      transaction::OperationOriginREST{"removing document(s)"},
      std::move(trxOpts));

  addTransactionHints(cname, isMultiple, false);

  Result res = co_await _activeTrx->beginAsync();

  if (!res.ok()) {
    generateTransactionError(cname, OperationResult(res, opOptions), "");
    co_return;
  }

  // track request only on leader
  if (opOptions.isSynchronousReplicationFrom.empty() &&
      ServerState::instance()->isDBServer()) {
    _activeTrx->state()->trackRequest(*_activeTrx->resolver(), _vocbase.name(),
                                      cname, _request->value("user"),
                                      AccessMode::Type::WRITE, "remove");
  }

  if (ServerState::instance()->isDBServer() &&
      (_activeTrx->state()->collection(cname, AccessMode::Type::WRITE) ==
           nullptr ||
       _activeTrx->state()->isReadOnlyTransaction())) {
    // make sure that the current transaction includes the collection that we
    // want to write into. this is not necessarily the case for follower
    // transactions that are started lazily. in this case, we must reject the
    // request. we _cannot_ do this for follower transactions, where shards may
    // lazily be added (e.g. if servers A and B both replicate their own write
    // ops to follower C one after the after, then C will first see only shards
    // from A and then only from B).
    THROW_ARANGO_EXCEPTION_MESSAGE(
        TRI_ERROR_TRANSACTION_UNREGISTERED_COLLECTION,
        absl::StrCat("Transaction with id '", _activeTrx->tid().id(),
                     "' does not contain collection '", cname,
                     "' with the required access mode."));
  }

  OperationResult opRes =
      co_await _activeTrx->removeAsync(cname, search, opOptions);
  res = co_await _activeTrx->finishAsync(opRes.result);
  if (opRes.fail()) {
    generateTransactionError(cname, opRes, key, revision);
    co_return;
  }

  if (!res.ok()) {
    generateTransactionError(cname, OperationResult(res, opOptions), key);
    co_return;
  }

  generate20x(opRes, cname, _activeTrx->getCollectionType(cname),
              _activeTrx->transactionContextPtr()->getVPackOptions(),
              isMultiple, opOptions.silent, rest::ResponseCode::OK);
}

futures::Future<futures::Unit> RestDocumentHandler::readManyDocuments() {
  std::vector<std::string> const& suffixes = _request->decodedSuffixes();

  if (suffixes.size() != 1) {
    generateError(rest::ResponseCode::BAD, TRI_ERROR_HTTP_BAD_PARAMETER,
                  "expecting PUT /_api/document/<collection> with a body");
    co_return;
  }

  // split the document reference
  std::string const& cname = suffixes[0];

  OperationOptions opOptions(_context);
  opOptions.ignoreRevs =
      _request->parsedValue(StaticStrings::IgnoreRevsString, true);

  // Check if dirty reads are allowed:
  bool found = false;
  std::string const& val =
      _request->header(StaticStrings::AllowDirtyReads, found);
  if (found && StringUtils::boolean(val)) {
    opOptions.allowDirtyReads = true;
    // This will tell `createTransaction` below, that in the case it
    // actually creates a new transaction (rather than using an existing
    // one), we want to read from followers. If the transaction is already
    // there, the flag is ignored.
  }

  bool success;
<<<<<<< HEAD
  VPackSlice const search = this->parseVPackBody(success);
=======
  VPackSlice search = this->parseVPackBody(success);
>>>>>>> 7892528d
  if (!success) {  // error message generated in parseVPackBody
    co_return;
  }

  _activeTrx = co_await createTransaction(
      cname, AccessMode::Type::READ, opOptions,
      transaction::OperationOriginREST{"fetching documents"});

  // ...........................................................................
  // inside read transaction
  // ...........................................................................

  Result res = co_await _activeTrx->beginAsync();

  if (!res.ok()) {
    generateTransactionError(cname, OperationResult(res, opOptions), "");
    co_return;
  }

<<<<<<< HEAD
  // track request on both leader and follower (in case of dirty-read requests)
  if (ServerState::instance()->isDBServer()) {
    _activeTrx->state()->trackRequest(*_activeTrx->resolver(), _vocbase.name(),
                                      cname, _request->value("user"),
                                      AccessMode::Type::READ, "read-multiple");
  }

=======
>>>>>>> 7892528d
  if (_activeTrx->state()->options().allowDirtyReads) {
    setOutgoingDirtyReadsHeader(true);
  }

  OperationResult opRes =
      co_await _activeTrx->documentAsync(cname, search, opOptions);
  res = co_await _activeTrx->finishAsync(opRes.result);

  if (opRes.fail()) {
    generateTransactionError(cname, opRes);
    co_return;
  }

  if (!res.ok()) {
    generateTransactionError(cname, OperationResult(res, opOptions), "");
    co_return;
  }

  generateDocument(opRes.slice(), true,
                   _activeTrx->transactionContextPtr()->getVPackOptions());
}

void RestDocumentHandler::handleFillIndexCachesValue(
    OperationOptions& options) {
  RefillIndexCaches ric = RefillIndexCaches::kDefault;

  if (!options.isSynchronousReplicationFrom.empty() &&
      !_vocbase.server()
           .template getFeature<EngineSelectorFeature>()
           .engine()
           .autoRefillIndexCachesOnFollowers()) {
    // do not refill caches on followers if this is intentionally turned off
    ric = RefillIndexCaches::kDontRefill;
  } else {
    bool found = false;
    std::string const& value =
        _request->value(StaticStrings::RefillIndexCachesString, found);
    if (found) {
      // this attribute can have 3 values: default, true and false. only
      // pick it up when it is set to true or false
      ric = StringUtils::boolean(value) ? RefillIndexCaches::kRefill
                                        : RefillIndexCaches::kDontRefill;
    }
  }

  options.refillIndexCaches = ric;
}

void RestDocumentHandler::addTransactionHints(std::string const& collectionName,
                                              bool isMultiple,
                                              bool isOverwritingInsert) {
  if (ServerState::instance()->isCoordinator()) {
    CollectionNameResolver resolver{_vocbase};
    auto col = resolver.getCollection(collectionName);
    if (col != nullptr && col->isSmartEdgeCollection()) {
      // Smart Edge Collections hit multiple shards with dependent requests,
      // they have to be globally managed.
      _activeTrx->addHint(transaction::Hints::Hint::GLOBAL_MANAGED);
      return;
    }
  }
  // For non multiple operations we can optimize to use SingleOperations.
  if (!isMultiple && !isOverwritingInsert) {
    _activeTrx->addHint(transaction::Hints::Hint::SINGLE_OPERATION);
  }
}<|MERGE_RESOLUTION|>--- conflicted
+++ resolved
@@ -272,7 +272,6 @@
         absl::StrCat("Transaction with id '", _activeTrx->tid().id(),
                      "' does not contain collection '", cname,
                      "' with the required access mode."));
-<<<<<<< HEAD
   }
 
   // track request only on leader
@@ -281,8 +280,6 @@
     _activeTrx->state()->trackRequest(*_activeTrx->resolver(), _vocbase.name(),
                                       cname, _request->value("user"),
                                       AccessMode::Type::WRITE, "insert");
-=======
->>>>>>> 7892528d
   }
 
   OperationResult opres =
@@ -843,11 +840,7 @@
   }
 
   bool success;
-<<<<<<< HEAD
-  VPackSlice const search = this->parseVPackBody(success);
-=======
   VPackSlice search = this->parseVPackBody(success);
->>>>>>> 7892528d
   if (!success) {  // error message generated in parseVPackBody
     co_return;
   }
@@ -867,7 +860,6 @@
     co_return;
   }
 
-<<<<<<< HEAD
   // track request on both leader and follower (in case of dirty-read requests)
   if (ServerState::instance()->isDBServer()) {
     _activeTrx->state()->trackRequest(*_activeTrx->resolver(), _vocbase.name(),
@@ -875,8 +867,6 @@
                                       AccessMode::Type::READ, "read-multiple");
   }
 
-=======
->>>>>>> 7892528d
   if (_activeTrx->state()->options().allowDirtyReads) {
     setOutgoingDirtyReadsHeader(true);
   }
