--- conflicted
+++ resolved
@@ -319,17 +319,7 @@
         Result res = _activeTrx->finish(opRes.result);
 
         if (!opRes.ok()) {
-<<<<<<< HEAD
-          if (opRes.is(TRI_ERROR_ARANGO_DOCUMENT_NOT_FOUND)) {
-            generateDocumentNotFound(collection, key);
-          } else if (ifRid.isSet() && opRes.is(TRI_ERROR_ARANGO_CONFLICT)) {
-            generatePreconditionFailed(opRes.slice());
-          } else {
-            generateTransactionError(collection, res, key);
-          }
-=======
           generateTransactionError(collection, opRes, key, ifRid);
->>>>>>> 3269d3df
           return;
         }
 
@@ -457,14 +447,10 @@
 
   // extract the revision, if single document variant and header given:
   std::shared_ptr<VPackBuffer<uint8_t>> buffer;
-  TRI_voc_rid_t headerRev = 0;
+  RevisionId headerRev = RevisionId::none();
   if (!isArrayCase) {
     bool isValidRevision;
-<<<<<<< HEAD
-    RevisionId headerRev = extractRevision("if-match", isValidRevision);
-=======
     headerRev = extractRevision("if-match", isValidRevision);
->>>>>>> 3269d3df
     if (!isValidRevision) {
       headerRev = RevisionId::max();  // an impossible revision, so precondition failed
     }
@@ -535,11 +521,7 @@
     }
 
     if (!res.ok()) {
-<<<<<<< HEAD
-      generateTransactionError(cname, res, key, RevisionId::none());
-=======
       generateTransactionError(cname, res, key, headerRev);
->>>>>>> 3269d3df
       return;
     }
 
