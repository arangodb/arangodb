--- conflicted
+++ resolved
@@ -207,12 +207,7 @@
   opOptions.returnNew =
       _request->parsedValue(StaticStrings::ReturnNewString, false);
   opOptions.silent = _request->parsedValue(StaticStrings::SilentString, false);
-<<<<<<< HEAD
-  opOptions.refillIndexCaches =
-      _request->parsedValue(StaticStrings::RefillIndexCachesString, false);
-=======
   opOptions.refillIndexCaches = ::readFillIndexCachesValue(*_request);
->>>>>>> c2bf5d00
 
   if (_request->parsedValue(StaticStrings::Overwrite, false)) {
     // the default behavior if just "overwrite" is set
@@ -555,12 +550,7 @@
   opOptions.returnOld =
       _request->parsedValue(StaticStrings::ReturnOldString, false);
   opOptions.silent = _request->parsedValue(StaticStrings::SilentString, false);
-<<<<<<< HEAD
-  opOptions.refillIndexCaches =
-      _request->parsedValue(StaticStrings::RefillIndexCachesString, false);
-=======
   opOptions.refillIndexCaches = ::readFillIndexCachesValue(*_request);
->>>>>>> c2bf5d00
   extractStringParameter(StaticStrings::IsSynchronousReplicationString,
                          opOptions.isSynchronousReplicationFrom);
 
