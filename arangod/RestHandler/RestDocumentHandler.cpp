--- conflicted
+++ resolved
@@ -44,27 +44,7 @@
 
 RestDocumentHandler::RestDocumentHandler(application_features::ApplicationServer& server,
                                          GeneralRequest* request, GeneralResponse* response)
-<<<<<<< HEAD
-    : RestVocbaseBaseHandler(server, request, response) {
-
-  if (!ServerState::instance()->isClusterRole()) {
-    // in the cluster we will have (blocking) communication, so we only
-    // want the request to be executed directly when we are on a single server.
-    auto const type = _request->requestType();
-    if ((type == rest::RequestType::GET ||
-         type == rest::RequestType::POST ||
-         type == rest::RequestType::PUT ||
-         type == rest::RequestType::PATCH ||
-         type == rest::RequestType::DELETE_REQ) &&
-        request->contentLength() <= 1024) {
-      // only allow direct execution if we don't have huge payload
-      _allowDirectExecution = true;
-    }
-  }
-}
-=======
     : RestVocbaseBaseHandler(server, request, response) {}
->>>>>>> ff16740b
 
 RestDocumentHandler::~RestDocumentHandler() = default;
 
