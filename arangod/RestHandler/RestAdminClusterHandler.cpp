--- conflicted
+++ resolved
@@ -845,7 +845,6 @@
 
   AsyncAgencyComm()
       .sendWriteTransaction(20s, std::move(trx))
-<<<<<<< HEAD
       .finally([ctx = ctx](futures::Try<AsyncAgencyCommResult>&& tryResult) noexcept {
         try {
           auto& result = tryResult.unwrap();
@@ -855,20 +854,7 @@
             std::move(ctx->promise).fulfill(result.asResult());
           }
         } catch (...) {
-=======
-      .thenValue([this, ctx = std::move(ctx),
-                  jobId = std::move(jobId)](AsyncAgencyCommResult&& result) {
-        if (result.ok() && result.statusCode() == fuerte::StatusOK) {
-          VPackBuilder builder;;
-          {
-            VPackObjectBuilder ob(&builder);
-            builder.add("id", VPackValue(jobId));
-          }
-
-          generateOk(rest::ResponseCode::ACCEPTED, builder);
-        } else {
-          generateError(result.asResult());
->>>>>>> 19502681
+          std::move(ctx->promise).capture_current_exception();
         }
       });
 }
@@ -1147,13 +1133,17 @@
           .setValue(20s, jobToDoPath, builder.slice())
           .thenValue([this, jobId = std::move(jobId)](AsyncAgencyCommResult&& result) {
             if (result.ok() && result.statusCode() == 200) {
-              VPackBuilder builder;
+              VPackBuffer<uint8_t> payload;
               {
+                VPackBuilder builder(payload);
                 VPackObjectBuilder ob(&builder);
+                builder.add("error", VPackValue(false));
+                builder.add("code", VPackValue(int(ResponseCode::ACCEPTED)));
                 builder.add("id", VPackValue(jobId));
               }
 
-              generateOk(arangodb::rest::ResponseCode::ACCEPTED, builder);
+              resetResponse(rest::ResponseCode::ACCEPTED);
+              response()->setPayload(std::move(payload));
             } else {
               generateError(result.asResult());
             }
@@ -1262,14 +1252,17 @@
   }
 
   auto reporter = cluster::ShardDistributionReporter::instance(server());
-
-  VPackBuilder builder;
+  VPackBuffer<uint8_t> resultBody;
   {
-    VPackObjectBuilder obj(&builder);
-    builder.add(VPackValue("results"));
-    reporter->getDistributionForDatabase(_vocbase.name(), builder);
-  }
-  generateOk(rest::ResponseCode::OK, builder); 
+    VPackBuilder result(resultBody);
+    VPackObjectBuilder body(&result);
+    result.add(VPackValue("results"));
+    reporter->getDistributionForDatabase(_vocbase.name(), result);
+    result.add(StaticStrings::Error, VPackValue(false));
+    result.add(StaticStrings::Code, VPackValue(200));
+  }
+  resetResponse(rest::ResponseCode::OK);
+  response()->setPayload(std::move(resultBody));
   return RestStatus::DONE;
 }
 
@@ -1281,14 +1274,17 @@
   }
 
   auto reporter = cluster::ShardDistributionReporter::instance(server());
-
-  VPackBuilder builder;
+  VPackBuffer<uint8_t> resultBody;
   {
-    VPackObjectBuilder obj(&builder);
-    builder.add(VPackValue("results"));
-    reporter->getCollectionDistributionForDatabase(_vocbase.name(), collection, builder);
-  }
-  generateOk(rest::ResponseCode::OK, builder); 
+    VPackBuilder result(resultBody);
+    VPackObjectBuilder body(&result);
+    result.add(VPackValue("results"));
+    reporter->getCollectionDistributionForDatabase(_vocbase.name(), collection, result);
+    result.add(StaticStrings::Error, VPackValue(false));
+    result.add(StaticStrings::Code, VPackValue(200));
+  }
+  resetResponse(rest::ResponseCode::OK);
+  response()->setPayload(std::move(resultBody));
   return RestStatus::DONE;
 }
 
@@ -1348,7 +1344,16 @@
           .getValues(maintenancePath)
           .thenValue([this](AgencyReadResult&& result) {
             if (result.ok() && result.statusCode() == fuerte::StatusOK) {
-              generateOk(rest::ResponseCode::OK, result.value());
+              VPackBuffer<uint8_t> body;
+              {
+                VPackBuilder bodyBuilder(body);
+                VPackObjectBuilder ob(&bodyBuilder);
+                bodyBuilder.add(StaticStrings::Error, VPackValue(false));
+                bodyBuilder.add("result", result.value());
+              }  // use generateOk instead
+
+              resetResponse(rest::ResponseCode::OK);
+              response()->setPayload(std::move(body));
             } else {
               generateError(result.asResult());
             }
@@ -1366,7 +1371,6 @@
 struct SupervisionWaitState : std::enable_shared_from_this<SupervisionWaitState> {
   typedef std::chrono::steady_clock clock;
 
-<<<<<<< HEAD
   SupervisionWaitState(futures::Promise<Result> promise, clock::time_point startTime, bool state)
       : promise(std::move(promise)), startTime(startTime), waitForActive(state) {}
 
@@ -1409,24 +1413,6 @@
         if ((clock::now() - startTime) < 120.0s) {
           // wait again
           return scheduleWait();
-=======
-            generateError(rest::ResponseCode::REQUEST_TIMEOUT,
-                          TRI_ERROR_HTTP_GATEWAY_TIMEOUT, std::string{"timed out while waiting for supervision to go into maintenance mode"});
-          } else {
-            auto msg = state ? "Cluster supervision deactivated. It will be "
-                               "reactivated automatically in 60 minutes unless "
-                               "this call is repeated until then."
-                             : "Cluster supervision reactivated.";
-            VPackBuilder builder;
-            {
-              VPackObjectBuilder obj(&builder);
-              builder.add("warning", VPackValue(msg));
-            }
-            generateOk(rest::ResponseCode::OK, builder);
-          }
-        } else {
-          generateError(result.asResult());
->>>>>>> 19502681
         }
 
         std::move(promise).fulfill(std::in_place,
@@ -1589,8 +1575,9 @@
             auto targetPath = arangodb::cluster::paths::root()->arango()->target();
 
             if (result.ok() && result.statusCode() == fuerte::StatusOK) {
-              VPackBuilder builder;
+              VPackBuffer<uint8_t> body;
               {
+                VPackBuilder builder(body);
                 VPackObjectBuilder ob(&builder);
                 builder.add("numberOfDBServers",
                             result.slice().at(0).get(
@@ -1600,9 +1587,12 @@
                                 targetPath->numberOfCoordinators()->vec()));
                 builder.add("cleanedServers", result.slice().at(0).get(
                                                   targetPath->cleanedServers()->vec()));
+                builder.add(StaticStrings::Error, VPackValue(false));
+                builder.add(StaticStrings::Code, VPackValue(200));
               }
 
-              generateOk(rest::ResponseCode::OK, builder); 
+              resetResponse(rest::ResponseCode::OK);
+              response()->setPayload(std::move(body));
             } else {
               generateError(rest::ResponseCode::SERVER_ERROR, TRI_ERROR_HTTP_SERVER_ERROR,
                             "agency communication failed");
@@ -1714,7 +1704,15 @@
           .sendWriteTransaction(20s, std::move(trx))
           .thenValue([this](AsyncAgencyCommResult&& result) {
             if (result.ok() && result.statusCode() == fuerte::StatusOK) {
-              generateOk(rest::ResponseCode::OK, VPackSlice::noneSlice());
+              VPackBuffer<uint8_t> responseBody;
+              {
+                VPackBuilder builder(responseBody);
+                VPackObjectBuilder ob(&builder);
+                builder.add(StaticStrings::Error, VPackValue(false));
+                builder.add("code", VPackValue(200));
+              }
+              response()->setPayload(std::move(responseBody));
+              resetResponse(rest::ResponseCode::OK);
             } else {
               generateError(result.asResult());
             }
@@ -1810,7 +1808,6 @@
       THROW_ARANGO_EXCEPTION(result.asResult());
     }
 
-<<<<<<< HEAD
     // now connect to all the members and ask for their engine and version
     std::vector<futures::Future<::agentConfigHealthResult>> fs;
 
@@ -1831,29 +1828,6 @@
 
       fs.emplace_back(std::move(future));
     }
-=======
-            // now connect to all the members and ask for their engine and version
-            std::vector<futures::Future<::agentConfigHealthResult>> fs;
-
-            auto* pool = self->server().getFeature<NetworkFeature>().pool();
-            for (auto member : VPackObjectIterator(result.slice().get(
-                     std::vector<std::string>{"configuration", "pool"}))) {
-              std::string endpoint = member.value.copyString();
-              std::string memberName = member.key.copyString();
-
-              auto future =
-                  network::sendRequestRetry(pool, endpoint, fuerte::RestVerb::Get,
-                                       "/_api/agency/config", VPackBuffer<uint8_t>())
-                      .then([endpoint = std::move(endpoint), memberName = std::move(memberName)](
-                                futures::Try<network::Response>&& resp) mutable {
-                        return futures::makeFuture(
-                            ::agentConfigHealthResult{std::move(endpoint), std::move(memberName),
-                                                      std::move(resp)});
-                      });
-
-              fs.emplace_back(std::move(future));
-            }
->>>>>>> 19502681
 
     return futures::collectAll(fs).finalize();
   };
@@ -1888,24 +1862,17 @@
           .thenValue([this](auto&& result) {
             auto rootPath = arangodb::cluster::paths::root()->arango();
             auto& [configResult, storeResult] = result;
-<<<<<<< HEAD
             if (storeResult.unwrap().ok() && storeResult.unwrap().statusCode() == fuerte::StatusOK) {
               VPackBuffer<uint8_t> responseBody;
-=======
-            if (storeResult.ok() && storeResult.statusCode() == fuerte::StatusOK) {
-              VPackBuilder builder;
->>>>>>> 19502681
               {
+                VPackBuilder builder(responseBody);
                 VPackObjectBuilder ob(&builder);
-<<<<<<< HEAD
                 ::buildHealthResult(builder, configResult.unwrap(), storeResult.unwrap().slice().at(0));
                 builder.add(StaticStrings::Error, VPackValue(false));
                 builder.add(StaticStrings::Code, VPackValue(200));
-=======
-                ::buildHealthResult(builder, configResult, storeResult.slice().at(0));
->>>>>>> 19502681
               }
-              generateOk(rest::ResponseCode::OK, builder);
+              resetResponse(rest::ResponseCode::OK);
+              response()->setPayload(std::move(responseBody));
             } else {
               generateError(rest::ResponseCode::SERVER_ERROR, TRI_ERROR_HTTP_SERVER_ERROR,
                             "agency communication failed");
@@ -2065,7 +2032,16 @@
 
   return AsyncAgencyComm().sendWriteTransaction(20s, std::move(trx)).thenValue([this](AsyncAgencyCommResult&& result) {
     if (result.ok() && result.statusCode() == 200) {
-      generateOk(rest::ResponseCode::ACCEPTED, VPackSlice::noneSlice());
+      VPackBuffer<uint8_t> responseBody;
+      {
+        VPackBuilder builder(responseBody);
+        VPackObjectBuilder ob(&builder);
+        builder.add(StaticStrings::Error, VPackValue(false));
+        builder.add("code", VPackValue(202));
+      }
+      resetResponse(rest::ResponseCode::ACCEPTED);
+      response()->setPayload(std::move(responseBody));
+
     } else {
       generateError(result.asResult());
     }
