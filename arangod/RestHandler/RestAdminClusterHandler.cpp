--- conflicted
+++ resolved
@@ -564,7 +564,6 @@
     }
   }
 
-<<<<<<< HEAD
   void run() noexcept try { readAgency(); } catch (...) {
     std::move(promise).fulfill(std::current_exception());
   }
@@ -585,24 +584,15 @@
   auto&& [f, p] = futures::makePromise<Result>();
   auto machine = std::make_shared<RemoveServerStateMachine>(std::move(p), server);
   machine->run();
-  return waitForFuture(std::move(f)
-                           .thenValue([this](Result&& result) {
-                             if (result.fail()) {
-                               generateError(result);
-                             } else {
-                               resetResponse(rest::ResponseCode::OK);
-                             }
-                           })
-                           .thenError<VPackException>([this](VPackException const& e) {
-                             generateError(Result{e.errorCode(), e.what()});
-                           })
-                           .thenError<std::exception>([this](std::exception const& e) {
-                             generateError(rest::ResponseCode::SERVER_ERROR,
-                                           TRI_ERROR_HTTP_SERVER_ERROR, e.what());
-                           }));
-=======
   return waitForFuture(
-      tryDeleteServer(std::move(ctx))
+      std::move(f)
+          .thenValue([this](Result&& result) {
+            if (result.fail()) {
+              generateError(result);
+            } else {
+              resetResponse(rest::ResponseCode::OK);
+            }
+          })
           .thenError<VPackException>([this](VPackException const& e) {
             generateError(Result{TRI_ERROR_HTTP_SERVER_ERROR, e.what()});
           })
@@ -610,7 +600,6 @@
             generateError(rest::ResponseCode::SERVER_ERROR,
                           TRI_ERROR_HTTP_SERVER_ERROR, e.what());
           }));
->>>>>>> d3d6a474
 }
 
 RestStatus RestAdminClusterHandler::handleRemoveServer() {
@@ -890,7 +879,6 @@
 }
 }  // namespace
 
-<<<<<<< HEAD
 RestStatus RestAdminClusterHandler::handleMoveShard() {
   if (!ServerState::instance()->isCoordinator()) {
     generateError(rest::ResponseCode::FORBIDDEN, TRI_ERROR_HTTP_FORBIDDEN,
@@ -966,7 +954,7 @@
               }
             })
             .thenError<VPackException>([this](VPackException const& e) {
-              generateError(Result{e.errorCode(), e.what()});
+              generateError(Result{TRI_ERROR_HTTP_SERVER_ERROR, e.what()});
             })
             .thenError<std::exception>([this](std::exception const& e) {
               generateError(rest::ResponseCode::SERVER_ERROR,
@@ -978,18 +966,6 @@
                 "object with keys `database`, `collection`, `shard`, "
                 "`fromServer` and `toServer` (all strings) expected");
   return RestStatus::DONE;
-=======
-            generateError(result.asResult());
-            return futures::makeFuture();
-          })
-          .thenError<VPackException>([this](VPackException const& e) {
-            generateError(Result{TRI_ERROR_HTTP_SERVER_ERROR, e.what()});
-          })
-          .thenError<std::exception>([this](std::exception const& e) {
-            generateError(rest::ResponseCode::SERVER_ERROR,
-                          TRI_ERROR_HTTP_SERVER_ERROR, e.what());
-          }));
->>>>>>> d3d6a474
 }
 
 RestStatus RestAdminClusterHandler::handleQueryJobStatus() {
@@ -1437,39 +1413,30 @@
       arangodb::cluster::paths::root()->arango()->supervision()->maintenance();
 
   auto sendTransaction = [&] {
-<<<<<<< HEAD
-    if (wantToActive) {
+    if (wantToActivate) {
       constexpr int timeout = 3600;  // 1 hour
       return AsyncAgencyComm().setValue(60s, maintenancePath,
                                         VPackValue(timepointToString(
                                             std::chrono::system_clock::now() +
                                             std::chrono::seconds(timeout))),
                                         3600);
-=======
-    if (wantToActivate) {
-      constexpr int timeout = 3600; // 1 hour
-      return AsyncAgencyComm().setValue(60s, maintenancePath, 
-          VPackValue(timepointToString(
-              std::chrono::system_clock::now() + std::chrono::seconds(timeout))), 3600);
->>>>>>> d3d6a474
     } else {
       return AsyncAgencyComm().deleteKey(60s, maintenancePath);
     }
   };
 
   auto&& [f, p] = futures::makePromise<Result>();
-  auto state = std::make_shared<SupervisionWaitState>(std::move(p), clock::now(), wantToActive);
-
-<<<<<<< HEAD
+  auto state = std::make_shared<SupervisionWaitState>(std::move(p), clock::now(), wantToActivate);
+
   sendTransaction().finally([state](futures::Try<AsyncAgencyCommResult>&& tryResult) mutable noexcept {
     state->run(std::move(tryResult));
   });
 
   return waitForFuture(
       std::move(f)
-          .thenValue([this, wantToActive](Result&& res) {
+          .thenValue([this, wantToActivate](Result&& res) {
             if (res.ok()) {
-              auto msg = wantToActive
+              auto msg = wantToActivate
                              ? "Cluster supervision deactivated. It will be "
                                "reactivated automatically in 60 minutes unless "
                                "this call is repeated until then."
@@ -1489,21 +1456,7 @@
             }
           })
           .thenError<VPackException>([this](VPackException const& e) {
-            generateError(Result{e.errorCode(), e.what()});
-=======
-  return waitForFuture(
-      sendTransaction()
-          .thenValue([this, wantToActivate](AsyncAgencyCommResult&& result) {
-            if (result.ok() && result.statusCode() == 200) {
-              return waitForSupervisionState(wantToActivate);
-            } else {
-              generateError(result.asResult());
-            }
-            return futures::makeFuture();
-          })
-          .thenError<VPackException>([this](VPackException const& e) {
             generateError(Result{TRI_ERROR_HTTP_SERVER_ERROR, e.what()});
->>>>>>> d3d6a474
           })
           .thenError<std::exception>([this](std::exception const& e) {
             generateError(rest::ResponseCode::SERVER_ERROR,
