--- conflicted
+++ resolved
@@ -465,7 +465,6 @@
     return RestStatus::DONE;
   }
 
-<<<<<<< HEAD
   VPackSlice server = VPackSlice::noneSlice();
   if (body.isString()) {
     server = body;
@@ -474,17 +473,7 @@
   }
 
   if (server.isString()) {
-    std::string serverId = resolveServerNameID(server);
-=======
-  if (body.isObject()) {
-    VPackSlice server = body.get("server");
-    if (server.isString()) {
-      std::string serverId = resolveServerNameID(server.copyString());
-      return handlePostRemoveServer(serverId);
-    }
-  } else if (body.isString()) {
-    std::string serverId = resolveServerNameID(body.copyString());
->>>>>>> 2096dcfd
+    std::string serverId = resolveServerNameID(server.copyString());
     return handlePostRemoveServer(serverId);
   }
 
