--- conflicted
+++ resolved
@@ -1218,29 +1218,11 @@
 
   auto self(shared_from_this());
 
-<<<<<<< HEAD
-  return waitForFuture(sendTransaction()
-                           .thenValue([this, wantToActivate](AsyncAgencyCommResult&& result) {
-                             if (result.ok() && result.statusCode() == 200) {
-                               return waitForSupervisionState(wantToActivate);
-                             } else {
-                               generateError(result.asResult());
-                             }
-                             return futures::makeFuture();
-                           })
-                           .thenError<VPackException>([this](VPackException const& e) {
-                             generateError(Result{e.errorCode(), e.what()});
-                           })
-                           .thenError<std::exception>([this](std::exception const& e) {
-                             generateError(rest::ResponseCode::SERVER_ERROR,
-                                           TRI_ERROR_HTTP_SERVER_ERROR, e.what());
-                           }));
-=======
   return waitForFuture(
       sendTransaction()
-          .thenValue([this, wantToActive](AsyncAgencyCommResult&& result) {
+          .thenValue([this, wantToActivate](AsyncAgencyCommResult&& result) {
             if (result.ok() && result.statusCode() == 200) {
-              return waitForSupervisionState(wantToActive);
+              return waitForSupervisionState(wantToActivate);
             } else {
               generateError(result.asResult());
             }
@@ -1253,7 +1235,6 @@
             generateError(rest::ResponseCode::SERVER_ERROR,
                           TRI_ERROR_HTTP_SERVER_ERROR, e.what());
           }));
->>>>>>> 0e41342e
 }
 
 RestStatus RestAdminClusterHandler::handlePutMaintenance() {
