////////////////////////////////////////////////////////////////////////////////
/// DISCLAIMER
///
/// Copyright 2014-2024 ArangoDB GmbH, Cologne, Germany
/// Copyright 2004-2014 triAGENS GmbH, Cologne, Germany
///
/// Licensed under the Business Source License 1.1 (the "License");
/// you may not use this file except in compliance with the License.
/// You may obtain a copy of the License at
///
///     https://github.com/arangodb/arangodb/blob/devel/LICENSE
///
/// Unless required by applicable law or agreed to in writing, software
/// distributed under the License is distributed on an "AS IS" BASIS,
/// WITHOUT WARRANTIES OR CONDITIONS OF ANY KIND, either express or implied.
/// See the License for the specific language governing permissions and
/// limitations under the License.
///
/// Copyright holder is ArangoDB GmbH, Cologne, Germany
///
/// @author Jan Steemann
////////////////////////////////////////////////////////////////////////////////

#pragma once

#include "Aql/QueryResult.h"
#include "RestHandler/RestVocbaseBaseHandler.h"
#include "Scheduler/Scheduler.h"
#include "Transaction/Hints.h"
#include "Transaction/OperationOrigin.h"

#include <memory>
#include <mutex>
#include <optional>
#include <string_view>

namespace arangodb {
namespace velocypack {
class Builder;
class Slice;
}  // namespace velocypack
namespace aql {
class Query;
class QueryRegistry;
struct QueryResult;
}  // namespace aql

<<<<<<< HEAD
template<typename T>
=======
template<typename>
>>>>>>> 85d970e9
struct async;

class Cursor;

/// @brief cursor request handler
class RestCursorHandler : public RestVocbaseBaseHandler {
 public:
  RestCursorHandler(ArangodServer&, GeneralRequest*, GeneralResponse*,
                    arangodb::aql::QueryRegistry*);

  ~RestCursorHandler();

  char const* name() const override { return "RestCursorHandler"; }
  RequestLane lane() const final;

<<<<<<< HEAD
  void runHandler(
      std::function<void(rest::RestHandler*)> responseCallback) override;
  RestStatus execute() override;
  futures::Future<futures::Unit> executeAsync() override;
  RestStatus continueExecute() override;
=======
  auto executeAsync() -> futures::Future<futures::Unit> override;
>>>>>>> 85d970e9
  void shutdownExecute(bool isFinalized) noexcept override;

  void cancel() final;

 protected:
  auto runHandlerStateMachineAsync() -> futures::Future<futures::Unit>;
  auto executeEngineAsync() -> async<void>;

 protected:
  /// @brief register the query either as streaming cursor or in _query
  /// the query is not executed here.
  /// this method is also used by derived classes
<<<<<<< HEAD
  auto registerQueryOrCursor(velocypack::Slice body,
                             transaction::OperationOrigin operationOrigin)
      -> async<void>;
=======
  async<void> registerQueryOrCursor(
      velocypack::Slice body, transaction::OperationOrigin operationOrigin);
>>>>>>> 85d970e9

  /// @brief Process the query registered in _query.
  /// The function is repeatable, so whenever we need to WAIT
  /// in AQL we can post a handler calling this function again.
<<<<<<< HEAD
  auto processQuery() -> async<void>;
=======
  async<void> processQuery();
>>>>>>> 85d970e9

  /// @brief returns the short id of the server which should handle this request
  ResultT<std::pair<std::string, bool>> forwardingTarget() override;

  /// @brief unregister the currently running query
  void unregisterQuery() noexcept;

  /// @brief handle the result returned by the query. This function is
  /// guaranteed
  ///        to not be interrupted and is guaranteed to get a complete
  ///        queryResult.
<<<<<<< HEAD
  virtual auto handleQueryResult() -> async<void>;
=======
  virtual async<void> handleQueryResult();
>>>>>>> 85d970e9

 private:
  /// @brief register the currently running query
  void registerQuery(std::shared_ptr<aql::Query> query);

  /// @brief cancel the currently running query
  void cancelQuery();

  /// @brief build options for the query as JSON
  ///        Will fill the _options Builder
  void buildOptions(velocypack::Slice slice);

  /// @brief append the contents of the cursor into the response body
  /// this function will also take care of the cursor and return it to the
  /// registry if required
<<<<<<< HEAD
  auto generateCursorResult(rest::ResponseCode code) -> async<void>;

  /// @brief create a cursor and return the first results
  auto createQueryCursor() -> async<void>;

  /// @brief return the next results from an existing cursor
  auto modifyQueryCursor() -> async<void>;
=======
  async<void> generateCursorResult(rest::ResponseCode code);

  /// @brief create a cursor and return the first results
  async<void> createQueryCursor();

  /// @brief return the next results from an existing cursor
  async<void> modifyQueryCursor();
>>>>>>> 85d970e9

  /// @brief dispose an existing cursor
  RestStatus deleteQueryCursor();

  /// @brief show last batch on retry if `allowRetry` flag is true, doesn't
  /// advance cursor
<<<<<<< HEAD
  auto showLatestBatch() -> async<void>;
=======
  async<void> showLatestBatch();
>>>>>>> 85d970e9

  /// @brief look up cursor by id. side-effect: populates _cursor in case cursor
  /// was found. in case cursor was not found, writes an error into the response
  void lookupCursor(std::string_view id,
                    std::optional<uint64_t> batchId = std::nullopt);

  /// @brief return a cursor to the repository, if one is set.
  void releaseCursor();

 protected:
  bool wasCanceled() const;

  /// @brief Reference to a queryResult, which is reused after waiting.
  aql::QueryResult _queryResult;

 private:
  /// @brief whether or not the query was killed
  bool _queryKilled;

  /// @brief currently running query
  std::shared_ptr<aql::Query> _query;

  /// @brief our query registry
  arangodb::aql::QueryRegistry* _queryRegistry;

  /// @brief leased query cursor, may be set by query continuation
  Cursor* _cursor;

  /// @brief lock for currently running query
  mutable std::mutex _queryLock;

  /// @brief A shared pointer to the query options velocypack, s.t. we avoid
  ///        to reparse and set default options
  std::shared_ptr<velocypack::Builder> _options;
};
}  // namespace arangodb<|MERGE_RESOLUTION|>--- conflicted
+++ resolved
@@ -45,11 +45,7 @@
 struct QueryResult;
 }  // namespace aql
 
-<<<<<<< HEAD
-template<typename T>
-=======
 template<typename>
->>>>>>> 85d970e9
 struct async;
 
 class Cursor;
@@ -65,15 +61,7 @@
   char const* name() const override { return "RestCursorHandler"; }
   RequestLane lane() const final;
 
-<<<<<<< HEAD
-  void runHandler(
-      std::function<void(rest::RestHandler*)> responseCallback) override;
-  RestStatus execute() override;
-  futures::Future<futures::Unit> executeAsync() override;
-  RestStatus continueExecute() override;
-=======
   auto executeAsync() -> futures::Future<futures::Unit> override;
->>>>>>> 85d970e9
   void shutdownExecute(bool isFinalized) noexcept override;
 
   void cancel() final;
@@ -86,23 +74,13 @@
   /// @brief register the query either as streaming cursor or in _query
   /// the query is not executed here.
   /// this method is also used by derived classes
-<<<<<<< HEAD
-  auto registerQueryOrCursor(velocypack::Slice body,
-                             transaction::OperationOrigin operationOrigin)
-      -> async<void>;
-=======
   async<void> registerQueryOrCursor(
       velocypack::Slice body, transaction::OperationOrigin operationOrigin);
->>>>>>> 85d970e9
 
   /// @brief Process the query registered in _query.
   /// The function is repeatable, so whenever we need to WAIT
   /// in AQL we can post a handler calling this function again.
-<<<<<<< HEAD
-  auto processQuery() -> async<void>;
-=======
   async<void> processQuery();
->>>>>>> 85d970e9
 
   /// @brief returns the short id of the server which should handle this request
   ResultT<std::pair<std::string, bool>> forwardingTarget() override;
@@ -114,11 +92,7 @@
   /// guaranteed
   ///        to not be interrupted and is guaranteed to get a complete
   ///        queryResult.
-<<<<<<< HEAD
-  virtual auto handleQueryResult() -> async<void>;
-=======
   virtual async<void> handleQueryResult();
->>>>>>> 85d970e9
 
  private:
   /// @brief register the currently running query
@@ -134,15 +108,6 @@
   /// @brief append the contents of the cursor into the response body
   /// this function will also take care of the cursor and return it to the
   /// registry if required
-<<<<<<< HEAD
-  auto generateCursorResult(rest::ResponseCode code) -> async<void>;
-
-  /// @brief create a cursor and return the first results
-  auto createQueryCursor() -> async<void>;
-
-  /// @brief return the next results from an existing cursor
-  auto modifyQueryCursor() -> async<void>;
-=======
   async<void> generateCursorResult(rest::ResponseCode code);
 
   /// @brief create a cursor and return the first results
@@ -150,18 +115,13 @@
 
   /// @brief return the next results from an existing cursor
   async<void> modifyQueryCursor();
->>>>>>> 85d970e9
 
   /// @brief dispose an existing cursor
   RestStatus deleteQueryCursor();
 
   /// @brief show last batch on retry if `allowRetry` flag is true, doesn't
   /// advance cursor
-<<<<<<< HEAD
-  auto showLatestBatch() -> async<void>;
-=======
   async<void> showLatestBatch();
->>>>>>> 85d970e9
 
   /// @brief look up cursor by id. side-effect: populates _cursor in case cursor
   /// was found. in case cursor was not found, writes an error into the response
