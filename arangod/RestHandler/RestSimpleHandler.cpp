--- conflicted
+++ resolved
@@ -41,13 +41,8 @@
 using namespace arangodb::rest;
 
 RestSimpleHandler::RestSimpleHandler(
-<<<<<<< HEAD
-    GeneralRequest* request, std::pair<arangodb::ApplicationV8*,
-                                    arangodb::aql::QueryRegistry*>* pair)
-=======
-    HttpRequest* request,
+    GeneralRequest* request, 
     std::pair<arangodb::ApplicationV8*, arangodb::aql::QueryRegistry*>* pair)
->>>>>>> 3524ee82
     : RestVocbaseBaseHandler(request),
       _applicationV8(pair->first),
       _queryRegistry(pair->second),
@@ -55,13 +50,7 @@
       _query(nullptr),
       _queryKilled(false) {}
 
-<<<<<<< HEAD
-
-
 GeneralHandler::status_t RestSimpleHandler::execute() {
-=======
-HttpHandler::status_t RestSimpleHandler::execute() {
->>>>>>> 3524ee82
   // extract the request type
   GeneralRequest::RequestType type = _request->requestType();
 
