////////////////////////////////////////////////////////////////////////////////
/// DISCLAIMER
///
/// Copyright 2014-2024 ArangoDB GmbH, Cologne, Germany
/// Copyright 2004-2014 triAGENS GmbH, Cologne, Germany
///
/// Licensed under the Business Source License 1.1 (the "License");
/// you may not use this file except in compliance with the License.
/// You may obtain a copy of the License at
///
///     https://github.com/arangodb/arangodb/blob/devel/LICENSE
///
/// Unless required by applicable law or agreed to in writing, software
/// distributed under the License is distributed on an "AS IS" BASIS,
/// WITHOUT WARRANTIES OR CONDITIONS OF ANY KIND, either express or implied.
/// See the License for the specific language governing permissions and
/// limitations under the License.
///
/// Copyright holder is ArangoDB GmbH, Cologne, Germany
///
/// @author Jan Steemann
////////////////////////////////////////////////////////////////////////////////

#include "RestSimpleHandler.h"
#include "Aql/BindParameters.h"
#include "Async/async.h"
#include "Basics/Exceptions.h"
#include "Basics/StaticStrings.h"
#include "Basics/VelocyPackHelper.h"
#include "Transaction/OperationOrigin.h"
#include "Transaction/StandaloneContext.h"
#include "Utils/CollectionNameResolver.h"
#include "VocBase/LogicalCollection.h"

#include <velocypack/Builder.h>
#include <velocypack/Dumper.h>
#include <velocypack/Iterator.h>
#include <velocypack/Slice.h>

using namespace arangodb;
using namespace arangodb::rest;

RestSimpleHandler::RestSimpleHandler(
    ArangodServer& server, GeneralRequest* request, GeneralResponse* response,
    arangodb::aql::QueryRegistry* queryRegistry)
    : RestCursorHandler(server, request, response, queryRegistry),
      _silent(true) {}

auto RestSimpleHandler::executeAsync() -> futures::Future<futures::Unit> {
  // extract the request type
  auto const type = _request->requestType();

  if (type == rest::RequestType::PUT) {
    bool parsingSuccess = false;
    VPackSlice body = this->parseVPackBody(parsingSuccess);
    if (!parsingSuccess) {
      co_return;
    }

    if (!body.isObject()) {
      generateError(rest::ResponseCode::BAD, TRI_ERROR_TYPE_ERROR,
                    "expecting JSON object body");
      co_return;
    }

    std::string const& prefix = _request->requestPath();

    if (prefix == RestVocbaseBaseHandler::SIMPLE_REMOVE_PATH) {
<<<<<<< HEAD
      co_return co_await removeByKeys(body);
    } else if (prefix == RestVocbaseBaseHandler::SIMPLE_LOOKUP_PATH) {
      co_return co_await lookupByKeys(body);
=======
      co_await removeByKeys(body);
      co_return;
    } else if (prefix == RestVocbaseBaseHandler::SIMPLE_LOOKUP_PATH) {
      co_await lookupByKeys(body);
      co_return;
>>>>>>> 85d970e9
    } else {
      generateError(rest::ResponseCode::BAD, TRI_ERROR_TYPE_ERROR,
                    "unsupported value for <operation>");
    }

    co_return;
  }

  generateError(rest::ResponseCode::METHOD_NOT_ALLOWED,
                TRI_ERROR_HTTP_METHOD_NOT_ALLOWED);
  co_return;
}

<<<<<<< HEAD
auto RestSimpleHandler::removeByKeys(VPackSlice const& slice) -> async<void> {
=======
async<void> RestSimpleHandler::removeByKeys(VPackSlice const& slice) {
>>>>>>> 85d970e9
  TRI_ASSERT(slice.isObject());
  std::string collectionName;
  {
    VPackSlice value = slice.get("collection");

    if (!value.isString()) {
      generateError(rest::ResponseCode::BAD, TRI_ERROR_TYPE_ERROR,
                    "expecting string for <collection>");
      co_return;
    }

    collectionName = value.copyString();

    if (!collectionName.empty() && collectionName[0] >= '0' &&
        collectionName[0] <= '9') {
      // If we have a numeric name we probably have to translate it.
      CollectionNameResolver resolver(_vocbase);

      collectionName = resolver.getCollectionName(collectionName);
    }
  }

  VPackSlice keys = slice.get("keys");

  if (!keys.isArray()) {
    generateError(rest::ResponseCode::BAD, TRI_ERROR_TYPE_ERROR,
                  "expecting array for <keys>");
    co_return;
  }

  bool waitForSync = false;
  bool returnOld = false;
  _silent = true;
  {
    VPackSlice value = slice.get("options");
    if (value.isObject()) {
      VPackSlice wfs = value.get("waitForSync");
      if (wfs.isBool()) {
        waitForSync = wfs.getBool();
      }
      wfs = value.get("silent");
      if (wfs.isBool()) {
        _silent = wfs.getBool();
      }
      wfs = value.get("returnOld");
      if (wfs.isBool()) {
        returnOld = wfs.getBool();
      }
    }
  }

  std::string aql(
      "FOR key IN @keys REMOVE key IN @@collection OPTIONS { ignoreErrors: "
      "true, waitForSync: ");
  aql.append(waitForSync ? "true" : "false");
  aql.append(" }");
  if (!_silent) {
    if (returnOld) {
      aql.append(" RETURN OLD");
    } else {
      aql.append(" RETURN {_id: OLD._id, _key: OLD._key, _rev: OLD._rev}");
    }
  }

  VPackBuilder data;
  data.openObject();
  data.add("query", VPackValue(aql));
  data.add(VPackValue("bindVars"));
  data.openObject();  // bindVars
  data.add("@collection", VPackValue(collectionName));
  data.add("keys", keys);
  data.close();  // bindVars
  data.close();

  co_return co_await registerQueryOrCursor(
      data.slice(),
      transaction::OperationOriginREST{"removing documents by keys"});
}

<<<<<<< HEAD
auto RestSimpleHandler::handleQueryResult() -> async<void> {
=======
async<void> RestSimpleHandler::handleQueryResult() {
>>>>>>> 85d970e9
  if (_queryResult.result.fail()) {
    if (_queryResult.result.is(TRI_ERROR_REQUEST_CANCELED) ||
        (_queryResult.result.is(TRI_ERROR_QUERY_KILLED) && wasCanceled())) {
      generateError(GeneralResponse::responseCode(TRI_ERROR_REQUEST_CANCELED),
                    TRI_ERROR_REQUEST_CANCELED);
    } else {
      generateError(_queryResult.result);
    }
    co_return;
  }

  // extract the request type
  auto const type = _request->requestType();
  std::string const& prefix = _request->requestPath();

  if (type == rest::RequestType::PUT) {
    if (prefix == RestVocbaseBaseHandler::SIMPLE_REMOVE_PATH) {
      handleQueryResultRemoveByKeys();
      co_return;
    } else if (prefix == RestVocbaseBaseHandler::SIMPLE_LOOKUP_PATH) {
      handleQueryResultLookupByKeys();
      co_return;
    }
  }

  // If we get here some checks before have already failed, we are
  // in an invalid state now.
  TRI_ASSERT(false);
  generateError(rest::ResponseCode::METHOD_NOT_ALLOWED,
                TRI_ERROR_HTTP_METHOD_NOT_ALLOWED);
  co_return;
}

void RestSimpleHandler::handleQueryResultRemoveByKeys() {
  size_t ignored = 0;
  size_t removed = 0;
  if (_queryResult.extra) {
    VPackSlice stats = _queryResult.extra->slice().get("stats");
    if (!stats.isNone()) {
      TRI_ASSERT(stats.isObject());
      VPackSlice found = stats.get("writesIgnored");
      if (found.isNumber()) {
        ignored = found.getNumericValue<size_t>();
      }
      if ((found = stats.get("writesExecuted")).isNumber()) {
        removed = found.getNumericValue<size_t>();
      }
    }
  }

  VPackBuilder result;
  result.add(VPackValue(VPackValueType::Object));
  result.add("removed", VPackValue(removed));
  result.add("ignored", VPackValue(ignored));
  result.add(StaticStrings::Error, VPackValue(false));
  result.add(StaticStrings::Code,
             VPackValue(static_cast<int>(rest::ResponseCode::OK)));
  if (!_silent) {
    result.add("old", _queryResult.data->slice());
  }
  result.close();

  generateResult(rest::ResponseCode::OK, result.slice(), _queryResult.context);
}

void RestSimpleHandler::handleQueryResultLookupByKeys() {
  VPackBuffer<uint8_t> resultBuffer;
  VPackBuilder result(resultBuffer);
  {
    VPackObjectBuilder guard(&result);
    resetResponse(rest::ResponseCode::OK);

    response()->setContentType(rest::ContentType::JSON);
    result.add(VPackValue("documents"));

    result.addExternal(_queryResult.data->slice().begin());
    result.add(StaticStrings::Error, VPackValue(false));
    result.add(StaticStrings::Code,
               VPackValue(static_cast<int>(_response->responseCode())));
  }

  generateResult(rest::ResponseCode::OK, std::move(resultBuffer),
                 _queryResult.context);
}

<<<<<<< HEAD
auto RestSimpleHandler::lookupByKeys(VPackSlice const& slice) -> async<void> {
=======
async<void> RestSimpleHandler::lookupByKeys(VPackSlice const& slice) {
>>>>>>> 85d970e9
  if (response() == nullptr) {
    THROW_ARANGO_EXCEPTION_MESSAGE(TRI_ERROR_INTERNAL, "invalid response");
  }

  std::string collectionName;
  {
    VPackSlice const value = slice.get("collection");

    if (!value.isString()) {
      generateError(rest::ResponseCode::BAD, TRI_ERROR_TYPE_ERROR,
                    "expecting string for <collection>");
      co_return;
    }

    collectionName = value.copyString();

    if (!collectionName.empty()) {
      auto col = _vocbase.lookupCollection(collectionName);

      if (col != nullptr && collectionName != col->name()) {
        // user has probably passed in a numeric collection id.
        // translate it into a "real" collection name
        collectionName = col->name();
      }
    }
  }

  VPackSlice const keys = slice.get("keys");

  if (!keys.isArray()) {
    generateError(rest::ResponseCode::BAD, TRI_ERROR_TYPE_ERROR,
                  "expecting array for <keys>");
    co_return;
  }

  std::string const aql(
      "FOR doc IN @@collection FILTER doc._key IN @keys RETURN doc");

  VPackBuilder data;
  data.openObject();
  data.add("query", VPackValue(aql));
  data.add(VPackValue("bindVars"));
  data.openObject();  // bindVars
  data.add("@collection", VPackValue(collectionName));
  data.add(VPackValue("keys"));
  arangodb::aql::BindParameters::stripCollectionNames(keys, collectionName,
                                                      data);
  data.close();  // bindVars
  data.close();

  co_return co_await registerQueryOrCursor(
      data.slice(),
      transaction::OperationOriginREST{"looking up documents by keys"});
}<|MERGE_RESOLUTION|>--- conflicted
+++ resolved
@@ -66,17 +66,11 @@
     std::string const& prefix = _request->requestPath();
 
     if (prefix == RestVocbaseBaseHandler::SIMPLE_REMOVE_PATH) {
-<<<<<<< HEAD
-      co_return co_await removeByKeys(body);
-    } else if (prefix == RestVocbaseBaseHandler::SIMPLE_LOOKUP_PATH) {
-      co_return co_await lookupByKeys(body);
-=======
       co_await removeByKeys(body);
       co_return;
     } else if (prefix == RestVocbaseBaseHandler::SIMPLE_LOOKUP_PATH) {
       co_await lookupByKeys(body);
       co_return;
->>>>>>> 85d970e9
     } else {
       generateError(rest::ResponseCode::BAD, TRI_ERROR_TYPE_ERROR,
                     "unsupported value for <operation>");
@@ -90,11 +84,7 @@
   co_return;
 }
 
-<<<<<<< HEAD
-auto RestSimpleHandler::removeByKeys(VPackSlice const& slice) -> async<void> {
-=======
 async<void> RestSimpleHandler::removeByKeys(VPackSlice const& slice) {
->>>>>>> 85d970e9
   TRI_ASSERT(slice.isObject());
   std::string collectionName;
   {
@@ -174,11 +164,7 @@
       transaction::OperationOriginREST{"removing documents by keys"});
 }
 
-<<<<<<< HEAD
-auto RestSimpleHandler::handleQueryResult() -> async<void> {
-=======
 async<void> RestSimpleHandler::handleQueryResult() {
->>>>>>> 85d970e9
   if (_queryResult.result.fail()) {
     if (_queryResult.result.is(TRI_ERROR_REQUEST_CANCELED) ||
         (_queryResult.result.is(TRI_ERROR_QUERY_KILLED) && wasCanceled())) {
@@ -264,11 +250,7 @@
                  _queryResult.context);
 }
 
-<<<<<<< HEAD
-auto RestSimpleHandler::lookupByKeys(VPackSlice const& slice) -> async<void> {
-=======
 async<void> RestSimpleHandler::lookupByKeys(VPackSlice const& slice) {
->>>>>>> 85d970e9
   if (response() == nullptr) {
     THROW_ARANGO_EXCEPTION_MESSAGE(TRI_ERROR_INTERNAL, "invalid response");
   }
