////////////////////////////////////////////////////////////////////////////////
/// DISCLAIMER
///
/// Copyright 2014-2016 ArangoDB GmbH, Cologne, Germany
/// Copyright 2004-2014 triAGENS GmbH, Cologne, Germany
///
/// Licensed under the Apache License, Version 2.0 (the "License");
/// you may not use this file except in compliance with the License.
/// You may obtain a copy of the License at
///
///     http://www.apache.org/licenses/LICENSE-2.0
///
/// Unless required by applicable law or agreed to in writing, software
/// distributed under the License is distributed on an "AS IS" BASIS,
/// WITHOUT WARRANTIES OR CONDITIONS OF ANY KIND, either express or implied.
/// See the License for the specific language governing permissions and
/// limitations under the License.
///
/// Copyright holder is ArangoDB GmbH, Cologne, Germany
///
/// @author Jan Steemann
////////////////////////////////////////////////////////////////////////////////

#include "RestSimpleHandler.h"
#include "Aql/Query.h"
#include "Aql/QueryRegistry.h"
#include "Basics/Exceptions.h"
#include "Basics/MutexLocker.h"
#include "Basics/ScopeGuard.h"
#include "Basics/VelocyPackHelper.h"
#include "Basics/VPackStringBufferAdapter.h"
#include "VocBase/Traverser.h"

#include <velocypack/Builder.h>
#include <velocypack/Dumper.h>
#include <velocypack/Iterator.h>
#include <velocypack/Slice.h>
#include <velocypack/velocypack-aliases.h>

using namespace arangodb;
using namespace arangodb::rest;

RestSimpleHandler::RestSimpleHandler(
<<<<<<< HEAD
    HttpRequest* request,
    std::pair<arangodb::ApplicationV8*, arangodb::aql::QueryRegistry*>* pair)
=======
    GeneralRequest* request, std::pair<arangodb::ApplicationV8*,
                                    arangodb::aql::QueryRegistry*>* pair)
>>>>>>> 189c9aff
    : RestVocbaseBaseHandler(request),
      _applicationV8(pair->first),
      _queryRegistry(pair->second),
      _queryLock(),
      _query(nullptr),
      _queryKilled(false) {}

<<<<<<< HEAD
HttpHandler::status_t RestSimpleHandler::execute() {
=======


GeneralHandler::status_t RestSimpleHandler::execute() {
>>>>>>> 189c9aff
  // extract the request type
  GeneralRequest::RequestType type = _request->requestType();

  if (type == GeneralRequest::HTTP_REQUEST_PUT) {
    bool parsingSuccess = true;
    VPackOptions options;
    std::shared_ptr<VPackBuilder> parsedBody =
        parseVelocyPackBody(&options, parsingSuccess);

    if (!parsingSuccess) {
      return status_t(HANDLER_DONE);
    }

    VPackSlice body = parsedBody.get()->slice();

    if (!body.isObject()) {
      generateError(GeneralResponse::BAD, TRI_ERROR_TYPE_ERROR,
                    "expecting JSON object body");
      return status_t(HANDLER_DONE);
    }

    char const* prefix = _request->requestPath();

    if (strcmp(prefix, RestVocbaseBaseHandler::SIMPLE_REMOVE_PATH.c_str()) ==
        0) {
      removeByKeys(body);
    } else if (strcmp(prefix,
                      RestVocbaseBaseHandler::SIMPLE_LOOKUP_PATH.c_str()) ==
               0) {
      lookupByKeys(body);
    } else {
      generateError(GeneralResponse::BAD, TRI_ERROR_TYPE_ERROR,
                    "unsupported value for <operation>");
    }

    return status_t(HANDLER_DONE);
  }

  generateError(GeneralResponse::METHOD_NOT_ALLOWED,
                TRI_ERROR_HTTP_METHOD_NOT_ALLOWED);
  return status_t(HANDLER_DONE);
}

bool RestSimpleHandler::cancel() { return cancelQuery(); }

////////////////////////////////////////////////////////////////////////////////
/// @brief register the currently running query
////////////////////////////////////////////////////////////////////////////////

void RestSimpleHandler::registerQuery(arangodb::aql::Query* query) {
  MUTEX_LOCKER(mutexLocker, _queryLock);

  TRI_ASSERT(_query == nullptr);
  _query = query;
}

////////////////////////////////////////////////////////////////////////////////
/// @brief unregister the currently running query
////////////////////////////////////////////////////////////////////////////////

void RestSimpleHandler::unregisterQuery() {
  MUTEX_LOCKER(mutexLocker, _queryLock);

  _query = nullptr;
}

////////////////////////////////////////////////////////////////////////////////
/// @brief cancel the currently running query
////////////////////////////////////////////////////////////////////////////////

bool RestSimpleHandler::cancelQuery() {
  MUTEX_LOCKER(mutexLocker, _queryLock);

  if (_query != nullptr) {
    _query->killed(true);
    _queryKilled = true;
    return true;
  }

  return false;
}

////////////////////////////////////////////////////////////////////////////////
/// @brief whether or not the query was canceled
////////////////////////////////////////////////////////////////////////////////

bool RestSimpleHandler::wasCanceled() {
  MUTEX_LOCKER(mutexLocker, _queryLock);
  return _queryKilled;
}

////////////////////////////////////////////////////////////////////////////////
/// @brief was docuBlock RestRemoveByKeys
////////////////////////////////////////////////////////////////////////////////

void RestSimpleHandler::removeByKeys(VPackSlice const& slice) {
  TRI_ASSERT(slice.isObject());
  try {
    std::string collectionName;
    {
      VPackSlice const value = slice.get("collection");

      if (!value.isString()) {
        generateError(GeneralResponse::BAD, TRI_ERROR_TYPE_ERROR,
                      "expecting string for <collection>");
        return;
      }

      collectionName = value.copyString();

      if (!collectionName.empty()) {
        auto const* col =
            TRI_LookupCollectionByNameVocBase(_vocbase, collectionName.c_str());

        if (col != nullptr && collectionName.compare(col->_name) != 0) {
          // user has probably passed in a numeric collection id.
          // translate it into a "real" collection name
          collectionName = std::string(col->_name);
        }
      }
    }

    VPackSlice const keys = slice.get("keys");

    if (!keys.isArray()) {
      generateError(GeneralResponse::BAD, TRI_ERROR_TYPE_ERROR,
                    "expecting array for <keys>");
      return;
    }

    bool waitForSync = false;
    {
      VPackSlice const value = slice.get("options");
      if (value.isObject()) {
        VPackSlice wfs = value.get("waitForSync");
        if (wfs.isBool()) {
          waitForSync = wfs.getBool();
        }
      }
    }

    VPackBuilder bindVars;
    bindVars.openObject();
    bindVars.add("@collection", VPackValue(collectionName));
    bindVars.add("keys", keys);
    bindVars.close();
    VPackSlice varsSlice = bindVars.slice();

    std::string aql(
        "FOR key IN @keys REMOVE key IN @@collection OPTIONS { ignoreErrors: "
        "true, waitForSync: ");
    aql.append(waitForSync ? "true" : "false");
    aql.append(" }");

    arangodb::aql::Query query(
        _applicationV8, false, _vocbase, aql.c_str(), aql.size(),
        arangodb::basics::VelocyPackHelper::velocyPackToJson(varsSlice),
        nullptr, arangodb::aql::PART_MAIN);

    registerQuery(&query);
    auto queryResult = query.execute(_queryRegistry);
    unregisterQuery();

    if (queryResult.code != TRI_ERROR_NO_ERROR) {
      if (queryResult.code == TRI_ERROR_REQUEST_CANCELED ||
          (queryResult.code == TRI_ERROR_QUERY_KILLED && wasCanceled())) {
        THROW_ARANGO_EXCEPTION(TRI_ERROR_REQUEST_CANCELED);
      }

      THROW_ARANGO_EXCEPTION_MESSAGE(queryResult.code, queryResult.details);
    }

    {
      createResponse(GeneralResponse::OK);
      _response->setContentType("application/json; charset=utf-8");

      size_t ignored = 0;
      size_t removed = 0;
      if (queryResult.stats != nullptr) {
        VPackSlice stats = queryResult.stats->slice();

        if (!stats.isNone()) {
          TRI_ASSERT(stats.isObject());
          VPackSlice found = stats.get("writesIgnored");
          if (found.isNumber()) {
            ignored = found.getNumericValue<size_t>();
          }

          found = stats.get("writesExecuted");
          if (found.isNumber()) {
            removed = found.getNumericValue<size_t>();
          }
        }
      }

      VPackBuilder result;
      result.add(VPackValue(VPackValueType::Object));
      result.add("removed", VPackValue(removed));
      result.add("ignored", VPackValue(ignored));
      result.add("error", VPackValue(false));
      result.add("code", VPackValue(_response->responseCode()));
      result.close();
      VPackSlice s = result.slice();

      arangodb::basics::VPackStringBufferAdapter buffer(
          _response->body().stringBuffer());
      VPackDumper dumper(&buffer);
      dumper.dump(s);
    }
  } catch (arangodb::basics::Exception const& ex) {
    unregisterQuery();
    generateError(GeneralResponse::responseCode(ex.code()), ex.code(), ex.what());
  } catch (...) {
    unregisterQuery();
    generateError(GeneralResponse::SERVER_ERROR, TRI_ERROR_INTERNAL);
  }
}

////////////////////////////////////////////////////////////////////////////////
/// @brief was docuBlock RestLookupByKeys
////////////////////////////////////////////////////////////////////////////////

void RestSimpleHandler::lookupByKeys(VPackSlice const& slice) {
  try {
    std::string collectionName;
    {
      VPackSlice const value = slice.get("collection");
      if (!value.isString()) {
        generateError(GeneralResponse::BAD, TRI_ERROR_TYPE_ERROR,
                      "expecting string for <collection>");
        return;
      }
      collectionName = value.copyString();

      if (!collectionName.empty()) {
        auto const* col =
            TRI_LookupCollectionByNameVocBase(_vocbase, collectionName.c_str());

        if (col != nullptr && collectionName.compare(col->_name) != 0) {
          // user has probably passed in a numeric collection id.
          // translate it into a "real" collection name
          collectionName = std::string(col->_name);
        }
      }
    }

    VPackSlice const keys = slice.get("keys");

    if (!keys.isArray()) {
      generateError(GeneralResponse::BAD, TRI_ERROR_TYPE_ERROR,
                    "expecting array for <keys>");
      return;
    }

    VPackBuilder bindVars;
    bindVars.add(VPackValue(VPackValueType::Object));
    bindVars.add("@collection", VPackValue(collectionName));
    VPackBuilder strippedBuilder =
        arangodb::aql::BindParameters::StripCollectionNames(
            keys, collectionName.c_str());
    VPackSlice stripped = strippedBuilder.slice();

    bindVars.add("keys", stripped);
    bindVars.close();
    VPackSlice varsSlice = bindVars.slice();

    std::string const aql(
        "FOR doc IN @@collection FILTER doc._key IN @keys RETURN doc");

    arangodb::aql::Query query(
        _applicationV8, false, _vocbase, aql.c_str(), aql.size(),
        arangodb::basics::VelocyPackHelper::velocyPackToJson(varsSlice),
        nullptr, arangodb::aql::PART_MAIN);

    registerQuery(&query);
    auto queryResult = query.execute(_queryRegistry);
    unregisterQuery();

    if (queryResult.code != TRI_ERROR_NO_ERROR) {
      if (queryResult.code == TRI_ERROR_REQUEST_CANCELED ||
          (queryResult.code == TRI_ERROR_QUERY_KILLED && wasCanceled())) {
        THROW_ARANGO_EXCEPTION(TRI_ERROR_REQUEST_CANCELED);
      }

      THROW_ARANGO_EXCEPTION_MESSAGE(queryResult.code, queryResult.details);
    }

    size_t resultSize = 10;
    if (TRI_IsArrayJson(queryResult.json)) {
      resultSize = TRI_LengthArrayJson(queryResult.json);
    }

    {
      createResponse(GeneralResponse::OK);
      _response->setContentType("application/json; charset=utf-8");

      arangodb::basics::Json result(arangodb::basics::Json::Object, 3);

      if (TRI_IsArrayJson(queryResult.json)) {
        size_t const n = TRI_LengthArrayJson(queryResult.json);

        // This is for internal use of AQL Traverser only.
        // Should not be documented
        VPackSlice const postFilter = slice.get("filter");
        if (postFilter.isArray()) {
          std::vector<arangodb::traverser::TraverserExpression*> expressions;
          arangodb::basics::ScopeGuard guard{[]() -> void {},
                                             [&expressions]() -> void {
                                               for (auto& e : expressions) {
                                                 delete e;
                                               }
                                             }};

          VPackValueLength length = postFilter.length();

          expressions.reserve(length);

          for (auto const& it : VPackArrayIterator(postFilter)) {
            if (it.isObject()) {
              auto expression =
                  std::make_unique<traverser::TraverserExpression>(it);
              expressions.emplace_back(expression.get());
              expression.release();
            }
          }

          arangodb::basics::Json filteredDocuments(
              arangodb::basics::Json::Array, n);
          arangodb::basics::Json filteredIds(arangodb::basics::Json::Array);

          for (size_t i = 0; i < n; ++i) {
            TRI_json_t const* tmp = TRI_LookupArrayJson(queryResult.json, i);
            if (tmp != nullptr) {
              bool add = true;
              for (auto& e : expressions) {
                if (!e->isEdgeAccess && !e->matchesCheck(tmp)) {
                  add = false;
                  try {
                    std::string _id =
                        arangodb::basics::JsonHelper::checkAndGetStringValue(
                            tmp, "_id");
                    arangodb::basics::Json tmp(_id);
                    filteredIds.add(tmp.steal());
                  } catch (...) {
                    // This should never occur.
                  }
                  break;
                }
              }
              if (add) {
                filteredDocuments.add(TRI_CopyJson(TRI_UNKNOWN_MEM_ZONE, tmp));
              }
            }
          }

          result.set("documents", filteredDocuments);
          result.set("filtered", filteredIds);
        } else {
          result.set("documents", arangodb::basics::Json(
                                      TRI_UNKNOWN_MEM_ZONE, queryResult.json,
                                      arangodb::basics::Json::AUTOFREE));
          queryResult.json = nullptr;
        }
      } else {
        result.set("documents", arangodb::basics::Json(
                                    TRI_UNKNOWN_MEM_ZONE, queryResult.json,
                                    arangodb::basics::Json::AUTOFREE));
        queryResult.json = nullptr;
      }

      result.set("error", arangodb::basics::Json(false));
      result.set("code", arangodb::basics::Json(
                             static_cast<double>(_response->responseCode())));

      // reserve 48 bytes per result document by default
      int res = _response->body().reserve(48 * resultSize);

      if (res != TRI_ERROR_NO_ERROR) {
        THROW_ARANGO_EXCEPTION(res);
      }

      result.dump(_response->body());
    }
  } catch (arangodb::basics::Exception const& ex) {
    unregisterQuery();
    generateError(GeneralResponse::responseCode(ex.code()), ex.code(), ex.what());
  } catch (std::exception const& ex) {
    unregisterQuery();
    generateError(GeneralResponse::SERVER_ERROR, TRI_ERROR_INTERNAL, ex.what());
  } catch (...) {
    unregisterQuery();
    generateError(GeneralResponse::SERVER_ERROR, TRI_ERROR_INTERNAL);
  }
}<|MERGE_RESOLUTION|>--- conflicted
+++ resolved
@@ -41,13 +41,8 @@
 using namespace arangodb::rest;
 
 RestSimpleHandler::RestSimpleHandler(
-<<<<<<< HEAD
-    HttpRequest* request,
+    GeneralRequest* request, 
     std::pair<arangodb::ApplicationV8*, arangodb::aql::QueryRegistry*>* pair)
-=======
-    GeneralRequest* request, std::pair<arangodb::ApplicationV8*,
-                                    arangodb::aql::QueryRegistry*>* pair)
->>>>>>> 189c9aff
     : RestVocbaseBaseHandler(request),
       _applicationV8(pair->first),
       _queryRegistry(pair->second),
@@ -55,13 +50,8 @@
       _query(nullptr),
       _queryKilled(false) {}
 
-<<<<<<< HEAD
-HttpHandler::status_t RestSimpleHandler::execute() {
-=======
-
-
 GeneralHandler::status_t RestSimpleHandler::execute() {
->>>>>>> 189c9aff
+
   // extract the request type
   GeneralRequest::RequestType type = _request->requestType();
 
