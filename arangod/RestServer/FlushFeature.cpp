--- conflicted
+++ resolved
@@ -43,13 +43,9 @@
 FlushFeature::FlushFeature(ApplicationServer* server)
     : ApplicationFeature(server, "Flush"),
       _flushInterval(1000000) {
-<<<<<<< HEAD
-  setOptional(false);
+  setOptional(true);
   startsAfter("BasicsPhase");
 
-=======
-  setOptional(true);
->>>>>>> ccde2a5e
   startsAfter("StorageEngine");
   startsAfter("MMFilesLogfileManager");
 }
