--- conflicted
+++ resolved
@@ -137,14 +137,7 @@
   return (*it2).second.second;
 }
 
-<<<<<<< HEAD
-VocbaseContext::VocbaseContext(HttpRequest* request, TRI_server_t* server,
-=======
-
-
-
 VocbaseContext::VocbaseContext(GeneralRequest* request, TRI_server_t* server,
->>>>>>> 189c9aff
                                TRI_vocbase_t* vocbase)
     : RequestContext(request), _server(server), _vocbase(vocbase) {
   TRI_ASSERT(_server != nullptr);
@@ -329,15 +322,10 @@
     std::string::size_type n = up.find(':', 0);
 
     if (n == std::string::npos || n == 0 || n + 1 > up.size()) {
-<<<<<<< HEAD
-      LOG(TRACE) << "invalid authentication data found, cannot extract username/password";
-      return HttpResponse::BAD;
-=======
       LOG_TRACE(
           "invalid authentication data found, cannot extract "
           "username/password");
       return GeneralResponse::BAD;
->>>>>>> 189c9aff
     }
 
     username = up.substr(0, n);
@@ -365,14 +353,10 @@
     return GeneralResponse::FORBIDDEN;
   }
 
-<<<<<<< HEAD
-  return HttpResponse::OK;
-=======
   return GeneralResponse::OK;
 }
 
 // @TODO:Create authenticateVStream method
 GeneralResponse::VstreamResponseCode VocbaseContext::authenticateVstream() {
   return GeneralResponse::VSTREAM_OK;
->>>>>>> 189c9aff
 }