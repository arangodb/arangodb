////////////////////////////////////////////////////////////////////////////////
/// DISCLAIMER
///
/// Copyright 2014-2016 ArangoDB GmbH, Cologne, Germany
/// Copyright 2004-2014 triAGENS GmbH, Cologne, Germany
///
/// Licensed under the Apache License, Version 2.0 (the "License");
/// you may not use this file except in compliance with the License.
/// You may obtain a copy of the License at
///
///     http://www.apache.org/licenses/LICENSE-2.0
///
/// Unless required by applicable law or agreed to in writing, software
/// distributed under the License is distributed on an "AS IS" BASIS,
/// WITHOUT WARRANTIES OR CONDITIONS OF ANY KIND, either express or implied.
/// See the License for the specific language governing permissions and
/// limitations under the License.
///
/// Copyright holder is ArangoDB GmbH, Cologne, Germany
///
/// @author Dr. Frank Celler
////////////////////////////////////////////////////////////////////////////////

#include "VocbaseContext.h"
#include "GeneralServer/AuthenticationFeature.h"
#include "Logger/Logger.h"
#include "VocBase/AuthInfo.h"
#include "VocBase/vocbase.h"

using namespace arangodb;
using namespace arangodb::basics;
using namespace arangodb::rest;

double VocbaseContext::ServerSessionTtl =
    60.0 * 60.0 * 24 * 60;  // 2 month session timeout

VocbaseContext* VocbaseContext::create(GeneralRequest* req,
                                       TRI_vocbase_t* vocbase) {
  TRI_ASSERT(vocbase != nullptr);
  // _vocbase has already been refcounted for us
  TRI_ASSERT(!vocbase->isDangling());
<<<<<<< HEAD
  
  AuthenticationFeature* auth = AuthenticationFeature::INSTANCE;
  
  if (auth == nullptr) {
    return nullptr;
  }

  if (!auth->isActive()) {
    return new VocbaseContext(req, vocbase, /*isSuperuser*/ true,
=======
  AuthenticationFeature *auth = AuthenticationFeature::INSTANCE;
  if (auth != nullptr && !auth->isActive()) {
    return new VocbaseContext(req, vocbase, /*isInternal*/ true,
>>>>>>> fd3f9d99
                              /*sysLevel*/ AuthLevel::RW,
                              /*sysLevel*/ AuthLevel::RW);
  }

  if (req->authorized()) {
    // superusers will have an empty username. This MUST be invalid
    // for users authenticating with name / password
    if (req->user().empty()) {
      if (req->authenticationMethod() != AuthenticationMethod::JWT) {
        std::string msg = "only jwt can be used to authenticate as superuser";
        LOG_TOPIC(WARN, Logger::AUTHORIZATION) << msg;
        THROW_ARANGO_EXCEPTION_MESSAGE(TRI_ERROR_BAD_PARAMETER, msg);
      }
      return new VocbaseContext(req, vocbase, /*isInternal*/ true,
                                /*sysLevel*/ AuthLevel::RW,
                                /*dbLevel*/ AuthLevel::RW);
    }
    AuthInfo* ai = auth->authInfo();
    TRI_ASSERT(ai != nullptr);
    AuthLevel dbLvl = ai->canUseDatabase(req->user(), req->databaseName());
    AuthLevel sysLvl = dbLvl;
    if (req->databaseName() != TRI_VOC_SYSTEM_DATABASE) {
      sysLvl = ai->canUseDatabase(req->user(), TRI_VOC_SYSTEM_DATABASE);
    }
    return new VocbaseContext(req, vocbase, /*isInternal*/ false,
                              /*sysLevel*/ sysLvl,
                              /*dbLevel*/ dbLvl);
  }
  return new VocbaseContext(req, vocbase, /*isInternal*/ false,
                            /*sysLevel*/ AuthLevel::NONE,
                            /*dbLevel*/ AuthLevel::NONE);
}

VocbaseContext::VocbaseContext(GeneralRequest* req, TRI_vocbase_t* vocbase,
                               bool isInternal, AuthLevel sys,
                               AuthLevel dbl)
    : ExecContext(isInternal, req->user(), req->databaseName(), sys, dbl),
      _vocbase(vocbase) {
  TRI_ASSERT(_vocbase != nullptr);
  // _vocbase has already been refcounted for us
  TRI_ASSERT(!_vocbase->isDangling());
}

VocbaseContext::~VocbaseContext() {
  TRI_ASSERT(!_vocbase->isDangling());
  _vocbase->release();
}

/// FIXME: workaround to enable Foxx apps with superuser rights
void VocbaseContext::upgradeSuperuser() {
  TRI_ASSERT(!_isInternal);
  TRI_ASSERT(_user.empty());
  _isInternal = true;
  _systemDbAuthLevel = AuthLevel::RW;
  _databaseAuthLevel = AuthLevel::RW;
}

void VocbaseContext::upgradeReadOnly() {
  TRI_ASSERT(!_isInternal);
  TRI_ASSERT(_user.empty());
  _isInternal = true;
  _systemDbAuthLevel = AuthLevel::RO;
  _databaseAuthLevel = AuthLevel::RO;
}<|MERGE_RESOLUTION|>--- conflicted
+++ resolved
@@ -39,8 +39,7 @@
   TRI_ASSERT(vocbase != nullptr);
   // _vocbase has already been refcounted for us
   TRI_ASSERT(!vocbase->isDangling());
-<<<<<<< HEAD
-  
+
   AuthenticationFeature* auth = AuthenticationFeature::INSTANCE;
   
   if (auth == nullptr) {
@@ -48,12 +47,7 @@
   }
 
   if (!auth->isActive()) {
-    return new VocbaseContext(req, vocbase, /*isSuperuser*/ true,
-=======
-  AuthenticationFeature *auth = AuthenticationFeature::INSTANCE;
-  if (auth != nullptr && !auth->isActive()) {
     return new VocbaseContext(req, vocbase, /*isInternal*/ true,
->>>>>>> fd3f9d99
                               /*sysLevel*/ AuthLevel::RW,
                               /*sysLevel*/ AuthLevel::RW);
   }
