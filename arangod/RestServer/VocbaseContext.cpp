--- conflicted
+++ resolved
@@ -96,24 +96,14 @@
 }
 
 void VocbaseContext::forceSuperuser() {
-<<<<<<< HEAD
-  TRI_ASSERT(!_internal);
-  TRI_ASSERT(_user.empty());
-=======
   TRI_ASSERT(!_internal || _user.empty());
->>>>>>> 8673c1c3
   _internal = true;
   _systemDbAuthLevel = AuthLevel::RW;
   _databaseAuthLevel = AuthLevel::RW;
 }
 
 void VocbaseContext::forceReadOnly() {
-<<<<<<< HEAD
-  TRI_ASSERT(!_internal);
-  TRI_ASSERT(_user.empty());
-=======
   TRI_ASSERT(!_internal || _user.empty());
->>>>>>> 8673c1c3
   _internal = true;
   _systemDbAuthLevel = AuthLevel::RO;
   _databaseAuthLevel = AuthLevel::RO;
