--- conflicted
+++ resolved
@@ -51,11 +51,7 @@
     virtual ~FlushSubscription() = default;
     virtual Result commit(velocypack::Slice const& data) = 0;
   };
-<<<<<<< HEAD
-  struct FlushSubscriptionBase;  // forward declaration
-=======
   class FlushSubscriptionBase; // forward declaration
->>>>>>> 27c4ab53
 
   explicit FlushFeature(application_features::ApplicationServer& server);
 
