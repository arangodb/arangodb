////////////////////////////////////////////////////////////////////////////////
/// DISCLAIMER
///
/// Copyright 2016 ArangoDB GmbH, Cologne, Germany
///
/// Licensed under the Apache License, Version 2.0 (the "License");
/// you may not use this file except in compliance with the License.
/// You may obtain a copy of the License at
///
///     http://www.apache.org/licenses/LICENSE-2.0
///
/// Unless required by applicable law or agreed to in writing, software
/// distributed under the License is distributed on an "AS IS" BASIS,
/// WITHOUT WARRANTIES OR CONDITIONS OF ANY KIND, either express or implied.
/// See the License for the specific language governing permissions and
/// limitations under the License.
///
/// Copyright holder is ArangoDB GmbH, Cologne, Germany
///
/// @author Jan Steemann
////////////////////////////////////////////////////////////////////////////////

#ifndef ARANGODB_REST_SERVER_FLUSH_FEATURE_H
#define ARANGODB_REST_SERVER_FLUSH_FEATURE_H 1

#include "ApplicationFeatures/ApplicationFeature.h"
#include "Basics/ReadWriteLock.h"

<<<<<<< HEAD
struct TRI_vocbase_t;  // forward declaration
=======
struct TRI_vocbase_t; // forward declaration
>>>>>>> 0685be74

namespace arangodb {

class FlushThread;
class FlushTransaction;

class FlushFeature final : public application_features::ApplicationFeature {
 public:
  typedef std::unique_ptr<FlushTransaction, std::function<void(FlushTransaction*)>> FlushTransactionPtr;

  typedef std::function<FlushTransactionPtr()> FlushCallback;

  /// @brief handle a 'Flush' marker during recovery
  /// @param vocbase the vocbase the marker applies to
  /// @param slice the originally stored marker body
  /// @return success
  typedef std::function<Result(TRI_vocbase_t const& vocbase, velocypack::Slice const& slice)> FlushRecoveryCallback;

  /// @brief write a 'Flush' marker to the WAL, on success update the
  ///        corresponding TRI_voc_tick_t for the subscription
  struct FlushSubscription {
    virtual ~FlushSubscription() = default;
    virtual Result commit(velocypack::Slice const& data) = 0;
  };
<<<<<<< HEAD
  struct FlushSubscriptionBase;  // forward declaration
=======
  class FlushSubscriptionBase; // forward declaration
>>>>>>> 0685be74

  explicit FlushFeature(application_features::ApplicationServer& server);

  void collectOptions(std::shared_ptr<options::ProgramOptions> options) override;

  /// @brief add a callback for 'Flush' recovery markers of the specified type
  ///        encountered during recovery
  /// @param type the 'Flush' marker type to invoke callback for
  /// @param callback the callback to invoke
  /// @return success, false == handler for the specified type already registered
  /// @note not thread-safe on the assumption of static factory registration
  static bool registerFlushRecoveryCallback(std::string const& type,
                                            FlushRecoveryCallback const& callback);

  /// @brief register a flush subscription that will ensure replay of all WAL
  ///        entries after the latter of registration or the last successful
  ///        token commit
  /// @param type the 'Flush' marker type to invoke callback for
  /// @param vocbase the associate vocbase
  /// @return a token used for marking flush synchronization
  ///         release of the token will unregister the subscription
  ///         nullptr == error
  std::shared_ptr<FlushSubscription> registerFlushSubscription(std::string const& type,
                                                               TRI_vocbase_t const& vocbase);

  /// @brief release all ticks not used by the flush subscriptions
  arangodb::Result releaseUnusedTicks();

  void validateOptions(std::shared_ptr<options::ProgramOptions>) override;
  void prepare() override;
  void start() override;
  void beginShutdown() override;
  void stop() override;
  void unprepare() override;

  static bool isRunning() { return _isRunning.load(); }

  /// @brief register the callback, using ptr as key
  void registerCallback(void* ptr, FlushFeature::FlushCallback const& cb);

  /// @brief unregister the callback, by ptr
  /// if the callback is unknown, returns false.
  bool unregisterCallback(void* ptr);

  /// @brief executes all callbacks. the order in which they are executed is
  /// undefined
  void executeCallbacks();

 private:
  uint64_t _flushInterval;
  std::unique_ptr<FlushThread> _flushThread;
  static std::atomic<bool> _isRunning;
  basics::ReadWriteLock _threadLock;

  basics::ReadWriteLock _callbacksLock;
  std::unordered_map<void*, FlushCallback> _callbacks;
  std::unordered_set<std::shared_ptr<FlushSubscriptionBase>> _flushSubscriptions;
  std::mutex _flushSubscriptionsMutex;
};

}  // namespace arangodb

#endif<|MERGE_RESOLUTION|>--- conflicted
+++ resolved
@@ -26,11 +26,7 @@
 #include "ApplicationFeatures/ApplicationFeature.h"
 #include "Basics/ReadWriteLock.h"
 
-<<<<<<< HEAD
 struct TRI_vocbase_t;  // forward declaration
-=======
-struct TRI_vocbase_t; // forward declaration
->>>>>>> 0685be74
 
 namespace arangodb {
 
@@ -55,11 +51,7 @@
     virtual ~FlushSubscription() = default;
     virtual Result commit(velocypack::Slice const& data) = 0;
   };
-<<<<<<< HEAD
-  struct FlushSubscriptionBase;  // forward declaration
-=======
   class FlushSubscriptionBase; // forward declaration
->>>>>>> 0685be74
 
   explicit FlushFeature(application_features::ApplicationServer& server);
 
