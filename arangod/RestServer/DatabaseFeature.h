--- conflicted
+++ resolved
@@ -46,11 +46,8 @@
 }  // namespace application_features
 class IOHeartbeatThread;
 class LogicalCollection;
-<<<<<<< HEAD
 class StorageEngine;
 
-=======
->>>>>>> d88c1d9e
 namespace velocypack {
 class Builder;
 class Slice;
@@ -61,17 +58,12 @@
   DatabaseManagerThread(DatabaseManagerThread const&) = delete;
   DatabaseManagerThread& operator=(DatabaseManagerThread const&) = delete;
 
-<<<<<<< HEAD
-  DatabaseManagerThread(Server&, DatabaseFeature& databaseFeature,
-                        StorageEngine& engine, V8DealerFeature& dealer);
-  ~DatabaseManagerThread();
-=======
   /// @brief database manager thread main loop
   /// the purpose of this thread is to physically remove directories of
   /// databases that have been dropped
-  explicit DatabaseManagerThread(Server& server);
+  DatabaseManagerThread(Server&, DatabaseFeature& databaseFeature,
+                        StorageEngine& engine, V8DealerFeature& dealer);
   ~DatabaseManagerThread() final;
->>>>>>> d88c1d9e
 
   void run() final;
 
