////////////////////////////////////////////////////////////////////////////////
/// DISCLAIMER
///
/// Copyright 2014-2023 ArangoDB GmbH, Cologne, Germany
/// Copyright 2004-2014 triAGENS GmbH, Cologne, Germany
///
/// Licensed under the Apache License, Version 2.0 (the "License");
/// you may not use this file except in compliance with the License.
/// You may obtain a copy of the License at
///
///     http://www.apache.org/licenses/LICENSE-2.0
///
/// Unless required by applicable law or agreed to in writing, software
/// distributed under the License is distributed on an "AS IS" BASIS,
/// WITHOUT WARRANTIES OR CONDITIONS OF ANY KIND, either express or implied.
/// See the License for the specific language governing permissions and
/// limitations under the License.
///
/// Copyright holder is ArangoDB GmbH, Cologne, Germany
///
/// @author Dr. Frank Celler
////////////////////////////////////////////////////////////////////////////////

#pragma once

#include "ApplicationFeatures/ApplicationFeature.h"
#include "Basics/Thread.h"
#include "Containers/FlatHashMap.h"
#include "Containers/FlatHashSet.h"
#include "Replication2/Version.h"
#include "RestServer/arangod.h"
#include "Utils/DatabaseGuard.h"
#include "Utils/VersionTracker.h"
#include "VocBase/voc-types.h"
#include "VocBase/Methods/Databases.h"

#include <mutex>
#include <memory>
#include <vector>

struct TRI_vocbase_t;

namespace arangodb {
namespace application_features {
class ApplicationServer;
}  // namespace application_features
class IOHeartbeatThread;
class LogicalCollection;
namespace velocypack {
class Builder;
class Slice;
}  // namespace velocypack

class DatabaseManagerThread final : public ServerThread<ArangodServer> {
 public:
  DatabaseManagerThread(DatabaseManagerThread const&) = delete;
  DatabaseManagerThread& operator=(DatabaseManagerThread const&) = delete;

  /// @brief database manager thread main loop
  /// the purpose of this thread is to physically remove directories of
  /// databases that have been dropped
  explicit DatabaseManagerThread(Server& server);
  ~DatabaseManagerThread() final;

  void run() final;

 private:
  // how long will the thread pause between iterations
  static constexpr unsigned long waitTime() {
    return static_cast<unsigned long>(500U * 1000U);
  }
};

class DatabaseFeature final : public ArangodFeature {
  friend class DatabaseManagerThread;

 public:
  static constexpr std::string_view name() noexcept { return "Database"; }

  explicit DatabaseFeature(Server& server);
  ~DatabaseFeature() final;

  void collectOptions(std::shared_ptr<options::ProgramOptions>) final;
  void validateOptions(std::shared_ptr<options::ProgramOptions>) final;
  void start() final;
  void beginShutdown() final;
  void stop() final;
  void unprepare() final;
  void prepare() final;

  // used by unit tests
#ifdef ARANGODB_USE_GOOGLE_TESTS
  ErrorCode loadDatabases(velocypack::Slice databases) {
    return iterateDatabases(databases);
  }
#endif

  /// @brief will be called when the recovery phase has run
  /// this will call the engine-specific recoveryDone() procedures
  /// and will execute engine-unspecific operations (such as starting
  /// the replication appliers) for all databases
  void recoveryDone();

  /// @brief whether or not the DatabaseFeature has started (and thus has
  /// completely populated its lists of databases and collections from
  /// persistent storage)
  bool started() const noexcept;

  /// @brief enumerate all databases
  void enumerate(std::function<void(TRI_vocbase_t*)> const& callback);

  //////////////////////////////////////////////////////////////////////////////
  /// @brief register a callback
  ///        if StorageEngine.inRecovery() -> call at start of recoveryDone()
  ///                                         and fail recovery if callback
  ///                                         !ok()
  ///        if !StorageEngine.inRecovery() -> call immediately and return
  ///                                          result
  //////////////////////////////////////////////////////////////////////////////
  Result registerPostRecoveryCallback(std::function<Result()>&& callback);

  VersionTracker* versionTracker() { return &_versionTracker; }

  /// @brief get the ids of all local databases
  std::vector<TRI_voc_tick_t> getDatabaseIds(bool includeSystem);
  std::vector<std::string> getDatabaseNames();
  std::vector<std::string> getDatabaseNamesForUser(std::string const& user);

  Result createDatabase(arangodb::CreateDatabaseInfo&&, TRI_vocbase_t*& result);

  ErrorCode dropDatabase(std::string_view name);
  ErrorCode dropDatabase(TRI_voc_tick_t id);

  void inventory(arangodb::velocypack::Builder& result, TRI_voc_tick_t,
                 std::function<bool(arangodb::LogicalCollection const*)> const&
                     nameFilter);

  VocbasePtr useDatabase(std::string_view name) const;
  VocbasePtr useDatabase(TRI_voc_tick_t id) const;

  bool existsDatabase(std::string_view name) const;

  // look up a database by name. note: the caller must make sure that the
  // returned vocbase pointer remains valid (i.e. vocbase is not deleted
  // concurrently while the returned pointer is used).
  // this is a potentially unsafe API. if in doubt, prefer using
  // `useDatabase(...)`, which is safe.
  [[deprecated]] TRI_vocbase_t* lookupDatabase(std::string_view name) const;
  void enumerateDatabases(
      std::function<void(TRI_vocbase_t& vocbase)> const& func);
  std::string translateCollectionName(std::string_view dbName,
                                      std::string_view collectionName);

  bool ignoreDatafileErrors() const noexcept { return _ignoreDatafileErrors; }
  bool isInitiallyEmpty() const noexcept { return _isInitiallyEmpty; }
  bool checkVersion() const noexcept { return _checkVersion; }
  bool upgrade() const noexcept { return _upgrade; }
  bool waitForSync() const noexcept { return _defaultWaitForSync; }
  replication::Version defaultReplicationVersion() const noexcept {
    return _defaultReplicationVersion;
  }

  /// @brief whether or not extended names for databases can be used
  bool extendedNamesForDatabases() const noexcept {
    return _extendedNamesForDatabases;
  }
  /// @brief will be called only during startup when reading stored value from
  /// storage engine
  void extendedNamesForDatabases(bool value) noexcept {
    _extendedNamesForDatabases = value;
  }

  /// @brief whether or not extended names for collections and indexes can be
  /// used
  bool extendedNamesForCollections() const noexcept {
    return _extendedNamesForCollections;
  }
  /// @brief will be called only during startup when reading stored value from
  /// storage engine
  void extendedNamesForCollections(bool value) noexcept {
    _extendedNamesForCollections = value;
  }

  /// @brief currently always false, until feature is implemented
<<<<<<< HEAD
=======
  bool extendedNamesForCollections() const noexcept { return false; }
  /// @brief currently always false, until feature is implemented
>>>>>>> 439b136e
  bool extendedNamesForViews() const noexcept { return false; }
  /// @brief currently always false, until feature is implemented
  bool extendedNamesForAnalyzers() const noexcept { return false; }

  void enableCheckVersion() noexcept { _checkVersion = true; }
  void enableUpgrade() noexcept { _upgrade = true; }
  void disableUpgrade() noexcept { _upgrade = false; }
  void isInitiallyEmpty(bool value) noexcept { _isInitiallyEmpty = value; }

  static TRI_vocbase_t& getCalculationVocbase();

 private:
  static void initCalculationVocbase(ArangodServer& server);

  void stopAppliers();

  /// @brief iterate over all databases in the databases directory and open them
  ErrorCode iterateDatabases(velocypack::Slice databases);

  /// @brief close all opened databases
  void closeOpenDatabases();

  /// @brief close all dropped databases
  void closeDroppedDatabases();

  /// @brief activates deadlock detection in all existing databases
  void enableDeadlockDetection();

  bool _defaultWaitForSync{false};
  bool _ignoreDatafileErrors{false};
  bool _isInitiallyEmpty{false};
  bool _checkVersion{false};
  bool _upgrade{false};
  // allow extended names for databases
  bool _extendedNamesForDatabases{false};
  // allow extended names for collections and indexes
  bool _extendedNamesForCollections{false};
  bool _performIOHeartbeat{true};
  std::atomic_bool _started{false};

  replication::Version _defaultReplicationVersion{replication::Version::ONE};

  std::unique_ptr<DatabaseManagerThread> _databaseManager;
  std::unique_ptr<IOHeartbeatThread> _ioHeartbeatThread;

  using DatabasesList = containers::FlatHashMap<std::string, TRI_vocbase_t*>;
  class DatabasesListGuard {
   public:
    [[nodiscard]] static std::shared_ptr<DatabasesList> create() {
      return std::make_shared<DatabasesList>();
    }

    [[nodiscard]] auto load() const noexcept {
      auto lists = std::atomic_load(&_impl);
      TRI_ASSERT(lists != nullptr);
      return lists;
    }

    [[nodiscard]] static auto make(
        std::shared_ptr<DatabasesList const> const& lists) {
      return std::make_shared<DatabasesList>(*lists);
    }

    void store(std::shared_ptr<DatabasesList const>&& lists) noexcept {
      TRI_ASSERT(lists != nullptr);
      std::atomic_store(&_impl, std::move(lists));
    }

   private:
    // TODO(MBkkt) replace via std::atomic<std::shared_ptr>
    //  when libc++ support it or we drop it support
    std::shared_ptr<DatabasesList const> _impl = create();
  } _databases;
  mutable std::mutex _databasesMutex;
  containers::FlatHashSet<TRI_vocbase_t*> _droppedDatabases;

  /// @brief lock for serializing the creation of databases
  std::mutex _databaseCreateLock;

  std::vector<std::function<Result()>> _pendingRecoveryCallbacks;

  /// @brief a simple version tracker for all database objects
  /// maintains a global counter that is increased on every modification
  /// (addition, removal, change) of database objects
  VersionTracker _versionTracker;
};

}  // namespace arangodb<|MERGE_RESOLUTION|>--- conflicted
+++ resolved
@@ -182,11 +182,6 @@
   }
 
   /// @brief currently always false, until feature is implemented
-<<<<<<< HEAD
-=======
-  bool extendedNamesForCollections() const noexcept { return false; }
-  /// @brief currently always false, until feature is implemented
->>>>>>> 439b136e
   bool extendedNamesForViews() const noexcept { return false; }
   /// @brief currently always false, until feature is implemented
   bool extendedNamesForAnalyzers() const noexcept { return false; }
