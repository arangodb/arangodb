////////////////////////////////////////////////////////////////////////////////
/// DISCLAIMER
///
/// Copyright 2014-2023 ArangoDB GmbH, Cologne, Germany
/// Copyright 2004-2014 triAGENS GmbH, Cologne, Germany
///
/// Licensed under the Apache License, Version 2.0 (the "License");
/// you may not use this file except in compliance with the License.
/// You may obtain a copy of the License at
///
///     http://www.apache.org/licenses/LICENSE-2.0
///
/// Unless required by applicable law or agreed to in writing, software
/// distributed under the License is distributed on an "AS IS" BASIS,
/// WITHOUT WARRANTIES OR CONDITIONS OF ANY KIND, either express or implied.
/// See the License for the specific language governing permissions and
/// limitations under the License.
///
/// Copyright holder is ArangoDB GmbH, Cologne, Germany
///
/// @author Dr. Frank Celler
////////////////////////////////////////////////////////////////////////////////

#include "RestServer/arangod.h"

#include <string_view>
#include <type_traits>
#include "RestServer/DatabaseFeature.h"
#ifdef _WIN32
#include <iostream>
#endif

// The list of includes for the features is defined in the following file -
// please add new includes there!
#include "RestServer/arangod_includes.h"

using namespace arangodb;
using namespace arangodb::application_features;

constexpr auto kNonServerFeatures =
    std::array{ArangodServer::id<ActionFeature>(),
               ArangodServer::id<AgencyFeature>(),
               ArangodServer::id<ClusterFeature>(),
#ifdef ARANGODB_HAVE_FORK
               ArangodServer::id<SupervisorFeature>(),
               ArangodServer::id<DaemonFeature>(),
#endif
#ifdef USE_V8
               ArangodServer::id<FoxxFeature>(),
#endif
               ArangodServer::id<GeneralServerFeature>(),
               ArangodServer::id<GreetingsFeature>(),
               ArangodServer::id<HttpEndpointProvider>(),
               ArangodServer::id<LogBufferFeature>(),
               ArangodServer::id<pregel::PregelFeature>(),
               ArangodServer::id<ServerFeature>(),
               ArangodServer::id<SslServerFeature>(),
               ArangodServer::id<StatisticsFeature>()};

static int runServer(int argc, char** argv, ArangoGlobalContext& context) {
  try {
    CrashHandler::installCrashHandler();
    std::string name = context.binaryName();

    auto options = std::make_shared<arangodb::options::ProgramOptions>(
        argv[0], "Usage: " + name + " [<options>]",
        "For more information use:", SBIN_DIRECTORY);

    int ret{EXIT_FAILURE};
    ArangodServer server{options, SBIN_DIRECTORY};
    ServerState state{server};

    server.addReporter(
        {[&](ArangodServer::State state) {
           CrashHandler::setState(ArangodServer::stringifyState(state));

           if (state == ArangodServer::State::IN_START) {
             // drop priveleges before starting features
             server.getFeature<PrivilegeFeature>().dropPrivilegesPermanently();
           }
         },
         {}});

    server.addFeatures(Visitor{
        []<typename T>(auto& server, TypeTag<T>) {
          return std::make_unique<T>(server);
        },
#ifdef TRI_HAVE_GETRLIMIT
        [](auto& server, TypeTag<BumpFileDescriptorsFeature>) {
          return std::make_unique<BumpFileDescriptorsFeature>(
              server, "--server.descriptors-minimum");
        },
#endif
        [](auto& server, TypeTag<GreetingsFeaturePhase>) {
          return std::make_unique<GreetingsFeaturePhase>(server,
                                                         std::false_type{});
        },
        [&ret](auto& server, TypeTag<CheckVersionFeature>) {
          return std::make_unique<CheckVersionFeature>(server, &ret,
                                                       kNonServerFeatures);
        },
        [](auto& server, TypeTag<ClusterUpgradeFeature>) {
          return std::make_unique<ClusterUpgradeFeature>(
              server, server.template getFeature<arangodb::DatabaseFeature>());
        },
        [&name](auto& server, TypeTag<ConfigFeature>) {
          return std::make_unique<ConfigFeature>(server, name);
        },
        [](auto& server, TypeTag<GeneralServerFeature>) {
          return std::make_unique<GeneralServerFeature>(
              server,
              server.template getFeature<arangodb::metrics::MetricsFeature>());
        },
        [](auto& server, TypeTag<InitDatabaseFeature>) {
          return std::make_unique<InitDatabaseFeature>(server,
                                                       kNonServerFeatures);
        },
        [](auto& server, TypeTag<LoggerFeature>) {
          return std::make_unique<LoggerFeature>(server, true);
        },
        [](auto& server, TypeTag<NetworkFeature>) {
          auto& metrics =
              server.template getFeature<arangodb::metrics::MetricsFeature>();
          return std::make_unique<NetworkFeature>(
              server, metrics, network::ConnectionPool::Config{metrics});
        },
        [](auto& server, TypeTag<QueryRegistryFeature>) {
          return std::make_unique<QueryRegistryFeature>(
              server,
              server.template getFeature<arangodb::metrics::MetricsFeature>());
        },
        [](auto& server, TypeTag<ReplicationMetricsFeature>) {
          return std::make_unique<ReplicationMetricsFeature>(
              server,
              server.template getFeature<arangodb::metrics::MetricsFeature>());
        },
        [](auto& server, TypeTag<RocksDBEngine>) {
          return std::make_unique<RocksDBEngine>(
<<<<<<< HEAD
              server,
              server.template getFeature<arangodb::RocksDBOptionFeature>(),
              server.template getFeature<arangodb::metrics::MetricsFeature>());
        },
        [](auto& server, TypeTag<SchedulerFeature>) {
          return std::make_unique<SchedulerFeature>(
              server,
              server.template getFeature<arangodb::metrics::MetricsFeature>());
=======
              server, server.template getFeature<RocksDBOptionFeature>());
>>>>>>> 9aac5844
        },
#ifdef USE_V8
        [&ret](auto& server, TypeTag<ScriptFeature>) {
          return std::make_unique<ScriptFeature>(server, &ret);
        },
#endif
        [&ret](auto& server, TypeTag<ServerFeature>) {
          return std::make_unique<ServerFeature>(server, &ret);
        },
        [](auto& server, TypeTag<CacheManagerFeature>) {
          return std::make_unique<CacheManagerFeature>(
              server, server.template getFeature<CacheOptionsFeature>());
        },
        [](auto& server, TypeTag<ShutdownFeature>) {
          return std::make_unique<ShutdownFeature>(
              server,
#ifdef USE_V8
              std::array { ArangodServer::id<ScriptFeature>() }
#else
              std::array { ArangodServer::id<AgencyFeaturePhase>() }
#endif
          );
        },
        [&name](auto& server, TypeTag<TempFeature>) {
          return std::make_unique<TempFeature>(server, name);
        },
        [](auto& server, TypeTag<SslServerFeature>) {
#ifdef USE_ENTERPRISE
          return std::make_unique<SslServerFeatureEE>(server);
#else
          return std::make_unique<SslServerFeature>(server);
#endif
        },
        [&ret](auto& server, TypeTag<UpgradeFeature>) {
          return std::make_unique<UpgradeFeature>(server, &ret,
                                                  kNonServerFeatures);
        },
        [&](auto& server, TypeTag<V8DealerFeature>) {
          return std::make_unique<V8DealerFeature>(
              server,
              server.template getFeature<arangodb::metrics::MetricsFeature>());
        },
        [](auto& server, TypeTag<HttpEndpointProvider>) {
          return std::make_unique<EndpointFeature>(server);
        }});

    try {
      server.run(argc, argv);
      if (server.helpShown()) {
        // --help was displayed
        ret = EXIT_SUCCESS;
      }
    } catch (std::exception const& ex) {
      LOG_TOPIC("5d508", ERR, arangodb::Logger::FIXME)
          << "arangod terminated because of an exception: " << ex.what();
      ret = EXIT_FAILURE;
    } catch (...) {
      LOG_TOPIC("3c63a", ERR, arangodb::Logger::FIXME)
          << "arangod terminated because of an exception of "
             "unknown type";
      ret = EXIT_FAILURE;
    }
    Logger::flush();
    return context.exit(ret);
  } catch (std::exception const& ex) {
    LOG_TOPIC("8afa8", ERR, arangodb::Logger::FIXME)
        << "arangod terminated because of an exception: " << ex.what();
  } catch (...) {
    LOG_TOPIC("c444c", ERR, arangodb::Logger::FIXME)
        << "arangod terminated because of an exception of "
           "unknown type";
  }
  exit(EXIT_FAILURE);
}

#if _WIN32
static int ARGC;
static char** ARGV;

static void WINAPI ServiceMain(DWORD dwArgc, LPSTR* lpszArgv) {
  if (!TRI_InitWindowsEventLog()) {
    return;
  }
  // register the service ctrl handler,  lpszArgv[0] contains service name
  ServiceStatus =
      RegisterServiceCtrlHandlerA(lpszArgv[0], (LPHANDLER_FUNCTION)ServiceCtrl);

  // set start pending
  SetServiceStatus(SERVICE_START_PENDING, 0, 1, 10000, 0);

  TRI_GET_ARGV(ARGC, ARGV);
  ArangoGlobalContext context(ARGC, ARGV, SBIN_DIRECTORY);
  runServer(ARGC, ARGV, context);

  // service has stopped
  SetServiceStatus(SERVICE_STOPPED, NO_ERROR, 0, 0, 0);
  TRI_CloseWindowsEventlog();
}

#endif

#ifdef __linux__

// The following is a hack which is currently (September 2019) needed to
// let our static executables compiled with libmusl and gcc 8.3.0 properly
// detect that we are a multi-threaded application.
// See https://gcc.gnu.org/bugzilla/show_bug.cgi?id=91737 for developments
// in gcc/libgcc to address this issue.

static void* g(void* p) { return p; }

static void gg() {}

static void f() {
  pthread_t t;
  pthread_create(&t, nullptr, g, nullptr);
  pthread_cancel(t);
  pthread_join(t, nullptr);
  static pthread_once_t once_control = PTHREAD_ONCE_INIT;
  pthread_once(&once_control, gg);
}
#endif

int main(int argc, char* argv[]) {
#ifdef __linux__
  // Do not delete this! See above for an explanation.
  if (argc >= 1 && strcmp(argv[0], "not a/valid name") == 0) {
    f();
  }
#endif

  std::string workdir(arangodb::basics::FileUtils::currentDirectory().result());

  TRI_GET_ARGV(argc, argv);
#if _WIN32
  if (argc > 1 && std::string_view(argv[1]) == "--start-service") {
    ARGC = argc;
    ARGV = argv;

    SERVICE_TABLE_ENTRY ste[] = {
        {TEXT(const_cast<char*>("")), (LPSERVICE_MAIN_FUNCTION)ServiceMain},
        {nullptr, nullptr}};

    if (!StartServiceCtrlDispatcher(ste)) {
      std::cerr << "FATAL: StartServiceCtrlDispatcher has failed with "
                << GetLastError() << std::endl;
      exit(EXIT_FAILURE);
    }
    return 0;
  }
#endif
  ArangoGlobalContext context(argc, argv, SBIN_DIRECTORY);

  arangodb::restartAction = nullptr;

  int res = runServer(argc, argv, context);
  if (res != 0) {
    return res;
  }
  if (arangodb::restartAction == nullptr) {
    return 0;
  }
  try {
    res = (*arangodb::restartAction)();
  } catch (...) {
    res = -1;
  }
  delete arangodb::restartAction;
  if (res != 0) {
    std::cerr << "FATAL: RestartAction returned non-zero exit status: " << res
              << ", giving up." << std::endl;
    return res;
  }
  // It is not clear if we want to do the following under Linux and OSX,
  // it is a clean way to restart from scratch with the same process ID,
  // so the process does not have to be terminated. On Windows, we have
  // to do this because the solution below is not possible. In these
  // cases, we need outside help to get the process restarted.
#if defined(__linux__) || defined(__APPLE__)
  res = chdir(workdir.c_str());
  if (res != 0) {
    std::cerr << "WARNING: could not change into directory '" << workdir << "'"
              << std::endl;
  }
  if (execvp(argv[0], argv) == -1) {
    std::cerr << "WARNING: could not execvp ourselves, restore will not work!"
              << std::endl;
  }
#endif
}<|MERGE_RESOLUTION|>--- conflicted
+++ resolved
@@ -136,7 +136,6 @@
         },
         [](auto& server, TypeTag<RocksDBEngine>) {
           return std::make_unique<RocksDBEngine>(
-<<<<<<< HEAD
               server,
               server.template getFeature<arangodb::RocksDBOptionFeature>(),
               server.template getFeature<arangodb::metrics::MetricsFeature>());
@@ -145,9 +144,6 @@
           return std::make_unique<SchedulerFeature>(
               server,
               server.template getFeature<arangodb::metrics::MetricsFeature>());
-=======
-              server, server.template getFeature<RocksDBOptionFeature>());
->>>>>>> 9aac5844
         },
 #ifdef USE_V8
         [&ret](auto& server, TypeTag<ScriptFeature>) {
