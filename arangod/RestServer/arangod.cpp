////////////////////////////////////////////////////////////////////////////////
/// DISCLAIMER
///
/// Copyright 2014-2016 ArangoDB GmbH, Cologne, Germany
/// Copyright 2004-2014 triAGENS GmbH, Cologne, Germany
///
/// Licensed under the Apache License, Version 2.0 (the "License");
/// you may not use this file except in compliance with the License.
/// You may obtain a copy of the License at
///
///     http://www.apache.org/licenses/LICENSE-2.0
///
/// Unless required by applicable law or agreed to in writing, software
/// distributed under the License is distributed on an "AS IS" BASIS,
/// WITHOUT WARRANTIES OR CONDITIONS OF ANY KIND, either express or implied.
/// See the License for the specific language governing permissions and
/// limitations under the License.
///
/// Copyright holder is ArangoDB GmbH, Cologne, Germany
///
/// @author Dr. Frank Celler
////////////////////////////////////////////////////////////////////////////////

#include "Basics/Common.h"

#include "Basics/directories.h"
#include "Basics/tri-strings.h"

#include "Actions/ActionFeature.h"
#include "Agency/AgencyFeature.h"
#include "ApplicationFeatures/AgencyPhase.h"
#include "ApplicationFeatures/AQLPhase.h"
#include "ApplicationFeatures/BasicPhase.h"
#include "ApplicationFeatures/ClusterPhase.h"
#include "ApplicationFeatures/DatabasePhase.h"
#include "ApplicationFeatures/FinalPhase.h"
#include "ApplicationFeatures/FoxxPhase.h"
#include "ApplicationFeatures/GreetingsPhase.h"
#include "ApplicationFeatures/ServerPhase.h"
#include "ApplicationFeatures/V8Phase.h"
#include "ApplicationFeatures/ConfigFeature.h"
#include "ApplicationFeatures/DaemonFeature.h"
#include "ApplicationFeatures/EnvironmentFeature.h"
#include "ApplicationFeatures/GreetingsFeature.h"
#include "ApplicationFeatures/LanguageFeature.h"
#include "ApplicationFeatures/MaxMapCountFeature.h"
#include "ApplicationFeatures/NonceFeature.h"
#include "ApplicationFeatures/PageSizeFeature.h"
#include "ApplicationFeatures/PrivilegeFeature.h"
#include "ApplicationFeatures/RocksDBOptionFeature.h"
#include "ApplicationFeatures/ShellColorsFeature.h"
#include "ApplicationFeatures/ShutdownFeature.h"
#include "ApplicationFeatures/SupervisorFeature.h"
#include "ApplicationFeatures/TempFeature.h"
#include "ApplicationFeatures/V8PlatformFeature.h"
#include "ApplicationFeatures/VersionFeature.h"
#include "Aql/AqlFunctionFeature.h"
#include "Aql/OptimizerRulesFeature.h"
#include "Basics/ArangoGlobalContext.h"
#include "Cache/CacheManagerFeature.h"
#include "Cluster/ClusterFeature.h"
#include "Cluster/EngineEqualityCheckFeature.h"
#include "Cluster/MaintenanceFeature.h"
#include "Cluster/ReplicationTimeoutFeature.h"
#include "GeneralServer/AuthenticationFeature.h"
#include "GeneralServer/GeneralServerFeature.h"
#include "Logger/LoggerBufferFeature.h"
#include "Logger/LoggerFeature.h"
#include "Pregel/PregelFeature.h"
#include "ProgramOptions/ProgramOptions.h"
#include "Random/RandomFeature.h"
#include "Replication/ReplicationFeature.h"
#include "RestServer/AqlFeature.h"
#include "RestServer/BootstrapFeature.h"
#include "RestServer/CheckVersionFeature.h"
#include "RestServer/ConsoleFeature.h"
#include "RestServer/DatabaseFeature.h"
#include "RestServer/DatabasePathFeature.h"
#include "RestServer/EndpointFeature.h"
#include "RestServer/FileDescriptorsFeature.h"
#include "RestServer/FlushFeature.h"
#include "RestServer/FortuneFeature.h"
#include "RestServer/FrontendFeature.h"
#include "RestServer/InitDatabaseFeature.h"
#include "RestServer/LockfileFeature.h"
#include "RestServer/QueryRegistryFeature.h"
#include "RestServer/ScriptFeature.h"
#include "RestServer/ServerFeature.h"
#include "RestServer/ServerIdFeature.h"
#include "RestServer/SystemDatabaseFeature.h"
#include "RestServer/TransactionManagerFeature.h"
#include "RestServer/TraverserEngineRegistryFeature.h"
#include "RestServer/UpgradeFeature.h"
#include "RestServer/ViewTypesFeature.h"
#include "Scheduler/SchedulerFeature.h"
#include "Sharding/ShardingFeature.h"
#include "Ssl/SslFeature.h"
#include "Ssl/SslServerFeature.h"
#include "Statistics/StatisticsFeature.h"
#include "StorageEngine/EngineSelectorFeature.h"
#include "StorageEngine/StorageEngineFeature.h"
#include "V8Server/FoxxQueuesFeature.h"
#include "V8Server/V8DealerFeature.h"

#ifdef _WIN32
#include "ApplicationFeatures/WindowsServiceFeature.h"
#endif

#ifdef USE_ENTERPRISE
#include "Enterprise/RestServer/arangodEE.h"
#endif

#ifdef USE_IRESEARCH
  #include "IResearch/IResearchAnalyzerFeature.h"
  #include "IResearch/IResearchFeature.h"
#endif

// storage engines
#include "ClusterEngine/ClusterEngine.h"
#include "MMFiles/MMFilesEngine.h"
#include "RocksDBEngine/RocksDBEngine.h"

#ifdef _WIN32
#include <iostream>
#endif

using namespace arangodb;

static int runServer(int argc, char** argv, ArangoGlobalContext &context) {
  try {
    context.installSegv();
    context.runStartupChecks();

    std::string name = context.binaryName();

    auto options = std::make_shared<options::ProgramOptions>(
        argv[0], "Usage: " + name + " [<options>]", "For more information use:",
        SBIN_DIRECTORY);

    application_features::ApplicationServer server(options, SBIN_DIRECTORY);

    std::vector<std::string> nonServerFeatures = {
        "Action",              "Agency",
        "Cluster",             "Daemon",
        "Endpoint",            "EngineEqualityCheck", 
        "FoxxQueues",          "GeneralServer",       
        "Greetings",           "LoggerBufferFeature", 
        "Server",              "SslServer",           
        "Statistics",          "Supervisor"};

    int ret = EXIT_FAILURE;

<<<<<<< HEAD
    server.addFeature(new ActionFeature(&server));
    server.addFeature(new AgencyFeature(&server));
    server.addFeature(new AqlFeature(&server));
    server.addFeature(new AuthenticationFeature(&server));
    server.addFeature(new BootstrapFeature(&server));
    server.addFeature(new CacheManagerFeature(&server));
    server.addFeature(new CheckVersionFeature(&server, &ret, nonServerFeatures));
    server.addFeature(new ClusterFeature(&server));
    server.addFeature(new ConfigFeature(&server, name));
    server.addFeature(new ConsoleFeature(&server));
    server.addFeature(new DatabaseFeature(&server));
    server.addFeature(new DatabasePathFeature(&server));
    server.addFeature(new EndpointFeature(&server));
    server.addFeature(new EngineEqualityCheckFeature(&server));
    server.addFeature(new EngineSelectorFeature(&server));
    server.addFeature(new EnvironmentFeature(&server));
    server.addFeature(new FileDescriptorsFeature(&server));
    server.addFeature(new FlushFeature(&server));
    server.addFeature(new FortuneFeature(&server));
    server.addFeature(new FoxxQueuesFeature(&server));
    server.addFeature(new FrontendFeature(&server));
    server.addFeature(new GeneralServerFeature(&server));
    server.addFeature(new GreetingsFeature(&server));
    server.addFeature(new InitDatabaseFeature(&server, nonServerFeatures));
    server.addFeature(new LanguageFeature(&server));
    server.addFeature(new LockfileFeature(&server));
    server.addFeature(new LoggerBufferFeature(&server));
    server.addFeature(new LoggerFeature(&server, true));
    server.addFeature(new MaxMapCountFeature(&server));
    server.addFeature(new NonceFeature(&server));
    server.addFeature(new PageSizeFeature(&server));
    server.addFeature(new PrivilegeFeature(&server));
    server.addFeature(new QueryRegistryFeature(&server));
    server.addFeature(new RandomFeature(&server));
    server.addFeature(new ReplicationFeature(&server));
    server.addFeature(new ReplicationTimeoutFeature(&server));
    server.addFeature(new RocksDBOptionFeature(&server));
    server.addFeature(new SchedulerFeature(&server));
    server.addFeature(new ScriptFeature(&server, &ret));
    server.addFeature(new ServerFeature(&server, &ret));
    server.addFeature(new ServerIdFeature(&server));
    server.addFeature(new ShellColorsFeature(&server));
    server.addFeature(new ShutdownFeature(&server, {"Script"}));
    server.addFeature(new SslFeature(&server));
    server.addFeature(new StatisticsFeature(&server));
    server.addFeature(new StorageEngineFeature(&server));
    server.addFeature(new TempFeature(&server, name));
    server.addFeature(new TransactionManagerFeature(&server));
    server.addFeature(new TraverserEngineRegistryFeature(&server));
    server.addFeature(new UpgradeFeature(&server, &ret, nonServerFeatures));
    server.addFeature(new V8DealerFeature(&server));
    server.addFeature(new V8PlatformFeature(&server));
    server.addFeature(new VersionFeature(&server));
    server.addFeature(new ViewTypesFeature(&server));
    server.addFeature(new aql::AqlFunctionFeature(&server));
    server.addFeature(new aql::OptimizerRulesFeature(&server));
    server.addFeature(new pregel::PregelFeature(&server));
=======
    // Adding the Phases
    server.addFeature(new application_features::AgencyFeaturePhase(server));
    server.addFeature(new application_features::AQLFeaturePhase(server));
    server.addFeature(new application_features::BasicFeaturePhase(server, false));
    server.addFeature(new application_features::ClusterFeaturePhase(server));
    server.addFeature(new application_features::DatabaseFeaturePhase(server));
    server.addFeature(new application_features::FinalFeaturePhase(server));
    server.addFeature(new application_features::FoxxFeaturePhase(server));
    server.addFeature(new application_features::GreetingsFeaturePhase(server, false));
    server.addFeature(new application_features::ServerFeaturePhase(server));
    server.addFeature(new application_features::V8FeaturePhase(server));

    // Adding the features
    server.addFeature(new ActionFeature(server));
    server.addFeature(new AgencyFeature(server));
    server.addFeature(new AqlFeature(server));
    server.addFeature(new AuthenticationFeature(server));
    server.addFeature(new BootstrapFeature(server));
    server.addFeature(new CacheManagerFeature(server));
    server.addFeature(new CheckVersionFeature(server, &ret, nonServerFeatures));
    server.addFeature(new ClusterFeature(server));
    server.addFeature(new ConfigFeature(server, name));
    server.addFeature(new ConsoleFeature(server));
    server.addFeature(new DatabaseFeature(server));
    server.addFeature(new DatabasePathFeature(server));
    server.addFeature(new EndpointFeature(server));
    server.addFeature(new EngineEqualityCheckFeature(server));
    server.addFeature(new EngineSelectorFeature(server));
    server.addFeature(new EnvironmentFeature(server));
    server.addFeature(new FileDescriptorsFeature(server));
    server.addFeature(new FlushFeature(server));
    server.addFeature(new FoxxQueuesFeature(server));
    server.addFeature(new FrontendFeature(server));
    server.addFeature(new GeneralServerFeature(server));
    server.addFeature(new GreetingsFeature(server));
    server.addFeature(new InitDatabaseFeature(server, nonServerFeatures));
    server.addFeature(new LanguageFeature(server));
    server.addFeature(new LockfileFeature(server));
    server.addFeature(new LoggerBufferFeature(server));
    server.addFeature(new LoggerFeature(server, true));
    server.addFeature(new MaintenanceFeature(server));
    server.addFeature(new MaxMapCountFeature(server));
    server.addFeature(new NonceFeature(server));
    server.addFeature(new PageSizeFeature(server));
    server.addFeature(new PrivilegeFeature(server));
    server.addFeature(new QueryRegistryFeature(server));
    server.addFeature(new RandomFeature(server));
    server.addFeature(new ReplicationFeature(server));
    server.addFeature(new ReplicationTimeoutFeature(server));
    server.addFeature(new RocksDBOptionFeature(server));
    server.addFeature(new SchedulerFeature(server));
    server.addFeature(new ScriptFeature(server, &ret));
    server.addFeature(new ServerFeature(server, &ret));
    server.addFeature(new ServerIdFeature(server));
    server.addFeature(new ShardingFeature(server));
    server.addFeature(new ShellColorsFeature(server));
    server.addFeature(new ShutdownFeature(server, {"Script"}));
    server.addFeature(new SslFeature(server));
    server.addFeature(new StatisticsFeature(server));
    server.addFeature(new StorageEngineFeature(server));
    server.addFeature(new SystemDatabaseFeature(server));
    server.addFeature(new TempFeature(server, name));
    server.addFeature(new TransactionManagerFeature(server));
    server.addFeature(new TraverserEngineRegistryFeature(server));
    server.addFeature(new UpgradeFeature(server, &ret, nonServerFeatures));
    server.addFeature(new V8DealerFeature(server));
    server.addFeature(new V8PlatformFeature(server));
    server.addFeature(new VersionFeature(server));
    server.addFeature(new ViewTypesFeature(server));
    server.addFeature(new aql::AqlFunctionFeature(server));
    server.addFeature(new aql::OptimizerRulesFeature(server));
    server.addFeature(new pregel::PregelFeature(server));
>>>>>>> 18d82768

#ifdef ARANGODB_HAVE_FORK
    server.addFeature(new DaemonFeature(server));
    server.addFeature(new SupervisorFeature(server));
#endif

#ifdef _WIN32
    server.addFeature(new WindowsServiceFeature(server));
#endif

#ifdef USE_ENTERPRISE
    setupServerEE(server);
#else
    server.addFeature(new SslServerFeature(server));
#endif

#ifdef USE_IRESEARCH
    server.addFeature(new arangodb::iresearch::IResearchAnalyzerFeature(server));
    server.addFeature(new arangodb::iresearch::IResearchFeature(server));
#endif

    // storage engines
    server.addFeature(new ClusterEngine(server));
    server.addFeature(new MMFilesEngine(server));
    server.addFeature(new RocksDBEngine(server));

    try {
      server.run(argc, argv);
      if (server.helpShown()) {
        // --help was displayed
        ret = EXIT_SUCCESS;
      }
    } catch (std::exception const& ex) {
      LOG_TOPIC(ERR, arangodb::Logger::FIXME)
          << "arangod terminated because of an exception: "
          << ex.what();
      ret = EXIT_FAILURE;
    } catch (...) {
      LOG_TOPIC(ERR, arangodb::Logger::FIXME)
          << "arangod terminated because of an exception of "
             "unknown type";
      ret = EXIT_FAILURE;
    }
    Logger::flush();
    return context.exit(ret);
  } catch (std::exception const& ex) {
    LOG_TOPIC(ERR, arangodb::Logger::FIXME)
        << "arangod terminated because of an exception: "
        << ex.what();
  } catch (...) {
    LOG_TOPIC(ERR, arangodb::Logger::FIXME)
        << "arangod terminated because of an xception of "
           "unknown type";
  }
  exit(EXIT_FAILURE);
}

#if _WIN32
static int ARGC;
static char** ARGV;

static void WINAPI ServiceMain(DWORD dwArgc, LPSTR* lpszArgv) {
  if (!TRI_InitWindowsEventLog()) {
    return;
  }
  // register the service ctrl handler,  lpszArgv[0] contains service name
  ServiceStatus =
      RegisterServiceCtrlHandlerA(lpszArgv[0], (LPHANDLER_FUNCTION)ServiceCtrl);

  // set start pending
  SetServiceStatus(SERVICE_START_PENDING, 0, 1, 10000, 0);

  ArangoGlobalContext context(ARGC, ARGV, SBIN_DIRECTORY);
  runServer(ARGC, ARGV, context);

  // service has stopped
  SetServiceStatus(SERVICE_STOPPED, NO_ERROR, 0, 0, 0);
  TRI_CloseWindowsEventlog();
}

#endif

int main(int argc, char* argv[]) {
#if _WIN32
  if (argc > 1 && TRI_EqualString("--start-service", argv[1])) {
    ARGC = argc;
    ARGV = argv;

    SERVICE_TABLE_ENTRY ste[] = {
      {TEXT(""), (LPSERVICE_MAIN_FUNCTION)ServiceMain}, {nullptr, nullptr}};

    if (!StartServiceCtrlDispatcher(ste)) {
      std::cerr << "FATAL: StartServiceCtrlDispatcher has failed with "
                << GetLastError() << std::endl;
      exit(EXIT_FAILURE);
    }
    return 0;
  }
#endif
  ArangoGlobalContext context(argc, argv, SBIN_DIRECTORY);
  return runServer(argc, argv, context);
}<|MERGE_RESOLUTION|>--- conflicted
+++ resolved
@@ -150,65 +150,6 @@
 
     int ret = EXIT_FAILURE;
 
-<<<<<<< HEAD
-    server.addFeature(new ActionFeature(&server));
-    server.addFeature(new AgencyFeature(&server));
-    server.addFeature(new AqlFeature(&server));
-    server.addFeature(new AuthenticationFeature(&server));
-    server.addFeature(new BootstrapFeature(&server));
-    server.addFeature(new CacheManagerFeature(&server));
-    server.addFeature(new CheckVersionFeature(&server, &ret, nonServerFeatures));
-    server.addFeature(new ClusterFeature(&server));
-    server.addFeature(new ConfigFeature(&server, name));
-    server.addFeature(new ConsoleFeature(&server));
-    server.addFeature(new DatabaseFeature(&server));
-    server.addFeature(new DatabasePathFeature(&server));
-    server.addFeature(new EndpointFeature(&server));
-    server.addFeature(new EngineEqualityCheckFeature(&server));
-    server.addFeature(new EngineSelectorFeature(&server));
-    server.addFeature(new EnvironmentFeature(&server));
-    server.addFeature(new FileDescriptorsFeature(&server));
-    server.addFeature(new FlushFeature(&server));
-    server.addFeature(new FortuneFeature(&server));
-    server.addFeature(new FoxxQueuesFeature(&server));
-    server.addFeature(new FrontendFeature(&server));
-    server.addFeature(new GeneralServerFeature(&server));
-    server.addFeature(new GreetingsFeature(&server));
-    server.addFeature(new InitDatabaseFeature(&server, nonServerFeatures));
-    server.addFeature(new LanguageFeature(&server));
-    server.addFeature(new LockfileFeature(&server));
-    server.addFeature(new LoggerBufferFeature(&server));
-    server.addFeature(new LoggerFeature(&server, true));
-    server.addFeature(new MaxMapCountFeature(&server));
-    server.addFeature(new NonceFeature(&server));
-    server.addFeature(new PageSizeFeature(&server));
-    server.addFeature(new PrivilegeFeature(&server));
-    server.addFeature(new QueryRegistryFeature(&server));
-    server.addFeature(new RandomFeature(&server));
-    server.addFeature(new ReplicationFeature(&server));
-    server.addFeature(new ReplicationTimeoutFeature(&server));
-    server.addFeature(new RocksDBOptionFeature(&server));
-    server.addFeature(new SchedulerFeature(&server));
-    server.addFeature(new ScriptFeature(&server, &ret));
-    server.addFeature(new ServerFeature(&server, &ret));
-    server.addFeature(new ServerIdFeature(&server));
-    server.addFeature(new ShellColorsFeature(&server));
-    server.addFeature(new ShutdownFeature(&server, {"Script"}));
-    server.addFeature(new SslFeature(&server));
-    server.addFeature(new StatisticsFeature(&server));
-    server.addFeature(new StorageEngineFeature(&server));
-    server.addFeature(new TempFeature(&server, name));
-    server.addFeature(new TransactionManagerFeature(&server));
-    server.addFeature(new TraverserEngineRegistryFeature(&server));
-    server.addFeature(new UpgradeFeature(&server, &ret, nonServerFeatures));
-    server.addFeature(new V8DealerFeature(&server));
-    server.addFeature(new V8PlatformFeature(&server));
-    server.addFeature(new VersionFeature(&server));
-    server.addFeature(new ViewTypesFeature(&server));
-    server.addFeature(new aql::AqlFunctionFeature(&server));
-    server.addFeature(new aql::OptimizerRulesFeature(&server));
-    server.addFeature(new pregel::PregelFeature(&server));
-=======
     // Adding the Phases
     server.addFeature(new application_features::AgencyFeaturePhase(server));
     server.addFeature(new application_features::AQLFeaturePhase(server));
@@ -240,6 +181,7 @@
     server.addFeature(new EnvironmentFeature(server));
     server.addFeature(new FileDescriptorsFeature(server));
     server.addFeature(new FlushFeature(server));
+    server.addFeature(new FortuneFeature(&server));
     server.addFeature(new FoxxQueuesFeature(server));
     server.addFeature(new FrontendFeature(server));
     server.addFeature(new GeneralServerFeature(server));
@@ -281,7 +223,6 @@
     server.addFeature(new aql::AqlFunctionFeature(server));
     server.addFeature(new aql::OptimizerRulesFeature(server));
     server.addFeature(new pregel::PregelFeature(server));
->>>>>>> 18d82768
 
 #ifdef ARANGODB_HAVE_FORK
     server.addFeature(new DaemonFeature(server));
