////////////////////////////////////////////////////////////////////////////////
/// DISCLAIMER
///
/// Copyright 2014-2016 ArangoDB GmbH, Cologne, Germany
/// Copyright 2004-2014 triAGENS GmbH, Cologne, Germany
///
/// Licensed under the Apache License, Version 2.0 (the "License");
/// you may not use this file except in compliance with the License.
/// You may obtain a copy of the License at
///
///     http://www.apache.org/licenses/LICENSE-2.0
///
/// Unless required by applicable law or agreed to in writing, software
/// distributed under the License is distributed on an "AS IS" BASIS,
/// WITHOUT WARRANTIES OR CONDITIONS OF ANY KIND, either express or implied.
/// See the License for the specific language governing permissions and
/// limitations under the License.
///
/// Copyright holder is ArangoDB GmbH, Cologne, Germany
///
/// @author Dr. Frank Celler
////////////////////////////////////////////////////////////////////////////////

#include "Basics/Common.h"

#include "Basics/directories.h"
#include "Basics/tri-strings.h"

#include "Actions/ActionFeature.h"
#include "Agency/AgencyFeature.h"
#include "ApplicationFeatures/CommunicationFeaturePhase.h"
#include "ApplicationFeatures/ConfigFeature.h"
#include "ApplicationFeatures/DaemonFeature.h"
#include "ApplicationFeatures/EnvironmentFeature.h"
#include "ApplicationFeatures/GreetingsFeature.h"
#include "ApplicationFeatures/GreetingsFeaturePhase.h"
#include "ApplicationFeatures/LanguageFeature.h"
#include "ApplicationFeatures/MaxMapCountFeature.h"
#include "ApplicationFeatures/NonceFeature.h"
#include "ApplicationFeatures/PageSizeFeature.h"
#include "ApplicationFeatures/PrivilegeFeature.h"
#include "ApplicationFeatures/ShellColorsFeature.h"
#include "ApplicationFeatures/ShutdownFeature.h"
#include "ApplicationFeatures/SupervisorFeature.h"
#include "ApplicationFeatures/TempFeature.h"
#include "ApplicationFeatures/V8PlatformFeature.h"
#include "ApplicationFeatures/V8SecurityFeature.h"
#include "ApplicationFeatures/VersionFeature.h"
#include "Aql/AqlFunctionFeature.h"
#include "Aql/OptimizerRulesFeature.h"
#include "Basics/ArangoGlobalContext.h"
#include "Basics/FileUtils.h"
#include "Cache/CacheManagerFeature.h"
#include "Cluster/ClusterFeature.h"
#include "Cluster/MaintenanceFeature.h"
#include "Cluster/ReplicationTimeoutFeature.h"
#include "FeaturePhases/AgencyFeaturePhase.h"
#include "FeaturePhases/AqlFeaturePhase.h"
#include "FeaturePhases/BasicFeaturePhaseServer.h"
#include "FeaturePhases/ClusterFeaturePhase.h"
#include "FeaturePhases/DatabaseFeaturePhase.h"
#include "FeaturePhases/FinalFeaturePhase.h"
#include "FeaturePhases/FoxxFeaturePhase.h"
#include "FeaturePhases/ServerFeaturePhase.h"
#include "FeaturePhases/V8FeaturePhase.h"
#include "GeneralServer/AuthenticationFeature.h"
#include "GeneralServer/GeneralServerFeature.h"
#include "GeneralServer/ServerSecurityFeature.h"
#include "GeneralServer/SslServerFeature.h"
#include "Logger/LoggerBufferFeature.h"
#include "Logger/LoggerFeature.h"
#include "Pregel/PregelFeature.h"
#include "Network/NetworkFeature.h"
#include "ProgramOptions/ProgramOptions.h"
#include "Random/RandomFeature.h"
#include "Replication/ReplicationFeature.h"
#include "RestServer/AqlFeature.h"
#include "RestServer/BootstrapFeature.h"
#include "RestServer/CheckVersionFeature.h"
#include "RestServer/ConsoleFeature.h"
#include "RestServer/DatabaseFeature.h"
#include "RestServer/DatabasePathFeature.h"
#include "RestServer/EndpointFeature.h"
#include "RestServer/FileDescriptorsFeature.h"
#include "RestServer/FlushFeature.h"
#include "RestServer/FortuneFeature.h"
#include "RestServer/FrontendFeature.h"
#include "RestServer/InitDatabaseFeature.h"
#include "RestServer/LanguageCheckFeature.h"
#include "RestServer/LockfileFeature.h"
#include "RestServer/QueryRegistryFeature.h"
#include "RestServer/ScriptFeature.h"
#include "RestServer/ServerFeature.h"
#include "RestServer/ServerIdFeature.h"
#include "RestServer/SystemDatabaseFeature.h"
#include "RestServer/TraverserEngineRegistryFeature.h"
#include "RestServer/TtlFeature.h"
#include "RestServer/UpgradeFeature.h"
#include "RestServer/ViewTypesFeature.h"
#include "Scheduler/SchedulerFeature.h"
#include "Sharding/ShardingFeature.h"
#include "Ssl/SslFeature.h"
#include "Statistics/StatisticsFeature.h"
#include "StorageEngine/EngineSelectorFeature.h"
#include "StorageEngine/RocksDBOptionFeature.h"
#include "StorageEngine/StorageEngineFeature.h"
#include "Transaction/ManagerFeature.h"
#include "V8Server/FoxxQueuesFeature.h"
#include "V8Server/V8DealerFeature.h"

#ifdef _WIN32
#include "ApplicationFeatures/WindowsServiceFeature.h"
#include "Basics/win-utils.h"
#endif

#ifdef USE_ENTERPRISE
#include "Enterprise/RestServer/arangodEE.h"
#endif

#include "IResearch/IResearchAnalyzerFeature.h"
#include "IResearch/IResearchFeature.h"

// storage engines
#include "ClusterEngine/ClusterEngine.h"
#include "MMFiles/MMFilesEngine.h"
#include "RocksDBEngine/RocksDBEngine.h"

#ifdef _WIN32
#include <iostream>
#endif

using namespace arangodb;
using namespace arangodb::application_features;

static int runServer(int argc, char** argv, ArangoGlobalContext& context) {
  try {
    context.installSegv();
    context.runStartupChecks();

    std::string name = context.binaryName();

    auto options = std::make_shared<options::ProgramOptions>(
        argv[0], "Usage: " + name + " [<options>]", "For more information use:", SBIN_DIRECTORY);

    ApplicationServer server(options, SBIN_DIRECTORY);

    std::vector<std::type_index> nonServerFeatures = {
        typeid(ActionFeature),       typeid(AgencyFeature),
        typeid(ClusterFeature),      typeid(DaemonFeature),
        typeid(FoxxQueuesFeature),   typeid(GeneralServerFeature),
        typeid(GreetingsFeature),    typeid(HttpEndpointProvider),
        typeid(LoggerBufferFeature), typeid(ServerFeature),
        typeid(SslServerFeature),    typeid(StatisticsFeature),
        typeid(SupervisorFeature)};

    int ret = EXIT_FAILURE;

    // Adding the Phases
    server.addFeature<AgencyFeaturePhase>(std::make_unique<AgencyFeaturePhase>(server));
    server.addFeature<CommunicationFeaturePhase>(
        std::make_unique<CommunicationFeaturePhase>(server));
    server.addFeature<AqlFeaturePhase>(std::make_unique<AqlFeaturePhase>(server));
    server.addFeature<BasicFeaturePhaseServer>(
        std::make_unique<BasicFeaturePhaseServer>(server));
    server.addFeature<ClusterFeaturePhase>(std::make_unique<ClusterFeaturePhase>(server));
    server.addFeature<DatabaseFeaturePhase>(std::make_unique<DatabaseFeaturePhase>(server));
    server.addFeature<FinalFeaturePhase>(std::make_unique<FinalFeaturePhase>(server));
    server.addFeature<FoxxFeaturePhase>(std::make_unique<FoxxFeaturePhase>(server));
    server.addFeature<GreetingsFeaturePhase>(
        std::make_unique<GreetingsFeaturePhase>(server, false));
    server.addFeature<ServerFeaturePhase>(std::make_unique<ServerFeaturePhase>(server));
    server.addFeature<V8FeaturePhase>(std::make_unique<V8FeaturePhase>(server));

    // Adding the features
<<<<<<< HEAD
    server.addFeature<ActionFeature>(std::make_unique<ActionFeature>(server));
    server.addFeature<AgencyFeature>(std::make_unique<AgencyFeature>(server));
    server.addFeature<AqlFeature>(std::make_unique<AqlFeature>(server));
    server.addFeature<AuthenticationFeature>(std::make_unique<AuthenticationFeature>(server));
    server.addFeature<BootstrapFeature>(std::make_unique<BootstrapFeature>(server));
    server.addFeature<CacheManagerFeature>(std::make_unique<CacheManagerFeature>(server));
    server.addFeature<CheckVersionFeature>(
        std::make_unique<CheckVersionFeature>(server, &ret, nonServerFeatures));
    server.addFeature<ClusterFeature>(std::make_unique<ClusterFeature>(server));
    server.addFeature<ConfigFeature>(std::make_unique<ConfigFeature>(server, name));
    server.addFeature<ConsoleFeature>(std::make_unique<ConsoleFeature>(server));
    server.addFeature<DatabaseFeature>(std::make_unique<DatabaseFeature>(server));
    server.addFeature<DatabasePathFeature>(std::make_unique<DatabasePathFeature>(server));
    server.addFeature<HttpEndpointProvider>(std::make_unique<EndpointFeature>(server));
    server.addFeature<EngineSelectorFeature>(std::make_unique<EngineSelectorFeature>(server));
    server.addFeature<EnvironmentFeature>(std::make_unique<EnvironmentFeature>(server));
    server.addFeature<FileDescriptorsFeature>(
        std::make_unique<FileDescriptorsFeature>(server));
    server.addFeature<FlushFeature>(std::make_unique<FlushFeature>(server));
    server.addFeature<FortuneFeature>(std::make_unique<FortuneFeature>(server));
    server.addFeature<FoxxQueuesFeature>(std::make_unique<FoxxQueuesFeature>(server));
    server.addFeature<FrontendFeature>(std::make_unique<FrontendFeature>(server));
    server.addFeature<GeneralServerFeature>(std::make_unique<GeneralServerFeature>(server));
    server.addFeature<GreetingsFeature>(std::make_unique<GreetingsFeature>(server));
    server.addFeature<InitDatabaseFeature>(
        std::make_unique<InitDatabaseFeature>(server, nonServerFeatures));
    server.addFeature<LanguageCheckFeature>(std::make_unique<LanguageCheckFeature>(server));
    server.addFeature<LanguageFeature>(std::make_unique<LanguageFeature>(server));
    server.addFeature<LockfileFeature>(std::make_unique<LockfileFeature>(server));
    server.addFeature<LoggerBufferFeature>(std::make_unique<LoggerBufferFeature>(server));
    server.addFeature<LoggerFeature>(std::make_unique<LoggerFeature>(server, true));
    server.addFeature<MaintenanceFeature>(std::make_unique<MaintenanceFeature>(server));
    server.addFeature<MaxMapCountFeature>(std::make_unique<MaxMapCountFeature>(server));
    server.addFeature<NonceFeature>(std::make_unique<NonceFeature>(server));
    server.addFeature<PageSizeFeature>(std::make_unique<PageSizeFeature>(server));
    server.addFeature<PrivilegeFeature>(std::make_unique<PrivilegeFeature>(server));
    server.addFeature<QueryRegistryFeature>(std::make_unique<QueryRegistryFeature>(server));
    server.addFeature<RandomFeature>(std::make_unique<RandomFeature>(server));
    server.addFeature<ReplicationFeature>(std::make_unique<ReplicationFeature>(server));
    server.addFeature<ReplicationTimeoutFeature>(
        std::make_unique<ReplicationTimeoutFeature>(server));
    server.addFeature<RocksDBOptionFeature>(std::make_unique<RocksDBOptionFeature>(server));
    server.addFeature<SchedulerFeature>(std::make_unique<SchedulerFeature>(server));
    server.addFeature<ScriptFeature>(std::make_unique<ScriptFeature>(server, &ret));
    server.addFeature<ServerFeature>(std::make_unique<ServerFeature>(server, &ret));
    server.addFeature<ServerIdFeature>(std::make_unique<ServerIdFeature>(server));
    server.addFeature<ServerSecurityFeature>(std::make_unique<ServerSecurityFeature>(server));
    server.addFeature<ShardingFeature>(std::make_unique<ShardingFeature>(server));
    server.addFeature<ShellColorsFeature>(std::make_unique<ShellColorsFeature>(server));
    server.addFeature<ShutdownFeature>(std::make_unique<ShutdownFeature>(
        server, std::vector<std::type_index>{typeid(ScriptFeature)}));
    server.addFeature<SslFeature>(std::make_unique<SslFeature>(server));
    server.addFeature<StatisticsFeature>(std::make_unique<StatisticsFeature>(server));
    server.addFeature<StorageEngineFeature>(std::make_unique<StorageEngineFeature>(server));
    server.addFeature<SystemDatabaseFeature>(std::make_unique<SystemDatabaseFeature>(server));
    server.addFeature<TempFeature>(std::make_unique<TempFeature>(server, name));
    server.addFeature<TraverserEngineRegistryFeature>(
        std::make_unique<TraverserEngineRegistryFeature>(server));
    server.addFeature<TtlFeature>(std::make_unique<TtlFeature>(server));
    server.addFeature<UpgradeFeature>(
        std::make_unique<UpgradeFeature>(server, &ret, nonServerFeatures));
    server.addFeature<V8DealerFeature>(std::make_unique<V8DealerFeature>(server));
    server.addFeature<V8PlatformFeature>(std::make_unique<V8PlatformFeature>(server));
    server.addFeature<V8SecurityFeature>(std::make_unique<V8SecurityFeature>(server));
    server.addFeature<transaction::ManagerFeature>(
        std::make_unique<transaction::ManagerFeature>(server));
    server.addFeature<VersionFeature>(std::make_unique<VersionFeature>(server));
    server.addFeature<ViewTypesFeature>(std::make_unique<ViewTypesFeature>(server));
    server.addFeature<aql::AqlFunctionFeature>(
        std::make_unique<aql::AqlFunctionFeature>(server));
    server.addFeature<aql::OptimizerRulesFeature>(
        std::make_unique<aql::OptimizerRulesFeature>(server));
    server.addFeature<pregel::PregelFeature>(std::make_unique<pregel::PregelFeature>(server));
=======
    server.addFeature(new ActionFeature(server));
    server.addFeature(new AgencyFeature(server));
    server.addFeature(new AqlFeature(server));
    server.addFeature(new AuthenticationFeature(server));
    server.addFeature(new BootstrapFeature(server));
    server.addFeature(new CacheManagerFeature(server));
    server.addFeature(new CheckVersionFeature(server, &ret, nonServerFeatures));
    server.addFeature(new ClusterFeature(server));
    server.addFeature(new ConfigFeature(server, name));
    server.addFeature(new ConsoleFeature(server));
    server.addFeature(new DatabaseFeature(server));
    server.addFeature(new DatabasePathFeature(server));
    server.addFeature(new EndpointFeature(server));
    server.addFeature(new EngineSelectorFeature(server));
    server.addFeature(new EnvironmentFeature(server));
    server.addFeature(new FileDescriptorsFeature(server));
    server.addFeature(new FlushFeature(server));
    server.addFeature(new FortuneFeature(server));
    server.addFeature(new FoxxQueuesFeature(server));
    server.addFeature(new FrontendFeature(server));
    server.addFeature(new GeneralServerFeature(server));
    server.addFeature(new GreetingsFeature(server));
    server.addFeature(new InitDatabaseFeature(server, nonServerFeatures));
    server.addFeature(new LanguageCheckFeature(server));
    server.addFeature(new LanguageFeature(server));
    server.addFeature(new LockfileFeature(server));
    server.addFeature(new LoggerBufferFeature(server));
    server.addFeature(new LoggerFeature(server, true));
    server.addFeature(new MaintenanceFeature(server));
    server.addFeature(new MaxMapCountFeature(server));
    server.addFeature(new NonceFeature(server));
    server.addFeature(new PageSizeFeature(server));
    server.addFeature(new PrivilegeFeature(server));
    server.addFeature(new QueryRegistryFeature(server));
    server.addFeature(new RandomFeature(server));
    server.addFeature(new ReplicationFeature(server));
    server.addFeature(new ReplicationTimeoutFeature(server));
    server.addFeature(new RocksDBOptionFeature(server));
    server.addFeature(new SchedulerFeature(server));
    server.addFeature(new ScriptFeature(server, &ret));
    server.addFeature(new ServerFeature(server, &ret));
    server.addFeature(new ServerIdFeature(server));
    server.addFeature(new ServerSecurityFeature(server));
    server.addFeature(new ShardingFeature(server));
    server.addFeature(new ShellColorsFeature(server));
    server.addFeature(new ShutdownFeature(server, {"Script"}));
    server.addFeature(new SslFeature(server));
    server.addFeature(new StatisticsFeature(server));
    server.addFeature(new StorageEngineFeature(server));
    server.addFeature(new SystemDatabaseFeature(server));
    server.addFeature(new TempFeature(server, name));
    server.addFeature(new TraverserEngineRegistryFeature(server));
    server.addFeature(new TtlFeature(server));
    server.addFeature(new UpgradeFeature(server, &ret, nonServerFeatures));
    server.addFeature(new V8DealerFeature(server));
    server.addFeature(new V8PlatformFeature(server));
    server.addFeature(new V8SecurityFeature(server));
    server.addFeature(new transaction::ManagerFeature(server));
    server.addFeature(new VersionFeature(server));
    server.addFeature(new ViewTypesFeature(server));
    server.addFeature(new aql::AqlFunctionFeature(server));
    server.addFeature(new aql::OptimizerRulesFeature(server));
    server.addFeature(new pregel::PregelFeature(server));
    server.addFeature(new NetworkFeature(server));
>>>>>>> ad36adc3

#ifdef ARANGODB_HAVE_FORK
    server.addFeature<DaemonFeature>(std::make_unique<DaemonFeature>(server));
    server.addFeature<SupervisorFeature>(std::make_unique<SupervisorFeature>(server));
#endif

#ifdef _WIN32
    server.addFeature<WindowsServiceFeature>(std::make_unique<WindowsServiceFeature>(server));
#endif

#ifdef USE_ENTERPRISE
    setupServerEE(server);
#else
    server.addFeature<SslServerFeature>(std::make_unique<SslServerFeature>(server));
#endif

    server.addFeature<arangodb::iresearch::IResearchAnalyzerFeature>(
        std::make_unique<arangodb::iresearch::IResearchAnalyzerFeature>(server));
    server.addFeature<arangodb::iresearch::IResearchFeature>(
        std::make_unique<arangodb::iresearch::IResearchFeature>(server));

    // storage engines
    server.addFeature<ClusterEngine>(std::make_unique<ClusterEngine>(server));
    server.addFeature<MMFilesEngine>(std::make_unique<MMFilesEngine>(server));
    server.addFeature<RocksDBEngine>(std::make_unique<RocksDBEngine>(server));

    try {
      server.run(argc, argv);
      if (server.helpShown()) {
        // --help was displayed
        ret = EXIT_SUCCESS;
      }
    } catch (std::exception const& ex) {
      LOG_TOPIC("5d508", ERR, arangodb::Logger::FIXME)
          << "arangod terminated because of an exception: " << ex.what();
      ret = EXIT_FAILURE;
    } catch (...) {
      LOG_TOPIC("3c63a", ERR, arangodb::Logger::FIXME)
          << "arangod terminated because of an exception of "
             "unknown type";
      ret = EXIT_FAILURE;
    }
    Logger::flush();
    return context.exit(ret);
  } catch (std::exception const& ex) {
    LOG_TOPIC("8afa8", ERR, arangodb::Logger::FIXME)
        << "arangod terminated because of an exception: " << ex.what();
  } catch (...) {
    LOG_TOPIC("c444c", ERR, arangodb::Logger::FIXME)
        << "arangod terminated because of an exception of "
           "unknown type";
  }
  exit(EXIT_FAILURE);
}

#if _WIN32
static int ARGC;
static char** ARGV;

static void WINAPI ServiceMain(DWORD dwArgc, LPSTR* lpszArgv) {
  if (!TRI_InitWindowsEventLog()) {
    return;
  }
  // register the service ctrl handler,  lpszArgv[0] contains service name
  ServiceStatus = RegisterServiceCtrlHandlerA(lpszArgv[0], (LPHANDLER_FUNCTION)ServiceCtrl);

  // set start pending
  SetServiceStatus(SERVICE_START_PENDING, 0, 1, 10000, 0);

  TRI_GET_ARGV(ARGC, ARGV);
  ArangoGlobalContext context(ARGC, ARGV, SBIN_DIRECTORY);
  runServer(ARGC, ARGV, context);

  // service has stopped
  SetServiceStatus(SERVICE_STOPPED, NO_ERROR, 0, 0, 0);
  TRI_CloseWindowsEventlog();
}

#endif

// The following is a global pointer which can be set from within the process
// to configure a restart action which happens directly before main()
// terminates. This is used for our hotbackup restore functionality.
// See below in main() for details.

namespace arangodb {
  std::function<int()>* restartAction = nullptr;
}

// Here is a sample of how to use this:
//
// extern std::function<int()>* restartAction;
//
// static int myRestartAction() {
//   std::cout << "Executing restart action..." << std::endl;
//   return 0;
// }
//
// And then in some function:
//
// restartAction = new std::function<int()>();
// *restartAction = myRestartAction;
// arangodb::ApplicationServer::server->beginShutdown();

int main(int argc, char* argv[]) {
  std::string workdir(arangodb::basics::FileUtils::currentDirectory().result());
#ifdef __linux__
#if USE_ENTERPRISE
  arangodb::checkLicenseKey();
#endif
#endif

  TRI_GET_ARGV(argc, argv);
#if _WIN32
  if (argc > 1 && TRI_EqualString("--start-service", argv[1])) {
    ARGC = argc;
    ARGV = argv;

    SERVICE_TABLE_ENTRY ste[] = {{TEXT(""), (LPSERVICE_MAIN_FUNCTION)ServiceMain},
                                 {nullptr, nullptr}};

    if (!StartServiceCtrlDispatcher(ste)) {
      std::cerr << "FATAL: StartServiceCtrlDispatcher has failed with "
                << GetLastError() << std::endl;
      exit(EXIT_FAILURE);
    }
    return 0;
  }
#endif
  ArangoGlobalContext context(argc, argv, SBIN_DIRECTORY);

  arangodb::restartAction = nullptr;

  int res = runServer(argc, argv, context);
  if (res != 0) {
    return res;
  }
  if (arangodb::restartAction == nullptr) {
    return 0;
  }
  try {
    res = (*arangodb::restartAction)();
  } catch(...) {
    res = -1;
  }
  delete arangodb::restartAction;
  if (res != 0) {
    std::cerr << "FATAL: RestartAction returned non-zero exit status: "
      << res << ", giving up." << std::endl;
    return res;
  }
  // It is not clear if we want to do the following under Linux and OSX,
  // it is a clean way to restart from scratch with the same process ID,
  // so the process does not have to be terminated. On Windows, we have
  // to do this because the solution below is not possible. In these
  // cases, we need outside help to get the process restarted.
#if defined(__linux__) || defined(__APPLE__)
  res = chdir(workdir.c_str());
  if (res != 0) {
    std::cerr << "WARNING: could not change into directory '" << workdir << "'" << std::endl;
  }
  execv(argv[0], argv);
#endif
}<|MERGE_RESOLUTION|>--- conflicted
+++ resolved
@@ -172,7 +172,6 @@
     server.addFeature<V8FeaturePhase>(std::make_unique<V8FeaturePhase>(server));
 
     // Adding the features
-<<<<<<< HEAD
     server.addFeature<ActionFeature>(std::make_unique<ActionFeature>(server));
     server.addFeature<AgencyFeature>(std::make_unique<AgencyFeature>(server));
     server.addFeature<AqlFeature>(std::make_unique<AqlFeature>(server));
@@ -206,6 +205,7 @@
     server.addFeature<LoggerFeature>(std::make_unique<LoggerFeature>(server, true));
     server.addFeature<MaintenanceFeature>(std::make_unique<MaintenanceFeature>(server));
     server.addFeature<MaxMapCountFeature>(std::make_unique<MaxMapCountFeature>(server));
+    server.addFeature<NetworkFeature>(std::make_unique<NetworkFeature>(server));
     server.addFeature<NonceFeature>(std::make_unique<NonceFeature>(server));
     server.addFeature<PageSizeFeature>(std::make_unique<PageSizeFeature>(server));
     server.addFeature<PrivilegeFeature>(std::make_unique<PrivilegeFeature>(server));
@@ -246,72 +246,6 @@
     server.addFeature<aql::OptimizerRulesFeature>(
         std::make_unique<aql::OptimizerRulesFeature>(server));
     server.addFeature<pregel::PregelFeature>(std::make_unique<pregel::PregelFeature>(server));
-=======
-    server.addFeature(new ActionFeature(server));
-    server.addFeature(new AgencyFeature(server));
-    server.addFeature(new AqlFeature(server));
-    server.addFeature(new AuthenticationFeature(server));
-    server.addFeature(new BootstrapFeature(server));
-    server.addFeature(new CacheManagerFeature(server));
-    server.addFeature(new CheckVersionFeature(server, &ret, nonServerFeatures));
-    server.addFeature(new ClusterFeature(server));
-    server.addFeature(new ConfigFeature(server, name));
-    server.addFeature(new ConsoleFeature(server));
-    server.addFeature(new DatabaseFeature(server));
-    server.addFeature(new DatabasePathFeature(server));
-    server.addFeature(new EndpointFeature(server));
-    server.addFeature(new EngineSelectorFeature(server));
-    server.addFeature(new EnvironmentFeature(server));
-    server.addFeature(new FileDescriptorsFeature(server));
-    server.addFeature(new FlushFeature(server));
-    server.addFeature(new FortuneFeature(server));
-    server.addFeature(new FoxxQueuesFeature(server));
-    server.addFeature(new FrontendFeature(server));
-    server.addFeature(new GeneralServerFeature(server));
-    server.addFeature(new GreetingsFeature(server));
-    server.addFeature(new InitDatabaseFeature(server, nonServerFeatures));
-    server.addFeature(new LanguageCheckFeature(server));
-    server.addFeature(new LanguageFeature(server));
-    server.addFeature(new LockfileFeature(server));
-    server.addFeature(new LoggerBufferFeature(server));
-    server.addFeature(new LoggerFeature(server, true));
-    server.addFeature(new MaintenanceFeature(server));
-    server.addFeature(new MaxMapCountFeature(server));
-    server.addFeature(new NonceFeature(server));
-    server.addFeature(new PageSizeFeature(server));
-    server.addFeature(new PrivilegeFeature(server));
-    server.addFeature(new QueryRegistryFeature(server));
-    server.addFeature(new RandomFeature(server));
-    server.addFeature(new ReplicationFeature(server));
-    server.addFeature(new ReplicationTimeoutFeature(server));
-    server.addFeature(new RocksDBOptionFeature(server));
-    server.addFeature(new SchedulerFeature(server));
-    server.addFeature(new ScriptFeature(server, &ret));
-    server.addFeature(new ServerFeature(server, &ret));
-    server.addFeature(new ServerIdFeature(server));
-    server.addFeature(new ServerSecurityFeature(server));
-    server.addFeature(new ShardingFeature(server));
-    server.addFeature(new ShellColorsFeature(server));
-    server.addFeature(new ShutdownFeature(server, {"Script"}));
-    server.addFeature(new SslFeature(server));
-    server.addFeature(new StatisticsFeature(server));
-    server.addFeature(new StorageEngineFeature(server));
-    server.addFeature(new SystemDatabaseFeature(server));
-    server.addFeature(new TempFeature(server, name));
-    server.addFeature(new TraverserEngineRegistryFeature(server));
-    server.addFeature(new TtlFeature(server));
-    server.addFeature(new UpgradeFeature(server, &ret, nonServerFeatures));
-    server.addFeature(new V8DealerFeature(server));
-    server.addFeature(new V8PlatformFeature(server));
-    server.addFeature(new V8SecurityFeature(server));
-    server.addFeature(new transaction::ManagerFeature(server));
-    server.addFeature(new VersionFeature(server));
-    server.addFeature(new ViewTypesFeature(server));
-    server.addFeature(new aql::AqlFunctionFeature(server));
-    server.addFeature(new aql::OptimizerRulesFeature(server));
-    server.addFeature(new pregel::PregelFeature(server));
-    server.addFeature(new NetworkFeature(server));
->>>>>>> ad36adc3
 
 #ifdef ARANGODB_HAVE_FORK
     server.addFeature<DaemonFeature>(std::make_unique<DaemonFeature>(server));
