////////////////////////////////////////////////////////////////////////////////
/// DISCLAIMER
///
/// Copyright 2014-2016 ArangoDB GmbH, Cologne, Germany
/// Copyright 2004-2014 triAGENS GmbH, Cologne, Germany
///
/// Licensed under the Apache License, Version 2.0 (the "License");
/// you may not use this file except in compliance with the License.
/// You may obtain a copy of the License at
///
///     http://www.apache.org/licenses/LICENSE-2.0
///
/// Unless required by applicable law or agreed to in writing, software
/// distributed under the License is distributed on an "AS IS" BASIS,
/// WITHOUT WARRANTIES OR CONDITIONS OF ANY KIND, either express or implied.
/// See the License for the specific language governing permissions and
/// limitations under the License.
///
/// Copyright holder is ArangoDB GmbH, Cologne, Germany
///
/// @author Dr. Frank Celler
////////////////////////////////////////////////////////////////////////////////

#include "Basics/Common.h"

#include "Basics/directories.h"
#include "Basics/tri-strings.h"

#include "Actions/ActionFeature.h"
#include "Agency/AgencyFeature.h"
#include "ApplicationFeatures/CommunicationFeaturePhase.h"
#include "ApplicationFeatures/ConfigFeature.h"
#include "ApplicationFeatures/DaemonFeature.h"
#include "ApplicationFeatures/EnvironmentFeature.h"
#include "ApplicationFeatures/GreetingsFeature.h"
#include "ApplicationFeatures/GreetingsFeaturePhase.h"
#include "ApplicationFeatures/LanguageFeature.h"
#include "ApplicationFeatures/MaxMapCountFeature.h"
#include "ApplicationFeatures/NonceFeature.h"
#include "ApplicationFeatures/PageSizeFeature.h"
#include "ApplicationFeatures/PrivilegeFeature.h"
#include "ApplicationFeatures/ShellColorsFeature.h"
#include "ApplicationFeatures/ShutdownFeature.h"
#include "ApplicationFeatures/SupervisorFeature.h"
#include "ApplicationFeatures/TempFeature.h"
#include "ApplicationFeatures/V8PlatformFeature.h"
#include "ApplicationFeatures/V8SecurityFeature.h"
#include "ApplicationFeatures/VersionFeature.h"
#include "Aql/AqlFunctionFeature.h"
#include "Aql/OptimizerRulesFeature.h"
#include "Basics/ArangoGlobalContext.h"
#include "Basics/FileUtils.h"
#include "Cache/CacheManagerFeature.h"
#include "Cluster/ClusterFeature.h"
#include "Cluster/ClusterUpgradeFeature.h"
#include "Cluster/MaintenanceFeature.h"
#include "Cluster/ReplicationTimeoutFeature.h"
#include "FeaturePhases/AgencyFeaturePhase.h"
#include "FeaturePhases/AqlFeaturePhase.h"
#include "FeaturePhases/BasicFeaturePhaseServer.h"
#include "FeaturePhases/ClusterFeaturePhase.h"
#include "FeaturePhases/DatabaseFeaturePhase.h"
#include "FeaturePhases/FinalFeaturePhase.h"
#include "FeaturePhases/FoxxFeaturePhase.h"
#include "FeaturePhases/ServerFeaturePhase.h"
#include "FeaturePhases/V8FeaturePhase.h"
#include "GeneralServer/AuthenticationFeature.h"
#include "GeneralServer/GeneralServerFeature.h"
#include "GeneralServer/ServerSecurityFeature.h"
#include "GeneralServer/SslServerFeature.h"
#include "Logger/LoggerBufferFeature.h"
#include "Logger/LoggerFeature.h"
#include "Pregel/PregelFeature.h"
#include "Network/NetworkFeature.h"
#include "ProgramOptions/ProgramOptions.h"
#include "Random/RandomFeature.h"
#include "Replication/ReplicationFeature.h"
#include "RestServer/AqlFeature.h"
#include "RestServer/BootstrapFeature.h"
#include "RestServer/CheckVersionFeature.h"
#include "RestServer/ConsoleFeature.h"
#include "RestServer/DatabaseFeature.h"
#include "RestServer/DatabasePathFeature.h"
#include "RestServer/EndpointFeature.h"
#include "RestServer/FileDescriptorsFeature.h"
#include "RestServer/FlushFeature.h"
#include "RestServer/FortuneFeature.h"
#include "RestServer/FrontendFeature.h"
#include "RestServer/InitDatabaseFeature.h"
#include "RestServer/LanguageCheckFeature.h"
#include "RestServer/LockfileFeature.h"
#include "RestServer/MetricsFeature.h"
#include "RestServer/QueryRegistryFeature.h"
#include "RestServer/ScriptFeature.h"
#include "RestServer/ServerFeature.h"
#include "RestServer/ServerIdFeature.h"
#include "RestServer/SystemDatabaseFeature.h"
#include "RestServer/TraverserEngineRegistryFeature.h"
#include "RestServer/TtlFeature.h"
#include "RestServer/UpgradeFeature.h"
#include "RestServer/ViewTypesFeature.h"
#include "Scheduler/SchedulerFeature.h"
#include "Sharding/ShardingFeature.h"
#include "Ssl/SslFeature.h"
#include "Statistics/StatisticsFeature.h"
#include "StorageEngine/EngineSelectorFeature.h"
#include "StorageEngine/RocksDBOptionFeature.h"
#include "StorageEngine/StorageEngineFeature.h"
#include "Transaction/ManagerFeature.h"
#include "V8Server/FoxxQueuesFeature.h"
#include "V8Server/V8DealerFeature.h"

#ifdef _WIN32
#include "ApplicationFeatures/WindowsServiceFeature.h"
#include "Basics/win-utils.h"
#endif

#ifdef USE_ENTERPRISE
#include "Enterprise/RestServer/arangodEE.h"
#endif

#include "IResearch/IResearchAnalyzerFeature.h"
#include "IResearch/IResearchFeature.h"

// storage engines
#include "ClusterEngine/ClusterEngine.h"
#include "MMFiles/MMFilesEngine.h"
#include "RocksDBEngine/RocksDBEngine.h"

#ifdef _WIN32
#include <iostream>
#endif

using namespace arangodb;
using namespace arangodb::application_features;

static int runServer(int argc, char** argv, ArangoGlobalContext& context) {
  try {
    context.installSegv();
    context.runStartupChecks();

    std::string name = context.binaryName();

    auto options = std::make_shared<options::ProgramOptions>(
        argv[0], "Usage: " + name + " [<options>]", "For more information use:", SBIN_DIRECTORY);

    ApplicationServer server(options, SBIN_DIRECTORY);

    std::vector<std::type_index> nonServerFeatures = {
        std::type_index(typeid(ActionFeature)),
        std::type_index(typeid(AgencyFeature)),
        std::type_index(typeid(ClusterFeature)),
        std::type_index(typeid(DaemonFeature)),
        std::type_index(typeid(FoxxQueuesFeature)),
        std::type_index(typeid(GeneralServerFeature)),
        std::type_index(typeid(GreetingsFeature)),
        std::type_index(typeid(HttpEndpointProvider)),
        std::type_index(typeid(LoggerBufferFeature)),
<<<<<<< HEAD
        std::type_index(typeid(MetricsFeature)),
=======
        std::type_index(typeid(pregel::PregelFeature)),
>>>>>>> ebf3296e
        std::type_index(typeid(ServerFeature)),
        std::type_index(typeid(SslServerFeature)),
        std::type_index(typeid(StatisticsFeature)),
        std::type_index(typeid(SupervisorFeature))};

    int ret = EXIT_FAILURE;

    // Adding the Phases
    server.addFeature<AgencyFeaturePhase>();
    server.addFeature<CommunicationFeaturePhase>();
    server.addFeature<AqlFeaturePhase>();
    server.addFeature<BasicFeaturePhaseServer>();
    server.addFeature<ClusterFeaturePhase>();
    server.addFeature<DatabaseFeaturePhase>();
    server.addFeature<FinalFeaturePhase>();
    server.addFeature<FoxxFeaturePhase>();
    server.addFeature<GreetingsFeaturePhase>(false);
    server.addFeature<ServerFeaturePhase>();
    server.addFeature<V8FeaturePhase>();

    // Adding the features
    server.addFeature<ActionFeature>();
    server.addFeature<AgencyFeature>();
    server.addFeature<AqlFeature>();
    server.addFeature<AuthenticationFeature>();
    server.addFeature<BootstrapFeature>();
    server.addFeature<CacheManagerFeature>();
    server.addFeature<CheckVersionFeature>(&ret, nonServerFeatures);
    server.addFeature<ClusterFeature>();
    server.addFeature<ClusterUpgradeFeature>();
    server.addFeature<ConfigFeature>(name);
    server.addFeature<ConsoleFeature>();
    server.addFeature<DatabaseFeature>();
    server.addFeature<DatabasePathFeature>();
    server.addFeature<EndpointFeature, HttpEndpointProvider>();
    server.addFeature<EngineSelectorFeature>();
    server.addFeature<EnvironmentFeature>();
    server.addFeature<FileDescriptorsFeature>();
    server.addFeature<FlushFeature>();
    server.addFeature<FortuneFeature>();
    server.addFeature<FoxxQueuesFeature>();
    server.addFeature<FrontendFeature>();
    server.addFeature<GeneralServerFeature>();
    server.addFeature<GreetingsFeature>();
    server.addFeature<InitDatabaseFeature>(nonServerFeatures);
    server.addFeature<LanguageCheckFeature>();
    server.addFeature<LanguageFeature>();
    server.addFeature<LockfileFeature>();
    server.addFeature<LoggerBufferFeature>();
    server.addFeature<LoggerFeature>(true);
    server.addFeature<MaintenanceFeature>();
    server.addFeature<MaxMapCountFeature>();
    server.addFeature<NetworkFeature>();
    server.addFeature<NonceFeature>();
    server.addFeature<PageSizeFeature>();
    server.addFeature<PrivilegeFeature>();
    server.addFeature<QueryRegistryFeature>();
    server.addFeature<RandomFeature>();
    server.addFeature<ReplicationFeature>();
    server.addFeature<ReplicationTimeoutFeature>();
    server.addFeature<RocksDBOptionFeature>();
    server.addFeature<SchedulerFeature>();
    server.addFeature<ScriptFeature>(&ret);
    server.addFeature<ServerFeature>(&ret);
    server.addFeature<ServerIdFeature>();
    server.addFeature<ServerSecurityFeature>();
    server.addFeature<ShardingFeature>();
    server.addFeature<ShellColorsFeature>();
    server.addFeature<ShutdownFeature>(
        std::vector<std::type_index>{std::type_index(typeid(ScriptFeature))});
    server.addFeature<SslFeature>();
    server.addFeature<StatisticsFeature>();
    server.addFeature<MetricsFeature>();
    server.addFeature<StorageEngineFeature>();
    server.addFeature<SystemDatabaseFeature>();
    server.addFeature<TempFeature>(name);
    server.addFeature<TraverserEngineRegistryFeature>();
    server.addFeature<TtlFeature>();
    server.addFeature<UpgradeFeature>(&ret, nonServerFeatures);
    server.addFeature<V8DealerFeature>();
    server.addFeature<V8PlatformFeature>();
    server.addFeature<V8SecurityFeature>();
    server.addFeature<transaction::ManagerFeature>();
    server.addFeature<VersionFeature>();
    server.addFeature<ViewTypesFeature>();
    server.addFeature<aql::AqlFunctionFeature>();
    server.addFeature<aql::OptimizerRulesFeature>();
    server.addFeature<pregel::PregelFeature>();

#ifdef ARANGODB_HAVE_FORK
    server.addFeature<DaemonFeature>();
    server.addFeature<SupervisorFeature>();
#endif

#ifdef _WIN32
    server.addFeature<WindowsServiceFeature>();
#endif

#ifdef USE_ENTERPRISE
    setupServerEE(server);
#else
    server.addFeature<SslServerFeature>();
#endif

    server.addFeature<arangodb::iresearch::IResearchAnalyzerFeature>();
    server.addFeature<arangodb::iresearch::IResearchFeature>();

    // storage engines
    server.addFeature<ClusterEngine>();
    server.addFeature<MMFilesEngine>();
    server.addFeature<RocksDBEngine>();

    try {
      server.run(argc, argv);
      if (server.helpShown()) {
        // --help was displayed
        ret = EXIT_SUCCESS;
      }
    } catch (std::exception const& ex) {
      LOG_TOPIC("5d508", ERR, arangodb::Logger::FIXME)
          << "arangod terminated because of an exception: " << ex.what();
      ret = EXIT_FAILURE;
    } catch (...) {
      LOG_TOPIC("3c63a", ERR, arangodb::Logger::FIXME)
          << "arangod terminated because of an exception of "
             "unknown type";
      ret = EXIT_FAILURE;
    }
    Logger::flush();
    return context.exit(ret);
  } catch (std::exception const& ex) {
    LOG_TOPIC("8afa8", ERR, arangodb::Logger::FIXME)
        << "arangod terminated because of an exception: " << ex.what();
  } catch (...) {
    LOG_TOPIC("c444c", ERR, arangodb::Logger::FIXME)
        << "arangod terminated because of an exception of "
           "unknown type";
  }
  exit(EXIT_FAILURE);
}

#if _WIN32
static int ARGC;
static char** ARGV;

static void WINAPI ServiceMain(DWORD dwArgc, LPSTR* lpszArgv) {
  if (!TRI_InitWindowsEventLog()) {
    return;
  }
  // register the service ctrl handler,  lpszArgv[0] contains service name
  ServiceStatus = RegisterServiceCtrlHandlerA(lpszArgv[0], (LPHANDLER_FUNCTION)ServiceCtrl);

  // set start pending
  SetServiceStatus(SERVICE_START_PENDING, 0, 1, 10000, 0);

  TRI_GET_ARGV(ARGC, ARGV);
  ArangoGlobalContext context(ARGC, ARGV, SBIN_DIRECTORY);
  runServer(ARGC, ARGV, context);

  // service has stopped
  SetServiceStatus(SERVICE_STOPPED, NO_ERROR, 0, 0, 0);
  TRI_CloseWindowsEventlog();
}

#endif

// The following is a global pointer which can be set from within the process
// to configure a restart action which happens directly before main()
// terminates. This is used for our hotbackup restore functionality.
// See below in main() for details.

namespace arangodb {
  std::function<int()>* restartAction = nullptr;
}

// Here is a sample of how to use this:
//
// extern std::function<int()>* restartAction;
//
// static int myRestartAction() {
//   std::cout << "Executing restart action..." << std::endl;
//   return 0;
// }
//
// And then in some function:
//
// restartAction = new std::function<int()>();
// *restartAction = myRestartAction;
// arangodb::ApplicationServer::server->beginShutdown();

#ifdef __linux__

// The following is a hack which is currently (September 2019) needed to
// let our static executables compiled with libmusl and gcc 8.3.0 properly
// detect that we are a multi-threaded application.
// See https://gcc.gnu.org/bugzilla/show_bug.cgi?id=91737 for developments
// in gcc/libgcc to address this issue.

static void* g(void *p) {
  return p;
}

static void gg() {
}

static void f() {
  pthread_t t;
  pthread_create(&t, nullptr, g, nullptr);
  pthread_cancel(t);
  pthread_join(t, nullptr);
  static pthread_once_t once_control = PTHREAD_ONCE_INIT;
  pthread_once(&once_control, gg);
}
#endif

int main(int argc, char* argv[]) {
#ifdef __linux__
  // Do not delete this! See above for an explanation.
  if (argc >= 1 && strcmp(argv[0], "not a/valid name") == 0) { f(); }
#endif

  std::string workdir(arangodb::basics::FileUtils::currentDirectory().result());
#ifdef __linux__
#ifdef USE_ENTERPRISE
  arangodb::checkLicenseKey();
#endif
#endif

  TRI_GET_ARGV(argc, argv);
#if _WIN32
  if (argc > 1 && TRI_EqualString("--start-service", argv[1])) {
    ARGC = argc;
    ARGV = argv;

    SERVICE_TABLE_ENTRY ste[] = {{TEXT(""), (LPSERVICE_MAIN_FUNCTION)ServiceMain},
                                 {nullptr, nullptr}};

    if (!StartServiceCtrlDispatcher(ste)) {
      std::cerr << "FATAL: StartServiceCtrlDispatcher has failed with "
                << GetLastError() << std::endl;
      exit(EXIT_FAILURE);
    }
    return 0;
  }
#endif
  ArangoGlobalContext context(argc, argv, SBIN_DIRECTORY);

  arangodb::restartAction = nullptr;

  int res = runServer(argc, argv, context);
  if (res != 0) {
    return res;
  }
  if (arangodb::restartAction == nullptr) {
    return 0;
  }
  try {
    res = (*arangodb::restartAction)();
  } catch(...) {
    res = -1;
  }
  delete arangodb::restartAction;
  if (res != 0) {
    std::cerr << "FATAL: RestartAction returned non-zero exit status: "
      << res << ", giving up." << std::endl;
    return res;
  }
  // It is not clear if we want to do the following under Linux and OSX,
  // it is a clean way to restart from scratch with the same process ID,
  // so the process does not have to be terminated. On Windows, we have
  // to do this because the solution below is not possible. In these
  // cases, we need outside help to get the process restarted.
#if defined(__linux__) || defined(__APPLE__)
  res = chdir(workdir.c_str());
  if (res != 0) {
    std::cerr << "WARNING: could not change into directory '" << workdir << "'" << std::endl;
  }
  if (execvp(argv[0], argv) == -1) {
    std::cerr << "WARNING: could not execvp ourselves, restore will not work!" << std::endl;
  }
#endif
}<|MERGE_RESOLUTION|>--- conflicted
+++ resolved
@@ -156,11 +156,8 @@
         std::type_index(typeid(GreetingsFeature)),
         std::type_index(typeid(HttpEndpointProvider)),
         std::type_index(typeid(LoggerBufferFeature)),
-<<<<<<< HEAD
         std::type_index(typeid(MetricsFeature)),
-=======
         std::type_index(typeid(pregel::PregelFeature)),
->>>>>>> ebf3296e
         std::type_index(typeid(ServerFeature)),
         std::type_index(typeid(SslServerFeature)),
         std::type_index(typeid(StatisticsFeature)),
