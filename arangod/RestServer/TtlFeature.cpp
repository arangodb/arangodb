--- conflicted
+++ resolved
@@ -361,7 +361,6 @@
               << ", stamp: " << (stamp - expireAfter) << ", limit: "
               << std::min(properties.maxCollectionRemoves, limitLeft);
 
-<<<<<<< HEAD
           auto bindVars = [&]() {
             auto bindVars = std::make_shared<VPackBuilder>();
             bindVars->openObject();
@@ -435,46 +434,6 @@
               limitLeft = 0;
             } else {
               limitLeft -= found;
-=======
-          auto bindVars = std::make_shared<VPackBuilder>();
-          bindVars->openObject();
-          bindVars->add("indexHint", VPackValue(index->name()));
-          bindVars->add("@collection", VPackValue(collection->name()));
-          bindVars->add(VPackValue("indexAttribute"));
-          bindVars->openArray();
-          for (auto const& it : index->fields()[0]) {
-            bindVars->add(VPackValue(it.name));
-          }
-          bindVars->close();
-          bindVars->add("stamp", VPackValue(stamp - expireAfter));
-          bindVars->add(
-              "limit",
-              VPackValue(std::min(properties.maxCollectionRemoves, limitLeft)));
-          bindVars->close();
-
-          aql::QueryOptions options;
-          options.maxRuntime = 0.0;
-          auto query = aql::Query::create(
-              transaction::StandaloneContext::Create(*vocbase),
-              aql::QueryString(::removeQuery), std::move(bindVars), options);
-          query->collections().add(collection->name(), AccessMode::Type::WRITE,
-                                   aql::Collection::Hint::Shard);
-          aql::QueryResult queryResult = query->executeSync();
-
-          if (queryResult.result.fail()) {
-            // we can probably live with an error here...
-            // the thread will try to remove the documents again on next
-            // iteration
-            if (!queryResult.result.is(TRI_ERROR_ARANGO_READ_ONLY) &&
-                !queryResult.result.is(TRI_ERROR_ARANGO_CONFLICT) &&
-                !queryResult.result.is(TRI_ERROR_LOCKED) &&
-                !queryResult.result.is(
-                    TRI_ERROR_ARANGO_DATA_SOURCE_NOT_FOUND)) {
-              LOG_TOPIC("08300", WARN, Logger::TTL)
-                  << "error during TTL document removal for collection '"
-                  << collection->name()
-                  << "': " << queryResult.result.errorMessage();
->>>>>>> 0924c7de
             }
             if (found < maxResultsPerQuery ||
                 found > leftForCurrentCollection) {
