--- conflicted
+++ resolved
@@ -125,26 +125,8 @@
       if (it == _registry.end()) {
         it = _registry.find(mk.name);
         if (it == _registry.end()) {
-<<<<<<< HEAD
-          THROW_ARANGO_EXCEPTION_MESSAGE(TRI_ERROR_INTERNAL,
-                                         std::string("No gauge booked as ") + mk.name);
-        } else {
-          try {
-            metric = std::dynamic_pointer_cast<Histogram<Scale>>(it->second);
-          } catch (std::exception const& e) {
-            error = std::string("Failed to retrieve histogram ") + mk.name + ": " + e.what();
-          }
-          if (metric == nullptr) {
-            THROW_ARANGO_EXCEPTION_MESSAGE(
-              TRI_ERROR_INTERNAL,
-              std::string("Non matching scale classes for cloning ") + mk.name);
-          }
-          auto& tmp =  histogram(mk, metric->scale(), metric->help());
-          return tmp;
-=======
           THROW_ARANGO_EXCEPTION_MESSAGE(
             TRI_ERROR_INTERNAL, std::string("No gauge booked as ") + mk.name);
->>>>>>> ea159b28
         }
         try {
           metric = std::dynamic_pointer_cast<Histogram<Scale>>(it->second);
@@ -224,12 +206,8 @@
     return gauge<T>(metrics_key(il));
   }
 
-<<<<<<< HEAD
-  template <typename T>
-  Gauge<T>& gauge(std::initializer_list<std::string> const& key) {
-=======
+
   template<typename T> Gauge<T>& gauge(metrics_key const& key) {
->>>>>>> ea159b28
     metrics_key mk(key);
     std::shared_ptr<Gauge<T>> metric = nullptr;
     std::string error;
@@ -237,10 +215,6 @@
       std::lock_guard<std::recursive_mutex> guard(_lock);
       registry_type::const_iterator it = _registry.find(mk);
       if (it == _registry.end()) {
-<<<<<<< HEAD
-        THROW_ARANGO_EXCEPTION_MESSAGE(TRI_ERROR_INTERNAL,
-                                       std::string("No gauge booked as ") + mk.name);
-=======
         it = _registry.find(mk.name);
         if (it == _registry.end()) {
           THROW_ARANGO_EXCEPTION_MESSAGE(
@@ -257,7 +231,6 @@
             std::string("Non matching type for cloning ") + mk.name);
         }
         return gauge(mk, T(0), metric->help());
->>>>>>> ea159b28
       }
 
       try {
