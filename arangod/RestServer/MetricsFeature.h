////////////////////////////////////////////////////////////////////////////////
/// DISCLAIMER
///
/// Copyright 2019 ArangoDB GmbH, Cologne, Germany
///
/// Licensed under the Apache License, Version 2.0 (the "License");
/// you may not use this file except in compliance with the License.
/// You may obtain a copy of the License at
///
///     http://www.apache.org/licenses/LICENSE-2.0
///
/// Unless required by applicable law or agreed to in writing, software
/// distributed under the License is distributed on an "AS IS" BASIS,
/// WITHOUT WARRANTIES OR CONDITIONS OF ANY KIND, either express or implied.
/// See the License for the specific language governing permissions and
/// limitations under the License.
///
/// Copyright holder is ArangoDB GmbH, Cologne, Germany
///
/// @author Kaveh Vahedipour
////////////////////////////////////////////////////////////////////////////////

#ifndef ARANGODB_REST_SERVER_METRICS_FEATURE_H
#define ARANGODB_REST_SERVER_METRICS_FEATURE_H 1

#include "ApplicationFeatures/ApplicationFeature.h"
#include "Cluster/ServerState.h"
#include "Logger/LogMacros.h"
#include "Logger/LoggerFeature.h"
#include "ProgramOptions/ProgramOptions.h"
#include "RestServer/Metrics.h"
#include "Statistics/ServerStatistics.h"

namespace arangodb {
struct metrics_key;
}

namespace std {
template <>
struct hash<arangodb::metrics_key> {
  typedef arangodb::metrics_key argument_t;
  typedef std::size_t result_t;
  result_t operator()(argument_t const& r) const noexcept;
};
}  // namespace std

namespace arangodb {

struct metrics_key {
  std::string name;
  std::string labels;
  std::size_t _hash;
  metrics_key(std::string const& name);
  metrics_key(std::string const& name, std::string const& labels);
  metrics_key(std::initializer_list<std::string> const& il);
  std::size_t hash() const noexcept;
  bool operator==(metrics_key const& other) const;
};

class MetricsFeature final : public application_features::ApplicationFeature {
 public:
  using registry_type = std::unordered_map<metrics_key, std::shared_ptr<Metric>>;

  static double time();

  explicit MetricsFeature(application_features::ApplicationServer& server);

  bool exportAPI() const;

  void collectOptions(std::shared_ptr<options::ProgramOptions>) override final;
  void validateOptions(std::shared_ptr<options::ProgramOptions>) override final;

<<<<<<< HEAD
  template <typename Scale>
  Histogram<Scale>& histogram(std::string const& name, Scale const& scale,
                              std::string const& help = std::string()) {
    return histogram<Scale>({name}, scale, help);
  }

  template <typename Scale>
  Histogram<Scale>& histogram(std::initializer_list<std::string> const& key,
                              Scale const& scale,
                              std::string const& help = std::string()) {
    metrics_key mk(key);
=======
  template<typename Scale> Histogram<Scale>&
  histogram (std::string const& name, Scale const& scale,
             std::string const& help = std::string()) {
    return histogram<Scale>(metrics_key(name), scale, help);
  }

  template<typename Scale> Histogram<Scale>&
    histogram (std::initializer_list<std::string> const& il, Scale const& scale,
               std::string const& help = std::string()) {
    return histogram<Scale>(metrics_key(il), scale, help);
  }

  template<typename Scale> Histogram<Scale>&
  histogram (metrics_key const& mk, Scale const& scale,
             std::string const& help = std::string()) {

>>>>>>> 3a800b43
    std::string labels = mk.labels;
    if (ServerState::instance() != nullptr) {
      if (!labels.empty()) {
        labels += ",";
      }
      labels += "shortname=\"" + ServerState::instance()->getShortName() + "\"";
    }

    auto metric = std::make_shared<Histogram<Scale>>(scale, mk.name, help, labels);
    bool success = false;
    {
<<<<<<< HEAD
      std::lock_guard<std::mutex> guard(_lock);
      success =
          _registry.try_emplace(mk, std::dynamic_pointer_cast<Metric>(metric)).second;
=======
      std::lock_guard<std::recursive_mutex> guard(_lock);
      success = _registry.try_emplace(mk, std::dynamic_pointer_cast<Metric>(metric)).second;
>>>>>>> 3a800b43
    }
    if (!success) {
      THROW_ARANGO_EXCEPTION_MESSAGE(TRI_ERROR_INTERNAL,
                                     std::string("histogram ") + mk.name +
                                         " alredy exists");
    }
    return *metric;
  };

  template <typename Scale>
  Histogram<Scale>& histogram(std::string const& name) {
    return histogram<Scale>({name});
  }

  template <typename Scale>
  Histogram<Scale>& histogram(std::initializer_list<std::string> const& key) {
    metrics_key mk(key);
    std::shared_ptr<Histogram<Scale>> metric = nullptr;
    std::string error;
    {
      std::lock_guard<std::recursive_mutex> guard(_lock);
      registry_type::const_iterator it = _registry.find(mk);
      if (it == _registry.end()) {
        it = _registry.find(mk.name);
        if (it == _registry.end()) {
          THROW_ARANGO_EXCEPTION_MESSAGE(TRI_ERROR_INTERNAL,
                                         std::string("No gauge booked as ") + mk.name);
        } else {
          try {
            metric = std::dynamic_pointer_cast<Histogram<Scale>>(it->second);
          } catch (std::exception const& e) {
            error = std::string("Failed to retrieve histogram ") + mk.name + ": " + e.what();
          }
          if (metric == nullptr) {
            THROW_ARANGO_EXCEPTION_MESSAGE(
              TRI_ERROR_INTERNAL,
              std::string("Non matching scale classes for cloning ") + mk.name);
          }
          auto& tmp =  histogram(mk, metric->scale(), metric->help());
          return tmp;
        }
      }
      try {
        metric = std::dynamic_pointer_cast<Histogram<Scale>>(it->second);
        if (metric == nullptr) {
          error = std::string("Failed to retrieve histogram ") + mk.name;
        }
      } catch (std::exception const& e) {
        error = std::string("Failed to retrieve histogram ") + mk.name + ": " + e.what();
      }
    }
    if (!error.empty()) {
      THROW_ARANGO_EXCEPTION_MESSAGE(TRI_ERROR_INTERNAL, error);
    }
    return *metric;
  }

  Counter& counter(std::string const& name, uint64_t const& val, std::string const& help);
<<<<<<< HEAD
  Counter& counter(std::initializer_list<std::string> const& key,
                   uint64_t const& val, std::string const& help);
  Counter& counter(metrics_key const& mk, uint64_t const& val, std::string const& help);
=======
  Counter& counter(std::initializer_list<std::string> const& key, uint64_t const& val,
    std::string const& help);
  Counter& counter(metrics_key const& key, uint64_t const& val, std::string const& help);
>>>>>>> 3a800b43
  Counter& counter(std::string const& name);
  Counter& counter(std::initializer_list<std::string> const& key);

  template <typename T>
  Gauge<T>& gauge(std::string const& name, T const& t, std::string const& help) {
    return gauge(metrics_key(name), t, help);
  }
<<<<<<< HEAD

  template <typename T>
  Gauge<T>& gauge(std::initializer_list<std::string> const& key, T const& t,
                  std::string const& help) {
=======
  template<typename T>
  Gauge<T>& gauge(std::initializer_list<std::string> const& il, T const& t,
                  std::string const& help) {
    return gauge(metrics_key(il), t, help);
  }


  template<typename T>
  Gauge<T>& gauge(metrics_key const& key, T const& t, std::string const& help = std::string()) {

>>>>>>> 3a800b43
    metrics_key mk(key);
    std::string labels = mk.labels;
    if (ServerState::instance() != nullptr) {
      if (!labels.empty()) {
        labels += ",";
      }
      labels += "shortname=\"" + ServerState::instance()->getShortName() + "\"";
    }
    auto metric = std::make_shared<Gauge<T>>(t, mk.name, help, labels);
    bool success = false;
    {
<<<<<<< HEAD
      std::lock_guard<std::mutex> guard(_lock);
      success =
          _registry.try_emplace(mk, std::dynamic_pointer_cast<Metric>(metric)).second;
=======
      std::lock_guard<std::recursive_mutex> guard(_lock);
      success = _registry.try_emplace(mk, std::dynamic_pointer_cast<Metric>(metric)).second;
>>>>>>> 3a800b43
    }
    if (!success) {
      THROW_ARANGO_EXCEPTION_MESSAGE(TRI_ERROR_INTERNAL, std::string("gauge ") + mk.name +
                                                             " alredy exists");
    }
    return *metric;
  }

<<<<<<< HEAD
  template <typename Scale>
  Gauge<Scale>& gauge(std::string const& name) {
    return gauge<Scale>({name});
=======
  template<typename Scale> Histogram<Scale>& guage (std::string const& name) {
    return gauge<Scale>(metrics_key(name));
>>>>>>> 3a800b43
  }

  template <typename T>
  Gauge<T>& gauge(std::initializer_list<std::string> const& key) {
    metrics_key mk(key);
    std::shared_ptr<Gauge<T>> metric = nullptr;
    std::string error;
    {
      std::lock_guard<std::recursive_mutex> guard(_lock);
      registry_type::const_iterator it = _registry.find(mk);
      if (it == _registry.end()) {
        THROW_ARANGO_EXCEPTION_MESSAGE(TRI_ERROR_INTERNAL,
                                       std::string("No gauge booked as ") + mk.name);
      }
      try {
        metric = std::dynamic_pointer_cast<Gauge<T>>(it->second);
        if (metric == nullptr) {
          error = std::string("Failed to retrieve gauge ") + mk.name;
        }
      } catch (std::exception const& e) {
        error = std::string("Failed to retrieve gauge ") + mk.name + ": " + e.what();
      }
    }
    if (!error.empty()) {
      THROW_ARANGO_EXCEPTION_MESSAGE(TRI_ERROR_INTERNAL, error);
    }
    return *metric;
  }

  void toPrometheus(std::string& result) const;

  ServerStatistics& serverStatistics();

 private:
  registry_type _registry;

  mutable std::recursive_mutex _lock;

  std::unique_ptr<ServerStatistics> _serverStatistics;

  bool _export;
};

}  // namespace arangodb

#endif<|MERGE_RESOLUTION|>--- conflicted
+++ resolved
@@ -70,19 +70,7 @@
   void collectOptions(std::shared_ptr<options::ProgramOptions>) override final;
   void validateOptions(std::shared_ptr<options::ProgramOptions>) override final;
 
-<<<<<<< HEAD
-  template <typename Scale>
-  Histogram<Scale>& histogram(std::string const& name, Scale const& scale,
-                              std::string const& help = std::string()) {
-    return histogram<Scale>({name}, scale, help);
-  }
-
-  template <typename Scale>
-  Histogram<Scale>& histogram(std::initializer_list<std::string> const& key,
-                              Scale const& scale,
-                              std::string const& help = std::string()) {
-    metrics_key mk(key);
-=======
+
   template<typename Scale> Histogram<Scale>&
   histogram (std::string const& name, Scale const& scale,
              std::string const& help = std::string()) {
@@ -99,7 +87,6 @@
   histogram (metrics_key const& mk, Scale const& scale,
              std::string const& help = std::string()) {
 
->>>>>>> 3a800b43
     std::string labels = mk.labels;
     if (ServerState::instance() != nullptr) {
       if (!labels.empty()) {
@@ -111,14 +98,8 @@
     auto metric = std::make_shared<Histogram<Scale>>(scale, mk.name, help, labels);
     bool success = false;
     {
-<<<<<<< HEAD
-      std::lock_guard<std::mutex> guard(_lock);
-      success =
-          _registry.try_emplace(mk, std::dynamic_pointer_cast<Metric>(metric)).second;
-=======
       std::lock_guard<std::recursive_mutex> guard(_lock);
       success = _registry.try_emplace(mk, std::dynamic_pointer_cast<Metric>(metric)).second;
->>>>>>> 3a800b43
     }
     if (!success) {
       THROW_ARANGO_EXCEPTION_MESSAGE(TRI_ERROR_INTERNAL,
@@ -177,15 +158,9 @@
   }
 
   Counter& counter(std::string const& name, uint64_t const& val, std::string const& help);
-<<<<<<< HEAD
-  Counter& counter(std::initializer_list<std::string> const& key,
-                   uint64_t const& val, std::string const& help);
-  Counter& counter(metrics_key const& mk, uint64_t const& val, std::string const& help);
-=======
   Counter& counter(std::initializer_list<std::string> const& key, uint64_t const& val,
     std::string const& help);
   Counter& counter(metrics_key const& key, uint64_t const& val, std::string const& help);
->>>>>>> 3a800b43
   Counter& counter(std::string const& name);
   Counter& counter(std::initializer_list<std::string> const& key);
 
@@ -193,12 +168,7 @@
   Gauge<T>& gauge(std::string const& name, T const& t, std::string const& help) {
     return gauge(metrics_key(name), t, help);
   }
-<<<<<<< HEAD
-
-  template <typename T>
-  Gauge<T>& gauge(std::initializer_list<std::string> const& key, T const& t,
-                  std::string const& help) {
-=======
+
   template<typename T>
   Gauge<T>& gauge(std::initializer_list<std::string> const& il, T const& t,
                   std::string const& help) {
@@ -209,7 +179,6 @@
   template<typename T>
   Gauge<T>& gauge(metrics_key const& key, T const& t, std::string const& help = std::string()) {
 
->>>>>>> 3a800b43
     metrics_key mk(key);
     std::string labels = mk.labels;
     if (ServerState::instance() != nullptr) {
@@ -221,14 +190,8 @@
     auto metric = std::make_shared<Gauge<T>>(t, mk.name, help, labels);
     bool success = false;
     {
-<<<<<<< HEAD
-      std::lock_guard<std::mutex> guard(_lock);
-      success =
-          _registry.try_emplace(mk, std::dynamic_pointer_cast<Metric>(metric)).second;
-=======
       std::lock_guard<std::recursive_mutex> guard(_lock);
       success = _registry.try_emplace(mk, std::dynamic_pointer_cast<Metric>(metric)).second;
->>>>>>> 3a800b43
     }
     if (!success) {
       THROW_ARANGO_EXCEPTION_MESSAGE(TRI_ERROR_INTERNAL, std::string("gauge ") + mk.name +
@@ -237,14 +200,8 @@
     return *metric;
   }
 
-<<<<<<< HEAD
-  template <typename Scale>
-  Gauge<Scale>& gauge(std::string const& name) {
-    return gauge<Scale>({name});
-=======
   template<typename Scale> Histogram<Scale>& guage (std::string const& name) {
     return gauge<Scale>(metrics_key(name));
->>>>>>> 3a800b43
   }
 
   template <typename T>
