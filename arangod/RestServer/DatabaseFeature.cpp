////////////////////////////////////////////////////////////////////////////////
/// DISCLAIMER
///
/// Copyright 2014-2020 ArangoDB GmbH, Cologne, Germany
/// Copyright 2004-2014 triAGENS GmbH, Cologne, Germany
///
/// Licensed under the Apache License, Version 2.0 (the "License");
/// you may not use this file except in compliance with the License.
/// You may obtain a copy of the License at
///
///     http://www.apache.org/licenses/LICENSE-2.0
///
/// Unless required by applicable law or agreed to in writing, software
/// distributed under the License is distributed on an "AS IS" BASIS,
/// WITHOUT WARRANTIES OR CONDITIONS OF ANY KIND, either express or implied.
/// See the License for the specific language governing permissions and
/// limitations under the License.
///
/// Copyright holder is ArangoDB GmbH, Cologne, Germany
///
/// @author Dr. Frank Celler
/// @author Jan Christoph Uhde
////////////////////////////////////////////////////////////////////////////////

#include "DatabaseFeature.h"

#include "ApplicationFeatures/ApplicationServer.h"
#include "Aql/PlanCache.h"
#include "Aql/QueryCache.h"
#include "Aql/QueryList.h"
#include "Aql/QueryRegistry.h"
#include "Basics/ArangoGlobalContext.h"
#include "Basics/FileUtils.h"
#include "Basics/MutexLocker.h"
#include "Basics/NumberUtils.h"
#include "Basics/StaticStrings.h"
#include "Basics/StringUtils.h"
#include "Basics/VelocyPackHelper.h"
#include "Basics/WriteLocker.h"
#include "Basics/application-exit.h"
#include "Basics/files.h"
#include "Basics/StaticStrings.h"
#include "Cluster/ServerState.h"
#include "FeaturePhases/BasicFeaturePhaseServer.h"
#include "GeneralServer/AuthenticationFeature.h"
#include "IResearch/IResearchAnalyzerFeature.h"
#include "Logger/LogMacros.h"
#include "Logger/Logger.h"
#include "Logger/LoggerStream.h"
#include "ProgramOptions/ProgramOptions.h"
#include "ProgramOptions/Section.h"
#include "Replication/ReplicationClients.h"
#include "Replication/ReplicationFeature.h"
#include "RestServer/DatabaseFeature.h"
#include "RestServer/DatabasePathFeature.h"
#include "RestServer/InitDatabaseFeature.h"
#include "RestServer/QueryRegistryFeature.h"
#include "StorageEngine/EngineSelectorFeature.h"
#include "StorageEngine/StorageEngine.h"
#include "Utils/CollectionNameResolver.h"
#include "Utils/CursorRepository.h"
#include "Utils/Events.h"
#include "V8Server/V8DealerFeature.h"
#include "VocBase/KeyGenerator.h"
#include "VocBase/LogicalCollection.h"
#include "VocBase/ticks.h"
#include "VocBase/vocbase.h"

#include <velocypack/velocypack-aliases.h>

using namespace arangodb;
using namespace arangodb::application_features;
using namespace arangodb::basics;
using namespace arangodb::options;

#ifdef ARANGODB_ENABLE_MAINTAINER_MODE
  // i am here for debugging only.
TRI_vocbase_t* DatabaseFeature::CURRENT_VOCBASE = nullptr;
#endif

DatabaseFeature* DatabaseFeature::DATABASE = nullptr;

/// @brief database manager thread main loop
/// the purpose of this thread is to physically remove directories of databases
/// that have been dropped
DatabaseManagerThread::DatabaseManagerThread(ApplicationServer& server)
    : Thread(server, "DatabaseManager") {}

DatabaseManagerThread::~DatabaseManagerThread() { shutdown(); }

void DatabaseManagerThread::run() {
  auto& databaseFeature = server().getFeature<DatabaseFeature>();
  auto& dealer = server().getFeature<V8DealerFeature>();
  int cleanupCycles = 0;

  StorageEngine& engine = server().getFeature<EngineSelectorFeature>().engine();

  while (true) {
    try {
      // check if we have to drop some database
      TRI_vocbase_t* database = nullptr;

      {
        auto unuser(databaseFeature._databasesProtector.use());
        auto theLists = databaseFeature._databasesLists.load();

        for (TRI_vocbase_t* vocbase : theLists->_droppedDatabases) {
          if (!vocbase->isDangling()) {
            continue;
          }

          // found a database to delete
          database = vocbase;
          break;
        }
      }

      if (database != nullptr) {
        // found a database to delete, now remove it from the struct
        {
          MUTEX_LOCKER(mutexLocker, databaseFeature._databasesMutex);

          // Build the new value:
          auto oldLists = databaseFeature._databasesLists.load();
          decltype(oldLists) newLists = nullptr;
          try {
            newLists = new DatabaseFeature::DatabasesLists();
            newLists->_databases = oldLists->_databases;
            for (TRI_vocbase_t* vocbase : oldLists->_droppedDatabases) {
              if (vocbase != database) {
                newLists->_droppedDatabases.insert(vocbase);
              }
            }
          } catch (...) {
            delete newLists;
            continue;  // try again later
          }

          // Replace the old by the new:
          databaseFeature._databasesLists = newLists;
          databaseFeature._databasesProtector.scan();
          delete oldLists;

          // From now on no other thread can possibly see the old
          // TRI_vocbase_t*,
          // note that there is only one DatabaseManager thread, so it is
          // not possible that another thread has seen this very database
          // and tries to free it at the same time!
        }

        if (database->type() != TRI_VOCBASE_TYPE_COORDINATOR) {
          // regular database
          // ---------------------------

          TRI_ASSERT(!database->isSystem());

          // remove apps directory for database
          auto appPath = dealer.appPath();

          if (database->isOwnAppsDirectory() && !appPath.empty()) {
            std::string path = arangodb::basics::FileUtils::buildFilename(
                arangodb::basics::FileUtils::buildFilename(appPath, "_db"),
                database->name());

            if (TRI_IsDirectory(path.c_str())) {
              LOG_TOPIC("041b1", TRACE, arangodb::Logger::FIXME)
                  << "removing app directory '" << path << "' of database '"
                  << database->name() << "'";

              TRI_RemoveDirectory(path.c_str());
            }
          }

          auto queryRegistry = QueryRegistryFeature::registry();
          if (queryRegistry != nullptr) {
            // destroy all items in the QueryRegistry for this database
            queryRegistry->destroy(database->name());
          }

          try {
            Result res = engine.dropDatabase(*database);
            if (res.fail()) {
              LOG_TOPIC("fb244", ERR, Logger::FIXME)
                << "dropping database '" << database->name() << "' failed: " << res.errorMessage();
            }
          } catch (std::exception const& ex) {
            LOG_TOPIC("d30a2", ERR, Logger::FIXME) << "dropping database '" << database->name()
                                          << "' failed: " << ex.what();
          } catch (...) {
            LOG_TOPIC("0a30c", ERR, Logger::FIXME)
                << "dropping database '" << database->name() << "' failed";
          }
        }

        delete database;

        // directly start next iteration
      } else {  // if (database != nullptr)
        // perfom some cleanup tasks
        if (isStopping()) {
          // done
          break;
        }

        std::this_thread::sleep_for(std::chrono::microseconds(waitTime()));

        // The following is only necessary after a wait:
        auto queryRegistry = QueryRegistryFeature::registry();
        if (queryRegistry != nullptr) {
          queryRegistry->expireQueries();
        }

        // perform cursor cleanup here
        if (++cleanupCycles >= 10) {
          cleanupCycles = 0;

          auto unuser(databaseFeature._databasesProtector.use());
          auto theLists = databaseFeature._databasesLists.load();

          bool force = isStopping();
          for (auto& p : theLists->_databases) {
            TRI_vocbase_t* vocbase = p.second;
            TRI_ASSERT(vocbase != nullptr);

            try {
              vocbase->cursorRepository()->garbageCollect(force);
            } catch (...) {
            }
            double const now = []() {
              using namespace std::chrono;
              return duration<double>(steady_clock::now().time_since_epoch()).count();
            }();
            vocbase->replicationClients().garbageCollect(now);
          }
        }
      }

    } catch (...) {
    }

    // next iteration
  }
}

namespace {
  arangodb::CreateDatabaseInfo createExpressionVocbaseInfo(application_features::ApplicationServer& server) {
    arangodb::CreateDatabaseInfo info(server);
    auto rv = info.load("_expression_vocbase", std::numeric_limits<uint64_t>::max());
    return info;
  }
}

DatabaseFeature::DatabaseFeature(application_features::ApplicationServer& server)
    : ApplicationFeature(server, "Database"),
      _defaultWaitForSync(false),
      _forceSyncProperties(true),
      _ignoreDatafileErrors(false),
      _throwCollectionNotLoadedError(false),
      _databasesLists(new DatabasesLists()),
      _isInitiallyEmpty(false),
      _checkVersion(false),
      _upgrade(false),
<<<<<<< HEAD
      _expression_vocbase(new TRI_vocbase_t(TRI_VOCBASE_TYPE_NORMAL, createExpressionVocbaseInfo(server))){
=======
      _useOldSystemCollections(false) {
>>>>>>> 4304d283
  setOptional(false);
  startsAfter<BasicFeaturePhaseServer>();

  startsAfter<AuthenticationFeature>();
  startsAfter<CacheManagerFeature>();
  startsAfter<EngineSelectorFeature>();
  startsAfter<InitDatabaseFeature>();
  startsAfter<StorageEngineFeature>();

  DATABASE = nullptr;
}

DatabaseFeature::~DatabaseFeature() {
  // clean up
  auto p = _databasesLists.load();
  delete p;

  DATABASE = nullptr;
}

void DatabaseFeature::collectOptions(std::shared_ptr<ProgramOptions> options) {
  options->addSection("database", "Configure the database");

  options->addOption("--database.wait-for-sync",
                     "default wait-for-sync behavior, can be overwritten "
                     "when creating a collection",
                     new BooleanParameter(&_defaultWaitForSync),
                     arangodb::options::makeDefaultFlags(arangodb::options::Flags::Hidden));

  options->addOption("--database.force-sync-properties",
                     "force syncing of collection properties to disk, "
                     "will use waitForSync value of collection when "
                     "turned off",
                     new BooleanParameter(&_forceSyncProperties),
                     arangodb::options::makeDefaultFlags(arangodb::options::Flags::Hidden));

  options->addOption("--database.ignore-datafile-errors",
                     "load collections even if datafiles may contain errors",
                     new BooleanParameter(&_ignoreDatafileErrors),
                     arangodb::options::makeDefaultFlags(arangodb::options::Flags::Hidden));

  options->addOption(
      "--database.throw-collection-not-loaded-error",
      "throw an error when accessing a collection that is still loading",
      new AtomicBooleanParameter(&_throwCollectionNotLoadedError),
      arangodb::options::makeDefaultFlags(arangodb::options::Flags::Hidden))
      .setDeprecatedIn(30700);
  
  options->addOption(
      "--database.old-system-collections",
      "create and use deprecated system collection (_modules, _fishbowl)",
      new BooleanParameter(&_useOldSystemCollections),
      arangodb::options::makeDefaultFlags(arangodb::options::Flags::Hidden))
      .setIntroducedIn(30608)
      .setIntroducedIn(30704)
      .setDeprecatedIn(30800);
  
  // the following option was removed in 3.7
  options->addObsoleteOption("--database.maximal-journal-size",
                             "default maximal journal size, can be overwritten when "
                             "creating a collection", true);


  // the following option was removed in 3.2
  options->addObsoleteOption(
      "--database.index-threads",
      "threads to start for parallel background index creation", true);

  // the following hidden option was removed in 3.4
  options->addObsoleteOption(
      "--database.check-30-revisions",
      "check for revision values from ArangoDB 3.0 databases", true);

  // the following options were removed in 3.2
  options->addObsoleteOption(
      "--database.revision-cache-chunk-size",
      "chunk size (in bytes) for the document revisions cache", true);
  options->addObsoleteOption(
      "--database.revision-cache-target-size",
      "total target size (in bytes) for the document revisions cache", true);
}

void DatabaseFeature::validateOptions(std::shared_ptr<ProgramOptions> options) {
  // check the misuse of startup options
  if (_checkVersion && _upgrade) {
    LOG_TOPIC("a25b0", FATAL, arangodb::Logger::FIXME)
        << "cannot specify both '--database.check-version' and "
           "'--database.auto-upgrade'";
    FATAL_ERROR_EXIT();
  }
}

void DatabaseFeature::start() {
  // set singleton
  DATABASE = this;

  verifyAppPaths();

  // scan all databases
  VPackBuilder builder;
  StorageEngine& engine = server().getFeature<EngineSelectorFeature>().engine();
  engine.getDatabases(builder);

  TRI_ASSERT(builder.slice().isArray());

  int res = iterateDatabases(builder.slice());

  if (res != TRI_ERROR_NO_ERROR) {
    LOG_TOPIC("0c49d", FATAL, arangodb::Logger::FIXME)
        << "could not iterate over all databases: " << TRI_errno_string(res);
    FATAL_ERROR_EXIT();
  }

  if (!lookupDatabase(StaticStrings::SystemDatabase)) {
    LOG_TOPIC("97e7c", FATAL, arangodb::Logger::FIXME)
        << "No _system database found in database directory. Cannot start!";
    FATAL_ERROR_EXIT();
  }

  // start database manager thread
  _databaseManager.reset(new DatabaseManagerThread(server()));

  if (!_databaseManager->start()) {
    LOG_TOPIC("7eb06", FATAL, arangodb::Logger::FIXME)
        << "could not start database manager thread";
    FATAL_ERROR_EXIT();
  }

  // activate deadlock detection in case we're not running in cluster mode
  if (!arangodb::ServerState::instance()->isRunningInCluster()) {
    enableDeadlockDetection();
  }
}

// signal to all databases that active cursors can be wiped
// this speeds up the actual shutdown because no waiting is necessary
// until the cursors happen to free their underlying transactions
void DatabaseFeature::beginShutdown() {
  auto unuser(_databasesProtector.use());
  auto theLists = _databasesLists.load();

  for (auto& p : theLists->_databases) {
    TRI_vocbase_t* vocbase = p.second;
    // iterate over all databases
    TRI_ASSERT(vocbase != nullptr);

    // throw away all open cursors in order to speed up shutdown
    vocbase->cursorRepository()->garbageCollect(true);
  }
}

void DatabaseFeature::stop() {
#ifdef ARANGODB_ENABLE_MAINTAINER_MODE
  // i am here for debugging only.
  static TRI_vocbase_t* currentVocbase = nullptr;
#endif

  stopAppliers();

  // turn off query cache and flush it
  arangodb::aql::QueryCacheProperties p;
  p.mode = arangodb::aql::QueryCacheMode::CACHE_ALWAYS_OFF;
  p.maxResultsCount = 0;
  p.maxResultsSize = 0;
  p.maxEntrySize = 0;
  p.includeSystem = false;
  p.showBindVars = false;

  arangodb::aql::QueryCache::instance()->properties(p);
  arangodb::aql::QueryCache::instance()->invalidate();

  StorageEngine& engine = server().getFeature<EngineSelectorFeature>().engine();
  engine.cleanupReplicationContexts();

  auto unuser(_databasesProtector.use());
  auto theLists = _databasesLists.load();

#ifdef ARANGODB_ENABLE_MAINTAINER_MODE
  auto queryRegistry = QueryRegistryFeature::registry();
  if (queryRegistry != nullptr) {
    TRI_ASSERT(queryRegistry->numberRegisteredQueries() == 0);
  }
#endif

  for (auto& p : theLists->_databases) {
    TRI_vocbase_t* vocbase = p.second;

    // iterate over all databases
    TRI_ASSERT(vocbase != nullptr);
    if (vocbase->type() != TRI_VOCBASE_TYPE_NORMAL) {
      continue;
    }

#ifdef ARANGODB_ENABLE_MAINTAINER_MODE
    // i am here for debugging only.
    currentVocbase = vocbase;
    CURRENT_VOCBASE = vocbase;
    static size_t currentCursorCount = currentVocbase->cursorRepository()->count();
    static size_t currentQueriesCount = currentVocbase->queryList()->count();

    LOG_TOPIC("840a4", DEBUG, Logger::FIXME)
        << "shutting down database " << currentVocbase->name() << ": " << (void*) currentVocbase
        << ", cursors: " << currentCursorCount
        << ", queries: " << currentQueriesCount;
#endif
    vocbase->stop();

    vocbase->processCollections(
        [](LogicalCollection* collection) {
          // no one else must modify the collection's status while we are in
          // here
          collection->executeWhileStatusWriteLocked(
              [collection]() { collection->close(); });
        },
        true);

#ifdef ARANGODB_ENABLE_MAINTAINER_MODE
    // i am here for debugging only.
    LOG_TOPIC("4b2b7", DEBUG, Logger::FIXME)
        << "shutting down database " << currentVocbase->name() << ": " << (void*) currentVocbase << " successful";
#endif
  }

  // flush again so we are sure no query is left in the cache here
  arangodb::aql::QueryCache::instance()->invalidate();
}

void DatabaseFeature::unprepare() {
  // delete the database manager thread
  if (_databaseManager != nullptr) {
    _databaseManager->beginShutdown();

    while (_databaseManager->isRunning()) {
      std::this_thread::sleep_for(std::chrono::milliseconds(5));
    }
  }

  try {
    closeDroppedDatabases();
  } catch (...) {
    // we're in the shutdown... simply ignore any errors produced here
  }

  _databaseManager.reset();

#ifdef ARANGODB_USE_GOOGLE_TESTS
  // This is to avoid heap use after free errors in the iresearch tests, because
  // the destruction a callback uses a database.
  // I don't know if this is safe to do, thus I enclosed it in ARANGODB_USE_GOOGLE_TESTS
  // to prevent accidentally breaking anything. However,
  // TODO Find out if this is okay and may be merged (maybe without the #ifdef),
  // or if this has to be done differently in the tests instead. The errors may
  // also go away when some new PR is merged, so maybe this can just be removed
  // in the future.
  _pendingRecoveryCallbacks.clear();
#endif

  try {
    // closeOpenDatabases() can throw, but we're in a dtor
    closeOpenDatabases();
  } catch (...) {
  }

  // clear singleton
  DATABASE = nullptr;
}

/// @brief will be called when the recovery phase has run
/// this will call the engine-specific recoveryDone() procedures
/// and will execute engine-unspecific operations (such as starting
/// the replication appliers) for all databases
void DatabaseFeature::recoveryDone() {
  StorageEngine& engine = server().getFeature<EngineSelectorFeature>().engine();

  TRI_ASSERT(!engine.inRecovery());

  // '_pendingRecoveryCallbacks' will not change because
  // !StorageEngine.inRecovery()
  for (auto& entry : _pendingRecoveryCallbacks) {
    auto result = entry();

    if (!result.ok()) {
      LOG_TOPIC("772a7", ERR, arangodb::Logger::FIXME)
          << "recovery failure due to error from callback, error '"
          << TRI_errno_string(result.errorNumber())
          << "' message: " << result.errorMessage();

      THROW_ARANGO_EXCEPTION(result);
    }
  }

  _pendingRecoveryCallbacks.clear();

  auto unuser(_databasesProtector.use());
  auto theLists = _databasesLists.load();

  for (auto& p : theLists->_databases) {
    TRI_vocbase_t* vocbase = p.second;
    // iterate over all databases
    TRI_ASSERT(vocbase != nullptr);
    if (vocbase->type() != TRI_VOCBASE_TYPE_NORMAL) {
      continue;
    }

    if (vocbase->replicationApplier()) {
      if (server().hasFeature<ReplicationFeature>()) {
        server().getFeature<ReplicationFeature>().startApplier(vocbase);
      }
    }
  }
}

Result DatabaseFeature::registerPostRecoveryCallback(std::function<Result()>&& callback) {
  StorageEngine& engine = server().getFeature<EngineSelectorFeature>().engine();

  if (!engine.inRecovery()) {
    return callback();  // if no engine then can't be in recovery
  }

  // do not need a lock since single-thread access during recovery
  _pendingRecoveryCallbacks.emplace_back(std::move(callback));

  return Result();
}
  
void DatabaseFeature::enumerate(std::function<void(TRI_vocbase_t*)> const& callback) {
  auto unuser(_databasesProtector.use());
  auto theLists = _databasesLists.load();

  for (auto& p : theLists->_databases) {
    callback(p.second);
  }
}

/// @brief create a new database
Result DatabaseFeature::createDatabase(CreateDatabaseInfo&& info, TRI_vocbase_t*& result) {
  std::string name = info.getName();
  auto dbId = info.getId();
  VPackBuilder markerBuilder;
  {
    VPackObjectBuilder guard(&markerBuilder);
    info.toVelocyPack(markerBuilder); // can we improve this
  }
  result = nullptr;

  if (!TRI_vocbase_t::IsAllowedName(false, arangodb::velocypack::StringRef(name))) {
    return {TRI_ERROR_ARANGO_DATABASE_NAME_INVALID};
  }

  std::unique_ptr<TRI_vocbase_t> vocbase;

  // create database in storage engine
  StorageEngine& engine = server().getFeature<EngineSelectorFeature>().engine();

  // the create lock makes sure no one else is creating a database while we're
  // inside this function
  MUTEX_LOCKER(mutexLocker, _databaseCreateLock);
  {
    {
      auto unuser(_databasesProtector.use());
      auto theLists = _databasesLists.load();

      auto it = theLists->_databases.find(name);
      if (it != theLists->_databases.end()) {
        // name already in use
        return Result(TRI_ERROR_ARANGO_DUPLICATE_NAME, std::string("duplicate database name '") + name + "'");
      }
    }

    // createDatabase must return a valid database or throw
    int status = TRI_ERROR_NO_ERROR;

    vocbase = engine.createDatabase(std::move(info), status);
    TRI_ASSERT(status == TRI_ERROR_NO_ERROR);
    TRI_ASSERT(vocbase != nullptr);

    if (vocbase->type() == TRI_VOCBASE_TYPE_NORMAL) {
      try {
        vocbase->addReplicationApplier();
      } catch (basics::Exception const& ex) {
        std::string msg = "initializing replication applier for database '" +
            vocbase->name() + "' failed: " + ex.what();
        LOG_TOPIC("e7444", ERR, arangodb::Logger::FIXME) << msg;
        return Result(ex.code(), std::move(msg));
      } catch (std::exception const& ex) {
        std::string msg = "initializing replication applier for database '" +
            vocbase->name() + "' failed: " + ex.what();
        LOG_TOPIC("56c41", ERR, arangodb::Logger::FIXME) << msg;
        return Result(TRI_ERROR_INTERNAL, std::move(msg));
      }

      // enable deadlock detection
      vocbase->_deadlockDetector.enabled(!ServerState::instance()->isRunningInCluster());

      // create application directories
      V8DealerFeature& dealer = server().getFeature<V8DealerFeature>();
      auto appPath = dealer.appPath();

      // create app directory for database if it does not exist
      int res = createApplicationDirectory(name, appPath);

      if (res != TRI_ERROR_NO_ERROR) {
        THROW_ARANGO_EXCEPTION(res);
      }
    }

    if (!engine.inRecovery()) {
      if (vocbase->type() == TRI_VOCBASE_TYPE_NORMAL) {
        if (server().hasFeature<ReplicationFeature>()) {
          server().getFeature<ReplicationFeature>().startApplier(vocbase.get());
        }
      }

      // increase reference counter
      bool result = vocbase->use();
      TRI_ASSERT(result);
    }

    {
      MUTEX_LOCKER(mutexLocker, _databasesMutex);
      auto oldLists = _databasesLists.load();
      decltype(oldLists) newLists = nullptr;
      try {
        newLists = new DatabasesLists(*oldLists);
        newLists->_databases.insert(std::make_pair(name, vocbase.get()));
      } catch (...) {
        LOG_TOPIC("34825", ERR, arangodb::Logger::FIXME)
            << "Out of memory for putting new database into list!";
        // This is bad, but at least we do not crash!
      }
      if (newLists != nullptr) {
        _databasesLists = newLists;
        _databasesProtector.scan();
        delete oldLists;
      }
    }
  }  // release _databaseCreateLock

  // write marker into log
  Result res;

  if (!engine.inRecovery()) {
    res = engine.writeCreateDatabaseMarker(dbId, markerBuilder.slice());
  }

  result = vocbase.release();

  if (DatabaseFeature::DATABASE != nullptr &&
      DatabaseFeature::DATABASE->versionTracker() != nullptr) {
    DatabaseFeature::DATABASE->versionTracker()->track("create database");
  }

  return res;
}

/// @brief drop database
int DatabaseFeature::dropDatabase(std::string const& name,
                                  bool removeAppsDirectory) {
  if (name == StaticStrings::SystemDatabase) {
    // prevent deletion of system database
    return TRI_ERROR_FORBIDDEN;
  }

  StorageEngine& engine = server().getFeature<EngineSelectorFeature>().engine();
  TRI_voc_tick_t id = 0;
  int res = TRI_ERROR_NO_ERROR;
  {
    MUTEX_LOCKER(mutexLocker, _databasesMutex);

    auto oldLists = _databasesLists.load();
    decltype(oldLists) newLists = nullptr;
    TRI_vocbase_t* vocbase = nullptr;
    try {
      newLists = new DatabasesLists(*oldLists);

      auto it = newLists->_databases.find(name);

      if (it == newLists->_databases.end()) {
        // not found
        delete newLists;
        return TRI_ERROR_ARANGO_DATABASE_NOT_FOUND;
      }

      vocbase = it->second;
      id = vocbase->id();
      // mark as deleted

      // call LogicalDataSource::drop() to allow instances to clean up internal
      // state (e.g. for LogicalView implementations)
      TRI_vocbase_t::dataSourceVisitor visitor =
          [&res, &vocbase](arangodb::LogicalDataSource& dataSource) -> bool {
        // skip LogicalCollection since their internal state is always in the
        // StorageEngine (optimization)
        if (arangodb::LogicalCollection::category() == dataSource.category()) {
          return true;
        }

        auto result = dataSource.drop();

        if (!result.ok()) {
          res = result.errorNumber();
          LOG_TOPIC("c44cb", FATAL, arangodb::Logger::FIXME)
              << "failed to drop DataSource '" << dataSource.name()
              << "' while dropping database '" << vocbase->name()
              << "': " << result.errorNumber() << " " << result.errorMessage();
        }

        return true;  // try next DataSource
      };

      vocbase->visitDataSources(visitor, true);  // acquire a write lock to avoid potential deadlocks

      if (TRI_ERROR_NO_ERROR != res) {
        return res;
      }

      newLists->_databases.erase(it);
      newLists->_droppedDatabases.insert(vocbase);
    } catch (...) {
      delete newLists;
      return TRI_ERROR_OUT_OF_MEMORY;
    }

    TRI_ASSERT(vocbase != nullptr);
    TRI_ASSERT(id != 0);

    _databasesLists = newLists;
    _databasesProtector.scan();
    delete oldLists;

    TRI_ASSERT(!vocbase->isSystem());
    bool result = vocbase->markAsDropped();
    TRI_ASSERT(result);

    vocbase->setIsOwnAppsDirectory(removeAppsDirectory);

    // invalidate all entries for the database
#if USE_PLAN_CACHE
    arangodb::aql::PlanCache::instance()->invalidate(vocbase);
#endif
    arangodb::aql::QueryCache::instance()->invalidate(vocbase);

    if (server().hasFeature<arangodb::iresearch::IResearchAnalyzerFeature>()) {
      server().getFeature<arangodb::iresearch::IResearchAnalyzerFeature>().invalidate(*vocbase);
    }

    res = engine.prepareDropDatabase(*vocbase).errorNumber();
  }
  // must not use the database after here, as it may now be
  // deleted by the DatabaseManagerThread!

  if (DatabaseFeature::DATABASE != nullptr &&
      DatabaseFeature::DATABASE->versionTracker() != nullptr) {
    DatabaseFeature::DATABASE->versionTracker()->track("drop database");
  }

  return res;
}

/// @brief drops an existing database
int DatabaseFeature::dropDatabase(TRI_voc_tick_t id,
                                  bool removeAppsDirectory) {
  std::string name;

  // find database by name
  {
    auto unuser(_databasesProtector.use());
    auto theLists = _databasesLists.load();

    for (auto& p : theLists->_databases) {
      TRI_vocbase_t* vocbase = p.second;

      if (vocbase->id() == id) {
        name = vocbase->name();
        break;
      }
    }
  }

  if (name.empty()) {
    return TRI_ERROR_ARANGO_DATABASE_NOT_FOUND;
  }
  // and call the regular drop function
  return dropDatabase(name, removeAppsDirectory);
}

std::vector<TRI_voc_tick_t> DatabaseFeature::getDatabaseIds(bool includeSystem) {
  std::vector<TRI_voc_tick_t> ids;

  {
    auto unuser(_databasesProtector.use());
    auto theLists = _databasesLists.load();

    for (auto& p : theLists->_databases) {
      TRI_vocbase_t* vocbase = p.second;
      TRI_ASSERT(vocbase != nullptr);
      if (vocbase->isDropped()) {
        continue;
      }
      if (includeSystem || vocbase->name() != StaticStrings::SystemDatabase) {
        ids.emplace_back(vocbase->id());
      }
    }
  }

  return ids;
}

/// @brief return the list of all database names
std::vector<std::string> DatabaseFeature::getDatabaseNames() {
  std::vector<std::string> names;

  {
    auto unuser(_databasesProtector.use());
    auto theLists = _databasesLists.load();

    for (auto& p : theLists->_databases) {
      TRI_vocbase_t* vocbase = p.second;
      TRI_ASSERT(vocbase != nullptr);
      if (vocbase->isDropped()) {
        continue;
      }
      names.emplace_back(vocbase->name());
    }
  }

  std::sort(names.begin(), names.end(), [](std::string const& l, std::string const& r) -> bool {
    return l < r;
  });

  return names;
}

/// @brief return the list of all database names for a user
std::vector<std::string> DatabaseFeature::getDatabaseNamesForUser(std::string const& username) {
  std::vector<std::string> names;

  AuthenticationFeature* af = AuthenticationFeature::instance();
  {
    auto unuser(_databasesProtector.use());
    auto theLists = _databasesLists.load();

    for (auto& p : theLists->_databases) {
      TRI_vocbase_t* vocbase = p.second;
      TRI_ASSERT(vocbase != nullptr);
      if (vocbase->isDropped()) {
        continue;
      }

      if (af->isActive() && af->userManager() != nullptr) {
        auto level = af->userManager()->databaseAuthLevel(username, vocbase->name());
        if (level == auth::Level::NONE) {  // hide dbs without access
          continue;
        }
      }

      names.emplace_back(vocbase->name());
    }
  }

  std::sort(names.begin(), names.end(), [](std::string const& l, std::string const& r) -> bool {
    return l < r;
  });

  return names;
}

/// @brief return the list of all database names
void DatabaseFeature::inventory(VPackBuilder& result, TRI_voc_tick_t maxTick,
                                std::function<bool(arangodb::LogicalCollection const*)> const& nameFilter) {
  result.openObject();
  {
    auto unuser(_databasesProtector.use());
    auto theLists = _databasesLists.load();

    for (auto& p : theLists->_databases) {
      TRI_vocbase_t* vocbase = p.second;
      TRI_ASSERT(vocbase != nullptr);
      if (vocbase->isDropped()) {
        continue;
      }

      result.add(vocbase->name(), VPackValue(VPackValueType::Object));
      result.add("id", VPackValue(std::to_string(vocbase->id())));
      result.add("name", VPackValue(vocbase->name()));
      vocbase->inventory(result, maxTick, nameFilter);
      result.close();
    }
  }
  result.close();
}

TRI_vocbase_t* DatabaseFeature::useDatabase(std::string const& name) const {
  auto unuser(_databasesProtector.use());
  auto theLists = _databasesLists.load();

  auto it = theLists->_databases.find(name);

  if (it != theLists->_databases.end()) {
    TRI_vocbase_t* vocbase = it->second;
    if (vocbase->use()) {
      return vocbase;
    }
  }

  return nullptr;
}

TRI_vocbase_t* DatabaseFeature::useDatabase(TRI_voc_tick_t id) const {
  auto unuser(_databasesProtector.use());
  auto theLists = _databasesLists.load();

  for (auto& p : theLists->_databases) {
    TRI_vocbase_t* vocbase = p.second;

    if (vocbase->id() == id) {
      if (vocbase->use()) {
        return vocbase;
      }
      break;
    }
  }

  return nullptr;
}

/// @brief lookup a database by its name, not increasing its reference count
TRI_vocbase_t* DatabaseFeature::lookupDatabase(std::string const& name) const {
  if (name.empty()) {
    return nullptr;
  }

  auto unuser(_databasesProtector.use());
  auto theLists = _databasesLists.load();

  // database names with a number in front are invalid names
  if (name[0] >= '0' && name[0] <= '9') {
    TRI_voc_tick_t id =
        NumberUtils::atoi_zero<TRI_voc_tick_t>(name.data(), name.data() + name.size());
    for (auto& p : theLists->_databases) {
      TRI_vocbase_t* vocbase = p.second;
      if (vocbase->id() == id) {
        return vocbase;
      }
    }
  } else {
    for (auto& p : theLists->_databases) {
      TRI_vocbase_t* vocbase = p.second;
      if (name == vocbase->name()) {
        return vocbase;
      }
    }
  }

  return nullptr;
}

std::string DatabaseFeature::translateCollectionName(std::string const& dbName,
                                                     std::string const& collectionName) {
  auto unuser(_databasesProtector.use());
  auto theLists = _databasesLists.load();
  auto itr = theLists->_databases.find(dbName);

  if (itr == theLists->_databases.end()) {
    return std::string();
  }

  auto* vocbase = itr->second;
  TRI_ASSERT(vocbase != nullptr);

  if (ServerState::instance()->isCoordinator()) {
    TRI_ASSERT(vocbase->type() == TRI_VOCBASE_TYPE_COORDINATOR);
    CollectionNameResolver resolver(*vocbase);

    return resolver.getCollectionNameCluster(
        DataSourceId{NumberUtils::atoi_zero<DataSourceId::BaseType>(
            collectionName.data(), collectionName.data() + collectionName.size())});
  } else {
    TRI_ASSERT(vocbase->type() == TRI_VOCBASE_TYPE_NORMAL);
    auto collection = vocbase->lookupCollection(collectionName);

    return collection ? collection->name() : std::string();
  }
}

void DatabaseFeature::enumerateDatabases(std::function<void(TRI_vocbase_t& vocbase)> const& func) {
  auto unuser(_databasesProtector.use());
  auto theLists = _databasesLists.load();

  for (auto& p : theLists->_databases) {
    TRI_vocbase_t* vocbase = p.second;
    // iterate over all databases
    TRI_ASSERT(vocbase != nullptr);
    func(*vocbase);
  }
}

void DatabaseFeature::stopAppliers() {
  // stop the replication appliers so all replication transactions can end
  if (!server().hasFeature<ReplicationFeature>()) {
    return;
  }

  ReplicationFeature& replicationFeature = server().getFeature<ReplicationFeature>();

  MUTEX_LOCKER(mutexLocker,
               _databasesMutex);  // Only one should do this at a time
  // No need for the thread protector here, because we have the mutex

  for (auto& p : _databasesLists.load()->_databases) {
    TRI_vocbase_t* vocbase = p.second;
    TRI_ASSERT(vocbase != nullptr);
    if (vocbase->type() == TRI_VOCBASE_TYPE_NORMAL) {
      replicationFeature.stopApplier(vocbase);
    }
  }
}

/// @brief close all opened databases
void DatabaseFeature::closeOpenDatabases() {
  MUTEX_LOCKER(mutexLocker,
               _databasesMutex);  // Only one should do this at a time
  // No need for the thread protector here, because we have the mutex
  // Note however, that somebody could still read the lists concurrently,
  // therefore we first install a new value, call scan() on the protector
  // and only then really destroy the vocbases:

  // Build the new value:
  auto oldList = _databasesLists.load();
  decltype(oldList) newList = nullptr;
  try {
    newList = new DatabasesLists();
    newList->_droppedDatabases = _databasesLists.load()->_droppedDatabases;
  } catch (...) {
    delete newList;
    throw;
  }

  // Replace the old by the new:
  _databasesLists = newList;
  _databasesProtector.scan();

  // Now it is safe to destroy the old databases and the old lists struct:
  for (auto& p : oldList->_databases) {
    TRI_vocbase_t* vocbase = p.second;
    TRI_ASSERT(vocbase != nullptr);
    vocbase->shutdown();

    delete vocbase;
  }

  delete oldList;  // Note that this does not delete the TRI_vocbase_t pointers!
}

/// @brief create base app directory
int DatabaseFeature::createBaseApplicationDirectory(std::string const& appPath,
                                                    std::string const& type) {
  int res = TRI_ERROR_NO_ERROR;
  std::string path = arangodb::basics::FileUtils::buildFilename(appPath, type);

  if (!TRI_IsDirectory(path.c_str())) {
    std::string errorMessage;
    long systemError;
    res = TRI_CreateDirectory(path.c_str(), systemError, errorMessage);

    if (res == TRI_ERROR_NO_ERROR) {
      LOG_TOPIC("e6460", INFO, arangodb::Logger::FIXME)
          << "created base application directory '" << path << "'";
    } else {
      if ((res != TRI_ERROR_FILE_EXISTS) || (!TRI_IsDirectory(path.c_str()))) {
        LOG_TOPIC("5a0b4", ERR, arangodb::Logger::FIXME)
            << "unable to create base application directory " << errorMessage;
      } else {
        LOG_TOPIC("0a25f", INFO, arangodb::Logger::FIXME)
            << "someone else created base application directory '" << path << "'";
        res = TRI_ERROR_NO_ERROR;
      }
    }
  }

  return res;
}

/// @brief create app subdirectory for a database
int DatabaseFeature::createApplicationDirectory(std::string const& name,
                                                std::string const& basePath) {
  int res = TRI_ERROR_NO_ERROR;

  if (basePath.empty()) {
    return res;
  }

  std::string const path = basics::FileUtils::buildFilename(
      basics::FileUtils::buildFilename(basePath, "_db"), name);
  if (!TRI_IsDirectory(path.c_str())) {
    long systemError;
    std::string errorMessage;
    res = TRI_CreateRecursiveDirectory(path.c_str(), systemError, errorMessage);

    if (res == TRI_ERROR_NO_ERROR) {
      LOG_TOPIC("6745a", TRACE, arangodb::Logger::FIXME)
          << "created application directory '" << path << "' for database '"
          << name << "'";
    } else if (res == TRI_ERROR_FILE_EXISTS) {
      LOG_TOPIC("2a78e", INFO, arangodb::Logger::FIXME)
          << "unable to create application directory '" << path
          << "' for database '" << name << "': " << errorMessage;
      res = TRI_ERROR_NO_ERROR;
    } else {
      LOG_TOPIC("36682", ERR, arangodb::Logger::FIXME)
          << "unable to create application directory '" << path
          << "' for database '" << name << "': " << errorMessage;
    }
  }

  return res;
}

/// @brief iterate over all databases in the databases directory and open them
int DatabaseFeature::iterateDatabases(VPackSlice const& databases) {
  V8DealerFeature& dealer = server().getFeature<V8DealerFeature>();
  std::string const appPath = dealer.appPath();

  StorageEngine& engine = server().getFeature<EngineSelectorFeature>().engine();

  int res = TRI_ERROR_NO_ERROR;

  // open databases in defined order
  MUTEX_LOCKER(mutexLocker, _databasesMutex);

  auto oldLists = _databasesLists.load();
  auto newLists = new DatabasesLists(*oldLists);

  ServerState::RoleEnum role = arangodb::ServerState::instance()->getRole();

  try {
    for (VPackSlice it : VPackArrayIterator(databases)) {
      TRI_ASSERT(it.isObject());

      LOG_TOPIC("95f68", TRACE, Logger::FIXME) << "processing database: " << it.toJson();

      VPackSlice deleted = it.get("deleted");
      if (deleted.isBoolean() && deleted.getBoolean()) {
        // ignore deleted databases here
        continue;
      }

      std::string const databaseName = it.get("name").copyString();

      // create app directory for database if it does not exist
      res = createApplicationDirectory(databaseName, appPath);

      if (res != TRI_ERROR_NO_ERROR) {
        break;
      }

      // open the database and scan collections in it

      // try to open this database
      arangodb::CreateDatabaseInfo info(server(), ExecContext::current());
      auto res = info.load(it, VPackSlice::emptyArraySlice());
      if (res.fail()) {
        THROW_ARANGO_EXCEPTION(res);
      }
      auto database = engine.openDatabase(std::move(info), _upgrade);

      if (!ServerState::isCoordinator(role) && !ServerState::isAgent(role)) {
        try {
          database->addReplicationApplier();
        } catch (std::exception const& ex) {
          LOG_TOPIC("ff848", FATAL, arangodb::Logger::FIXME)
              << "initializing replication applier for database '"
              << database->name() << "' failed: " << ex.what();
          FATAL_ERROR_EXIT();
        }
      }

      newLists->_databases.insert(std::make_pair(database->name(), database.get()));
      database.release();
    }
  } catch (std::exception const& ex) {
    delete newLists;

    LOG_TOPIC("c7dc0", FATAL, arangodb::Logger::FIXME) << "cannot start database: " << ex.what();
    FATAL_ERROR_EXIT();
  } catch (...) {
    delete newLists;

    LOG_TOPIC("79053", FATAL, arangodb::Logger::FIXME)
        << "cannot start database: unknown exception";
    FATAL_ERROR_EXIT();
  }

  _databasesLists = newLists;
  _databasesProtector.scan();
  delete oldLists;

  return res;
}

/// @brief close all dropped databases
void DatabaseFeature::closeDroppedDatabases() {
  MUTEX_LOCKER(mutexLocker, _databasesMutex);

  // No need for the thread protector here, because we have the mutex
  // Note however, that somebody could still read the lists concurrently,
  // therefore we first install a new value, call scan() on the protector
  // and only then really destroy the vocbases:

  // Build the new value:
  auto oldList = _databasesLists.load();
  decltype(oldList) newList = nullptr;
  try {
    newList = new DatabasesLists();
    newList->_databases = _databasesLists.load()->_databases;
  } catch (...) {
    delete newList;
    throw;
  }

  // Replace the old by the new:
  _databasesLists = newList;
  _databasesProtector.scan();

  // Now it is safe to destroy the old dropped databases and the old lists
  // struct:
  for (TRI_vocbase_t* vocbase : oldList->_droppedDatabases) {
    TRI_ASSERT(vocbase != nullptr);

    if (vocbase->type() == TRI_VOCBASE_TYPE_NORMAL) {
      vocbase->shutdown();
      delete vocbase;
    } else if (vocbase->type() == TRI_VOCBASE_TYPE_COORDINATOR) {
      delete vocbase;
    } else {
      LOG_TOPIC("b8b0e", ERR, arangodb::Logger::FIXME)
          << "unknown database type " << vocbase->type() << " "
          << vocbase->name() << " - close doing nothing.";
    }
  }

  delete oldList;  // Note that this does not delete the TRI_vocbase_t pointers!
}

void DatabaseFeature::verifyAppPaths() {
  // create shared application directory js/apps
  V8DealerFeature& dealer = server().getFeature<V8DealerFeature>();
  auto appPath = dealer.appPath();

  if (!appPath.empty() && !TRI_IsDirectory(appPath.c_str())) {
    long systemError;
    std::string errorMessage;
    int res = TRI_CreateRecursiveDirectory(appPath.c_str(), systemError, errorMessage);

    if (res == TRI_ERROR_NO_ERROR) {
      LOG_TOPIC("1bf74", INFO, arangodb::Logger::FIXME)
          << "created --javascript.app-path directory '" << appPath << "'";
    } else {
      LOG_TOPIC("52bd5", ERR, arangodb::Logger::FIXME)
          << "unable to create --javascript.app-path directory '" << appPath
          << "': " << errorMessage;
      THROW_ARANGO_EXCEPTION(res);
    }
  }

  // create subdirectory js/apps/_db if not yet present
  int res = createBaseApplicationDirectory(appPath, "_db");

  if (res != TRI_ERROR_NO_ERROR) {
    LOG_TOPIC("610c7", ERR, arangodb::Logger::FIXME)
        << "unable to initialize databases: " << TRI_errno_string(res);
    THROW_ARANGO_EXCEPTION(res);
  }
}

/// @brief activates deadlock detection in all existing databases
void DatabaseFeature::enableDeadlockDetection() {
  auto unuser(_databasesProtector.use());
  auto theLists = _databasesLists.load();

  for (auto& p : theLists->_databases) {
    TRI_vocbase_t* vocbase = p.second;
    TRI_ASSERT(vocbase != nullptr);

    vocbase->_deadlockDetector.enabled(true);
  }
}<|MERGE_RESOLUTION|>--- conflicted
+++ resolved
@@ -260,11 +260,8 @@
       _isInitiallyEmpty(false),
       _checkVersion(false),
       _upgrade(false),
-<<<<<<< HEAD
+      _useOldSystemCollections(false),
       _expression_vocbase(new TRI_vocbase_t(TRI_VOCBASE_TYPE_NORMAL, createExpressionVocbaseInfo(server))){
-=======
-      _useOldSystemCollections(false) {
->>>>>>> 4304d283
   setOptional(false);
   startsAfter<BasicFeaturePhaseServer>();
 
