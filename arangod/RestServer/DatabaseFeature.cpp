////////////////////////////////////////////////////////////////////////////////
/// DISCLAIMER
///
/// Copyright 2016 ArangoDB GmbH, Cologne, Germany
///
/// Licensed under the Apache License, Version 2.0 (the "License");
/// you may not use this file except in compliance with the License.
/// You may obtain a copy of the License at
///
///     http://www.apache.org/licenses/LICENSE-2.0
///
/// Unless required by applicable law or agreed to in writing, software
/// distributed under the License is distributed on an "AS IS" BASIS,
/// WITHOUT WARRANTIES OR CONDITIONS OF ANY KIND, either express or implied.
/// See the License for the specific language governing permissions and
/// limitations under the License.
///
/// Copyright holder is ArangoDB GmbH, Cologne, Germany
///
/// @author Dr. Frank Celler
/// @author Jan Christoph Uhde
////////////////////////////////////////////////////////////////////////////////

#include "DatabaseFeature.h"

#include "Agency/v8-agency.h"
#include "ApplicationFeatures/ApplicationServer.h"
#include "Aql/PlanCache.h"
#include "Aql/QueryCache.h"
#include "Aql/QueryList.h"
#include "Aql/QueryRegistry.h"
#include "Basics/ArangoGlobalContext.h"
#include "Basics/FileUtils.h"
#include "Basics/MutexLocker.h"
#include "Basics/NumberUtils.h"
#include "Basics/StringUtils.h"
#include "Basics/VelocyPackHelper.h"
#include "Basics/WriteLocker.h"
#include "Basics/application-exit.h"
#include "Basics/files.h"
#include "Basics/StaticStrings.h"
#include "Cluster/ServerState.h"
#include "Cluster/TraverserEngineRegistry.h"
#include "Cluster/v8-cluster.h"
#include "FeaturePhases/BasicFeaturePhaseServer.h"
#include "GeneralServer/AuthenticationFeature.h"
#include "IResearch/IResearchAnalyzerFeature.h"
#include "Logger/LogMacros.h"
#include "Logger/Logger.h"
#include "Logger/LoggerStream.h"
#include "ProgramOptions/ProgramOptions.h"
#include "ProgramOptions/Section.h"
#include "Replication/ReplicationClients.h"
#include "Replication/ReplicationFeature.h"
#include "RestServer/DatabaseFeature.h"
#include "RestServer/DatabasePathFeature.h"
#include "RestServer/InitDatabaseFeature.h"
#include "RestServer/QueryRegistryFeature.h"
#include "RestServer/TraverserEngineRegistryFeature.h"
#include "StorageEngine/EngineSelectorFeature.h"
#include "StorageEngine/StorageEngine.h"
#include "Utils/CollectionKeysRepository.h"
#include "Utils/CollectionNameResolver.h"
#include "Utils/CursorRepository.h"
#include "Utils/Events.h"
#include "V8Server/V8DealerFeature.h"
#include "V8Server/v8-query.h"
#include "V8Server/v8-vocbase.h"
#include "VocBase/KeyGenerator.h"
#include "VocBase/LogicalCollection.h"
#include "VocBase/ticks.h"
#include "VocBase/vocbase.h"

#include <velocypack/velocypack-aliases.h>

using namespace arangodb;
using namespace arangodb::application_features;
using namespace arangodb::basics;
using namespace arangodb::options;

#ifdef ARANGODB_ENABLE_MAINTAINER_MODE
  // i am here for debugging only.
TRI_vocbase_t* DatabaseFeature::CURRENT_VOCBASE = nullptr;
#endif

DatabaseFeature* DatabaseFeature::DATABASE = nullptr;

/// @brief database manager thread main loop
/// the purpose of this thread is to physically remove directories of databases
/// that have been dropped
DatabaseManagerThread::DatabaseManagerThread(ApplicationServer& server)
    : Thread(server, "DatabaseManager") {}

DatabaseManagerThread::~DatabaseManagerThread() { shutdown(); }

void DatabaseManagerThread::run() {
  auto& databaseFeature = _server.getFeature<DatabaseFeature>();
  auto& dealer = _server.getFeature<V8DealerFeature>();
  int cleanupCycles = 0;

  StorageEngine* engine = EngineSelectorFeature::ENGINE;

  while (true) {
    try {
      // check if we have to drop some database
      TRI_vocbase_t* database = nullptr;

      {
        auto unuser(databaseFeature._databasesProtector.use());
        auto theLists = databaseFeature._databasesLists.load();

        for (TRI_vocbase_t* vocbase : theLists->_droppedDatabases) {
          if (!vocbase->isDangling()) {
            continue;
          }

          // found a database to delete
          database = vocbase;
          break;
        }
      }

      if (database != nullptr) {
        // found a database to delete, now remove it from the struct
        {
          MUTEX_LOCKER(mutexLocker, databaseFeature._databasesMutex);

          // Build the new value:
          auto oldLists = databaseFeature._databasesLists.load();
          decltype(oldLists) newLists = nullptr;
          try {
            newLists = new DatabasesLists();
            newLists->_databases = oldLists->_databases;
            for (TRI_vocbase_t* vocbase : oldLists->_droppedDatabases) {
              if (vocbase != database) {
                newLists->_droppedDatabases.insert(vocbase);
              }
            }
          } catch (...) {
            delete newLists;
            continue;  // try again later
          }

          // Replace the old by the new:
          databaseFeature._databasesLists = newLists;
          databaseFeature._databasesProtector.scan();
          delete oldLists;

          // From now on no other thread can possibly see the old
          // TRI_vocbase_t*,
          // note that there is only one DatabaseManager thread, so it is
          // not possible that another thread has seen this very database
          // and tries to free it at the same time!
        }

        if (database->type() != TRI_VOCBASE_TYPE_COORDINATOR) {
          // regular database
          // ---------------------------

          TRI_ASSERT(!database->isSystem());

          // remove apps directory for database
          auto appPath = dealer.appPath();

          if (database->isOwnAppsDirectory() && !appPath.empty()) {
            std::string path = arangodb::basics::FileUtils::buildFilename(
                arangodb::basics::FileUtils::buildFilename(appPath, "_db"),
                database->name());

            if (TRI_IsDirectory(path.c_str())) {
              LOG_TOPIC("041b1", TRACE, arangodb::Logger::FIXME)
                  << "removing app directory '" << path << "' of database '"
                  << database->name() << "'";

              TRI_RemoveDirectory(path.c_str());
            }
          }

          auto queryRegistry = QueryRegistryFeature::registry();
          if (queryRegistry != nullptr) {
            // destroy all items in the QueryRegistry for this database
            queryRegistry->destroy(database->name());
          }

          try {
            Result res = engine->dropDatabase(*database);
            if (res.fail()) {
              LOG_TOPIC("fb244", ERR, Logger::FIXME)
                << "dropping database '" << database->name() << "' failed: " << res.errorMessage();
            }
          } catch (std::exception const& ex) {
            LOG_TOPIC("d30a2", ERR, Logger::FIXME) << "dropping database '" << database->name()
                                          << "' failed: " << ex.what();
          } catch (...) {
            LOG_TOPIC("0a30c", ERR, Logger::FIXME)
                << "dropping database '" << database->name() << "' failed";
          }
        }

        delete database;

        // directly start next iteration
      } else {  // if (database != nullptr)
        // perfom some cleanup tasks
        if (isStopping()) {
          // done
          break;
        }

        std::this_thread::sleep_for(std::chrono::microseconds(waitTime()));

        // The following is only necessary after a wait:
        auto queryRegistry = QueryRegistryFeature::registry();
        if (queryRegistry != nullptr) {
          queryRegistry->expireQueries();
        }

        auto engineRegistry = TraverserEngineRegistryFeature::registry();
        if (engineRegistry != nullptr) {
          engineRegistry->expireEngines();
        }

        // perform cursor cleanup here
        if (++cleanupCycles >= 10) {
          cleanupCycles = 0;

          auto unuser(databaseFeature._databasesProtector.use());
          auto theLists = databaseFeature._databasesLists.load();

          bool force = isStopping();
          for (auto& p : theLists->_databases) {
            TRI_vocbase_t* vocbase = p.second;
            TRI_ASSERT(vocbase != nullptr);

            try {
              vocbase->cursorRepository()->garbageCollect(force);
            } catch (...) {
            }
            double const now = []() {
              using namespace std::chrono;
              return duration<double>(steady_clock::now().time_since_epoch()).count();
            }();
            vocbase->replicationClients().garbageCollect(now);
          }
        }
      }

    } catch (...) {
    }

    // next iteration
  }
}

DatabaseFeature::DatabaseFeature(application_features::ApplicationServer& server)
    : ApplicationFeature(server, "Database"),
      _maximalJournalSize(TRI_JOURNAL_DEFAULT_SIZE),
      _defaultWaitForSync(false),
      _forceSyncProperties(true),
      _ignoreDatafileErrors(false),
      _throwCollectionNotLoadedError(false),
      _databasesLists(new DatabasesLists()),
      _isInitiallyEmpty(false),
      _checkVersion(false),
      _upgrade(false) {
  setOptional(false);
  startsAfter<BasicFeaturePhaseServer>();

  startsAfter<AuthenticationFeature>();
  startsAfter<CacheManagerFeature>();
  startsAfter<EngineSelectorFeature>();
  startsAfter<InitDatabaseFeature>();
  startsAfter<StorageEngineFeature>();

  DATABASE = nullptr;
}

DatabaseFeature::~DatabaseFeature() {
  // clean up
  auto p = _databasesLists.load();
  delete p;

  DATABASE = nullptr;
}

void DatabaseFeature::collectOptions(std::shared_ptr<ProgramOptions> options) {
  options->addSection("database", "Configure the database");

  options->addOption("--database.maximal-journal-size",
                     "default maximal journal size, can be overwritten when "
                     "creating a collection",
                     new UInt64Parameter(&_maximalJournalSize));

  options->addOption("--database.wait-for-sync",
                     "default wait-for-sync behavior, can be overwritten "
                     "when creating a collection",
                     new BooleanParameter(&_defaultWaitForSync),
                     arangodb::options::makeFlags(arangodb::options::Flags::Hidden));

  options->addOption("--database.force-sync-properties",
                     "force syncing of collection properties to disk, "
                     "will use waitForSync value of collection when "
                     "turned off",
                     new BooleanParameter(&_forceSyncProperties),
                     arangodb::options::makeFlags(arangodb::options::Flags::Hidden));

  options->addOption("--database.ignore-datafile-errors",
                     "load collections even if datafiles may contain errors",
                     new BooleanParameter(&_ignoreDatafileErrors),
                     arangodb::options::makeFlags(arangodb::options::Flags::Hidden));

  options->addOption(
      "--database.throw-collection-not-loaded-error",
      "throw an error when accessing a collection that is still loading",
      new AtomicBooleanParameter(&_throwCollectionNotLoadedError),
      arangodb::options::makeFlags(arangodb::options::Flags::Hidden));

  // the following option was removed in 3.2
  // index-creation is now automatically parallelized via the Boost ASIO thread
  // pool
  options->addObsoleteOption(
      "--database.index-threads",
      "threads to start for parallel background index creation", true);

  // the following hidden option was removed in 3.4
  options->addObsoleteOption(
      "--database.check-30-revisions",
      "check for revision values from ArangoDB 3.0 databases", true);

  // the following options were removed in 3.2
  options->addObsoleteOption(
      "--database.revision-cache-chunk-size",
      "chunk size (in bytes) for the document revisions cache", true);
  options->addObsoleteOption(
      "--database.revision-cache-target-size",
      "total target size (in bytes) for the document revisions cache", true);
}

void DatabaseFeature::validateOptions(std::shared_ptr<ProgramOptions> options) {
  if (_maximalJournalSize < TRI_JOURNAL_MINIMAL_SIZE) {
    LOG_TOPIC("04874", FATAL, arangodb::Logger::FIXME)
        << "invalid value for '--database.maximal-journal-size'. "
           "expected at least "
        << TRI_JOURNAL_MINIMAL_SIZE;
    FATAL_ERROR_EXIT();
  }

  // sanity check
  if (_checkVersion && _upgrade) {
    LOG_TOPIC("a25b0", FATAL, arangodb::Logger::FIXME)
        << "cannot specify both '--database.check-version' and "
           "'--database.auto-upgrade'";
    FATAL_ERROR_EXIT();
  }
}

void DatabaseFeature::start() {
  // set singleton
  DATABASE = this;

  verifyAppPaths();

  // scan all databases
  VPackBuilder builder;
  StorageEngine* engine = EngineSelectorFeature::ENGINE;
  engine->getDatabases(builder);

  TRI_ASSERT(builder.slice().isArray());

  int res = iterateDatabases(builder.slice());

  if (res != TRI_ERROR_NO_ERROR) {
    LOG_TOPIC("0c49d", FATAL, arangodb::Logger::FIXME)
        << "could not iterate over all databases: " << TRI_errno_string(res);
    FATAL_ERROR_EXIT();
  }

  if (!lookupDatabase(TRI_VOC_SYSTEM_DATABASE)) {
    LOG_TOPIC("97e7c", FATAL, arangodb::Logger::FIXME)
        << "No _system database found in database directory. Cannot start!";
    FATAL_ERROR_EXIT();
  }

  // start database manager thread
  _databaseManager.reset(new DatabaseManagerThread(server()));

  if (!_databaseManager->start()) {
    LOG_TOPIC("7eb06", FATAL, arangodb::Logger::FIXME)
        << "could not start database manager thread";
    FATAL_ERROR_EXIT();
  }

  // activate deadlock detection in case we're not running in cluster mode
  if (!arangodb::ServerState::instance()->isRunningInCluster()) {
    enableDeadlockDetection();
  }

  // update all v8 contexts
  updateContexts();
}

// signal to all databases that active cursors can be wiped
// this speeds up the actual shutdown because no waiting is necessary
// until the cursors happen to free their underlying transactions
void DatabaseFeature::beginShutdown() {
  auto unuser(_databasesProtector.use());
  auto theLists = _databasesLists.load();

  for (auto& p : theLists->_databases) {
    TRI_vocbase_t* vocbase = p.second;
    // iterate over all databases
    TRI_ASSERT(vocbase != nullptr);

    // throw away all open cursors in order to speed up shutdown
    vocbase->cursorRepository()->garbageCollect(true);
  }
}

void DatabaseFeature::stop() {
#ifdef ARANGODB_ENABLE_MAINTAINER_MODE
  // i am here for debugging only.
  static TRI_vocbase_t* currentVocbase = nullptr;
#endif

  stopAppliers();

  // turn off query cache and flush it
  arangodb::aql::QueryCacheProperties p;
  p.mode = arangodb::aql::QueryCacheMode::CACHE_ALWAYS_OFF;
  p.maxResultsCount = 0;
  p.maxResultsSize = 0;
  p.includeSystem = false;
  p.showBindVars = false;

  arangodb::aql::QueryCache::instance()->properties(p);
  arangodb::aql::QueryCache::instance()->invalidate();

  StorageEngine* engine = EngineSelectorFeature::ENGINE;
  engine->cleanupReplicationContexts();

  auto unuser(_databasesProtector.use());
  auto theLists = _databasesLists.load();

#ifdef ARANGODB_ENABLE_MAINTAINER_MODE
  auto queryRegistry = QueryRegistryFeature::registry();
  if (queryRegistry != nullptr) {
    TRI_ASSERT(queryRegistry->numberRegisteredQueries() == 0);
  }
#endif

  for (auto& p : theLists->_databases) {
    TRI_vocbase_t* vocbase = p.second;

    // iterate over all databases
    TRI_ASSERT(vocbase != nullptr);
    if (vocbase->type() != TRI_VOCBASE_TYPE_NORMAL) {
      continue;
    }

#ifdef ARANGODB_ENABLE_MAINTAINER_MODE
    // i am here for debugging only.
    currentVocbase = vocbase;
    CURRENT_VOCBASE = vocbase;
    static size_t currentCursorCount = currentVocbase->cursorRepository()->count();
    static size_t currentKeysCount = currentVocbase->collectionKeys()->count();
    static size_t currentQueriesCount = currentVocbase->queryList()->count();

    LOG_TOPIC("840a4", DEBUG, Logger::FIXME)
        << "shutting down database " << currentVocbase->name() << ": " << (void*) currentVocbase
        << ", cursors: " << currentCursorCount
        << ", keys: " << currentKeysCount
        << ", queries: " << currentQueriesCount;
#endif
    vocbase->stop();

    vocbase->processCollections(
        [](LogicalCollection* collection) {
          // no one else must modify the collection's status while we are in
          // here
          collection->executeWhileStatusWriteLocked(
              [collection]() { collection->close(); });
        },
        true);

#ifdef ARANGODB_ENABLE_MAINTAINER_MODE
    // i am here for debugging only.
    LOG_TOPIC("4b2b7", DEBUG, Logger::FIXME)
        << "shutting down database " << currentVocbase->name() << ": " << (void*) currentVocbase << " successful";
#endif
  }

  // flush again so we are sure no query is left in the cache here
  arangodb::aql::QueryCache::instance()->invalidate();
}

void DatabaseFeature::unprepare() {
  // delete the database manager thread
  if (_databaseManager != nullptr) {
    _databaseManager->beginShutdown();

    while (_databaseManager->isRunning()) {
      std::this_thread::sleep_for(std::chrono::milliseconds(5));
    }
  }

  try {
    closeDroppedDatabases();
  } catch (...) {
    // we're in the shutdown... simply ignore any errors produced here
  }

  _databaseManager.reset();

#ifdef ARANGODB_USE_GOOGLE_TESTS
  // This is to avoid heap use after free errors in the iresearch tests, because
  // the destruction a callback uses a database.
  // I don't know if this is save to do, thus I enclosed it in ARANGODB_USE_GOOGLE_TESTS
  // to prevent accidentally breaking anything. However,
  // TODO Find out if this is okay and may be merged (maybe without the #ifdef),
  // or if this has to be done differently in the tests instead. The errors may
  // also go away when some new PR is merged, so maybe this can just be removed
  // in the future.
  _pendingRecoveryCallbacks.clear();
#endif

  try {
    // closeOpenDatabases() can throw, but we're in a dtor
    closeOpenDatabases();
  } catch (...) {
  }

  // clear singleton
  DATABASE = nullptr;
}

/// @brief will be called when the recovery phase has run
/// this will call the engine-specific recoveryDone() procedures
/// and will execute engine-unspecific operations (such as starting
/// the replication appliers) for all databases
void DatabaseFeature::recoveryDone() {
  StorageEngine* engine = EngineSelectorFeature::ENGINE;

  TRI_ASSERT(engine && !engine->inRecovery());

  // '_pendingRecoveryCallbacks' will not change because
  // !StorageEngine.inRecovery()
  for (auto& entry : _pendingRecoveryCallbacks) {
    auto result = entry();

    if (!result.ok()) {
      LOG_TOPIC("772a7", ERR, arangodb::Logger::FIXME)
          << "recovery failure due to error from callback, error '"
          << TRI_errno_string(result.errorNumber())
          << "' message: " << result.errorMessage();

      THROW_ARANGO_EXCEPTION(result);
    }
  }

  _pendingRecoveryCallbacks.clear();

  auto unuser(_databasesProtector.use());
  auto theLists = _databasesLists.load();

  for (auto& p : theLists->_databases) {
    TRI_vocbase_t* vocbase = p.second;
    // iterate over all databases
    TRI_ASSERT(vocbase != nullptr);
    if (vocbase->type() != TRI_VOCBASE_TYPE_NORMAL) {
      continue;
    }

    // execute the engine-specific callbacks on successful recovery
    engine->recoveryDone(*vocbase);

    if (vocbase->replicationApplier()) {
      if (server().hasFeature<ReplicationFeature>()) {
        server().getFeature<ReplicationFeature>().startApplier(vocbase);
      }
    }
  }
}

Result DatabaseFeature::registerPostRecoveryCallback(std::function<Result()>&& callback) {
  StorageEngine* engine = EngineSelectorFeature::ENGINE;

  if (!engine || !engine->inRecovery()) {
    return callback();  // if no engine then can't be in recovery
  }

  // do not need a lock since single-thread access during recovery
  _pendingRecoveryCallbacks.emplace_back(std::move(callback));

  return Result();
}

/// @brief create a new database
Result DatabaseFeature::createDatabase(CreateDatabaseInfo const& info, TRI_vocbase_t*& result){

  std::string name = info.getName();
  result = nullptr;

  if (!TRI_vocbase_t::IsAllowedName(false, arangodb::velocypack::StringRef(name))) {
    events::CreateDatabase(name, TRI_ERROR_ARANGO_DATABASE_NAME_INVALID);
    return {TRI_ERROR_ARANGO_DATABASE_NAME_INVALID};
  }

  std::unique_ptr<TRI_vocbase_t> vocbase;
  // a new builder is created to prevent blind copying of options
  VPackBuilder builder;

  // create database in storage engine
  StorageEngine* engine = EngineSelectorFeature::ENGINE;
  TRI_ASSERT(engine != nullptr);

  // the create lock makes sure no one else is creating a database while we're
  // inside this function
  MUTEX_LOCKER(mutexLocker, _databaseCreateLock);
  {
    {
      auto unuser(_databasesProtector.use());
      auto theLists = _databasesLists.load();

      auto it = theLists->_databases.find(name);
      if (it != theLists->_databases.end()) {
        // name already in use
        events::CreateDatabase(name, TRI_ERROR_ARANGO_DUPLICATE_NAME);
        return Result(TRI_ERROR_ARANGO_DUPLICATE_NAME, std::string("duplicate database name '") + name + "'");
      }
    }

    // createDatabase must return a valid database or throw
    int status = TRI_ERROR_NO_ERROR;

    // TODO -- use info directly
    {
      VPackObjectBuilder guard(&builder);
      info.toVelocyPack(builder);
    }

    TRI_ASSERT(builder.slice().isObject());
    vocbase = engine->createDatabase(info.getId(), builder.slice(), status);
    TRI_ASSERT(status == TRI_ERROR_NO_ERROR);
    TRI_ASSERT(vocbase != nullptr);

    if (vocbase->type() == TRI_VOCBASE_TYPE_NORMAL) {
      try {
        vocbase->addReplicationApplier();
      } catch (basics::Exception const& ex) {
        std::string msg = "initializing replication applier for database '" +
            vocbase->name() + "' failed: " + ex.what();
        LOG_TOPIC("e7444", ERR, arangodb::Logger::FIXME) << msg;
        events::CreateDatabase(name, ex.code());
        return Result(ex.code(), std::move(msg));
      } catch (std::exception const& ex) {
        std::string msg = "initializing replication applier for database '" +
            vocbase->name() + "' failed: " + ex.what();
        LOG_TOPIC("56c41", ERR, arangodb::Logger::FIXME) << msg;
        events::CreateDatabase(name, TRI_ERROR_INTERNAL);
        return Result(TRI_ERROR_INTERNAL, std::move(msg));
      }

      // enable deadlock detection
      vocbase->_deadlockDetector.enabled(!ServerState::instance()->isRunningInCluster());

      // create application directories
      V8DealerFeature& dealer = server().getFeature<V8DealerFeature>();
      auto appPath = dealer.appPath();

      // create app directory for database if it does not exist
      int res = createApplicationDirectory(name, appPath);

      if (res != TRI_ERROR_NO_ERROR) {
        events::CreateDatabase(name, res);
        THROW_ARANGO_EXCEPTION(res);
      }
    }

    if (!engine->inRecovery()) {
      // starts compactor etc.
      engine->recoveryDone(*vocbase);

      if (vocbase->type() == TRI_VOCBASE_TYPE_NORMAL) {
        if (server().hasFeature<ReplicationFeature>()) {
          server().getFeature<ReplicationFeature>().startApplier(vocbase.get());
        }
      }

      // increase reference counter
      bool result = vocbase->use();
      TRI_ASSERT(result);
    }

    {
      MUTEX_LOCKER(mutexLocker, _databasesMutex);
      auto oldLists = _databasesLists.load();
      decltype(oldLists) newLists = nullptr;
      try {
        newLists = new DatabasesLists(*oldLists);
        newLists->_databases.insert(std::make_pair(name, vocbase.get()));
      } catch (...) {
        LOG_TOPIC("34825", ERR, arangodb::Logger::FIXME)
            << "Out of memory for putting new database into list!";
        // This is bad, but at least we do not crash!
      }
      if (newLists != nullptr) {
        _databasesLists = newLists;
        _databasesProtector.scan();
        delete oldLists;
      }
    }
  }  // release _databaseCreateLock

  // write marker into log
  int res = TRI_ERROR_NO_ERROR;

  if (!engine->inRecovery()) {
    res = engine->writeCreateDatabaseMarker(info.getId(), builder.slice());
  }

  result = vocbase.release();
  events::CreateDatabase(name, res);

  if (DatabaseFeature::DATABASE != nullptr &&
      DatabaseFeature::DATABASE->versionTracker() != nullptr) {
    DatabaseFeature::DATABASE->versionTracker()->track("create database");
  }

  return res;
}

/// @brief drop database
int DatabaseFeature::dropDatabase(std::string const& name, bool waitForDeletion,
                                  bool removeAppsDirectory) {
  if (name == TRI_VOC_SYSTEM_DATABASE) {
    // prevent deletion of system database
    events::DropDatabase(name, TRI_ERROR_FORBIDDEN);
    return TRI_ERROR_FORBIDDEN;
  }

  StorageEngine* engine = EngineSelectorFeature::ENGINE;
  TRI_voc_tick_t id = 0;
  int res = TRI_ERROR_NO_ERROR;
  {
    MUTEX_LOCKER(mutexLocker, _databasesMutex);

    auto oldLists = _databasesLists.load();
    decltype(oldLists) newLists = nullptr;
    TRI_vocbase_t* vocbase = nullptr;
    try {
      newLists = new DatabasesLists(*oldLists);

      auto it = newLists->_databases.find(name);

      if (it == newLists->_databases.end()) {
        // not found
        delete newLists;
        events::DropDatabase(name, TRI_ERROR_ARANGO_DATABASE_NOT_FOUND);
        return TRI_ERROR_ARANGO_DATABASE_NOT_FOUND;
      }

      vocbase = it->second;
      id = vocbase->id();
      // mark as deleted

      // call LogicalDataSource::drop() to allow instances to clean up internal
      // state (e.g. for LogicalView implementations)
      TRI_vocbase_t::dataSourceVisitor visitor =
          [&res, &vocbase](arangodb::LogicalDataSource& dataSource) -> bool {
        // skip LogicalCollection since their internal state is always in the
        // StorageEngine (optimization)
        if (arangodb::LogicalCollection::category() == dataSource.category()) {
          return true;
        }

        auto result = dataSource.drop();

        if (!result.ok()) {
          res = result.errorNumber();
          LOG_TOPIC("c44cb", FATAL, arangodb::Logger::FIXME)
              << "failed to drop DataSource '" << dataSource.name()
              << "' while dropping database '" << vocbase->name()
              << "': " << result.errorNumber() << " " << result.errorMessage();
        }

        return true;  // try next DataSource
      };

      vocbase->visitDataSources(visitor, true);  // aquire a write lock to avoid potential deadlocks

      if (TRI_ERROR_NO_ERROR != res) {
        events::DropDatabase(name, res);
        return res;
      }

      newLists->_databases.erase(it);
      newLists->_droppedDatabases.insert(vocbase);
    } catch (...) {
      delete newLists;
      events::DropDatabase(name, TRI_ERROR_OUT_OF_MEMORY);
      return TRI_ERROR_OUT_OF_MEMORY;
    }

    TRI_ASSERT(vocbase != nullptr);
    TRI_ASSERT(id != 0);

    _databasesLists = newLists;
    _databasesProtector.scan();
    delete oldLists;

    TRI_ASSERT(!vocbase->isSystem());
    bool result = vocbase->markAsDropped();
    TRI_ASSERT(result);

    vocbase->setIsOwnAppsDirectory(removeAppsDirectory);

    // invalidate all entries for the database
#if USE_PLAN_CACHE
    arangodb::aql::PlanCache::instance()->invalidate(vocbase);
#endif
    arangodb::aql::QueryCache::instance()->invalidate(vocbase);

<<<<<<< HEAD
    if (server().hasFeature<arangodb::iresearch::IResearchAnalyzerFeature>()) {
      server().getFeature<arangodb::iresearch::IResearchAnalyzerFeature>().invalidate(*vocbase);
=======
    auto* analyzers =
      arangodb::application_features::ApplicationServer::lookupFeature<arangodb::iresearch::IResearchAnalyzerFeature>();
    if (analyzers != nullptr) {
      analyzers->invalidate(*vocbase);
>>>>>>> 1b9cc85c
    }

    engine->prepareDropDatabase(*vocbase, !engine->inRecovery(), res);
  }
  // must not use the database after here, as it may now be
  // deleted by the DatabaseManagerThread!

  if (res == TRI_ERROR_NO_ERROR && waitForDeletion) {
    engine->waitUntilDeletion(id, true, res);
  }

  events::DropDatabase(name, res);

  if (DatabaseFeature::DATABASE != nullptr &&
      DatabaseFeature::DATABASE->versionTracker() != nullptr) {
    DatabaseFeature::DATABASE->versionTracker()->track("drop database");
  }

  return res;
}

/// @brief drops an existing database
int DatabaseFeature::dropDatabase(TRI_voc_tick_t id, bool waitForDeletion,
                                  bool removeAppsDirectory) {
  std::string name;

  // find database by name
  {
    auto unuser(_databasesProtector.use());
    auto theLists = _databasesLists.load();

    for (auto& p : theLists->_databases) {
      TRI_vocbase_t* vocbase = p.second;

      if (vocbase->id() == id) {
        name = vocbase->name();
        break;
      }
    }
  }

  if (name.empty()) {
    events::DropDatabase(name, TRI_ERROR_ARANGO_DATABASE_NOT_FOUND);
    return TRI_ERROR_ARANGO_DATABASE_NOT_FOUND;
  }
  // and call the regular drop function
  return dropDatabase(name, waitForDeletion, removeAppsDirectory);
}

std::vector<TRI_voc_tick_t> DatabaseFeature::getDatabaseIds(bool includeSystem) {
  std::vector<TRI_voc_tick_t> ids;

  {
    auto unuser(_databasesProtector.use());
    auto theLists = _databasesLists.load();

    for (auto& p : theLists->_databases) {
      TRI_vocbase_t* vocbase = p.second;
      TRI_ASSERT(vocbase != nullptr);
      if (vocbase->isDropped()) {
        continue;
      }
      if (includeSystem || vocbase->name() != TRI_VOC_SYSTEM_DATABASE) {
        ids.emplace_back(vocbase->id());
      }
    }
  }

  return ids;
}

/// @brief return the list of all database names
std::vector<std::string> DatabaseFeature::getDatabaseNames() {
  std::vector<std::string> names;

  {
    auto unuser(_databasesProtector.use());
    auto theLists = _databasesLists.load();

    for (auto& p : theLists->_databases) {
      TRI_vocbase_t* vocbase = p.second;
      TRI_ASSERT(vocbase != nullptr);
      if (vocbase->isDropped()) {
        continue;
      }
      names.emplace_back(vocbase->name());
    }
  }

  std::sort(names.begin(), names.end(), [](std::string const& l, std::string const& r) -> bool {
    return l < r;
  });

  return names;
}

/// @brief return the list of all database names for a user
std::vector<std::string> DatabaseFeature::getDatabaseNamesForUser(std::string const& username) {
  std::vector<std::string> names;

  AuthenticationFeature* af = AuthenticationFeature::instance();
  {
    auto unuser(_databasesProtector.use());
    auto theLists = _databasesLists.load();

    for (auto& p : theLists->_databases) {
      TRI_vocbase_t* vocbase = p.second;
      TRI_ASSERT(vocbase != nullptr);
      if (vocbase->isDropped()) {
        continue;
      }

      if (af->isActive() && af->userManager() != nullptr) {
        auto level = af->userManager()->databaseAuthLevel(username, vocbase->name());
        if (level == auth::Level::NONE) {  // hide dbs without access
          continue;
        }
      }

      names.emplace_back(vocbase->name());
    }
  }

  std::sort(names.begin(), names.end(), [](std::string const& l, std::string const& r) -> bool {
    return l < r;
  });

  return names;
}

/// @brief return the list of all database names
void DatabaseFeature::inventory(VPackBuilder& result, TRI_voc_tick_t maxTick,
                                std::function<bool(arangodb::LogicalCollection const*)> const& nameFilter) {
  result.openObject();
  {
    auto unuser(_databasesProtector.use());
    auto theLists = _databasesLists.load();

    for (auto& p : theLists->_databases) {
      TRI_vocbase_t* vocbase = p.second;
      TRI_ASSERT(vocbase != nullptr);
      if (vocbase->isDropped()) {
        continue;
      }

      result.add(vocbase->name(), VPackValue(VPackValueType::Object));
      result.add("id", VPackValue(std::to_string(vocbase->id())));
      result.add("name", VPackValue(vocbase->name()));
      vocbase->inventory(result, maxTick, nameFilter);
      result.close();
    }
  }
  result.close();
}

TRI_vocbase_t* DatabaseFeature::useDatabase(std::string const& name) const {
  auto unuser(_databasesProtector.use());
  auto theLists = _databasesLists.load();

  auto it = theLists->_databases.find(name);

  if (it != theLists->_databases.end()) {
    TRI_vocbase_t* vocbase = it->second;
    if (vocbase->use()) {
      return vocbase;
    }
  }

  return nullptr;
}

TRI_vocbase_t* DatabaseFeature::useDatabase(TRI_voc_tick_t id) const {
  auto unuser(_databasesProtector.use());
  auto theLists = _databasesLists.load();

  for (auto& p : theLists->_databases) {
    TRI_vocbase_t* vocbase = p.second;

    if (vocbase->id() == id) {
      if (vocbase->use()) {
        return vocbase;
      }
      break;
    }
  }

  return nullptr;
}

/// @brief lookup a database by its name, not increasing its reference count
TRI_vocbase_t* DatabaseFeature::lookupDatabase(std::string const& name) const {
  if (name.empty()) {
    return nullptr;
  }

  auto unuser(_databasesProtector.use());
  auto theLists = _databasesLists.load();

  // database names with a number in front are invalid names
  if (name[0] >= '0' && name[0] <= '9') {
    TRI_voc_tick_t id =
        NumberUtils::atoi_zero<TRI_voc_tick_t>(name.data(), name.data() + name.size());
    for (auto& p : theLists->_databases) {
      TRI_vocbase_t* vocbase = p.second;
      if (vocbase->id() == id) {
        return vocbase;
      }
    }
  } else {
    for (auto& p : theLists->_databases) {
      TRI_vocbase_t* vocbase = p.second;
      if (name == vocbase->name()) {
        return vocbase;
      }
    }
  }

  return nullptr;
}

std::string DatabaseFeature::translateCollectionName(std::string const& dbName,
                                                     std::string const& collectionName) {
  auto unuser(_databasesProtector.use());
  auto theLists = _databasesLists.load();
  auto itr = theLists->_databases.find(dbName);

  if (itr == theLists->_databases.end()) {
    return std::string();
  }

  auto* vocbase = itr->second;
  TRI_ASSERT(vocbase != nullptr);

  if (ServerState::instance()->isCoordinator()) {
    TRI_ASSERT(vocbase->type() == TRI_VOCBASE_TYPE_COORDINATOR);
    CollectionNameResolver resolver(*vocbase);

    return resolver.getCollectionNameCluster(NumberUtils::atoi_zero<TRI_voc_cid_t>(
        collectionName.data(), collectionName.data() + collectionName.size()));
  } else {
    TRI_ASSERT(vocbase->type() == TRI_VOCBASE_TYPE_NORMAL);
    auto collection = vocbase->lookupCollection(collectionName);

    return collection ? collection->name() : std::string();
  }
}

void DatabaseFeature::enumerateDatabases(std::function<void(TRI_vocbase_t& vocbase)> const& func) {
  auto unuser(_databasesProtector.use());
  auto theLists = _databasesLists.load();

  for (auto& p : theLists->_databases) {
    TRI_vocbase_t* vocbase = p.second;
    // iterate over all databases
    TRI_ASSERT(vocbase != nullptr);
    func(*vocbase);
  }
}

void DatabaseFeature::updateContexts() {
  V8DealerFeature& dealer = server().getFeature<V8DealerFeature>();
  if (!dealer.isEnabled()) {
    return;
  }

  auto* vocbase = useDatabase(TRI_VOC_SYSTEM_DATABASE);
  TRI_ASSERT(vocbase);

  auto queryRegistry = QueryRegistryFeature::registry();
  TRI_ASSERT(queryRegistry != nullptr);

  dealer.defineContextUpdate(
      [queryRegistry, vocbase](v8::Isolate* isolate, v8::Handle<v8::Context> context, size_t i) {
        TRI_InitV8VocBridge(isolate, context, queryRegistry, *vocbase, i);
        TRI_InitV8Queries(isolate, context);
        TRI_InitV8Cluster(isolate, context);
        TRI_InitV8Agency(isolate, context);

        StorageEngine* engine = EngineSelectorFeature::ENGINE;
        TRI_ASSERT(engine != nullptr);  // Engine not loaded. Startup broken
        engine->addV8Functions();
      },
      vocbase);
}

void DatabaseFeature::stopAppliers() {
  // stop the replication appliers so all replication transactions can end
  if (!server().hasFeature<ReplicationFeature>()) {
    return;
  }

  ReplicationFeature& replicationFeature = server().getFeature<ReplicationFeature>();

  MUTEX_LOCKER(mutexLocker,
               _databasesMutex);  // Only one should do this at a time
  // No need for the thread protector here, because we have the mutex

  for (auto& p : _databasesLists.load()->_databases) {
    TRI_vocbase_t* vocbase = p.second;
    TRI_ASSERT(vocbase != nullptr);
    if (vocbase->type() == TRI_VOCBASE_TYPE_NORMAL) {
      replicationFeature.stopApplier(vocbase);
    }
  }
}

/// @brief close all opened databases
void DatabaseFeature::closeOpenDatabases() {
  MUTEX_LOCKER(mutexLocker,
               _databasesMutex);  // Only one should do this at a time
  // No need for the thread protector here, because we have the mutex
  // Note however, that somebody could still read the lists concurrently,
  // therefore we first install a new value, call scan() on the protector
  // and only then really destroy the vocbases:

  // Build the new value:
  auto oldList = _databasesLists.load();
  decltype(oldList) newList = nullptr;
  try {
    newList = new DatabasesLists();
    newList->_droppedDatabases = _databasesLists.load()->_droppedDatabases;
  } catch (...) {
    delete newList;
    throw;
  }

  // Replace the old by the new:
  _databasesLists = newList;
  _databasesProtector.scan();

  // Now it is safe to destroy the old databases and the old lists struct:
  for (auto& p : oldList->_databases) {
    TRI_vocbase_t* vocbase = p.second;
    TRI_ASSERT(vocbase != nullptr);
    vocbase->shutdown();

    delete vocbase;
  }

  delete oldList;  // Note that this does not delete the TRI_vocbase_t pointers!
}

/// @brief create base app directory
int DatabaseFeature::createBaseApplicationDirectory(std::string const& appPath,
                                                    std::string const& type) {
  int res = TRI_ERROR_NO_ERROR;
  std::string path = arangodb::basics::FileUtils::buildFilename(appPath, type);

  if (!TRI_IsDirectory(path.c_str())) {
    std::string errorMessage;
    long systemError;
    res = TRI_CreateDirectory(path.c_str(), systemError, errorMessage);

    if (res == TRI_ERROR_NO_ERROR) {
      LOG_TOPIC("e6460", INFO, arangodb::Logger::FIXME)
          << "created base application directory '" << path << "'";
    } else {
      if ((res != TRI_ERROR_FILE_EXISTS) || (!TRI_IsDirectory(path.c_str()))) {
        LOG_TOPIC("5a0b4", ERR, arangodb::Logger::FIXME)
            << "unable to create base application directory " << errorMessage;
      } else {
        LOG_TOPIC("0a25f", INFO, arangodb::Logger::FIXME)
            << "someone else created base application directory '" << path << "'";
        res = TRI_ERROR_NO_ERROR;
      }
    }
  }

  return res;
}

/// @brief create app subdirectory for a database
int DatabaseFeature::createApplicationDirectory(std::string const& name,
                                                std::string const& basePath) {
  int res = TRI_ERROR_NO_ERROR;

  if (basePath.empty()) {
    return res;
  }

  std::string const path = basics::FileUtils::buildFilename(
      basics::FileUtils::buildFilename(basePath, "_db"), name);
  if (!TRI_IsDirectory(path.c_str())) {
    long systemError;
    std::string errorMessage;
    res = TRI_CreateRecursiveDirectory(path.c_str(), systemError, errorMessage);

    if (res == TRI_ERROR_NO_ERROR) {
      LOG_TOPIC("6745a", TRACE, arangodb::Logger::FIXME)
          << "created application directory '" << path << "' for database '"
          << name << "'";
    } else if (res == TRI_ERROR_FILE_EXISTS) {
      LOG_TOPIC("2a78e", INFO, arangodb::Logger::FIXME)
          << "unable to create application directory '" << path
          << "' for database '" << name << "': " << errorMessage;
      res = TRI_ERROR_NO_ERROR;
    } else {
      LOG_TOPIC("36682", ERR, arangodb::Logger::FIXME)
          << "unable to create application directory '" << path
          << "' for database '" << name << "': " << errorMessage;
    }
  }

  return res;
}

/// @brief iterate over all databases in the databases directory and open them
int DatabaseFeature::iterateDatabases(VPackSlice const& databases) {
  V8DealerFeature& dealer = server().getFeature<V8DealerFeature>();
  std::string const appPath = dealer.appPath();

  StorageEngine* engine = EngineSelectorFeature::ENGINE;

  int res = TRI_ERROR_NO_ERROR;

  // open databases in defined order
  MUTEX_LOCKER(mutexLocker, _databasesMutex);

  auto oldLists = _databasesLists.load();
  auto newLists = new DatabasesLists(*oldLists);

  ServerState::RoleEnum role = arangodb::ServerState::instance()->getRole();

  try {
    for (auto const& it : VPackArrayIterator(databases)) {
      TRI_ASSERT(it.isObject());

      LOG_TOPIC("95f68", TRACE, Logger::FIXME) << "processing database: " << it.toJson();

      VPackSlice deleted = it.get("deleted");
      if (deleted.isBoolean() && deleted.getBoolean()) {
        // ignore deleted databases here
        continue;
      }

      std::string const databaseName = it.get("name").copyString();

      // create app directory for database if it does not exist
      res = createApplicationDirectory(databaseName, appPath);

      if (res != TRI_ERROR_NO_ERROR) {
        break;
      }

      // open the database and scan collections in it

      // try to open this database
      auto* database = engine->openDatabase(it, _upgrade).release();

      if (!ServerState::isCoordinator(role) && !ServerState::isAgent(role)) {
        try {
          database->addReplicationApplier();
        } catch (std::exception const& ex) {
          LOG_TOPIC("ff848", FATAL, arangodb::Logger::FIXME)
              << "initializing replication applier for database '"
              << database->name() << "' failed: " << ex.what();
          FATAL_ERROR_EXIT();
        }
      }

      newLists->_databases.insert(std::make_pair(database->name(), database));
    }
  } catch (std::exception const& ex) {
    delete newLists;

    LOG_TOPIC("c7dc0", FATAL, arangodb::Logger::FIXME) << "cannot start database: " << ex.what();
    FATAL_ERROR_EXIT();
  } catch (...) {
    delete newLists;

    LOG_TOPIC("79053", FATAL, arangodb::Logger::FIXME)
        << "cannot start database: unknown exception";
    FATAL_ERROR_EXIT();
  }

  _databasesLists = newLists;
  _databasesProtector.scan();
  delete oldLists;

  return res;
}

/// @brief close all dropped databases
void DatabaseFeature::closeDroppedDatabases() {
  MUTEX_LOCKER(mutexLocker, _databasesMutex);

  // No need for the thread protector here, because we have the mutex
  // Note however, that somebody could still read the lists concurrently,
  // therefore we first install a new value, call scan() on the protector
  // and only then really destroy the vocbases:

  // Build the new value:
  auto oldList = _databasesLists.load();
  decltype(oldList) newList = nullptr;
  try {
    newList = new DatabasesLists();
    newList->_databases = _databasesLists.load()->_databases;
  } catch (...) {
    delete newList;
    throw;
  }

  // Replace the old by the new:
  _databasesLists = newList;
  _databasesProtector.scan();

  // Now it is safe to destroy the old dropped databases and the old lists
  // struct:
  for (TRI_vocbase_t* vocbase : oldList->_droppedDatabases) {
    TRI_ASSERT(vocbase != nullptr);

    if (vocbase->type() == TRI_VOCBASE_TYPE_NORMAL) {
      vocbase->shutdown();
      delete vocbase;
    } else if (vocbase->type() == TRI_VOCBASE_TYPE_COORDINATOR) {
      delete vocbase;
    } else {
      LOG_TOPIC("b8b0e", ERR, arangodb::Logger::FIXME)
          << "unknown database type " << vocbase->type() << " "
          << vocbase->name() << " - close doing nothing.";
    }
  }

  delete oldList;  // Note that this does not delete the TRI_vocbase_t pointers!
}

void DatabaseFeature::verifyAppPaths() {
  // create shared application directory js/apps
  V8DealerFeature& dealer = server().getFeature<V8DealerFeature>();
  auto appPath = dealer.appPath();

  if (!appPath.empty() && !TRI_IsDirectory(appPath.c_str())) {
    long systemError;
    std::string errorMessage;
    int res = TRI_CreateRecursiveDirectory(appPath.c_str(), systemError, errorMessage);

    if (res == TRI_ERROR_NO_ERROR) {
      LOG_TOPIC("1bf74", INFO, arangodb::Logger::FIXME)
          << "created --javascript.app-path directory '" << appPath << "'";
    } else {
      LOG_TOPIC("52bd5", ERR, arangodb::Logger::FIXME)
          << "unable to create --javascript.app-path directory '" << appPath
          << "': " << errorMessage;
      THROW_ARANGO_EXCEPTION(res);
    }
  }

  // create subdirectory js/apps/_db if not yet present
  int res = createBaseApplicationDirectory(appPath, "_db");

  if (res != TRI_ERROR_NO_ERROR) {
    LOG_TOPIC("610c7", ERR, arangodb::Logger::FIXME)
        << "unable to initialize databases: " << TRI_errno_string(res);
    THROW_ARANGO_EXCEPTION(res);
  }
}

/// @brief activates deadlock detection in all existing databases
void DatabaseFeature::enableDeadlockDetection() {
  auto unuser(_databasesProtector.use());
  auto theLists = _databasesLists.load();

  for (auto& p : theLists->_databases) {
    TRI_vocbase_t* vocbase = p.second;
    TRI_ASSERT(vocbase != nullptr);

    vocbase->_deadlockDetector.enabled(true);
  }
}
<|MERGE_RESOLUTION|>--- conflicted
+++ resolved
@@ -820,15 +820,8 @@
 #endif
     arangodb::aql::QueryCache::instance()->invalidate(vocbase);
 
-<<<<<<< HEAD
     if (server().hasFeature<arangodb::iresearch::IResearchAnalyzerFeature>()) {
       server().getFeature<arangodb::iresearch::IResearchAnalyzerFeature>().invalidate(*vocbase);
-=======
-    auto* analyzers =
-      arangodb::application_features::ApplicationServer::lookupFeature<arangodb::iresearch::IResearchAnalyzerFeature>();
-    if (analyzers != nullptr) {
-      analyzers->invalidate(*vocbase);
->>>>>>> 1b9cc85c
     }
 
     engine->prepareDropDatabase(*vocbase, !engine->inRecovery(), res);
@@ -1397,4 +1390,4 @@
 
     vocbase->_deadlockDetector.enabled(true);
   }
-}
+}