////////////////////////////////////////////////////////////////////////////////
/// DISCLAIMER
///
/// Copyright 2014-2020 ArangoDB GmbH, Cologne, Germany
/// Copyright 2004-2014 triAGENS GmbH, Cologne, Germany
///
/// Licensed under the Apache License, Version 2.0 (the "License");
/// you may not use this file except in compliance with the License.
/// You may obtain a copy of the License at
///
///     http://www.apache.org/licenses/LICENSE-2.0
///
/// Unless required by applicable law or agreed to in writing, software
/// distributed under the License is distributed on an "AS IS" BASIS,
/// WITHOUT WARRANTIES OR CONDITIONS OF ANY KIND, either express or implied.
/// See the License for the specific language governing permissions and
/// limitations under the License.
///
/// Copyright holder is ArangoDB GmbH, Cologne, Germany
///
/// @author Dr. Frank Celler
/// @author Jan Christoph Uhde
////////////////////////////////////////////////////////////////////////////////

#include "DatabaseFeature.h"

#include "ApplicationFeatures/ApplicationServer.h"
#include "Aql/PlanCache.h"
#include "Aql/QueryCache.h"
#include "Aql/QueryList.h"
#include "Aql/QueryRegistry.h"
#include "Basics/ArangoGlobalContext.h"
#include "Basics/FileUtils.h"
#include "Basics/MutexLocker.h"
#include "Basics/NumberUtils.h"
#include "Basics/StaticStrings.h"
#include "Basics/StringUtils.h"
#include "Basics/VelocyPackHelper.h"
#include "Basics/WriteLocker.h"
#include "Basics/application-exit.h"
#include "Basics/files.h"
#include "Basics/StaticStrings.h"
#include "Cluster/ServerState.h"
#include "FeaturePhases/BasicFeaturePhaseServer.h"
#include "GeneralServer/AuthenticationFeature.h"
#include "IResearch/IResearchAnalyzerFeature.h"
#include "Logger/LogMacros.h"
#include "Logger/Logger.h"
#include "Logger/LoggerStream.h"
#include "ProgramOptions/ProgramOptions.h"
#include "ProgramOptions/Section.h"
#include "Replication/ReplicationClients.h"
#include "Replication/ReplicationFeature.h"
#include "RestServer/DatabaseFeature.h"
#include "RestServer/DatabasePathFeature.h"
#include "RestServer/InitDatabaseFeature.h"
#include "RestServer/QueryRegistryFeature.h"
#include "StorageEngine/EngineSelectorFeature.h"
#include "StorageEngine/StorageEngine.h"
#include "Utils/CollectionNameResolver.h"
#include "Utils/CursorRepository.h"
#include "Utils/Events.h"
#include "V8Server/V8DealerFeature.h"
#include "VocBase/KeyGenerator.h"
#include "VocBase/LogicalCollection.h"
#include "VocBase/ticks.h"
#include "VocBase/vocbase.h"

#include <velocypack/velocypack-aliases.h>

using namespace arangodb;
using namespace arangodb::application_features;
using namespace arangodb::basics;
using namespace arangodb::options;

namespace {
arangodb::CreateDatabaseInfo createExpressionVocbaseInfo(arangodb::application_features::ApplicationServer& server) {
  arangodb::CreateDatabaseInfo info(server, arangodb::ExecContext::current());
  auto rv = info.load("Z", std::numeric_limits<uint64_t>::max()); // name does not matter. We just need validity check to pass.
  TRI_ASSERT(rv.ok());
  return info;
}

/// @brief sandbox vocbase for executing calculation queries
std::unique_ptr<TRI_vocbase_t> calculationVocbase;
}

#ifdef ARANGODB_ENABLE_MAINTAINER_MODE
  // i am here for debugging only.
TRI_vocbase_t* DatabaseFeature::CURRENT_VOCBASE = nullptr;
#endif

DatabaseFeature* DatabaseFeature::DATABASE = nullptr;

/// @brief database manager thread main loop
/// the purpose of this thread is to physically remove directories of databases
/// that have been dropped
DatabaseManagerThread::DatabaseManagerThread(ApplicationServer& server)
    : Thread(server, "DatabaseManager") {}

DatabaseManagerThread::~DatabaseManagerThread() { shutdown(); }

void DatabaseManagerThread::run() {
  auto& databaseFeature = server().getFeature<DatabaseFeature>();
  auto& dealer = server().getFeature<V8DealerFeature>();
  int cleanupCycles = 0;

  StorageEngine& engine = server().getFeature<EngineSelectorFeature>().engine();

  while (true) {
    try {
      // check if we have to drop some database
      TRI_vocbase_t* database = nullptr;

      {
        auto unuser(databaseFeature._databasesProtector.use());
        auto theLists = databaseFeature._databasesLists.load();

        for (TRI_vocbase_t* vocbase : theLists->_droppedDatabases) {
          if (!vocbase->isDangling()) {
            continue;
          }

          // found a database to delete
          database = vocbase;
          break;
        }
      }

      if (database != nullptr) {
        // found a database to delete, now remove it from the struct
        {
          MUTEX_LOCKER(mutexLocker, databaseFeature._databasesMutex);

          // Build the new value:
          auto oldLists = databaseFeature._databasesLists.load();
          decltype(oldLists) newLists = nullptr;
          try {
            newLists = new DatabaseFeature::DatabasesLists();
            newLists->_databases = oldLists->_databases;
            for (TRI_vocbase_t* vocbase : oldLists->_droppedDatabases) {
              if (vocbase != database) {
                newLists->_droppedDatabases.insert(vocbase);
              }
            }
          } catch (...) {
            delete newLists;
            continue;  // try again later
          }

          // Replace the old by the new:
          databaseFeature._databasesLists = newLists;
          databaseFeature._databasesProtector.scan();
          delete oldLists;

          // From now on no other thread can possibly see the old
          // TRI_vocbase_t*,
          // note that there is only one DatabaseManager thread, so it is
          // not possible that another thread has seen this very database
          // and tries to free it at the same time!
        }

        if (database->type() != TRI_VOCBASE_TYPE_COORDINATOR) {
          // regular database
          // ---------------------------

          TRI_ASSERT(!database->isSystem());

          {
            // remove apps directory for database
            std::string const& appPath = dealer.appPath();
            if (database->isOwnAppsDirectory() && !appPath.empty()) {
              MUTEX_LOCKER(mutexLocker1, databaseFeature._databaseCreateLock);

              // but only if nobody re-created a database with the same name!
              MUTEX_LOCKER(mutexLocker2, databaseFeature._databasesMutex);
              
              TRI_vocbase_t* newInstance = databaseFeature.lookupDatabase(database->name());
              TRI_ASSERT(newInstance == nullptr || newInstance->id() != database->id());

              if (newInstance == nullptr) {
                std::string path = arangodb::basics::FileUtils::buildFilename(
                    arangodb::basics::FileUtils::buildFilename(appPath, "_db"),
                    database->name());
  
                if (TRI_IsDirectory(path.c_str())) {
                  LOG_TOPIC("041b1", TRACE, arangodb::Logger::FIXME)
                    << "removing app directory '" << path << "' of database '"
                    << database->name() << "'";

                  TRI_RemoveDirectory(path.c_str());
                }
              }
            }
          }

          // destroy all items in the QueryRegistry for this database
          auto queryRegistry = QueryRegistryFeature::registry();
          if (queryRegistry != nullptr) {
            // but only if nobody re-created a database with the same name!
            MUTEX_LOCKER(mutexLocker, databaseFeature._databasesMutex);
            TRI_vocbase_t* newInstance = databaseFeature.lookupDatabase(database->name());
            TRI_ASSERT(newInstance == nullptr || newInstance->id() != database->id());

            if (newInstance == nullptr) {
              queryRegistry->destroy(database->name());
            }
          }

          try {
            Result res = engine.dropDatabase(*database);
            if (res.fail()) {
              LOG_TOPIC("fb244", ERR, Logger::FIXME)
                << "dropping database '" << database->name() << "' failed: " << res.errorMessage();
            }
          } catch (std::exception const& ex) {
            LOG_TOPIC("d30a2", ERR, Logger::FIXME) << "dropping database '" << database->name()
                                          << "' failed: " << ex.what();
          } catch (...) {
            LOG_TOPIC("0a30c", ERR, Logger::FIXME)
                << "dropping database '" << database->name() << "' failed";
          }
        }

        delete database;

        // directly start next iteration
      } else {  // if (database != nullptr)
        // perfom some cleanup tasks
        if (isStopping()) {
          // done
          break;
        }

        std::this_thread::sleep_for(std::chrono::microseconds(waitTime()));

        // The following is only necessary after a wait:
        auto queryRegistry = QueryRegistryFeature::registry();
        if (queryRegistry != nullptr) {
          queryRegistry->expireQueries();
        }

        // perform cursor cleanup here
        if (++cleanupCycles >= 10) {
          cleanupCycles = 0;

          auto unuser(databaseFeature._databasesProtector.use());
          auto theLists = databaseFeature._databasesLists.load();

          bool force = isStopping();
          for (auto& p : theLists->_databases) {
            TRI_vocbase_t* vocbase = p.second;
            TRI_ASSERT(vocbase != nullptr);

            try {
              vocbase->cursorRepository()->garbageCollect(force);
            } catch (...) {
            }
            double const now = []() {
              using namespace std::chrono;
              return duration<double>(steady_clock::now().time_since_epoch()).count();
            }();
            vocbase->replicationClients().garbageCollect(now);
          }
        }
      }

    } catch (...) {
    }

    // next iteration
  }
}

DatabaseFeature::DatabaseFeature(application_features::ApplicationServer& server)
    : ApplicationFeature(server, "Database"),
      _defaultWaitForSync(false),
      _forceSyncProperties(true),
      _ignoreDatafileErrors(false),
      _databasesLists(new DatabasesLists()),
      _isInitiallyEmpty(false),
      _checkVersion(false),
      _upgrade(false),
<<<<<<< HEAD
      _useOldSystemCollections(false) {
=======
      _useOldSystemCollections(true),
      _started(false) {
>>>>>>> 820f11cb
  setOptional(false);
  startsAfter<BasicFeaturePhaseServer>();

  startsAfter<AuthenticationFeature>();
  startsAfter<CacheManagerFeature>();
  startsAfter<EngineSelectorFeature>();
  startsAfter<InitDatabaseFeature>();
  startsAfter<StorageEngineFeature>();

  DATABASE = nullptr;
}

DatabaseFeature::~DatabaseFeature() {
  // clean up
  auto p = _databasesLists.load();
  delete p;

  DATABASE = nullptr;
}

void DatabaseFeature::collectOptions(std::shared_ptr<ProgramOptions> options) {
  options->addSection("database", "Configure the database");

  options->addOption("--database.wait-for-sync",
                     "default wait-for-sync behavior, can be overwritten "
                     "when creating a collection",
                     new BooleanParameter(&_defaultWaitForSync),
                     arangodb::options::makeDefaultFlags(arangodb::options::Flags::Hidden));

  options->addOption("--database.force-sync-properties",
                     "force syncing of collection properties to disk, "
                     "will use waitForSync value of collection when "
                     "turned off",
                     new BooleanParameter(&_forceSyncProperties),
                     arangodb::options::makeDefaultFlags(arangodb::options::Flags::Hidden));

  options->addOption("--database.ignore-datafile-errors",
                     "load collections even if datafiles may contain errors",
                     new BooleanParameter(&_ignoreDatafileErrors),
                     arangodb::options::makeDefaultFlags(arangodb::options::Flags::Hidden));

  options->addOption(
      "--database.old-system-collections",
      "create and use deprecated system collection (_modules, _fishbowl)",
      new BooleanParameter(&_useOldSystemCollections),
      arangodb::options::makeDefaultFlags(arangodb::options::Flags::Hidden))
      .setIntroducedIn(30609)
      .setIntroducedIn(30705)
      .setDeprecatedIn(30800);
  
  // the following option was obsoleted in 3.8
  options->addObsoleteOption(
      "--database.throw-collection-not-loaded-error",
      "throw an error when accessing a collection that is still loading", false);
  
  // the following option was removed in 3.7
  options->addObsoleteOption("--database.maximal-journal-size",
                             "default maximal journal size, can be overwritten when "
                             "creating a collection", true);


  // the following option was removed in 3.2
  options->addObsoleteOption(
      "--database.index-threads",
      "threads to start for parallel background index creation", true);

  // the following hidden option was removed in 3.4
  options->addObsoleteOption(
      "--database.check-30-revisions",
      "check for revision values from ArangoDB 3.0 databases", true);

  // the following options were removed in 3.2
  options->addObsoleteOption(
      "--database.revision-cache-chunk-size",
      "chunk size (in bytes) for the document revisions cache", true);
  options->addObsoleteOption(
      "--database.revision-cache-target-size",
      "total target size (in bytes) for the document revisions cache", true);
}

void DatabaseFeature::validateOptions(std::shared_ptr<ProgramOptions> options) {
  // check the misuse of startup options
  if (_checkVersion && _upgrade) {
    LOG_TOPIC("a25b0", FATAL, arangodb::Logger::FIXME)
        << "cannot specify both '--database.check-version' and "
           "'--database.auto-upgrade'";
    FATAL_ERROR_EXIT();
  }
}

void DatabaseFeature::initCalculationVocbase(application_features::ApplicationServer& server) {
  calculationVocbase =
      std::make_unique<TRI_vocbase_t>(TRI_VOCBASE_TYPE_NORMAL,
                                      createExpressionVocbaseInfo(server));
}

void DatabaseFeature::start() {
  // set singleton
  DATABASE = this;

  verifyAppPaths();

  // scan all databases
  VPackBuilder builder;
  StorageEngine& engine = server().getFeature<EngineSelectorFeature>().engine();
  engine.getDatabases(builder);

  TRI_ASSERT(builder.slice().isArray());

  int res = iterateDatabases(builder.slice());

  if (res != TRI_ERROR_NO_ERROR) {
    LOG_TOPIC("0c49d", FATAL, arangodb::Logger::FIXME)
        << "could not iterate over all databases: " << TRI_errno_string(res);
    FATAL_ERROR_EXIT();
  }

  if (!lookupDatabase(StaticStrings::SystemDatabase)) {
    LOG_TOPIC("97e7c", FATAL, arangodb::Logger::FIXME)
        << "No _system database found in database directory. Cannot start!";
    FATAL_ERROR_EXIT();
  }

  // start database manager thread
  _databaseManager.reset(new DatabaseManagerThread(server()));

  if (!_databaseManager->start()) {
    LOG_TOPIC("7eb06", FATAL, arangodb::Logger::FIXME)
        << "could not start database manager thread";
    FATAL_ERROR_EXIT();
  }

  // activate deadlock detection in case we're not running in cluster mode
  if (!arangodb::ServerState::instance()->isRunningInCluster()) {
    enableDeadlockDetection();
  }

  _started.store(true);
}

// signal to all databases that active cursors can be wiped
// this speeds up the actual shutdown because no waiting is necessary
// until the cursors happen to free their underlying transactions
void DatabaseFeature::beginShutdown() {
  auto unuser(_databasesProtector.use());
  auto theLists = _databasesLists.load();

  for (auto& p : theLists->_databases) {
    TRI_vocbase_t* vocbase = p.second;
    // iterate over all databases
    TRI_ASSERT(vocbase != nullptr);

    // throw away all open cursors in order to speed up shutdown
    vocbase->cursorRepository()->garbageCollect(true);
  }
}

void DatabaseFeature::stop() {
#ifdef ARANGODB_ENABLE_MAINTAINER_MODE
  // i am here for debugging only.
  static TRI_vocbase_t* currentVocbase = nullptr;
#endif

  stopAppliers();

  // turn off query cache and flush it
  arangodb::aql::QueryCacheProperties p;
  p.mode = arangodb::aql::QueryCacheMode::CACHE_ALWAYS_OFF;
  p.maxResultsCount = 0;
  p.maxResultsSize = 0;
  p.maxEntrySize = 0;
  p.includeSystem = false;
  p.showBindVars = false;

  arangodb::aql::QueryCache::instance()->properties(p);
  arangodb::aql::QueryCache::instance()->invalidate();

  StorageEngine& engine = server().getFeature<EngineSelectorFeature>().engine();
  engine.cleanupReplicationContexts();

  auto unuser(_databasesProtector.use());
  auto theLists = _databasesLists.load();

#ifdef ARANGODB_ENABLE_MAINTAINER_MODE
  auto queryRegistry = QueryRegistryFeature::registry();
  if (queryRegistry != nullptr) {
    TRI_ASSERT(queryRegistry->numberRegisteredQueries() == 0);
  }
#endif

  for (auto& p : theLists->_databases) {
    TRI_vocbase_t* vocbase = p.second;

    // iterate over all databases
    TRI_ASSERT(vocbase != nullptr);
    if (vocbase->type() != TRI_VOCBASE_TYPE_NORMAL) {
      continue;
    }

#ifdef ARANGODB_ENABLE_MAINTAINER_MODE
    // i am here for debugging only.
    currentVocbase = vocbase;
    CURRENT_VOCBASE = vocbase;
    static size_t currentCursorCount = currentVocbase->cursorRepository()->count();
    static size_t currentQueriesCount = currentVocbase->queryList()->count();

    LOG_TOPIC("840a4", DEBUG, Logger::FIXME)
        << "shutting down database " << currentVocbase->name() << ": " << (void*) currentVocbase
        << ", cursors: " << currentCursorCount
        << ", queries: " << currentQueriesCount;
#endif
    vocbase->stop();

    vocbase->processCollections(
        [](LogicalCollection* collection) {
          // no one else must modify the collection's status while we are in
          // here
          collection->executeWhileStatusWriteLocked(
              [collection]() { collection->close(); });
        },
        true);

#ifdef ARANGODB_ENABLE_MAINTAINER_MODE
    // i am here for debugging only.
    LOG_TOPIC("4b2b7", DEBUG, Logger::FIXME)
        << "shutting down database " << currentVocbase->name() << ": " << (void*) currentVocbase << " successful";
#endif
  }

  // flush again so we are sure no query is left in the cache here
  arangodb::aql::QueryCache::instance()->invalidate();
}

void DatabaseFeature::unprepare() {
  // delete the database manager thread
  if (_databaseManager != nullptr) {
    _databaseManager->beginShutdown();

    while (_databaseManager->isRunning()) {
      std::this_thread::sleep_for(std::chrono::milliseconds(5));
    }
  }

  try {
    closeDroppedDatabases();
  } catch (...) {
    // we're in the shutdown... simply ignore any errors produced here
  }

  _databaseManager.reset();

#ifdef ARANGODB_USE_GOOGLE_TESTS
  // This is to avoid heap use after free errors in the iresearch tests, because
  // the destruction a callback uses a database.
  // I don't know if this is safe to do, thus I enclosed it in ARANGODB_USE_GOOGLE_TESTS
  // to prevent accidentally breaking anything. However,
  // TODO Find out if this is okay and may be merged (maybe without the #ifdef),
  // or if this has to be done differently in the tests instead. The errors may
  // also go away when some new PR is merged, so maybe this can just be removed
  // in the future.
  _pendingRecoveryCallbacks.clear();
#endif

  try {
    // closeOpenDatabases() can throw, but we're in a dtor
    closeOpenDatabases();
  } catch (...) {
  }
  calculationVocbase.reset();
  // clear singleton
  DATABASE = nullptr;
}

void DatabaseFeature::prepare() {
  // need this to make calculation analyzer available in database links
  initCalculationVocbase(server());
}

/// @brief will be called when the recovery phase has run
/// this will call the engine-specific recoveryDone() procedures
/// and will execute engine-unspecific operations (such as starting
/// the replication appliers) for all databases
void DatabaseFeature::recoveryDone() {
  StorageEngine& engine = server().getFeature<EngineSelectorFeature>().engine();

  TRI_ASSERT(!engine.inRecovery());

  // '_pendingRecoveryCallbacks' will not change because
  // !StorageEngine.inRecovery()
  for (auto& entry : _pendingRecoveryCallbacks) {
    auto result = entry();

    if (!result.ok()) {
      LOG_TOPIC("772a7", ERR, arangodb::Logger::FIXME)
          << "recovery failure due to error from callback, error '"
          << TRI_errno_string(result.errorNumber())
          << "' message: " << result.errorMessage();

      THROW_ARANGO_EXCEPTION(result);
    }
  }

  _pendingRecoveryCallbacks.clear();

  auto unuser(_databasesProtector.use());
  auto theLists = _databasesLists.load();

  for (auto& p : theLists->_databases) {
    TRI_vocbase_t* vocbase = p.second;
    // iterate over all databases
    TRI_ASSERT(vocbase != nullptr);
    if (vocbase->type() != TRI_VOCBASE_TYPE_NORMAL) {
      continue;
    }

    if (vocbase->replicationApplier()) {
      if (server().hasFeature<ReplicationFeature>()) {
        server().getFeature<ReplicationFeature>().startApplier(vocbase);
      }
    }
  }
}

Result DatabaseFeature::registerPostRecoveryCallback(std::function<Result()>&& callback) {
  StorageEngine& engine = server().getFeature<EngineSelectorFeature>().engine();

  if (!engine.inRecovery()) {
    return callback();  // if no engine then can't be in recovery
  }

  // do not need a lock since single-thread access during recovery
  _pendingRecoveryCallbacks.emplace_back(std::move(callback));

  return Result();
}

bool DatabaseFeature::started() const noexcept {
  return _started.load(std::memory_order_relaxed);
}
  
void DatabaseFeature::enumerate(std::function<void(TRI_vocbase_t*)> const& callback) {
  auto unuser(_databasesProtector.use());
  auto theLists = _databasesLists.load();

  for (auto& p : theLists->_databases) {
    callback(p.second);
  }
}

/// @brief create a new database
Result DatabaseFeature::createDatabase(CreateDatabaseInfo&& info, TRI_vocbase_t*& result) {
  std::string name = info.getName();
  auto dbId = info.getId();
  VPackBuilder markerBuilder;
  {
    VPackObjectBuilder guard(&markerBuilder);
    info.toVelocyPack(markerBuilder); // can we improve this
  }
  result = nullptr;

  if (!TRI_vocbase_t::IsAllowedName(false, arangodb::velocypack::StringRef(name))) {
    return {TRI_ERROR_ARANGO_DATABASE_NAME_INVALID};
  }

  std::unique_ptr<TRI_vocbase_t> vocbase;

  // create database in storage engine
  StorageEngine& engine = server().getFeature<EngineSelectorFeature>().engine();

  // the create lock makes sure no one else is creating a database while we're
  // inside this function
  MUTEX_LOCKER(mutexLocker, _databaseCreateLock);
  {
    {
      auto unuser(_databasesProtector.use());
      auto theLists = _databasesLists.load();

      auto it = theLists->_databases.find(name);
      if (it != theLists->_databases.end()) {
        // name already in use
        return Result(TRI_ERROR_ARANGO_DUPLICATE_NAME, std::string("duplicate database name '") + name + "'");
      }
    }

    // createDatabase must return a valid database or throw
    int status = TRI_ERROR_NO_ERROR;

    vocbase = engine.createDatabase(std::move(info), status);
    TRI_ASSERT(status == TRI_ERROR_NO_ERROR);
    TRI_ASSERT(vocbase != nullptr);

    if (vocbase->type() == TRI_VOCBASE_TYPE_NORMAL) {
      try {
        vocbase->addReplicationApplier();
      } catch (basics::Exception const& ex) {
        std::string msg = "initializing replication applier for database '" +
            vocbase->name() + "' failed: " + ex.what();
        LOG_TOPIC("e7444", ERR, arangodb::Logger::FIXME) << msg;
        return Result(ex.code(), std::move(msg));
      } catch (std::exception const& ex) {
        std::string msg = "initializing replication applier for database '" +
            vocbase->name() + "' failed: " + ex.what();
        LOG_TOPIC("56c41", ERR, arangodb::Logger::FIXME) << msg;
        return Result(TRI_ERROR_INTERNAL, std::move(msg));
      }

      // enable deadlock detection
      vocbase->_deadlockDetector.enabled(!ServerState::instance()->isRunningInCluster());

      // create application directories
      V8DealerFeature& dealer = server().getFeature<V8DealerFeature>();
      auto appPath = dealer.appPath();

      // create app directory for database if it does not exist
      int res = createApplicationDirectory(name, appPath, true);

      if (res != TRI_ERROR_NO_ERROR) {
        THROW_ARANGO_EXCEPTION(res);
      }
    }

    if (!engine.inRecovery()) {
      if (vocbase->type() == TRI_VOCBASE_TYPE_NORMAL) {
        if (server().hasFeature<ReplicationFeature>()) {
          server().getFeature<ReplicationFeature>().startApplier(vocbase.get());
        }
      }

      // increase reference counter
      bool result = vocbase->use();
      TRI_ASSERT(result);
    }

    {
      MUTEX_LOCKER(mutexLocker, _databasesMutex);
      auto oldLists = _databasesLists.load();
      decltype(oldLists) newLists = nullptr;
      try {
        newLists = new DatabasesLists(*oldLists);
        newLists->_databases.insert(std::make_pair(name, vocbase.get()));
      } catch (...) {
        LOG_TOPIC("34825", ERR, arangodb::Logger::FIXME)
            << "Out of memory for putting new database into list!";
        // This is bad, but at least we do not crash!
      }
      if (newLists != nullptr) {
        _databasesLists = newLists;
        _databasesProtector.scan();
        delete oldLists;
      }
    }
  }  // release _databaseCreateLock

  // write marker into log
  Result res;

  if (!engine.inRecovery()) {
    res = engine.writeCreateDatabaseMarker(dbId, markerBuilder.slice());
  }

  result = vocbase.release();

  if (DatabaseFeature::DATABASE != nullptr &&
      DatabaseFeature::DATABASE->versionTracker() != nullptr) {
    DatabaseFeature::DATABASE->versionTracker()->track("create database");
  }

  return res;
}

/// @brief drop database
int DatabaseFeature::dropDatabase(std::string const& name,
                                  bool removeAppsDirectory) {
  if (name == StaticStrings::SystemDatabase) {
    // prevent deletion of system database
    return TRI_ERROR_FORBIDDEN;
  }

  StorageEngine& engine = server().getFeature<EngineSelectorFeature>().engine();
  TRI_voc_tick_t id = 0;
  int res = TRI_ERROR_NO_ERROR;
  {
    MUTEX_LOCKER(mutexLocker, _databasesMutex);

    auto oldLists = _databasesLists.load();
    decltype(oldLists) newLists = nullptr;
    TRI_vocbase_t* vocbase = nullptr;
    try {
      newLists = new DatabasesLists(*oldLists);

      auto it = newLists->_databases.find(name);

      if (it == newLists->_databases.end()) {
        // not found
        delete newLists;
        return TRI_ERROR_ARANGO_DATABASE_NOT_FOUND;
      }

      vocbase = it->second;
      id = vocbase->id();
      // mark as deleted

      // call LogicalDataSource::drop() to allow instances to clean up internal
      // state (e.g. for LogicalView implementations)
      TRI_vocbase_t::dataSourceVisitor visitor =
          [&res, &vocbase](arangodb::LogicalDataSource& dataSource) -> bool {
        // skip LogicalCollection since their internal state is always in the
        // StorageEngine (optimization)
        if (arangodb::LogicalCollection::category() == dataSource.category()) {
          return true;
        }

        auto result = dataSource.drop();

        if (!result.ok()) {
          res = result.errorNumber();
          LOG_TOPIC("c44cb", ERR, arangodb::Logger::FIXME)
              << "failed to drop DataSource '" << dataSource.name()
              << "' while dropping database '" << vocbase->name()
              << "': " << result.errorNumber() << " " << result.errorMessage();
        }

        return true;  // try next DataSource
      };

      vocbase->visitDataSources(visitor, true);  // acquire a write lock to avoid potential deadlocks

      if (TRI_ERROR_NO_ERROR != res) {
        return res;
      }

      newLists->_databases.erase(it);
      newLists->_droppedDatabases.insert(vocbase);
    } catch (...) {
      delete newLists;
      return TRI_ERROR_OUT_OF_MEMORY;
    }

    TRI_ASSERT(vocbase != nullptr);
    TRI_ASSERT(id != 0);

    _databasesLists = newLists;
    _databasesProtector.scan();
    delete oldLists;

    TRI_ASSERT(!vocbase->isSystem());
    bool result = vocbase->markAsDropped();
    TRI_ASSERT(result);

    vocbase->setIsOwnAppsDirectory(removeAppsDirectory);

    // invalidate all entries for the database
#if USE_PLAN_CACHE
    arangodb::aql::PlanCache::instance()->invalidate(vocbase);
#endif
    arangodb::aql::QueryCache::instance()->invalidate(vocbase);

    if (server().hasFeature<arangodb::iresearch::IResearchAnalyzerFeature>()) {
      server().getFeature<arangodb::iresearch::IResearchAnalyzerFeature>().invalidate(*vocbase);
    }
          
    auto queryRegistry = QueryRegistryFeature::registry();
    if (queryRegistry != nullptr) {
      queryRegistry->destroy(vocbase->name());
    }

    res = engine.prepareDropDatabase(*vocbase).errorNumber();
  }
  // must not use the database after here, as it may now be
  // deleted by the DatabaseManagerThread!

  if (DatabaseFeature::DATABASE != nullptr &&
      DatabaseFeature::DATABASE->versionTracker() != nullptr) {
    DatabaseFeature::DATABASE->versionTracker()->track("drop database");
  }

  return res;
}

/// @brief drops an existing database
int DatabaseFeature::dropDatabase(TRI_voc_tick_t id,
                                  bool removeAppsDirectory) {
  std::string name;

  // find database by name
  {
    auto unuser(_databasesProtector.use());
    auto theLists = _databasesLists.load();

    for (auto& p : theLists->_databases) {
      TRI_vocbase_t* vocbase = p.second;

      if (vocbase->id() == id) {
        name = vocbase->name();
        break;
      }
    }
  }

  if (name.empty()) {
    return TRI_ERROR_ARANGO_DATABASE_NOT_FOUND;
  }
  // and call the regular drop function
  return dropDatabase(name, removeAppsDirectory);
}

std::vector<TRI_voc_tick_t> DatabaseFeature::getDatabaseIds(bool includeSystem) {
  std::vector<TRI_voc_tick_t> ids;

  {
    auto unuser(_databasesProtector.use());
    auto theLists = _databasesLists.load();

    for (auto& p : theLists->_databases) {
      TRI_vocbase_t* vocbase = p.second;
      TRI_ASSERT(vocbase != nullptr);
      if (vocbase->isDropped()) {
        continue;
      }
      if (includeSystem || vocbase->name() != StaticStrings::SystemDatabase) {
        ids.emplace_back(vocbase->id());
      }
    }
  }

  return ids;
}

/// @brief return the list of all database names
std::vector<std::string> DatabaseFeature::getDatabaseNames() {
  std::vector<std::string> names;

  {
    auto unuser(_databasesProtector.use());
    auto theLists = _databasesLists.load();

    for (auto& p : theLists->_databases) {
      TRI_vocbase_t* vocbase = p.second;
      TRI_ASSERT(vocbase != nullptr);
      if (vocbase->isDropped()) {
        continue;
      }
      names.emplace_back(vocbase->name());
    }
  }

  std::sort(names.begin(), names.end(), [](std::string const& l, std::string const& r) -> bool {
    return l < r;
  });

  return names;
}

/// @brief return the list of all database names for a user
std::vector<std::string> DatabaseFeature::getDatabaseNamesForUser(std::string const& username) {
  std::vector<std::string> names;

  AuthenticationFeature* af = AuthenticationFeature::instance();
  {
    auto unuser(_databasesProtector.use());
    auto theLists = _databasesLists.load();

    for (auto& p : theLists->_databases) {
      TRI_vocbase_t* vocbase = p.second;
      TRI_ASSERT(vocbase != nullptr);
      if (vocbase->isDropped()) {
        continue;
      }

      if (af->isActive() && af->userManager() != nullptr) {
        auto level = af->userManager()->databaseAuthLevel(username, vocbase->name());
        if (level == auth::Level::NONE) {  // hide dbs without access
          continue;
        }
      }

      names.emplace_back(vocbase->name());
    }
  }

  std::sort(names.begin(), names.end(), [](std::string const& l, std::string const& r) -> bool {
    return l < r;
  });

  return names;
}

/// @brief return the list of all database names
void DatabaseFeature::inventory(VPackBuilder& result, TRI_voc_tick_t maxTick,
                                std::function<bool(arangodb::LogicalCollection const*)> const& nameFilter) {
  result.openObject();
  {
    auto unuser(_databasesProtector.use());
    auto theLists = _databasesLists.load();

    for (auto& p : theLists->_databases) {
      TRI_vocbase_t* vocbase = p.second;
      TRI_ASSERT(vocbase != nullptr);
      if (vocbase->isDropped()) {
        continue;
      }

      result.add(vocbase->name(), VPackValue(VPackValueType::Object));
      result.add("id", VPackValue(std::to_string(vocbase->id())));
      result.add("name", VPackValue(vocbase->name()));
      vocbase->inventory(result, maxTick, nameFilter);
      result.close();
    }
  }
  result.close();
}

TRI_vocbase_t* DatabaseFeature::useDatabase(std::string const& name) const {
  auto unuser(_databasesProtector.use());
  auto theLists = _databasesLists.load();

  auto it = theLists->_databases.find(name);

  if (it != theLists->_databases.end()) {
    TRI_vocbase_t* vocbase = it->second;
    if (vocbase->use()) {
      return vocbase;
    }
  }

  return nullptr;
}

TRI_vocbase_t* DatabaseFeature::useDatabase(TRI_voc_tick_t id) const {
  auto unuser(_databasesProtector.use());
  auto theLists = _databasesLists.load();

  for (auto& p : theLists->_databases) {
    TRI_vocbase_t* vocbase = p.second;

    if (vocbase->id() == id) {
      if (vocbase->use()) {
        return vocbase;
      }
      break;
    }
  }

  return nullptr;
}

/// @brief lookup a database by its name, not increasing its reference count
TRI_vocbase_t* DatabaseFeature::lookupDatabase(std::string const& name) const {
  if (name.empty()) {
    return nullptr;
  }

  auto unuser(_databasesProtector.use());
  auto theLists = _databasesLists.load();

  // database names with a number in front are invalid names
  if (name[0] >= '0' && name[0] <= '9') {
    TRI_voc_tick_t id =
        NumberUtils::atoi_zero<TRI_voc_tick_t>(name.data(), name.data() + name.size());
    for (auto& p : theLists->_databases) {
      TRI_vocbase_t* vocbase = p.second;
      if (vocbase->id() == id) {
        return vocbase;
      }
    }
  } else {
    for (auto& p : theLists->_databases) {
      TRI_vocbase_t* vocbase = p.second;
      if (name == vocbase->name()) {
        return vocbase;
      }
    }
  }

  return nullptr;
}

std::string DatabaseFeature::translateCollectionName(std::string const& dbName,
                                                     std::string const& collectionName) {
  auto unuser(_databasesProtector.use());
  auto theLists = _databasesLists.load();
  auto itr = theLists->_databases.find(dbName);

  if (itr == theLists->_databases.end()) {
    return std::string();
  }

  auto* vocbase = itr->second;
  TRI_ASSERT(vocbase != nullptr);

  if (ServerState::instance()->isCoordinator()) {
    TRI_ASSERT(vocbase->type() == TRI_VOCBASE_TYPE_COORDINATOR);
    CollectionNameResolver resolver(*vocbase);

    return resolver.getCollectionNameCluster(
        DataSourceId{NumberUtils::atoi_zero<DataSourceId::BaseType>(
            collectionName.data(), collectionName.data() + collectionName.size())});
  } else {
    TRI_ASSERT(vocbase->type() == TRI_VOCBASE_TYPE_NORMAL);
    auto collection = vocbase->lookupCollection(collectionName);

    return collection ? collection->name() : std::string();
  }
}

void DatabaseFeature::enumerateDatabases(std::function<void(TRI_vocbase_t& vocbase)> const& func) {
  auto unuser(_databasesProtector.use());
  auto theLists = _databasesLists.load();

  for (auto& p : theLists->_databases) {
    TRI_vocbase_t* vocbase = p.second;
    // iterate over all databases
    TRI_ASSERT(vocbase != nullptr);
    func(*vocbase);
  }
}

TRI_vocbase_t& arangodb::DatabaseFeature::getCalculationVocbase() {
  TRI_ASSERT(calculationVocbase);
  return *calculationVocbase;
}

void DatabaseFeature::stopAppliers() {
  // stop the replication appliers so all replication transactions can end
  if (!server().hasFeature<ReplicationFeature>()) {
    return;
  }

  ReplicationFeature& replicationFeature = server().getFeature<ReplicationFeature>();

  MUTEX_LOCKER(mutexLocker,
               _databasesMutex);  // Only one should do this at a time
  // No need for the thread protector here, because we have the mutex

  for (auto& p : _databasesLists.load()->_databases) {
    TRI_vocbase_t* vocbase = p.second;
    TRI_ASSERT(vocbase != nullptr);
    if (vocbase->type() == TRI_VOCBASE_TYPE_NORMAL) {
      replicationFeature.stopApplier(vocbase);
    }
  }
}

/// @brief close all opened databases
void DatabaseFeature::closeOpenDatabases() {
  MUTEX_LOCKER(mutexLocker,
               _databasesMutex);  // Only one should do this at a time
  // No need for the thread protector here, because we have the mutex
  // Note however, that somebody could still read the lists concurrently,
  // therefore we first install a new value, call scan() on the protector
  // and only then really destroy the vocbases:

  // Build the new value:
  auto oldList = _databasesLists.load();
  decltype(oldList) newList = nullptr;
  try {
    newList = new DatabasesLists();
    newList->_droppedDatabases = _databasesLists.load()->_droppedDatabases;
  } catch (...) {
    delete newList;
    throw;
  }

  // Replace the old by the new:
  _databasesLists = newList;
  _databasesProtector.scan();

  // Now it is safe to destroy the old databases and the old lists struct:
  for (auto& p : oldList->_databases) {
    TRI_vocbase_t* vocbase = p.second;
    TRI_ASSERT(vocbase != nullptr);
    vocbase->shutdown();

    delete vocbase;
  }

  delete oldList;  // Note that this does not delete the TRI_vocbase_t pointers!
}

/// @brief create base app directory
int DatabaseFeature::createBaseApplicationDirectory(std::string const& appPath,
                                                    std::string const& type) {
  int res = TRI_ERROR_NO_ERROR;
  std::string path = arangodb::basics::FileUtils::buildFilename(appPath, type);

  if (!TRI_IsDirectory(path.c_str())) {
    std::string errorMessage;
    long systemError;
    res = TRI_CreateDirectory(path.c_str(), systemError, errorMessage);

    if (res == TRI_ERROR_NO_ERROR) {
      LOG_TOPIC("e6460", INFO, arangodb::Logger::FIXME)
          << "created base application directory '" << path << "'";
    } else {
      if ((res != TRI_ERROR_FILE_EXISTS) || (!TRI_IsDirectory(path.c_str()))) {
        LOG_TOPIC("5a0b4", ERR, arangodb::Logger::FIXME)
            << "unable to create base application directory " << errorMessage;
      } else {
        LOG_TOPIC("0a25f", INFO, arangodb::Logger::FIXME)
            << "someone else created base application directory '" << path << "'";
        res = TRI_ERROR_NO_ERROR;
      }
    }
  }

  return res;
}

/// @brief create app subdirectory for a database
int DatabaseFeature::createApplicationDirectory(std::string const& name,
                                                std::string const& basePath,
                                                bool removeExisting) {
  if (basePath.empty()) {
    return TRI_ERROR_NO_ERROR;
  }

  std::string const path = basics::FileUtils::buildFilename(
      basics::FileUtils::buildFilename(basePath, "_db"), name);

  if (TRI_IsDirectory(path.c_str())) {
    // directory already exists
    // this can happen if a database is dropped and quickly recreated
    if (!removeExisting) {
      return TRI_ERROR_NO_ERROR;
    }

    if (!basics::FileUtils::listFiles(path).empty()) {
      LOG_TOPIC("56fc7", INFO, arangodb::Logger::FIXME)
          << "forcefully removing existing application directory '" << path
          << "' for database '" << name << "'";
      // removing is best effort. if it does not succeed, we can still
      // go on creating the it
      TRI_RemoveDirectory(path.c_str());
    }
  }

  // directory does not yet exist - this should be the standard case
  long systemError;
  std::string errorMessage;
  int res = TRI_CreateRecursiveDirectory(path.c_str(), systemError, errorMessage);

  if (res == TRI_ERROR_NO_ERROR) {
    LOG_TOPIC("6745a", TRACE, arangodb::Logger::FIXME)
        << "created application directory '" << path << "' for database '"
        << name << "'";
  } else if (res == TRI_ERROR_FILE_EXISTS) {
    LOG_TOPIC("2a78e", INFO, arangodb::Logger::FIXME)
        << "unable to create application directory '" << path
        << "' for database '" << name << "': " << errorMessage;
    res = TRI_ERROR_NO_ERROR;
  } else {
    LOG_TOPIC("36682", ERR, arangodb::Logger::FIXME)
        << "unable to create application directory '" << path
        << "' for database '" << name << "': " << errorMessage;
  }

  return res;
}

/// @brief iterate over all databases in the databases directory and open them
int DatabaseFeature::iterateDatabases(VPackSlice const& databases) {
  V8DealerFeature& dealer = server().getFeature<V8DealerFeature>();
  std::string const appPath = dealer.appPath();

  StorageEngine& engine = server().getFeature<EngineSelectorFeature>().engine();

  int res = TRI_ERROR_NO_ERROR;

  // open databases in defined order
  MUTEX_LOCKER(mutexLocker, _databasesMutex);

  auto oldLists = _databasesLists.load();
  auto newLists = new DatabasesLists(*oldLists);

  ServerState::RoleEnum role = arangodb::ServerState::instance()->getRole();

  try {
    for (VPackSlice it : VPackArrayIterator(databases)) {
      TRI_ASSERT(it.isObject());

      LOG_TOPIC("95f68", TRACE, Logger::FIXME) << "processing database: " << it.toJson();

      VPackSlice deleted = it.get("deleted");
      if (deleted.isBoolean() && deleted.getBoolean()) {
        // ignore deleted databases here
        continue;
      }

      std::string const databaseName = it.get("name").copyString();

      // create app directory for database if it does not exist
      res = createApplicationDirectory(databaseName, appPath, false);

      if (res != TRI_ERROR_NO_ERROR) {
        break;
      }

      // open the database and scan collections in it

      // try to open this database
      arangodb::CreateDatabaseInfo info(server(), ExecContext::current());
      auto res = info.load(it, VPackSlice::emptyArraySlice());
      if (res.fail()) {
        THROW_ARANGO_EXCEPTION(res);
      }
      auto database = engine.openDatabase(std::move(info), _upgrade);

      if (!ServerState::isCoordinator(role) && !ServerState::isAgent(role)) {
        try {
          database->addReplicationApplier();
        } catch (std::exception const& ex) {
          LOG_TOPIC("ff848", FATAL, arangodb::Logger::FIXME)
              << "initializing replication applier for database '"
              << database->name() << "' failed: " << ex.what();
          FATAL_ERROR_EXIT();
        }
      }

      newLists->_databases.insert(std::make_pair(database->name(), database.get()));
      database.release();
    }
  } catch (std::exception const& ex) {
    delete newLists;

    LOG_TOPIC("c7dc0", FATAL, arangodb::Logger::FIXME) << "cannot start database: " << ex.what();
    FATAL_ERROR_EXIT();
  } catch (...) {
    delete newLists;

    LOG_TOPIC("79053", FATAL, arangodb::Logger::FIXME)
        << "cannot start database: unknown exception";
    FATAL_ERROR_EXIT();
  }

  _databasesLists = newLists;
  _databasesProtector.scan();
  delete oldLists;

  return res;
}

/// @brief close all dropped databases
void DatabaseFeature::closeDroppedDatabases() {
  MUTEX_LOCKER(mutexLocker, _databasesMutex);

  // No need for the thread protector here, because we have the mutex
  // Note however, that somebody could still read the lists concurrently,
  // therefore we first install a new value, call scan() on the protector
  // and only then really destroy the vocbases:

  // Build the new value:
  auto oldList = _databasesLists.load();
  decltype(oldList) newList = nullptr;
  try {
    newList = new DatabasesLists();
    newList->_databases = _databasesLists.load()->_databases;
  } catch (...) {
    delete newList;
    throw;
  }

  // Replace the old by the new:
  _databasesLists = newList;
  _databasesProtector.scan();

  // Now it is safe to destroy the old dropped databases and the old lists
  // struct:
  for (TRI_vocbase_t* vocbase : oldList->_droppedDatabases) {
    TRI_ASSERT(vocbase != nullptr);

    if (vocbase->type() == TRI_VOCBASE_TYPE_NORMAL) {
      vocbase->shutdown();
      delete vocbase;
    } else if (vocbase->type() == TRI_VOCBASE_TYPE_COORDINATOR) {
      delete vocbase;
    } else {
      LOG_TOPIC("b8b0e", ERR, arangodb::Logger::FIXME)
          << "unknown database type " << vocbase->type() << " "
          << vocbase->name() << " - close doing nothing.";
    }
  }

  delete oldList;  // Note that this does not delete the TRI_vocbase_t pointers!
}

void DatabaseFeature::verifyAppPaths() {
  // create shared application directory js/apps
  V8DealerFeature& dealer = server().getFeature<V8DealerFeature>();
  auto appPath = dealer.appPath();

  if (!appPath.empty() && !TRI_IsDirectory(appPath.c_str())) {
    long systemError;
    std::string errorMessage;
    int res = TRI_CreateRecursiveDirectory(appPath.c_str(), systemError, errorMessage);

    if (res == TRI_ERROR_NO_ERROR) {
      LOG_TOPIC("1bf74", INFO, arangodb::Logger::FIXME)
          << "created --javascript.app-path directory '" << appPath << "'";
    } else {
      LOG_TOPIC("52bd5", ERR, arangodb::Logger::FIXME)
          << "unable to create --javascript.app-path directory '" << appPath
          << "': " << errorMessage;
      THROW_ARANGO_EXCEPTION(res);
    }
  }

  // create subdirectory js/apps/_db if not yet present
  int res = createBaseApplicationDirectory(appPath, "_db");

  if (res != TRI_ERROR_NO_ERROR) {
    LOG_TOPIC("610c7", ERR, arangodb::Logger::FIXME)
        << "unable to initialize databases: " << TRI_errno_string(res);
    THROW_ARANGO_EXCEPTION(res);
  }
}

/// @brief activates deadlock detection in all existing databases
void DatabaseFeature::enableDeadlockDetection() {
  auto unuser(_databasesProtector.use());
  auto theLists = _databasesLists.load();

  for (auto& p : theLists->_databases) {
    TRI_vocbase_t* vocbase = p.second;
    TRI_ASSERT(vocbase != nullptr);

    vocbase->_deadlockDetector.enabled(true);
  }
}<|MERGE_RESOLUTION|>--- conflicted
+++ resolved
@@ -281,12 +281,8 @@
       _isInitiallyEmpty(false),
       _checkVersion(false),
       _upgrade(false),
-<<<<<<< HEAD
-      _useOldSystemCollections(false) {
-=======
-      _useOldSystemCollections(true),
+      _useOldSystemCollections(false),
       _started(false) {
->>>>>>> 820f11cb
   setOptional(false);
   startsAfter<BasicFeaturePhaseServer>();
 
