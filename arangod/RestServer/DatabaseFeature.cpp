////////////////////////////////////////////////////////////////////////////////
/// DISCLAIMER
///
/// Copyright 2014-2022 ArangoDB GmbH, Cologne, Germany
/// Copyright 2004-2014 triAGENS GmbH, Cologne, Germany
///
/// Licensed under the Apache License, Version 2.0 (the "License");
/// you may not use this file except in compliance with the License.
/// You may obtain a copy of the License at
///
///     http://www.apache.org/licenses/LICENSE-2.0
///
/// Unless required by applicable law or agreed to in writing, software
/// distributed under the License is distributed on an "AS IS" BASIS,
/// WITHOUT WARRANTIES OR CONDITIONS OF ANY KIND, either express or implied.
/// See the License for the specific language governing permissions and
/// limitations under the License.
///
/// Copyright holder is ArangoDB GmbH, Cologne, Germany
///
/// @author Dr. Frank Celler
/// @author Jan Christoph Uhde
////////////////////////////////////////////////////////////////////////////////

#include "DatabaseFeature.h"

#include "ApplicationFeatures/ApplicationServer.h"
#include "Aql/QueryCache.h"
#include "Aql/QueryList.h"
#include "Aql/QueryRegistry.h"
#include "Basics/ArangoGlobalContext.h"
#include "Basics/FileUtils.h"
#include "Basics/NumberUtils.h"
#include "Basics/ScopeGuard.h"
#include "Basics/StaticStrings.h"
#include "Basics/StringUtils.h"
#include "Basics/VelocyPackHelper.h"
#include "Basics/WriteLocker.h"
#include "Basics/application-exit.h"
#include "Basics/files.h"
#include "Cluster/ServerState.h"
#include "GeneralServer/AuthenticationFeature.h"
#include "IResearch/IResearchAnalyzerFeature.h"
#include "Logger/LogMacros.h"
#include "Logger/Logger.h"
#include "Logger/LoggerStream.h"
#include "Metrics/CounterBuilder.h"
#include "Metrics/HistogramBuilder.h"
#include "Metrics/MetricsFeature.h"
#include "ProgramOptions/ProgramOptions.h"
#include "ProgramOptions/Section.h"
#include "Replication/ReplicationClients.h"
#include "Replication/ReplicationFeature.h"
#include "Replication2/Version.h"
#include "RestServer/DatabaseFeature.h"
#include "RestServer/DatabasePathFeature.h"
#include "RestServer/QueryRegistryFeature.h"
#include "StorageEngine/EngineSelectorFeature.h"
#include "StorageEngine/StorageEngine.h"
#include "Utilities/NameValidator.h"
#include "Utils/CollectionNameResolver.h"
#include "Utils/CursorRepository.h"
#include "Utils/Events.h"
#include "V8Server/V8DealerFeature.h"
#include "VocBase/LogicalCollection.h"
#include "VocBase/ticks.h"
#include "VocBase/vocbase.h"

using namespace arangodb;
using namespace arangodb::application_features;
using namespace arangodb::basics;
using namespace arangodb::options;

namespace {

template<typename T>
void waitUnique(std::shared_ptr<T> const& ptr) {
  // It's safe because we guarantee we have not weak_ptr
  while (ptr.use_count() != 1) {
    // 250ms from old DataProtector code authored by Max Neunhoeffer
    std::this_thread::sleep_for(std::chrono::microseconds(250));
  }
  std::atomic_thread_fence(std::memory_order_acquire);
}

arangodb::CreateDatabaseInfo createExpressionVocbaseInfo(
    arangodb::ArangodServer& server) {
  arangodb::CreateDatabaseInfo info(server, arangodb::ExecContext::current());
  auto rv = info.load(
      "Z",
      std::numeric_limits<uint64_t>::max());  // name does not matter. We just
                                              // need validity check to pass.
  TRI_ASSERT(rv.ok());
  return info;
}

/// @brief return either the name of the database to be used as a folder name,
/// or its id if its name contains special characters and is not fully supported
/// in every OS
[[nodiscard]] std::string getDatabaseDirName(std::string const& databaseName,
                                             std::string const& id) {
  bool isOldStyleName = DatabaseNameValidator::isAllowedName(
      /*allowSystem*/ true, /*extendedNames*/ false, databaseName);
  return (isOldStyleName || id.empty()) ? databaseName : id;
}

/// @brief sandbox vocbase for executing calculation queries
std::unique_ptr<TRI_vocbase_t> calculationVocbase;
}  // namespace

/// @brief database manager thread main loop
/// the purpose of this thread is to physically remove directories of databases
/// that have been dropped
DatabaseManagerThread::DatabaseManagerThread(Server& server,
                                             DatabaseFeature& databaseFeature,
                                             StorageEngine& engine,
                                             V8DealerFeature& dealer)
    : ServerThread<ArangodServer>(server, "DatabaseManager"),
      _databaseFeature(databaseFeature),
      _engine(engine),
      _dealer(dealer) {}

DatabaseManagerThread::~DatabaseManagerThread() { shutdown(); }

void DatabaseManagerThread::run() {
  int cleanupCycles = 0;

  while (true) {
    try {
      // if we find a database to delete, it will be automatically deleted at
      // the end of this scope
      std::unique_ptr<TRI_vocbase_t> database;
      {
        std::lock_guard lock{_databaseFeature._databasesMutex};
        auto& dropped = _databaseFeature._droppedDatabases;
        // check if we have to drop some database
        for (auto it = dropped.begin(), end = dropped.end(); it != end; ++it) {
          TRI_ASSERT(*it != nullptr);
          if ((*it)->isDangling()) {
            // found a database to delete
            // now move the to-be-deleted database from _droppedDatabases
            // into the unique_ptr
            auto* p = *it;
            dropped.erase(it);
            database.reset(p);
            break;
          }
        }
      }

      if (database != nullptr) {
        if (!ServerState::instance()->isCoordinator()) {
          TRI_ASSERT(!database->isSystem());

          if (_dealer.isEnabled()) {
            // remove apps directory for database
            std::string const& appPath = _dealer.appPath();
            if (database->isOwnAppsDirectory() && !appPath.empty()) {
              std::lock_guard lockCreate{_databaseFeature._databaseCreateLock};

              // but only if nobody re-created a database with the same name!
              std::lock_guard lock{_databaseFeature._databasesMutex};

              TRI_vocbase_t* newInstance =
                  _databaseFeature.lookupDatabase(database->name());
              TRI_ASSERT(newInstance == nullptr ||
                         newInstance->id() != database->id());
              if (newInstance == nullptr) {
                std::string const dirName = ::getDatabaseDirName(
                    database->name(), std::to_string(database->id()));
                std::string path = arangodb::basics::FileUtils::buildFilename(
                    arangodb::basics::FileUtils::buildFilename(appPath, "_db"),
                    dirName);

                if (TRI_IsDirectory(path.c_str())) {
                  LOG_TOPIC("041b1", TRACE, arangodb::Logger::FIXME)
                      << "removing app directory '" << path << "' of database '"
                      << database->name() << "'";

                  TRI_RemoveDirectory(path.c_str());
                }
              }
            }
          }

          auto shutdownRes = basics::catchVoidToResult(
              [&database]() { database->shutdown(); });
          if (shutdownRes.fail()) {
            LOG_TOPIC("b3db4", ERR, Logger::FIXME)
                << "failed to shutdown database '" << database->name()
                << "': " << shutdownRes.errorMessage();
          }

          // destroy all items in the QueryRegistry for this database
          auto queryRegistry = QueryRegistryFeature::registry();
          if (queryRegistry != nullptr) {
            // but only if nobody re-created a database with the same name!
            std::lock_guard lock{_databaseFeature._databasesMutex};
            TRI_vocbase_t* newInstance =
                _databaseFeature.lookupDatabase(database->name());
            TRI_ASSERT(newInstance == nullptr ||
                       newInstance->id() != database->id());

            if (newInstance == nullptr) {
              queryRegistry->destroy(database->name());
            }
          }

          try {
            Result res = _engine.dropDatabase(*database);
            if (res.fail()) {
              LOG_TOPIC("fb244", ERR, Logger::FIXME)
                  << "dropping database '" << database->name()
                  << "' failed: " << res.errorMessage();
            }
          } catch (std::exception const& ex) {
            LOG_TOPIC("d30a2", ERR, Logger::FIXME)
                << "dropping database '" << database->name()
                << "' failed: " << ex.what();
          } catch (...) {
            LOG_TOPIC("0a30c", ERR, Logger::FIXME)
                << "dropping database '" << database->name() << "' failed";
          }
        }

        // directly start next iteration
      } else {  // if (database != nullptr)
        // perform some cleanup tasks
        if (isStopping()) {
          // done
          break;
        }

        std::this_thread::sleep_for(std::chrono::microseconds(waitTime()));

        // The following is only necessary after a wait:
        if (!ServerState::instance()->isSingleServer()) {
          auto queryRegistry = QueryRegistryFeature::registry();
          if (queryRegistry != nullptr) {
            queryRegistry->expireQueries();
          }
        }

        // perform cursor cleanup here
        if (++cleanupCycles >= 10) {
          cleanupCycles = 0;

          auto databases = _databaseFeature._databases.load();

          bool force = isStopping();
          for (auto& p : *databases) {
            TRI_vocbase_t* vocbase = p.second;
            TRI_ASSERT(vocbase != nullptr);

            try {
              vocbase->cursorRepository()->garbageCollect(force);
            } catch (...) {
            }
            double const now = []() {
              using namespace std::chrono;
              return duration<double>(steady_clock::now().time_since_epoch())
                  .count();
            }();
            vocbase->replicationClients().garbageCollect(now);
          }
        }
      }

    } catch (...) {
    }

    // next iteration
  }
}

struct HeartbeatTimescale {
  static arangodb::metrics::LogScale<double> scale() {
    return {10.0, 0.0, 1000000.0, 8};
  }
};

DECLARE_HISTOGRAM(arangodb_ioheartbeat_duration, HeartbeatTimescale,
                  "Time to execute the io heartbeat once [us]");
DECLARE_COUNTER(arangodb_ioheartbeat_failures_total,
                "Total number of failures in IO heartbeat");
DECLARE_COUNTER(arangodb_ioheartbeat_delays_total,
                "Total number of delays in IO heartbeat");

/// IO check thread main loop
/// The purpose of this thread is to try to perform a simple IO write
/// operation on the database volume regularly. We need visibility in
/// production if IO is slow or not possible at all.
IOHeartbeatThread::IOHeartbeatThread(Server& server,
                                     metrics::MetricsFeature& metricsFeature,
                                     DatabasePathFeature& databasePathFeature)
    : ServerThread<ArangodServer>(server, "IOHeartbeat"),
      _databasePathFeature(databasePathFeature),
      _exeTimeHistogram(metricsFeature.add(arangodb_ioheartbeat_duration{})),
      _failures(metricsFeature.add(arangodb_ioheartbeat_failures_total{})),
      _delays(metricsFeature.add(arangodb_ioheartbeat_delays_total{})) {}

IOHeartbeatThread::~IOHeartbeatThread() { shutdown(); }

void IOHeartbeatThread::run() {
  std::string testFilePath = FileUtils::buildFilename(
      _databasePathFeature.directory(), "TestFileIOHeartbeat");
  std::string testFileContent = "This is just an I/O test.\n";

  LOG_TOPIC("66665", DEBUG, Logger::ENGINES) << "IOHeartbeatThread: running...";

  while (true) {
    try {  // protect thread against any exceptions
      if (isStopping()) {
        // done
        break;
      }

      LOG_TOPIC("66659", DEBUG, Logger::ENGINES)
          << "IOHeartbeat: testing to write/read/remove " << testFilePath;
      // We simply write a file and sync it to disk in the database
      // directory and then read it and then delete it again:
      auto start1 = std::chrono::steady_clock::now();
      bool trouble = false;
      try {
        FileUtils::spit(testFilePath, testFileContent, true);
      } catch (std::exception const& exc) {
        ++_failures;
        LOG_TOPIC("66663", INFO, Logger::ENGINES)
            << "IOHeartbeat: exception when writing test file: " << exc.what();
        trouble = true;
      }
      auto finish = std::chrono::steady_clock::now();
      std::chrono::duration<double> dur = finish - start1;
      bool delayed = dur > std::chrono::seconds(1);
      if (trouble || delayed) {
        if (delayed) {
          ++_delays;
        }
        LOG_TOPIC("66662", INFO, Logger::ENGINES)
            << "IOHeartbeat: trying to write test file took "
            << std::chrono::duration_cast<std::chrono::microseconds>(dur)
                   .count()
            << " microseconds.";
      }

      // Read the file if we can reasonably assume it is there:
      if (!trouble) {
        auto start = std::chrono::steady_clock::now();
        try {
          std::string content = FileUtils::slurp(testFilePath);
          if (content != testFileContent) {
            LOG_TOPIC("66660", INFO, Logger::ENGINES)
                << "IOHeartbeat: read content of test file was not as "
                   "expected, found:'"
                << content << "', expected: '" << testFileContent << "'";
            trouble = true;
            ++_failures;
          }
        } catch (std::exception const& exc) {
          ++_failures;
          LOG_TOPIC("66661", INFO, Logger::ENGINES)
              << "IOHeartbeat: exception when reading test file: "
              << exc.what();
          trouble = true;
        }
        auto finish = std::chrono::steady_clock::now();
        std::chrono::duration<double> dur = finish - start;
        bool delayed = dur > std::chrono::seconds(1);
        if (trouble || delayed) {
          if (delayed) {
            ++_delays;
          }
          LOG_TOPIC("66669", INFO, Logger::ENGINES)
              << "IOHeartbeat: trying to read test file took "
              << std::chrono::duration_cast<std::chrono::microseconds>(dur)
                     .count()
              << " microseconds.";
        }

        // And remove it again:
        start = std::chrono::steady_clock::now();
        ErrorCode err = FileUtils::remove(testFilePath);
        if (err != TRI_ERROR_NO_ERROR) {
          ++_failures;
          LOG_TOPIC("66670", INFO, Logger::ENGINES)
              << "IOHeartbeat: error when removing test file: " << err;
          trouble = true;
        }
        finish = std::chrono::steady_clock::now();
        dur = finish - start;
        delayed = dur > std::chrono::seconds(1);
        if (trouble || delayed) {
          if (delayed) {
            ++_delays;
          }
          LOG_TOPIC("66671", INFO, Logger::ENGINES)
              << "IOHeartbeat: trying to remove test file took "
              << std::chrono::duration_cast<std::chrono::microseconds>(dur)
                     .count()
              << " microseconds.";
        }
      }

      // Total duration and update histogram:
      dur = finish - start1;
      _exeTimeHistogram.count(static_cast<double>(
          std::chrono::duration_cast<std::chrono::microseconds>(dur).count()));

      std::unique_lock<std::mutex> guard(_mutex);
      if (trouble) {
        // In case of trouble, we retry more quickly, since we want to
        // have a record when the trouble has actually stopped!
        _cv.wait_for(guard, checkIntervalTrouble);
      } else {
        _cv.wait_for(guard, checkIntervalNormal);
      }
    } catch (...) {
    }
    // next iteration
  }
  LOG_TOPIC("66664", DEBUG, Logger::ENGINES) << "IOHeartbeatThread: stopped.";
}

DatabaseFeature::DatabaseFeature(Server& server)
    : ArangodFeature{server, *this} {
  setOptional(false);
  startsAfter<BasicFeaturePhaseServer>();

  startsAfter<AuthenticationFeature>();
  startsAfter<CacheManagerFeature>();
  startsAfter<EngineSelectorFeature>();
  startsAfter<InitDatabaseFeature>();
  startsAfter<StorageEngineFeature>();
}

void DatabaseFeature::collectOptions(std::shared_ptr<ProgramOptions> options) {
  options->addSection("database", "database options");

  options
      ->addOption("--database.default-replication-version",
                  "default replication version, can be overwritten "
                  "when creating a new database, possible values: 1, 2",
                  new replication::ReplicationVersionParameter(
                      &_defaultReplicationVersion),
                  arangodb::options::makeDefaultFlags(
                      arangodb::options::Flags::Uncommon,
                      arangodb::options::Flags::Experimental))
      .setIntroducedIn(31100);

  options->addOption(
      "--database.wait-for-sync",
      "The default waitForSync behavior. Can be overwritten when creating a "
      "collection.",
      new BooleanParameter(&_defaultWaitForSync),
      arangodb::options::makeDefaultFlags(arangodb::options::Flags::Uncommon));

  // the following option was obsoleted in 3.9
  options->addObsoleteOption(
      "--database.force-sync-properties",
      "Force syncing of collection properties to disk after creating a "
      "collection or updating its properties. Otherwise, let the waitForSync "
      "property of each collection determine it.",
      false);

  options->addOption(
      "--database.ignore-datafile-errors",
      "Load collections even if datafiles may contain errors.",
      new BooleanParameter(&_ignoreDatafileErrors),
      arangodb::options::makeDefaultFlags(arangodb::options::Flags::Uncommon));

  options
      ->addOption("--database.extended-names-databases",
                  "Allow most UTF-8 characters in database names. Once in use, "
                  "this option cannot be turned off again.",
                  new BooleanParameter(&_extendedNamesForDatabases),
                  arangodb::options::makeDefaultFlags(
                      arangodb::options::Flags::Uncommon,
                      arangodb::options::Flags::Experimental))
      .setIntroducedIn(30900);

  options
      ->addOption("--database.io-heartbeat",
                  "Perform I/O heartbeat to test the underlying volume.",
                  new BooleanParameter(&_performIOHeartbeat),
                  arangodb::options::makeDefaultFlags(
                      arangodb::options::Flags::Uncommon))
      .setIntroducedIn(30807);

  // the following option was obsoleted in 3.9
  options->addObsoleteOption(
      "--database.old-system-collections",
      "Create and use deprecated system collection (_modules, _fishbowl).",
      false);

  // the following option was obsoleted in 3.8
  options->addObsoleteOption(
      "--database.throw-collection-not-loaded-error",
      "throw an error when accessing a collection that is still loading",
      false);

  // the following option was removed in 3.7
  options->addObsoleteOption(
      "--database.maximal-journal-size",
      "default maximal journal size, can be overwritten when "
      "creating a collection",
      true);

  // the following option was removed in 3.2
  options->addObsoleteOption(
      "--database.index-threads",
      "threads to start for parallel background index creation", true);

  // the following hidden option was removed in 3.4
  options->addObsoleteOption(
      "--database.check-30-revisions",
      "check for revision values from ArangoDB 3.0 databases", true);

  // the following options were removed in 3.2
  options->addObsoleteOption(
      "--database.revision-cache-chunk-size",
      "chunk size (in bytes) for the document revisions cache", true);
  options->addObsoleteOption(
      "--database.revision-cache-target-size",
      "total target size (in bytes) for the document revisions cache", true);
}

void DatabaseFeature::validateOptions(std::shared_ptr<ProgramOptions> options) {
  // check the misuse of startup options
  if (_checkVersion && _upgrade) {
    LOG_TOPIC("a25b0", FATAL, arangodb::Logger::FIXME)
        << "cannot specify both '--database.check-version' and "
           "'--database.auto-upgrade'";
    FATAL_ERROR_EXIT();
  }
}

void DatabaseFeature::initCalculationVocbase(ArangodServer& server) {
  calculationVocbase =
      std::make_unique<TRI_vocbase_t>(createExpressionVocbaseInfo(server));
}

void DatabaseFeature::start() {
  if (_extendedNamesForDatabases) {
    LOG_TOPIC("2c0c6", WARN, arangodb::Logger::FIXME)
        << "Extended names for databases are an experimental feature which "
           "can "
        << "cause incompatibility issues with not-yet-prepared drivers and "
           "applications - do not use in production!";
  }

  verifyAppPaths();

  // scan all databases
  VPackBuilder builder;
  _engine->getDatabases(builder);

  TRI_ASSERT(builder.slice().isArray());

  auto res = iterateDatabases(builder.slice());

  if (res != TRI_ERROR_NO_ERROR) {
    LOG_TOPIC("0c49d", FATAL, arangodb::Logger::FIXME)
        << "could not iterate over all databases: " << TRI_errno_string(res);
    FATAL_ERROR_EXIT();
  }

  if (!lookupDatabase(StaticStrings::SystemDatabase)) {
    LOG_TOPIC("97e7c", FATAL, arangodb::Logger::FIXME)
        << "No _system database found in database directory. Cannot start!";
    FATAL_ERROR_EXIT();
  }

  // start database manager thread
  _databaseManager = std::make_unique<DatabaseManagerThread>(
      server(), *this, *_engine, *_dealer);

  if (!_databaseManager->start()) {
    LOG_TOPIC("7eb06", FATAL, arangodb::Logger::FIXME)
        << "could not start database manager thread";
    FATAL_ERROR_EXIT();
  }

  // start IOHeartbeat thread:
  if ((ServerState::instance()->isDBServer() ||
       ServerState::instance()->isSingleServer() ||
       ServerState::instance()->isAgent()) &&
      _performIOHeartbeat) {
    _ioHeartbeatThread = std::make_unique<IOHeartbeatThread>(
        server(), server().getFeature<metrics::MetricsFeature>(),
        *_databasePathFeature);
    if (!_ioHeartbeatThread->start()) {
      LOG_TOPIC("7eb07", FATAL, arangodb::Logger::FIXME)
          << "could not start IO check thread";
      FATAL_ERROR_EXIT();
    }
  }

  // activate deadlock detection in case we're not running in cluster mode
  if (!arangodb::ServerState::instance()->isRunningInCluster()) {
    enableDeadlockDetection();
  }

  _started.store(true);
}

// signal to all databases that active cursors can be wiped
// this speeds up the actual shutdown because no waiting is necessary
// until the cursors happen to free their underlying transactions
void DatabaseFeature::beginShutdown() {
  if (_ioHeartbeatThread) {
    _ioHeartbeatThread->beginShutdown();  // will set thread state to STOPPING
    _ioHeartbeatThread->wakeup();         // will shorten the wait
  }

  auto databases = _databases.load();

  for (auto& p : *databases) {
    TRI_vocbase_t* vocbase = p.second;
    // iterate over all databases
    TRI_ASSERT(vocbase != nullptr);

    // throw away all open cursors in order to speed up shutdown
    vocbase->cursorRepository()->garbageCollect(true);
  }
}

void DatabaseFeature::stop() {
#ifdef ARANGODB_ENABLE_MAINTAINER_MODE
  // i am here for debugging only.
  static TRI_vocbase_t* currentVocbase = nullptr;
#endif

  stopAppliers();

  // turn off query cache and flush it
  arangodb::aql::QueryCacheProperties p;
  p.mode = arangodb::aql::QueryCacheMode::CACHE_ALWAYS_OFF;
  p.maxResultsCount = 0;
  p.maxResultsSize = 0;
  p.maxEntrySize = 0;
  p.includeSystem = false;
  p.showBindVars = false;

  arangodb::aql::QueryCache::instance()->properties(p);
  arangodb::aql::QueryCache::instance()->invalidate();

  _engine->cleanupReplicationContexts();

  if (ServerState::instance()->isCoordinator()) {
    return;
  }

  std::unique_lock lock{_databasesMutex};
  auto databases = _databases.load();

#ifdef ARANGODB_ENABLE_MAINTAINER_MODE
  auto queryRegistry = QueryRegistryFeature::registry();
  if (queryRegistry != nullptr) {
    TRI_ASSERT(queryRegistry->numberRegisteredQueries() == 0);
  }
#endif

  auto stopVocbase = [](TRI_vocbase_t* vocbase) {
    // iterate over all databases
    TRI_ASSERT(vocbase != nullptr);
#ifdef ARANGODB_ENABLE_MAINTAINER_MODE
    // i am here for debugging only.
    currentVocbase = vocbase;
    static size_t currentCursorCount =
        currentVocbase->cursorRepository()->count();
    static size_t currentQueriesCount = currentVocbase->queryList()->count();

    LOG_TOPIC("840a4", DEBUG, Logger::FIXME)
        << "shutting down database " << currentVocbase->name() << ": "
        << (void*)currentVocbase << ", cursors: " << currentCursorCount
        << ", queries: " << currentQueriesCount;
#endif
    vocbase->stop();

    vocbase->processCollectionsOnShutdown([](LogicalCollection* collection) {
      // no one else must modify the collection's status while we are in
      // here
      collection->executeWhileStatusWriteLocked(
          [collection]() { collection->close(); });
    });

#ifdef ARANGODB_ENABLE_MAINTAINER_MODE
    // i am here for debugging only.
    LOG_TOPIC("4b2b7", DEBUG, Logger::FIXME)
        << "shutting down database " << currentVocbase->name() << ": "
        << (void*)currentVocbase << " successful";
#endif
  };

  for (auto& [name, vocbase] : *databases) {
    stopVocbase(vocbase);
  }

  for (auto& vocbase : _droppedDatabases) {
    stopVocbase(vocbase);
  }

  lock.unlock();

  // flush again so we are sure no query is left in the cache here
  arangodb::aql::QueryCache::instance()->invalidate();
}

void DatabaseFeature::unprepare() {
  // delete the IO checker thread
  if (_ioHeartbeatThread != nullptr) {
    _ioHeartbeatThread->beginShutdown();

    while (_ioHeartbeatThread->isRunning()) {
      std::this_thread::sleep_for(std::chrono::milliseconds(5));
    }
  }

  // delete the database manager thread
  if (_databaseManager != nullptr) {
    _databaseManager->beginShutdown();

    while (_databaseManager->isRunning()) {
      std::this_thread::sleep_for(std::chrono::milliseconds(5));
    }
  }

  try {
    closeDroppedDatabases();
  } catch (...) {
    // we're in the shutdown... simply ignore any errors produced here
  }

  _ioHeartbeatThread.reset();
  _databaseManager.reset();

#ifdef ARANGODB_USE_GOOGLE_TESTS
  // This is to avoid heap use after free errors in the iresearch tests,
  // because the destruction a callback uses a database. I don't know if this
  // is safe to do, thus I enclosed it in ARANGODB_USE_GOOGLE_TESTS to prevent
  // accidentally breaking anything. However,
  // TODO Find out if this is okay and may be merged (maybe without the
  // #ifdef), or if this has to be done differently in the tests instead. The
  // errors may also go away when some new PR is merged, so maybe this can
  // just be removed in the future.
  _pendingRecoveryCallbacks.clear();
#endif

  try {
    // closeOpenDatabases() can throw, but we're in a dtor
    closeOpenDatabases();
  } catch (...) {
  }
  calculationVocbase.reset();
}

void DatabaseFeature::prepare() {
  _dealer = &server().getFeature<V8DealerFeature>();
  _databasePathFeature = &server().getFeature<DatabasePathFeature>();
  _engine = &server().getFeature<EngineSelectorFeature>().engine();
  if (server().hasFeature<ReplicationFeature>()) {
    _replicationFeature = &server().getFeature<ReplicationFeature>();
  }

  // need this to make calculation analyzer available in database links
  initCalculationVocbase(server());
}

/// @brief will be called when the recovery phase has run
/// this will call the engine-specific recoveryDone() procedures
/// and will execute engine-unspecific operations (such as starting
/// the replication appliers) for all databases
void DatabaseFeature::recoveryDone() {
  TRI_ASSERT(!_engine->inRecovery());

  // '_pendingRecoveryCallbacks' will not change because
  // !StorageEngine.inRecovery()
  for (auto& entry : _pendingRecoveryCallbacks) {
    auto result = entry();

    if (!result.ok()) {
      LOG_TOPIC("772a7", ERR, arangodb::Logger::FIXME)
          << "recovery failure due to error from callback, error '"
          << TRI_errno_string(result.errorNumber())
          << "' message: " << result.errorMessage();

      THROW_ARANGO_EXCEPTION(result);
    }
  }

  _pendingRecoveryCallbacks.clear();

  if (ServerState::instance()->isCoordinator()) {
    return;
  }

  auto databases = _databases.load();

  for (auto& p : *databases) {
    TRI_vocbase_t* vocbase = p.second;
    // iterate over all databases
    TRI_ASSERT(vocbase != nullptr);

<<<<<<< HEAD
    if (vocbase->replicationApplier() && _replicationFeature) {
      _replicationFeature->startApplier(vocbase);
=======
    if (vocbase->replicationApplier() &&
        server().hasFeature<ReplicationFeature>()) {
      server().getFeature<ReplicationFeature>().startApplier(vocbase);
>>>>>>> e09e7d36
    }
  }
}

Result DatabaseFeature::registerPostRecoveryCallback(
    std::function<Result()>&& callback) {
  if (!_engine->inRecovery()) {
    return callback();  // if no engine then can't be in recovery
  }

  // do not need a lock since single-thread access during recovery
  _pendingRecoveryCallbacks.emplace_back(std::move(callback));

  return Result();
}

bool DatabaseFeature::started() const noexcept {
  return _started.load(std::memory_order_relaxed);
}

void DatabaseFeature::enumerate(
    std::function<void(TRI_vocbase_t*)> const& callback) {
  auto databases = _databases.load();

  for (auto& p : *databases) {
    callback(p.second);
  }
}

/// @brief create a new database
Result DatabaseFeature::createDatabase(CreateDatabaseInfo&& info,
                                       TRI_vocbase_t*& result) {
  std::string name = info.getName();
  auto dbId = info.getId();
  VPackBuilder markerBuilder;
  {
    VPackObjectBuilder guard(&markerBuilder);
    info.toVelocyPack(markerBuilder);  // can we improve this
  }
  result = nullptr;

  bool extendedNames = extendedNamesForDatabases();
  if (!DatabaseNameValidator::isAllowedName(/*allowSystem*/ false,
                                            extendedNames, name)) {
    return {TRI_ERROR_ARANGO_DATABASE_NAME_INVALID};
  }

  std::unique_ptr<TRI_vocbase_t> vocbase;

  // create database in storage engine

  // the create lock makes sure no one else is creating a database while we're
  // inside this function
  std::lock_guard lockCreate{_databaseCreateLock};
  {
    {
      auto databases = _databases.load();

      auto it = databases->find(name);
      if (it != databases->end()) {
        // name already in use
        return Result(TRI_ERROR_ARANGO_DUPLICATE_NAME,
                      std::string("duplicate database name '") + name + "'");
      }
    }

    // createDatabase must return a valid database or throw
<<<<<<< HEAD
    auto status = TRI_ERROR_NO_ERROR;

    vocbase = _engine->createDatabase(std::move(info), status);
    TRI_ASSERT(status == TRI_ERROR_NO_ERROR);
=======
    vocbase = engine.createDatabase(std::move(info));
>>>>>>> e09e7d36
    TRI_ASSERT(vocbase != nullptr);

    if (!ServerState::instance()->isCoordinator()) {
      try {
        vocbase->addReplicationApplier();
      } catch (basics::Exception const& ex) {
        std::string msg = "initializing replication applier for database '" +
                          vocbase->name() + "' failed: " + ex.what();
        LOG_TOPIC("e7444", ERR, arangodb::Logger::FIXME) << msg;
        return Result(ex.code(), std::move(msg));
      } catch (std::exception const& ex) {
        std::string msg = "initializing replication applier for database '" +
                          vocbase->name() + "' failed: " + ex.what();
        LOG_TOPIC("56c41", ERR, arangodb::Logger::FIXME) << msg;
        return Result(TRI_ERROR_INTERNAL, std::move(msg));
      }

      // enable deadlock detection
      vocbase->_deadlockDetector.enabled(
          !ServerState::instance()->isRunningInCluster());

      // create application directories
      auto appPath = _dealer->appPath();

      // create app directory for database if it does not exist
      std::string const dirName =
          ::getDatabaseDirName(name, std::to_string(dbId));
      auto res = createApplicationDirectory(dirName, appPath, true);

      if (res != TRI_ERROR_NO_ERROR) {
        THROW_ARANGO_EXCEPTION(res);
      }
    }

<<<<<<< HEAD
    if (!_engine->inRecovery()) {
      if (vocbase->type() == TRI_VOCBASE_TYPE_NORMAL && _replicationFeature) {
        _replicationFeature->startApplier(vocbase.get());
=======
    if (!engine.inRecovery()) {
      if (!ServerState::instance()->isCoordinator() &&
          server().hasFeature<ReplicationFeature>()) {
        server().getFeature<ReplicationFeature>().startApplier(vocbase.get());
>>>>>>> e09e7d36
      }

      // increase reference counter
      bool result = vocbase->use();
      TRI_ASSERT(result);
    }

    std::lock_guard lock{_databasesMutex};
    auto prev = _databases.load();

    auto next = _databases.make(prev);
    next->insert(std::make_pair(name, vocbase.get()));

    _databases.store(std::move(next));
    waitUnique(prev);
  }  // release _databaseCreateLock

  // write marker into log
  Result res;

  if (!_engine->inRecovery()) {
    res = _engine->writeCreateDatabaseMarker(dbId, markerBuilder.slice());
  }

  result = vocbase.release();

  if (versionTracker() != nullptr) {
    versionTracker()->track("create database");
  }

  return res;
}

/// @brief drop database
ErrorCode DatabaseFeature::dropDatabase(std::string_view name,
                                        bool removeAppsDirectory) {
  if (name == StaticStrings::SystemDatabase) {
    // prevent deletion of system database
    return TRI_ERROR_FORBIDDEN;
  }

<<<<<<< HEAD
  TRI_voc_tick_t id = 0;
=======
  StorageEngine& engine = server().getFeature<EngineSelectorFeature>().engine();
>>>>>>> e09e7d36
  auto res = TRI_ERROR_NO_ERROR;
  {
    std::lock_guard lock{_databasesMutex};

    auto prev = _databases.load();
    decltype(_databases.create()) next;

    auto it = prev->find(name);

    if (it == prev->end()) {
      return TRI_ERROR_ARANGO_DATABASE_NOT_FOUND;
    }

    TRI_vocbase_t* vocbase = it->second;

    // call LogicalDataSource::drop() to allow instances to clean up
    // internal state (e.g. for LogicalView implementations)
    TRI_vocbase_t::dataSourceVisitor visitor =
        [&res, &name](arangodb::LogicalDataSource& dataSource) -> bool {
      // skip LogicalCollection since their internal state is always in the
      // StorageEngine (optimization)
      if (arangodb::LogicalDataSource::Category::kCollection ==
          dataSource.category()) {
        return true;
      }

      auto result = dataSource.drop();

      if (!result.ok()) {
        res = result.errorNumber();
        LOG_TOPIC("c44cb", ERR, arangodb::Logger::FIXME)
            << "failed to drop DataSource '" << dataSource.name()
            << "' while dropping database '" << name
            << "': " << result.errorNumber() << " " << result.errorMessage();
      }

      return true;  // try next DataSource
    };

    // acquires a write lock to avoid potential deadlocks
    vocbase->visitDataSources(visitor);

    if (TRI_ERROR_NO_ERROR != res) {
      return res;
    }

    next = _databases.make(prev);
    next->erase(name);

    _droppedDatabases.insert(vocbase);

    TRI_ASSERT(vocbase != nullptr);
    TRI_ASSERT(vocbase->id() != 0);

    _databases.store(std::move(next));
    waitUnique(prev);

    TRI_ASSERT(!vocbase->isSystem());
    // mark as deleted
    // it is fine to do this here already, because the vocbase cannot be deleted
    // while we are still holding the _databasesMutex. the DatabaseManagerThread
    // can only pick a database for deletion once it is in _droppedDatabases
    // *AND* it has acquired the _databasesMutex.
    bool result = vocbase->markAsDropped();
    TRI_ASSERT(result);

    vocbase->setIsOwnAppsDirectory(removeAppsDirectory);

    // invalidate all entries for the database
    arangodb::aql::QueryCache::instance()->invalidate(vocbase);

    if (server().hasFeature<arangodb::iresearch::IResearchAnalyzerFeature>()) {
      server()
          .getFeature<arangodb::iresearch::IResearchAnalyzerFeature>()
          .invalidate(*vocbase);
    }

    auto queryRegistry = QueryRegistryFeature::registry();
    if (queryRegistry != nullptr) {
      queryRegistry->destroy(vocbase->name());
    }
    // TODO Temporary fix, this full method needs to be unified.
    try {
      vocbase->cursorRepository()->garbageCollect(true);
    } catch (...) {
    }

    res = _engine->prepareDropDatabase(*vocbase).errorNumber();
  }
  // must not use the database after here, as it may now be
  // deleted by the DatabaseManagerThread!

  if (versionTracker() != nullptr) {
    versionTracker()->track("drop database");
  }

  return res;
}

/// @brief drops an existing database
ErrorCode DatabaseFeature::dropDatabase(TRI_voc_tick_t id,
                                        bool removeAppsDirectory) {
  std::string name;

  // find database by name
  {
    auto databases = _databases.load();

    for (auto& p : *databases) {
      TRI_vocbase_t* vocbase = p.second;

      if (vocbase->id() == id) {
        name = vocbase->name();
        break;
      }
    }
  }

  if (name.empty()) {
    return TRI_ERROR_ARANGO_DATABASE_NOT_FOUND;
  }
  // and call the regular drop function
  return dropDatabase(name, removeAppsDirectory);
}

std::vector<TRI_voc_tick_t> DatabaseFeature::getDatabaseIds(
    bool includeSystem) {
  std::vector<TRI_voc_tick_t> ids;

  {
    auto databases = _databases.load();

    ids.reserve(databases->size());

    for (auto& p : *databases) {
      TRI_vocbase_t* vocbase = p.second;
      TRI_ASSERT(vocbase != nullptr);
      if (vocbase->isDropped()) {
        continue;
      }
      if (includeSystem || vocbase->name() != StaticStrings::SystemDatabase) {
        ids.emplace_back(vocbase->id());
      }
    }
  }

  return ids;
}

/// @brief return the list of all database names
std::vector<std::string> DatabaseFeature::getDatabaseNames() {
  std::vector<std::string> names;

  {
    auto databases = _databases.load();

    names.reserve(databases->size());

    for (auto& p : *databases) {
      TRI_vocbase_t* vocbase = p.second;
      TRI_ASSERT(vocbase != nullptr);
      if (vocbase->isDropped()) {
        continue;
      }
      names.emplace_back(vocbase->name());
    }
  }

  std::sort(names.begin(), names.end());

  return names;
}

/// @brief return the list of all database names for a user
std::vector<std::string> DatabaseFeature::getDatabaseNamesForUser(
    std::string const& username) {
  std::vector<std::string> names;

  AuthenticationFeature* af = AuthenticationFeature::instance();
  {
    auto databases = _databases.load();

    for (auto& p : *databases) {
      TRI_vocbase_t* vocbase = p.second;
      TRI_ASSERT(vocbase != nullptr);
      if (vocbase->isDropped()) {
        continue;
      }

      if (af->isActive() && af->userManager() != nullptr) {
        auto level =
            af->userManager()->databaseAuthLevel(username, vocbase->name());
        if (level == auth::Level::NONE) {  // hide dbs without access
          continue;
        }
      }

      names.emplace_back(vocbase->name());
    }
  }

  std::sort(names.begin(), names.end());

  return names;
}

/// @brief return the list of all database names
void DatabaseFeature::inventory(
    VPackBuilder& result, TRI_voc_tick_t maxTick,
    std::function<bool(arangodb::LogicalCollection const*)> const& nameFilter) {
  result.openObject();
  {
    auto databases = _databases.load();

    for (auto& p : *databases) {
      TRI_vocbase_t* vocbase = p.second;
      TRI_ASSERT(vocbase != nullptr);
      if (vocbase->isDropped()) {
        continue;
      }

      result.add(vocbase->name(), VPackValue(VPackValueType::Object));
      result.add("id", VPackValue(std::to_string(vocbase->id())));
      result.add("name", VPackValue(vocbase->name()));
      vocbase->inventory(result, maxTick, nameFilter);
      result.close();
    }
  }
  result.close();
}

VocbasePtr DatabaseFeature::useDatabase(std::string_view name) const {
  auto databases = _databases.load();

  if (auto const it = databases->find(name); it != databases->end()) {
    TRI_vocbase_t* vocbase = it->second;
    if (vocbase->use()) {
      return VocbasePtr{vocbase};
    }
  }

  return nullptr;
}

VocbasePtr DatabaseFeature::useDatabase(TRI_voc_tick_t id) const {
  auto databases = _databases.load();

  for (auto& p : *databases) {
    TRI_vocbase_t* vocbase = p.second;

    if (vocbase->id() == id) {
      if (vocbase->use()) {
        return VocbasePtr{vocbase};
      }
      break;
    }
  }

  return nullptr;
}

/// @brief lookup a database by its name, not increasing its reference count
TRI_vocbase_t* DatabaseFeature::lookupDatabase(std::string_view name) const {
  if (name.empty()) {
    return nullptr;
  }

  auto databases = _databases.load();

  // database names with a number in front are invalid names
  if (name[0] >= '0' && name[0] <= '9') {
    TRI_voc_tick_t id = NumberUtils::atoi_zero<TRI_voc_tick_t>(
        name.data(), name.data() + name.size());
    for (auto& p : *databases) {
      TRI_vocbase_t* vocbase = p.second;
      if (vocbase->id() == id) {
        return vocbase;
      }
    }
  } else {
    for (auto& p : *databases) {
      TRI_vocbase_t* vocbase = p.second;
      if (name == vocbase->name()) {
        return vocbase;
      }
    }
  }

  return nullptr;
}

std::string DatabaseFeature::translateCollectionName(
    std::string_view dbName, std::string_view collectionName) {
  auto databases = _databases.load();
  auto itr = databases->find(dbName);

  if (itr == databases->end()) {
    return std::string();
  }

  auto* vocbase = itr->second;
  TRI_ASSERT(vocbase != nullptr);

  if (ServerState::instance()->isCoordinator()) {
    CollectionNameResolver resolver(*vocbase);

    return resolver.getCollectionNameCluster(
        DataSourceId{NumberUtils::atoi_zero<DataSourceId::BaseType>(
            collectionName.data(),
            collectionName.data() + collectionName.size())});
  } else {
    auto collection = vocbase->lookupCollection(collectionName);

    return collection ? collection->name() : std::string();
  }
}

void DatabaseFeature::enumerateDatabases(
    std::function<void(TRI_vocbase_t& vocbase)> const& func) {
  auto databases = _databases.load();

  for (auto& p : *databases) {
    TRI_vocbase_t* vocbase = p.second;
    // iterate over all databases
    TRI_ASSERT(vocbase != nullptr);
    func(*vocbase);
  }
}

TRI_vocbase_t& arangodb::DatabaseFeature::getCalculationVocbase() {
  TRI_ASSERT(calculationVocbase);
  return *calculationVocbase;
}

void DatabaseFeature::stopAppliers() {
  // stop the replication appliers so all replication transactions can end
  if (_replicationFeature == nullptr) {
    return;
  }

  std::lock_guard lock{_databasesMutex};
  auto databases = _databases.load();

  for (auto& p : *databases) {
    TRI_vocbase_t* vocbase = p.second;
    TRI_ASSERT(vocbase != nullptr);
<<<<<<< HEAD
    if (vocbase->type() == TRI_VOCBASE_TYPE_NORMAL) {
      _replicationFeature->stopApplier(vocbase);
=======
    if (!ServerState::instance()->isCoordinator()) {
      replicationFeature.stopApplier(vocbase);
>>>>>>> e09e7d36
    }
  }
}

/// @brief close all opened databases
void DatabaseFeature::closeOpenDatabases() {
  std::unique_lock lock{_databasesMutex};

  // Build the new value:
  auto databases = _databases.load();

  // Replace the old by the new:
  _databases.store(_databases.create());
  waitUnique(databases);
  lock.unlock();

  // Now it is safe to destroy the old databases:
  for (auto& p : *databases) {
    TRI_vocbase_t* vocbase = p.second;
    TRI_ASSERT(vocbase != nullptr);
    vocbase->shutdown();

    delete vocbase;
  }
}

/// @brief create base app directory
ErrorCode DatabaseFeature::createBaseApplicationDirectory(
    std::string const& appPath, std::string const& type) {
  auto res = TRI_ERROR_NO_ERROR;
  std::string path = arangodb::basics::FileUtils::buildFilename(appPath, type);

  if (!TRI_IsDirectory(path.c_str())) {
    std::string errorMessage;
    long systemError;
    res = TRI_CreateDirectory(path.c_str(), systemError, errorMessage);

    if (res == TRI_ERROR_NO_ERROR) {
      LOG_TOPIC("e6460", INFO, arangodb::Logger::FIXME)
          << "created base application directory '" << path << "'";
    } else {
      if ((res != TRI_ERROR_FILE_EXISTS) || (!TRI_IsDirectory(path.c_str()))) {
        LOG_TOPIC("5a0b4", ERR, arangodb::Logger::FIXME)
            << "unable to create base application directory " << errorMessage;
      } else {
        LOG_TOPIC("0a25f", INFO, arangodb::Logger::FIXME)
            << "someone else created base application directory '" << path
            << "'";
        res = TRI_ERROR_NO_ERROR;
      }
    }
  }

  return res;
}

/// @brief create app subdirectory for a database
ErrorCode DatabaseFeature::createApplicationDirectory(
    std::string const& name, std::string const& basePath, bool removeExisting) {
  if (basePath.empty()) {
    return TRI_ERROR_NO_ERROR;
  }

  if (!_dealer->isEnabled()) {
    // no JavaScript enabled - no need to create the js/apps directory/ies
    return TRI_ERROR_NO_ERROR;
  }

  std::string const path = basics::FileUtils::buildFilename(
      basics::FileUtils::buildFilename(basePath, "_db"), name);

  if (TRI_IsDirectory(path.c_str())) {
    // directory already exists
    // this can happen if a database is dropped and quickly recreated
    if (!removeExisting) {
      return TRI_ERROR_NO_ERROR;
    }

    if (!basics::FileUtils::listFiles(path).empty()) {
      LOG_TOPIC("56fc7", INFO, arangodb::Logger::FIXME)
          << "forcefully removing existing application directory '" << path
          << "' for database '" << name << "'";
      // removing is best effort. if it does not succeed, we can still
      // go on creating the it
      TRI_RemoveDirectory(path.c_str());
    }
  }

  // directory does not yet exist - this should be the standard case
  long systemError;
  std::string errorMessage;
  auto res =
      TRI_CreateRecursiveDirectory(path.c_str(), systemError, errorMessage);

  if (res == TRI_ERROR_NO_ERROR) {
    LOG_TOPIC("6745a", TRACE, arangodb::Logger::FIXME)
        << "created application directory '" << path << "' for database '"
        << name << "'";
  } else if (res == TRI_ERROR_FILE_EXISTS) {
    LOG_TOPIC("2a78e", INFO, arangodb::Logger::FIXME)
        << "unable to create application directory '" << path
        << "' for database '" << name << "': " << errorMessage;
    res = TRI_ERROR_NO_ERROR;
  } else {
    LOG_TOPIC("36682", ERR, arangodb::Logger::FIXME)
        << "unable to create application directory '" << path
        << "' for database '" << name << "': " << errorMessage;
  }

  return res;
}

/// @brief iterate over all databases in the databases directory and open them
ErrorCode DatabaseFeature::iterateDatabases(VPackSlice const& databases) {
  std::string const appPath = _dealer->appPath();

  auto res = TRI_ERROR_NO_ERROR;

  // open databases in defined order
  std::lock_guard lock{_databasesMutex};

  auto prev = _databases.load();
  auto next = _databases.make(prev);

  ServerState::RoleEnum role = arangodb::ServerState::instance()->getRole();

  for (VPackSlice it : VPackArrayIterator(databases)) {
    TRI_ASSERT(it.isObject());
    LOG_TOPIC("95f68", TRACE, Logger::FIXME)
        << "processing database: " << it.toJson();

    VPackSlice deleted = it.get("deleted");
    if (deleted.isBoolean() && deleted.getBoolean()) {
      // ignore deleted databases here
      continue;
    }

    std::string const databaseName = it.get("name").copyString();
    std::string const id = VelocyPackHelper::getStringValue(it, "id", "");
    std::string const dirName = ::getDatabaseDirName(databaseName, id);

    // create app directory for database if it does not exist
    res = createApplicationDirectory(dirName, appPath, false);

    if (res != TRI_ERROR_NO_ERROR) {
      break;
    }

    // open the database and scan collections in it

    // try to open this database
    CreateDatabaseInfo info(server(), ExecContext::current());
    // set strict validation for database options to false.
    // we don't want the server start to fail here in case some
    // invalid settings are present
    info.strictValidation(false);
    auto res = info.load(it, VPackSlice::emptyArraySlice());

    if (res.fail()) {
      std::string errorMsg;
      if (res.is(TRI_ERROR_ARANGO_DATABASE_NAME_INVALID)) {
        // special case: if we find an invalid database name during startup,
        // we will give the user some hint how to fix it
        errorMsg.append(res.errorMessage());
        errorMsg.append(": '").append(databaseName).append("'");
        // check if the name would be allowed when using extended names
        if (DatabaseNameValidator::isAllowedName(
                /*isSystem*/ false, /*extendedNames*/ true, databaseName)) {
          errorMsg.append(
              ". This database name would be allowed when using the "
              "extended naming convention for databases, which is "
              "currently disabled. The extended naming convention can "
              "be enabled via the startup option "
              "`--database.extended-names-databases true`");
        }
      } else {
        errorMsg.append("when opening database '")
            .append(databaseName)
            .append("': ");
        errorMsg.append(res.errorMessage());
      }

<<<<<<< HEAD
      auto database = _engine->openDatabase(std::move(info), _upgrade);
=======
      res.reset(res.errorNumber(), std::move(errorMsg));
      THROW_ARANGO_EXCEPTION(res);
    }
>>>>>>> e09e7d36

    auto database = engine.openDatabase(std::move(info), _upgrade);

    if (!ServerState::isCoordinator(role) && !ServerState::isAgent(role)) {
      try {
        database->addReplicationApplier();
      } catch (std::exception const& ex) {
        LOG_TOPIC("ff848", FATAL, arangodb::Logger::FIXME)
            << "initializing replication applier for database '"
            << database->name() << "' failed: " << ex.what();
        FATAL_ERROR_EXIT();
      }
    }
    next->insert(std::make_pair(database->name(), database.get()));
    database.release();
  }

  _databases.store(std::move(next));
  waitUnique(prev);

  return res;
}

/// @brief close all dropped databases
void DatabaseFeature::closeDroppedDatabases() {
  std::unique_lock lock{_databasesMutex};
  // take a copy
  auto dropped = std::move(_droppedDatabases);
  _droppedDatabases.clear();
  lock.unlock();

  auto guard = scopeGuard([&dropped]() noexcept {
    for (auto p : dropped) {
      delete p;
    }
  });

  if (!ServerState::instance()->isCoordinator()) {
    return;
  }

  for (auto p : dropped) {
    p->shutdown();
  }
}

void DatabaseFeature::verifyAppPaths() {
  // create shared application directory js/apps
  if (!_dealer->isEnabled()) {
    // no JavaScript enabled - no need to create the js/apps directory/ies
    return;
  }

  auto appPath = _dealer->appPath();

  if (!appPath.empty() && !TRI_IsDirectory(appPath.c_str())) {
    long systemError;
    std::string errorMessage;
    auto res = TRI_CreateRecursiveDirectory(appPath.c_str(), systemError,
                                            errorMessage);

    if (res == TRI_ERROR_NO_ERROR) {
      LOG_TOPIC("1bf74", INFO, arangodb::Logger::FIXME)
          << "created --javascript.app-path directory '" << appPath << "'";
    } else {
      LOG_TOPIC("52bd5", ERR, arangodb::Logger::FIXME)
          << "unable to create --javascript.app-path directory '" << appPath
          << "': " << errorMessage;
      THROW_ARANGO_EXCEPTION(res);
    }
  }

  // create subdirectory js/apps/_db if not yet present
  auto res = createBaseApplicationDirectory(appPath, "_db");

  if (res != TRI_ERROR_NO_ERROR) {
    LOG_TOPIC("610c7", ERR, arangodb::Logger::FIXME)
        << "unable to initialize databases: " << TRI_errno_string(res);
    THROW_ARANGO_EXCEPTION(res);
  }
}

/// @brief activates deadlock detection in all existing databases
void DatabaseFeature::enableDeadlockDetection() {
  auto databases = _databases.load();

  for (auto& p : *databases) {
    TRI_vocbase_t* vocbase = p.second;
    TRI_ASSERT(vocbase != nullptr);

    vocbase->_deadlockDetector.enabled(true);
  }
}<|MERGE_RESOLUTION|>--- conflicted
+++ resolved
@@ -801,14 +801,8 @@
     // iterate over all databases
     TRI_ASSERT(vocbase != nullptr);
 
-<<<<<<< HEAD
     if (vocbase->replicationApplier() && _replicationFeature) {
       _replicationFeature->startApplier(vocbase);
-=======
-    if (vocbase->replicationApplier() &&
-        server().hasFeature<ReplicationFeature>()) {
-      server().getFeature<ReplicationFeature>().startApplier(vocbase);
->>>>>>> e09e7d36
     }
   }
 }
@@ -876,14 +870,7 @@
     }
 
     // createDatabase must return a valid database or throw
-<<<<<<< HEAD
-    auto status = TRI_ERROR_NO_ERROR;
-
-    vocbase = _engine->createDatabase(std::move(info), status);
-    TRI_ASSERT(status == TRI_ERROR_NO_ERROR);
-=======
-    vocbase = engine.createDatabase(std::move(info));
->>>>>>> e09e7d36
+    vocbase = _engine->createDatabase(std::move(info));
     TRI_ASSERT(vocbase != nullptr);
 
     if (!ServerState::instance()->isCoordinator()) {
@@ -918,16 +905,9 @@
       }
     }
 
-<<<<<<< HEAD
     if (!_engine->inRecovery()) {
-      if (vocbase->type() == TRI_VOCBASE_TYPE_NORMAL && _replicationFeature) {
+      if (!ServerState::instance()->isCoordinator() && _replicationFeature) {
         _replicationFeature->startApplier(vocbase.get());
-=======
-    if (!engine.inRecovery()) {
-      if (!ServerState::instance()->isCoordinator() &&
-          server().hasFeature<ReplicationFeature>()) {
-        server().getFeature<ReplicationFeature>().startApplier(vocbase.get());
->>>>>>> e09e7d36
       }
 
       // increase reference counter
@@ -969,11 +949,6 @@
     return TRI_ERROR_FORBIDDEN;
   }
 
-<<<<<<< HEAD
-  TRI_voc_tick_t id = 0;
-=======
-  StorageEngine& engine = server().getFeature<EngineSelectorFeature>().engine();
->>>>>>> e09e7d36
   auto res = TRI_ERROR_NO_ERROR;
   {
     std::lock_guard lock{_databasesMutex};
@@ -1320,13 +1295,8 @@
   for (auto& p : *databases) {
     TRI_vocbase_t* vocbase = p.second;
     TRI_ASSERT(vocbase != nullptr);
-<<<<<<< HEAD
-    if (vocbase->type() == TRI_VOCBASE_TYPE_NORMAL) {
+    if (!ServerState::instance()->isCoordinator()) {
       _replicationFeature->stopApplier(vocbase);
-=======
-    if (!ServerState::instance()->isCoordinator()) {
-      replicationFeature.stopApplier(vocbase);
->>>>>>> e09e7d36
     }
   }
 }
@@ -1509,15 +1479,11 @@
         errorMsg.append(res.errorMessage());
       }
 
-<<<<<<< HEAD
-      auto database = _engine->openDatabase(std::move(info), _upgrade);
-=======
       res.reset(res.errorNumber(), std::move(errorMsg));
       THROW_ARANGO_EXCEPTION(res);
     }
->>>>>>> e09e7d36
-
-    auto database = engine.openDatabase(std::move(info), _upgrade);
+
+    auto database = _engine->openDatabase(std::move(info), _upgrade);
 
     if (!ServerState::isCoordinator(role) && !ServerState::isAgent(role)) {
       try {
