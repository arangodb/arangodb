////////////////////////////////////////////////////////////////////////////////
/// DISCLAIMER
///
/// Copyright 2014-2022 ArangoDB GmbH, Cologne, Germany
/// Copyright 2004-2014 triAGENS GmbH, Cologne, Germany
///
/// Licensed under the Apache License, Version 2.0 (the "License");
/// you may not use this file except in compliance with the License.
/// You may obtain a copy of the License at
///
///     http://www.apache.org/licenses/LICENSE-2.0
///
/// Unless required by applicable law or agreed to in writing, software
/// distributed under the License is distributed on an "AS IS" BASIS,
/// WITHOUT WARRANTIES OR CONDITIONS OF ANY KIND, either express or implied.
/// See the License for the specific language governing permissions and
/// limitations under the License.
///
/// Copyright holder is ArangoDB GmbH, Cologne, Germany
///
/// @author Dr. Frank Celler
/// @author Jan Christoph Uhde
////////////////////////////////////////////////////////////////////////////////

#include "DatabaseFeature.h"

#include "ApplicationFeatures/ApplicationServer.h"
#include "Aql/QueryCache.h"
#include "Aql/QueryList.h"
#include "Aql/QueryRegistry.h"
#include "Basics/ArangoGlobalContext.h"
#include "Basics/FileUtils.h"
#include "Basics/NumberUtils.h"
#include "Basics/ScopeGuard.h"
#include "Basics/StaticStrings.h"
#include "Basics/StringUtils.h"
#include "Basics/VelocyPackHelper.h"
#include "Basics/WriteLocker.h"
#include "Basics/application-exit.h"
#include "Basics/files.h"
#include "Cluster/ServerState.h"
#include "GeneralServer/AuthenticationFeature.h"
#include "IResearch/IResearchAnalyzerFeature.h"
#include "Logger/LogMacros.h"
#include "Logger/Logger.h"
#include "Logger/LoggerStream.h"
#include "Metrics/MetricsFeature.h"
#include "ProgramOptions/ProgramOptions.h"
#include "ProgramOptions/Section.h"
#include "Replication/ReplicationClients.h"
#include "Replication/ReplicationFeature.h"
#include "Replication2/Version.h"
#include "RestServer/DatabaseFeature.h"
#include "RestServer/DatabasePathFeature.h"
#include "RestServer/IOHeartbeatThread.h"
#include "RestServer/QueryRegistryFeature.h"
#include "StorageEngine/EngineSelectorFeature.h"
#include "StorageEngine/StorageEngine.h"
#include "Utilities/NameValidator.h"
#include "Utils/CollectionNameResolver.h"
#include "Utils/CursorRepository.h"
#include "Utils/Events.h"
#include "V8Server/V8DealerFeature.h"
#include "VocBase/LogicalCollection.h"
#include "VocBase/ticks.h"
#include "VocBase/vocbase.h"

using namespace arangodb;
using namespace arangodb::application_features;
using namespace arangodb::basics;
using namespace arangodb::options;

namespace {

template<typename T>
void waitUnique(std::shared_ptr<T> const& ptr) {
  // It's safe because we guarantee we have not weak_ptr
  while (ptr.use_count() != 1) {
    // 250ms from old DataProtector code authored by Max Neunhoeffer
    std::this_thread::sleep_for(std::chrono::microseconds(250));
  }
  std::atomic_thread_fence(std::memory_order_acquire);
}

arangodb::CreateDatabaseInfo createExpressionVocbaseInfo(
    arangodb::ArangodServer& server) {
  arangodb::CreateDatabaseInfo info(server, arangodb::ExecContext::current());
  auto rv = info.load(
      "Z",
      std::numeric_limits<uint64_t>::max());  // name does not matter. We just
                                              // need validity check to pass.
  TRI_ASSERT(rv.ok());
  return info;
}

/// @brief return either the name of the database to be used as a folder name,
/// or its id if its name contains special characters and is not fully supported
/// in every OS
[[nodiscard]] std::string getDatabaseDirName(std::string const& databaseName,
                                             std::string const& id) {
  bool isOldStyleName = DatabaseNameValidator::isAllowedName(
      /*allowSystem*/ true, /*extendedNames*/ false, databaseName);
  return (isOldStyleName || id.empty()) ? databaseName : id;
}

/// @brief sandbox vocbase for executing calculation queries
std::unique_ptr<TRI_vocbase_t> calculationVocbase;
}  // namespace

/// @brief database manager thread main loop
/// the purpose of this thread is to physically remove directories of databases
/// that have been dropped
DatabaseManagerThread::DatabaseManagerThread(Server& server,
                                             DatabaseFeature& databaseFeature,
                                             StorageEngine& engine,
                                             V8DealerFeature& dealer)
    : ServerThread<ArangodServer>(server, "DatabaseManager"),
      _databaseFeature(databaseFeature),
      _engine(engine),
      _dealer(dealer) {}

DatabaseManagerThread::~DatabaseManagerThread() { shutdown(); }

void DatabaseManagerThread::run() {
  int cleanupCycles = 0;

  while (true) {
    try {
      // if we find a database to delete, it will be automatically deleted at
      // the end of this scope
      std::unique_ptr<TRI_vocbase_t> database;
      {
        std::lock_guard lock{_databaseFeature._databasesMutex};
        auto& dropped = _databaseFeature._droppedDatabases;
        // check if we have to drop some database
        for (auto it = dropped.begin(), end = dropped.end(); it != end; ++it) {
          TRI_ASSERT(*it != nullptr);
          if ((*it)->isDangling()) {
            // found a database to delete
            // now move the to-be-deleted database from _droppedDatabases
            // into the unique_ptr
            auto* p = *it;
            dropped.erase(it);
            database.reset(p);
            break;
          }
        }
      }

      if (database != nullptr) {
        if (!ServerState::instance()->isCoordinator()) {
          TRI_ASSERT(!database->isSystem());

          if (_dealer.isEnabled()) {
            // remove apps directory for database
            std::string const& appPath = _dealer.appPath();
            if (database->isOwnAppsDirectory() && !appPath.empty()) {
              std::lock_guard lockCreate{_databaseFeature._databaseCreateLock};

              // but only if nobody re-created a database with the same name!
              std::lock_guard lock{_databaseFeature._databasesMutex};

              TRI_vocbase_t* newInstance =
                  _databaseFeature.lookupDatabase(database->name());
              TRI_ASSERT(newInstance == nullptr ||
                         newInstance->id() != database->id());
              if (newInstance == nullptr) {
                std::string const dirName = ::getDatabaseDirName(
                    database->name(), std::to_string(database->id()));
                std::string path = arangodb::basics::FileUtils::buildFilename(
                    arangodb::basics::FileUtils::buildFilename(appPath, "_db"),
                    dirName);

                if (TRI_IsDirectory(path.c_str())) {
                  LOG_TOPIC("041b1", TRACE, arangodb::Logger::FIXME)
                      << "removing app directory '" << path << "' of database '"
                      << database->name() << "'";

                  TRI_RemoveDirectory(path.c_str());
                }
              }
            }
          }

          auto shutdownRes = basics::catchVoidToResult(
              [&database]() { database->shutdown(); });
          if (shutdownRes.fail()) {
            LOG_TOPIC("b3db4", ERR, Logger::FIXME)
                << "failed to shutdown database '" << database->name()
                << "': " << shutdownRes.errorMessage();
          }

          // destroy all items in the QueryRegistry for this database
          auto queryRegistry = QueryRegistryFeature::registry();
          if (queryRegistry != nullptr) {
            // but only if nobody re-created a database with the same name!
            std::lock_guard lock{_databaseFeature._databasesMutex};
            TRI_vocbase_t* newInstance =
                _databaseFeature.lookupDatabase(database->name());
            TRI_ASSERT(newInstance == nullptr ||
                       newInstance->id() != database->id());

            if (newInstance == nullptr) {
              queryRegistry->destroy(database->name());
            }
          }

          try {
            Result res = _engine.dropDatabase(*database);
            if (res.fail()) {
              LOG_TOPIC("fb244", ERR, Logger::FIXME)
                  << "dropping database '" << database->name()
                  << "' failed: " << res.errorMessage();
            }
          } catch (std::exception const& ex) {
            LOG_TOPIC("d30a2", ERR, Logger::FIXME)
                << "dropping database '" << database->name()
                << "' failed: " << ex.what();
          } catch (...) {
            LOG_TOPIC("0a30c", ERR, Logger::FIXME)
                << "dropping database '" << database->name() << "' failed";
          }
        }

        // directly start next iteration
      } else {  // if (database != nullptr)
        // perform some cleanup tasks
        if (isStopping()) {
          // done
          break;
        }

        std::this_thread::sleep_for(std::chrono::microseconds(waitTime()));

        // The following is only necessary after a wait:
        if (!ServerState::instance()->isSingleServer()) {
          auto queryRegistry = QueryRegistryFeature::registry();
          if (queryRegistry != nullptr) {
            queryRegistry->expireQueries();
          }
        }

        // perform cursor cleanup here
        if (++cleanupCycles >= 10) {
          cleanupCycles = 0;

          auto databases = _databaseFeature._databases.load();

          bool force = isStopping();
          for (auto& p : *databases) {
            TRI_vocbase_t* vocbase = p.second;
            TRI_ASSERT(vocbase != nullptr);

            try {
              vocbase->cursorRepository()->garbageCollect(force);
            } catch (...) {
            }
            double const now = []() {
              using namespace std::chrono;
              return duration<double>(steady_clock::now().time_since_epoch())
                  .count();
            }();
            vocbase->replicationClients().garbageCollect(now);
          }
        }
      }

    } catch (...) {
    }

    // next iteration
  }
}

<<<<<<< HEAD
struct HeartbeatTimescale {
  static arangodb::metrics::LogScale<double> scale() {
    return {10.0, 0.0, 1000000.0, 8};
  }
};

DECLARE_HISTOGRAM(arangodb_ioheartbeat_duration, HeartbeatTimescale,
                  "Time to execute the io heartbeat once [us]");
DECLARE_COUNTER(arangodb_ioheartbeat_failures_total,
                "Total number of failures in IO heartbeat");
DECLARE_COUNTER(arangodb_ioheartbeat_delays_total,
                "Total number of delays in IO heartbeat");

/// IO check thread main loop
/// The purpose of this thread is to try to perform a simple IO write
/// operation on the database volume regularly. We need visibility in
/// production if IO is slow or not possible at all.
IOHeartbeatThread::IOHeartbeatThread(Server& server,
                                     metrics::MetricsFeature& metricsFeature,
                                     DatabasePathFeature& databasePathFeature)
    : ServerThread<ArangodServer>(server, "IOHeartbeat"),
      _databasePathFeature(databasePathFeature),
      _exeTimeHistogram(metricsFeature.add(arangodb_ioheartbeat_duration{})),
      _failures(metricsFeature.add(arangodb_ioheartbeat_failures_total{})),
      _delays(metricsFeature.add(arangodb_ioheartbeat_delays_total{})) {}

IOHeartbeatThread::~IOHeartbeatThread() { shutdown(); }

void IOHeartbeatThread::run() {
  std::string testFilePath = FileUtils::buildFilename(
      _databasePathFeature.directory(), "TestFileIOHeartbeat");
  std::string testFileContent = "This is just an I/O test.\n";

  LOG_TOPIC("66665", DEBUG, Logger::ENGINES) << "IOHeartbeatThread: running...";

  while (true) {
    try {  // protect thread against any exceptions
      if (isStopping()) {
        // done
        break;
      }

      LOG_TOPIC("66659", DEBUG, Logger::ENGINES)
          << "IOHeartbeat: testing to write/read/remove " << testFilePath;
      // We simply write a file and sync it to disk in the database
      // directory and then read it and then delete it again:
      auto start1 = std::chrono::steady_clock::now();
      bool trouble = false;
      try {
        FileUtils::spit(testFilePath, testFileContent, true);
      } catch (std::exception const& exc) {
        ++_failures;
        LOG_TOPIC("66663", INFO, Logger::ENGINES)
            << "IOHeartbeat: exception when writing test file: " << exc.what();
        trouble = true;
      }
      auto finish = std::chrono::steady_clock::now();
      std::chrono::duration<double> dur = finish - start1;
      bool delayed = dur > std::chrono::seconds(1);
      if (trouble || delayed) {
        if (delayed) {
          ++_delays;
        }
        LOG_TOPIC("66662", INFO, Logger::ENGINES)
            << "IOHeartbeat: trying to write test file took "
            << std::chrono::duration_cast<std::chrono::microseconds>(dur)
                   .count()
            << " microseconds.";
      }

      // Read the file if we can reasonably assume it is there:
      if (!trouble) {
        auto start = std::chrono::steady_clock::now();
        try {
          std::string content = FileUtils::slurp(testFilePath);
          if (content != testFileContent) {
            LOG_TOPIC("66660", INFO, Logger::ENGINES)
                << "IOHeartbeat: read content of test file was not as "
                   "expected, found:'"
                << content << "', expected: '" << testFileContent << "'";
            trouble = true;
            ++_failures;
          }
        } catch (std::exception const& exc) {
          ++_failures;
          LOG_TOPIC("66661", INFO, Logger::ENGINES)
              << "IOHeartbeat: exception when reading test file: "
              << exc.what();
          trouble = true;
        }
        auto finish = std::chrono::steady_clock::now();
        std::chrono::duration<double> dur = finish - start;
        bool delayed = dur > std::chrono::seconds(1);
        if (trouble || delayed) {
          if (delayed) {
            ++_delays;
          }
          LOG_TOPIC("66669", INFO, Logger::ENGINES)
              << "IOHeartbeat: trying to read test file took "
              << std::chrono::duration_cast<std::chrono::microseconds>(dur)
                     .count()
              << " microseconds.";
        }

        // And remove it again:
        start = std::chrono::steady_clock::now();
        ErrorCode err = FileUtils::remove(testFilePath);
        if (err != TRI_ERROR_NO_ERROR) {
          ++_failures;
          LOG_TOPIC("66670", INFO, Logger::ENGINES)
              << "IOHeartbeat: error when removing test file: " << err;
          trouble = true;
        }
        finish = std::chrono::steady_clock::now();
        dur = finish - start;
        delayed = dur > std::chrono::seconds(1);
        if (trouble || delayed) {
          if (delayed) {
            ++_delays;
          }
          LOG_TOPIC("66671", INFO, Logger::ENGINES)
              << "IOHeartbeat: trying to remove test file took "
              << std::chrono::duration_cast<std::chrono::microseconds>(dur)
                     .count()
              << " microseconds.";
        }
      }

      // Total duration and update histogram:
      dur = finish - start1;
      _exeTimeHistogram.count(static_cast<double>(
          std::chrono::duration_cast<std::chrono::microseconds>(dur).count()));

      std::unique_lock<std::mutex> guard(_mutex);
      if (trouble) {
        // In case of trouble, we retry more quickly, since we want to
        // have a record when the trouble has actually stopped!
        _cv.wait_for(guard, checkIntervalTrouble);
      } else {
        _cv.wait_for(guard, checkIntervalNormal);
      }
    } catch (...) {
    }
    // next iteration
  }
  LOG_TOPIC("66664", DEBUG, Logger::ENGINES) << "IOHeartbeatThread: stopped.";
}

=======
>>>>>>> 3b5c0992
DatabaseFeature::DatabaseFeature(Server& server)
    : ArangodFeature{server, *this} {
  setOptional(false);
  startsAfter<BasicFeaturePhaseServer>();

  startsAfter<AuthenticationFeature>();
  startsAfter<CacheManagerFeature>();
  startsAfter<EngineSelectorFeature>();
  startsAfter<InitDatabaseFeature>();
  startsAfter<StorageEngineFeature>();
}

DatabaseFeature::~DatabaseFeature() = default;

void DatabaseFeature::collectOptions(std::shared_ptr<ProgramOptions> options) {
  options->addSection("database", "database options");

  options
      ->addOption("--database.default-replication-version",
                  "default replication version, can be overwritten "
                  "when creating a new database, possible values: 1, 2",
                  new replication::ReplicationVersionParameter(
                      &_defaultReplicationVersion),
                  arangodb::options::makeDefaultFlags(
                      arangodb::options::Flags::Uncommon,
                      arangodb::options::Flags::Experimental))
      .setIntroducedIn(31100);

  options->addOption(
      "--database.wait-for-sync",
      "The default waitForSync behavior. Can be overwritten when creating a "
      "collection.",
      new BooleanParameter(&_defaultWaitForSync),
      arangodb::options::makeDefaultFlags(arangodb::options::Flags::Uncommon));

  // the following option was obsoleted in 3.9
  options->addObsoleteOption(
      "--database.force-sync-properties",
      "Force syncing of collection properties to disk after creating a "
      "collection or updating its properties. Otherwise, let the waitForSync "
      "property of each collection determine it.",
      false);

  options->addOption(
      "--database.ignore-datafile-errors",
      "Load collections even if datafiles may contain errors.",
      new BooleanParameter(&_ignoreDatafileErrors),
      arangodb::options::makeDefaultFlags(arangodb::options::Flags::Uncommon));

  options
      ->addOption("--database.extended-names-databases",
                  "Allow most UTF-8 characters in database names. Once in use, "
                  "this option cannot be turned off again.",
                  new BooleanParameter(&_extendedNamesForDatabases),
                  arangodb::options::makeDefaultFlags(
                      arangodb::options::Flags::Uncommon,
                      arangodb::options::Flags::Experimental))
      .setIntroducedIn(30900);

  options
      ->addOption("--database.io-heartbeat",
                  "Perform I/O heartbeat to test the underlying volume.",
                  new BooleanParameter(&_performIOHeartbeat),
                  arangodb::options::makeDefaultFlags(
                      arangodb::options::Flags::Uncommon))
      .setIntroducedIn(30807);

  // the following option was obsoleted in 3.9
  options->addObsoleteOption(
      "--database.old-system-collections",
      "Create and use deprecated system collection (_modules, _fishbowl).",
      false);

  // the following option was obsoleted in 3.8
  options->addObsoleteOption(
      "--database.throw-collection-not-loaded-error",
      "throw an error when accessing a collection that is still loading",
      false);

  // the following option was removed in 3.7
  options->addObsoleteOption(
      "--database.maximal-journal-size",
      "default maximal journal size, can be overwritten when "
      "creating a collection",
      true);

  // the following option was removed in 3.2
  options->addObsoleteOption(
      "--database.index-threads",
      "threads to start for parallel background index creation", true);

  // the following hidden option was removed in 3.4
  options->addObsoleteOption(
      "--database.check-30-revisions",
      "check for revision values from ArangoDB 3.0 databases", true);

  // the following options were removed in 3.2
  options->addObsoleteOption(
      "--database.revision-cache-chunk-size",
      "chunk size (in bytes) for the document revisions cache", true);
  options->addObsoleteOption(
      "--database.revision-cache-target-size",
      "total target size (in bytes) for the document revisions cache", true);
}

void DatabaseFeature::validateOptions(std::shared_ptr<ProgramOptions> options) {
  // check the misuse of startup options
  if (_checkVersion && _upgrade) {
    LOG_TOPIC("a25b0", FATAL, arangodb::Logger::FIXME)
        << "cannot specify both '--database.check-version' and "
           "'--database.auto-upgrade'";
    FATAL_ERROR_EXIT();
  }
}

void DatabaseFeature::initCalculationVocbase(ArangodServer& server) {
  calculationVocbase =
      std::make_unique<TRI_vocbase_t>(createExpressionVocbaseInfo(server));
}

void DatabaseFeature::start() {
  if (_extendedNamesForDatabases) {
    LOG_TOPIC("2c0c6", WARN, arangodb::Logger::FIXME)
        << "Extended names for databases are an experimental feature which "
           "can "
        << "cause incompatibility issues with not-yet-prepared drivers and "
           "applications - do not use in production!";
  }

  verifyAppPaths();

  // scan all databases
  VPackBuilder builder;
  _engine->getDatabases(builder);

  TRI_ASSERT(builder.slice().isArray());

  auto res = iterateDatabases(builder.slice());

  if (res != TRI_ERROR_NO_ERROR) {
    LOG_TOPIC("0c49d", FATAL, arangodb::Logger::FIXME)
        << "could not iterate over all databases: " << TRI_errno_string(res);
    FATAL_ERROR_EXIT();
  }

  if (!lookupDatabase(StaticStrings::SystemDatabase)) {
    LOG_TOPIC("97e7c", FATAL, arangodb::Logger::FIXME)
        << "No _system database found in database directory. Cannot start!";
    FATAL_ERROR_EXIT();
  }

  // start database manager thread
  _databaseManager = std::make_unique<DatabaseManagerThread>(
      server(), *this, *_engine, *_dealer);

  if (!_databaseManager->start()) {
    LOG_TOPIC("7eb06", FATAL, arangodb::Logger::FIXME)
        << "could not start database manager thread";
    FATAL_ERROR_EXIT();
  }

  // start IOHeartbeat thread:
  if ((ServerState::instance()->isDBServer() ||
       ServerState::instance()->isSingleServer() ||
       ServerState::instance()->isAgent()) &&
      _performIOHeartbeat) {
    _ioHeartbeatThread = std::make_unique<IOHeartbeatThread>(
        server(), server().getFeature<metrics::MetricsFeature>(),
        *_databasePathFeature);
    if (!_ioHeartbeatThread->start()) {
      LOG_TOPIC("7eb07", FATAL, arangodb::Logger::FIXME)
          << "could not start IO check thread";
      FATAL_ERROR_EXIT();
    }
  }

  // activate deadlock detection in case we're not running in cluster mode
  if (!arangodb::ServerState::instance()->isRunningInCluster()) {
    enableDeadlockDetection();
  }

  _started.store(true);
}

// signal to all databases that active cursors can be wiped
// this speeds up the actual shutdown because no waiting is necessary
// until the cursors happen to free their underlying transactions
void DatabaseFeature::beginShutdown() {
  if (_ioHeartbeatThread) {
    _ioHeartbeatThread->beginShutdown();  // will set thread state to STOPPING
    _ioHeartbeatThread->wakeup();         // will shorten the wait
  }

  auto databases = _databases.load();

  for (auto& p : *databases) {
    TRI_vocbase_t* vocbase = p.second;
    // iterate over all databases
    TRI_ASSERT(vocbase != nullptr);

    // throw away all open cursors in order to speed up shutdown
    vocbase->cursorRepository()->garbageCollect(true);
  }
}

void DatabaseFeature::stop() {
#ifdef ARANGODB_ENABLE_MAINTAINER_MODE
  // i am here for debugging only.
  static TRI_vocbase_t* currentVocbase = nullptr;
#endif

  stopAppliers();

  // turn off query cache and flush it
  arangodb::aql::QueryCacheProperties p;
  p.mode = arangodb::aql::QueryCacheMode::CACHE_ALWAYS_OFF;
  p.maxResultsCount = 0;
  p.maxResultsSize = 0;
  p.maxEntrySize = 0;
  p.includeSystem = false;
  p.showBindVars = false;

  arangodb::aql::QueryCache::instance()->properties(p);
  arangodb::aql::QueryCache::instance()->invalidate();

  _engine->cleanupReplicationContexts();

  if (ServerState::instance()->isCoordinator()) {
    return;
  }

  std::unique_lock lock{_databasesMutex};
  auto databases = _databases.load();

#ifdef ARANGODB_ENABLE_MAINTAINER_MODE
  auto queryRegistry = QueryRegistryFeature::registry();
  if (queryRegistry != nullptr) {
    TRI_ASSERT(queryRegistry->numberRegisteredQueries() == 0);
  }
#endif

  auto stopVocbase = [](TRI_vocbase_t* vocbase) {
    // iterate over all databases
    TRI_ASSERT(vocbase != nullptr);
#ifdef ARANGODB_ENABLE_MAINTAINER_MODE
    // i am here for debugging only.
    currentVocbase = vocbase;
    static size_t currentCursorCount =
        currentVocbase->cursorRepository()->count();
    static size_t currentQueriesCount = currentVocbase->queryList()->count();

    LOG_TOPIC("840a4", DEBUG, Logger::FIXME)
        << "shutting down database " << currentVocbase->name() << ": "
        << (void*)currentVocbase << ", cursors: " << currentCursorCount
        << ", queries: " << currentQueriesCount;
#endif
    vocbase->stop();

    vocbase->processCollectionsOnShutdown([](LogicalCollection* collection) {
      // no one else must modify the collection's status while we are in
      // here
      collection->executeWhileStatusWriteLocked(
          [collection]() { collection->close(); });
    });

#ifdef ARANGODB_ENABLE_MAINTAINER_MODE
    // i am here for debugging only.
    LOG_TOPIC("4b2b7", DEBUG, Logger::FIXME)
        << "shutting down database " << currentVocbase->name() << ": "
        << (void*)currentVocbase << " successful";
#endif
  };

  for (auto& [name, vocbase] : *databases) {
    stopVocbase(vocbase);
  }

  for (auto& vocbase : _droppedDatabases) {
    stopVocbase(vocbase);
  }

  lock.unlock();

  // flush again so we are sure no query is left in the cache here
  arangodb::aql::QueryCache::instance()->invalidate();
}

void DatabaseFeature::unprepare() {
  // delete the IO checker thread
  if (_ioHeartbeatThread != nullptr) {
    _ioHeartbeatThread->beginShutdown();

    while (_ioHeartbeatThread->isRunning()) {
      std::this_thread::sleep_for(std::chrono::milliseconds(5));
    }
  }

  // delete the database manager thread
  if (_databaseManager != nullptr) {
    _databaseManager->beginShutdown();

    while (_databaseManager->isRunning()) {
      std::this_thread::sleep_for(std::chrono::milliseconds(5));
    }
  }

  try {
    closeDroppedDatabases();
  } catch (...) {
    // we're in the shutdown... simply ignore any errors produced here
  }

  _ioHeartbeatThread.reset();
  _databaseManager.reset();

#ifdef ARANGODB_USE_GOOGLE_TESTS
  // This is to avoid heap use after free errors in the iresearch tests,
  // because the destruction a callback uses a database. I don't know if this
  // is safe to do, thus I enclosed it in ARANGODB_USE_GOOGLE_TESTS to prevent
  // accidentally breaking anything. However,
  // TODO Find out if this is okay and may be merged (maybe without the
  // #ifdef), or if this has to be done differently in the tests instead. The
  // errors may also go away when some new PR is merged, so maybe this can
  // just be removed in the future.
  _pendingRecoveryCallbacks.clear();
#endif

  try {
    // closeOpenDatabases() can throw, but we're in a dtor
    closeOpenDatabases();
  } catch (...) {
  }
  calculationVocbase.reset();
}

void DatabaseFeature::prepare() {
  _dealer = &server().getFeature<V8DealerFeature>();
  _databasePathFeature = &server().getFeature<DatabasePathFeature>();
  _engine = &server().getFeature<EngineSelectorFeature>().engine();
  if (server().hasFeature<ReplicationFeature>()) {
    _replicationFeature = &server().getFeature<ReplicationFeature>();
  }

  // need this to make calculation analyzer available in database links
  initCalculationVocbase(server());
}

/// @brief will be called when the recovery phase has run
/// this will call the engine-specific recoveryDone() procedures
/// and will execute engine-unspecific operations (such as starting
/// the replication appliers) for all databases
void DatabaseFeature::recoveryDone() {
  TRI_ASSERT(!_engine->inRecovery());

  // '_pendingRecoveryCallbacks' will not change because
  // !StorageEngine.inRecovery()
  for (auto& entry : _pendingRecoveryCallbacks) {
    auto result = entry();

    if (!result.ok()) {
      LOG_TOPIC("772a7", ERR, arangodb::Logger::FIXME)
          << "recovery failure due to error from callback, error '"
          << TRI_errno_string(result.errorNumber())
          << "' message: " << result.errorMessage();

      THROW_ARANGO_EXCEPTION(result);
    }
  }

  _pendingRecoveryCallbacks.clear();

  if (ServerState::instance()->isCoordinator()) {
    return;
  }

  auto databases = _databases.load();

  for (auto& p : *databases) {
    TRI_vocbase_t* vocbase = p.second;
    // iterate over all databases
    TRI_ASSERT(vocbase != nullptr);

    if (vocbase->replicationApplier() && _replicationFeature) {
      _replicationFeature->startApplier(vocbase);
    }
  }
}

Result DatabaseFeature::registerPostRecoveryCallback(
    std::function<Result()>&& callback) {
  if (!_engine->inRecovery()) {
    return callback();  // if no engine then can't be in recovery
  }

  // do not need a lock since single-thread access during recovery
  _pendingRecoveryCallbacks.emplace_back(std::move(callback));

  return Result();
}

bool DatabaseFeature::started() const noexcept {
  return _started.load(std::memory_order_relaxed);
}

void DatabaseFeature::enumerate(
    std::function<void(TRI_vocbase_t*)> const& callback) {
  auto databases = _databases.load();

  for (auto& p : *databases) {
    callback(p.second);
  }
}

/// @brief create a new database
Result DatabaseFeature::createDatabase(CreateDatabaseInfo&& info,
                                       TRI_vocbase_t*& result) {
  std::string name = info.getName();
  auto dbId = info.getId();
  VPackBuilder markerBuilder;
  {
    VPackObjectBuilder guard(&markerBuilder);
    info.toVelocyPack(markerBuilder);  // can we improve this
  }
  result = nullptr;

  bool extendedNames = extendedNamesForDatabases();
  if (!DatabaseNameValidator::isAllowedName(/*allowSystem*/ false,
                                            extendedNames, name)) {
    return {TRI_ERROR_ARANGO_DATABASE_NAME_INVALID};
  }

  std::unique_ptr<TRI_vocbase_t> vocbase;

  // create database in storage engine

  // the create lock makes sure no one else is creating a database while we're
  // inside this function
  std::lock_guard lockCreate{_databaseCreateLock};
  {
    {
      auto databases = _databases.load();

      auto it = databases->find(name);
      if (it != databases->end()) {
        // name already in use
        return Result(TRI_ERROR_ARANGO_DUPLICATE_NAME,
                      std::string("duplicate database name '") + name + "'");
      }
    }

    // createDatabase must return a valid database or throw
    vocbase = _engine->createDatabase(std::move(info));
    TRI_ASSERT(vocbase != nullptr);

    if (!ServerState::instance()->isCoordinator()) {
      try {
        vocbase->addReplicationApplier();
      } catch (basics::Exception const& ex) {
        std::string msg = "initializing replication applier for database '" +
                          vocbase->name() + "' failed: " + ex.what();
        LOG_TOPIC("e7444", ERR, arangodb::Logger::FIXME) << msg;
        return Result(ex.code(), std::move(msg));
      } catch (std::exception const& ex) {
        std::string msg = "initializing replication applier for database '" +
                          vocbase->name() + "' failed: " + ex.what();
        LOG_TOPIC("56c41", ERR, arangodb::Logger::FIXME) << msg;
        return Result(TRI_ERROR_INTERNAL, std::move(msg));
      }

      // enable deadlock detection
      vocbase->_deadlockDetector.enabled(
          !ServerState::instance()->isRunningInCluster());

      // create application directories
      auto appPath = _dealer->appPath();

      // create app directory for database if it does not exist
      std::string const dirName =
          ::getDatabaseDirName(name, std::to_string(dbId));
      auto res = createApplicationDirectory(dirName, appPath, true);

      if (res != TRI_ERROR_NO_ERROR) {
        THROW_ARANGO_EXCEPTION(res);
      }
    }

    if (!_engine->inRecovery()) {
      if (!ServerState::instance()->isCoordinator() && _replicationFeature) {
        _replicationFeature->startApplier(vocbase.get());
      }

      // increase reference counter
      bool result = vocbase->use();
      TRI_ASSERT(result);
    }

    std::lock_guard lock{_databasesMutex};
    auto prev = _databases.load();

    auto next = _databases.make(prev);
    next->insert(std::make_pair(name, vocbase.get()));

    _databases.store(std::move(next));
    waitUnique(prev);
  }  // release _databaseCreateLock

  // write marker into log
  Result res;

  if (!_engine->inRecovery()) {
    res = _engine->writeCreateDatabaseMarker(dbId, markerBuilder.slice());
  }

  result = vocbase.release();

  if (versionTracker() != nullptr) {
    versionTracker()->track("create database");
  }

  return res;
}

/// @brief drop database
ErrorCode DatabaseFeature::dropDatabase(std::string_view name,
                                        bool removeAppsDirectory) {
  if (name == StaticStrings::SystemDatabase) {
    // prevent deletion of system database
    return TRI_ERROR_FORBIDDEN;
  }

  auto res = TRI_ERROR_NO_ERROR;
  {
    std::lock_guard lock{_databasesMutex};

    auto prev = _databases.load();
    decltype(_databases.create()) next;

    auto it = prev->find(name);

    if (it == prev->end()) {
      return TRI_ERROR_ARANGO_DATABASE_NOT_FOUND;
    }

    TRI_vocbase_t* vocbase = it->second;

    // call LogicalDataSource::drop() to allow instances to clean up
    // internal state (e.g. for LogicalView implementations)
    TRI_vocbase_t::dataSourceVisitor visitor =
        [&res, &name](arangodb::LogicalDataSource& dataSource) -> bool {
      // skip LogicalCollection since their internal state is always in the
      // StorageEngine (optimization)
      if (arangodb::LogicalDataSource::Category::kCollection ==
          dataSource.category()) {
        return true;
      }

      auto result = dataSource.drop();

      if (!result.ok()) {
        res = result.errorNumber();
        LOG_TOPIC("c44cb", ERR, arangodb::Logger::FIXME)
            << "failed to drop DataSource '" << dataSource.name()
            << "' while dropping database '" << name
            << "': " << result.errorNumber() << " " << result.errorMessage();
      }

      return true;  // try next DataSource
    };

    // acquires a write lock to avoid potential deadlocks
    vocbase->visitDataSources(visitor);

    if (TRI_ERROR_NO_ERROR != res) {
      return res;
    }

    next = _databases.make(prev);
    next->erase(name);

    _droppedDatabases.insert(vocbase);

    TRI_ASSERT(vocbase != nullptr);
    TRI_ASSERT(vocbase->id() != 0);

    _databases.store(std::move(next));
    waitUnique(prev);

    TRI_ASSERT(!vocbase->isSystem());
    // mark as deleted
    // it is fine to do this here already, because the vocbase cannot be deleted
    // while we are still holding the _databasesMutex. the DatabaseManagerThread
    // can only pick a database for deletion once it is in _droppedDatabases
    // *AND* it has acquired the _databasesMutex.
    bool result = vocbase->markAsDropped();
    TRI_ASSERT(result);

    vocbase->setIsOwnAppsDirectory(removeAppsDirectory);

    // invalidate all entries for the database
    arangodb::aql::QueryCache::instance()->invalidate(vocbase);

    if (server().hasFeature<arangodb::iresearch::IResearchAnalyzerFeature>()) {
      server()
          .getFeature<arangodb::iresearch::IResearchAnalyzerFeature>()
          .invalidate(*vocbase);
    }

    auto queryRegistry = QueryRegistryFeature::registry();
    if (queryRegistry != nullptr) {
      queryRegistry->destroy(vocbase->name());
    }
    // TODO Temporary fix, this full method needs to be unified.
    try {
      vocbase->cursorRepository()->garbageCollect(true);
    } catch (...) {
    }

    res = _engine->prepareDropDatabase(*vocbase).errorNumber();
  }
  // must not use the database after here, as it may now be
  // deleted by the DatabaseManagerThread!

  if (versionTracker() != nullptr) {
    versionTracker()->track("drop database");
  }

  return res;
}

/// @brief drops an existing database
ErrorCode DatabaseFeature::dropDatabase(TRI_voc_tick_t id,
                                        bool removeAppsDirectory) {
  std::string name;

  // find database by name
  {
    auto databases = _databases.load();

    for (auto& p : *databases) {
      TRI_vocbase_t* vocbase = p.second;

      if (vocbase->id() == id) {
        name = vocbase->name();
        break;
      }
    }
  }

  if (name.empty()) {
    return TRI_ERROR_ARANGO_DATABASE_NOT_FOUND;
  }
  // and call the regular drop function
  return dropDatabase(name, removeAppsDirectory);
}

std::vector<TRI_voc_tick_t> DatabaseFeature::getDatabaseIds(
    bool includeSystem) {
  std::vector<TRI_voc_tick_t> ids;

  {
    auto databases = _databases.load();

    ids.reserve(databases->size());

    for (auto& p : *databases) {
      TRI_vocbase_t* vocbase = p.second;
      TRI_ASSERT(vocbase != nullptr);
      if (vocbase->isDropped()) {
        continue;
      }
      if (includeSystem || vocbase->name() != StaticStrings::SystemDatabase) {
        ids.emplace_back(vocbase->id());
      }
    }
  }

  return ids;
}

/// @brief return the list of all database names
std::vector<std::string> DatabaseFeature::getDatabaseNames() {
  std::vector<std::string> names;

  {
    auto databases = _databases.load();

    names.reserve(databases->size());

    for (auto& p : *databases) {
      TRI_vocbase_t* vocbase = p.second;
      TRI_ASSERT(vocbase != nullptr);
      if (vocbase->isDropped()) {
        continue;
      }
      names.emplace_back(vocbase->name());
    }
  }

  std::sort(names.begin(), names.end());

  return names;
}

/// @brief return the list of all database names for a user
std::vector<std::string> DatabaseFeature::getDatabaseNamesForUser(
    std::string const& username) {
  std::vector<std::string> names;

  AuthenticationFeature* af = AuthenticationFeature::instance();
  {
    auto databases = _databases.load();

    for (auto& p : *databases) {
      TRI_vocbase_t* vocbase = p.second;
      TRI_ASSERT(vocbase != nullptr);
      if (vocbase->isDropped()) {
        continue;
      }

      if (af->isActive() && af->userManager() != nullptr) {
        auto level =
            af->userManager()->databaseAuthLevel(username, vocbase->name());
        if (level == auth::Level::NONE) {  // hide dbs without access
          continue;
        }
      }

      names.emplace_back(vocbase->name());
    }
  }

  std::sort(names.begin(), names.end());

  return names;
}

/// @brief return the list of all database names
void DatabaseFeature::inventory(
    VPackBuilder& result, TRI_voc_tick_t maxTick,
    std::function<bool(arangodb::LogicalCollection const*)> const& nameFilter) {
  result.openObject();
  {
    auto databases = _databases.load();

    for (auto& p : *databases) {
      TRI_vocbase_t* vocbase = p.second;
      TRI_ASSERT(vocbase != nullptr);
      if (vocbase->isDropped()) {
        continue;
      }

      result.add(vocbase->name(), VPackValue(VPackValueType::Object));
      result.add("id", VPackValue(std::to_string(vocbase->id())));
      result.add("name", VPackValue(vocbase->name()));
      vocbase->inventory(result, maxTick, nameFilter);
      result.close();
    }
  }
  result.close();
}

VocbasePtr DatabaseFeature::useDatabase(std::string_view name) const {
  auto databases = _databases.load();

  if (auto const it = databases->find(name); it != databases->end()) {
    TRI_vocbase_t* vocbase = it->second;
    if (vocbase->use()) {
      return VocbasePtr{vocbase};
    }
  }

  return nullptr;
}

VocbasePtr DatabaseFeature::useDatabase(TRI_voc_tick_t id) const {
  auto databases = _databases.load();

  for (auto& p : *databases) {
    TRI_vocbase_t* vocbase = p.second;

    if (vocbase->id() == id) {
      if (vocbase->use()) {
        return VocbasePtr{vocbase};
      }
      break;
    }
  }

  return nullptr;
}

/// @brief lookup a database by its name, not increasing its reference count
TRI_vocbase_t* DatabaseFeature::lookupDatabase(std::string_view name) const {
  if (name.empty()) {
    return nullptr;
  }

  auto databases = _databases.load();

  // database names with a number in front are invalid names
  if (name[0] >= '0' && name[0] <= '9') {
    TRI_voc_tick_t id = NumberUtils::atoi_zero<TRI_voc_tick_t>(
        name.data(), name.data() + name.size());
    for (auto& p : *databases) {
      TRI_vocbase_t* vocbase = p.second;
      if (vocbase->id() == id) {
        return vocbase;
      }
    }
  } else {
    for (auto& p : *databases) {
      TRI_vocbase_t* vocbase = p.second;
      if (name == vocbase->name()) {
        return vocbase;
      }
    }
  }

  return nullptr;
}

std::string DatabaseFeature::translateCollectionName(
    std::string_view dbName, std::string_view collectionName) {
  auto databases = _databases.load();
  auto itr = databases->find(dbName);

  if (itr == databases->end()) {
    return std::string();
  }

  auto* vocbase = itr->second;
  TRI_ASSERT(vocbase != nullptr);

  if (ServerState::instance()->isCoordinator()) {
    CollectionNameResolver resolver(*vocbase);

    return resolver.getCollectionNameCluster(
        DataSourceId{NumberUtils::atoi_zero<DataSourceId::BaseType>(
            collectionName.data(),
            collectionName.data() + collectionName.size())});
  } else {
    auto collection = vocbase->lookupCollection(collectionName);

    return collection ? collection->name() : std::string();
  }
}

void DatabaseFeature::enumerateDatabases(
    std::function<void(TRI_vocbase_t& vocbase)> const& func) {
  auto databases = _databases.load();

  for (auto& p : *databases) {
    TRI_vocbase_t* vocbase = p.second;
    // iterate over all databases
    TRI_ASSERT(vocbase != nullptr);
    func(*vocbase);
  }
}

TRI_vocbase_t& arangodb::DatabaseFeature::getCalculationVocbase() {
  TRI_ASSERT(calculationVocbase);
  return *calculationVocbase;
}

void DatabaseFeature::stopAppliers() {
  // stop the replication appliers so all replication transactions can end
  if (_replicationFeature == nullptr) {
    return;
  }

  std::lock_guard lock{_databasesMutex};
  auto databases = _databases.load();

  for (auto& p : *databases) {
    TRI_vocbase_t* vocbase = p.second;
    TRI_ASSERT(vocbase != nullptr);
    if (!ServerState::instance()->isCoordinator()) {
      _replicationFeature->stopApplier(vocbase);
    }
  }
}

/// @brief close all opened databases
void DatabaseFeature::closeOpenDatabases() {
  std::unique_lock lock{_databasesMutex};

  // Build the new value:
  auto databases = _databases.load();

  // Replace the old by the new:
  _databases.store(_databases.create());
  waitUnique(databases);
  lock.unlock();

  // Now it is safe to destroy the old databases:
  for (auto& p : *databases) {
    TRI_vocbase_t* vocbase = p.second;
    TRI_ASSERT(vocbase != nullptr);
    vocbase->shutdown();

    delete vocbase;
  }
}

/// @brief create base app directory
ErrorCode DatabaseFeature::createBaseApplicationDirectory(
    std::string const& appPath, std::string const& type) {
  auto res = TRI_ERROR_NO_ERROR;
  std::string path = arangodb::basics::FileUtils::buildFilename(appPath, type);

  if (!TRI_IsDirectory(path.c_str())) {
    std::string errorMessage;
    long systemError;
    res = TRI_CreateDirectory(path.c_str(), systemError, errorMessage);

    if (res == TRI_ERROR_NO_ERROR) {
      LOG_TOPIC("e6460", INFO, arangodb::Logger::FIXME)
          << "created base application directory '" << path << "'";
    } else {
      if ((res != TRI_ERROR_FILE_EXISTS) || (!TRI_IsDirectory(path.c_str()))) {
        LOG_TOPIC("5a0b4", ERR, arangodb::Logger::FIXME)
            << "unable to create base application directory " << errorMessage;
      } else {
        LOG_TOPIC("0a25f", INFO, arangodb::Logger::FIXME)
            << "someone else created base application directory '" << path
            << "'";
        res = TRI_ERROR_NO_ERROR;
      }
    }
  }

  return res;
}

/// @brief create app subdirectory for a database
ErrorCode DatabaseFeature::createApplicationDirectory(
    std::string const& name, std::string const& basePath, bool removeExisting) {
  if (basePath.empty()) {
    return TRI_ERROR_NO_ERROR;
  }

  if (!_dealer->isEnabled()) {
    // no JavaScript enabled - no need to create the js/apps directory/ies
    return TRI_ERROR_NO_ERROR;
  }

  std::string const path = basics::FileUtils::buildFilename(
      basics::FileUtils::buildFilename(basePath, "_db"), name);

  if (TRI_IsDirectory(path.c_str())) {
    // directory already exists
    // this can happen if a database is dropped and quickly recreated
    if (!removeExisting) {
      return TRI_ERROR_NO_ERROR;
    }

    if (!basics::FileUtils::listFiles(path).empty()) {
      LOG_TOPIC("56fc7", INFO, arangodb::Logger::FIXME)
          << "forcefully removing existing application directory '" << path
          << "' for database '" << name << "'";
      // removing is best effort. if it does not succeed, we can still
      // go on creating the it
      TRI_RemoveDirectory(path.c_str());
    }
  }

  // directory does not yet exist - this should be the standard case
  long systemError;
  std::string errorMessage;
  auto res =
      TRI_CreateRecursiveDirectory(path.c_str(), systemError, errorMessage);

  if (res == TRI_ERROR_NO_ERROR) {
    LOG_TOPIC("6745a", TRACE, arangodb::Logger::FIXME)
        << "created application directory '" << path << "' for database '"
        << name << "'";
  } else if (res == TRI_ERROR_FILE_EXISTS) {
    LOG_TOPIC("2a78e", INFO, arangodb::Logger::FIXME)
        << "unable to create application directory '" << path
        << "' for database '" << name << "': " << errorMessage;
    res = TRI_ERROR_NO_ERROR;
  } else {
    LOG_TOPIC("36682", ERR, arangodb::Logger::FIXME)
        << "unable to create application directory '" << path
        << "' for database '" << name << "': " << errorMessage;
  }

  return res;
}

/// @brief iterate over all databases in the databases directory and open them
ErrorCode DatabaseFeature::iterateDatabases(VPackSlice const& databases) {
  std::string const appPath = _dealer->appPath();

  auto res = TRI_ERROR_NO_ERROR;

  // open databases in defined order
  std::lock_guard lock{_databasesMutex};

  auto prev = _databases.load();
  auto next = _databases.make(prev);

  ServerState::RoleEnum role = arangodb::ServerState::instance()->getRole();

  for (VPackSlice it : VPackArrayIterator(databases)) {
    TRI_ASSERT(it.isObject());
    LOG_TOPIC("95f68", TRACE, Logger::FIXME)
        << "processing database: " << it.toJson();

    VPackSlice deleted = it.get("deleted");
    if (deleted.isBoolean() && deleted.getBoolean()) {
      // ignore deleted databases here
      continue;
    }

    std::string const databaseName = it.get("name").copyString();
    std::string const id = VelocyPackHelper::getStringValue(it, "id", "");
    std::string const dirName = ::getDatabaseDirName(databaseName, id);

    // create app directory for database if it does not exist
    res = createApplicationDirectory(dirName, appPath, false);

    if (res != TRI_ERROR_NO_ERROR) {
      break;
    }

    // open the database and scan collections in it

    // try to open this database
    CreateDatabaseInfo info(server(), ExecContext::current());
    // set strict validation for database options to false.
    // we don't want the server start to fail here in case some
    // invalid settings are present
    info.strictValidation(false);
    auto res = info.load(it, VPackSlice::emptyArraySlice());

    if (res.fail()) {
      std::string errorMsg;
      if (res.is(TRI_ERROR_ARANGO_DATABASE_NAME_INVALID)) {
        // special case: if we find an invalid database name during startup,
        // we will give the user some hint how to fix it
        errorMsg.append(res.errorMessage());
        errorMsg.append(": '").append(databaseName).append("'");
        // check if the name would be allowed when using extended names
        if (DatabaseNameValidator::isAllowedName(
                /*isSystem*/ false, /*extendedNames*/ true, databaseName)) {
          errorMsg.append(
              ". This database name would be allowed when using the "
              "extended naming convention for databases, which is "
              "currently disabled. The extended naming convention can "
              "be enabled via the startup option "
              "`--database.extended-names-databases true`");
        }
      } else {
        errorMsg.append("when opening database '")
            .append(databaseName)
            .append("': ");
        errorMsg.append(res.errorMessage());
      }

      res.reset(res.errorNumber(), std::move(errorMsg));
      THROW_ARANGO_EXCEPTION(res);
    }

    auto database = _engine->openDatabase(std::move(info), _upgrade);

    if (!ServerState::isCoordinator(role) && !ServerState::isAgent(role)) {
      try {
        database->addReplicationApplier();
      } catch (std::exception const& ex) {
        LOG_TOPIC("ff848", FATAL, arangodb::Logger::FIXME)
            << "initializing replication applier for database '"
            << database->name() << "' failed: " << ex.what();
        FATAL_ERROR_EXIT();
      }
    }
    next->insert(std::make_pair(database->name(), database.get()));
    database.release();
  }

  _databases.store(std::move(next));
  waitUnique(prev);

  return res;
}

/// @brief close all dropped databases
void DatabaseFeature::closeDroppedDatabases() {
  std::unique_lock lock{_databasesMutex};
  // take a copy
  auto dropped = std::move(_droppedDatabases);
  _droppedDatabases.clear();
  lock.unlock();

  auto guard = scopeGuard([&dropped]() noexcept {
    for (auto p : dropped) {
      delete p;
    }
  });

  if (!ServerState::instance()->isCoordinator()) {
    return;
  }

  for (auto p : dropped) {
    p->shutdown();
  }
}

void DatabaseFeature::verifyAppPaths() {
  // create shared application directory js/apps
  if (!_dealer->isEnabled()) {
    // no JavaScript enabled - no need to create the js/apps directory/ies
    return;
  }

  auto appPath = _dealer->appPath();

  if (!appPath.empty() && !TRI_IsDirectory(appPath.c_str())) {
    long systemError;
    std::string errorMessage;
    auto res = TRI_CreateRecursiveDirectory(appPath.c_str(), systemError,
                                            errorMessage);

    if (res == TRI_ERROR_NO_ERROR) {
      LOG_TOPIC("1bf74", INFO, arangodb::Logger::FIXME)
          << "created --javascript.app-path directory '" << appPath << "'";
    } else {
      LOG_TOPIC("52bd5", ERR, arangodb::Logger::FIXME)
          << "unable to create --javascript.app-path directory '" << appPath
          << "': " << errorMessage;
      THROW_ARANGO_EXCEPTION(res);
    }
  }

  // create subdirectory js/apps/_db if not yet present
  auto res = createBaseApplicationDirectory(appPath, "_db");

  if (res != TRI_ERROR_NO_ERROR) {
    LOG_TOPIC("610c7", ERR, arangodb::Logger::FIXME)
        << "unable to initialize databases: " << TRI_errno_string(res);
    THROW_ARANGO_EXCEPTION(res);
  }
}

/// @brief activates deadlock detection in all existing databases
void DatabaseFeature::enableDeadlockDetection() {
  auto databases = _databases.load();

  for (auto& p : *databases) {
    TRI_vocbase_t* vocbase = p.second;
    TRI_ASSERT(vocbase != nullptr);

    vocbase->_deadlockDetector.enabled(true);
  }
}<|MERGE_RESOLUTION|>--- conflicted
+++ resolved
@@ -272,157 +272,6 @@
   }
 }
 
-<<<<<<< HEAD
-struct HeartbeatTimescale {
-  static arangodb::metrics::LogScale<double> scale() {
-    return {10.0, 0.0, 1000000.0, 8};
-  }
-};
-
-DECLARE_HISTOGRAM(arangodb_ioheartbeat_duration, HeartbeatTimescale,
-                  "Time to execute the io heartbeat once [us]");
-DECLARE_COUNTER(arangodb_ioheartbeat_failures_total,
-                "Total number of failures in IO heartbeat");
-DECLARE_COUNTER(arangodb_ioheartbeat_delays_total,
-                "Total number of delays in IO heartbeat");
-
-/// IO check thread main loop
-/// The purpose of this thread is to try to perform a simple IO write
-/// operation on the database volume regularly. We need visibility in
-/// production if IO is slow or not possible at all.
-IOHeartbeatThread::IOHeartbeatThread(Server& server,
-                                     metrics::MetricsFeature& metricsFeature,
-                                     DatabasePathFeature& databasePathFeature)
-    : ServerThread<ArangodServer>(server, "IOHeartbeat"),
-      _databasePathFeature(databasePathFeature),
-      _exeTimeHistogram(metricsFeature.add(arangodb_ioheartbeat_duration{})),
-      _failures(metricsFeature.add(arangodb_ioheartbeat_failures_total{})),
-      _delays(metricsFeature.add(arangodb_ioheartbeat_delays_total{})) {}
-
-IOHeartbeatThread::~IOHeartbeatThread() { shutdown(); }
-
-void IOHeartbeatThread::run() {
-  std::string testFilePath = FileUtils::buildFilename(
-      _databasePathFeature.directory(), "TestFileIOHeartbeat");
-  std::string testFileContent = "This is just an I/O test.\n";
-
-  LOG_TOPIC("66665", DEBUG, Logger::ENGINES) << "IOHeartbeatThread: running...";
-
-  while (true) {
-    try {  // protect thread against any exceptions
-      if (isStopping()) {
-        // done
-        break;
-      }
-
-      LOG_TOPIC("66659", DEBUG, Logger::ENGINES)
-          << "IOHeartbeat: testing to write/read/remove " << testFilePath;
-      // We simply write a file and sync it to disk in the database
-      // directory and then read it and then delete it again:
-      auto start1 = std::chrono::steady_clock::now();
-      bool trouble = false;
-      try {
-        FileUtils::spit(testFilePath, testFileContent, true);
-      } catch (std::exception const& exc) {
-        ++_failures;
-        LOG_TOPIC("66663", INFO, Logger::ENGINES)
-            << "IOHeartbeat: exception when writing test file: " << exc.what();
-        trouble = true;
-      }
-      auto finish = std::chrono::steady_clock::now();
-      std::chrono::duration<double> dur = finish - start1;
-      bool delayed = dur > std::chrono::seconds(1);
-      if (trouble || delayed) {
-        if (delayed) {
-          ++_delays;
-        }
-        LOG_TOPIC("66662", INFO, Logger::ENGINES)
-            << "IOHeartbeat: trying to write test file took "
-            << std::chrono::duration_cast<std::chrono::microseconds>(dur)
-                   .count()
-            << " microseconds.";
-      }
-
-      // Read the file if we can reasonably assume it is there:
-      if (!trouble) {
-        auto start = std::chrono::steady_clock::now();
-        try {
-          std::string content = FileUtils::slurp(testFilePath);
-          if (content != testFileContent) {
-            LOG_TOPIC("66660", INFO, Logger::ENGINES)
-                << "IOHeartbeat: read content of test file was not as "
-                   "expected, found:'"
-                << content << "', expected: '" << testFileContent << "'";
-            trouble = true;
-            ++_failures;
-          }
-        } catch (std::exception const& exc) {
-          ++_failures;
-          LOG_TOPIC("66661", INFO, Logger::ENGINES)
-              << "IOHeartbeat: exception when reading test file: "
-              << exc.what();
-          trouble = true;
-        }
-        auto finish = std::chrono::steady_clock::now();
-        std::chrono::duration<double> dur = finish - start;
-        bool delayed = dur > std::chrono::seconds(1);
-        if (trouble || delayed) {
-          if (delayed) {
-            ++_delays;
-          }
-          LOG_TOPIC("66669", INFO, Logger::ENGINES)
-              << "IOHeartbeat: trying to read test file took "
-              << std::chrono::duration_cast<std::chrono::microseconds>(dur)
-                     .count()
-              << " microseconds.";
-        }
-
-        // And remove it again:
-        start = std::chrono::steady_clock::now();
-        ErrorCode err = FileUtils::remove(testFilePath);
-        if (err != TRI_ERROR_NO_ERROR) {
-          ++_failures;
-          LOG_TOPIC("66670", INFO, Logger::ENGINES)
-              << "IOHeartbeat: error when removing test file: " << err;
-          trouble = true;
-        }
-        finish = std::chrono::steady_clock::now();
-        dur = finish - start;
-        delayed = dur > std::chrono::seconds(1);
-        if (trouble || delayed) {
-          if (delayed) {
-            ++_delays;
-          }
-          LOG_TOPIC("66671", INFO, Logger::ENGINES)
-              << "IOHeartbeat: trying to remove test file took "
-              << std::chrono::duration_cast<std::chrono::microseconds>(dur)
-                     .count()
-              << " microseconds.";
-        }
-      }
-
-      // Total duration and update histogram:
-      dur = finish - start1;
-      _exeTimeHistogram.count(static_cast<double>(
-          std::chrono::duration_cast<std::chrono::microseconds>(dur).count()));
-
-      std::unique_lock<std::mutex> guard(_mutex);
-      if (trouble) {
-        // In case of trouble, we retry more quickly, since we want to
-        // have a record when the trouble has actually stopped!
-        _cv.wait_for(guard, checkIntervalTrouble);
-      } else {
-        _cv.wait_for(guard, checkIntervalNormal);
-      }
-    } catch (...) {
-    }
-    // next iteration
-  }
-  LOG_TOPIC("66664", DEBUG, Logger::ENGINES) << "IOHeartbeatThread: stopped.";
-}
-
-=======
->>>>>>> 3b5c0992
 DatabaseFeature::DatabaseFeature(Server& server)
     : ArangodFeature{server, *this} {
   setOptional(false);
