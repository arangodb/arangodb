--- conflicted
+++ resolved
@@ -93,10 +93,6 @@
 std::unique_ptr<TRI_vocbase_t> calculationVocbase;
 }  // namespace
 
-<<<<<<< HEAD
-/// @brief database manager thread main loop
-/// the purpose of this thread is to physically remove directories of databases
-/// that have been dropped
 DatabaseManagerThread::DatabaseManagerThread(Server& server,
                                              DatabaseFeature& databaseFeature,
                                              StorageEngine& engine,
@@ -105,38 +101,20 @@
       _databaseFeature(databaseFeature),
       _engine(engine),
       _dealer(dealer) {}
-=======
-DatabaseManagerThread::DatabaseManagerThread(Server& server)
-    : ServerThread<ArangodServer>(server, "DatabaseManager") {}
->>>>>>> d88c1d9e
 
 DatabaseManagerThread::~DatabaseManagerThread() { shutdown(); }
 
 void DatabaseManagerThread::run() {
-<<<<<<< HEAD
   int cleanupCycles = 0;
 
-=======
-  auto& feature = server().getFeature<DatabaseFeature>();
-  auto& dealer = server().getFeature<V8DealerFeature>();
-  int cleanupCycles = 0;
-
-  auto& engine = server().getFeature<EngineSelectorFeature>().engine();
-
->>>>>>> d88c1d9e
   while (true) {
     try {
       // if we find a database to delete, it will be automatically deleted at
       // the end of this scope
       std::unique_ptr<TRI_vocbase_t> database;
       {
-<<<<<<< HEAD
         std::lock_guard lock{_databaseFeature._databasesMutex};
         auto& dropped = _databaseFeature._droppedDatabases;
-=======
-        std::lock_guard lock{feature._databasesMutex};
-        auto& dropped = feature._droppedDatabases;
->>>>>>> d88c1d9e
         // check if we have to drop some database
         for (auto it = dropped.begin(), end = dropped.end(); it != end; ++it) {
           TRI_ASSERT(*it != nullptr);
@@ -153,46 +131,10 @@
       }
 
       if (database != nullptr) {
-<<<<<<< HEAD
-        if (!ServerState::instance()->isCoordinator()) {
-          TRI_ASSERT(!database->isSystem());
-
-          if (_dealer.isEnabled()) {
-            // remove apps directory for database
-            std::string const& appPath = _dealer.appPath();
-            if (database->isOwnAppsDirectory() && !appPath.empty()) {
-              std::lock_guard lockCreate{_databaseFeature._databaseCreateLock};
-
-              // but only if nobody re-created a database with the same name!
-              std::lock_guard lock{_databaseFeature._databasesMutex};
-
-              TRI_vocbase_t* newInstance =
-                  _databaseFeature.lookupDatabase(database->name());
-              TRI_ASSERT(newInstance == nullptr ||
-                         newInstance->id() != database->id());
-              if (newInstance == nullptr) {
-                std::string const dirName = ::getDatabaseDirName(
-                    database->name(), std::to_string(database->id()));
-                std::string path = arangodb::basics::FileUtils::buildFilename(
-                    arangodb::basics::FileUtils::buildFilename(appPath, "_db"),
-                    dirName);
-
-                if (TRI_IsDirectory(path.c_str())) {
-                  LOG_TOPIC("041b1", TRACE, arangodb::Logger::FIXME)
-                      << "removing app directory '" << path << "' of database '"
-                      << database->name() << "'";
-
-                  TRI_RemoveDirectory(path.c_str());
-                }
-              }
-            }
-          }
-=======
         TRI_ASSERT(!database->isSystem());
         if (ServerState::instance()->isCoordinator()) {
           continue;  // TODO(MBkkt) Why do we have this thread on Coordinator?
         }
->>>>>>> d88c1d9e
 
         auto r = basics::catchVoidToResult([&] { database->shutdown(); });
         if (!r.ok()) {
@@ -201,56 +143,30 @@
               << "': " << r.errorMessage();
         }
 
-<<<<<<< HEAD
-          // destroy all items in the QueryRegistry for this database
-          auto queryRegistry = QueryRegistryFeature::registry();
-          if (queryRegistry != nullptr) {
-            // but only if nobody re-created a database with the same name!
-            std::lock_guard lock{_databaseFeature._databasesMutex};
-            TRI_vocbase_t* newInstance =
-                _databaseFeature.lookupDatabase(database->name());
-            TRI_ASSERT(newInstance == nullptr ||
-                       newInstance->id() != database->id());
-
-            if (newInstance == nullptr) {
-=======
         iresearch::cleanupDatabase(*database);
 
         auto* queryRegistry = QueryRegistryFeature::registry();
-        if (dealer.isEnabled() || queryRegistry != nullptr) {
+        if (_dealer.isEnabled() || queryRegistry != nullptr) {
           // TODO(MBkkt) Why shouldn't we remove database data
           //  if exists database with same name?
-          std::lock_guard lockCreate{feature._databaseCreateLock};
+          std::lock_guard lockCreate{_databaseFeature._databaseCreateLock};
           // there is single thread which removes databases, so it's safe
-          auto* same = feature.lookupDatabase(database->name());
+          auto* same = _databaseFeature.lookupDatabase(database->name());
           TRI_ASSERT(same == nullptr || same->id() != database->id());
           if (same == nullptr) {
-            if (dealer.isEnabled()) {
-              dealer.cleanupDatabase(*database);
+            if (_dealer.isEnabled()) {
+              _dealer.cleanupDatabase(*database);
             }
             if (queryRegistry != nullptr) {
->>>>>>> d88c1d9e
               queryRegistry->destroy(database->name());
             }
           }
         }
 
-<<<<<<< HEAD
-          try {
-            Result res = _engine.dropDatabase(*database);
-            if (res.fail()) {
-              LOG_TOPIC("fb244", ERR, Logger::FIXME)
-                  << "dropping database '" << database->name()
-                  << "' failed: " << res.errorMessage();
-            }
-          } catch (std::exception const& ex) {
-            LOG_TOPIC("d30a2", ERR, Logger::FIXME)
-=======
         try {
-          r = engine.dropDatabase(*database);
+          r = _engine.dropDatabase(*database);
           if (!r.ok()) {
             LOG_TOPIC("fb244", ERR, Logger::FIXME)
->>>>>>> d88c1d9e
                 << "dropping database '" << database->name()
                 << "' failed: " << r.errorMessage();
           }
@@ -283,11 +199,7 @@
         if (++cleanupCycles >= 10) {
           cleanupCycles = 0;
 
-<<<<<<< HEAD
           auto databases = _databaseFeature._databases.load();
-=======
-          auto databases = feature._databases.load();
->>>>>>> d88c1d9e
 
           bool force = isStopping();
           for (auto& p : *databases) {
@@ -445,14 +357,8 @@
   }
 
   // scan all databases
-<<<<<<< HEAD
   VPackBuilder builder;
   _engine->getDatabases(builder);
-=======
-  velocypack::Builder builder;
-  auto& engine = server().getFeature<EngineSelectorFeature>().engine();
-  engine.getDatabases(builder);
->>>>>>> d88c1d9e
 
   TRI_ASSERT(builder.slice().isArray());
 
@@ -777,25 +683,11 @@
       vocbase->_deadlockDetector.enabled(
           !ServerState::instance()->isRunningInCluster());
 
-<<<<<<< HEAD
-      // create application directories
-      auto appPath = _dealer->appPath();
-
-      // create app directory for database if it does not exist
-      std::string const dirName =
-          ::getDatabaseDirName(name, std::to_string(dbId));
-      auto res = createApplicationDirectory(dirName, appPath, true);
-
-      if (res != TRI_ERROR_NO_ERROR) {
-        THROW_ARANGO_EXCEPTION(res);
-=======
-      auto& dealer = server().getFeature<V8DealerFeature>();
-      if (dealer.isEnabled()) {
-        auto r = dealer.createDatabase(name, std::to_string(dbId), true);
+      if (_dealer.isEnabled()) {
+        auto r = _dealer.createDatabase(name, std::to_string(dbId), true);
         if (r != TRI_ERROR_NO_ERROR) {
           THROW_ARANGO_EXCEPTION(r);
         }
->>>>>>> d88c1d9e
       }
     }
 
@@ -1179,103 +1071,7 @@
   }
 }
 
-<<<<<<< HEAD
-/// @brief create base app directory
-ErrorCode DatabaseFeature::createBaseApplicationDirectory(
-    std::string const& appPath, std::string const& type) {
-  auto res = TRI_ERROR_NO_ERROR;
-  std::string path = arangodb::basics::FileUtils::buildFilename(appPath, type);
-
-  if (!TRI_IsDirectory(path.c_str())) {
-    std::string errorMessage;
-    long systemError;
-    res = TRI_CreateDirectory(path.c_str(), systemError, errorMessage);
-
-    if (res == TRI_ERROR_NO_ERROR) {
-      LOG_TOPIC("e6460", INFO, arangodb::Logger::FIXME)
-          << "created base application directory '" << path << "'";
-    } else {
-      if ((res != TRI_ERROR_FILE_EXISTS) || (!TRI_IsDirectory(path.c_str()))) {
-        LOG_TOPIC("5a0b4", ERR, arangodb::Logger::FIXME)
-            << "unable to create base application directory " << errorMessage;
-      } else {
-        LOG_TOPIC("0a25f", INFO, arangodb::Logger::FIXME)
-            << "someone else created base application directory '" << path
-            << "'";
-        res = TRI_ERROR_NO_ERROR;
-      }
-    }
-  }
-
-  return res;
-}
-
-/// @brief create app subdirectory for a database
-ErrorCode DatabaseFeature::createApplicationDirectory(
-    std::string const& name, std::string const& basePath, bool removeExisting) {
-  if (basePath.empty()) {
-    return TRI_ERROR_NO_ERROR;
-  }
-
-  if (!_dealer->isEnabled()) {
-    // no JavaScript enabled - no need to create the js/apps directory/ies
-    return TRI_ERROR_NO_ERROR;
-  }
-
-  std::string const path = basics::FileUtils::buildFilename(
-      basics::FileUtils::buildFilename(basePath, "_db"), name);
-
-  if (TRI_IsDirectory(path.c_str())) {
-    // directory already exists
-    // this can happen if a database is dropped and quickly recreated
-    if (!removeExisting) {
-      return TRI_ERROR_NO_ERROR;
-    }
-
-    if (!basics::FileUtils::listFiles(path).empty()) {
-      LOG_TOPIC("56fc7", INFO, arangodb::Logger::FIXME)
-          << "forcefully removing existing application directory '" << path
-          << "' for database '" << name << "'";
-      // removing is best effort. if it does not succeed, we can still
-      // go on creating the it
-      TRI_RemoveDirectory(path.c_str());
-    }
-  }
-
-  // directory does not yet exist - this should be the standard case
-  long systemError;
-  std::string errorMessage;
-  auto res =
-      TRI_CreateRecursiveDirectory(path.c_str(), systemError, errorMessage);
-
-  if (res == TRI_ERROR_NO_ERROR) {
-    LOG_TOPIC("6745a", TRACE, arangodb::Logger::FIXME)
-        << "created application directory '" << path << "' for database '"
-        << name << "'";
-  } else if (res == TRI_ERROR_FILE_EXISTS) {
-    LOG_TOPIC("2a78e", INFO, arangodb::Logger::FIXME)
-        << "unable to create application directory '" << path
-        << "' for database '" << name << "': " << errorMessage;
-    res = TRI_ERROR_NO_ERROR;
-  } else {
-    LOG_TOPIC("36682", ERR, arangodb::Logger::FIXME)
-        << "unable to create application directory '" << path
-        << "' for database '" << name << "': " << errorMessage;
-  }
-
-  return res;
-}
-
-/// @brief iterate over all databases in the databases directory and open them
-ErrorCode DatabaseFeature::iterateDatabases(VPackSlice const& databases) {
-  std::string const appPath = _dealer->appPath();
-=======
 ErrorCode DatabaseFeature::iterateDatabases(velocypack::Slice databases) {
-  auto& dealer = server().getFeature<V8DealerFeature>();
-
-  StorageEngine& engine = server().getFeature<EngineSelectorFeature>().engine();
->>>>>>> d88c1d9e
-
   auto r = TRI_ERROR_NO_ERROR;
 
   // open databases in defined order
@@ -1385,46 +1181,6 @@
   }
 }
 
-<<<<<<< HEAD
-void DatabaseFeature::verifyAppPaths() {
-  // create shared application directory js/apps
-  if (!_dealer->isEnabled()) {
-    // no JavaScript enabled - no need to create the js/apps directory/ies
-    return;
-  }
-
-  auto appPath = _dealer->appPath();
-
-  if (!appPath.empty() && !TRI_IsDirectory(appPath.c_str())) {
-    long systemError;
-    std::string errorMessage;
-    auto res = TRI_CreateRecursiveDirectory(appPath.c_str(), systemError,
-                                            errorMessage);
-
-    if (res == TRI_ERROR_NO_ERROR) {
-      LOG_TOPIC("1bf74", INFO, arangodb::Logger::FIXME)
-          << "created --javascript.app-path directory '" << appPath << "'";
-    } else {
-      LOG_TOPIC("52bd5", ERR, arangodb::Logger::FIXME)
-          << "unable to create --javascript.app-path directory '" << appPath
-          << "': " << errorMessage;
-      THROW_ARANGO_EXCEPTION(res);
-    }
-  }
-
-  // create subdirectory js/apps/_db if not yet present
-  auto res = createBaseApplicationDirectory(appPath, "_db");
-
-  if (res != TRI_ERROR_NO_ERROR) {
-    LOG_TOPIC("610c7", ERR, arangodb::Logger::FIXME)
-        << "unable to initialize databases: " << TRI_errno_string(res);
-    THROW_ARANGO_EXCEPTION(res);
-  }
-}
-
-/// @brief activates deadlock detection in all existing databases
-=======
->>>>>>> d88c1d9e
 void DatabaseFeature::enableDeadlockDetection() {
   auto databases = _databases.load();
 
