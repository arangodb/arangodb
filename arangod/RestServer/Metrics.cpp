////////////////////////////////////////////////////////////////////////////////
/// DISCLAIMER
///
/// Copyright 2014-2020 ArangoDB GmbH, Cologne, Germany
/// Copyright 2004-2014 triAGENS GmbH, Cologne, Germany
///
/// Licensed under the Apache License, Version 2.0 (the "License");
/// you may not use this file except in compliance with the License.
/// You may obtain a copy of the License at
///
///     http://www.apache.org/licenses/LICENSE-2.0
///
/// Unless required by applicable law or agreed to in writing, software
/// distributed under the License is distributed on an "AS IS" BASIS,
/// WITHOUT WARRANTIES OR CONDITIONS OF ANY KIND, either express or implied.
/// See the License for the specific language governing permissions and
/// limitations under the License.
///
/// Copyright holder is ArangoDB GmbH, Cologne, Germany
///
/// @author Kaveh Vahedipour
////////////////////////////////////////////////////////////////////////////////

#include "Metrics.h"
#include "Logger/LogMacros.h"
#include "Logger/Logger.h"
#include "Basics/debugging.h"
#include "Basics/StringUtils.h"
#include <type_traits>

using namespace arangodb;

std::ostream& operator<< (std::ostream& o, Metrics::counter_type const& s) {
  o << s.load();
  return o;
}

std::ostream& operator<< (std::ostream& o, Counter const& s) {
  o << s.load();
  return o;
}

std::ostream& operator<< (std::ostream& o, Metrics::hist_type const& v) {
  o << "[";
  for (size_t i = 0; i < v.size(); ++i) {
    if (i > 0) { o << ", "; }
    o << v.load(i);
  }
  o << "]";
  return o;
}

std::string cleanDocs(std::string const& docs) {
  // We need to trim whitespace front and back, and to quote newlines
  // and backslashes:
  std::string s = arangodb::basics::StringUtils::trim(docs);
  s = arangodb::basics::StringUtils::replace(s, "\\", "\\\\");
  s = arangodb::basics::StringUtils::replace(s, "\n", "\\n");
  return s;
}

Metric::Metric(std::string const& name, std::string const& help, std::string const& docs, std::string const& labels)
  : _name(name), _help(help), _docs(docs.empty() ? help : cleanDocs(docs)), _labels(labels) {};

Metric::~Metric() = default;

std::string const& Metric::docs() const { return _docs; }
std::string const& Metric::help() const { return _help; }
std::string const& Metric::name() const { return _name; }
std::string const& Metric::labels() const { return _labels; }

Counter& Counter::operator++() {
  count();
  return *this;
}

Counter& Counter::operator++(int n) {
  count(1);
  return *this;
}

Counter& Counter::operator+=(uint64_t const& n) {
  count(n);
  return *this;
}

Counter& Counter::operator=(uint64_t const& n) {
  store(n);
  return *this;
}

void Counter::count() {
  ++_b;
}

void Counter::count(uint64_t n) {
  _b += n;
}

std::ostream& Counter::print(std::ostream& o) const {
  o << _c;
  return o;
}

uint64_t Counter::load() const {
  _b.push();
  return _c.load();
}

void Counter::store(uint64_t const& n) {
  _c.exchange(n);
}

void Counter::toPrometheus(std::string& result, bool withDocs) const {
  _b.push();
  result += "\n#TYPE " + name() + " counter\n";
<<<<<<< HEAD
  result += "#HELP " + name() + " " + (withDocs ? docs() : help()) + "\n";
  result += name() + "{" + labels() + "} " + std::to_string(load()) + "\n";
=======
  result += "#HELP " + name() + " " + help() + "\n";
  result += name();
  if (!labels().empty()) {
    result += "{" + labels() + "}";
  }
  result += " " + std::to_string(load()) + "\n";
>>>>>>> dc2f0766
}

Counter::Counter(
  uint64_t const& val, std::string const& name, std::string const& help,
  std::string const& docs, std::string const& labels) :
  Metric(name, help, docs, labels), _c(val), _b(_c) {}

Counter::~Counter() { _b.push(); }
<|MERGE_RESOLUTION|>--- conflicted
+++ resolved
@@ -114,17 +114,12 @@
 void Counter::toPrometheus(std::string& result, bool withDocs) const {
   _b.push();
   result += "\n#TYPE " + name() + " counter\n";
-<<<<<<< HEAD
   result += "#HELP " + name() + " " + (withDocs ? docs() : help()) + "\n";
-  result += name() + "{" + labels() + "} " + std::to_string(load()) + "\n";
-=======
-  result += "#HELP " + name() + " " + help() + "\n";
   result += name();
   if (!labels().empty()) {
     result += "{" + labels() + "}";
   }
   result += " " + std::to_string(load()) + "\n";
->>>>>>> dc2f0766
 }
 
 Counter::Counter(
