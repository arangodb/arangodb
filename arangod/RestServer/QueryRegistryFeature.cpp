--- conflicted
+++ resolved
@@ -177,11 +177,7 @@
                      .setIntroducedIn(30800);
 
   options->addOption("--query.memory-limit",
-<<<<<<< HEAD
                      "memory threshold per AQL query (in bytes, 0 = no limit)",
-=======
-                     "memory limit per AQL query (in bytes, 0 = no limit)",
->>>>>>> e95de58c
                      new UInt64Parameter(&_queryMemoryLimit, PhysicalMemory::getValue()),
                      arangodb::options::makeDefaultFlags(arangodb::options::Flags::Dynamic));
   
@@ -334,13 +330,11 @@
 }
 
 void QueryRegistryFeature::prepare() {
-<<<<<<< HEAD
   // set the global memory limit
   GlobalResourceMonitor::instance().memoryLimit(_queryGlobalMemoryLimit);
   // prepare gauge value
   _globalQueryMemoryLimit = _queryGlobalMemoryLimit;
 
-=======
   // note that options() can be a nullptr during unit testing
   if (server().options() != nullptr &&
       !server().options()->processingResult().touched("--query.memory-limit")) {
@@ -349,7 +343,6 @@
         << "to modify this value, please adjust the startup option `--query.memory-limit`";
   }
   
->>>>>>> e95de58c
   if (ServerState::instance()->isCoordinator()) {
     // turn the query cache off on the coordinator, as it is not implemented
     // for the cluster
