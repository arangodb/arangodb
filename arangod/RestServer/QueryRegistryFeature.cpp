--- conflicted
+++ resolved
@@ -174,10 +174,9 @@
   // cap the value somehow. creating this many plans really does not make sense
   _maxQueryPlans = std::min(_maxQueryPlans, decltype(_maxQueryPlans)(1024));
   
-<<<<<<< HEAD
   _maxParallelism = std::clamp(_maxParallelism, static_cast<uint64_t>(1),
                                static_cast<uint64_t>(NumberOfCores::getValue()));
-=======
+                               
   if (_queryRegistryTTL <= 0) {
     TRI_ASSERT(ServerState::instance()->getRole() != ServerState::ROLE_UNDEFINED);
     // set to default value based on instance type
@@ -188,7 +187,6 @@
   aql::QueryOptions::defaultMaxNumberOfPlans = _maxQueryPlans;
   aql::QueryOptions::defaultTtl = _queryRegistryTTL;
   aql::QueryOptions::defaultFailOnWarning = _failOnWarning;
->>>>>>> 9ebf16ec
 }
 
 void QueryRegistryFeature::prepare() {
