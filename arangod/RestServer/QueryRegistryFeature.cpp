--- conflicted
+++ resolved
@@ -330,17 +330,14 @@
 }
 
 void QueryRegistryFeature::prepare() {
-<<<<<<< HEAD
   // set the global memory limit
   GlobalResourceMonitor::instance().memoryLimit(_queryGlobalMemoryLimit);
   // prepare gauge value
   _globalQueryMemoryLimit = _queryGlobalMemoryLimit;
-=======
-#ifndef ARANGODB_USE_GOOGLE_TESTS  
+  
+#ifndef ARANGODB_USE_GOOGLE_TESTS
   // we are now intentionally not printing this message during testing,
   // because otherwise it would be printed a *lot* of times
->>>>>>> e59f1a13
-
   // note that options() can be a nullptr during unit testing
   if (server().options() != nullptr &&
       !server().options()->processingResult().touched("--query.memory-limit")) {
