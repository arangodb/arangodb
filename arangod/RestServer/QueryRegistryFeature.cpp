////////////////////////////////////////////////////////////////////////////////
/// DISCLAIMER
///
/// Copyright 2014-2023 ArangoDB GmbH, Cologne, Germany
/// Copyright 2004-2014 triAGENS GmbH, Cologne, Germany
///
/// Licensed under the Apache License, Version 2.0 (the "License");
/// you may not use this file except in compliance with the License.
/// You may obtain a copy of the License at
///
///     http://www.apache.org/licenses/LICENSE-2.0
///
/// Unless required by applicable law or agreed to in writing, software
/// distributed under the License is distributed on an "AS IS" BASIS,
/// WITHOUT WARRANTIES OR CONDITIONS OF ANY KIND, either express or implied.
/// See the License for the specific language governing permissions and
/// limitations under the License.
///
/// Copyright holder is ArangoDB GmbH, Cologne, Germany
///
/// @author Dr. Frank Celler
////////////////////////////////////////////////////////////////////////////////

#include <algorithm>

#include "QueryRegistryFeature.h"

#include "ApplicationFeatures/ApplicationServer.h"
#include "Aql/Query.h"
#include "Aql/QueryCache.h"
#include "Aql/QueryRegistry.h"
#include "Basics/GlobalResourceMonitor.h"
#include "Basics/NumberOfCores.h"
#include "Basics/PhysicalMemory.h"
#include "Basics/application-exit.h"
#include "Cluster/ServerState.h"
#include "FeaturePhases/ClusterFeaturePhase.h"
#include "Logger/LogMacros.h"
#include "Logger/Logger.h"
#include "Logger/LoggerStream.h"
#include "ProgramOptions/ProgramOptions.h"
#include "ProgramOptions/Section.h"
#include "Metrics/CounterBuilder.h"
#include "Metrics/GaugeBuilder.h"
#include "Metrics/HistogramBuilder.h"
#include "Metrics/LogScale.h"
#include "Metrics/MetricsFeature.h"

using namespace arangodb;
using namespace arangodb::application_features;
using namespace arangodb::basics;
using namespace arangodb::options;

namespace {

uint64_t defaultMemoryLimit(uint64_t available, double reserveFraction,
                            double percentage) {
  if (available == 0) {
    // we don't know how much memory is available, so we cannot do any sensible
    // calculation
    return 0;
  }

  // this function will produce the following results for a reserveFraction of
  // 0.2 and a percentage of 0.75 for some common available memory values:
  //
  //    Available memory:            0      (0MiB)  Limit:            0
  //    unlimited, %mem:  n/a Available memory:    134217728    (128MiB)  Limit:
  //    33554432     (32MiB), %mem: 25.0 Available memory:    268435456 (256MiB)
  //    Limit:     67108864     (64MiB), %mem: 25.0 Available memory: 536870912
  //    (512MiB)  Limit:    201326592    (192MiB), %mem: 37.5 Available memory:
  //    805306368    (768MiB)  Limit:    402653184    (384MiB), %mem: 50.0
  //    Available memory:   1073741824   (1024MiB)  Limit:    603979776
  //    (576MiB), %mem: 56.2 Available memory:   2147483648   (2048MiB)  Limit:
  //    1288490189   (1228MiB), %mem: 60.0 Available memory:   4294967296
  //    (4096MiB)  Limit:   2576980377   (2457MiB), %mem: 60.0 Available memory:
  //    8589934592   (8192MiB)  Limit:   5153960755   (4915MiB), %mem: 60.0
  //    Available memory:  17179869184  (16384MiB)  Limit:  10307921511
  //    (9830MiB), %mem: 60.0 Available memory:  25769803776  (24576MiB)  Limit:
  //    15461882265  (14745MiB), %mem: 60.0 Available memory:  34359738368
  //    (32768MiB)  Limit:  20615843021  (19660MiB), %mem: 60.0 Available
  //    memory:  42949672960  (40960MiB)  Limit:  25769803776  (24576MiB),
  //    %mem: 60.0 Available memory:  68719476736  (65536MiB)  Limit:
  //    41231686041  (39321MiB), %mem: 60.0 Available memory: 103079215104
  //    (98304MiB)  Limit:  61847529063  (58982MiB), %mem: 60.0 Available
  //    memory: 137438953472 (131072MiB)  Limit:  82463372083  (78643MiB),
  //    %mem: 60.0 Available memory: 274877906944 (262144MiB)  Limit:
  //    164926744167 (157286MiB), %mem: 60.0 Available memory: 549755813888
  //    (524288MiB)  Limit: 329853488333 (314572MiB), %mem: 60.0

  // for a reserveFraction of 0.05 and a percentage of 0.95 it will produce:
  //
  //    Available memory:            0      (0MiB)  Limit:            0
  //    unlimited, %mem:  n/a Available memory:    134217728    (128MiB)  Limit:
  //    33554432     (32MiB), %mem: 25.0 Available memory:    268435456 (256MiB)
  //    Limit:     67108864     (64MiB), %mem: 25.0 Available memory: 536870912
  //    (512MiB)  Limit:    255013683    (243MiB), %mem: 47.5 Available memory:
  //    805306368    (768MiB)  Limit:    510027366    (486MiB), %mem: 63.3
  //    Available memory:   1073741824   (1024MiB)  Limit:    765041049
  //    (729MiB), %mem: 71.2 Available memory:   2147483648   (2048MiB)  Limit:
  //    1785095782   (1702MiB), %mem: 83.1 Available memory:   4294967296
  //    (4096MiB)  Limit:   3825205248   (3648MiB), %mem: 89.0 Available memory:
  //    8589934592   (8192MiB)  Limit:   7752415969   (7393MiB), %mem: 90.2
  //    Available memory:  17179869184  (16384MiB)  Limit:  15504831938
  //    (14786MiB), %mem: 90.2 Available memory:  25769803776  (24576MiB) Limit:
  //    23257247908  (22179MiB), %mem: 90.2 Available memory:  34359738368
  //    (32768MiB)  Limit:  31009663877  (29573MiB), %mem: 90.2 Available
  //    memory:  42949672960  (40960MiB)  Limit:  38762079846  (36966MiB),
  //    %mem: 90.2 Available memory:  68719476736  (65536MiB)  Limit:
  //    62019327755  (59146MiB), %mem: 90.2 Available memory: 103079215104
  //    (98304MiB)  Limit:  93028991631  (88719MiB), %mem: 90.2 Available
  //    memory: 137438953472 (131072MiB)  Limit: 124038655509 (118292MiB),
  //    %mem: 90.2 Available memory: 274877906944 (262144MiB)  Limit:
  //    248077311017 (236584MiB), %mem: 90.2 Available memory: 549755813888
  //    (524288MiB)  Limit: 496154622034 (473169MiB), %mem: 90.2

  // reserveFraction% of RAM will be considered as a reserve
  uint64_t reserve = static_cast<uint64_t>(available * reserveFraction);

  // minimum reserve memory is 256MB
  reserve = std::max<uint64_t>(reserve, static_cast<uint64_t>(256) << 20);

  double f = double(1.0) - (double(reserve) / double(available));
  double dyn = (double(available) * f * percentage);
  if (dyn < 0.0) {
    dyn = 0.0;
  }

  return std::max(static_cast<uint64_t>(dyn),
                  static_cast<uint64_t>(0.25 * available));
}

}  // namespace

namespace arangodb {

std::atomic<aql::QueryRegistry*> QueryRegistryFeature::QUERY_REGISTRY{nullptr};

struct QueryTimeScale {
  static metrics::LogScale<double> scale() { return {2., 0.0, 50.0, 20}; }
};
struct SlowQueryTimeScale {
  static metrics::LogScale<double> scale() { return {2., 1.0, 2000.0, 10}; }
};

DECLARE_COUNTER(arangodb_aql_all_query_total,
                "Total number of AQL queries finished");
DECLARE_HISTOGRAM(arangodb_aql_query_time, QueryTimeScale,
                  "Execution time histogram for all AQL queries [s]");
DECLARE_HISTOGRAM(arangodb_aql_slow_query_time, SlowQueryTimeScale,
                  "Execution time histogram for slow AQL queries [s]");
DECLARE_COUNTER(arangodb_aql_total_query_time_msec_total,
                "Total execution time of all AQL queries [ms]");
DECLARE_GAUGE(arangodb_aql_current_query, uint64_t,
              "Current number of AQL queries executing");
DECLARE_GAUGE(
    arangodb_aql_global_memory_usage, uint64_t,
    "Total memory usage of all AQL queries executing [bytes], granularity: " +
        std::to_string(ResourceMonitor::chunkSize) + " bytes steps");
DECLARE_GAUGE(arangodb_aql_global_memory_limit, uint64_t,
              "Total memory limit for all AQL queries combined [bytes]");
DECLARE_COUNTER(arangodb_aql_global_query_memory_limit_reached_total,
                "Number of global AQL query memory limit violations");
DECLARE_COUNTER(arangodb_aql_local_query_memory_limit_reached_total,
                "Number of local AQL query memory limit violations");
DECLARE_GAUGE(arangodb_aql_cursors_active, uint64_t,
              "Total amount of active AQL query results cursors");
DECLARE_GAUGE(arangodb_aql_cursors_memory_usage, uint64_t,
              "Total memory usage of active query result cursors");

QueryRegistryFeature::QueryRegistryFeature(Server& server,
                                           metrics::MetricsFeature& metrics)
    : ArangodFeature{server, *this},
      _trackingEnabled(true),
      _trackSlowQueries(true),
      _trackQueryString(true),
      _trackBindVars(true),
      _trackDataSources(false),
      _failOnWarning(aql::QueryOptions::defaultFailOnWarning),
      _requireWith(false),
      _queryCacheIncludeSystem(false),
      _queryMemoryLimitOverride(true),
#ifdef USE_ENTERPRISE
      _smartJoins(true),
      _parallelizeTraversals(true),
#endif
      _allowCollectionsInExpressions(false),
      _logFailedQueries(false),
      _maxQueryStringLength(4096),
      _maxCollectionsPerQuery(2048),
      _peakMemoryUsageThreshold(1073741824),  // 1GB
      _queryGlobalMemoryLimit(
          defaultMemoryLimit(PhysicalMemory::getValue(), 0.1, 0.90)),
      _queryMemoryLimit(
          defaultMemoryLimit(PhysicalMemory::getValue(), 0.2, 0.75)),
      _maxDNFConditionMembers(aql::QueryOptions::defaultMaxDNFConditionMembers),
      _queryMaxRuntime(aql::QueryOptions::defaultMaxRuntime),
      _maxQueryPlans(aql::QueryOptions::defaultMaxNumberOfPlans),
      _maxNodesPerCallstack(aql::QueryOptions::defaultMaxNodesPerCallstack),
      _queryCacheMaxResultsCount(0),
      _queryCacheMaxResultsSize(0),
      _queryCacheMaxEntrySize(0),
      _maxParallelism(4),
      _slowQueryThreshold(10.0),
      _slowStreamingQueryThreshold(10.0),
      _queryRegistryTTL(0.0),
      _queryCacheMode("off"),
      _queryTimes(metrics.add(arangodb_aql_query_time{})),
      _slowQueryTimes(metrics.add(arangodb_aql_slow_query_time{})),
      _totalQueryExecutionTime(
          metrics.add(arangodb_aql_total_query_time_msec_total{})),
      _queriesCounter(metrics.add(arangodb_aql_all_query_total{})),
      _runningQueries(metrics.add(arangodb_aql_current_query{})),
      _globalQueryMemoryUsage(metrics.add(arangodb_aql_global_memory_usage{})),
      _globalQueryMemoryLimit(metrics.add(arangodb_aql_global_memory_limit{})),
      _globalQueryMemoryLimitReached(
          metrics.add(arangodb_aql_global_query_memory_limit_reached_total{})),
      _localQueryMemoryLimitReached(
<<<<<<< HEAD
          metrics.add(arangodb_aql_local_query_memory_limit_reached_total{})) {
=======
          server.getFeature<metrics::MetricsFeature>().add(
              arangodb_aql_local_query_memory_limit_reached_total{})),
      _activeCursors(server.getFeature<metrics::MetricsFeature>().add(
          arangodb_aql_cursors_active{})),
      _cursorsMemoryUsage(server.getFeature<metrics::MetricsFeature>().add(
          arangodb_aql_cursors_memory_usage{})) {
>>>>>>> 9aac5844
  static_assert(
      Server::isCreatedAfter<QueryRegistryFeature, metrics::MetricsFeature>());

  setOptional(false);
#ifdef USE_V8
  startsAfter<V8FeaturePhase>();
#else
  startsAfter<application_features::ClusterFeaturePhase>();
#endif

  auto properties = arangodb::aql::QueryCache::instance()->properties();
  _queryCacheMaxResultsCount = properties.maxResultsCount;
  _queryCacheMaxResultsSize = properties.maxResultsSize;
  _queryCacheMaxEntrySize = properties.maxEntrySize;
  _queryCacheIncludeSystem = properties.includeSystem;
}

void QueryRegistryFeature::collectOptions(
    std::shared_ptr<ProgramOptions> options) {
  options->addSection("query", "AQL queries");

  options->addOldOption("database.query-cache-mode", "query.cache-mode");
  options->addOldOption("database.query-cache-max-results",
                        "query.cache-entries");
  options->addOldOption("database.disable-query-tracking", "query.tracking");

  options
      ->addOption("--query.global-memory-limit",
                  "The memory threshold for all AQL queries combined "
                  "(in bytes, 0 = no limit).",
                  new UInt64Parameter(&_queryGlobalMemoryLimit,
                                      PhysicalMemory::getValue()),
                  arangodb::options::makeDefaultFlags(
                      arangodb::options::Flags::Dynamic))
      .setIntroducedIn(30800)
      .setLongDescription(R"(You can use this option to set a limit on the
combined estimated memory usage of all AQL queries (in bytes). If this option
has a value of `0`, then no global memory limit is in place. This is also the
default value and the same behavior as in version 3.7 and older.

If you set this option to a value greater than zero, then the total memory usage
of all AQL queries is limited approximately to the configured value. The limit
is enforced by each server node in a cluster independently, i.e. it can be set
separately for Coordinators, DB-Servers etc. The memory usage of a query that
runs on multiple servers in parallel is not summed up, but tracked separately on
each server.

If a memory allocation in a query would lead to the violation of the configured
global memory limit, then the query is aborted with error code 32
("resource limit exceeded").

The global memory limit is approximate, in the same fashion as the per-query
memory limit exposed by the option `--query.memory-limit` is. The global memory
tracking has a granularity of 32 KiB chunks.

If both, `--query.global-memory-limit` and `--query.memory-limit`, are set, you
must set the former at least as high as the latter.)");

  options
      ->addOption(
          "--query.memory-limit",
          "The memory threshold per AQL query (in bytes, 0 = no limit).",
          new UInt64Parameter(&_queryMemoryLimit, PhysicalMemory::getValue()),
          arangodb::options::makeDefaultFlags(
              arangodb::options::Flags::Dynamic))
      .setLongDescription(R"(The default maximum amount of memory (in bytes)
that a single AQL query can use. When a single AQL query reaches the specified
limit value, the query is aborted with a *resource limit exceeded* exception.
In a cluster, the memory accounting is done per server, so the limit value is
effectively a memory limit per query per server node.

Some operations, namely calls to AQL functions and their intermediate results, 
are not properly tracked.

You can override the limit by setting the `memoryLimit` option for individual
queries when running them. Overriding the per-query limit value is only possible
if the `--query.memory-limit-override` option is set to `true`.

The default per-query memory limit value in version 3.8 and later depends on
the amount of available RAM. In version 3.7 and older, the default value was
`0`, meaning "unlimited".

The default values are:

```
Available memory:            0      (0MiB)  Limit:            0   unlimited, %mem:  n/a
Available memory:    134217728    (128MiB)  Limit:     33554432     (32MiB), %mem: 25.0
Available memory:    268435456    (256MiB)  Limit:     67108864     (64MiB), %mem: 25.0
Available memory:    536870912    (512MiB)  Limit:    201326592    (192MiB), %mem: 37.5
Available memory:    805306368    (768MiB)  Limit:    402653184    (384MiB), %mem: 50.0
Available memory:   1073741824   (1024MiB)  Limit:    603979776    (576MiB), %mem: 56.2
Available memory:   2147483648   (2048MiB)  Limit:   1288490189   (1228MiB), %mem: 60.0
Available memory:   4294967296   (4096MiB)  Limit:   2576980377   (2457MiB), %mem: 60.0
Available memory:   8589934592   (8192MiB)  Limit:   5153960755   (4915MiB), %mem: 60.0
Available memory:  17179869184  (16384MiB)  Limit:  10307921511   (9830MiB), %mem: 60.0
Available memory:  25769803776  (24576MiB)  Limit:  15461882265  (14745MiB), %mem: 60.0
Available memory:  34359738368  (32768MiB)  Limit:  20615843021  (19660MiB), %mem: 60.0
Available memory:  42949672960  (40960MiB)  Limit:  25769803776  (24576MiB), %mem: 60.0
Available memory:  68719476736  (65536MiB)  Limit:  41231686041  (39321MiB), %mem: 60.0
Available memory: 103079215104  (98304MiB)  Limit:  61847529063  (58982MiB), %mem: 60.0
Available memory: 137438953472 (131072MiB)  Limit:  82463372083  (78643MiB), %mem: 60.0
Available memory: 274877906944 (262144MiB)  Limit: 164926744167 (157286MiB), %mem: 60.0
Available memory: 549755813888 (524288MiB)  Limit: 329853488333 (314572MiB), %mem: 60.0
```

You can set a global memory limit for the total memory used by all AQL queries
that currently execute via the `--query.global-memory-limit` option.

From ArangoDB 3.8 on, the per-query memory tracking has a granularity of 32 KB 
chunks. That means checking for memory limits such as "1" (e.g. for testing) 
may not make a query fail if the total memory allocations in the query don't 
exceed 32 KiB. The effective lowest memory limit value that can be enforced is
thus 32 KiB. Memory limit values higher than 32 KiB will be checked whenever the
total memory allocations cross a 32 KiB boundary.)");

  options
      ->addOption("--query.memory-limit-override",
                  "Allow increasing the per-query memory limits for individual "
                  "queries.",
                  new BooleanParameter(&_queryMemoryLimitOverride))
      .setIntroducedIn(30800)
      .setLongDescription(R"(You can use this option to control whether
individual AQL queries can increase their memory limit via the `memoryLimit`
query option. This is the default, so a query that increases its memory limit is
allowed to use more memory than set via the `--query.memory-limit` startup
option value.

If the option is set to `false`, individual queries can only lower their maximum
allowed memory usage but not increase it.)");

  options
      ->addOption(
          "--query.max-runtime",
          "The runtime threshold for AQL queries (in seconds, 0 = no limit).",
          new DoubleParameter(&_queryMaxRuntime, /*base*/ 1.0,
                              /*minValue*/ 0.0))
      .setLongDescription(R"(Sets a default maximum runtime for AQL queries.

The default value is `0`, meaning that the runtime of AQL queries is not
limited. If you set it to any positive value, it restricts the runtime of all
AQL queries, unless you override it with the `maxRuntime` query option on a
per-query basis.

If a query exceeds the configured runtime, it is killed on the next occasion
when the query checks its own status. Killing is best effort-based, so it is not
guaranteed that a query will no longer than exactly the configured amount of
time.

**Warning**: This option affects all queries in all databases, including queries
issued for administration and database-internal purposes.)");

  options->addOption("--query.tracking", "Whether to track queries.",
                     new BooleanParameter(&_trackingEnabled));

  options->addOption("--query.tracking-slow-queries",
                     "Whether to track slow queries.",
                     new BooleanParameter(&_trackSlowQueries));

  options->addOption("--query.tracking-with-querystring",
                     "Whether to track the query string.",
                     new BooleanParameter(&_trackQueryString));

  options
      ->addOption("--query.tracking-with-bindvars",
                  "Whether to track bind variable of AQL queries.",
                  new BooleanParameter(&_trackBindVars))
      .setLongDescription(R"(If set to `true`, then the bind variables are
tracked and shown for all running and slow AQL queries. This also enables the
display of bind variable values in the list of cached AQL query results. This
option only has an effect if `--query.tracking` is set to `true` or if the query
results cache is used.

You can disable tracking and displaying bind variable values by setting the
option to `false`.)");

  options->addOption("--query.tracking-with-datasources",
                     "Whether to track data sources of AQL queries.",
                     new BooleanParameter(&_trackDataSources));

  options
      ->addOption("--query.fail-on-warning",
                  "Whether AQL queries should fail with errors even for "
                  "recoverable warnings.",
                  new BooleanParameter(&_failOnWarning))
      .setLongDescription(R"(If set to `true`, AQL queries that produce
warnings are instantly aborted and throw an exception. This option can be set
to catch obvious issues with AQL queries early.

If set to `false`, AQL queries that produce warnings are not aborted and return
the warnings along with the query results.

You can override the option for each individual AQL query via the
`failOnWarning` attribute.)");

  options
      ->addOption("--query.require-with",
                  "Whether AQL queries should require the "
                  "`WITH collection-name` clause even on single servers "
                  "(enable this to remove this behavior difference between "
                  "single server and cluster).",
                  new BooleanParameter(&_requireWith))
      .setIntroducedIn(30711)
      .setIntroducedIn(30800)
      .setLongDescription(R"(If set to `true`, AQL queries in single server
mode also require `WITH` clauses in AQL queries where a cluster installation
would require them.

The option is set to `false` by default, but you can turn it on in single
servers to remove this behavior difference between single servers and clusters,
making a later transition from single server to cluster easier.)");

  options
      ->addOption("--query.slow-threshold",
                  "The threshold for slow AQL queries (in seconds).",
                  new DoubleParameter(&_slowQueryThreshold))
      .setLongDescription(R"(You can control after what execution time an AQL
query is considered "slow" with this option. Any slow queries that exceed the
specified execution time are logged when they are finished.

You can turn off the tracking of slow queries entirely by setting the option
`--query.tracking` to `false`.)");

  options
      ->addOption("--query.slow-streaming-threshold",
                  "The threshold for slow streaming AQL queries "
                  "(in seconds).",
                  new DoubleParameter(&_slowStreamingQueryThreshold))
      .setLongDescription(R"(You can control after what execution time
streaming AQL queries are considered "slow" with this option. It exists to give
streaming queries a separate, potentially higher timeout value than for regular
queries. Streaming queries are often executed in lockstep with application data
processing logic, which then also accounts for the queries' runtime. It is thus
expected that the lifetime of streaming queries is longer than for regular
queries.)");

  options
      ->addOption("--query.cache-mode",
                  "The mode for the AQL query result cache. Can be \"on\", "
                  "\"off\", or \"demand\".",
                  new StringParameter(&_queryCacheMode))
      .setLongDescription(R"(Toggles the AQL query results cache behavior.
The possible values are:

- `off`: do not use query results cache
- `on`: always use query results cache, except for queries that have their
  `cache` attribute set to `false`
- `demand`: use query results cache only for queries that have their `cache`
  attribute set to `true`)");

  options
      ->addOption(
          "--query.cache-entries",
          "The maximum number of results in query result cache per database.",
          new UInt64Parameter(&_queryCacheMaxResultsCount))
      .setLongDescription(R"(If a query is eligible for caching and the number
of items in the database's query cache is equal to this threshold value, another
cached query result is removed from the cache.

This option only has an effect if the query cache mode is set to either `on` or
`demand`.)");

  options
      ->addOption("--query.cache-entries-max-size",
                  "The maximum cumulated size of results in the query result "
                  "cache per database (in bytes).",
                  new UInt64Parameter(&_queryCacheMaxResultsSize))
      .setLongDescription(R"(When a query result is inserted into the query
results cache, it is checked if the total size of cached results would exceed
this value, and if so, another cached query result is removed from the cache
before a new one is inserted.

This option only has an effect if the query cache mode is set to either `on` or
`demand`.)");

  options
      ->addOption("--query.cache-entry-max-size",
                  "The maximum size of an individual result entry in query "
                  "result cache (in bytes).",
                  new UInt64Parameter(&_queryCacheMaxEntrySize))
      .setLongDescription(R"(Query results are only eligible for caching if
their size does not exceed this setting's value.)");

  options
      ->addOption("--query.cache-include-system-collections",
                  "Whether to include system collection queries in "
                  "the query result cache.",
                  new BooleanParameter(&_queryCacheIncludeSystem))
      .setLongDescription(R"(Not storing these results is normally beneficial
if you use the query results cache, as queries on system collections are
internal to ArangoDB and use space in the query results cache unnecessarily.)");

  options
      ->addOption(
          "--query.optimizer-max-plans",
          "The maximum number of query plans to create for a query.",
          new UInt64Parameter(&_maxQueryPlans, /*base*/ 1, /*minValue*/ 1))
      .setLongDescription(R"(You can control how many different query execution
plans the AQL query optimizer generates at most for any given AQL query with
this option. Normally, the AQL query optimizer generates a single execution plan
per AQL query, but there are some cases in which it creates multiple competing
plans.

More plans can lead to better optimized queries. However, plan creation has its
costs. The more plans are created and shipped through the optimization pipeline,
the more time is spent in the optimizer. You can lower the number to make the
optimizer stop creating additional plans when it has already created enough
plans.

Note that this setting controls the default maximum number of plans to create.
The value can still be adjusted on a per-query basis by setting the
`maxNumberOfPlans` attribute for individual queries.)");

  options
      ->addOption("--query.max-nodes-per-callstack",
                  "The maximum number of execution nodes on the callstack "
                  "before splitting the remaining nodes into a separate thread",
                  new UInt64Parameter(&_maxNodesPerCallstack),
                  arangodb::options::makeDefaultFlags(
                      arangodb::options::Flags::Uncommon))
      .setIntroducedIn(30900);

  options->addOption(
      "--query.registry-ttl",
      "The default time-to-live of cursors and query snippets (in seconds). "
      "If set to 0 or lower, the value defaults to 30 for single server "
      "instances and 600 for Coordinator instances.",
      new DoubleParameter(&_queryRegistryTTL),
      arangodb::options::makeDefaultFlags(arangodb::options::Flags::Uncommon));

#ifdef USE_ENTERPRISE
  options->addOption("--query.smart-joins",
                     "Whether to enable the SmartJoins query optimization.",
                     new BooleanParameter(&_smartJoins),
                     arangodb::options::makeDefaultFlags(
                         arangodb::options::Flags::Uncommon,
                         arangodb::options::Flags::Enterprise));

  options->addOption("--query.parallelize-traversals",
                     "Whether to enable traversal parallelization.",
                     new BooleanParameter(&_parallelizeTraversals),
                     arangodb::options::makeDefaultFlags(
                         arangodb::options::Flags::Uncommon,
                         arangodb::options::Flags::Enterprise));

  // this is an Enterprise-only option
  // in Community Edition, _maxParallelism will stay at its default value
  // (currently 4), but will not be used.
  options->addOption(
      "--query.max-parallelism",
      "The maximum number of threads to use for a single query; the "
      "actual query execution may use less depending on various factors.",
      new UInt64Parameter(&_maxParallelism),
      arangodb::options::makeDefaultFlags(
          arangodb::options::Flags::Uncommon,
          arangodb::options::Flags::Enterprise));
#endif

  options
      ->addOption("--query.allow-collections-in-expressions",
                  "Allow full collections to be used in AQL expressions.",
                  new BooleanParameter(&_allowCollectionsInExpressions),
                  arangodb::options::makeDefaultFlags(
                      arangodb::options::Flags::DefaultNoComponents,
                      arangodb::options::Flags::OnCoordinator,
                      arangodb::options::Flags::OnSingle,
                      arangodb::options::Flags::Uncommon))
      .setIntroducedIn(30800)
      .setDeprecatedIn(30900)
      .setLongDescription(R"(If set to `true`, using collection names in
arbitrary places in AQL expressions is allowed, although using collection names
like this is very likely unintended.

For example, consider the following query:

```aql
FOR doc IN collection RETURN collection
```

Here, the collection name is `collection`, and its usage in the `FOR` loop is
intended and valid. However, `collection` is also used in the `RETURN`
statement, which is legal but potentially unintended. It should likely be
`RETURN doc` or `RETURN doc.someAttribute` instead. Otherwise, the entire
collection is materialized and returned as many times as there are documents in
the collection. This can take a long time and even lead to out-of-memory crashes
in the worst case.

If you set the option to `false`, such unintentional usage of collection names
in queries is prohibited, and instead makes the query fail with error 1568
("collection used as expression operand").

The default value of the option was `true` in v3.8, meaning that potentially
unintended usage of collection names in queries were still allowed. In v3.9,
the default value changes to `false`. The option is also deprecated from
3.9.0 on and will be removed in future versions. From then on, unintended
usage of collection names will always be disallowed.)");

  options
      ->addOption("--query.max-artifact-log-length",
                  "The maximum length of query strings and bind parameter "
                  "values in logs before they get truncated.",
                  new SizeTParameter(&_maxQueryStringLength),
                  arangodb::options::makeFlags(
                      arangodb::options::Flags::DefaultNoComponents,
                      arangodb::options::Flags::OnAgent,
                      arangodb::options::Flags::OnCoordinator,
                      arangodb::options::Flags::OnSingle))
      .setIntroducedIn(30905)
      .setIntroducedIn(31002)
      .setLongDescription(R"(This option allows you to truncate overly long
query strings and bind parameter values to a reasonable length in log files.)");

  options
      ->addOption("--query.log-memory-usage-threshold",
                  "Log queries that have a peak memory usage larger than this "
                  "threshold.",
                  new UInt64Parameter(&_peakMemoryUsageThreshold),
                  arangodb::options::makeFlags(
                      arangodb::options::Flags::DefaultNoComponents,
                      arangodb::options::Flags::OnAgent,
                      arangodb::options::Flags::OnCoordinator,
                      arangodb::options::Flags::OnSingle))
      .setIntroducedIn(30905)
      .setIntroducedIn(31002)
      .setLongDescription(R"(A warning is logged if queries exceed the
specified threshold. This is useful for finding queries that use a large
amount of memory.)");

  options
      ->addOption("--query.log-failed", "Whether to log failed AQL queries.",
                  new BooleanParameter(&_logFailedQueries),
                  arangodb::options::makeFlags(
                      arangodb::options::Flags::DefaultNoComponents,
                      arangodb::options::Flags::OnAgent,
                      arangodb::options::Flags::OnCoordinator,
                      arangodb::options::Flags::OnSingle))
      .setIntroducedIn(30905)
      .setIntroducedIn(31002)
      .setLongDescription(R"(If set to `true`, all failed AQL queries are
logged to the server log. You can use this option during development, or to
catch unexpected failed queries in production.)");

  options
      ->addOption(
          "--query.max-dnf-condition-members",
          "The maximum number of OR sub-nodes in the internal representation "
          "of an AQL FILTER condition.",
          new SizeTParameter(&_maxDNFConditionMembers),
          arangodb::options::makeFlags(
              arangodb::options::Flags::Uncommon,
              arangodb::options::Flags::DefaultNoComponents,
              arangodb::options::Flags::OnCoordinator,
              arangodb::options::Flags::OnSingle))
      .setIntroducedIn(31100)
      .setLongDescription(R"(Yon can use this option to limit the computation
time and memory usage when converting complex AQL FILTER conditions into the
internal DNF (disjunctive normal form) format. FILTER conditions with a lot of
logical branches (AND, OR, NOT) can take a large amount of processing time and
memory. This startup option limits the computation time and memory usage for
such conditions.

Once the threshold value is reached during the DNF conversion of a FILTER
condition, the conversion is aborted, and the query continues with a simplified
internal representation of the condition, which cannot be used for index
lookups.)");

  options
      ->addOption(
          "--query.max-collections-per-query",
          "The maximum number of collections/shards that can be used in "
          "one AQL query.",
          new SizeTParameter(&_maxCollectionsPerQuery),
          arangodb::options::makeDefaultFlags(
              arangodb::options::Flags::Uncommon,
              arangodb::options::Flags::DefaultNoComponents,
              arangodb::options::Flags::OnCoordinator,
              arangodb::options::Flags::OnSingle))
      .setIntroducedIn(31007);
}

void QueryRegistryFeature::validateOptions(
    std::shared_ptr<ProgramOptions> options) {
  if (_queryGlobalMemoryLimit > 0 &&
      _queryMemoryLimit > _queryGlobalMemoryLimit) {
    LOG_TOPIC("2af5f", FATAL, Logger::AQL)
        << "invalid value for `--query.global-memory-limit`. expecting 0 or a "
           "value >= `--query.memory-limit`";
    FATAL_ERROR_EXIT();
  }

  // cap the value somehow. creating this many plans really does not make sense
  _maxQueryPlans = std::min(_maxQueryPlans, decltype(_maxQueryPlans)(1024));

  _maxParallelism =
      std::clamp(_maxParallelism, static_cast<uint64_t>(1),
                 static_cast<uint64_t>(NumberOfCores::getValue()));

  if (_queryRegistryTTL <= 0) {
    TRI_ASSERT(ServerState::instance()->getRole() !=
               ServerState::ROLE_UNDEFINED);
    // set to default value based on instance type
    _queryRegistryTTL =
        ServerState::instance()->isSingleServer() ? 30.0 : 600.0;
  }

  TRI_ASSERT(_queryGlobalMemoryLimit == 0 ||
             _queryMemoryLimit <= _queryGlobalMemoryLimit);

  aql::QueryOptions::defaultMemoryLimit = _queryMemoryLimit;
  aql::QueryOptions::defaultMaxNumberOfPlans = _maxQueryPlans;
  aql::QueryOptions::defaultMaxNodesPerCallstack = _maxNodesPerCallstack;
  aql::QueryOptions::defaultMaxDNFConditionMembers = _maxDNFConditionMembers;
  aql::QueryOptions::defaultMaxRuntime = _queryMaxRuntime;
  aql::QueryOptions::defaultTtl = _queryRegistryTTL;
  aql::QueryOptions::defaultFailOnWarning = _failOnWarning;
  aql::QueryOptions::allowMemoryLimitOverride = _queryMemoryLimitOverride;
}

void QueryRegistryFeature::prepare() {
  // set the global memory limit
  GlobalResourceMonitor::instance().memoryLimit(_queryGlobalMemoryLimit);
  // prepare gauge value
  _globalQueryMemoryLimit = _queryGlobalMemoryLimit;

#ifndef ARANGODB_USE_GOOGLE_TESTS
  // we are now intentionally not printing this message during testing,
  // because otherwise it would be printed a *lot* of times
  // note that options() can be a nullptr during unit testing
  if (server().options() != nullptr &&
      !server().options()->processingResult().touched("--query.memory-limit")) {
    LOG_TOPIC("f6e0e", INFO, Logger::AQL)
        << "memory limit per AQL query automatically set to "
        << _queryMemoryLimit << " bytes. "
        << "to modify this value, please adjust the startup option "
           "`--query.memory-limit`";
  }
#endif

  if (ServerState::instance()->isCoordinator()) {
    // turn the query cache off on the coordinator, as it is not implemented
    // for the cluster
    _queryCacheMode = "off";
  }

  // configure the query cache
  arangodb::aql::QueryCacheProperties properties{
      arangodb::aql::QueryCache::modeString(_queryCacheMode),
      _queryCacheMaxResultsCount,
      _queryCacheMaxResultsSize,
      _queryCacheMaxEntrySize,
      _queryCacheIncludeSystem,
      _trackBindVars};
  arangodb::aql::QueryCache::instance()->properties(properties);
  // create the query registry
  _queryRegistry = std::make_unique<aql::QueryRegistry>(_queryRegistryTTL);
  QUERY_REGISTRY.store(_queryRegistry.get(), std::memory_order_release);
}

void QueryRegistryFeature::start() {}

void QueryRegistryFeature::beginShutdown() {
  TRI_ASSERT(_queryRegistry != nullptr);
  _queryRegistry->disallowInserts();
}

void QueryRegistryFeature::stop() {
  TRI_ASSERT(_queryRegistry != nullptr);
  _queryRegistry->disallowInserts();
  _queryRegistry->destroyAll();
}

void QueryRegistryFeature::unprepare() {
  // clear the query registry
  QUERY_REGISTRY.store(nullptr, std::memory_order_release);
}

void QueryRegistryFeature::updateMetrics() {
  GlobalResourceMonitor const& global = GlobalResourceMonitor::instance();
  _globalQueryMemoryUsage = global.current();
  _globalQueryMemoryLimit = global.memoryLimit();

  auto stats = global.stats();
  _globalQueryMemoryLimitReached = stats.globalLimitReached;
  _localQueryMemoryLimitReached = stats.localLimitReached;
}

void QueryRegistryFeature::trackQueryStart() noexcept { ++_runningQueries; }

void QueryRegistryFeature::trackQueryEnd(double time) {
  ++_queriesCounter;
  _queryTimes.count(time);
  _totalQueryExecutionTime += static_cast<uint64_t>(1000.0 * time);
  --_runningQueries;
}

void QueryRegistryFeature::trackSlowQuery(double time) {
  // query is already counted here as normal query, so don't count it
  // again in _queryTimes or _totalQueryExecutionTime
  _slowQueryTimes.count(time);
}

}  // namespace arangodb<|MERGE_RESOLUTION|>--- conflicted
+++ resolved
@@ -216,16 +216,9 @@
       _globalQueryMemoryLimitReached(
           metrics.add(arangodb_aql_global_query_memory_limit_reached_total{})),
       _localQueryMemoryLimitReached(
-<<<<<<< HEAD
-          metrics.add(arangodb_aql_local_query_memory_limit_reached_total{})) {
-=======
-          server.getFeature<metrics::MetricsFeature>().add(
-              arangodb_aql_local_query_memory_limit_reached_total{})),
-      _activeCursors(server.getFeature<metrics::MetricsFeature>().add(
-          arangodb_aql_cursors_active{})),
-      _cursorsMemoryUsage(server.getFeature<metrics::MetricsFeature>().add(
-          arangodb_aql_cursors_memory_usage{})) {
->>>>>>> 9aac5844
+          metrics.add(arangodb_aql_local_query_memory_limit_reached_total{})),
+      _activeCursors(metrics.add(arangodb_aql_cursors_active{})),
+      _cursorsMemoryUsage(metrics.add(arangodb_aql_cursors_memory_usage{})) {
   static_assert(
       Server::isCreatedAfter<QueryRegistryFeature, metrics::MetricsFeature>());
 
