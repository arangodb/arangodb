--- conflicted
+++ resolved
@@ -149,7 +149,6 @@
       _slowQueriesCounter(
         server.getFeature<arangodb::MetricsFeature>().add(arangodb_aql_slow_query_total{})),
       _runningQueries(
-<<<<<<< HEAD
         server.getFeature<arangodb::MetricsFeature>().gauge<uint64_t>(
           "arangodb_aql_current_query", 0, "Current number of AQL queries executing")),
       _globalQueryMemoryUsage(
@@ -160,9 +159,7 @@
         server.getFeature<arangodb::MetricsFeature>().gauge<uint64_t>(
           "arangodb_aql_global_memory_limit", 0, "Total memory limit for all AQL queries combined [bytes]")) {
   
-=======
         server.getFeature<arangodb::MetricsFeature>().add(arangodb_aql_current_query{})) {
->>>>>>> 875cfef7
   setOptional(false);
   startsAfter<V8FeaturePhase>();
 
