--- conflicted
+++ resolved
@@ -595,7 +595,6 @@
                       arangodb::options::Flags::OnSingle,
                       arangodb::options::Flags::Uncommon))
       .setIntroducedIn(30800)
-<<<<<<< HEAD
       .setDeprecatedIn(30900)
       .setLongDescription(R"(If set to `true`, using collection names in
 arbitrary places in AQL expressions is allowed, although using collection names
@@ -624,8 +623,6 @@
 the default value changes to `false`. The option is also deprecated from
 3.9.0 on and will be removed in future versions. From then on, unintended
 usage of collection names will always be disallowed.)");
-=======
-      .setDeprecatedIn(30900);
 
   options
       ->addOption("--query.max-artifact-log-length",
@@ -666,7 +663,6 @@
       .setIntroducedIn(30905)
       .setIntroducedIn(31002)
       .setIntroducedIn(31100);
->>>>>>> 667b7d9b
 }
 
 void QueryRegistryFeature::validateOptions(
