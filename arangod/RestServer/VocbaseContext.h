////////////////////////////////////////////////////////////////////////////////
/// DISCLAIMER
///
/// Copyright 2014-2017 ArangoDB GmbH, Cologne, Germany
/// Copyright 2004-2014 triAGENS GmbH, Cologne, Germany
///
/// Licensed under the Apache License, Version 2.0 (the "License");
/// you may not use this file except in compliance with the License.
/// You may obtain a copy of the License at
///
///     http://www.apache.org/licenses/LICENSE-2.0
///
/// Unless required by applicable law or agreed to in writing, software
/// distributed under the License is distributed on an "AS IS" BASIS,
/// WITHOUT WARRANTIES OR CONDITIONS OF ANY KIND, either express or implied.
/// See the License for the specific language governing permissions and
/// limitations under the License.
///
/// Copyright holder is ArangoDB GmbH, Cologne, Germany
///
/// @author Dr. Frank Celler
////////////////////////////////////////////////////////////////////////////////

#ifndef ARANGOD_REST_SERVER_VOCBASE_CONTEXT_H
#define ARANGOD_REST_SERVER_VOCBASE_CONTEXT_H 1

#include <velocypack/Builder.h>
#include <velocypack/velocypack-aliases.h>

#include "Basics/Common.h"

#include "Rest/GeneralRequest.h"
#include "Utils/ExecContext.h"

struct TRI_vocbase_t;

namespace arangodb {
<<<<<<< HEAD
class VocbaseContext : public arangodb::RequestContext {
 public:
  static double ServerSessionTtl;

 public:
=======
/// @brief just also stores the context
class VocbaseContext final : public arangodb::ExecContext {
 private:
>>>>>>> 38e9a830
  VocbaseContext(VocbaseContext const&) = delete;
  VocbaseContext& operator=(VocbaseContext const&) = delete;
  VocbaseContext(GeneralRequest*, TRI_vocbase_t*, bool isSuper,
                 AuthLevel systemLevel, AuthLevel dbLevel);

<<<<<<< HEAD
  VocbaseContext(GeneralRequest*, TRI_vocbase_t*);
  TEST_VIRTUAL ~VocbaseContext();

 public:
  TEST_VIRTUAL TRI_vocbase_t* vocbase() const { return _vocbase; }

 private: 
  //////////////////////////////////////////////////////////////////////////////
  /// @brief checks the authentication header and sets user if successful
  //////////////////////////////////////////////////////////////////////////////

  rest::ResponseCode authenticateRequest();
=======
 public:
  static double ServerSessionTtl;
  ~VocbaseContext();

 public:
  
  static VocbaseContext* create(GeneralRequest*, TRI_vocbase_t*);
  
  TRI_vocbase_t* vocbase() const { return _vocbase; }
  
  /// @brief upgrade to internal superuser
  void forceSuperuser();
  /// @brief upgrade to internal read-only user
  void forceReadOnly();
>>>>>>> 38e9a830

 private:
  TRI_vocbase_t* _vocbase;
};
}

#endif<|MERGE_RESOLUTION|>--- conflicted
+++ resolved
@@ -35,51 +35,30 @@
 struct TRI_vocbase_t;
 
 namespace arangodb {
-<<<<<<< HEAD
-class VocbaseContext : public arangodb::RequestContext {
- public:
-  static double ServerSessionTtl;
 
- public:
-=======
 /// @brief just also stores the context
-class VocbaseContext final : public arangodb::ExecContext {
+class VocbaseContext : public arangodb::ExecContext {
  private:
->>>>>>> 38e9a830
   VocbaseContext(VocbaseContext const&) = delete;
   VocbaseContext& operator=(VocbaseContext const&) = delete;
   VocbaseContext(GeneralRequest*, TRI_vocbase_t*, bool isSuper,
                  AuthLevel systemLevel, AuthLevel dbLevel);
 
-<<<<<<< HEAD
-  VocbaseContext(GeneralRequest*, TRI_vocbase_t*);
-  TEST_VIRTUAL ~VocbaseContext();
-
- public:
-  TEST_VIRTUAL TRI_vocbase_t* vocbase() const { return _vocbase; }
-
- private: 
-  //////////////////////////////////////////////////////////////////////////////
-  /// @brief checks the authentication header and sets user if successful
-  //////////////////////////////////////////////////////////////////////////////
-
-  rest::ResponseCode authenticateRequest();
-=======
  public:
   static double ServerSessionTtl;
-  ~VocbaseContext();
+
+  TEST_VIRTUAL ~VocbaseContext();
 
  public:
   
   static VocbaseContext* create(GeneralRequest*, TRI_vocbase_t*);
   
-  TRI_vocbase_t* vocbase() const { return _vocbase; }
+  TEST_VIRTUAL TRI_vocbase_t* vocbase() const { return _vocbase; }
   
   /// @brief upgrade to internal superuser
   void forceSuperuser();
   /// @brief upgrade to internal read-only user
   void forceReadOnly();
->>>>>>> 38e9a830
 
  private:
   TRI_vocbase_t* _vocbase;
