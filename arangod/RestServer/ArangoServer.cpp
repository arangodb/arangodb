////////////////////////////////////////////////////////////////////////////////
/// @brief arango server
///
/// @file
///
/// DISCLAIMER
///
/// Copyright 2004-2014 triAGENS GmbH, Cologne, Germany
///
/// Licensed under the Apache License, Version 2.0 (the "License");
/// you may not use this file except in compliance with the License.
/// You may obtain a copy of the License at
///
///     http://www.apache.org/licenses/LICENSE-2.0
///
/// Unless required by applicable law or agreed to in writing, software
/// distributed under the License is distributed on an "AS IS" BASIS,
/// WITHOUT WARRANTIES OR CONDITIONS OF ANY KIND, either express or implied.
/// See the License for the specific language governing permissions and
/// limitations under the License.
///
/// Copyright holder is triAGENS GmbH, Cologne, Germany
///
/// @author Dr. Frank Celler
/// @author Copyright 2011-2014, triAGENS GmbH, Cologne, Germany
////////////////////////////////////////////////////////////////////////////////

#include "ArangoServer.h"

#include <v8.h>

#include "Actions/RestActionHandler.h"
#include "Actions/actions.h"
#include "Admin/ApplicationAdminServer.h"
#include "Admin/RestHandlerCreator.h"
#include "Admin/RestShutdownHandler.h"
#include "Basics/FileUtils.h"
#include "Basics/Nonce.h"
#include "Basics/ProgramOptions.h"
#include "Basics/ProgramOptionsDescription.h"
#include "Basics/RandomGenerator.h"
#include "Basics/Utf8Helper.h"
#include "BasicsC/files.h"
#include "Basics/init.h"
#include "BasicsC/logging.h"
#include "BasicsC/messages.h"
#include "BasicsC/tri-strings.h"
#include "Dispatcher/ApplicationDispatcher.h"
#include "Dispatcher/Dispatcher.h"
#include "HttpServer/ApplicationEndpointServer.h"
#include "HttpServer/AsyncJobManager.h"
#include "HttpServer/HttpHandlerFactory.h"
#include "Rest/InitialiseRest.h"
#include "Rest/OperationMode.h"
#include "Rest/Version.h"
#include "RestHandler/RestBatchHandler.h"
#include "RestHandler/RestDocumentHandler.h"
#include "RestHandler/RestEdgeHandler.h"
#include "RestHandler/RestImportHandler.h"
#include "RestHandler/RestPleaseUpgradeHandler.h"
#include "RestHandler/RestReplicationHandler.h"
#include "RestHandler/RestUploadHandler.h"
#include "RestServer/ConsoleThread.h"
#include "RestServer/VocbaseContext.h"
#include "Scheduler/ApplicationScheduler.h"
#include "Statistics/statistics.h"
#include "V8/V8LineEditor.h"
#include "V8/v8-conv.h"
#include "V8/v8-utils.h"
#include "V8Server/ApplicationV8.h"
#include "VocBase/auth.h"
#include "VocBase/server.h"
#include "Wal/LogfileManager.h"
#include "Cluster/ApplicationCluster.h"
#include "Cluster/RestShardHandler.h"
#include "Cluster/ClusterComm.h"

using namespace std;
using namespace triagens::basics;
using namespace triagens::rest;
using namespace triagens::admin;
using namespace triagens::arango;

bool allowUseDatabaseInRESTActions;

// -----------------------------------------------------------------------------
// --SECTION--                                                 private functions
// -----------------------------------------------------------------------------

////////////////////////////////////////////////////////////////////////////////
/// @brief define "_api" handlers
////////////////////////////////////////////////////////////////////////////////

static void DefineApiHandlers (HttpHandlerFactory* factory,
                               ApplicationAdminServer* admin,
                               ApplicationDispatcher* dispatcher,
                               AsyncJobManager* jobManager) {

  // add "/version" handler
  admin->addBasicHandlers(factory, "/_api", dispatcher->dispatcher(), jobManager);

  // add a upgrade warning
  factory->addPrefixHandler("/_msg/please-upgrade",
                            RestHandlerCreator<RestPleaseUpgradeHandler>::createNoData);

  // add "/batch" handler
  factory->addPrefixHandler(RestVocbaseBaseHandler::BATCH_PATH,
                            RestHandlerCreator<RestBatchHandler>::createNoData);

  // add "/document" handler
  factory->addPrefixHandler(RestVocbaseBaseHandler::DOCUMENT_PATH,
                            RestHandlerCreator<RestDocumentHandler>::createNoData);

  // add "/edge" handler
  factory->addPrefixHandler(RestVocbaseBaseHandler::EDGE_PATH,
                            RestHandlerCreator<RestEdgeHandler>::createNoData);

  // add "/import" handler
  factory->addPrefixHandler(RestVocbaseBaseHandler::DOCUMENT_IMPORT_PATH,
                            RestHandlerCreator<RestImportHandler>::createNoData);

  // add "/replication" handler
  factory->addPrefixHandler(RestVocbaseBaseHandler::REPLICATION_PATH,
                            RestHandlerCreator<RestReplicationHandler>::createNoData);

  // add "/upload" handler
  factory->addPrefixHandler(RestVocbaseBaseHandler::UPLOAD_PATH,
                            RestHandlerCreator<RestUploadHandler>::createNoData);

  // add "/shard-comm" handler
  factory->addPrefixHandler("/_api/shard-comm",
                            RestHandlerCreator<RestShardHandler>::createData<Dispatcher*>,
                            dispatcher->dispatcher());
}

////////////////////////////////////////////////////////////////////////////////
/// @brief define "admin" handlers
////////////////////////////////////////////////////////////////////////////////

static void DefineAdminHandlers (HttpHandlerFactory* factory,
                                 ApplicationAdminServer* admin,
                                 ApplicationDispatcher* dispatcher,
                                 AsyncJobManager* jobManager,
                                 ApplicationServer* applicationServer) {

  // add "/version" handler
  admin->addBasicHandlers(factory, "/_admin", dispatcher->dispatcher(), jobManager);

  // add "/_admin/shutdown" handler
  factory->addPrefixHandler("/_admin/shutdown",
                   RestHandlerCreator<RestShutdownHandler>::createData<void*>,
                   static_cast<void*>(applicationServer));

  // add admin handlers
  admin->addHandlers(factory, "/_admin");

}

////////////////////////////////////////////////////////////////////////////////
/// @brief determine the requested database from the request URL
/// when the database is present in the request and is still "alive", its
/// reference-counter is increased by one
////////////////////////////////////////////////////////////////////////////////

static TRI_vocbase_t* LookupDatabaseFromRequest (triagens::rest::HttpRequest* request,
                                                 TRI_server_t* server) {
  // get the request endpoint
  ConnectionInfo ci = request->connectionInfo();
  const string& endpoint = ci.endpoint;

  // get the databases mapped to the endpoint
  ApplicationEndpointServer* s = static_cast<ApplicationEndpointServer*>(server->_applicationEndpointServer);
  const vector<string> databases = s->getEndpointMapping(endpoint);

  // get database name from request
  string dbName = request->databaseName();

  if (databases.empty()) {
    // no databases defined. this means all databases are accessible via the endpoint

    if (dbName.empty()) {
      // if no databases was specified in the request, use system database name as a fallback
      dbName = TRI_VOC_SYSTEM_DATABASE;
      request->setDatabaseName(dbName);
    }
  }
  else {

    // only some databases are allowed for this endpoint
    if (dbName.empty()) {
      // no specific database requested, so use first mapped database
      dbName = databases.at(0);
      request->setDatabaseName(dbName);
    }
    else {
      bool found = false;

      for (size_t i = 0; i < databases.size(); ++i) {
        if (dbName == databases.at(i)) {
          found = true;
          break;
        }
      }

      // requested database not found
      if (! found) {
        return 0;
      }
    }
  }

  if (ServerState::instance()->isCoordinator()) {
    return TRI_UseCoordinatorDatabaseServer(server, dbName.c_str());
  }

  return TRI_UseDatabaseServer(server, dbName.c_str());
}

////////////////////////////////////////////////////////////////////////////////
/// @brief add the context to a request
////////////////////////////////////////////////////////////////////////////////

static bool SetRequestContext (triagens::rest::HttpRequest* request,
                               void* data) {

  TRI_server_t* server   = (TRI_server_t*) data;
  TRI_vocbase_t* vocbase = LookupDatabaseFromRequest(request, server);

  // invalid database name specified, database not found etc.
  if (vocbase == nullptr) {
    return false;
  }

  // database needs upgrade
  if (vocbase->_state == (sig_atomic_t) TRI_VOCBASE_STATE_FAILED_VERSION) {
    request->setRequestPath("/_msg/please-upgrade");
    return false;
  }

  VocbaseContext* ctx = new triagens::arango::VocbaseContext(request, server, vocbase);

  if (ctx == nullptr) {
    // out of memory
    return false;
  }

  // the "true" means the request is the owner of the context
  request->setRequestContext(ctx, true);

  return true;
}

// -----------------------------------------------------------------------------
// --SECTION--                                                class ArangoServer
// -----------------------------------------------------------------------------

// -----------------------------------------------------------------------------
// --SECTION--                                      constructors and destructors
// -----------------------------------------------------------------------------

////////////////////////////////////////////////////////////////////////////////
/// @brief constructor
////////////////////////////////////////////////////////////////////////////////

ArangoServer::ArangoServer (int argc, char** argv)
  : _argc(argc),
    _argv(argv),
    _tempPath(),
    _applicationScheduler(nullptr),
    _applicationDispatcher(nullptr),
    _applicationEndpointServer(nullptr),
    _applicationAdminServer(nullptr),
    _applicationCluster(nullptr),
    _jobManager(nullptr),
    _applicationV8(nullptr),
    _authenticateSystemOnly(false),
    _disableAuthentication(false),
    _disableAuthenticationUnixSockets(false),
    _dispatcherThreads(8),
    _dispatcherQueueSize(8192),
    _databasePath(),
    _defaultMaximalSize(TRI_JOURNAL_DEFAULT_MAXIMAL_SIZE),
    _defaultWaitForSync(false),
    _forceSyncProperties(true),
    _unusedForceSyncShapes(false),
    _disableReplicationLogger(false),
    _disableReplicationApplier(false),
    _removeOnDrop(true),
    _server(nullptr) {

  char* p = TRI_GetTempPath();
  // copy the string
  _tempPath = string(p);
  TRI_FreeString(TRI_CORE_MEM_ZONE, p);

  // set working directory and database directory
#ifdef _WIN32
  _workingDirectory = ".";
#else
  _workingDirectory = "/var/tmp";
#endif

  _defaultLanguage = Utf8Helper::DefaultUtf8Helper.getCollatorLanguage();


  TRI_InitServerGlobals();

  _server = TRI_CreateServer();

  if (_server == nullptr) {
    LOG_FATAL_AND_EXIT("could not create server instance");
  }
}

////////////////////////////////////////////////////////////////////////////////
/// @brief destructor
////////////////////////////////////////////////////////////////////////////////

ArangoServer::~ArangoServer () {
  if (_jobManager != nullptr) {
    delete _jobManager;
  }

  if (_server != nullptr) {
    TRI_FreeServer(_server);
  }

  TRI_FreeServerGlobals();

  Nonce::destroy();
}

// -----------------------------------------------------------------------------
// --SECTION--                                                 AnyServer methods
// -----------------------------------------------------------------------------

////////////////////////////////////////////////////////////////////////////////
/// {@inheritDoc}
////////////////////////////////////////////////////////////////////////////////

void ArangoServer::buildApplicationServer () {
  map<string, ProgramOptionsDescription> additional;

  _applicationServer = new ApplicationServer("arangod", "[<options>] <database-directory>", rest::Version::getDetailed());

  if (_applicationServer == nullptr) {
    LOG_FATAL_AND_EXIT("out of memory");
  }

  char* p = TRI_BinaryName(_argv[0]);
  string conf = p;
  TRI_FreeString(TRI_CORE_MEM_ZONE, p);
  conf += ".conf";

  _applicationServer->setSystemConfigFile(conf);

  // arangod allows defining a user-specific configuration file. arangosh and the other binaries don't
  _applicationServer->setUserConfigFile(".arango" + string(1, TRI_DIR_SEPARATOR_CHAR) + string(conf));


  // initialise the server's write ahead log
  wal::LogfileManager::initialise(&_databasePath, _server);
  // and add the feature to the application server
  _applicationServer->addFeature(wal::LogfileManager::instance());

  // .............................................................................
  // dispatcher
  // .............................................................................
  
  _applicationDispatcher = new ApplicationDispatcher();

  if (_applicationDispatcher == nullptr) {
    LOG_FATAL_AND_EXIT("out of memory");
  }

  _applicationServer->addFeature(_applicationDispatcher);

  // .............................................................................
  // multi-threading scheduler
  // .............................................................................

  _applicationScheduler = new ApplicationScheduler(_applicationServer);

  if (_applicationScheduler == nullptr) {
    LOG_FATAL_AND_EXIT("out of memory");
  }

  _applicationScheduler->allowMultiScheduler(true);
  _applicationDispatcher->setApplicationScheduler(_applicationScheduler);

  _applicationServer->addFeature(_applicationScheduler);

  // .............................................................................
  // V8 engine
  // .............................................................................

  _applicationV8 = new ApplicationV8(_server,
                                     _applicationScheduler,
                                     _applicationDispatcher);

  if (_applicationV8 == nullptr) {
    LOG_FATAL_AND_EXIT("out of memory");
  }

  _applicationServer->addFeature(_applicationV8);

  // .............................................................................
  // MRuby engine (this has been removed from arangod in version 2.2)
  // .............................................................................

  string ignoreOpt;

  additional[ApplicationServer::OPTIONS_HIDDEN]
    ("ruby.gc-interval", &ignoreOpt, "Ruby garbage collection interval (each x requests)")
    ("ruby.action-directory", &ignoreOpt, "path to the Ruby action directory")
    ("ruby.modules-path", &ignoreOpt, "one or more directories separated by (semi-) colons")
    ("ruby.startup-directory", &ignoreOpt, "path to the directory containing alternate Ruby startup scripts")
  ;

  // .............................................................................
  // and start a simple admin server
  // .............................................................................

  _applicationAdminServer = new ApplicationAdminServer();
  if (_applicationAdminServer == nullptr) {
    LOG_FATAL_AND_EXIT("out of memory");
  }

  _applicationServer->addFeature(_applicationAdminServer);
  _applicationAdminServer->allowLogViewer();

  // .............................................................................
  // define server options
  // .............................................................................

  // command-line only options
  additional[ApplicationServer::OPTIONS_CMDLINE]
    ("console", "do not start as server, start a JavaScript emergency console instead")
    ("upgrade", "perform a database upgrade")
    ("check-version", "checks the versions of the database and exit")
  ;
 
  // other options 
  additional[ApplicationServer::OPTIONS_SERVER]
    ("temp-path", &_tempPath, "temporary path")
    ("default-language", &_defaultLanguage, "ISO-639 language code")
  ;

  additional[ApplicationServer::OPTIONS_HIDDEN]
    ("no-upgrade", "skip a database upgrade")
    ("start-service", "used to start as windows service")
    ("no-server", "do not start the server, if console is requested")
  ;

  // .............................................................................
  // daemon and supervisor mode
  // .............................................................................

#ifndef _WIN32

  additional[ApplicationServer::OPTIONS_CMDLINE + ":help-extended"]
    ("daemon", "run as daemon")
    ("pid-file", &_pidFile, "pid-file in daemon mode")
    ("supervisor", "starts a supervisor and runs as daemon")
    ("working-directory", &_workingDirectory, "working directory in daemon mode")
  ;

#endif

  additional[ApplicationServer::OPTIONS_HIDDEN]
    ("development-mode", "start server in development mode")
  ;

  // .............................................................................
  // javascript options
  // .............................................................................

  additional["JAVASCRIPT Options:help-admin"]
    ("javascript.script", &_scriptFile, "do not start as server, run script instead")
    ("javascript.script-parameter", &_scriptParameters, "script parameter")
  ;

  additional["JAVASCRIPT Options:help-devel"]
    ("javascript.unit-tests", &_unitTests, "do not start as server, run unit tests instead")
  ;

  // .............................................................................
  // database options
  // .............................................................................

  additional["DIRECTORY Options:help-admin"]
    ("database.directory", &_databasePath, "path to the database directory")
  ;

  additional["DATABASE Options:help-admin"]
    ("database.remove-on-drop", &_removeOnDrop, "wipe a collection from disk after dropping")
    ("database.maximal-journal-size", &_defaultMaximalSize, "default maximal journal size, can be overwritten when creating a collection")
    ("database.wait-for-sync", &_defaultWaitForSync, "default wait-for-sync behavior, can be overwritten when creating a collection")
    ("database.force-sync-properties", &_forceSyncProperties, "force syncing of collection properties to disk, will use waitForSync value of collection when turned off")
  ;

  // deprecated options
  additional[ApplicationServer::OPTIONS_HIDDEN]
    ("database.force-sync-shapes", &_unusedForceSyncShapes, "force syncing of shape data to disk, will use waitForSync value of collection when turned off (deprecated)")
  ;


  // .............................................................................
  // cluster options
  // .............................................................................

  _applicationCluster = new ApplicationCluster(_server, _applicationDispatcher, _applicationV8);

  if (_applicationCluster == nullptr) {
    LOG_FATAL_AND_EXIT("out of memory");
  }

  _applicationServer->addFeature(_applicationCluster);

  // .............................................................................
  // server options
  // .............................................................................

  // .............................................................................
  // for this server we display our own options such as port to use
  // .............................................................................

  additional[ApplicationServer::OPTIONS_SERVER + ":help-admin"]
    ("server.authenticate-system-only", &_authenticateSystemOnly, "use HTTP authentication only for requests to /_api and /_admin")
    ("server.disable-authentication", &_disableAuthentication, "disable authentication for ALL client requests")
#ifdef TRI_HAVE_LINUX_SOCKETS
    ("server.disable-authentication-unix-sockets", &_disableAuthenticationUnixSockets, "disable authentication for requests via UNIX domain sockets")
#endif
    ("server.disable-replication-logger", &_disableReplicationLogger, "start with replication logger turned off")
    ("server.disable-replication-applier", &_disableReplicationApplier, "start with replication applier turned off")
    ("server.allow-use-database", &allowUseDatabaseInRESTActions, "allow change of database in REST actions, only needed for unittests")
  ;

  bool disableStatistics = false;

#if TRI_ENABLE_FIGURES
  additional[ApplicationServer::OPTIONS_SERVER + ":help-admin"]
    ("server.disable-statistics", &disableStatistics, "turn off statistics gathering")
  ;
#endif

  additional["THREAD Options:help-admin"]
    ("server.threads", &_dispatcherThreads, "number of threads for basic operations")
  ;

  additional["Server Options:help-extended"]
    ("scheduler.maximal-queue-size", &_dispatcherQueueSize, "maximum size of queue for asynchronous operations")
  ;

  // .............................................................................
  // endpoint server
  // .............................................................................

  _jobManager = new AsyncJobManager(&TRI_NewTickServer,
                                    ClusterCommRestCallback);

  _applicationEndpointServer = new ApplicationEndpointServer(_applicationServer,
                                                             _applicationScheduler,
                                                             _applicationDispatcher,
                                                             _jobManager,
                                                             "arangodb",
                                                             &SetRequestContext,
                                                             (void*) _server);
  if (_applicationEndpointServer == nullptr) {
    LOG_FATAL_AND_EXIT("out of memory");
  }

  _applicationServer->addFeature(_applicationEndpointServer);

  // .............................................................................
  // parse the command line options - exit if there is a parse error
  // .............................................................................

  if (! _applicationServer->parse(_argc, _argv, additional)) {
    LOG_FATAL_AND_EXIT("cannot parse command line arguments");
  }

  // set the temp-path
  _tempPath = StringUtils::rTrim(_tempPath, TRI_DIR_SEPARATOR_STR);

  if (_applicationServer->programOptions().has("temp-path")) {
    TRI_SetUserTempPath((char*) _tempPath.c_str());
  }

  // configure v8 w/ development-mode
  if (_applicationServer->programOptions().has("development-mode")) {
    _applicationV8->enableDevelopmentMode();
  }

  // .............................................................................
  // set language of default collator
  // .............................................................................

  string languageName;

  Utf8Helper::DefaultUtf8Helper.setCollatorLanguage(_defaultLanguage);

  if (Utf8Helper::DefaultUtf8Helper.getCollatorCountry() != "") {
    languageName = string(Utf8Helper::DefaultUtf8Helper.getCollatorLanguage() + "_" + Utf8Helper::DefaultUtf8Helper.getCollatorCountry());
  }
  else {
    languageName = Utf8Helper::DefaultUtf8Helper.getCollatorLanguage();
  }

  // .............................................................................
  // init nonces
  // .............................................................................

  uint32_t optionNonceHashSize = 0; // TODO: add a server option

  if (optionNonceHashSize > 0) {
    LOG_DEBUG("setting nonce hash size to %d", (int) optionNonceHashSize);
    Nonce::create(optionNonceHashSize);
  }

  if (disableStatistics) {
    TRI_ENABLE_STATISTICS = false;
  }

  // validate journal size
  if (_defaultMaximalSize < TRI_JOURNAL_MINIMAL_SIZE) {
    LOG_FATAL_AND_EXIT("invalid value for '--database.maximal-journal-size'. expected at least %d", (int) TRI_JOURNAL_MINIMAL_SIZE);
  }

  // validate queue size
  if (_dispatcherQueueSize <= 128) {
    LOG_FATAL_AND_EXIT("invalid value for `--server.maximal-queue-size'");
  }

  // .............................................................................
  // set directories and scripts
  // .............................................................................

  vector<string> arguments = _applicationServer->programArguments();

  if (1 < arguments.size()) {
    LOG_FATAL_AND_EXIT("expected at most one database directory, got %d", (int) arguments.size());
  }
  else if (1 == arguments.size()) {
    _databasePath = arguments[0];
  }

  if (_databasePath.empty()) {
    LOG_INFO("please use the '--database.directory' option");
    LOG_FATAL_AND_EXIT("no database path has been supplied, giving up");
  }

  // strip trailing separators
  _databasePath = StringUtils::rTrim(_databasePath, TRI_DIR_SEPARATOR_STR);

  _applicationEndpointServer->setBasePath(_databasePath);


  // disable certain options in unittest or script mode
  OperationMode::server_operation_mode_e mode = OperationMode::determineMode(_applicationServer->programOptions());

  if (mode == OperationMode::MODE_SCRIPT || mode == OperationMode::MODE_UNITTESTS) {
    // testing disables authentication
    _disableAuthentication = true;
  }

  // .............................................................................
  // now run arangod
  // .............................................................................
  
  // dump version details
  LOG_INFO("%s", rest::Version::getVerboseVersionString().c_str());

  LOG_INFO("using default language '%s'", languageName.c_str());

  // if we got here, then we are in server mode

  // .............................................................................
  // sanity checks
  // .............................................................................

  if (_applicationServer->programOptions().has("daemon")) {
    _daemonMode = true;
  }

  if (_applicationServer->programOptions().has("supervisor")) {
    _supervisorMode = true;
  }

  if (_daemonMode || _supervisorMode) {
    if (_pidFile.empty()) {
      LOG_INFO("please use the '--pid-file' option");
      LOG_FATAL_AND_EXIT("no pid-file defined, but daemon or supervisor mode was requested");
    }

    // make the pid filename absolute
    int err = 0;
    string currentDir = FileUtils::currentDirectory(&err);
    char* absoluteFile = TRI_GetAbsolutePath(_pidFile.c_str(), currentDir.c_str());

    if (absoluteFile != 0) {
      _pidFile = string(absoluteFile);
      TRI_Free(TRI_UNKNOWN_MEM_ZONE, absoluteFile);

      LOG_DEBUG("using absolute pid file '%s'", _pidFile.c_str());
    }
    else {
      LOG_FATAL_AND_EXIT("cannot determine current directory");
    }
  }
}

////////////////////////////////////////////////////////////////////////////////
/// {@inheritDoc}
////////////////////////////////////////////////////////////////////////////////

int ArangoServer::startupServer () {
  OperationMode::server_operation_mode_e mode = OperationMode::determineMode(_applicationServer->programOptions());
  bool startServer = true;

  if (_applicationServer->programOptions().has("no-server")) {
    startServer = false;
  }

<<<<<<< HEAD
  // special treatment for the write-ahead log
  // the log must exist before all other server operations can start
  LOG_TRACE("starting WAL logfile manager");

  if (! wal::LogfileManager::instance()->prepare() ||
      ! wal::LogfileManager::instance()->start()) {
    // unable to initialise & start WAL logfile manager
    LOG_FATAL_AND_EXIT("unable to start WAL logfile manager");
=======
  // check version
  bool checkVersion = false;

  if (_applicationServer->programOptions().has("check-version")) {
    checkVersion = true;
  }

  // run upgrade script
  bool performUpgrade = false;

  if (_applicationServer->programOptions().has("upgrade")) {
    performUpgrade = true;
  }

  // skip an upgrade even if VERSION is missing
  bool skipUpgrade = false;

  if (_applicationServer->programOptions().has("no-upgrade")) {
    skipUpgrade = true;
>>>>>>> 27d0eb4a
  }

  // .............................................................................
  // prepare the various parts of the Arango server
  // .............................................................................

  if (_dispatcherThreads < 1) {
    _dispatcherThreads = 1;
  }

  // open all databases
<<<<<<< HEAD
  bool const iterateMarkersOnOpen = ! wal::LogfileManager::instance()->hasFoundLastTick();

  if (iterateMarkersOnOpen) {
    LOG_WARNING("no shutdown info found. scanning datafiles for last tick...");
  }
=======
  openDatabases(checkVersion, performUpgrade);
>>>>>>> 27d0eb4a

  openDatabases(iterateMarkersOnOpen);
      
  if (! wal::LogfileManager::instance()->open()) {
    LOG_FATAL_AND_EXIT("Unable to finish WAL recovery procedure");
  }
  
  // fetch the system database
  TRI_vocbase_t* vocbase = TRI_UseDatabaseServer(_server, TRI_VOC_SYSTEM_DATABASE);

  if (vocbase == nullptr) {
    LOG_FATAL_AND_EXIT("No _system database found in database directory. Cannot start!");
  }

  TRI_ASSERT(vocbase != nullptr);

  // initialise V8
  size_t concurrency = _dispatcherThreads;

  if (mode == OperationMode::MODE_CONSOLE) {
    // one V8 instance is taken by the console
    if (startServer) {
      ++concurrency;
    }
  }
  else if (mode == OperationMode::MODE_UNITTESTS || mode == OperationMode::MODE_SCRIPT) {
    if (concurrency == 1) {
      // at least two to allow the test-runner and the scheduler to use a V8
      concurrency = 2;
    }
  }

  _applicationV8->setVocbase(vocbase);
  _applicationV8->setConcurrency(concurrency);

<<<<<<< HEAD
  bool performUpgrade = false;

  if (_applicationServer->programOptions().has("upgrade")) {
    performUpgrade = true;
  }

  // skip an upgrade even if VERSION is missing
  bool skipUpgrade = false;

  if (_applicationServer->programOptions().has("no-upgrade")) {
    skipUpgrade = true;
  }
=======
#ifdef TRI_ENABLE_MRUBY
  _applicationMR->setVocbase(vocbase);
  _applicationMR->setConcurrency(_dispatcherThreads);
#endif
>>>>>>> 27d0eb4a

  // .............................................................................
  // prepare everything
  // .............................................................................

  if (! startServer) {
    _applicationScheduler->disable();
    _applicationDispatcher->disable();
    _applicationEndpointServer->disable();
    _applicationV8->disableActions();
    _applicationV8->setStartupFile("");
  }

  // prepare scheduler and dispatcher
  _applicationServer->prepare();

  // now we can create the queues
  if (startServer) {
    _applicationDispatcher->buildStandardQueue(_dispatcherThreads, (int) _dispatcherQueueSize);
  }

  // and finish prepare
  _applicationServer->prepare2();

  // run version check
  if (checkVersion) {
    _applicationV8->runUpgradeCheck();
  }

  _applicationV8->runVersionCheck(skipUpgrade, performUpgrade);

  // setup the V8 actions
  if (startServer) {
    _applicationV8->prepareActions();
  }

  // .............................................................................
  // create endpoints and handlers
  // .............................................................................

  // we pass the options by reference, so keep them until shutdown
  RestActionHandler::action_options_t httpOptions;
  httpOptions._vocbase = vocbase;
  httpOptions._queue = "STANDARD";

  if (startServer) {

    // create the handlers
    httpOptions._contexts.insert("user");
    httpOptions._contexts.insert("api");
    httpOptions._contexts.insert("admin");

    // create the server
    _applicationEndpointServer->buildServers();

    HttpHandlerFactory* handlerFactory = _applicationEndpointServer->getHandlerFactory();

    DefineApiHandlers(handlerFactory, _applicationAdminServer, _applicationDispatcher, _jobManager);
    DefineAdminHandlers(handlerFactory, _applicationAdminServer, _applicationDispatcher, _jobManager, _applicationServer);

    // add action handler
    handlerFactory->addPrefixHandler(
      "/",
      RestHandlerCreator<RestActionHandler>::createData<RestActionHandler::action_options_t*>,
      (void*) &httpOptions);
  }

  // .............................................................................
  // start the main event loop
  // .............................................................................

  _applicationServer->start();

  // load authentication
  TRI_LoadAuthInfoVocBase(vocbase);

  // if the authentication info could not be loaded, but authentication is turned on,
  // then we refuse to start
  if (! vocbase->_authInfoLoaded && ! _disableAuthentication) {
    LOG_FATAL_AND_EXIT("could not load required authentication information");
  }

  if (_disableAuthentication) {
    LOG_INFO("Authentication is turned off");
  }

  LOG_INFO("ArangoDB (version " TRI_VERSION_FULL ") is ready for business. Have fun!");

  int res;

  if (mode == OperationMode::MODE_CONSOLE) {
    res = runConsole(vocbase);
  }
  else if (mode == OperationMode::MODE_UNITTESTS) {
    res = runUnitTests(vocbase);
  }
  else if (mode == OperationMode::MODE_SCRIPT) {
    res = runScript(vocbase);
  }
  else {
    res = runServer(vocbase);
  }

  _applicationServer->stop();

  closeDatabases();

  if (mode == OperationMode::MODE_CONSOLE) {
    cout << endl << TRI_BYE_MESSAGE << endl;
  }

  return res;
}

// -----------------------------------------------------------------------------
// --SECTION--                                                   private methods
// -----------------------------------------------------------------------------

////////////////////////////////////////////////////////////////////////////////
/// @brief runs the server
////////////////////////////////////////////////////////////////////////////////

int ArangoServer::runServer (TRI_vocbase_t* vocbase) {
  // just wait until we are signalled
  _applicationServer->wait();

  return EXIT_SUCCESS;
}

////////////////////////////////////////////////////////////////////////////////
/// @brief executes the JavaScript emergency console
////////////////////////////////////////////////////////////////////////////////

int ArangoServer::runConsole (TRI_vocbase_t* vocbase) {
  ConsoleThread console(_applicationServer, _applicationV8, vocbase);
  console.start();

  _applicationServer->wait();

  // .............................................................................
  // and cleanup
  // .............................................................................

  console.userAbort();
  console.stop();

  int iterations = 0;

  while (! console.done() && ++iterations < 30) {
    usleep(100000); // spin while console is still needed
  }

  return EXIT_SUCCESS;
}

////////////////////////////////////////////////////////////////////////////////
/// @brief runs unit tests
////////////////////////////////////////////////////////////////////////////////

int ArangoServer::runUnitTests (TRI_vocbase_t* vocbase) {
  ApplicationV8::V8Context* context = _applicationV8->enterContext(vocbase, 0, true, true);

  v8::HandleScope globalScope;

  v8::Local<v8::String> name(v8::String::New("(arango)"));
  v8::Context::Scope contextScope(context->_context);

  bool ok = false;
  {
    v8::HandleScope scope;
    v8::TryCatch tryCatch;

    // set-up unit tests array
    v8::Handle<v8::Array> sysTestFiles = v8::Array::New();

    for (size_t i = 0;  i < _unitTests.size();  ++i) {
      sysTestFiles->Set((uint32_t) i, v8::String::New(_unitTests[i].c_str()));
    }

    context->_context->Global()->Set(v8::String::New("SYS_UNIT_TESTS"), sysTestFiles);
    context->_context->Global()->Set(v8::String::New("SYS_UNIT_TESTS_RESULT"), v8::True());

    // run tests
    char const* input = "require(\"jsunity\").runCommandLineTests();";
    TRI_ExecuteJavaScriptString(context->_context, v8::String::New(input), name, true);

    if (tryCatch.HasCaught()) {
      if (tryCatch.CanContinue()) {
        cout << TRI_StringifyV8Exception(&tryCatch);
      }
      else {
        return EXIT_FAILURE;
      }
    }
    else {
      ok = TRI_ObjectToBoolean(context->_context->Global()->Get(v8::String::New("SYS_UNIT_TESTS_RESULT")));
    }
  }

  _applicationV8->exitContext(context);

  return ok ? EXIT_SUCCESS : EXIT_FAILURE;
}

////////////////////////////////////////////////////////////////////////////////
/// @brief runs a script
////////////////////////////////////////////////////////////////////////////////

int ArangoServer::runScript (TRI_vocbase_t* vocbase) {
  ApplicationV8::V8Context* context = _applicationV8->enterContext(vocbase, 0, true, true);

  v8::HandleScope globalScope;

  v8::Context::Scope contextScope(context->_context);
  v8::TryCatch tryCatch;

  for (size_t i = 0;  i < _scriptFile.size();  ++i) {
    bool r = TRI_ExecuteGlobalJavaScriptFile(_scriptFile[i].c_str());

    if (! r) {
      LOG_FATAL_AND_EXIT("cannot load script '%s', giving up", _scriptFile[i].c_str());
    }
  }

  v8::V8::LowMemoryNotification();
  while(! v8::V8::IdleNotification()) {
  }

  // parameter array
  v8::Handle<v8::Array> params = v8::Array::New();

  params->Set(0, v8::String::New(_scriptFile[_scriptFile.size() - 1].c_str()));

  for (size_t i = 0;  i < _scriptParameters.size();  ++i) {
    params->Set((uint32_t) (i + 1), v8::String::New(_scriptParameters[i].c_str()));
  }

  // call main
  v8::Handle<v8::String> mainFuncName = v8::String::New("main");
  v8::Handle<v8::Function> main = v8::Handle<v8::Function>::Cast(context->_context->Global()->Get(mainFuncName));

  bool ok = false;

  if (main.IsEmpty() || main->IsUndefined()) {
    LOG_FATAL_AND_EXIT("no main function defined, giving up");
  }
  else {
    v8::Handle<v8::Value> args[] = { params };
    v8::Handle<v8::Value> result = main->Call(main, 1, args);

    if (tryCatch.HasCaught()) {
      if (tryCatch.CanContinue()) {
        TRI_LogV8Exception(&tryCatch);
      }
      else {
        return EXIT_FAILURE;
      }
    }
    else {
      ok = TRI_ObjectToDouble(result) == 0;
    }
  }

  _applicationV8->exitContext(context);

  return ok ? EXIT_SUCCESS : EXIT_FAILURE;
}

////////////////////////////////////////////////////////////////////////////////
/// @brief opens all databases
////////////////////////////////////////////////////////////////////////////////

<<<<<<< HEAD
void ArangoServer::openDatabases (bool iterateMarkersOnOpen) {
=======
void ArangoServer::openDatabases (bool checkVersion, bool performUpgrade) {
>>>>>>> 27d0eb4a
  TRI_vocbase_defaults_t defaults;

  // override with command-line options
  defaults.defaultMaximalSize               = _defaultMaximalSize;
  defaults.removeOnDrop                     = _removeOnDrop;
  defaults.defaultWaitForSync               = _defaultWaitForSync;
  defaults.forceSyncProperties              = _forceSyncProperties;
  defaults.requireAuthentication            = ! _disableAuthentication;
  defaults.requireAuthenticationUnixSockets = ! _disableAuthenticationUnixSockets;
  defaults.authenticateSystemOnly           = _authenticateSystemOnly;

  TRI_ASSERT(_server != nullptr);

  int res = TRI_InitServer(_server,
                           _applicationEndpointServer,
                           _databasePath.c_str(),
                           _applicationV8->appPath().c_str(),
                           _applicationV8->devAppPath().c_str(),
                           &defaults,
                           _disableReplicationLogger,
                           _disableReplicationApplier,
                           iterateMarkersOnOpen);

  if (res != TRI_ERROR_NO_ERROR) {
    LOG_FATAL_AND_EXIT("cannot create server instance: out of memory");
  }

<<<<<<< HEAD
  bool const isUpgrade = _applicationServer->programOptions().has("upgrade");
  res = TRI_StartServer(_server, isUpgrade);
=======
  res = TRI_StartServer(_server, checkVersion, performUpgrade);
>>>>>>> 27d0eb4a

  if (res != TRI_ERROR_NO_ERROR) {
    if (checkVersion && res == TRI_ERROR_ARANGO_EMPTY_DATADIR) {
      TRI_EXIT_FUNCTION(EXIT_SUCCESS, NULL);
    }

    LOG_FATAL_AND_EXIT("cannot start server: %s", TRI_errno_string(res));
  }

  LOG_TRACE("found system database");
}

////////////////////////////////////////////////////////////////////////////////
/// @brief closes all databases
////////////////////////////////////////////////////////////////////////////////

void ArangoServer::closeDatabases () {
  TRI_ASSERT(_server != nullptr);

  TRI_CleanupActions();

  // enfore logfile manager shutdown so we are sure no one else will 
  // write to the logs
  wal::LogfileManager::instance()->stop();

  TRI_StopServer(_server);

  LOG_INFO("ArangoDB has been shut down");
}

// -----------------------------------------------------------------------------
// --SECTION--                                                       END-OF-FILE
// -----------------------------------------------------------------------------

// Local Variables:
// mode: outline-minor
// outline-regexp: "/// @brief\\|/// {@inheritDoc}\\|/// @addtogroup\\|/// @page\\|// --SECTION--\\|/// @\\}"
// End:<|MERGE_RESOLUTION|>--- conflicted
+++ resolved
@@ -721,8 +721,28 @@
   if (_applicationServer->programOptions().has("no-server")) {
     startServer = false;
   }
-
-<<<<<<< HEAD
+  
+  // check version
+  bool checkVersion = false;
+
+  if (_applicationServer->programOptions().has("check-version")) {
+    checkVersion = true;
+  }
+
+  // run upgrade script
+  bool performUpgrade = false;
+
+  if (_applicationServer->programOptions().has("upgrade")) {
+    performUpgrade = true;
+  }
+
+  // skip an upgrade even if VERSION is missing
+  bool skipUpgrade = false;
+
+  if (_applicationServer->programOptions().has("no-upgrade")) {
+    skipUpgrade = true;
+  }
+
   // special treatment for the write-ahead log
   // the log must exist before all other server operations can start
   LOG_TRACE("starting WAL logfile manager");
@@ -731,27 +751,6 @@
       ! wal::LogfileManager::instance()->start()) {
     // unable to initialise & start WAL logfile manager
     LOG_FATAL_AND_EXIT("unable to start WAL logfile manager");
-=======
-  // check version
-  bool checkVersion = false;
-
-  if (_applicationServer->programOptions().has("check-version")) {
-    checkVersion = true;
-  }
-
-  // run upgrade script
-  bool performUpgrade = false;
-
-  if (_applicationServer->programOptions().has("upgrade")) {
-    performUpgrade = true;
-  }
-
-  // skip an upgrade even if VERSION is missing
-  bool skipUpgrade = false;
-
-  if (_applicationServer->programOptions().has("no-upgrade")) {
-    skipUpgrade = true;
->>>>>>> 27d0eb4a
   }
 
   // .............................................................................
@@ -763,17 +762,13 @@
   }
 
   // open all databases
-<<<<<<< HEAD
   bool const iterateMarkersOnOpen = ! wal::LogfileManager::instance()->hasFoundLastTick();
 
   if (iterateMarkersOnOpen) {
     LOG_WARNING("no shutdown info found. scanning datafiles for last tick...");
   }
-=======
-  openDatabases(checkVersion, performUpgrade);
->>>>>>> 27d0eb4a
-
-  openDatabases(iterateMarkersOnOpen);
+
+  openDatabases(checkVersion, performUpgrade, iterateMarkersOnOpen);
       
   if (! wal::LogfileManager::instance()->open()) {
     LOG_FATAL_AND_EXIT("Unable to finish WAL recovery procedure");
@@ -807,25 +802,6 @@
   _applicationV8->setVocbase(vocbase);
   _applicationV8->setConcurrency(concurrency);
 
-<<<<<<< HEAD
-  bool performUpgrade = false;
-
-  if (_applicationServer->programOptions().has("upgrade")) {
-    performUpgrade = true;
-  }
-
-  // skip an upgrade even if VERSION is missing
-  bool skipUpgrade = false;
-
-  if (_applicationServer->programOptions().has("no-upgrade")) {
-    skipUpgrade = true;
-  }
-=======
-#ifdef TRI_ENABLE_MRUBY
-  _applicationMR->setVocbase(vocbase);
-  _applicationMR->setConcurrency(_dispatcherThreads);
-#endif
->>>>>>> 27d0eb4a
 
   // .............................................................................
   // prepare everything
@@ -1098,11 +1074,9 @@
 /// @brief opens all databases
 ////////////////////////////////////////////////////////////////////////////////
 
-<<<<<<< HEAD
-void ArangoServer::openDatabases (bool iterateMarkersOnOpen) {
-=======
-void ArangoServer::openDatabases (bool checkVersion, bool performUpgrade) {
->>>>>>> 27d0eb4a
+void ArangoServer::openDatabases (bool checkVersion, 
+                                  bool performUpgrade,
+                                  bool iterateMarkersOnOpen) {
   TRI_vocbase_defaults_t defaults;
 
   // override with command-line options
@@ -1130,12 +1104,7 @@
     LOG_FATAL_AND_EXIT("cannot create server instance: out of memory");
   }
 
-<<<<<<< HEAD
-  bool const isUpgrade = _applicationServer->programOptions().has("upgrade");
-  res = TRI_StartServer(_server, isUpgrade);
-=======
   res = TRI_StartServer(_server, checkVersion, performUpgrade);
->>>>>>> 27d0eb4a
 
   if (res != TRI_ERROR_NO_ERROR) {
     if (checkVersion && res == TRI_ERROR_ARANGO_EMPTY_DATADIR) {
