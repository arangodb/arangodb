////////////////////////////////////////////////////////////////////////////////
/// DISCLAIMER
///
/// Copyright 2019 ArangoDB GmbH, Cologne, Germany
///
/// Licensed under the Apache License, Version 2.0 (the "License");
/// you may not use this file except in compliance with the License.
/// You may obtain a copy of the License at
///
///     http://www.apache.org/licenses/LICENSE-2.0
///
/// Unless required by applicable law or agreed to in writing, software
/// distributed under the License is distributed on an "AS IS" BASIS,
/// WITHOUT WARRANTIES OR CONDITIONS OF ANY KIND, either express or implied.
/// See the License for the specific language governing permissions and
/// limitations under the License.
///
/// Copyright holder is ArangoDB GmbH, Cologne, Germany
///
/// @author Kaveh Vahedipour
////////////////////////////////////////////////////////////////////////////////

#ifndef ARANGODB_REST_SERVER_METRICS_H
#define ARANGODB_REST_SERVER_METRICS_H 1

#include <atomic>
#include <map>
#include <iostream>
#include <string>
#include <memory>
#include <variant>
#include <vector>
#include <unordered_map>
#include <cassert>
#include <cmath>
#include <limits>

#include "Basics/VelocyPackHelper.h"
#include "Logger/LogMacros.h"
#include "counter.h"

class Metric {
public:
  Metric(std::string const& name, std::string const& help, std::string const& labels);
  virtual ~Metric();
  std::string const& help() const;
  std::string const& name() const;
  std::string const& labels() const;
  virtual void toPrometheus(std::string& result) const = 0;
  void header(std::string& result) const;
protected:
  std::string const _name;
  std::string const _help;
  std::string const _labels;
};

struct Metrics {

  using counter_type = gcl::counter::simplex<uint64_t, gcl::counter::atomicity::full>;
  using hist_type = gcl::counter::simplex_array<uint64_t, gcl::counter::atomicity::full>;
  using buffer_type = gcl::counter::buffer<uint64_t>;

};


/**
 * @brief Counter functionality
 */
class Counter : public Metric {
public:
  Counter(uint64_t const& val, std::string const& name, std::string const& help,
          std::string const& labels = std::string());
  Counter(Counter const&) = delete;
  ~Counter();
  std::ostream& print (std::ostream&) const;
  Counter& operator++();
  Counter& operator++(int);
  Counter& operator+=(uint64_t const&);
  Counter& operator=(uint64_t const&);
  void count();
  void count(uint64_t);
  uint64_t load() const;
  void store(uint64_t const&);
  void push();
  virtual void toPrometheus(std::string&) const override;
private:
  mutable Metrics::counter_type _c;
  mutable Metrics::buffer_type _b;
};


template<typename T> class Gauge : public Metric {
public:
  Gauge() = delete;
  Gauge(T const& val, std::string const& name, std::string const& help,
        std::string const& labels = std::string())
    : Metric(name, help, labels) {
    _g.store(val);
  }
  Gauge(Gauge const&) = delete;
  ~Gauge() = default;
  std::ostream& print (std::ostream&) const;
  Gauge<T>& operator+=(T const& t) {
    _g.store(_g + t);
    return *this;
  }
  Gauge<T>& operator-=(T const& t) {
    _g.store(_g - t);
    return *this;
  }
  Gauge<T>& operator*=(T const& t) {
    _g.store(_g * t);
    return *this;
  }
  Gauge<T>& operator/=(T const& t) {
    TRI_ASSERT(t != T(0));
    _g.store(_g / t);
    return *this;
  }
  Gauge<T>& operator=(T const& t) {
    _g.store(t);
    return *this;
  }
  T load() const {
    return _g.load();
  };
  virtual void toPrometheus(std::string& result) const override {
    result += "#TYPE " + name() + " gauge\n";
    result += "#HELP " + name() + " " + help() + "\n";
    result += name() + "{" + labels() + "} " + std::to_string(load()) + "\n";
  };
private:
  std::atomic<T> _g;
};

std::ostream& operator<< (std::ostream&, Metrics::hist_type const&);

enum ScaleType {LINEAR, LOGARITHMIC};

template<typename T>
struct scale_t {
public:

  using value_type = T;

  scale_t(T const& low, T const& high, size_t n) :
    _low(low), _high(high), _n(n) {
    TRI_ASSERT(n > 1);
    _delim.resize(n-1);
  }
  virtual ~scale_t() {}
  /**
   * @brief number of buckets
   */
  size_t n() const {
    return _n;
  }
  /**
   * @brief number of buckets
   */
  T low() const {
    return _low;
  }
  /**
   * @brief number of buckets
   */
  T high() const {
    return _high;
  }
  /**
   * @brief number of buckets
   */
  std::string const delim(size_t const& s) const {
    return (s < _n-1) ? std::to_string(_delim.at(s)) : "+Inf";
  }
  /**
   * @brief number of buckets
   */
  std::vector<T> const& delims() const {
    return _delim;
  }
  /**
   * @brief dump to builder
   */
  virtual void toVelocyPack(VPackBuilder& b) const {
    TRI_ASSERT(b.isOpenObject());
    b.add("lower-limit", VPackValue(_low));
    b.add("upper-limit", VPackValue(_high));
    b.add("value-type", VPackValue(typeid(T).name()));
    b.add(VPackValue("range"));
    VPackArrayBuilder abb(&b);
    for (auto const& i : _delim) {
      b.add(VPackValue(i));
    }
  }
  /**
   * @brief dump to
   */
  std::ostream& print(std::ostream& o) const {
    VPackBuilder b;
    {
      VPackObjectBuilder bb(&b);
      this->toVelocyPack(b);
    }
    o << b.toJson();
    return o;
  }
protected:
  T _low, _high;
  std::vector<T> _delim;
  size_t _n;
};

template<typename T>
std::ostream& operator<< (std::ostream& o, scale_t<T> const& s) {
  return s.print(o);
}

template<typename T>
struct log_scale_t : public scale_t<T> {
public:

  using value_type = T;
  static constexpr ScaleType scale_type = LOGARITHMIC;

  log_scale_t(T const& base, T const& low, T const& high, size_t n) :
    scale_t<T>(low, high, n), _base(base) {
    TRI_ASSERT(base > T(0));
    T nn = -1.0*(n-1);
    for (auto& i : this->_delim) {
      i = (high-low) * std::pow(base, nn++) + low;
    }
    _div = this->_delim.front() - low;
    TRI_ASSERT(_div > T(0));
    _lbase = log(_base);
  }
  virtual ~log_scale_t() {}
  /**
   * @brief index for val
   * @param val value
   * @return    index
   */
  size_t pos(T const& val) const {
<<<<<<< HEAD
=======
    //LOG_DEVEL << "val:" << val << " low:" << this->_low << " _div:" << _div << " _lbase: " << _lbase <<  1 + std::floor(log((val - this->_low)/_div)/_lbase);
>>>>>>> fca1583b
    return static_cast<size_t>(1+std::floor(log((val - this->_low)/_div)/_lbase));
  }
  /**
   * @brief Dump to builder
   * @param b Envelope
   */
  virtual void toVelocyPack(VPackBuilder& b) const {
    b.add("scale-type", VPackValue("logarithmic"));
    b.add("base", VPackValue(_base));
    scale_t<T>::toVelocyPack(b);
  }
  /**
   * @brief Base
   * @return base
   */
  T base() const {
    return _base;
  }
private:
  T _base, _div;
  double _lbase;
};

template<typename T>
struct lin_scale_t : public scale_t<T> {
public:

  using value_type = T;
  static constexpr ScaleType scale_type = LINEAR;

  lin_scale_t(T const& low, T const& high, size_t n) :
    scale_t<T>(low, high, n) {
    this->_delim.resize(n-1);
    _div = (high - low) / (T)n;
    if (_div <= 0) {
    }
    TRI_ASSERT(_div > 0);
    T le = low;
    for (auto& i : this->_delim) {
      le += _div;
      i = le;
    }
  }
  virtual ~lin_scale_t() {}
  /**
   * @brief index for val
   * @param val value
   * @return    index
   */
  size_t pos(T const& val) const {
    return static_cast<size_t>(std::floor((val - this->_low)/ _div));
  }

  virtual void toVelocyPack(VPackBuilder& b) const {
    b.add("scale-type", VPackValue("linear"));
    scale_t<T>::toVelocyPack(b);
  }
private:
  T _base, _div;
};


template<typename ... Args>
std::string strfmt (std::string const& format, Args ... args) {
  size_t size = snprintf( nullptr, 0, format.c_str(), args ... ) + 1;
  if( size <= 0 ) {
    throw std::runtime_error( "Error during formatting." );
  }
  std::unique_ptr<char[]> buf(new char[size]);
  snprintf(buf.get(), size, format.c_str(), args ...);
  return std::string(buf.get(), buf.get() + size - 1); // We don't want the '\0' inside
}



/**
 * @brief Histogram functionality
 */
template<typename Scale> class Histogram : public Metric {

public:

  using value_type = typename Scale::value_type;

  Histogram() = delete;

  Histogram (Scale scale, std::string const& name, std::string const& help,
             std::string const& labels = std::string())
    : Metric(name, help, labels), _c(Metrics::hist_type(scale.n())), _scale(std::move(scale)),
      _lowr(std::numeric_limits<value_type>::max()),
      _highr(std::numeric_limits<value_type>::min()),
      _n(scale.n()-1) {}

  ~Histogram() = default;

  void records(value_type const& val) {
    if(val < _lowr) {
      _lowr = val;
    } else if (val > _highr) {
      _highr = val;
    }
  }

  size_t pos(value_type const& t) const {
    return _scale.pos(t);
  }

  void count(value_type const& t) {
    count(t, 1);
  }

  void count(value_type const& t, uint64_t n) {
    if (t < _scale.delims().front()) {
      _c[0] += n;
    } else if (t >= _scale.delims().back()) {
      _c[_n] += n;
    } else {
      _c[pos(t)] += n;
    }
    records(t);
  }

  value_type const& low() const { return _scale.low(); }
  value_type const& high() const { return _scale.high(); }

  Metrics::hist_type::value_type& operator[](size_t n) {
    return _c[n];
  }

  std::vector<uint64_t> load() const {
    std::vector<uint64_t> v(size());
    for (size_t i = 0; i < size(); ++i) {
      v[i] = load(i);
    }
    return v;
  }

  uint64_t load(size_t i) const { return _c.load(i); };

  size_t size() const { return _c.size(); }

  virtual void toPrometheus(std::string& result) const override {
    result += "#TYPE " + name() + " histogram\n";
    result += "#HELP " + name() + " " + help() + "\n";
    value_type sum(0);
    for (size_t i = 0; i < size(); ++i) {
      uint64_t n = load(i);
      sum += n;
      result += name() + "_bucket{" + labels() + "le=\"" + _scale.delim(i) + "\"} " +
        std::to_string(n) + "\n";
    }
    result += name() + "_count " + std::to_string(sum) + "\n";
  }

  std::ostream& print(std::ostream& o) const {
    o << name() << " scale: " <<  _scale << " extremes: [" << _lowr << ", " << _highr << "]";
    return o;
  }

private:
  Metrics::hist_type _c;
  Scale _scale;
  value_type _lowr, _highr;
  size_t _n;

};

std::ostream& operator<< (std::ostream&, Metrics::counter_type const&);
template<typename T>
std::ostream& operator<<(std::ostream& o, Histogram<T> const& h) {
  return h.print(o);
}

#endif<|MERGE_RESOLUTION|>--- conflicted
+++ resolved
@@ -241,10 +241,6 @@
    * @return    index
    */
   size_t pos(T const& val) const {
-<<<<<<< HEAD
-=======
-    //LOG_DEVEL << "val:" << val << " low:" << this->_low << " _div:" << _div << " _lbase: " << _lbase <<  1 + std::floor(log((val - this->_low)/_div)/_lbase);
->>>>>>> fca1583b
     return static_cast<size_t>(1+std::floor(log((val - this->_low)/_div)/_lbase));
   }
   /**
