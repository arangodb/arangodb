--- conflicted
+++ resolved
@@ -246,10 +246,6 @@
    * @return    index
    */
   size_t pos(T const& val) const {
-<<<<<<< HEAD
-=======
-    LOG_DEVEL << "val:" << val << " low:" << this->_low << " _div:" << _div << " _lbase: " << _lbase <<  1 + std::floor(log((val - this->_low)/_div)/_lbase);
->>>>>>> 7248328e
     return static_cast<size_t>(1+std::floor(log((val - this->_low)/_div)/_lbase));
   }
   /**
