--- conflicted
+++ resolved
@@ -94,16 +94,9 @@
  public:
   Gauge() = delete;
   Gauge(T const& val, std::string const& name, std::string const& help,
-<<<<<<< HEAD
         std::string const& docs = std::string(), std::string const& labels = std::string())
-    : Metric(name, help, docs, labels) {
-    _g.store(val);
-  }
-=======
-        std::string const& labels = std::string())
-    : Metric(name, help, labels), _g(val) { }
-  
->>>>>>> 9357b3f8
+    : Metric(name, help, docs, labels), _g(val) {
+  }
   Gauge(Gauge const&) = delete;
   ~Gauge() = default;
   
@@ -178,15 +171,10 @@
     _g.store(t, std::memory_order_relaxed);
     return *this;
   }
-<<<<<<< HEAD
-  T load() const { return _g.load(); }
-  virtual void toPrometheus(std::string& result, bool withDocs = false) const override {
-=======
   
   T load(std::memory_order mo = std::memory_order_relaxed) const noexcept { return _g.load(mo); }
   
-  void toPrometheus(std::string& result) const override {
->>>>>>> 9357b3f8
+  void toPrometheus(std::string& result, bool withDocs = false) const override {
     result += "\n#TYPE " + name() + " gauge\n";
     result += "#HELP " + name() + " " + (withDocs ? docs() : help()) + "\n";
     if (!labels().empty()) {
