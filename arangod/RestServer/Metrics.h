////////////////////////////////////////////////////////////////////////////////
/// DISCLAIMER
///
/// Copyright 2014-2020 ArangoDB GmbH, Cologne, Germany
/// Copyright 2004-2014 triAGENS GmbH, Cologne, Germany
///
/// Licensed under the Apache License, Version 2.0 (the "License");
/// you may not use this file except in compliance with the License.
/// You may obtain a copy of the License at
///
///     http://www.apache.org/licenses/LICENSE-2.0
///
/// Unless required by applicable law or agreed to in writing, software
/// distributed under the License is distributed on an "AS IS" BASIS,
/// WITHOUT WARRANTIES OR CONDITIONS OF ANY KIND, either express or implied.
/// See the License for the specific language governing permissions and
/// limitations under the License.
///
/// Copyright holder is ArangoDB GmbH, Cologne, Germany
///
/// @author Kaveh Vahedipour
////////////////////////////////////////////////////////////////////////////////

#ifndef ARANGODB_REST_SERVER_METRICS_H
#define ARANGODB_REST_SERVER_METRICS_H 1

#include <atomic>
#include <cmath>
#include <iostream>
#include <limits>
#include <string>
#include <vector>

#include "Basics/debugging.h"

#include <velocypack/Builder.h>
#include <velocypack/Value.h>
#include <velocypack/velocypack-aliases.h>

#include "counter.h"

class Metric {
 public:
  Metric(std::string const& name, std::string const& help, std::string const& docs, std::string const& labels);
  virtual ~Metric();
  std::string const& help() const;
  std::string const& name() const;
  std::string const& labels() const;
  std::string const& docs() const;
  virtual void toPrometheus(std::string& result, bool withDocs = false) const = 0;
  void header(std::string& result) const;
 protected:
  std::string const _name;
  std::string const _help;
  std::string const _docs;
  std::string const _labels;
};

struct Metrics {
  using counter_type = gcl::counter::simplex<uint64_t, gcl::counter::atomicity::full>;
  using hist_type = gcl::counter::simplex_array<uint64_t, gcl::counter::atomicity::full>;
  using buffer_type = gcl::counter::buffer<uint64_t, gcl::counter::atomicity::full, gcl::counter::atomicity::full>;
};


/**
 * @brief Counter functionality
 */
class Counter : public Metric {
 public:
  Counter(uint64_t const& val, std::string const& name, std::string const& help,
          std::string const& docs = std::string(),
          std::string const& labels = std::string());
  Counter(Counter const&) = delete;
  ~Counter();
  std::ostream& print (std::ostream&) const;
  Counter& operator++();
  Counter& operator++(int);
  Counter& operator+=(uint64_t const&);
  Counter& operator=(uint64_t const&);
  void count();
  void count(uint64_t);
  uint64_t load() const;
  void store(uint64_t const&);
  void push();
  virtual void toPrometheus(std::string&, bool withDocs = false) const override;
 private:
  mutable Metrics::counter_type _c;
  mutable Metrics::buffer_type _b;
};


template<typename T> class Gauge : public Metric {
 public:
  Gauge() = delete;
  Gauge(T const& val, std::string const& name, std::string const& help,
        std::string const& docs = std::string(), std::string const& labels = std::string())
    : Metric(name, help, docs, labels) {
    _g.store(val);
  }
  Gauge(Gauge const&) = delete;
  ~Gauge() = default;
  std::ostream& print (std::ostream&) const;
  Gauge<T>& operator+=(T const& t) {
    if constexpr(std::is_integral_v<T>) {
      _g.fetch_add(t);
    } else {
      T tmp(_g.load(std::memory_order_relaxed));
      do {
      } while (!_g.compare_exchange_weak(
                 tmp, tmp + t));
    }
    return *this;
  }
  Gauge<T>& operator-=(T const& t) {
    if constexpr(std::is_integral_v<T>) {
      _g.fetch_sub(t);
    } else {
      T tmp(_g.load(std::memory_order_relaxed));
      do {
      } while (!_g.compare_exchange_weak(
                 tmp, tmp - t));
    }
    return *this;
  }
  Gauge<T>& operator*=(T const& t) {
      T tmp(_g.load(std::memory_order_relaxed));
      do {
      } while (!_g.compare_exchange_weak(
                 tmp, tmp * t));
    return *this;
  }
  Gauge<T>& operator/=(T const& t) {
    TRI_ASSERT(t != T(0));
      T tmp(_g.load(std::memory_order_relaxed));
      do {
      } while (!_g.compare_exchange_weak(tmp, tmp / t));
    return *this;
  }
  Gauge<T>& operator=(T const& t) {
    _g.store(t);
    return *this;
  }
  T load() const { return _g.load(); }
  virtual void toPrometheus(std::string& result, bool withDocs = false) const override {
    result += "\n#TYPE " + name() + " gauge\n";
<<<<<<< HEAD
    result += "#HELP " + name() + " " + (withDocs ? docs() : help()) + "\n";
    result += name() + "{" + labels() + "} " + std::to_string(load()) + "\n";
=======
    result += "#HELP " + name() + " " + help() + "\n" + name();
    if (!labels().empty()) {
      result += "{" + labels() + "}";
    }
    result += " " + std::to_string(load()) + "\n";
>>>>>>> dc2f0766
  };
 private:
  std::atomic<T> _g;
};

std::ostream& operator<< (std::ostream&, Metrics::hist_type const&);

enum ScaleType { Fixed, Linear, Logarithmic };

template<typename T>
struct scale_t {
 public:

  using value_type = T;

  scale_t(T const& low, T const& high, size_t n) :
    _low(low), _high(high), _n(n) {
    TRI_ASSERT(n > 1);
    _delim.resize(n - 1);
  }
  virtual ~scale_t() = default;
  /**
   * @brief number of buckets
   */
  size_t n() const {
    return _n;
  }
  /**
   * @brief number of buckets
   */
  T low() const {
    return _low;
  }
  /**
   * @brief number of buckets
   */
  T high() const {
    return _high;
  }
  /**
   * @brief number of buckets
   */
  std::string const delim(size_t const& s) const {
    return (s < _n - 1) ? std::to_string(_delim.at(s)) : "+Inf";
  }
  /**
   * @brief number of buckets
   */
  std::vector<T> const& delims() const {
    return _delim;
  }
  /**
   * @brief dump to builder
   */
  virtual void toVelocyPack(VPackBuilder& b) const {
    TRI_ASSERT(b.isOpenObject());
    b.add("lower-limit", VPackValue(_low));
    b.add("upper-limit", VPackValue(_high));
    b.add("value-type", VPackValue(typeid(T).name()));
    b.add(VPackValue("range"));
    VPackArrayBuilder abb(&b);
    for (auto const& i : _delim) {
      b.add(VPackValue(i));
    }
  }
  /**
   * @brief dump to
   */
  std::ostream& print(std::ostream& o) const {
    VPackBuilder b;
    {
      VPackObjectBuilder bb(&b);
      this->toVelocyPack(b);
    }
    o << b.toJson();
    return o;
  }

 protected:
  T _low, _high;
  std::vector<T> _delim;
  size_t _n;
};

template<typename T>
std::ostream& operator<< (std::ostream& o, scale_t<T> const& s) {
  return s.print(o);
}

template <typename T>
struct fixed_scale_t : public scale_t<T> {
 public:
  using value_type = T;
  static constexpr ScaleType scale_type = Fixed;

  fixed_scale_t(T const& low, T const& high, std::initializer_list<T> const& list)
      : scale_t<T>(low, high, list.size() + 1) {
    this->_delim = list;
  }
  virtual ~fixed_scale_t() = default;
  /**
   * @brief index for val
   * @param val value
   * @return    index
   */
  size_t pos(T const& val) const {
    for (std::size_t i = 0; i < this->_delim.size(); ++i) {
      if (val <= this->_delim[i]) {
        return i;
      }
    }
    return this->_delim.size();
  }

  virtual void toVelocyPack(VPackBuilder& b) const override {
    b.add("scale-type", VPackValue("fixed"));
    scale_t<T>::toVelocyPack(b);
  }

 private:
  T _base, _div;
};

template<typename T>
struct log_scale_t : public scale_t<T> {
 public:

  using value_type = T;
  static constexpr ScaleType scale_type = Logarithmic;

  log_scale_t(T const& base, T const& low, T const& high, size_t n) :
    scale_t<T>(low, high, n), _base(base) {
    TRI_ASSERT(base > T(0));
    double nn = -1.0 * (n - 1);
    for (auto& i : this->_delim) {
      i = static_cast<T>(
        static_cast<double>(high - low) *
        std::pow(static_cast<double>(base), static_cast<double>(nn++)) + static_cast<double>(low));
    }
    _div = this->_delim.front() - low;
    TRI_ASSERT(_div > T(0));
    _lbase = log(_base);
  }
  virtual ~log_scale_t() = default;
  /**
   * @brief index for val
   * @param val value
   * @return    index
   */
  size_t pos(T const& val) const {
    return static_cast<size_t>(1+std::floor(log((val - this->_low)/_div)/_lbase));
  }
  /**
   * @brief Dump to builder
   * @param b Envelope
   */
  virtual void toVelocyPack(VPackBuilder& b) const override {
    b.add("scale-type", VPackValue("logarithmic"));
    b.add("base", VPackValue(_base));
    scale_t<T>::toVelocyPack(b);
  }
  /**
   * @brief Base
   * @return base
   */
  T base() const {
    return _base;
  }
 
 private:
  T _base, _div;
  double _lbase;
};

template<typename T>
struct lin_scale_t : public scale_t<T> {
 public:

  using value_type = T;
  static constexpr ScaleType scale_type = Linear;

  lin_scale_t(T const& low, T const& high, size_t n) :
    scale_t<T>(low, high, n) {
    this->_delim.resize(n-1);
    _div = (high - low) / (T)n;
    if (_div <= 0) {
    }
    TRI_ASSERT(_div > 0);
    T le = low;
    for (auto& i : this->_delim) {
      le += _div;
      i = le;
    }
  }
  virtual ~lin_scale_t() = default;
  /**
   * @brief index for val
   * @param val value
   * @return    index
   */
  size_t pos(T const& val) const {
    return static_cast<size_t>(std::floor((val - this->_low)/ _div));
  }

  virtual void toVelocyPack(VPackBuilder& b) const override {
    b.add("scale-type", VPackValue("linear"));
    scale_t<T>::toVelocyPack(b);
  }
 
 private:
  T _base, _div;
};


/**
 * @brief Histogram functionality
 */
template<typename Scale> class Histogram : public Metric {

 public:

  using value_type = typename Scale::value_type;

  Histogram() = delete;

  Histogram(Scale&& scale, std::string const& name, std::string const& help,
            std::string const& docs = std::string(),
            std::string const& labels = std::string())
    : Metric(name, help, docs, labels), _c(Metrics::hist_type(scale.n())), _scale(std::move(scale)),
      _lowr(std::numeric_limits<value_type>::max()),
      _highr(std::numeric_limits<value_type>::min()),
      _n(_scale.n() - 1) {}

  Histogram(Scale const& scale, std::string const& name, std::string const& help,
            std::string const& docs = std::string(),
            std::string const& labels = std::string())
    : Metric(name, help, docs, labels), _c(Metrics::hist_type(scale.n())), _scale(scale),
      _lowr(std::numeric_limits<value_type>::max()),
      _highr(std::numeric_limits<value_type>::min()),
      _n(_scale.n() - 1) {}

  ~Histogram() = default;

  void records(value_type const& val) {
    if (val < _lowr) {
      _lowr = val;
    } else if (val > _highr) {
      _highr = val;
    }
  }

  Scale const& scale() {
    return _scale;
  }

  size_t pos(value_type const& t) const {
    return _scale.pos(t);
  }

  void count(value_type const& t) {
    count(t, 1);
  }

  void count(value_type const& t, uint64_t n) {
    if (t < _scale.delims().front()) {
      _c[0] += n;
    } else if (t >= _scale.delims().back()) {
      _c[_n] += n;
    } else {
      _c[pos(t)] += n;
    }
    records(t);
  }

  value_type const& low() const { return _scale.low(); }
  value_type const& high() const { return _scale.high(); }

  Metrics::hist_type::value_type& operator[](size_t n) {
    return _c[n];
  }

  std::vector<uint64_t> load() const {
    std::vector<uint64_t> v(size());
    for (size_t i = 0; i < size(); ++i) {
      v[i] = load(i);
    }
    return v;
  }

  uint64_t load(size_t i) const { return _c.load(i); };

  size_t size() const { return _c.size(); }

  virtual void toPrometheus(std::string& result, bool withDocs = false) const override {
    result += "\n#TYPE " + name() + " histogram\n";
    result += "#HELP " + name() + " " + (withDocs ? docs() : help()) + "\n";
    std::string lbs = labels();
    auto const haveLabels = !lbs.empty();
    auto const separator = haveLabels && lbs.back() != ',';
    uint64_t sum(0);
    for (size_t i = 0; i < size(); ++i) {
      uint64_t n = load(i);
      sum += n;
      result += name() + "_bucket{";
      if (haveLabels) {
        result += lbs;
      }
      if (separator) {
        result += ",";
      }
      result += "le=\"" + _scale.delim(i) + "\"} " + std::to_string(n) + "\n";
    }
    result += name() + "_count";
    if (!labels().empty()) {
      result += "{" + labels() + "}";
    }
    result += " " + std::to_string(sum) + "\n";
  }

  std::ostream& print(std::ostream& o) const {
    o << name() << " scale: " <<  _scale << " extremes: [" << _lowr << ", " << _highr << "]";
    return o;
  }

 private:
  Metrics::hist_type _c;
  Scale _scale;
  value_type _lowr, _highr;
  size_t _n;

};

std::ostream& operator<< (std::ostream&, Metrics::counter_type const&);
template<typename T>
std::ostream& operator<<(std::ostream& o, Histogram<T> const& h) {
  return h.print(o);
}

#endif<|MERGE_RESOLUTION|>--- conflicted
+++ resolved
@@ -144,16 +144,11 @@
   T load() const { return _g.load(); }
   virtual void toPrometheus(std::string& result, bool withDocs = false) const override {
     result += "\n#TYPE " + name() + " gauge\n";
-<<<<<<< HEAD
     result += "#HELP " + name() + " " + (withDocs ? docs() : help()) + "\n";
-    result += name() + "{" + labels() + "} " + std::to_string(load()) + "\n";
-=======
-    result += "#HELP " + name() + " " + help() + "\n" + name();
     if (!labels().empty()) {
       result += "{" + labels() + "}";
     }
     result += " " + std::to_string(load()) + "\n";
->>>>>>> dc2f0766
   };
  private:
   std::atomic<T> _g;
