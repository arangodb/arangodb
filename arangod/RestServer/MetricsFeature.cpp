////////////////////////////////////////////////////////////////////////////////
/// DISCLAIMER
///
/// Copyright 2016 ArangoDB GmbH, Cologne, Germany
///
/// Licensed under the Apache License, Version 2.0 (the "License");
/// you may not use this file except in compliance with the License.
/// You may obtain a copy of the License at
///
///     http://www.apache.org/licenses/LICENSE-2.0
///
/// Unless required by applicable law or agreed to in writing, software
/// distributed under the License is distributed on an "AS IS" BASIS,
/// WITHOUT WARRANTIES OR CONDITIONS OF ANY KIND, either express or implied.
/// See the License for the specific language governing permissions and
/// limitations under the License.
///
/// Copyright holder is ArangoDB GmbH, Cologne, Germany
///
/// @author Kaveh Vahedipour
////////////////////////////////////////////////////////////////////////////////

#include "MetricsFeature.h"

#include "ApplicationFeatures/ApplicationServer.h"
#include "ApplicationFeatures/GreetingsFeaturePhase.h"
#include "Basics/application-exit.h"
#include "Logger/LogMacros.h"
#include "Logger/Logger.h"
#include "Logger/LoggerStream.h"
#include "MMFiles/MMFilesEngine.h"
#include "ProgramOptions/ProgramOptions.h"
#include "ProgramOptions/Section.h"
#include "RestServer/Metrics.h"
#include "RocksDBEngine/RocksDBEngine.h"
#include "Statistics/StatisticsFeature.h"
#include "StorageEngine/EngineSelectorFeature.h"
#include "StorageEngine/StorageEngine.h"
#include "StorageEngine/StorageEngineFeature.h"

#include <chrono>
#include <thread>

using namespace arangodb;
using namespace arangodb::application_features;
using namespace arangodb::basics;
using namespace arangodb::options;

// -----------------------------------------------------------------------------
// --SECTION--                                                 MetricsFeature
// -----------------------------------------------------------------------------

MetricsFeature::MetricsFeature(application_features::ApplicationServer& server)
  : ApplicationFeature(server, "Metrics"), _export(true) {
  setOptional(false);
  startsAfter<LoggerFeature>();
  startsBefore<GreetingsFeaturePhase>();
}

void MetricsFeature::collectOptions(std::shared_ptr<ProgramOptions> options) {
  _serverStatistics = std::make_unique<ServerStatistics>(
      *this, std::chrono::duration<double>(std::chrono::system_clock::now().time_since_epoch())
                 .count());
  options->addOption("--server.export-metrics-api",
                     "turn metrics API on or off",
                     new BooleanParameter(&_export),
                     arangodb::options::makeDefaultFlags(arangodb::options::Flags::Hidden))
                     .setIntroducedIn(30600);
}

bool MetricsFeature::exportAPI() const {
  return _export;
}

void MetricsFeature::validateOptions(std::shared_ptr<ProgramOptions>) {}

void MetricsFeature::toPrometheus(std::string& result) const {

  // minimize reallocs
  result.reserve(65536);

  {
    std::lock_guard<std::mutex> guard(_lock);
    for (auto const& i : _registry) {
      i.second->toPrometheus(result);
    }
  }

  // StatisticsFeature
  auto& sf = server().getFeature<StatisticsFeature>();
  if (sf.enabled()) {
    sf.toPrometheus(result, std::chrono::duration<double,std::milli>(
                      std::chrono::system_clock::now().time_since_epoch()).count());
  }

  // RocksDBEngine
  auto es = EngineSelectorFeature::ENGINE;
  if (es != nullptr) {
    std::string const& engineName = es->typeName();
    if (engineName == RocksDBEngine::EngineName) {
      es->getStatistics(result);
    }
  }
}

Counter& MetricsFeature::counter (
  std::initializer_list<std::string> const& key, uint64_t const& val,
  std::string const& help) {

  metrics_key mk(key);
  std::string labels = mk.labels;
  if (ServerState::instance() != nullptr) {
    if (!labels.empty()) {
      labels += ",";
    }
    labels += "shortname=\"" + ServerState::instance()->getShortName() + "\"";
  }
  auto metric = std::make_shared<Counter>(val, mk.name, help, labels);
  bool success = false;
  {
    std::lock_guard<std::mutex> guard(_lock);
    success = _registry.emplace(mk, std::dynamic_pointer_cast<Metric>(metric)).second;
  }
  if (!success) {
    THROW_ARANGO_EXCEPTION_MESSAGE(
      TRI_ERROR_INTERNAL, std::string("counter ") + mk.name + " alredy exists");
  }
  return *metric;
}

Counter& MetricsFeature::counter (
  std::string const& name, uint64_t const& val, std::string const& help) {
  return counter({name}, val, help);
}

ServerStatistics& MetricsFeature::serverStatistics() {
  _serverStatistics->_uptime = StatisticsFeature::time() - _serverStatistics->_startTime;
  return *_serverStatistics;
}

<<<<<<< HEAD
Counter& MetricsFeature::counter(std::string const& name) {
=======
Counter& MetricsFeature::counter (std::initializer_list<std::string> const& key) {

  metrics_key mk(key);
>>>>>>> fca1583b
  std::shared_ptr<Counter> metric = nullptr;
  std::string error;
  {
    std::lock_guard<std::mutex> guard(_lock);
<<<<<<< HEAD
    registry_type::const_iterator it = _registry.find(name);
    if (it == _registry.end()) {
      THROW_ARANGO_EXCEPTION_MESSAGE(TRI_ERROR_INTERNAL,
                                     std::string("No gauge booked as ") + name);
=======
    registry_type::const_iterator it = _registry.find(metrics_key(mk.name));
    if (it == _registry.end()) {
      THROW_ARANGO_EXCEPTION_MESSAGE(
        TRI_ERROR_INTERNAL, std::string("No counter booked as ") + mk.name);
>>>>>>> fca1583b
    }
    try {
      metric = std::dynamic_pointer_cast<Counter>(it->second);
      if (metric == nullptr) {
<<<<<<< HEAD
        error = std::string("Failed to retrieve counter ") + name;
      }
    } catch (std::exception const& e) {
      error = std::string("Failed to retrieve counter ") + name + ": " + e.what();
=======
        error = std::string("Failed to retrieve counter ") + mk.name;
      }
    } catch (std::exception const& e) {
      error = std::string("Failed to retrieve counter ") + mk.name +  ": " + e.what();
>>>>>>> fca1583b
    }
  }
  if (!error.empty()) {
    THROW_ARANGO_EXCEPTION_MESSAGE(TRI_ERROR_INTERNAL, error);
  }
  return *metric;
}
<<<<<<< HEAD
=======

Counter& MetricsFeature::counter (std::string const& name) {
  return counter({name});
}
>>>>>>> fca1583b

metrics_key::metrics_key(std::initializer_list<std::string> const& il) {
  TRI_ASSERT(il.size() > 0);
  TRI_ASSERT(il.size() < 3);
  name = *il.begin();
  if (il.size() == 2) {
    labels = *(il.begin()+1);
  }
  _hash = std::hash<std::string>{}(name + labels);
}

metrics_key::metrics_key(std::string const& name) : name(name) {
  _hash = std::hash<std::string>{}(name);
}

metrics_key::metrics_key(std::string const& name, std::string const& labels) :
  name(name), labels(labels) {
  _hash = std::hash<std::string>{}(name + labels);
}

std::size_t metrics_key::hash() const noexcept {
  return _hash;
}

bool metrics_key::operator== (metrics_key const& other) const {
  return name == other.name && labels == other.labels;
}

namespace std {
std::size_t hash<arangodb::metrics_key>::operator()(arangodb::metrics_key const& m) const noexcept {
  return m.hash();
}
}<|MERGE_RESOLUTION|>--- conflicted
+++ resolved
@@ -138,43 +138,28 @@
   return *_serverStatistics;
 }
 
-<<<<<<< HEAD
-Counter& MetricsFeature::counter(std::string const& name) {
-=======
+
 Counter& MetricsFeature::counter (std::initializer_list<std::string> const& key) {
-
   metrics_key mk(key);
->>>>>>> fca1583b
   std::shared_ptr<Counter> metric = nullptr;
   std::string error;
   {
     std::lock_guard<std::mutex> guard(_lock);
-<<<<<<< HEAD
-    registry_type::const_iterator it = _registry.find(name);
-    if (it == _registry.end()) {
-      THROW_ARANGO_EXCEPTION_MESSAGE(TRI_ERROR_INTERNAL,
-                                     std::string("No gauge booked as ") + name);
-=======
+
     registry_type::const_iterator it = _registry.find(metrics_key(mk.name));
     if (it == _registry.end()) {
       THROW_ARANGO_EXCEPTION_MESSAGE(
         TRI_ERROR_INTERNAL, std::string("No counter booked as ") + mk.name);
->>>>>>> fca1583b
+
     }
     try {
       metric = std::dynamic_pointer_cast<Counter>(it->second);
       if (metric == nullptr) {
-<<<<<<< HEAD
-        error = std::string("Failed to retrieve counter ") + name;
-      }
-    } catch (std::exception const& e) {
-      error = std::string("Failed to retrieve counter ") + name + ": " + e.what();
-=======
+
         error = std::string("Failed to retrieve counter ") + mk.name;
       }
     } catch (std::exception const& e) {
       error = std::string("Failed to retrieve counter ") + mk.name +  ": " + e.what();
->>>>>>> fca1583b
     }
   }
   if (!error.empty()) {
@@ -182,13 +167,11 @@
   }
   return *metric;
 }
-<<<<<<< HEAD
-=======
+
 
 Counter& MetricsFeature::counter (std::string const& name) {
   return counter({name});
 }
->>>>>>> fca1583b
 
 metrics_key::metrics_key(std::initializer_list<std::string> const& il) {
   TRI_ASSERT(il.size() > 0);
