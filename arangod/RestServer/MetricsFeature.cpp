////////////////////////////////////////////////////////////////////////////////
/// DISCLAIMER
///
/// Copyright 2016 ArangoDB GmbH, Cologne, Germany
///
/// Licensed under the Apache License, Version 2.0 (the "License");
/// you may not use this file except in compliance with the License.
/// You may obtain a copy of the License at
///
///     http://www.apache.org/licenses/LICENSE-2.0
///
/// Unless required by applicable law or agreed to in writing, software
/// distributed under the License is distributed on an "AS IS" BASIS,
/// WITHOUT WARRANTIES OR CONDITIONS OF ANY KIND, either express or implied.
/// See the License for the specific language governing permissions and
/// limitations under the License.
///
/// Copyright holder is ArangoDB GmbH, Cologne, Germany
///
/// @author Kaveh Vahedipour
////////////////////////////////////////////////////////////////////////////////

#include "MetricsFeature.h"

#include "ApplicationFeatures/ApplicationServer.h"
#include "ApplicationFeatures/GreetingsFeaturePhase.h"
#include "Basics/application-exit.h"
#include "Logger/LogMacros.h"
#include "Logger/Logger.h"
#include "Logger/LoggerStream.h"
#include "MMFiles/MMFilesEngine.h"
#include "ProgramOptions/ProgramOptions.h"
#include "ProgramOptions/Section.h"
#include "RestServer/Metrics.h"
#include "RocksDBEngine/RocksDBEngine.h"
#include "Statistics/StatisticsFeature.h"
#include "StorageEngine/EngineSelectorFeature.h"
#include "StorageEngine/StorageEngine.h"
#include "StorageEngine/StorageEngineFeature.h"

#include <chrono>
#include <thread>

using namespace arangodb;
using namespace arangodb::application_features;
using namespace arangodb::basics;
using namespace arangodb::options;

// -----------------------------------------------------------------------------
// --SECTION--                                                 MetricsFeature
// -----------------------------------------------------------------------------

MetricsFeature::MetricsFeature(application_features::ApplicationServer& server)
  : ApplicationFeature(server, "Metrics"), _export(true) {
  setOptional(false);
  startsAfter<LoggerFeature>();
  startsBefore<GreetingsFeaturePhase>();
}

void MetricsFeature::collectOptions(std::shared_ptr<ProgramOptions> options) {
  _serverStatistics = std::make_unique<ServerStatistics>(
      *this, std::chrono::duration<double>(std::chrono::system_clock::now().time_since_epoch())
                 .count());
  options->addOption("--server.export-metrics-api",
                     "turn metrics API on or off",
                     new BooleanParameter(&_export),
                     arangodb::options::makeDefaultFlags(arangodb::options::Flags::Hidden))
                     .setIntroducedIn(30600);
}

bool MetricsFeature::exportAPI() const {
  return _export;
}

void MetricsFeature::validateOptions(std::shared_ptr<ProgramOptions>) {}

void MetricsFeature::toPrometheus(std::string& result) const {

<<<<<<< HEAD
  // minimise reallocs
=======
  // minimize reallocs
>>>>>>> 767a6646
  result.reserve(65536);
  
  {
    std::lock_guard<std::mutex> guard(_lock);
    for (auto const& i : _registry) {
      i.second->toPrometheus(result);
    }
  }

  // StatisticsFeature
  auto& sf = server().getFeature<StatisticsFeature>();
  if (sf.enabled()) {
    sf.toPrometheus(result, std::chrono::duration<double,std::milli>(
                      std::chrono::system_clock::now().time_since_epoch()).count());
  }

  // RocksDBEngine
  auto es = EngineSelectorFeature::ENGINE;
  if (es != nullptr) {
    std::string const& engineName = es->typeName();
    if (engineName == RocksDBEngine::EngineName) {
      es->getStatistics(result);
    }
  }
}

Counter& MetricsFeature::counter (
  std::string const& name, uint64_t const& val, std::string const& help) {

  auto metric = std::make_shared<Counter>(val, name, help);
  bool success = false;
  {
    std::lock_guard<std::mutex> guard(_lock);
    success = _registry.emplace(name, std::dynamic_pointer_cast<Metric>(metric)).second;
  }
  if (!success) {
    THROW_ARANGO_EXCEPTION_MESSAGE(
      TRI_ERROR_INTERNAL, std::string("counter ") + name + " alredy exists");
  }
  return *metric;
}

ServerStatistics& MetricsFeature::serverStatistics() {
  _serverStatistics->_uptime = StatisticsFeature::time() - _serverStatistics->_startTime;
  return *_serverStatistics;
}<|MERGE_RESOLUTION|>--- conflicted
+++ resolved
@@ -76,11 +76,7 @@
 
 void MetricsFeature::toPrometheus(std::string& result) const {
 
-<<<<<<< HEAD
-  // minimise reallocs
-=======
   // minimize reallocs
->>>>>>> 767a6646
   result.reserve(65536);
   
   {
