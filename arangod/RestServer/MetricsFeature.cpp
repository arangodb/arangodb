--- conflicted
+++ resolved
@@ -152,11 +152,6 @@
     std::lock_guard<std::mutex> guard(_lock);
     registry_type::const_iterator it = _registry.find(mk);
     if (it == _registry.end()) {
-<<<<<<< HEAD
-      THROW_ARANGO_EXCEPTION_MESSAGE(
-        TRI_ERROR_INTERNAL, std::string("No counter booked as ") + mk.name);
-
-=======
       it = _registry.find(mk.name);
       if (it == _registry.end()) {
         THROW_ARANGO_EXCEPTION_MESSAGE(
@@ -181,7 +176,6 @@
         }
         return *metric;
       }
->>>>>>> a80de52d
     }
     try {
       metric = std::dynamic_pointer_cast<Counter>(it->second);
