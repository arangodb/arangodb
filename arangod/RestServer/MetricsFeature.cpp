--- conflicted
+++ resolved
@@ -145,12 +145,7 @@
   std::string error;
   {
     std::lock_guard<std::mutex> guard(_lock);
-<<<<<<< HEAD
-
-    registry_type::const_iterator it = _registry.find(metrics_key(mk.name));
-=======
     registry_type::const_iterator it = _registry.find(mk);
->>>>>>> 52e6c8fb
     if (it == _registry.end()) {
       THROW_ARANGO_EXCEPTION_MESSAGE(
         TRI_ERROR_INTERNAL, std::string("No counter booked as ") + mk.name);
