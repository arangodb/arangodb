--- conflicted
+++ resolved
@@ -57,11 +57,8 @@
     Ahuacatl/ahuacatl-statementlist.cpp
     Ahuacatl/ahuacatl-tokens.cpp
     Ahuacatl/ahuacatl-variable.cpp
-<<<<<<< HEAD
+    Aql/AstNode.cpp
     Aql/ExecutionBlock.cpp
-=======
-    Aql/AstNode.cpp
->>>>>>> 93697633
     Aql/ExecutionPlan.cpp
     Aql/grammar.cpp
     Aql/Parser.cpp
