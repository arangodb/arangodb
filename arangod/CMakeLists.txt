#- * - mode : CMAKE; - * -

include_directories(.)

set(CMAKE_RUNTIME_OUTPUT_DIRECTORY "${PROJECT_BINARY_DIR}/bin/")

################################################################################
## BISON/FLEX
################################################################################

#note that we check - in the generated FLEX / BISON files, therefore they are
#generate inside the source tree

if (USE_MAINTAINER_MODE AND NOT MSVC)
  add_custom_command(
    OUTPUT ${CMAKE_CURRENT_SOURCE_DIR}/Aql/tokens.cpp
    WORKING_DIRECTORY ${CMAKE_CURRENT_SOURCE_DIR}
    COMMAND ${FLEX_EXECUTABLE} -L -oAql/tokens.cpp Aql/tokens.ll
    MAIN_DEPENDENCY ${CMAKE_CURRENT_SOURCE_DIR}/Aql/tokens.ll
    VERBATIM
  )

  add_custom_command(
    OUTPUT ${CMAKE_CURRENT_SOURCE_DIR}/Aql/grammar.cpp
    WORKING_DIRECTORY ${CMAKE_CURRENT_SOURCE_DIR}
    COMMAND ${CMAKE_SOURCE_DIR}/utils/bison-c.sh
      ${BISON_EXECUTABLE} Aql/grammar.cpp Aql/grammar.y
    MAIN_DEPENDENCY ${CMAKE_CURRENT_SOURCE_DIR}/Aql/grammar.y
    VERBATIM
  )

  add_custom_target(clean_aql_autogenerated
    COMMAND rm -f Aql/tokens.cpp Aql/tokens.h Aql/grammar.cpp Aql/grammar.h
  )

  list(APPEND CLEAN_AUTOGENERATED_FILES clean_aql_autogenerated)
  set(CLEAN_AUTOGENERATED_FILES ${CLEAN_AUTOGENERATED_FILES} PARENT_SCOPE)
endif ()

if (CMAKE_COMPILER_IS_GNUCC)
  set_source_files_properties(Aql/tokens.cpp PROPERTIES COMPILE_FLAGS -Wno-sign-compare)
endif ()

################################################################################
## IResearch
################################################################################

find_package(IResearch REQUIRED)

add_library(arango_iresearch
  STATIC
  IResearch/ApplicationServerHelper.h IResearch/ApplicationServerHelper.cpp
  IResearch/Containers.cpp IResearch/Containers.h
  IResearch/IResearchAnalyzerFeature.cpp IResearch/IResearchAnalyzerFeature.h
  IResearch/IResearchAnalyzerCollectionFeature.cpp
  IResearch/IResearchCommon.cpp IResearch/IResearchCommon.h
  IResearch/IResearchKludge.cpp IResearch/IResearchKludge.h
  IResearch/IResearchLink.cpp IResearch/IResearchLink.h
  IResearch/IResearchLinkCoordinator.cpp IResearch/IResearchLinkCoordinator.h
  IResearch/IResearchLinkHelper.cpp IResearch/IResearchLinkHelper.h
  IResearch/IResearchLinkMeta.cpp IResearch/IResearchLinkMeta.h
  IResearch/IResearchMMFilesLink.cpp IResearch/IResearchMMFilesLink.h
  IResearch/IResearchRocksDBLink.cpp IResearch/IResearchRocksDBLink.h
  IResearch/IResearchRocksDBRecoveryHelper.cpp
  IResearch/IResearchRocksDBRecoveryHelper.h
  IResearch/IResearchView.cpp IResearch/IResearchView.h
  IResearch/IResearchVPackComparer.cpp IResearch/IResearchVPackComparer.h
  IResearch/IResearchViewSort.cpp IResearch/IResearchViewSort.h
  IResearch/IResearchViewCoordinator.cpp IResearch/IResearchViewCoordinator.h
  IResearch/IResearchExpressionContext.cpp IResearch/IResearchExpressionContext.h
  IResearch/IResearchViewMeta.cpp IResearch/IResearchViewMeta.h
  IResearch/IResearchFeature.cpp IResearch/IResearchFeature.h
  IResearch/IResearchDocument.cpp IResearch/IResearchDocument.h
  IResearch/IResearchPrimaryKeyFilter.cpp IResearch/IResearchPrimaryKeyFilter.h
  IResearch/IResearchFilterFactory.cpp IResearch/IResearchFilterFactory.h
  IResearch/IResearchOrderFactory.cpp IResearch/IResearchOrderFactory.h
  IResearch/VelocyPackHelper.cpp IResearch/VelocyPackHelper.h
  IResearch/ExpressionFilter.cpp IResearch/ExpressionFilter.h
  IResearch/AqlHelper.cpp IResearch/AqlHelper.h
  RestHandler/RestAnalyzerHandler.cpp RestHandler/RestAnalyzerHandler.h
)

target_compile_definitions(arango_iresearch
  PUBLIC "$<$<CONFIG:Debug>:IRESEARCH_DEBUG=1>"
)

target_include_directories(arango_iresearch
  PUBLIC ${IRESEARCH_INCLUDE}
)

if (USE_ENTERPRISE)
  target_include_directories(arango_iresearch
    PUBLIC "${PROJECT_SOURCE_DIR}/${ENTERPRISE_INCLUDE_DIR}"
  )
endif()

if(MSVC)
  set(IRESEARCH_TARGET_DEPENDENCY iresearch-static-scrt) # use static + staticCRT to match ArangoDB
else()
  set(IRESEARCH_TARGET_DEPENDENCY iresearch-static) # use static to match ArangoDB
endif()

target_link_libraries(arango_iresearch
  ${IRESEARCH_TARGET_DEPENDENCY}
  s2 # needed for some includes
  boost_locale # required by iResearch
)

add_dependencies(arango_iresearch
  ${IRESEARCH_TARGET_DEPENDENCY}
  v8_build # for ICU required by iResearch
)

################################################################################
# llhttp
################################################################################


SET(LLHTTP_SOURCES
  ${PROJECT_SOURCE_DIR}/3rdParty/llhttp/src/api.c
  ${PROJECT_SOURCE_DIR}/3rdParty/llhttp/src/http.c
  ${PROJECT_SOURCE_DIR}/3rdParty/llhttp/src/llhttp.c
)


################################################################################
## arangod
################################################################################

if (MSVC AND NOT(SKIP_PACKAGING))
  generate_product_version(ProductVersionFiles
    NAME arangod
    FILE_DESCRIPTION ${ARANGODB_FRIENDLY_STRING}
    ICON ${ARANGO_ICON}
    VERSION_MAJOR ${CPACK_PACKAGE_VERSION_MAJOR}
    VERSION_MINOR ${CPACK_PACKAGE_VERSION_MINOR}
    VERSION_PATCH ${CPACK_PACKAGE_VERSION_PATCH}
    VERSION_REVISION ${BUILD_ID}
  )
endif ()

if (USE_ENTERPRISE)
  set(ENTERPRISE_FILES "")
else ()
  set(ENTERPRISE_FILES
    Utils/Events.cpp
  )
endif ()

set(LIB_ARANGO_GRAPH_SOURCES
  Aql/PruneExpressionEvaluator.cpp
  Cluster/ClusterEdgeCursor.cpp
  Cluster/ClusterTraverser.cpp
  Cluster/TraverserEngine.cpp
  Cluster/TraverserEngineRegistry.cpp
  Graph/AttributeWeightShortestPathFinder.cpp
  Graph/BaseOptions.cpp
  Graph/BreadthFirstEnumerator.cpp
  Graph/ClusterTraverserCache.cpp
  Graph/ConstantWeightShortestPathFinder.cpp
  Graph/Graph.cpp
  Graph/GraphManager.cpp
  Graph/GraphOperations.cpp
  Graph/KShortestPathsFinder.cpp
  Graph/NeighborsEnumerator.cpp
  Graph/PathEnumerator.cpp
  Graph/ShortestPathFinder.cpp
  Graph/ShortestPathOptions.cpp
  Graph/ShortestPathResult.cpp
  Graph/SingleServerEdgeCursor.cpp
  Graph/SingleServerTraverser.cpp
  Graph/Traverser.cpp
  Graph/TraverserCache.cpp
  Graph/TraverserCacheFactory.cpp
  Graph/TraverserDocumentCache.cpp
  Graph/TraverserOptions.cpp
  InternalRestHandler/InternalRestTraverserHandler.cpp
  RestHandler/RestGraphHandler.cpp
  RestServer/TraverserEngineRegistryFeature.cpp
)

set(LIB_ARANGO_PREGEL_SOURCES
  Pregel/AggregatorHandler.cpp
  Pregel/AlgoRegistry.cpp
  Pregel/Algos/AsyncSCC.cpp
  Pregel/Algos/ConnectedComponents.cpp
  Pregel/Algos/DMID/DMID.cpp
  Pregel/Algos/EffectiveCloseness/EffectiveCloseness.cpp
  Pregel/Algos/EffectiveCloseness/HLLCounter.cpp
  Pregel/Algos/HITS.cpp
  Pregel/Algos/LabelPropagation.cpp
  Pregel/Algos/LineRank.cpp
  Pregel/Algos/PageRank.cpp
  Pregel/Algos/RecoveringPageRank.cpp
  Pregel/Algos/SCC.cpp
  Pregel/Algos/SLPA.cpp
  Pregel/Algos/SSSP.cpp
  Pregel/Algos/ShortestPath.cpp
  Pregel/Conductor.cpp
  Pregel/GraphStore.cpp
  Pregel/IncomingCache.cpp
  Pregel/IndexHelpers.cpp
  Pregel/OutgoingCache.cpp
  Pregel/PregelFeature.cpp
  Pregel/Recovery.cpp
  Pregel/Utils.cpp
  Pregel/Worker-templates-algorithms.cpp
  Pregel/Worker-templates-native-types.cpp
  Pregel/Worker.cpp
  Pregel/WorkerConfig.cpp
  RestHandler/RestControlPregelHandler.cpp
  RestHandler/RestPregelHandler.cpp
)

set(LIB_ARANGO_AQL_SOURCES
  Aql/Aggregator.cpp
  Aql/AllRowsFetcher.cpp
  Aql/AqlFunctionFeature.cpp
  Aql/AqlItemBlock.cpp
  Aql/AqlItemBlockManager.cpp
  Aql/AqlItemBlockUtils.cpp
  Aql/AqlItemMatrix.cpp
  Aql/AqlResult.cpp
  Aql/AqlTransaction.cpp
  Aql/AqlValue.cpp
  Aql/AqlValueGroup.cpp
  Aql/Arithmetic.cpp
  Aql/Ast.cpp
  Aql/AstHelper.cpp
  Aql/AstNode.cpp
  Aql/AttributeAccessor.cpp
  Aql/BaseExpressionContext.cpp
  Aql/BindParameters.cpp
  Aql/BlockCollector.cpp
  Aql/BlocksWithClients.cpp
  Aql/CalculationExecutor.cpp
  Aql/ClusterNodes.cpp
  Aql/CollectNode.cpp
  Aql/CollectOptions.cpp
  Aql/Collection.cpp
  Aql/CollectionAccessingNode.cpp
  Aql/Collections.cpp
  Aql/Condition.cpp
  Aql/ConditionFinder.cpp
  Aql/ConstFetcher.cpp
  Aql/ConstrainedSortExecutor.cpp
  Aql/CostEstimate.cpp
  Aql/CountCollectExecutor.cpp
  Aql/DependencyProxy.cpp
  Aql/DistinctCollectExecutor.cpp
  Aql/DistributeConsumerNode.cpp
  Aql/DistributeExecutor.cpp
  Aql/DocumentExpressionContext.cpp
  Aql/DocumentProducingHelper.cpp
  Aql/DocumentProducingNode.cpp
  Aql/EngineInfoContainerCoordinator.cpp
  Aql/EngineInfoContainerDBServerServerBased.cpp
  Aql/EnumerateCollectionExecutor.cpp
  Aql/EnumerateListExecutor.cpp
  Aql/ExecutionBlock.cpp
  Aql/ExecutionBlockImpl.cpp
  Aql/ExecutionEngine.cpp
  Aql/ExecutionNode.cpp
  Aql/ExecutionPlan.cpp
  Aql/ExecutionState.cpp
  Aql/ExecutionStats.cpp
  Aql/ExecutorExpressionContext.cpp
  Aql/ExecutorInfos.cpp
  Aql/Expression.cpp
  Aql/FilterExecutor.cpp
  Aql/FixedVarExpressionContext.cpp
  Aql/Function.cpp
  Aql/Functions.cpp
  Aql/GraphNode.cpp
  Aql/Graphs.cpp
  Aql/HashedCollectExecutor.cpp
  Aql/IResearchViewExecutor.cpp
  Aql/IResearchViewNode.cpp
  Aql/IResearchViewOptimizerRules.cpp
  Aql/IdExecutor.cpp
  Aql/InAndOutRowExpressionContext.cpp
  Aql/IndexExecutor.cpp
  Aql/IndexHint.cpp
  Aql/IndexNode.cpp
  Aql/InputAqlItemRow.cpp
  Aql/InsertModifier.cpp
  Aql/KShortestPathsExecutor.cpp
  Aql/KShortestPathsNode.cpp
  Aql/LimitExecutor.cpp
  Aql/MaterializeExecutor.cpp
  Aql/ModificationExecutor.cpp
  Aql/ModificationExecutorHelpers.cpp
  Aql/ModificationExecutorInfos.cpp
  Aql/ModificationNodes.cpp
  Aql/ModificationOptions.cpp
  Aql/MultiDependencySingleRowFetcher.cpp
  Aql/NoResultsExecutor.cpp
  Aql/NodeFinder.cpp
  Aql/Optimizer.cpp
  Aql/OptimizerRules.cpp
  Aql/OptimizerRulesCluster.cpp
  Aql/OptimizerRulesFeature.cpp
  Aql/OptimizerRulesReplaceFunctions.cpp
  Aql/OutputAqlItemRow.cpp
  Aql/Parser.cpp
  Aql/Quantifier.cpp
  Aql/Query.cpp
  Aql/QueryCache.cpp
  Aql/QueryExecutionState.cpp
  Aql/QueryExpressionContext.cpp
  Aql/QueryList.cpp
  Aql/QueryOptions.cpp
  Aql/QueryProfile.cpp
  Aql/QueryRegistry.cpp
  Aql/QueryResources.cpp
  Aql/QuerySnippet.cpp
  Aql/QueryString.cpp
  Aql/Range.cpp
  Aql/RemoveModifier.cpp
  Aql/RegexCache.cpp
  Aql/RegisterPlan.cpp
  Aql/RemoteExecutor.cpp
  Aql/RestAqlHandler.cpp
  Aql/ReturnExecutor.cpp
  Aql/ScatterExecutor.cpp
  Aql/Scopes.cpp
  Aql/ShadowAqlItemRow.cpp
  Aql/ShardLocking.cpp
  Aql/SharedAqlItemBlockPtr.cpp
  Aql/SharedQueryState.cpp
  Aql/ShortStringStorage.cpp
  Aql/ShortestPathExecutor.cpp
  Aql/ShortestPathNode.cpp
  Aql/SimpleModifier.cpp
  Aql/SingleRemoteModificationExecutor.cpp
  Aql/SingleRowFetcher.cpp
  Aql/SortCondition.cpp
  Aql/SortExecutor.cpp
  Aql/SortNode.cpp
  Aql/SortRegister.cpp
  Aql/SortedCollectExecutor.cpp
  Aql/SortingGatherExecutor.cpp
  Aql/SubqueryEndExecutionNode.cpp
  Aql/SubqueryExecutor.cpp
  Aql/SubqueryEndExecutor.cpp
  Aql/SubqueryStartExecutionNode.cpp
  Aql/SubqueryStartExecutor.cpp
  Aql/TraversalConditionFinder.cpp
  Aql/TraversalExecutor.cpp
  Aql/TraversalNode.cpp
<<<<<<< HEAD
  Aql/UpdateReplaceModifier.cpp
  Aql/UpsertModifier.cpp
=======
  Aql/UnsortedGatherExecutor.cpp
>>>>>>> c75ad7c1
  Aql/V8Executor.cpp
  Aql/Variable.cpp
  Aql/VariableGenerator.cpp
  Aql/grammar.cpp
  Aql/tokens.cpp
)

set(LIB_ARANGO_VOCBASE_SOURCES
  Aql/PlanCache.cpp
  Aql/QueryCursor.cpp
  Replication/DatabaseReplicationApplier.cpp
  Utils/CollectionNameResolver.cpp
  Utils/CursorRepository.cpp
  Utils/DatabaseGuard.cpp
  Utils/SingleCollectionTransaction.cpp
  VocBase/KeyGenerator.cpp
  VocBase/KeyLockInfo.cpp
  VocBase/LogicalCollection.cpp
  VocBase/LogicalDataSource.cpp
  VocBase/LogicalView.cpp
  VocBase/ManagedDocumentResult.cpp
  VocBase/Methods/AqlUserFunctions.cpp
  VocBase/Methods/Collections.cpp
  VocBase/Methods/Databases.cpp
  VocBase/Methods/Indexes.cpp
  VocBase/Methods/Tasks.cpp
  VocBase/Methods/Transactions.cpp
  VocBase/Methods/Ttl.cpp
  VocBase/Methods/Upgrade.cpp
  VocBase/Methods/UpgradeTasks.cpp
  VocBase/Methods/Version.cpp
  VocBase/ticks.cpp
  VocBase/vocbase.cpp
  VocBase/VocbaseInfo.cpp
)

set(LIB_ARANGO_UTILS_SOURCES
  Utils/CollectionKeys.cpp
  Utils/CollectionKeysRepository.cpp
  Utils/ExecContext.cpp
  Utils/FlushThread.cpp
  Utils/OperationCursor.cpp
  Utils/UrlHelper.cpp
  ${ENTERPRISE_FILES}
)

set(LIB_ARANGO_STORAGE_ENGINE_SOURCES
  StorageEngine/EngineSelectorFeature.cpp
  StorageEngine/HotBackup.cpp
  StorageEngine/PhysicalCollection.cpp
  StorageEngine/RocksDBOptionFeature.cpp
  StorageEngine/TransactionCollection.cpp
  StorageEngine/TransactionState.cpp
)

set(LIB_ARANGO_STORAGE_ENGINE_COMMON_SOURCES
  StorageEngine/WalAccess.cpp
)

set(LIB_ARANGO_INDEXES_SOURCES
  GeoIndex/Index.cpp
  GeoIndex/Near.cpp
  Indexes/Index.cpp
  Indexes/IndexFactory.cpp
  Indexes/IndexIterator.cpp
  Indexes/SimpleAttributeEqualityMatcher.cpp
  Indexes/SortedIndexAttributeMatcher.cpp
)

set(LIB_ARANGO_CACHE_SOURCES
  Cache/BucketState.cpp
  Cache/Cache.cpp
  Cache/CacheManagerFeature.cpp
  Cache/CacheManagerFeatureThreads.cpp
  Cache/CachedValue.cpp
  Cache/Finding.cpp
  Cache/Manager.cpp
  Cache/ManagerTasks.cpp
  Cache/Metadata.cpp
  Cache/PlainBucket.cpp
  Cache/PlainCache.cpp
  Cache/Rebalancer.cpp
  Cache/Table.cpp
  Cache/Transaction.cpp
  Cache/TransactionManager.cpp
  Cache/TransactionalBucket.cpp
  Cache/TransactionalCache.cpp
)

set(LIB_ARANGO_REPLICATION_SOURCES
  Replication/DatabaseInitialSyncer.cpp
  Replication/DatabaseTailingSyncer.cpp
  Replication/GlobalInitialSyncer.cpp
  Replication/GlobalReplicationApplier.cpp
  Replication/GlobalTailingSyncer.cpp
  Replication/InitialSyncer.cpp
  Replication/ReplicationApplier.cpp
  Replication/ReplicationApplierConfiguration.cpp
  Replication/ReplicationApplierState.cpp
  Replication/ReplicationClients.cpp
  Replication/ReplicationFeature.cpp
  Replication/Syncer.cpp
  Replication/SyncerId.cpp
  Replication/TailingSyncer.cpp
  Replication/common-defines.cpp
  Replication/utilities.cpp
)

set(LIB_ARANGO_AGENCY_SOURCES
  Agency/AgentConfiguration.cpp
  Agency/ResignLeadership.cpp
  Agency/ActiveFailoverJob.cpp
  Agency/AddFollower.cpp
  Agency/AgencyComm.cpp
  Agency/AgencyFeature.cpp
  Agency/Agent.cpp
  Agency/AgentCallback.cpp
  Agency/CleanOutServer.cpp
  Agency/Compactor.cpp
  Agency/Constituent.cpp
  Agency/FailedFollower.cpp
  Agency/FailedLeader.cpp
  Agency/FailedServer.cpp
  Agency/Inception.cpp
  Agency/Job.cpp
  Agency/JobContext.cpp
  Agency/MoveShard.cpp
  Agency/Node.cpp
  Agency/RemoveFollower.cpp
  Agency/RestAgencyHandler.cpp
  Agency/RestAgencyPrivHandler.cpp
  Agency/State.cpp
  Agency/Store.cpp
  Agency/Supervision.cpp
  Agency/v8-agency.cpp
)

set(LIB_ARANGO_V8SERVER_SOURCES
  Transaction/V8Context.cpp
  V8Server/FoxxQueuesFeature.cpp
  V8Server/V8Context.cpp
  V8Server/V8DealerFeature.cpp
  V8Server/v8-actions.cpp
  V8Server/v8-analyzers.cpp
  V8Server/v8-collection-util.cpp
  V8Server/v8-collection.cpp
  V8Server/v8-dispatcher.cpp
  V8Server/v8-general-graph.cpp
  V8Server/v8-query.cpp
  V8Server/v8-replication.cpp
  V8Server/v8-statistics.cpp
  V8Server/v8-ttl.cpp
  V8Server/v8-user-functions.cpp
  V8Server/v8-user-structures.cpp
  V8Server/v8-users.cpp
  V8Server/v8-util.cpp
  V8Server/v8-views.cpp
  V8Server/v8-vocbase.cpp
  V8Server/v8-voccursor.cpp
  V8Server/v8-vocindex.cpp
)

set(LIB_ARANGO_NETWORK_SOURCES
  Network/ClusterUtils.cpp
  Network/ConnectionPool.cpp
  Network/Methods.cpp
  Network/NetworkFeature.cpp
  Network/Utils.cpp
)

set(LIB_ARANGOSERVER_SOURCES
  Actions/ActionFeature.cpp
  Actions/RestActionHandler.cpp
  Actions/actions.cpp
  Auth/Common.cpp
  Auth/TokenCache.cpp
  Auth/User.cpp
  Auth/UserManager.cpp
  Cluster/Action.cpp
  Cluster/ActionBase.cpp
  Cluster/ActionDescription.cpp
  Cluster/AgencyCallback.cpp
  Cluster/AgencyCallbackRegistry.cpp
  Cluster/AgencyPaths.cpp
  Cluster/ClusterCollectionCreationInfo.cpp
  Cluster/ClusterComm.cpp
  Cluster/ClusterFeature.cpp
  Cluster/ClusterHelpers.cpp
  Cluster/ClusterInfo.cpp
  Cluster/ClusterRepairDistributeShardsLike.cpp
  Cluster/ClusterRepairOperations.cpp
  Cluster/ClusterTrxMethods.cpp
  Cluster/ClusterTypes.cpp
  Cluster/CreateCollection.cpp
  Cluster/CreateDatabase.cpp
  Cluster/CriticalThread.cpp
  Cluster/DBServerAgencySync.cpp
  Cluster/DropCollection.cpp
  Cluster/DropDatabase.cpp
  Cluster/DropIndex.cpp
  Cluster/EnsureIndex.cpp
  Cluster/FollowerInfo.cpp
  Cluster/HeartbeatThread.cpp
  Cluster/Maintenance.cpp
  Cluster/MaintenanceFeature.cpp
  Cluster/MaintenanceRestHandler.cpp
  Cluster/MaintenanceWorker.cpp
  Cluster/NonAction.cpp
  Cluster/PathComponent.cpp
  Cluster/RebootTracker.cpp
  Cluster/ReplicationTimeoutFeature.cpp
  Cluster/ResignShardLeadership.cpp
  Cluster/RestAgencyCallbacksHandler.cpp
  Cluster/RestClusterHandler.cpp
  Cluster/ServerState.cpp
  Cluster/SynchronizeShard.cpp
  Cluster/TakeoverShardLeadership.cpp
  Cluster/UpdateCollection.cpp
  Cluster/v8-cluster.cpp
  FeaturePhases/AgencyFeaturePhase.cpp
  FeaturePhases/AqlFeaturePhase.cpp
  FeaturePhases/BasicFeaturePhaseServer.cpp
  FeaturePhases/ClusterFeaturePhase.cpp
  FeaturePhases/DatabaseFeaturePhase.cpp
  FeaturePhases/FinalFeaturePhase.cpp
  FeaturePhases/FoxxFeaturePhase.cpp
  FeaturePhases/ServerFeaturePhase.cpp
  FeaturePhases/V8FeaturePhase.cpp
  GeneralServer/Acceptor.cpp
  GeneralServer/AcceptorTcp.cpp
  GeneralServer/AsyncJobManager.cpp
  GeneralServer/AuthenticationFeature.cpp
  GeneralServer/CommTask.cpp
  GeneralServer/GeneralCommTask.cpp
  GeneralServer/GeneralServer.cpp
  GeneralServer/GeneralServerFeature.cpp
  GeneralServer/HttpCommTask.cpp
  GeneralServer/IoContext.cpp
  GeneralServer/RestHandler.cpp
  GeneralServer/RestHandlerFactory.cpp
  GeneralServer/ServerSecurityFeature.cpp
  GeneralServer/SslServerFeature.cpp
  GeneralServer/Task.cpp
  GeneralServer/VstCommTask.cpp
  RestHandler/RestAdminDatabaseHandler.cpp
  RestHandler/RestAdminExecuteHandler.cpp
  RestHandler/RestAdminLogHandler.cpp
  RestHandler/RestAdminRoutingHandler.cpp
  RestHandler/RestAdminServerHandler.cpp
  RestHandler/RestAdminStatisticsHandler.cpp
  RestHandler/RestAqlFunctionsHandler.cpp
  RestHandler/RestAqlReloadHandler.cpp
  RestHandler/RestAqlUserFunctionsHandler.cpp
  RestHandler/RestAuthHandler.cpp
  RestHandler/RestAuthReloadHandler.cpp
  RestHandler/RestBaseHandler.cpp
  RestHandler/RestBatchHandler.cpp
  RestHandler/RestCursorHandler.cpp
  RestHandler/RestDatabaseHandler.cpp
  RestHandler/RestDebugHandler.cpp
  RestHandler/RestDocumentHandler.cpp
  RestHandler/RestEdgesHandler.cpp
  RestHandler/RestEndpointHandler.cpp
  RestHandler/RestEngineHandler.cpp
  RestHandler/RestExplainHandler.cpp
  RestHandler/RestImportHandler.cpp
  RestHandler/RestIndexHandler.cpp
  RestHandler/RestJobHandler.cpp
  RestHandler/RestPleaseUpgradeHandler.cpp
  RestHandler/RestQueryCacheHandler.cpp
  RestHandler/RestQueryHandler.cpp
  RestHandler/RestRepairHandler.cpp
  RestHandler/RestShutdownHandler.cpp
  RestHandler/RestSimpleHandler.cpp
  RestHandler/RestSimpleQueryHandler.cpp
  RestHandler/RestStatusHandler.cpp
  RestHandler/RestTasksHandler.cpp
  RestHandler/RestTimeHandler.cpp
  RestHandler/RestTransactionHandler.cpp
  RestHandler/RestTtlHandler.cpp
  RestHandler/RestUploadHandler.cpp
  RestHandler/RestUsersHandler.cpp
  RestHandler/RestVersionHandler.cpp
  RestHandler/RestViewHandler.cpp
  RestHandler/RestVocbaseBaseHandler.cpp
  RestHandler/RestWalAccessHandler.cpp
  RestServer/AqlFeature.cpp
  RestServer/BootstrapFeature.cpp
  RestServer/CheckVersionFeature.cpp
  RestServer/ConsoleFeature.cpp
  RestServer/ConsoleThread.cpp
  RestServer/DatabaseFeature.cpp
  RestServer/DatabasePathFeature.cpp
  RestServer/EndpointFeature.cpp
  RestServer/FileDescriptorsFeature.cpp
  RestServer/FlushFeature.cpp
  RestServer/FortuneFeature.cpp
  RestServer/FrontendFeature.cpp
  RestServer/InitDatabaseFeature.cpp
  RestServer/LanguageCheckFeature.cpp
  RestServer/LockfileFeature.cpp
  RestServer/QueryRegistryFeature.cpp
  RestServer/ScriptFeature.cpp
  RestServer/ServerFeature.cpp
  RestServer/ServerIdFeature.cpp
  RestServer/SystemDatabaseFeature.cpp
  RestServer/TtlFeature.cpp
  RestServer/UpgradeFeature.cpp
  RestServer/ViewTypesFeature.cpp
  RestServer/VocbaseContext.cpp
  Scheduler/Scheduler.cpp
  Scheduler/SchedulerFeature.cpp
  Scheduler/SupervisedScheduler.cpp
  Sharding/ShardDistributionReporter.cpp
  Sharding/ShardingFeature.cpp
  Sharding/ShardingInfo.cpp
  Sharding/ShardingStrategy.cpp
  Sharding/ShardingStrategyDefault.cpp
  Statistics/ConnectionStatistics.cpp
  Statistics/Descriptions.cpp
  Statistics/RequestStatistics.cpp
  Statistics/ServerStatistics.cpp
  Statistics/StatisticsFeature.cpp
  Statistics/StatisticsWorker.cpp
  Transaction/ClusterUtils.cpp
  Transaction/Context.cpp
  Transaction/CountCache.cpp
  Transaction/Helpers.cpp
  Transaction/Manager.cpp
  Transaction/ManagerFeature.cpp
  Transaction/Methods.cpp
  Transaction/Options.cpp
  Transaction/SmartContext.cpp
  Transaction/StandaloneContext.cpp
  Transaction/Status.cpp
)

set(LIB_ARANGO_COMMON_REST_HANDLER_SOURCES
  RestHandler/RestCollectionHandler.cpp
  RestHandler/RestReplicationHandler.cpp
)

set(LIB_ARANGO_CLUSTER_METHODS_SOURCES
  Cluster/ClusterMethods.cpp
  Cluster/ClusterTtlMethods.cpp
)

if (USE_MAINTAINER_MODE)
  set(LIB_ARANGOSERVER_SOURCES ${LIB_ARANGOSERVER_SOURCES} RestHandler/RestTestHandler.cpp)
endif()

if (NOT MSVC)
  set(LIB_ARANGOSERVER_SOURCES ${LIB_ARANGOSERVER_SOURCES} GeneralServer/AcceptorUnixDomain.cpp)
endif()

include(ClusterEngine/CMakeLists.txt)
include(RocksDBEngine/CMakeLists.txt)
include(MMFiles/CMakeLists.txt)

add_library(arango_graph STATIC
  ${LIB_ARANGO_GRAPH_SOURCES}
  ${ADDITIONAL_LIB_ARANGO_GRAPH_SOURCES}
)

add_library(arango_pregel STATIC
  ${LIB_ARANGO_PREGEL_SOURCES}
)

add_library(arango_aql STATIC
  ${LIB_ARANGO_AQL_SOURCES}
  ${ADDITIONAL_LIB_ARANGO_AQL_SOURCES}
)

add_library(arango_vocbase STATIC
  ${LIB_ARANGO_VOCBASE_SOURCES}
  ${ADDITIONAL_LIB_ARANGO_VOCBASE_SOURCES}
)

add_library(arango_v8server STATIC
  ${LIB_ARANGO_V8SERVER_SOURCES}
)

add_library(arango_utils STATIC
  ${LIB_ARANGO_UTILS_SOURCES}
)

add_library(arango_storage_engine STATIC
  ${LIB_ARANGO_STORAGE_ENGINE_SOURCES}
)

# arango_storage_engine uses arango_mmfiles and arango_rocksdb.
# In turn, arango_storage_engine_common provides something for both.
add_library(arango_storage_engine_common STATIC
  ${LIB_ARANGO_STORAGE_ENGINE_COMMON_SOURCES}
)

add_library(arango_indexes STATIC
  ${LIB_ARANGO_INDEXES_SOURCES}
)

add_library(arango_cache STATIC
  ${LIB_ARANGO_CACHE_SOURCES}
)

add_library(arango_replication STATIC
  ${LIB_ARANGO_REPLICATION_SOURCES}
)

add_library(arango_agency STATIC
  ${LIB_ARANGO_AGENCY_SOURCES}
)

add_library(arangoserver STATIC 
  ${LIB_ARANGOSERVER_SOURCES}
  ${ADDITIONAL_LIB_ARANGOSERVER_SOURCES}
  ${ProductVersionFiles}
)

add_library(arango_network STATIC
  ${LIB_ARANGO_NETWORK_SOURCES}
)

add_library(arango_mmfiles STATIC
  ${MMFILES_SOURCES} 
)

add_library(arango_rocksdb STATIC
  ${ROCKSDB_SOURCES} 
  ${ADDITIONAL_LIB_ARANGO_ROCKSDB_SOURCES}
)

add_library(arango_cluster_engine STATIC
  ${CLUSTER_ENGINE_SOURCES}
)

add_library(arango_common_rest_handler STATIC
  ${LIB_ARANGO_COMMON_REST_HANDLER_SOURCES}
)

add_library(arango_cluster_methods STATIC
  ${LIB_ARANGO_CLUSTER_METHODS_SOURCES}
  ${ADDITIONAL_LIB_ARANGO_CLUSTER_METHODS_SOURCES}
)

add_library(llhttp STATIC
  ${LLHTTP_SOURCES}
)

target_include_directories(llhttp PUBLIC "${PROJECT_SOURCE_DIR}/3rdParty/llhttp/include")

# Note that arango_geo publicly exports the /J compile option for MSVC, because
# s2 requires /J to be set on Windows.
# /J makes char unsigned.
# Thus all libraries depending on arango_geo will be compiled with /J (and need
# to, if they include s2 headers).
# I think it would safer to compile everything with /J, so we would not get a
# mixture of signed and unsigned char interpretations in the same binary.
# However, just setting
#   add_compile_options(/J)
# does not work, either, because
# C:\Program Files (x86)\Microsoft Visual Studio\2017\Community\VC\Tools\MSVC\14.16.27023\atlmfc\include\atldef.h(94): fatal error C1189: #error:  ATL does not support compilation with /J or _CHAR_UNSIGNED flag enabled [C:\vm04-windows\oskar\work\ArangoDB\build\lib\arango.vcxproj]
# .

target_link_libraries(arango_agency arango)
target_link_libraries(arango_agency arango_iresearch)

target_link_libraries(arango_aql arango_geo)
target_link_libraries(arango_aql arango_graph)
target_link_libraries(arango_aql arango_indexes)
target_link_libraries(arango_aql arango_iresearch)
target_link_libraries(arango_aql arango_network)

target_link_libraries(arango_cache arango)
target_link_libraries(arango_cache boost_system)

target_link_libraries(arango_cluster_engine arango_indexes)
target_link_libraries(arango_cluster_engine boost_boost)

target_link_libraries(arango_cluster_methods arango)
target_link_libraries(arango_cluster_methods arango_network)

target_link_libraries(arango_common_rest_handler arango_cluster_methods)
target_link_libraries(arango_common_rest_handler arango_utils)

target_link_libraries(arango_graph arango_cache)
target_link_libraries(arango_graph arango_vocbase)
target_link_libraries(arango_graph boost_boost)

target_link_libraries(arango_indexes arango_geo)
target_link_libraries(arango_indexes boost_boost)

target_link_libraries(arango_iresearch arango_indexes)
target_link_libraries(arango_iresearch arango_cluster_engine)

target_link_libraries(arango_mmfiles arango_geo)
target_link_libraries(arango_mmfiles arango_indexes)
target_link_libraries(arango_mmfiles arango_storage_engine_common)
target_link_libraries(arango_mmfiles arango_utils)
target_link_libraries(arango_mmfiles boost_boost)
target_link_libraries(arango_mmfiles boost_system)
target_link_libraries(arango_mmfiles llhttp)

target_link_libraries(arango_network boost_boost)
target_link_libraries(arango_network fuerte)
target_link_libraries(arango_network llhttp)

target_link_libraries(arango_pregel arango_agency)
target_link_libraries(arango_pregel boost_boost)
target_link_libraries(arango_pregel boost_system)

target_link_libraries(arango_replication arango_storage_engine)
target_link_libraries(arango_replication arango_utils)

target_link_libraries(arango_rocksdb ${ROCKSDB_LIBS})
target_link_libraries(arango_rocksdb arango_cache)
target_link_libraries(arango_rocksdb arango_common_rest_handler)
target_link_libraries(arango_rocksdb arango_geo)
target_link_libraries(arango_rocksdb arango_indexes)
target_link_libraries(arango_rocksdb arango_storage_engine_common)
target_link_libraries(arango_rocksdb boost_boost)

target_link_libraries(arango_storage_engine arango_cluster_engine)
target_link_libraries(arango_storage_engine arango_cluster_methods)
target_link_libraries(arango_storage_engine arango_mmfiles)
target_link_libraries(arango_storage_engine arango_rocksdb)

target_link_libraries(arango_utils boost_boost)

target_link_libraries(arango_v8server arango_agency)
target_link_libraries(arango_v8server arango_iresearch)
target_link_libraries(arango_v8server arango_replication)
target_link_libraries(arango_v8server arango_v8 ${V8_LIBS})

target_link_libraries(arango_vocbase arango_agency)
target_link_libraries(arango_vocbase arango_cluster_methods)
target_link_libraries(arango_vocbase arango_indexes)
target_link_libraries(arango_vocbase arango_replication)
target_link_libraries(arango_vocbase boost_system)

target_link_libraries(arangoserver arango_agency)
target_link_libraries(arangoserver arango_aql)
target_link_libraries(arangoserver arango_cluster_engine)
target_link_libraries(arangoserver arango_cluster_methods)
target_link_libraries(arangoserver arango_common_rest_handler)
target_link_libraries(arangoserver arango_geo)
target_link_libraries(arangoserver arango_graph)
target_link_libraries(arangoserver arango_indexes)
target_link_libraries(arangoserver arango_iresearch)
target_link_libraries(arangoserver arango_network)
target_link_libraries(arangoserver arango_pregel)
target_link_libraries(arangoserver arango_replication)
target_link_libraries(arangoserver arango_storage_engine)
target_link_libraries(arangoserver arango_utils)
target_link_libraries(arangoserver arango_v8server)
target_link_libraries(arangoserver arango_vocbase)
target_link_libraries(arangoserver boost_boost)

target_link_libraries(arangoserver
  ${LINENOISE_LIBS} # Is this ever anything but empty?
  ${MSVC_LIBS}
)

if (MSVC)
  target_link_libraries(arangoserver Bcrypt.lib)
endif()

if (USE_ENTERPRISE)
  add_library(arango_rclone STATIC
    ${LIB_RCLONE_SOURCES}
  )

  target_link_libraries(arango_rclone arango)

  target_link_libraries(arango_rocksdb arango_rclone)
endif()

if (USE_ENTERPRISE)
  add_definitions(-DUSE_ENTERPRISE=1)

  if (MSVC)
    target_link_libraries(arangoserver
      Wldap32.lib
    )
  else()
    target_link_libraries(arangoserver
      ${LDAP_LIB}
      ${LBER_LIB}
      ${OPENSSL_LIBRARIES}
    )
  endif()
endif()

add_executable(${BIN_ARANGOD}
  RestServer/arangod.cpp
)

target_link_libraries(${BIN_ARANGOD}
  arangoserver
)

target_compile_features(${BIN_ARANGOD} PRIVATE cxx_constexpr)

install(
  TARGETS ${BIN_ARANGOD}
  RUNTIME DESTINATION ${CMAKE_INSTALL_SBINDIR}
)

install_config(arangod)

if (NOT USE_PRECOMPILED_V8)
  add_dependencies(arangod zlibstatic v8_build arango_iresearch)
else ()
  add_dependencies(arangod zlibstatic arango_iresearch)
endif ()

if (USE_JEMALLOC)
  add_dependencies(arangod jemalloc)
endif ()
  
foreach(TARGET
  arango_agency
  arango_aql
  arango_cache
  arango_cluster_engine
  arango_cluster_methods
  arango_common_rest_handler
  arango_graph
  arango_indexes
  arango_mmfiles
  arango_pregel
  arango_replication
  arango_rocksdb
  arango_storage_engine
  arango_storage_engine_common
  arango_utils
  arango_v8server
  arango_vocbase
  arangod
  arangoserver
)
  target_include_directories(${TARGET} PUBLIC "${PROJECT_SOURCE_DIR}/${ENTERPRISE_INCLUDE_DIR}")

  if (USE_FAIL_ON_WARNINGS)
    if (MSVC)
      target_compile_options(${TARGET} PRIVATE /WX /D_WINSOCK_DEPRECATED_NO_WARNINGS)
    else ()
      target_compile_options(${TARGET} PRIVATE -Werror)
    endif ()
  endif ()
endforeach()

################################################################################
## arango-dfdb
################################################################################

install_command_alias(${BIN_ARANGOD}
  ${CMAKE_INSTALL_SBINDIR}
  arango-dfdb
)

install_config(arango-dfdb)

################################################################################
## arango-secure-installation
################################################################################

install_command_alias(${BIN_ARANGOD}
  ${CMAKE_INSTALL_SBINDIR}
  arango-secure-installation
)

install_config(arango-secure-installation)

################################################################################
## arango-init-database
################################################################################

install_command_alias(${BIN_ARANGOD}
  ${CMAKE_INSTALL_SBINDIR}
  arango-init-database
)

install_config(arango-init-database)<|MERGE_RESOLUTION|>--- conflicted
+++ resolved
@@ -348,12 +348,9 @@
   Aql/TraversalConditionFinder.cpp
   Aql/TraversalExecutor.cpp
   Aql/TraversalNode.cpp
-<<<<<<< HEAD
+  Aql/UnsortedGatherExecutor.cpp
   Aql/UpdateReplaceModifier.cpp
   Aql/UpsertModifier.cpp
-=======
-  Aql/UnsortedGatherExecutor.cpp
->>>>>>> c75ad7c1
   Aql/V8Executor.cpp
   Aql/Variable.cpp
   Aql/VariableGenerator.cpp
