--- conflicted
+++ resolved
@@ -80,13 +80,8 @@
 
  public:
   GeoIterator(doc_iterator::ptr&& approx, doc_iterator::ptr&& columnIt,
-<<<<<<< HEAD
-              Acceptor& acceptor, const irs::SubReader& reader,
-              const irs::term_reader& field, const irs::byte_type* query_stats,
-=======
-              Parser& parser, Acceptor& acceptor, irs::sub_reader const& reader,
+              Parser& parser, Acceptor& acceptor, irs::SubReader const& reader,
               irs::term_reader const& field, irs::byte_type const* query_stats,
->>>>>>> 00e0f7a9
               irs::Order const& order, irs::score_t boost)
       : _approx{std::move(approx)},
         _columnIt{std::move(columnIt)},
@@ -252,13 +247,8 @@
                         _parser, _acceptor);
   }
 
-<<<<<<< HEAD
   void visit(irs::SubReader const&, irs::PreparedStateVisitor&,
-             irs::score_t) const override {
-=======
-  void visit(irs::sub_reader const&, irs::PreparedStateVisitor&,
              irs::score_t) const final {
->>>>>>> 00e0f7a9
     // NOOP
   }
 
@@ -432,13 +422,8 @@
 }
 
 irs::filter::prepared::ptr prepareOpenInterval(
-<<<<<<< HEAD
     irs::IndexReader const& index, irs::Order const& order, irs::score_t boost,
-    std::string_view field, GeoDistanceFilterOptions const& opts,
-=======
-    irs::index_reader const& index, irs::Order const& order, irs::score_t boost,
     std::string_view field, GeoDistanceFilterOptions const& options,
->>>>>>> 00e0f7a9
     bool greater) {
   auto const& range = options.range;
   auto const& origin = options.origin;
@@ -542,15 +527,9 @@
 }
 
 irs::filter::prepared::ptr prepareInterval(
-<<<<<<< HEAD
     irs::IndexReader const& index, irs::Order const& order, irs::score_t boost,
-    std::string_view field, GeoDistanceFilterOptions const& opts) {
-  auto const& range = opts.range;
-=======
-    irs::index_reader const& index, irs::Order const& order, irs::score_t boost,
     std::string_view field, GeoDistanceFilterOptions const& options) {
   auto const& range = options.range;
->>>>>>> 00e0f7a9
   TRI_ASSERT(irs::BoundType::UNBOUNDED != range.min_type);
   TRI_ASSERT(irs::BoundType::UNBOUNDED != range.max_type);
 
