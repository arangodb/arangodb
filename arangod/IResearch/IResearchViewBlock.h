--- conflicted
+++ resolved
@@ -42,15 +42,6 @@
 } // iresearch
 
 namespace arangodb {
-<<<<<<< HEAD
-
-namespace aql {
-class AqlItemBlock;
-class ExecutionEngine;
-} // aql
-
-=======
->>>>>>> 194bc1b2
 namespace iresearch {
 
 class IResearchViewNode;
@@ -175,37 +166,6 @@
   irs::bytes_ref _scrVal;
 }; // IResearchViewBlock
 
-<<<<<<< HEAD
-=======
-///////////////////////////////////////////////////////////////////////////////
-/// @class IResearchViewOrderedBlock
-///////////////////////////////////////////////////////////////////////////////
-class IResearchViewOrderedBlock final : public IResearchViewBlockBase {
- public:
-  IResearchViewOrderedBlock(
-    PrimaryKeyIndexReader const& reader,
-    aql::ExecutionEngine& engine,
-    IResearchViewNode const& node
-  );
-
- protected:
-  virtual void reset() override {
-    IResearchViewBlockBase::reset();
-    _skip = 0;
-  }
-
-  virtual bool next(
-    ReadContext& ctx,
-    size_t limit
-  ) override;
-
-  virtual size_t skip(size_t count) override;
-
- private:
-  size_t _skip{};
-}; // IResearchViewOrderedBlock
-
->>>>>>> 194bc1b2
 } // iresearch
 } // arangodb
 
