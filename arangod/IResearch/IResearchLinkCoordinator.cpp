--- conflicted
+++ resolved
@@ -84,15 +84,9 @@
     return false; // failed to parse metadata
   }
 
-<<<<<<< HEAD
-  if (!_collection
-      || !definition.isObject()
+  if (!definition.isObject()
       || !(definition.get(StaticStrings::ViewIdField).isString() ||
            definition.get(StaticStrings::ViewIdField).isNumber())) {
-=======
-  if (!definition.isObject()
-      || !definition.get(StaticStrings::ViewIdField).isNumber<uint64_t>()) {
->>>>>>> 08d3cb38
     LOG_TOPIC(WARN, arangodb::iresearch::TOPIC)
         << "error finding view for link '" << id() << "'";
     TRI_set_errno(TRI_ERROR_ARANGO_DATA_SOURCE_NOT_FOUND);
@@ -100,15 +94,9 @@
     return false;
   }
 
-<<<<<<< HEAD
   auto idSlice = definition.get(StaticStrings::ViewIdField);
   std::string viewId = idSlice.isString() ? idSlice.copyString() : std::to_string(idSlice.getUInt());
-  auto& vocbase = _collection->vocbase();
-=======
-  auto identifier = definition.get(StaticStrings::ViewIdField);
-  auto viewId = identifier.getNumber<uint64_t>();
   auto& vocbase = _collection.vocbase();
->>>>>>> 08d3cb38
 
   TRI_ASSERT(ClusterInfo::instance());
   auto logicalView  = ClusterInfo::instance()->getView(vocbase.name(), viewId);
