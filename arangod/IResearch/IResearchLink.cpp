////////////////////////////////////////////////////////////////////////////////
/// DISCLAIMER
///
/// Copyright 2014-2022 ArangoDB GmbH, Cologne, Germany
/// Copyright 2004-2014 triAGENS GmbH, Cologne, Germany
///
/// Licensed under the Apache License, Version 2.0 (the "License");
/// you may not use this file except in compliance with the License.
/// You may obtain a copy of the License at
///
///     http://www.apache.org/licenses/LICENSE-2.0
///
/// Unless required by applicable law or agreed to in writing, software
/// distributed under the License is distributed on an "AS IS" BASIS,
/// WITHOUT WARRANTIES OR CONDITIONS OF ANY KIND, either express or implied.
/// See the License for the specific language governing permissions and
/// limitations under the License.
///
/// Copyright holder is ArangoDB GmbH, Cologne, Germany
///
/// @author Andrey Abramov
/// @author Vasiliy Nabatchikov
////////////////////////////////////////////////////////////////////////////////

#include <index/column_info.hpp>
#include <store/mmap_directory.hpp>
#include <utils/encryption.hpp>
#include <utils/file_utils.hpp>
#include <utils/singleton.hpp>

#include "IResearchDocument.h"
#include "IResearchLink.h"

#include "ApplicationFeatures/ApplicationServer.h"
#include "Aql/QueryCache.h"
#include "Basics/StaticStrings.h"
#include "Cluster/ClusterFeature.h"
#include "Cluster/ClusterInfo.h"
#ifdef USE_ENTERPRISE
#include "Cluster/ClusterMethods.h"
#endif
#include "IResearch/IResearchCommon.h"
#include "IResearch/IResearchCompression.h"
#include "IResearch/IResearchFeature.h"
#include "IResearch/IResearchLinkHelper.h"
#include "IResearch/IResearchPrimaryKeyFilter.h"
#include "IResearch/IResearchView.h"
#include "IResearch/IResearchViewCoordinator.h"
#include "IResearch/VelocyPackHelper.h"
#include "Metrics/BatchBuilder.h"
#include "Metrics/GaugeBuilder.h"
#include "Metrics/MetricsFeature.h"
#include "RestServer/DatabaseFeature.h"
#include "RestServer/DatabasePathFeature.h"
#include "RestServer/FlushFeature.h"
#include "StorageEngine/EngineSelectorFeature.h"
#include "StorageEngine/StorageEngine.h"
#include "StorageEngine/TransactionState.h"
#include "Transaction/Helpers.h"
#include "Transaction/Methods.h"
#include "VocBase/LogicalCollection.h"

using namespace std::literals;

namespace {

using namespace arangodb;
using namespace arangodb::iresearch;

DECLARE_GAUGE(arangosearch_num_buffered_docs, uint64_t,
              "Number of buffered documents");
DECLARE_GAUGE(arangosearch_num_docs, uint64_t, "Number of documents");
DECLARE_GAUGE(arangosearch_num_live_docs, uint64_t, "Number of live documents");
DECLARE_GAUGE(arangosearch_num_segments, uint64_t, "Number of segments");
DECLARE_GAUGE(arangosearch_num_files, uint64_t, "Number of files");
DECLARE_GAUGE(arangosearch_index_size, uint64_t, "Size of the index in bytes");
DECLARE_GAUGE(arangosearch_num_failed_commits, uint64_t,
              "Number of failed commits");
DECLARE_GAUGE(arangosearch_num_failed_cleanups, uint64_t,
              "Number of failed cleanups");
DECLARE_GAUGE(arangosearch_num_failed_consolidations, uint64_t,
              "Number of failed consolidations");
DECLARE_GAUGE(arangosearch_commit_time, uint64_t,
              "Average time of few last commits");
DECLARE_GAUGE(arangosearch_cleanup_time, uint64_t,
              "Average time of few last cleanups");
DECLARE_GAUGE(arangosearch_consolidation_time, uint64_t,
              "Average time of few last consolidations");

// Ensures that all referenced analyzer features are consistent.
[[maybe_unused]] void checkAnalyzerFeatures(IResearchLinkMeta const& meta) {
  auto assertAnalyzerFeatures =
      [version = LinkVersion{meta._version}](auto const& analyzers) {
        for (auto& analyzer : analyzers) {
          irs::type_info::type_id invalidNorm;
          if (version < LinkVersion::MAX) {
            invalidNorm = irs::type<irs::Norm2>::id();
          } else {
            invalidNorm = irs::type<irs::Norm>::id();
          }

          const auto features = analyzer->fieldFeatures();

          TRI_ASSERT(std::end(features) == std::find(std::begin(features),
                                                     std::end(features),
                                                     invalidNorm));
        }
      };

  auto checkFieldFeatures = [&assertAnalyzerFeatures](auto const& fieldMeta,
                                                      auto&& self) -> void {
    assertAnalyzerFeatures(fieldMeta._analyzers);
    for (auto const& entry : fieldMeta._fields) {
      self(*entry.value(), self);
    }
  };
  assertAnalyzerFeatures(meta._analyzerDefinitions);
  checkFieldFeatures(meta, checkFieldFeatures);
}

constexpr std::string_view arangosearch_link_stats_name =
    "arangosearch_link_stats";

template<typename T>
T getMetric(const IResearchLink& link) {
  T metric;
  metric.addLabel("view", link.getViewId());
  metric.addLabel("collection", link.getCollectionName());
  metric.addLabel("shard", link.getShardName());
  metric.addLabel("db", link.getDbName());
  return metric;
}

}  // namespace

namespace arangodb::iresearch {

// -----------------------------------------------------------------------------
// --SECTION--                                                     IResearchLink
// -----------------------------------------------------------------------------

IResearchLink::IResearchLink(IndexId iid, LogicalCollection& collection)
    : IResearchDataStore(iid, collection), _linkStats{nullptr} {}

IResearchLink::~IResearchLink() {
  Result res;
  try {
    res = unload();  // disassociate from view if it has not been done yet
  } catch (...) {
  }

  if (!res.ok()) {
    LOG_TOPIC("2b41f", ERR, iresearch::TOPIC)
        << "failed to unload arangosearch link in link destructor: "
        << res.errorNumber() << " " << res.errorMessage();
  }
}

bool IResearchLink::operator==(LogicalView const& view) const noexcept {
  return _viewGuid == view.guid();
}

bool IResearchLink::operator==(IResearchLinkMeta const& meta) const noexcept {
  return _meta == meta;
}

Result IResearchLink::drop() {
  // the lookup and unlink is valid for single-server only (that is the only
  // scenario where links are persisted) on coordinator and db-server the
  // IResearchView is immutable and lives in ClusterInfo therefore on
  // coordinator and db-server a new plan will already have an IResearchView
  // without the link this avoids deadlocks with ClusterInfo::loadPlan() during
  // lookup in ClusterInfo
  if (ServerState::instance()->isSingleServer()) {
    auto logicalView = collection().vocbase().lookupView(_viewGuid);
    auto* view = LogicalView::cast<IResearchView>(logicalView.get());

    // may occur if the link was already unlinked from the view via another
    // instance this behavior was seen
    // user-access-right-drop-view-arangosearch-spec.js where the collection
    // drop was called through REST, the link was dropped as a result of the
    // collection drop call then the view was dropped via a separate REST call
    // then the vocbase was destroyed calling
    // collection close()-> link unload() -> link drop() due to collection
    // marked as dropped thus returning an error here will cause
    // ~TRI_vocbase_t() on RocksDB to receive an exception which is not handled
    // in the destructor the reverse happens during drop of a collection with
    // MMFiles i.e. collection drop() -> collection close()-> link unload(),
    // then link drop()
    if (!view) {
      LOG_TOPIC("f4e2c", WARN, iresearch::TOPIC)
          << "unable to find arangosearch view '" << _viewGuid
          << "' while dropping arangosearch link '" << id().id() << "'";
    } else {
      view->unlink(
          collection()
              .id());  // unlink before reset() to release lock in view (if any)
    }
  }

  return deleteDataStore();
}

Result IResearchLink::init(velocypack::Slice definition,
                           InitCallback const& initCallback) {
  // disassociate from view if it has not been done yet
  if (!unload().ok()) {
    return {TRI_ERROR_INTERNAL, "failed to unload link"};
  }

  std::string error;
  IResearchLinkMeta meta;

  // definition should already be normalized and analyzers created if required
  if (!meta.init(_collection.vocbase().server(), definition, error,
                 _collection.vocbase().name())) {
    return {TRI_ERROR_BAD_PARAMETER,
            "error parsing view link parameters from json: " + error};
  }

#ifdef ARANGODB_ENABLE_MAINTAINER_MODE
  checkAnalyzerFeatures(meta);
#endif

  if (!definition.isObject()  // not object
      || !definition.get(StaticStrings::ViewIdField).isString()) {
    return {TRI_ERROR_ARANGO_DATA_SOURCE_NOT_FOUND,
            "error finding view for link '" + std::to_string(_id.id()) + "'"};
  }

  auto viewId = definition.get(StaticStrings::ViewIdField).copyString();
  auto& vocbase = _collection.vocbase();
  bool const sorted = !meta._sort.empty();
  auto const& storedValuesColumns = meta._storedValues.columns();
  TRI_ASSERT(meta._sortCompression);
  auto const primarySortCompression =
      meta._sortCompression ? meta._sortCompression : getDefaultCompression();
  bool clusterWideLink{true};
  if (ServerState::instance()->isCoordinator()) {  // coordinator link
    if (!vocbase.server().hasFeature<ClusterFeature>()) {
      return {
          TRI_ERROR_INTERNAL,
          "failure to get cluster info while initializing arangosearch link '" +
              std::to_string(_id.id()) + "'"};
    }
    auto& ci = vocbase.server().getFeature<ClusterFeature>().clusterInfo();

    auto logicalView = ci.getView(vocbase.name(), viewId);

    // if there is no logicalView present yet then skip this step
    if (logicalView) {
      if (ViewType::kSearch != logicalView->type()) {
        return {TRI_ERROR_ARANGO_DATA_SOURCE_NOT_FOUND,  // code
                "error finding view: '" + viewId + "' for link '" +
                    std::to_string(_id.id()) + "' : no such view"};
      }

      auto* view =
          LogicalView::cast<IResearchViewCoordinator>(logicalView.get());

      if (!view) {
        return {TRI_ERROR_ARANGO_DATA_SOURCE_NOT_FOUND,
                "error finding view: '" + viewId + "' for link '" +
                    std::to_string(_id.id()) + "'"};
      }

      // ensue that this is a GUID (required by operator==(IResearchView))
      viewId = view->guid();

      // required for IResearchViewCoordinator which calls
      // IResearchLink::properties(...)
      std::swap(const_cast<IResearchLinkMeta&>(_meta), meta);
      auto revert = irs::make_finally([this, &meta] {
        std::swap(const_cast<IResearchLinkMeta&>(_meta), meta);
      });

      auto res = view->link(*this);

      if (!res.ok()) {
        return res;
      }
    }
  } else if (ServerState::instance()->isDBServer()) {  // db-server link
    if (!vocbase.server().hasFeature<ClusterFeature>()) {
      return {
          TRI_ERROR_INTERNAL,
          "failure to get cluster info while initializing arangosearch link '" +
              std::to_string(_id.id()) + "'"};
    }
    if (vocbase.server().getFeature<ClusterFeature>().isEnabled()) {
      auto& ci = vocbase.server().getFeature<ClusterFeature>().clusterInfo();

      clusterWideLink =
          _collection.id() == _collection.planId() && _collection.isAStub();

      // upgrade step for old link definition without collection name
      // this could be received from  agency while shard of the collection was
      // moved (or added) to the server. New links already has collection name
      // set, but here we must get this name on our own
      if (meta._collectionName.empty()) {
        if (clusterWideLink) {  // could set directly
          LOG_TOPIC("86ecd", TRACE, iresearch::TOPIC)
              << "Setting collection name '" << _collection.name()
              << "' for new link '" << this->id().id() << "'";
          meta._collectionName = _collection.name();
        } else {
          meta._collectionName =
              ci.getCollectionNameForShard(_collection.name());
          LOG_TOPIC("86ece", TRACE, iresearch::TOPIC)
              << "Setting collection name '" << meta._collectionName
              << "' for new link '" << this->id().id() << "'";
        }
        if (ADB_UNLIKELY(meta._collectionName.empty())) {
          LOG_TOPIC("67da6", WARN, iresearch::TOPIC)
              << "Failed to init collection name for the link '"
              << this->id().id()
              << "'. Link will not index '_id' attribute. Please recreate the "
                 "link if this is necessary!";
        }

#ifdef USE_ENTERPRISE
        // enterprise name is not used in _id so should not be here!
        if (ADB_LIKELY(!meta._collectionName.empty())) {
          arangodb::ClusterMethods::realNameFromSmartName(meta._collectionName);
        }
#endif
      }

      if (!clusterWideLink) {
        // prepare data-store which can then update options
        // via the IResearchView::link(...) call
        auto res = initDataStore(initCallback, meta._version, sorted,
                                 storedValuesColumns, primarySortCompression);

        if (!res.ok()) {
          return res;
        }
      }

      // valid to call ClusterInfo (initialized in ClusterFeature::prepare())
      // even from DatabaseFeature::start()
      auto logicalView = ci.getView(vocbase.name(), viewId);

      // if there is no logicalView present yet then skip this step
      if (logicalView) {
        if (ViewType::kSearch != logicalView->type()) {
          unload();  // unlock the data store directory
          return {TRI_ERROR_ARANGO_DATA_SOURCE_NOT_FOUND,
                  "error finding view: '" + viewId + "' for link '" +
                      std::to_string(_id.id()) + "' : no such view"};
        }

        auto* view = LogicalView::cast<IResearchView>(logicalView.get());

        if (!view) {
          unload();  // unlock the data store directory
          return {TRI_ERROR_ARANGO_DATA_SOURCE_NOT_FOUND,
                  "error finding view: '" + viewId + "' for link '" +
                      std::to_string(_id.id()) + "'"};
        }

        viewId = view->guid();  // ensue that this is a GUID (required by
                                // operator==(IResearchView))

        if (clusterWideLink) {  // cluster cluster-wide link
          auto shardIds = _collection.shardIds();

          // go through all shard IDs of the collection and try to link any
          // links missing links will be populated when they are created in the
          // per-shard collection
          if (shardIds) {
            for (auto& entry : *shardIds) {
              auto collection = vocbase.lookupCollection(
                  entry
                      .first);  // per-shard collections are always in 'vocbase'

              if (!collection) {
                continue;  // missing collection should be created after Plan
                           // becomes Current
              }

              auto link = IResearchLinkHelper::find(*collection, *view);

              if (link) {
                auto res = view->link(link->self());

                if (!res.ok()) {
                  return res;
                }
              }
            }
          }
        } else {  // cluster per-shard link
          auto res = view->link(_asyncSelf);

          if (!res.ok()) {
            unload();  // unlock the data store directory

            return res;
          }
        }
      }
    } else {
      LOG_TOPIC("67dd6", DEBUG, iresearch::TOPIC)
          << "Skipped link '" << this->id().id()
          << "' due to disabled cluster features.";
    }
  } else if (ServerState::instance()->isSingleServer()) {  // single-server link
    // prepare data-store which can then update options
    // via the IResearchView::link(...) call
    auto res = initDataStore(initCallback, meta._version, sorted,
                             storedValuesColumns, primarySortCompression);

    if (!res.ok()) {
      return res;
    }

    auto logicalView = vocbase.lookupView(viewId);

    // if there is no logicalView present yet then skip this step
    if (logicalView) {
      if (ViewType::kSearch != logicalView->type()) {
        unload();  // unlock the data store directory

        return {TRI_ERROR_ARANGO_DATA_SOURCE_NOT_FOUND,
                "error finding view: '" + viewId + "' for link '" +
                    std::to_string(_id.id()) + "' : no such view"};
      }

      auto* view = LogicalView::cast<IResearchView>(logicalView.get());

      if (!view) {
        unload();  // unlock the data store directory

        return {TRI_ERROR_ARANGO_DATA_SOURCE_NOT_FOUND,
                "error finding view: '" + viewId + "' for link '" +
                    std::to_string(_id.id()) + "'"};
      }

      viewId = view->guid();  // ensue that this is a GUID (required by
                              // operator==(IResearchView))

      auto linkRes = view->link(_asyncSelf);

      if (!linkRes.ok()) {
        unload();  // unlock the directory

        return linkRes;
      }
    }
  }

  const_cast<std::string&>(_viewGuid) = std::move(viewId);
  const_cast<IResearchLinkMeta&>(_meta) = std::move(meta);
  _comparer.reset(_meta._sort);

  // FIXME: Move this into parent class "initDataStore".
  //        But ensure that _viewGuid is initialized before.
  if (_dataStore) {
    insertStats();
  }

  return {};
}

Result IResearchLink::insert(transaction::Methods& trx,
                             LocalDocumentId const documentId,
                             velocypack::Slice const doc) {
  return IResearchDataStore::insert<FieldIterator, IResearchLinkMeta>(
      trx, documentId, doc, _meta);
}

bool IResearchLink::isHidden() {
  return !ServerState::instance()
              ->isDBServer();  // hide links unless we are on a DBServer
}

bool IResearchLink::isSorted() {
  return false;  // IResearch does not provide a fixed default sort order
}

void IResearchLink::load() {
  // Note: this function is only used by RocksDB
}

bool IResearchLink::matchesDefinition(velocypack::Slice slice) const {
  if (!slice.isObject() || !slice.hasKey(StaticStrings::ViewIdField)) {
    return false;  // slice has no view identifier field
  }

  auto viewId = slice.get(StaticStrings::ViewIdField);

  // NOTE: below will not match if 'viewId' is 'id' or 'name',
  //       but ViewIdField should always contain GUID
  if (!viewId.isString() || !viewId.isEqualString(_viewGuid)) {
    return false;  // IResearch View identifiers of current object and slice do
                   // not match
  }

  IResearchLinkMeta other;
  std::string errorField;

  // for db-server analyzer validation should
  // have already passed on coordinator (missing
  // analyzer == no match)
  return other.init(_collection.vocbase().server(), slice, errorField,
                    _collection.vocbase().name()) &&
         _meta == other;
}

Result IResearchLink::properties(velocypack::Builder& builder,
                                 bool forPersistence) const {
  if (!builder.isOpenObject()  // not an open object
      || !_meta.json(_collection.vocbase().server(), builder, forPersistence,
                     nullptr, &(_collection.vocbase()))) {
    return {TRI_ERROR_BAD_PARAMETER};
  }

  builder.add(arangodb::StaticStrings::IndexId,
              velocypack::Value(std::to_string(_id.id())));
  builder.add(
      arangodb::StaticStrings::IndexType,
      velocypack::Value(arangodb::iresearch::StaticStrings::DataSourceType));
  builder.add(StaticStrings::ViewIdField, velocypack::Value(_viewGuid));

  return {};
}

Result IResearchLink::properties(IResearchViewMeta const& meta) {
  if (!_asyncSelf) {
    // the current link is no longer valid (checked after ReadLock acquisition)
    return {TRI_ERROR_ARANGO_INDEX_HANDLE_BAD,
            "failed to lock arangosearch link while modifying properties "
            "of arangosearch link '" +
                std::to_string(id().id()) + "'"};
  }
  // '_dataStore' can be asynchronously modified
  auto lock = _asyncSelf->lock();
  return propertiesUnsafe(meta);
}

Result IResearchLink::propertiesUnsafe(IResearchViewMeta const& meta) {
  TRI_ASSERT(_dataStore);  // must be valid if _asyncSelf->get() is valid
  {
    WRITE_LOCKER(writeLock,
                 _dataStore._mutex);  // '_meta' can be asynchronously modified
    _dataStore._meta = meta;
  }

  if (_engine->recoveryState() == RecoveryState::DONE) {
    if (meta._commitIntervalMsec) {
      scheduleCommit(std::chrono::milliseconds(meta._commitIntervalMsec));
    }

    if (meta._consolidationIntervalMsec && meta._consolidationPolicy.policy()) {
      scheduleConsolidation(
          std::chrono::milliseconds(meta._consolidationIntervalMsec));
    }
  }

  irs::index_writer::segment_options properties;
  properties.segment_count_max = meta._writebufferActive;
  properties.segment_memory_max = meta._writebufferSizeMax;

  static_assert(noexcept(_dataStore._writer->options(properties)));
  _dataStore._writer->options(properties);

  return {};
}

Index::IndexType IResearchLink::type() {
  // TODO: don't use enum
  return Index::TRI_IDX_TYPE_IRESEARCH_LINK;
}

char const* IResearchLink::typeName() {
  return StaticStrings::DataSourceType.data();
}

bool IResearchLink::setCollectionName(irs::string_ref name) noexcept {
  TRI_ASSERT(!name.empty());
  if (_meta._collectionName.empty()) {
    auto& nonConstMeta = const_cast<IResearchLinkMeta&>(_meta);
    nonConstMeta._collectionName = name;
    return true;
  }
  LOG_TOPIC_IF("5573c", ERR, iresearch::TOPIC, name != _meta._collectionName)
      << "Collection name mismatch for arangosearch link '" << id() << "'."
      << " Meta name '" << _meta._collectionName << "' setting name '" << name
      << "'";
  TRI_ASSERT(name == _meta._collectionName);
  return false;
}

Result IResearchLink::unload() {
  // this code is used by the MMFilesEngine
  // if the collection is in the process of being removed then drop it from the
  // view
  // FIXME TODO remove once LogicalCollection::drop(...) will drop its indexes
  // explicitly
  if (_collection.deleted()  // collection deleted
      || TRI_vocbase_col_status_e::TRI_VOC_COL_STATUS_DELETED ==
             _collection.status()) {
    return drop();
  }

  std::atomic_store(&_flushSubscription,
                    {});  // reset together with '_asyncSelf'
  _asyncSelf->reset();    // the data-store is being deallocated, link use is no
                        // longer valid (wait for all the view users to finish)

  if (!_dataStore) {
    return {};
  }
  removeStats();

  try {
    _dataStore.resetDataStore();
  } catch (basics::Exception const& e) {
    return {e.code(), "caught exception while unloading arangosearch link '" +
                          std::to_string(id().id()) + "': " + e.what()};
  } catch (std::exception const& e) {
    return {TRI_ERROR_INTERNAL,
            "caught exception while removing arangosearch link '" +
                std::to_string(id().id()) + "': " + e.what()};
  } catch (...) {
    return {TRI_ERROR_INTERNAL,
            "caught exception while removing arangosearch link '" +
                std::to_string(id().id()) + "'"};
  }

  return {};
}

////////////////////////////////////////////////////////////////////////////////
/// @brief lookup referenced analyzer
////////////////////////////////////////////////////////////////////////////////
AnalyzerPool::ptr IResearchLink::findAnalyzer(
    AnalyzerPool const& analyzer) const {
  auto const it =
      _meta._analyzerDefinitions.find(irs::string_ref(analyzer.name()));

  if (it == _meta._analyzerDefinitions.end()) {
    return nullptr;
  }

  auto pool = *it;

  if (pool && analyzer == *pool) {
    return pool;
  }

  return nullptr;
}

std::string_view IResearchLink::format() const noexcept {
  return getFormat(LinkVersion{_meta._version});
}

IResearchViewStoredValues const& IResearchLink::storedValues() const noexcept {
  return _meta._storedValues;
}

std::string const& IResearchLink::getViewId() const noexcept {
  return _viewGuid;
}

std::string const& IResearchLink::getDbName() const {
  return _collection.vocbase().name();
}

std::string const& IResearchLink::getShardName() const noexcept {
  if (ServerState::instance()->isDBServer()) {
    return _collection.name();
  }
  return arangodb::StaticStrings::Empty;
}

std::string IResearchLink::getCollectionName() const {
  if (ServerState::instance()->isDBServer()) {
    return _meta._collectionName;
  }
  if (ServerState::instance()->isSingleServer()) {
    return std::to_string(_collection.id().id());
  }
  TRI_ASSERT(false);
  return {};
}

IResearchLink::LinkStats IResearchLink::stats() const {
  return LinkStats(statsSynced());
}

void IResearchLink::updateStats(IResearchDataStore::Stats const& stats) {
  _linkStats->store(IResearchLink::LinkStats(stats));
}

void IResearchLink::insertStats() {
  auto& metric =
      _collection.vocbase().server().getFeature<metrics::MetricsFeature>();
  auto builder = getMetric<metrics::BatchBuilder<LinkStats>>(*this);
  builder.setName(arangosearch_link_stats_name);
  _linkStats = &metric.add(std::move(builder));
  _numFailedCommits =
      &metric.add(getMetric<arangosearch_num_failed_commits>(*this));
  _numFailedCleanups =
      &metric.add(getMetric<arangosearch_num_failed_cleanups>(*this));
  _numFailedConsolidations =
      &metric.add(getMetric<arangosearch_num_failed_consolidations>(*this));
  _avgCommitTimeMs = &metric.add(getMetric<arangosearch_commit_time>(*this));
  _avgCleanupTimeMs = &metric.add(getMetric<arangosearch_cleanup_time>(*this));
  _avgConsolidationTimeMs =
      &metric.add(getMetric<arangosearch_consolidation_time>(*this));
}

void IResearchLink::removeStats() {
  auto& metricFeature =
      _collection.vocbase().server().getFeature<metrics::MetricsFeature>();
  if (_linkStats) {
    _linkStats = nullptr;
    auto builder = getMetric<metrics::BatchBuilder<LinkStats>>(*this);
    builder.setName(arangosearch_link_stats_name);
    metricFeature.remove(std::move(builder));
  }
  if (_numFailedCommits) {
    _numFailedCommits = nullptr;
    metricFeature.remove(getMetric<arangosearch_num_failed_commits>(*this));
  }
  if (_numFailedCleanups) {
    _numFailedCleanups = nullptr;
    metricFeature.remove(getMetric<arangosearch_num_failed_cleanups>(*this));
  }
  if (_numFailedConsolidations) {
    _numFailedConsolidations = nullptr;
    metricFeature.remove(
        getMetric<arangosearch_num_failed_consolidations>(*this));
  }
  if (_avgCommitTimeMs) {
    _avgCommitTimeMs = nullptr;
    metricFeature.remove(getMetric<arangosearch_commit_time>(*this));
  }
  if (_avgCleanupTimeMs) {
    _avgCleanupTimeMs = nullptr;
    metricFeature.remove(getMetric<arangosearch_cleanup_time>(*this));
  }
  if (_avgConsolidationTimeMs) {
    _avgConsolidationTimeMs = nullptr;
    metricFeature.remove(getMetric<arangosearch_consolidation_time>(*this));
  }
}

<<<<<<< HEAD
void IResearchLink::invalidateQueryCache(TRI_vocbase_t* vocbase) {
  aql::QueryCache::instance()->invalidate(vocbase, _viewGuid);
=======
const std::string& IResearchLink::getViewId() const noexcept {
  return _viewGuid;
}

std::string IResearchLink::getDbName() const {
  return std::to_string(_collection.vocbase().id());
}

const std::string& IResearchLink::getShardName() const noexcept {
  if (ServerState::instance()->isDBServer()) {
    return _collection.name();
  }
  return arangodb::StaticStrings::Empty;
}

std::string IResearchLink::getCollectionName() const {
  if (ServerState::instance()->isDBServer()) {
    return _meta._collectionName;
  }
  if (ServerState::instance()->isSingleServer()) {
    return std::to_string(_collection.id().id());
  }
  TRI_ASSERT(false);
  return {};
}

////////////////////////////////////////////////////////////////////////////////
/// @brief compute the data path to user for iresearch data store
///        get base path from DatabaseServerFeature (similar to MMFilesEngine)
///        the path is hardcoded to reside under:
///        <DatabasePath>/<IResearchLink::type()>-<link id>
///        similar to the data path calculation for collections
////////////////////////////////////////////////////////////////////////////////
irs::utf8_path getPersistedPath(DatabasePathFeature const& dbPathFeature,
                                IResearchLink const& link) {
  irs::utf8_path dataPath(dbPathFeature.directory());

  dataPath /= "databases";
  dataPath /= "database-";
  dataPath += std::to_string(link.collection().vocbase().id());
  dataPath /= arangodb::iresearch::StaticStrings::DataSourceType;
  dataPath += "-";
  // has to be 'id' since this can be a per-shard collection
  dataPath += std::to_string(link.collection().id().id());
  dataPath += "_";
  dataPath += std::to_string(link.id().id());

  return dataPath;
>>>>>>> a4e197a3
}

void IResearchLink::LinkStats::needName() const { _needName = true; }

void IResearchLink::LinkStats::toPrometheus(std::string& result,
                                            std::string_view globals,
                                            std::string_view labels) const {
  auto writeAnnotation = [&] {
    result.push_back('{');
    result.append(globals);
    if (!labels.empty()) {
      if (!globals.empty()) {
        result.push_back(',');
      }
      result.append(labels);
    }
    result.push_back('}');
  };
  auto writeMetric = [&](std::string_view name, std::string_view help,
                         size_t value) {
    if (_needName) {
      result.append("# HELP ");
      result.append(name);
      result.push_back(' ');
      result.append(help);
      result.push_back('\n');
      result.append("# TYPE ");
      result.append(name);
      result.append(" gauge\n");
    }
    result.append(name);
    writeAnnotation();
    result.append(std::to_string(value));
    result.push_back('\n');
  };
  writeMetric(arangosearch_num_buffered_docs::kName,
              "Number of buffered documents", numBufferedDocs);
  writeMetric(arangosearch_num_docs::kName, "Number of documents", numDocs);
  writeMetric(arangosearch_num_live_docs::kName, "Number of live documents",
              numLiveDocs);
  writeMetric(arangosearch_num_segments::kName, "Number of segments",
              numSegments);
  writeMetric(arangosearch_num_files::kName, "Number of files", numFiles);
  writeMetric(arangosearch_index_size::kName, "Size of the index in bytes",
              indexSize);
  _needName = false;
}

}  // namespace arangodb::iresearch<|MERGE_RESOLUTION|>--- conflicted
+++ resolved
@@ -749,59 +749,8 @@
   }
 }
 
-<<<<<<< HEAD
 void IResearchLink::invalidateQueryCache(TRI_vocbase_t* vocbase) {
   aql::QueryCache::instance()->invalidate(vocbase, _viewGuid);
-=======
-const std::string& IResearchLink::getViewId() const noexcept {
-  return _viewGuid;
-}
-
-std::string IResearchLink::getDbName() const {
-  return std::to_string(_collection.vocbase().id());
-}
-
-const std::string& IResearchLink::getShardName() const noexcept {
-  if (ServerState::instance()->isDBServer()) {
-    return _collection.name();
-  }
-  return arangodb::StaticStrings::Empty;
-}
-
-std::string IResearchLink::getCollectionName() const {
-  if (ServerState::instance()->isDBServer()) {
-    return _meta._collectionName;
-  }
-  if (ServerState::instance()->isSingleServer()) {
-    return std::to_string(_collection.id().id());
-  }
-  TRI_ASSERT(false);
-  return {};
-}
-
-////////////////////////////////////////////////////////////////////////////////
-/// @brief compute the data path to user for iresearch data store
-///        get base path from DatabaseServerFeature (similar to MMFilesEngine)
-///        the path is hardcoded to reside under:
-///        <DatabasePath>/<IResearchLink::type()>-<link id>
-///        similar to the data path calculation for collections
-////////////////////////////////////////////////////////////////////////////////
-irs::utf8_path getPersistedPath(DatabasePathFeature const& dbPathFeature,
-                                IResearchLink const& link) {
-  irs::utf8_path dataPath(dbPathFeature.directory());
-
-  dataPath /= "databases";
-  dataPath /= "database-";
-  dataPath += std::to_string(link.collection().vocbase().id());
-  dataPath /= arangodb::iresearch::StaticStrings::DataSourceType;
-  dataPath += "-";
-  // has to be 'id' since this can be a per-shard collection
-  dataPath += std::to_string(link.collection().id().id());
-  dataPath += "_";
-  dataPath += std::to_string(link.id().id());
-
-  return dataPath;
->>>>>>> a4e197a3
 }
 
 void IResearchLink::LinkStats::needName() const { _needName = true; }
