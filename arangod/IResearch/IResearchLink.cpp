--- conflicted
+++ resolved
@@ -1692,7 +1692,25 @@
   return {};
 }
 
-<<<<<<< HEAD
+////////////////////////////////////////////////////////////////////////////////
+/// @brief lookup referenced analyzer
+////////////////////////////////////////////////////////////////////////////////
+AnalyzerPool::ptr IResearchLink::findAnalyzer(AnalyzerPool const& analyzer) const {
+  auto const it = _meta._analyzerDefinitions.find(irs::string_ref(analyzer.name()));
+
+  if (it == _meta._analyzerDefinitions.end()) {
+    return nullptr;
+  }
+
+  auto const pool = *it;
+
+  if (pool && analyzer == *pool) {
+    return pool;
+  }
+
+  return nullptr;
+}
+
 IResearchLink::Stats IResearchLink::stats() const {
   Stats stats;
 
@@ -1739,25 +1757,6 @@
   builder.add("numSegments", VPackValue(stats.numSegments));
   builder.add("numFiles", VPackValue(stats.numFiles));
   builder.add("indexSize", VPackValue(stats.indexSize));
-=======
-////////////////////////////////////////////////////////////////////////////////
-/// @brief lookup referenced analyzer
-////////////////////////////////////////////////////////////////////////////////
-AnalyzerPool::ptr IResearchLink::findAnalyzer(AnalyzerPool const& analyzer) const {
-  auto const it = _meta._analyzerDefinitions.find(irs::string_ref(analyzer.name()));
-
-  if (it == _meta._analyzerDefinitions.end()) {
-    return nullptr;
-  }
-
-  auto const pool = *it;
-
-  if (pool && analyzer == *pool) {
-    return pool;
-  }
-
-  return nullptr;
->>>>>>> ff93f458
 }
 
 }  // namespace iresearch
