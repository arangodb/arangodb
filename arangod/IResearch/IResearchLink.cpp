--- conflicted
+++ resolved
@@ -659,11 +659,7 @@
     _asyncFeature->asyncNotify(); // trigger reload of settings for async jobs
   }
 
-<<<<<<< HEAD
-  _flushCallback = {}; // reset together with '_asyncSelf'
-=======
   _flushCallback = {}; // reset together with '_asyncSelf', it's an std::function so don't use a constructor or ASAN complains
->>>>>>> 616ea94f
   _asyncSelf->reset(); // the data-store is being deallocated, link use is no longer valid (wait for all the view users to finish)
 
   try {
@@ -935,11 +931,7 @@
     _asyncFeature->asyncNotify(); // trigger reload of settings for async jobs
   }
 
-<<<<<<< HEAD
-  _flushCallback = {}; // reset together with '_asyncSelf'
-=======
   _flushCallback = {}; // reset together with '_asyncSelf', it's an std::function so don't use a constructor or ASAN complains
->>>>>>> 616ea94f
   _asyncSelf->reset(); // the data-store is being deallocated, link use is no longer valid (wait for all the view users to finish)
 
   auto* dbPathFeature = arangodb::application_features::ApplicationServer::lookupFeature< // find feature
@@ -1746,11 +1738,7 @@
     _asyncFeature->asyncNotify(); // trigger reload of settings for async jobs
   }
 
-<<<<<<< HEAD
-  _flushCallback = {}; // reset together with '_asyncSelf'
-=======
   _flushCallback = {}; // reset together with '_asyncSelf', it's an std::function so don't use a constructor or ASAN complains
->>>>>>> 616ea94f
   _asyncSelf->reset(); // the data-store is being deallocated, link use is no longer valid (wait for all the view users to finish)
 
   try {
