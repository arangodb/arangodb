--- conflicted
+++ resolved
@@ -107,50 +107,7 @@
 // -----------------------------------------------------------------------------
 
 IResearchLink::IResearchLink(IndexId iid, LogicalCollection& collection)
-<<<<<<< HEAD
   : IResearchDataStore(iid, collection) { }
-=======
-    : _engine{nullptr},
-      _asyncFeature{&collection.vocbase().server().getFeature<IResearchFeature>()},
-      _asyncSelf{std::make_shared<AsyncLinkHandle>(nullptr)},  // mark as data store not initialized
-      _collection{collection},
-      _maintenanceState{std::make_shared<MaintenanceState>()},
-      _id{iid},
-      _lastCommittedTick{0},
-      _cleanupIntervalCount{0},
-      _createdInRecovery{false},
-      _linkStats{nullptr},
-      _numFailedCommits{nullptr},
-      _numFailedCleanups{nullptr},
-      _numFailedConsolidations{nullptr},
-      _commitTimeNum{0},
-      _avgCommitTimeMs{nullptr},
-      _cleanupTimeNum{0},
-      _avgCleanupTimeMs{nullptr},
-      _consolidationTimeNum{0},
-      _avgConsolidationTimeMs{nullptr} {
-  auto* key = this;
-
-  // initialize transaction callback
-  _trxCallback = [key](transaction::Methods& trx, transaction::Status status) {
-    auto* state = trx.state();
-    TRI_ASSERT(state != nullptr);
-
-    // check state of the top-most transaction only
-    if (!state) {
-      return;  // NOOP
-    }
-
-    auto prev = state->cookie(key, nullptr);  // get existing cookie
-
-    if (prev) {
-// TODO FIXME find a better way to look up a ViewState
-#ifdef ARANGODB_ENABLE_MAINTAINER_MODE
-      auto& ctx = dynamic_cast<LinkTrxState&>(*prev);
-#else
-      auto& ctx = static_cast<LinkTrxState&>(*prev);
-#endif
->>>>>>> 78d90dfa
 
 
 IResearchLink::~IResearchLink() {
@@ -175,353 +132,6 @@
   return _meta == meta;
 }
 
-<<<<<<< HEAD
-=======
-void IResearchLink::afterTruncate(TRI_voc_tick_t tick, transaction::Methods* trx) {
-  auto lock = _asyncSelf->lock();  // '_dataStore' can be asynchronously modified
-
-  bool ok{false};
-  auto computeMetrics = irs::make_finally([&]() noexcept {
-    // We don't measure time because we believe that it should tend to zero
-    if (!ok && _numFailedCommits != nullptr) {
-      _numFailedCommits->fetch_add(1, std::memory_order_relaxed);
-    }
-  });
-
-  TRI_IF_FAILURE("ArangoSearchTruncateFailure") {
-    THROW_ARANGO_EXCEPTION(TRI_ERROR_DEBUG);
-  }
-
-  if (!_asyncSelf) {
-    // the current link is no longer valid (checked after ReadLock acquisition)
-    THROW_ARANGO_EXCEPTION_MESSAGE(TRI_ERROR_ARANGO_INDEX_HANDLE_BAD,
-                                   "failed to lock arangosearch link while "
-                                   "truncating arangosearch link '" +
-                                       std::to_string(id().id()) + "'");
-  }
-
-  TRI_ASSERT(_dataStore);  // must be valid if _asyncSelf->get() is valid
-
-  if (trx != nullptr) {
-    auto* key = this;
-
-    auto& state = *(trx->state());
-
-    // TODO FIXME find a better way to look up a ViewState
-#ifdef ARANGODB_ENABLE_MAINTAINER_MODE
-    auto* ctx = dynamic_cast<LinkTrxState*>(state.cookie(key));
-#else
-    auto* ctx = static_cast<LinkTrxState*>(state.cookie(key));
-#endif
-
-    if (ctx) {
-      ctx->reset();  // throw away all pending operations as clear will overwrite them all
-      state.cookie(key, nullptr);  // force active segment release to allow commit go and avoid deadlock in clear
-    }
-  }
-
-  auto const lastCommittedTick = _lastCommittedTick;
-  bool recoverCommittedTick = true;
-
-  auto lastCommittedTickGuard =
-      irs::make_finally([lastCommittedTick, this, &recoverCommittedTick] {
-        if (recoverCommittedTick) {
-          _lastCommittedTick = lastCommittedTick;
-        }
-      });
-
-  try {
-    _dataStore._writer->clear(tick);
-    recoverCommittedTick = false;  //_lastCommittedTick now updated and data is written to storage
-
-    // get new reader
-    auto reader = _dataStore._reader.reopen();
-
-    if (!reader) {
-      // nothing more to do
-      LOG_TOPIC("1c2c1", WARN, iresearch::TOPIC)
-          << "failed to update snapshot after truncate "
-          << ", reuse the existing snapshot for arangosearch link '" << id() << "'";
-      return;
-    }
-
-    // update reader
-    _dataStore._reader = reader;
-
-    _linkStats->store(statsUnsafe());
-
-    auto subscription = std::atomic_load(&_flushSubscription);
-
-    if (subscription) {
-      auto& impl = static_cast<IResearchFlushSubscription&>(*subscription);
-
-      impl.tick(_lastCommittedTick);
-    }
-    ok = true;
-  } catch (std::exception const& e) {
-    LOG_TOPIC("a3c57", ERR, iresearch::TOPIC)
-        << "caught exception while truncating arangosearch link '" << id()
-        << "': " << e.what();
-    throw;
-  } catch (...) {
-    LOG_TOPIC("79a7d", WARN, iresearch::TOPIC)
-        << "caught exception while truncating arangosearch link '" << id() << "'";
-    throw;
-  }
-}
-
-////////////////////////////////////////////////////////////////////////////////
-/// @note assumes that '_asyncSelf' is read-locked (for use with async tasks)
-////////////////////////////////////////////////////////////////////////////////
-IResearchLink::UnsafeOpResult IResearchLink::cleanupUnsafe() {
-  auto begin = std::chrono::steady_clock::now();
-  auto result = cleanupUnsafeImpl();
-  uint64_t timeMs = std::chrono::duration_cast<std::chrono::milliseconds>(
-                        std::chrono::steady_clock::now() - begin)
-                        .count();
-  if (bool ok = result.ok(); ok && _avgCleanupTimeMs != nullptr) {
-    _avgCleanupTimeMs->store(computeAvg(_cleanupTimeNum, timeMs), std::memory_order_relaxed);
-  } else if (!ok && _numFailedCleanups != nullptr) {
-    _numFailedCleanups->fetch_add(1, std::memory_order_relaxed);
-  }
-  return {result, timeMs};
-}
-
-////////////////////////////////////////////////////////////////////////////////
-/// @note assumes that '_asyncSelf' is read-locked (for use with async tasks)
-////////////////////////////////////////////////////////////////////////////////
-Result IResearchLink::cleanupUnsafeImpl() {
-  // NOTE: assumes that '_asyncSelf' is read-locked (for use with async tasks)
-  TRI_ASSERT(_dataStore);  // must be valid if _asyncSelf->get() is valid
-
-  try {
-    irs::directory_utils::remove_all_unreferenced(*(_dataStore._directory));
-  } catch (std::exception const& e) {
-    return {TRI_ERROR_INTERNAL,
-            "caught exception while cleaning up arangosearch link '" +
-                std::to_string(id().id()) + "': " + e.what()};
-  } catch (...) {
-    return {TRI_ERROR_INTERNAL,
-            "caught exception while cleaning up arangosearch link '" +
-                std::to_string(id().id()) + "'"};
-  }
-  return {};
-}
-
-Result IResearchLink::commit(bool wait /*= true*/) {
-  auto lock = _asyncSelf->lock();  // '_dataStore' can be asynchronously modified
-
-  if (!_asyncSelf.get()) {
-    // the current link is no longer valid (checked after ReadLock acquisition)
-
-    return {TRI_ERROR_ARANGO_INDEX_HANDLE_BAD,
-            "failed to lock arangosearch link while committing arangosearch "
-            "link '" +
-                std::to_string(id().id()) + "'"};
-  }
-
-  CommitResult code{CommitResult::UNDEFINED};
-  auto result = commitUnsafe(wait, &code).result;
-  if (auto& meta = _dataStore._meta; meta._commitIntervalMsec == 0) {
-    // If auto commit is disabled, we want to manually trigger the cleanup for the consistent API
-    if (meta._cleanupIntervalStep != 0 && ++_cleanupIntervalCount >= meta._cleanupIntervalStep) {
-      _cleanupIntervalCount = 0;
-      (void)cleanupUnsafe();
-    }
-  }
-  return result;
-}
-
-////////////////////////////////////////////////////////////////////////////////
-/// @note assumes that '_asyncSelf' is read-locked (for use with async tasks)
-////////////////////////////////////////////////////////////////////////////////
-IResearchLink::UnsafeOpResult IResearchLink::commitUnsafe(bool wait, CommitResult* code) {
-  auto begin = std::chrono::steady_clock::now();
-  auto result = commitUnsafeImpl(wait, code);
-  uint64_t timeMs = std::chrono::duration_cast<std::chrono::milliseconds>(
-                        std::chrono::steady_clock::now() - begin)
-                        .count();
-
-  if (bool ok = result.ok(); !ok && _numFailedCommits != nullptr) {
-    _numFailedCommits->fetch_add(1, std::memory_order_relaxed);
-  } else if (ok && *code == CommitResult::DONE && _avgCommitTimeMs != nullptr) {
-    _avgCommitTimeMs->store(computeAvg(_commitTimeNum, timeMs), std::memory_order_relaxed);
-  }
-  return {result, timeMs};
-}
-
-////////////////////////////////////////////////////////////////////////////////
-/// @note assumes that '_asyncSelf' is read-locked (for use with async tasks)
-////////////////////////////////////////////////////////////////////////////////
-Result IResearchLink::commitUnsafeImpl(bool wait, CommitResult* code) {
-  // NOTE: assumes that '_asyncSelf' is read-locked (for use with async tasks)
-  TRI_ASSERT(_dataStore);  // must be valid if _asyncSelf->get() is valid
-
-  auto subscription = std::atomic_load(&_flushSubscription);
-
-  if (!subscription) {
-    // already released
-    *code = CommitResult::NO_CHANGES;
-    return {};
-  }
-
-  auto& impl = static_cast<IResearchFlushSubscription&>(*subscription);
-
-  try {
-    auto const lastTickBeforeCommit = _engine->currentTick();
-
-    auto commitLock = irs::make_unique_lock(_commitMutex, std::try_to_lock);
-
-    if (!commitLock.owns_lock()) {
-      if (!wait) {
-        LOG_TOPIC("37bcc", TRACE, iresearch::TOPIC)
-            << "commit for arangosearch link '" << id()
-            << "' is already in progress, skipping";
-
-        *code = CommitResult::IN_PROGRESS;
-        return {};
-      }
-
-      LOG_TOPIC("37bca", TRACE, iresearch::TOPIC)
-          << "commit for arangosearch link '" << id()
-          << "' is already in progress, waiting";
-
-      commitLock.lock();
-    }
-
-    auto const lastCommittedTick = _lastCommittedTick;
-
-    try {
-      // _lastCommittedTick is being updated in '_before_commit'
-      *code = _dataStore._writer->commit() ? CommitResult::DONE : CommitResult::NO_CHANGES;
-    } catch (...) {
-      // restore last committed tick in case of any error
-      _lastCommittedTick = lastCommittedTick;
-      throw;
-    }
-
-    if (CommitResult::NO_CHANGES == *code) {
-      LOG_TOPIC("7e319", TRACE, iresearch::TOPIC)
-          << "no changes registered for arangosearch link '" << id()
-          << "' got last operation tick '" << _lastCommittedTick << "'";
-
-      // no changes, can release the latest tick before commit
-      impl.tick(lastTickBeforeCommit);
-
-      return {};
-    }
-
-    // get new reader
-    auto reader = _dataStore._reader.reopen();
-
-    if (!reader) {
-      // nothing more to do
-      LOG_TOPIC("37bcf", WARN, iresearch::TOPIC)
-          << "failed to update snapshot after commit, reuse "
-             "the existing snapshot for arangosearch link '"
-          << id() << "'";
-
-      return {};
-    }
-
-    // update reader
-    TRI_ASSERT(_dataStore._reader != reader);
-    _dataStore._reader = reader;
-
-    // update stats of the link
-    _linkStats->store(statsUnsafe());
-
-    // update last committed tick
-    impl.tick(_lastCommittedTick);
-
-    // invalidate query cache
-    aql::QueryCache::instance()->invalidate(&(_collection.vocbase()), _viewGuid);
-
-    LOG_TOPIC("7e328", DEBUG, iresearch::TOPIC)
-        << "successful sync of arangosearch link '" << id() << "', segments '"
-        << reader->size() << "', docs count '" << reader->docs_count()
-        << "', live docs count '" << reader->docs_count()
-        << "', live docs count '" << reader->live_docs_count()
-        << "', last operation tick '" << _lastCommittedTick << "'";
-  } catch (basics::Exception const& e) {
-    return {e.code(), "caught exception while committing arangosearch link '" +
-                          std::to_string(id().id()) + "': " + e.what()};
-  } catch (std::exception const& e) {
-    return {TRI_ERROR_INTERNAL,
-            "caught exception while committing arangosearch link '" +
-                std::to_string(id().id()) + "': " + e.what()};
-  } catch (...) {
-    return {TRI_ERROR_INTERNAL,
-            "caught exception while committing arangosearch link '" +
-                std::to_string(id().id())};
-  }
-  return {};
-}
-
-////////////////////////////////////////////////////////////////////////////////
-/// @note assumes that '_asyncSelf' is read-locked (for use with async tasks)
-////////////////////////////////////////////////////////////////////////////////
-IResearchLink::UnsafeOpResult IResearchLink::consolidateUnsafe(
-    IResearchViewMeta::ConsolidationPolicy const& policy,
-    irs::merge_writer::flush_progress_t const& progress, bool& emptyConsolidation) {
-  auto begin = std::chrono::steady_clock::now();
-  auto result = consolidateUnsafeImpl(policy, progress, emptyConsolidation);
-  uint64_t timeMs = std::chrono::duration_cast<std::chrono::milliseconds>(
-                        std::chrono::steady_clock::now() - begin)
-                        .count();
-  if (bool ok = result.ok(); ok && _avgConsolidationTimeMs != nullptr) {
-    _avgConsolidationTimeMs->store(computeAvg(_consolidationTimeNum, timeMs),
-                                   std::memory_order_relaxed);
-  } else if (!ok && _numFailedConsolidations != nullptr) {
-    _numFailedConsolidations->fetch_add(1, std::memory_order_relaxed);
-  }
-  return {result, timeMs};
-}
-
-////////////////////////////////////////////////////////////////////////////////
-/// @note assumes that '_asyncSelf' is read-locked (for use with async tasks)
-////////////////////////////////////////////////////////////////////////////////
-Result IResearchLink::consolidateUnsafeImpl(IResearchViewMeta::ConsolidationPolicy const& policy,
-                                            irs::merge_writer::flush_progress_t const& progress,
-                                            bool& emptyConsolidation) {
-  emptyConsolidation = false;  // TODO Why?
-
-  if (!policy.policy()) {
-    return {
-        TRI_ERROR_BAD_PARAMETER,
-        "unset consolidation policy while executing consolidation policy '" +
-            policy.properties().toString() + "' on arangosearch link '" +
-            std::to_string(id().id()) + "'"};
-  }
-
-  // NOTE: assumes that '_asyncSelf' is read-locked (for use with async tasks)
-  TRI_ASSERT(_dataStore);  // must be valid if _asyncSelf->get() is valid
-
-  try {
-    auto const res = _dataStore._writer->consolidate(policy.policy(), nullptr, progress);
-    if (!res) {
-      return {TRI_ERROR_INTERNAL,
-              "failure while executing consolidation policy '" +
-                  policy.properties().toString() + "' on arangosearch link '" +
-                  std::to_string(id().id()) + "'"};
-    }
-
-    emptyConsolidation = (res.size == 0);
-  } catch (std::exception const& e) {
-    return {TRI_ERROR_INTERNAL,
-            "caught exception while executing consolidation policy '" +
-                policy.properties().toString() + "' on arangosearch link '" +
-                std::to_string(id().id()) + "': " + e.what()};
-  } catch (...) {
-    return {TRI_ERROR_INTERNAL,
-            "caught exception while executing consolidation policy '" +
-                policy.properties().toString() + "' on arangosearch link '" +
-                std::to_string(id().id()) + "'"};
-  }
-  return {};
-}
-
->>>>>>> 78d90dfa
 Result IResearchLink::drop() {
   // the lookup and unlink is valid for single-server only (that is the only scenario where links are persisted)
   // on coordinator and db-server the IResearchView is immutable and lives in ClusterInfo
@@ -789,26 +399,6 @@
   const_cast<std::string&>(_viewGuid) = std::move(viewId);
   const_cast<IResearchLinkMeta&>(_meta) = std::move(meta);
   _comparer.reset(_meta._sort);
-<<<<<<< HEAD
-=======
-
-  // we should create stats for link only for Single Server or
-  // of for DB Server. But in case of DB Server we must check that
-  // link created for actual dataStore and not for ClusterInfo
-  if (ServerState::instance()->isSingleServer() || !clusterWideLink) {
-    auto& metric = _collection.vocbase().server().getFeature<arangodb::MetricsFeature>();
-    _linkStats = &metric.add(getMetric<arangosearch_link_stats>(*this));
-    _numFailedCommits = &metric.add(getMetric<arangosearch_num_failed_commits>(*this));
-    _numFailedCleanups = &metric.add(getMetric<arangosearch_num_failed_cleanups>(*this));
-    _numFailedConsolidations =
-        &metric.add(getMetric<arangosearch_num_failed_consolidations>(*this));
-    _avgCommitTimeMs = &metric.add(getMetric<arangosearch_commit_time>(*this));
-    _avgCleanupTimeMs = &metric.add(getMetric<arangosearch_cleanup_time>(*this));
-    _avgConsolidationTimeMs =
-        &metric.add(getMetric<arangosearch_consolidation_time>(*this));
-  }
-
->>>>>>> 78d90dfa
   return {};
 }
 
