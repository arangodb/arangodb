//////////////////////////////////////////////////////////////////////////////
/// DISCLAIMER
///
/// Copyright 2017 EMC Corporation
///
/// Licensed under the Apache License, Version 2.0 (the "License");
/// you may not use this file except in compliance with the License.
/// You may obtain a copy of the License at
///
///     http://www.apache.org/licenses/LICENSE-2.0
///
/// Unless required by applicable law or agreed to in writing, software
/// distributed under the License is distributed on an "AS IS" BASIS,
/// WITHOUT WARRANTIES OR CONDITIONS OF ANY KIND, either express or implied.
/// See the License for the specific language governing permissions and
/// limitations under the License.
///
/// Copyright holder is EMC Corporation
///
/// @author Andrey Abramov
/// @author Vasiliy Nabatchikov
////////////////////////////////////////////////////////////////////////////////

#include <index/column_info.hpp>
#include <store/mmap_directory.hpp>
#include <store/store_utils.hpp>
#include <utils/encryption.hpp>
#include <utils/lz4compression.hpp>
#include <utils/singleton.hpp>

#include "IResearchLink.h"

#include "Aql/QueryCache.h"
#include "Basics/LocalTaskQueue.h"
#include "Basics/StaticStrings.h"
#include "Cluster/ClusterFeature.h"
#include "Cluster/ClusterInfo.h"
#include "IResearch/IResearchCommon.h"
#include "IResearch/IResearchFeature.h"
#include "IResearch/IResearchLinkHelper.h"
#include "IResearch/IResearchPrimaryKeyFilter.h"
#include "IResearch/IResearchView.h"
#include "IResearch/IResearchViewCoordinator.h"
#include "IResearch/VelocyPackHelper.h"
#include "MMFiles/MMFilesCollection.h"
#include "RestServer/DatabaseFeature.h"
#include "RestServer/DatabasePathFeature.h"
#include "RestServer/FlushFeature.h"
#include "StorageEngine/EngineSelectorFeature.h"
#include "StorageEngine/StorageEngine.h"
#include "StorageEngine/TransactionState.h"
#include "Transaction/Methods.h"
#include "VocBase/LogicalCollection.h"

using namespace std::literals;

namespace {

////////////////////////////////////////////////////////////////////////////////
/// @brief the storage format used with IResearch writers
////////////////////////////////////////////////////////////////////////////////
const irs::string_ref IRESEARCH_STORE_FORMAT("1_2");

typedef irs::async_utils::read_write_mutex::read_mutex ReadMutex;
typedef irs::async_utils::read_write_mutex::write_mutex WriteMutex;

////////////////////////////////////////////////////////////////////////////////
/// @brief container storing the link state for a given TransactionState
////////////////////////////////////////////////////////////////////////////////
struct LinkTrxState final : public arangodb::TransactionState::Cookie {
  irs::index_writer::documents_context _ctx;
  std::unique_lock<ReadMutex> _linkLock;  // prevent data-store deallocation (lock @ AsyncSelf)
  arangodb::iresearch::PrimaryKeyFilterContainer _removals;  // list of document removals

  LinkTrxState(std::unique_lock<ReadMutex>&& linkLock, irs::index_writer& writer) noexcept
      : _ctx(writer.documents()), _linkLock(std::move(linkLock)) {
    TRI_ASSERT(_linkLock.owns_lock());
  }

  virtual ~LinkTrxState() noexcept {
    if (_removals.empty()) {
      return;  // nothing to do
    }

    try {
      // hold references even after transaction
      _ctx.remove(irs::filter::make<arangodb::iresearch::PrimaryKeyFilterContainer>(
          std::move(_removals)));
    } catch (std::exception const& e) {
      LOG_TOPIC("eb463", ERR, arangodb::iresearch::TOPIC)
          << "caught exception while applying accumulated removals: " << e.what();
      IR_LOG_EXCEPTION();
    } catch (...) {
      LOG_TOPIC("14917", WARN, arangodb::iresearch::TOPIC)
          << "caught exception while applying accumulated removals";
      IR_LOG_EXCEPTION();
    }
  }

  operator irs::index_writer::documents_context&() noexcept { return _ctx; }

  void remove(arangodb::LocalDocumentId const& value) {
    _ctx.remove(_removals.emplace(value));
  }

  void reset() noexcept {
    _removals.clear();
    _ctx.reset();
  }
};

////////////////////////////////////////////////////////////////////////////////
<<<<<<< HEAD
/// @brief approximate data store directory instance size
////////////////////////////////////////////////////////////////////////////////
size_t directoryMemory(irs::directory const& directory, TRI_idx_iid_t id) noexcept {
  size_t size = 0;

  try {
    directory.visit([&directory, &size](std::string& file) -> bool {
      uint64_t length;

      size += directory.length(length, file) ? length : 0;

      return true;
    });
  } catch (arangodb::basics::Exception& e) {
    LOG_TOPIC("e6cb2", WARN, arangodb::iresearch::TOPIC)
        << "caught exception while calculating size of arangosearch link '"
        << id << "': " << e.code() << " " << e.what();
    IR_LOG_EXCEPTION();
  } catch (std::exception const& e) {
    LOG_TOPIC("7e623", WARN, arangodb::iresearch::TOPIC)
        << "caught exception while calculating size of arangosearch link '"
        << id << "': " << e.what();
    IR_LOG_EXCEPTION();
  } catch (...) {
    LOG_TOPIC("21d6a", WARN, arangodb::iresearch::TOPIC)
        << "caught exception while calculating size of arangosearch link '" << id << "'";
    IR_LOG_EXCEPTION();
  }

  return size;
=======
/// @brief compute the data path to user for iresearch data store
///        get base path from DatabaseServerFeature (similar to MMFilesEngine)
///        the path is hardcoded to reside under:
///        <DatabasePath>/<IResearchLink::type()>-<link id>
///        similar to the data path calculation for collections
////////////////////////////////////////////////////////////////////////////////
irs::utf8_path getPersistedPath(arangodb::DatabasePathFeature const& dbPathFeature,
                                arangodb::iresearch::IResearchLink const& link) {
  irs::utf8_path dataPath(dbPathFeature.directory());
  static const std::string subPath("databases");
  static const std::string dbPath("database-");

  dataPath /= subPath;
  dataPath /= dbPath;
  dataPath += std::to_string(link.collection().vocbase().id());
  dataPath /= arangodb::iresearch::DATA_SOURCE_TYPE.name();
  dataPath += "-";
  dataPath += std::to_string(link.collection().id());  // has to be 'id' since this can be a per-shard collection
  dataPath += "_";
  dataPath += std::to_string(link.id());

  return dataPath;
>>>>>>> c6fc7785
}

////////////////////////////////////////////////////////////////////////////////
/// @brief inserts ArangoDB document into an IResearch data store
////////////////////////////////////////////////////////////////////////////////
inline arangodb::Result insertDocument(irs::index_writer::documents_context& ctx,
                                       arangodb::iresearch::FieldIterator& body,
                                       arangodb::velocypack::Slice const& document,
                                       arangodb::LocalDocumentId const& documentId,
                                       arangodb::iresearch::IResearchLinkMeta const& meta,
                                       TRI_idx_iid_t id) {
  body.reset(document, meta);  // reset reusable container to doc

  if (!body.valid()) {
    return {};  // no fields to index
  }

  auto doc = ctx.insert();
  auto& field = *body;

  // User fields
  while (body.valid()) {
    if (arangodb::iresearch::ValueStorage::NONE == field._storeValues) {
      doc.insert<irs::Action::INDEX>(field);
    } else {
      doc.insert<irs::Action::INDEX_AND_STORE>(field);
    }

    ++body;
  }

  // Sorted field
  {
    struct SortedField {
      bool write(irs::data_output& out) const {
        out.write_bytes(slice.start(), slice.byteSize());
        return true;
      }

      VPackSlice slice;
    } field; // SortedField

    for (auto& sortField : meta._sort.fields()) {
      field.slice = arangodb::iresearch::get(document, sortField, VPackSlice::nullSlice());
      doc.insert<irs::Action::STORE_SORTED>(field);
    }
  }

  // System fields

  // Indexed and Stored: LocalDocumentId
  auto docPk = arangodb::iresearch::DocumentPrimaryKey::encode(documentId);

  // reuse the 'Field' instance stored inside the 'FieldIterator'
  arangodb::iresearch::Field::setPkValue(const_cast<arangodb::iresearch::Field&>(field), docPk);
  doc.insert<irs::Action::INDEX_AND_STORE>(field);

  if (!doc) {
    return {
      TRI_ERROR_INTERNAL,
      "failed to insert document into arangosearch link '" + std::to_string(id) +
      "', revision '" + std::to_string(documentId.id()) + "'"
    };
  }

  return {};
}

class IResearchFlushSubscription final : public arangodb::FlushSubscription {
 public:
  explicit IResearchFlushSubscription(TRI_voc_tick_t tick = 0) noexcept
    : _tick(tick) {
  }

  /// @brief earliest tick that can be released
  TRI_voc_tick_t tick() const noexcept final {
    return _tick.load(std::memory_order_acquire);
  }

  void tick(TRI_voc_tick_t tick) noexcept {
    _tick.store(tick, std::memory_order_release);
  }

 private:
  std::atomic<TRI_voc_tick_t> _tick;
};

bool readTick(irs::bytes_ref const& payload, TRI_voc_tick_t& tick) noexcept {
  static_assert(
    // cppcheck-suppress duplicateExpression
    sizeof(uint64_t) == sizeof(TRI_voc_tick_t),
    "sizeof(uint64_t) != sizeof(TRI_voc_tick_t)"
  );

  if (payload.size() != sizeof(uint64_t)) {
    return false;
  }

  std::memcpy(&tick, payload.c_str(), sizeof(uint64_t));
  tick = TRI_voc_tick_t(irs::numeric_utils::ntoh64(tick));

  return true;
}

}  // namespace

namespace arangodb {
namespace iresearch {

////////////////////////////////////////////////////////////////////////////////
/// @brief compute the data path to user for iresearch data store
///        get base path from DatabaseServerFeature (similar to MMFilesEngine)
///        the path is hardcoded to reside under:
///        <DatabasePath>/<IResearchLink::type()>-<link id>
///        similar to the data path calculation for collections
////////////////////////////////////////////////////////////////////////////////
irs::utf8_path getPersistedPath(arangodb::DatabasePathFeature const& dbPathFeature,
                                arangodb::iresearch::IResearchLink const& link) {
  irs::utf8_path dataPath(dbPathFeature.directory());
  static const std::string subPath("databases");
  static const std::string dbPath("database-");

  dataPath /= subPath;
  dataPath /= dbPath;
  dataPath += std::to_string(link.collection().vocbase().id());
  dataPath /= arangodb::iresearch::DATA_SOURCE_TYPE.name();
  dataPath += "-";
  dataPath += std::to_string(link.collection().id());  // has to be 'id' since this can be a per-shard collection
  dataPath += "_";
  dataPath += std::to_string(link.id());

  return dataPath;
}

IResearchLink::IResearchLink(
    TRI_idx_iid_t iid,
    LogicalCollection& collection)
  : _engine(nullptr),
    _asyncFeature(nullptr),
    _asyncSelf(irs::memory::make_unique<AsyncLinkPtr::element_type>(nullptr)), // mark as data store not initialized
    _asyncTerminate(false),
    _collection(collection),
    _id(iid),
    _lastCommittedTick(0),
    _createdInRecovery(false) {
  auto* key = this;

  // initialize transaction callback
  _trxCallback = [key](transaction::Methods& trx, transaction::Status status)->void {
    auto* state = trx.state();
    TRI_ASSERT(state != nullptr);
    
    // check state of the top-most transaction only
    if (!state || !state->isTopLevelTransaction()) {
      return;  // NOOP
    }
    
    auto prev = state->cookie(key, nullptr);  // get existing cookie

    if (prev) {
// TODO FIXME find a better way to look up a ViewState
#ifdef ARANGODB_ENABLE_MAINTAINER_MODE
      auto& ctx = dynamic_cast<LinkTrxState&>(*prev);
#else
      auto& ctx = static_cast<LinkTrxState&>(*prev);
#endif

      if (transaction::Status::COMMITTED != status) { // rollback
        ctx.reset();
      } else {
        ctx._ctx.tick(state->lastOperationTick());
      }
    }

    prev.reset();
  };

  // initialize commit callback
  _before_commit = [this](uint64_t tick, irs::bstring& out) {
    _lastCommittedTick = std::max(_lastCommittedTick, TRI_voc_tick_t(tick)); // update last tick
    tick = irs::numeric_utils::hton64(uint64_t(_lastCommittedTick)); // convert to BE

    out.append(reinterpret_cast<irs::byte_type const*>(&tick), sizeof(uint64_t));

    return true;
  };
}

IResearchLink::~IResearchLink() {
  auto res = unload();  // disassociate from view if it has not been done yet

  if (!res.ok()) {
    LOG_TOPIC("2b41f", ERR, iresearch::TOPIC)
        << "failed to unload arangosearch link in link destructor: "
        << res.errorNumber() << " " << res.errorMessage();
  }
}

bool IResearchLink::operator==(LogicalView const& view) const noexcept {
  return _viewGuid == view.guid();
}

bool IResearchLink::operator==(IResearchLinkMeta const& meta) const noexcept {
  return _meta == meta;
}

void IResearchLink::afterTruncate() {
  SCOPED_LOCK(_asyncSelf->mutex());  // '_dataStore' can be asynchronously modified

  if (!*_asyncSelf) {
    // the current link is no longer valid (checked after ReadLock acquisition)
    THROW_ARANGO_EXCEPTION_MESSAGE(
      TRI_ERROR_ARANGO_INDEX_HANDLE_BAD,
      "failed to lock arangosearch link while truncating arangosearch link '" +
      std::to_string(id()) + "'");
  }

  TRI_ASSERT(_dataStore);  // must be valid if _asyncSelf->get() is valid

  try {
    _dataStore._writer->clear();
    _dataStore._reader = _dataStore._reader.reopen();
  } catch (std::exception const& e) {
    LOG_TOPIC("a3c57", ERR, iresearch::TOPIC)
        << "caught exception while truncating arangosearch link '" << id()
        << "': " << e.what();
    IR_LOG_EXCEPTION();
    throw;
  } catch (...) {
    LOG_TOPIC("79a7d", WARN, iresearch::TOPIC)
        << "caught exception while truncating arangosearch link '" << id() << "'";
    IR_LOG_EXCEPTION();
    throw;
  }
}

void IResearchLink::batchInsert(
    transaction::Methods& trx,
    std::vector<std::pair<LocalDocumentId, velocypack::Slice>> const& batch,
    std::shared_ptr<basics::LocalTaskQueue> queue) {
  if (batch.empty()) {
    return; // nothing to do
  }

  TRI_ASSERT(_engine);
  TRI_ASSERT(queue);
  TRI_ASSERT(trx.state());

  auto& state = *(trx.state());

  TRI_IF_FAILURE("ArangoSearch::BlockInsertsWithoutIndexCreationHint") {
    if (!state.hasHint(transaction::Hints::Hint::INDEX_CREATION)) {
      queue->setStatus(TRI_ERROR_DEBUG);
      return;
    }
  }

  if (_dataStore._inRecovery && _engine->recoveryTick() <= _dataStore._recoveryTick) {
    LOG_TOPIC("7e228", TRACE, iresearch::TOPIC)
      << "skipping 'batchInsert', operation tick '" << _engine->recoveryTick()
      << "', recovery tick '" << _dataStore._recoveryTick << "'";

    return;
  }

  auto batchInsertImpl = [this, &batch, &trx, &queue](irs::index_writer::documents_context& ctx) {
    auto begin = batch.begin();
    auto const end = batch.end();
    try {
      for (FieldIterator body(trx); begin != end; ++begin) {
        auto const res = insertDocument(ctx, body, begin->second, begin->first, _meta, id());

        if (!res.ok()) {
          LOG_TOPIC("e5eb1", WARN, iresearch::TOPIC) << res.errorMessage();
          queue->setStatus(res.errorNumber());

          return;
        }
      }
    }
    catch (basics::Exception const& e) {
      LOG_TOPIC("72aa5", WARN, iresearch::TOPIC)
        << "caught exception while inserting batch into arangosearch link '" << id()
        << "': " << e.code() << " " << e.what();
      IR_LOG_EXCEPTION();
      queue->setStatus(e.code());
    }
    catch (std::exception const& e) {
      LOG_TOPIC("3cbae", WARN, iresearch::TOPIC)
        << "caught exception while inserting batch into arangosearch link '" << id()
        << "': " << e.what();
      IR_LOG_EXCEPTION();
      queue->setStatus(TRI_ERROR_INTERNAL);
    }
    catch (...) {
      LOG_TOPIC("3da8d", WARN, iresearch::TOPIC)
        << "caught exception while inserting batch into arangosearch link '" << id()
        << "'";
      IR_LOG_EXCEPTION();
      queue->setStatus(TRI_ERROR_INTERNAL);
    }
  };

  if (state.hasHint(transaction::Hints::Hint::INDEX_CREATION)) {
    SCOPED_LOCK_NAMED(_asyncSelf->mutex(), lock);
    auto ctx = _dataStore._writer->documents();
    batchInsertImpl(ctx); // we need insert to succeed, so  we have things to cleanup in storage
    TRI_IF_FAILURE("ArangoSearch::MisreportCreationInsertAsFailed") {
      if (queue->status() == TRI_ERROR_NO_ERROR) {
        queue->setStatus(TRI_ERROR_DEBUG);
      }
    }
    return;
  }

  auto* key = this;

// TODO FIXME find a better way to look up a ViewState
#ifdef ARANGODB_ENABLE_MAINTAINER_MODE
  auto* ctx = dynamic_cast<LinkTrxState*>(state.cookie(key));
#else
  auto* ctx = static_cast<LinkTrxState*>(state.cookie(key));
#endif

  if (!ctx) {
    // '_dataStore' can be asynchronously modified
    SCOPED_LOCK_NAMED(_asyncSelf->mutex(), lock);

    if (!*_asyncSelf) {
      LOG_TOPIC("7d258", WARN, iresearch::TOPIC)
          << "failed to lock arangosearch link while inserting a batch into "
             "arangosearch link '"
          << id() << "', tid '" << state.id() << "'";

      // the current link is no longer valid (checked after ReadLock acquisition)
      queue->setStatus(TRI_ERROR_ARANGO_INDEX_HANDLE_BAD);

      return;
    }

    TRI_ASSERT(_dataStore);  // must be valid if _asyncSelf->get() is valid

    auto ptr = irs::memory::make_unique<LinkTrxState>(std::move(lock),
                                                      *(_dataStore._writer));

    ctx = ptr.get();
    state.cookie(key, std::move(ptr));

    if (!ctx || !trx.addStatusChangeCallback(&_trxCallback)) {
      LOG_TOPIC("61780", WARN, iresearch::TOPIC)
          << "failed to store state into a TransactionState for batch insert "
             "into arangosearch link '"
          << id() << "', tid '" << state.id() << "'";
      queue->setStatus(TRI_ERROR_INTERNAL);

      return;
    }
  }

  // ...........................................................................
  // below only during recovery after the 'checkpoint' marker, or post recovery
  // ...........................................................................
  batchInsertImpl(ctx->_ctx);
}

////////////////////////////////////////////////////////////////////////////////
/// @note assumes that '_asyncSelf' is read-locked (for use with async tasks)
////////////////////////////////////////////////////////////////////////////////
Result IResearchLink::cleanupUnsafe() {
  char runId = 0; // value not used

  // NOTE: assumes that '_asyncSelf' is read-locked (for use with async tasks)
  TRI_ASSERT(_dataStore); // must be valid if _asyncSelf->get() is valid

  try {
    irs::directory_utils::remove_all_unreferenced(*(_dataStore._directory));
  } catch (std::exception const& e) {
    return {
      TRI_ERROR_INTERNAL,
      "caught exception while cleaning up arangosearch link '" + std::to_string(id()) +
      "' run id '" + std::to_string(size_t(&runId)) + "': " + e.what()
    };
  } catch (...) {
    return {
      TRI_ERROR_INTERNAL,
      "caught exception while cleaning up arangosearch link '" + std::to_string(id()) +
      "' run id '" + std::to_string(size_t(&runId)) + "'"
    };
  }

  LOG_TOPIC("7e821", TRACE, iresearch::TOPIC)
    << "successful cleanup of arangosearch link '" << id()
    << "', run id '" << size_t(&runId) << "'";

  return {};
}

Result IResearchLink::commit(bool wait /*= true*/) {
  SCOPED_LOCK(_asyncSelf->mutex()); // '_dataStore' can be asynchronously modified

  if (!*_asyncSelf) {
    // the current link is no longer valid (checked after ReadLock acquisition)

    return {
      TRI_ERROR_ARANGO_INDEX_HANDLE_BAD,
      "failed to lock arangosearch link while commiting arangosearch link '"
       + std::to_string(id()) + "'"
    };
  }

  return commitUnsafe(wait);
}

////////////////////////////////////////////////////////////////////////////////
/// @note assumes that '_asyncSelf' is read-locked (for use with async tasks)
////////////////////////////////////////////////////////////////////////////////
Result IResearchLink::commitUnsafe(bool wait) {
  char runId = 0; // value not used

  // NOTE: assumes that '_asyncSelf' is read-locked (for use with async tasks)
  TRI_ASSERT(_dataStore); // must be valid if _asyncSelf->get() is valid

  auto* engine = EngineSelectorFeature::ENGINE;

  if (!engine) {
    return {
      TRI_ERROR_INTERNAL,
      "failure to get storage engine while committing arangosearch link '" + std::to_string(id()) + "'"
    };
  }

  auto subscription = std::static_pointer_cast<IResearchFlushSubscription>(_flushSubscription);

  if (!subscription) {
    // already released
    return {};
  }

  try {
    auto const lastTickBeforeCommit = engine->currentTick();

    TRY_SCOPED_LOCK_NAMED(_commitMutex, commitLock);

    if (!commitLock.owns_lock()) {
      // commit is already in progress
      if (!wait) {
        return {};
      }

      commitLock.lock();
    }

    auto const lastCommittedTick = _lastCommittedTick;

    try {
      // _lastCommittedTick is being updated in '_before_commit'
      _dataStore._writer->commit(_before_commit);
    } catch (...) {
      // restore last committed tick in case of any error
      _lastCommittedTick = lastCommittedTick;
      throw;
    }

    // get new reader
    auto reader = _dataStore._reader.reopen();

    if (!reader) {
      // nothing more to do
      LOG_TOPIC("37bcf", WARN, iresearch::TOPIC)
        << "failed to update snapshot after commit, run id '" << size_t(&runId)
        << "', reuse the existing snapshot for arangosearch link '" << id() << "'";

      return {};
    }

    if (_dataStore._reader == reader) {
      LOG_TOPIC("7e319", TRACE, iresearch::TOPIC)
        << "no changes registered for arangosearch link '" << id()
        << "' got last operation tick '" << _lastCommittedTick
        << "', run id '" << size_t(&runId) << "'";

      // no changes, can release the latest tick before commit
      subscription->tick(lastTickBeforeCommit);

      return {};
    }

    // update reader
    _dataStore._reader = reader;

    // update last committed tick
    subscription->tick(_lastCommittedTick);

    // invalidate query cache
    aql::QueryCache::instance()->invalidate(&(_collection.vocbase()), _viewGuid);

    LOG_TOPIC("7e328", TRACE, iresearch::TOPIC)
      << "successful sync of arangosearch link '" << id()
      << "', docs count '" << reader->docs_count()
      << "', live docs count '" << reader->live_docs_count()
      << "', last operation tick '" << _lastCommittedTick
      << "', run id '" << size_t(&runId) << "'";
  } catch (basics::Exception const& e) {
    return {
      e.code(),
      "caught exception while committing arangosearch link '" + std::to_string(id()) +
      "' run id '" + std::to_string(size_t(&runId)) + "': " + e.what() };
  } catch (std::exception const& e) {
    return {
      TRI_ERROR_INTERNAL,
      "caught exception while committing arangosearch link '" + std::to_string(id()) +
      "' run id '" + std::to_string(size_t(&runId)) + "': " + e.what() };
  } catch (...) {
    return {
      TRI_ERROR_INTERNAL,
      "caught exception while committing arangosearch link '" + std::to_string(id()) +
      "' run id '" + std::to_string(size_t(&runId)) + "'" };
  }

  return {};
}

////////////////////////////////////////////////////////////////////////////////
/// @note assumes that '_asyncSelf' is read-locked (for use with async tasks)
////////////////////////////////////////////////////////////////////////////////
Result IResearchLink::consolidateUnsafe(
    IResearchViewMeta::ConsolidationPolicy const& policy,
    irs::merge_writer::flush_progress_t const& progress) {
  char runId = 0; // value not used

  if (!policy.policy()) {
    return {
      TRI_ERROR_BAD_PARAMETER,
      "unset consolidation policy while executing consolidation policy '" + policy.properties().toString() +
      "' on arangosearch link '" + std::to_string(id()) + "' run id '" + std::to_string(size_t(&runId)) + "'"
    };
  }

  // NOTE: assumes that '_asyncSelf' is read-locked (for use with async tasks)
  TRI_ASSERT(_dataStore); // must be valid if _asyncSelf->get() is valid

  try {
    if (!_dataStore._writer->consolidate(policy.policy(), nullptr, progress)) {
      return {
        TRI_ERROR_INTERNAL,
        "failure while executing consolidation policy '" + policy.properties().toString() +
        "' on arangosearch link '" + std::to_string(id()) +
        "' run id '" + std::to_string(size_t(&runId)) + "'"
      };
    }
  } catch (std::exception const& e) {
    return {
      TRI_ERROR_INTERNAL,
      "caught exception while executing consolidation policy '" + policy.properties().toString() +
      "' on arangosearch link '" + std::to_string(id()) + "' run id '" + std::to_string(size_t(&runId)) + "': " + e.what()
    };
  } catch (...) {
    return {
      TRI_ERROR_INTERNAL,
      "caught exception while executing consolidation policy '" + policy.properties().toString() +
      "' on arangosearch link '" + std::to_string(id()) + "' run id '" + std::to_string(size_t(&runId)) + "'"
    };
  }

  LOG_TOPIC("7e828", TRACE, iresearch::TOPIC)
    << "successful consolidation of arangosearch link '" << id()
    << "', run id '" << size_t(&runId) << "'";

  return {};
}

Result IResearchLink::drop() {
  // the lookup and unlink is valid for single-server only (that is the only scenario where links are persisted)
  // on coordinator and db-server the IResearchView is immutable and lives in ClusterInfo
  // therefore on coordinator and db-server a new plan will already have an IResearchView without the link
  // this avoids deadlocks with ClusterInfo::loadPlan() during lookup in ClusterInfo
  if (ServerState::instance()->isSingleServer()) {
    auto logicalView = _collection.vocbase().lookupView(_viewGuid);
    auto* view = LogicalView::cast<IResearchView>(logicalView.get());

    // may occur if the link was already unlinked from the view via another instance
    // this behavior was seen user-access-right-drop-view-arangosearch-spec.js
    // where the collection drop was called through REST,
    // the link was dropped as a result of the collection drop call
    // then the view was dropped via a separate REST call
    // then the vocbase was destroyed calling
    // collection close()-> link unload() -> link drop() due to collection marked as dropped
    // thus returning an error here will cause ~TRI_vocbase_t() on RocksDB to
    // receive an exception which is not handled in the destructor
    // the reverse happends during drop of a collection with MMFiles
    // i.e. collection drop() -> collection close()-> link unload(), then link drop()
    if (!view) {
      LOG_TOPIC("f4e2c", WARN, iresearch::TOPIC)
        << "unable to find arangosearch view '" << _viewGuid
        << "' while dropping arangosearch link '" << _id << "'";
    } else {
      view->unlink(_collection.id()); // unlink before reset() to release lock in view (if any)
    }
  }

  _asyncTerminate.store(true); // mark long-running async jobs for terminatation

  if (_asyncFeature) {
    _asyncFeature->asyncNotify(); // trigger reload of settings for async jobs
  }

  _flushSubscription.reset(); // reset together with '_asyncSelf'
  _asyncSelf->reset(); // the data-store is being deallocated, link use is no longer valid (wait for all the view users to finish)

  try {
    if (_dataStore) {
      _dataStore.resetDataStore();
    }

    bool exists;

    // remove persisted data store directory if present
    if (!_dataStore._path.exists_directory(exists)
        || (exists && !_dataStore._path.remove())) {
      return {
        TRI_ERROR_INTERNAL,
        "failed to remove arangosearch link '" + std::to_string(id()) + "'"
      };
    }
  } catch (basics::Exception& e) {
    return {
      e.code(),
      "caught exception while removing arangosearch link '" + std::to_string(id()) + "': " + e.what()
    };
  } catch (std::exception const& e) {
    return {
      TRI_ERROR_INTERNAL,
      "caught exception while removing arangosearch link '" + std::to_string(id()) + "': " + e.what()
    };
  } catch (...) {
    return {
      TRI_ERROR_INTERNAL,
      "caught exception while removing arangosearch link '" + std::to_string(id()) + "'"
    };
  }

  return {};
}

bool IResearchLink::hasSelectivityEstimate() const {
  return false; // selectivity can only be determined per query since multiple fields are indexed
}

Result IResearchLink::init(
    velocypack::Slice const& definition,
    InitCallback const& initCallback /* = { }*/ ) {
  // disassociate from view if it has not been done yet
  if (!unload().ok()) {
    return { TRI_ERROR_INTERNAL, "failed to unload link" };
  }

  std::string error;
  IResearchLinkMeta meta;

  // definition should already be normalized and analyzers created if required
  if (!meta.init(definition, true, error, &(collection().vocbase()))) {
    return {
      TRI_ERROR_BAD_PARAMETER,
      "error parsing view link parameters from json: " + error
    };
  }

  if (!definition.isObject() // not object
      || !definition.get(StaticStrings::ViewIdField).isString()) {
    return {
      TRI_ERROR_ARANGO_DATA_SOURCE_NOT_FOUND,
      "error finding view for link '" + std::to_string(_id) + "'"
    };
  }

  auto viewId = definition.get(StaticStrings::ViewIdField).copyString();
  auto& vocbase = _collection.vocbase();
  bool const sorted = !meta._sort.empty();

  if (ServerState::instance()->isCoordinator()) { // coordinator link
    if (!vocbase.server().hasFeature<arangodb::ClusterFeature>()) {
      return {
        TRI_ERROR_INTERNAL,
        "failure to get cluster info while initializing arangosearch link '" + std::to_string(_id) + "'"
      };
    }
    auto& ci = vocbase.server().getFeature<arangodb::ClusterFeature>().clusterInfo();

    auto logicalView = ci.getView(vocbase.name(), viewId);

    // if there is no logicalView present yet then skip this step
    if (logicalView) {
      if (iresearch::DATA_SOURCE_TYPE != logicalView->type()) {
        return {
          TRI_ERROR_ARANGO_DATA_SOURCE_NOT_FOUND, // code
          "error finding view: '" + viewId + "' for link '" + std::to_string(_id) + "' : no such view"
        };
      }

      auto* view = LogicalView::cast<IResearchViewCoordinator>(logicalView.get());

      if (!view) {
        return {
          TRI_ERROR_ARANGO_DATA_SOURCE_NOT_FOUND,
          "error finding view: '" + viewId + "' for link '" + std::to_string(_id) + "'"
        };
      }

      viewId = view->guid(); // ensue that this is a GUID (required by operator==(IResearchView))
      std::swap(const_cast<IResearchLinkMeta&>(_meta), meta); // required for IResearchViewCoordinator which calls IResearchLink::properties(...)

      auto revert = irs::make_finally([this, &meta]()->void { // revert '_meta'
        std::swap(const_cast<IResearchLinkMeta&>(_meta), meta);
      });
      auto res = view->link(*this);

      if (!res.ok()) {
        return res;
      }
    }
  } else if (ServerState::instance()->isDBServer()) { // db-server link
    if (!vocbase.server().hasFeature<arangodb::ClusterFeature>()) {
      return {
        TRI_ERROR_INTERNAL,
        "failure to get cluster info while initializing arangosearch link '" + std::to_string(_id) + "'"
      };
    }
    auto& ci = vocbase.server().getFeature<arangodb::ClusterFeature>().clusterInfo();

    // cluster-wide link
    auto clusterWideLink = _collection.id() == _collection.planId() && _collection.isAStub();

    if (!clusterWideLink) {
      // prepare data-store which can then update options
      // via the IResearchView::link(...) call
      auto const res = initDataStore(initCallback, sorted);

      if (!res.ok()) {
        return res;
      }
    }

    // valid to call ClusterInfo (initialized in ClusterFeature::prepare()) even from Databasefeature::start()
    auto logicalView = ci.getView(vocbase.name(), viewId);

    // if there is no logicalView present yet then skip this step
    if (logicalView) {
      if (iresearch::DATA_SOURCE_TYPE != logicalView->type()) {
        unload(); // unlock the data store directory
        return {
          TRI_ERROR_ARANGO_DATA_SOURCE_NOT_FOUND,
          "error finding view: '" + viewId + "' for link '" + std::to_string(_id) + "' : no such view"
        };
      }

      auto* view = LogicalView::cast<IResearchView>(logicalView.get());

      if (!view) {
        unload(); // unlock the data store directory
        return {
          TRI_ERROR_ARANGO_DATA_SOURCE_NOT_FOUND,
          "error finding view: '" + viewId + "' for link '" + std::to_string(_id) + "'"
        };
      }

      viewId = view->guid(); // ensue that this is a GUID (required by operator==(IResearchView))

      if (clusterWideLink) { // cluster cluster-wide link
        auto shardIds = _collection.shardIds();

        // go through all shard IDs of the collection and try to link any links
        // missing links will be populated when they are created in the
        // per-shard collection
        if (shardIds) {
          for (auto& entry: *shardIds) {
            auto collection = vocbase.lookupCollection(entry.first); // per-shard collections are always in 'vocbase'

            if (!collection) {
              continue; // missing collection should be created after Plan becomes Current
            }

            auto link = IResearchLinkHelper::find(*collection, *view);

            if (link) {
              auto res = view->link(link->self());

              if (!res.ok()) {
                return res;
              }
            }
          }
        }
      } else { // cluster per-shard link
        auto res = view->link(_asyncSelf);

        if (!res.ok()) {
          unload(); // unlock the data store directory

          return res;
        }
      }
    }
  } else if (ServerState::instance()->isSingleServer()) {  // single-server link
    // prepare data-store which can then update options
    // via the IResearchView::link(...) call
    auto const res = initDataStore(initCallback, sorted);

    if (!res.ok()) {
      return res;
    }

    auto logicalView = vocbase.lookupView(viewId);

    // if there is no logicalView present yet then skip this step
    if (logicalView) {
      if (iresearch::DATA_SOURCE_TYPE != logicalView->type()) {
        unload(); // unlock the data store directory

        return {
          TRI_ERROR_ARANGO_DATA_SOURCE_NOT_FOUND,
          "error finding view: '" + viewId + "' for link '" + std::to_string(_id) + "' : no such view"
        };
      }

      auto* view = LogicalView::cast<IResearchView>(logicalView.get());

      if (!view) {
        unload(); // unlock the data store directory

        return {
          TRI_ERROR_ARANGO_DATA_SOURCE_NOT_FOUND,
          "error finding view: '" + viewId + "' for link '" + std::to_string(_id) + "'"
        };
      }

      viewId = view->guid(); // ensue that this is a GUID (required by operator==(IResearchView))

      auto res = view->link(_asyncSelf);

      if (!res.ok()) {
        unload(); // unlock the directory

        return res;
      }
    }
  }

  const_cast<std::string&>(_viewGuid) = std::move(viewId);
  const_cast<IResearchLinkMeta&>(_meta) = std::move(meta);
  _comparer.reset(_meta._sort);

  return {};
}

Result IResearchLink::initDataStore(InitCallback const& initCallback, bool sorted) {
  _asyncTerminate.store(true); // mark long-running async jobs for terminatation

  if (_asyncFeature) {
    _asyncFeature->asyncNotify(); // trigger reload of settings for async jobs
  }

  _flushSubscription.reset() ; // reset together with '_asyncSelf'
  _asyncSelf->reset(); // the data-store is being deallocated, link use is no longer valid (wait for all the view users to finish)

  auto& server = application_features::ApplicationServer::server();
  if (!server.hasFeature<DatabasePathFeature>()) {
    return {
      TRI_ERROR_INTERNAL,
      "failure to find feature 'DatabasePath' while initializing link '" + std::to_string(_id) + "'"
    };
  }
  if (!server.hasFeature<FlushFeature>()) {
    return {
      TRI_ERROR_INTERNAL,
      "failure to find feature 'FlushFeature' while initializing link '" + std::to_string(_id) + "'"
    };
  }

  auto& dbPathFeature = server.getFeature<DatabasePathFeature>();
  auto& flushFeature = server.getFeature<FlushFeature>();

  auto format = irs::formats::get(IRESEARCH_STORE_FORMAT);

  if (!format) {
    return {
      TRI_ERROR_INTERNAL,
      "failed to get data store codec '"s + IRESEARCH_STORE_FORMAT.c_str() +
      "' while initializing link '" + std::to_string(_id) + "'"
    };
  }

  _engine = EngineSelectorFeature::ENGINE;

  if (!_engine) {
    return {
      TRI_ERROR_INTERNAL,
      "failure to get storage engine while initializing arangosearch link '" + std::to_string(id()) + "'"
    };
  }

  bool pathExists;

  _dataStore._path = getPersistedPath(dbPathFeature, *this);

  // must manually ensure that the data store directory exists (since not using
  // a lockfile)
  if (_dataStore._path.exists_directory(pathExists)
      && !pathExists
      && !_dataStore._path.mkdir()) {
    return {
      TRI_ERROR_CANNOT_CREATE_DIRECTORY,
      "failed to create data store directory with path '" + _dataStore._path.utf8() +
      "' while initializing link '" + std::to_string(_id) + "'"
    };
  }

  _dataStore._directory =
      irs::directory::make<irs::mmap_directory>(_dataStore._path.utf8());

  if (!_dataStore._directory) {
    return {
      TRI_ERROR_INTERNAL,
      "failed to instantiate data store directory with path '" + _dataStore._path.utf8() +
      "' while initializing link '" + std::to_string(_id) + "'"
    };
  }

  if (initCallback) {
    initCallback(*_dataStore._directory);
  }

  switch (_engine->recoveryState()) {
    case RecoveryState::BEFORE: // link is being opened before recovery
    case RecoveryState::DONE: { // link is being created after recovery
      _dataStore._inRecovery = true; // will be adjusted in post-recovery callback
      _dataStore._recoveryTick = _engine->recoveryTick();
      break;
    }

    case RecoveryState::IN_PROGRESS: { // link is being created during recovery
      // both MMFiles and RocksDB will fill out link based on
      // actual data in linked collections, we can treat recovery as done
      _createdInRecovery = true;

      _dataStore._inRecovery = false;
      _dataStore._recoveryTick = _engine->releasedTick();
      break;
    }
  }

  if (pathExists) {
    try {
      _dataStore._reader = irs::directory_reader::open(*(_dataStore._directory));

      if (!::readTick(_dataStore._reader.meta().meta.payload(), _dataStore._recoveryTick)) {
        return {
          TRI_ERROR_INTERNAL,
          "failed to get last committed tick while initializing link '" + std::to_string(id()) + "'"
        };
      }

      LOG_TOPIC("7e028", TRACE, iresearch::TOPIC)
        << "successfully opened existing data store data store reader for link '" + std::to_string(id())
        << "', docs count '" << _dataStore._reader->docs_count()
        << "', live docs count '" << _dataStore._reader->live_docs_count()
        << "', recovery tick '" << _dataStore._recoveryTick << "'";

    } catch (irs::index_not_found const&) {
      // NOOP
    }
  }

  _lastCommittedTick = _dataStore._recoveryTick;
  _flushSubscription.reset(new IResearchFlushSubscription(_dataStore._recoveryTick));


  irs::index_writer::init_options options;
  options.lock_repository = false; // do not lock index, ArangoDB has its own lock
  options.comparator = sorted ? &_comparer : nullptr; // set comparator if requested

  // setup columnstore compression/encryption if requested by storage engine
  auto const encrypt = (nullptr != irs::get_encryption(_dataStore._directory->attributes()));
  if (encrypt) {
    options.column_info = [](const irs::string_ref& name) -> irs::column_info {
      // do not waste resources to encrypt primary key column
      return { irs::compression::lz4::type(), {}, DocumentPrimaryKey::PK() != name };
    };
  } else {
    options.column_info = [](const irs::string_ref& /*name*/) -> irs::column_info {
      return { irs::compression::lz4::type(), {}, false };
    };
  }

  auto openFlags = irs::OM_APPEND;
  if (!_dataStore._reader) {
    openFlags |= irs::OM_CREATE;
  }

  _dataStore._writer = irs::index_writer::make(*(_dataStore._directory), format, openFlags, options);

  if (!_dataStore._writer) {
    return {
      TRI_ERROR_INTERNAL,
      "failed to instantiate data store writer with path '" + _dataStore._path.utf8() +
      "' while initializing link '" + std::to_string(_id) + "'"
    };
  }

  if (!_dataStore._reader) {
    _dataStore._writer->commit(_before_commit); // initialize 'store'
    _dataStore._reader = irs::directory_reader::open(*(_dataStore._directory));
  }

  if (!_dataStore._reader) {
    _dataStore._writer.reset();

    return {
      TRI_ERROR_INTERNAL,
      "failed to instantiate data store reader with path '" + _dataStore._path.utf8() +
      "' while initializing link '" + std::to_string(_id) + "'"
    };
  }

  if (!::readTick(_dataStore._reader.meta().meta.payload(), _dataStore._recoveryTick)) {
    return {
      TRI_ERROR_INTERNAL,
      "failed to get last committed tick while initializing link '" + std::to_string(id()) + "'"
    };
  }

  LOG_TOPIC("7e128", TRACE, iresearch::TOPIC)
    << "data store reader for link '" + std::to_string(id())
    << "' is initialized with recovery tick '" << _dataStore._recoveryTick << "'";

  // reset data store meta, will be updated at runtime via properties(...)
  _dataStore._meta._cleanupIntervalStep = 0; // 0 == disable
  _dataStore._meta._commitIntervalMsec = 0; // 0 == disable
  _dataStore._meta._consolidationIntervalMsec = 0; // 0 == disable
  _dataStore._meta._consolidationPolicy = IResearchViewMeta::ConsolidationPolicy(); // disable
  _dataStore._meta._writebufferActive = options.segment_count_max;
  _dataStore._meta._writebufferIdle = options.segment_pool_size;
  _dataStore._meta._writebufferSizeMax = options.segment_memory_max;

  // create a new 'self' (previous was reset during unload() above)
  _asyncSelf = irs::memory::make_unique<AsyncLinkPtr::element_type>(this);
  _asyncTerminate.store(false); // allow new asynchronous job invocation

  // ...........................................................................
  // set up in-recovery insertion hooks
  // ...........................................................................

  if (!server.hasFeature<DatabaseFeature>()) {
    return {}; // nothing more to do
  }
  auto& dbFeature = server.getFeature<DatabaseFeature>();

  auto asyncSelf = _asyncSelf; // create copy for lambda

  return dbFeature.registerPostRecoveryCallback(  // register callback
      [asyncSelf, &flushFeature]() -> Result {
        SCOPED_LOCK(asyncSelf->mutex());  // ensure link does not get deallocated before callback finishes
        auto* link = asyncSelf->get();

        if (!link) {
          return {};  // link no longer in recovery state, i.e. during recovery it was created and later dropped
        }

        if (!link->_flushSubscription) {
          return {
              TRI_ERROR_INTERNAL,
              "failed to register flush subscription for arangosearch link '" +
                  std::to_string(link->id()) + "'"};
        }

        auto& dataStore = link->_dataStore;

        if (dataStore._recoveryTick > link->_engine->recoveryTick()) {
          LOG_TOPIC("5b59f", WARN, iresearch::TOPIC)
              << "arangosearch link '" << link->id() << "' is recovered at tick '"
              << dataStore._recoveryTick << "' less than storage engine tick '"
              << link->_engine->recoveryTick() << "', it seems WAL tail was lost and link '"
              << link->id() << "' is out of sync with the underlying collection '"
              << link->collection().name() << "', consider to re-create the link in order to synchronize them.";
        }

        // recovery finished
        dataStore._inRecovery = link->_engine->inRecovery();

        LOG_TOPIC("5b59c", TRACE, iresearch::TOPIC)
            << "starting sync for arangosearch link '" << link->id() << "'";

        auto res = link->commitUnsafe(true);

        LOG_TOPIC("0e0ca", TRACE, iresearch::TOPIC)
            << "finished sync for arangosearch link '" << link->id() << "'";

        // register flush subscription
        flushFeature.registerFlushSubscription(link->_flushSubscription);

        // setup asynchronous tasks for commit, consolidation, cleanup
        link->setupMaintenance();

        return res;
      });
}

void IResearchLink::setupMaintenance() {
  auto& server = application_features::ApplicationServer::server();
  if (!server.hasFeature<iresearch::IResearchFeature>()) {
    return;
  }
  _asyncFeature = &(server.getFeature<iresearch::IResearchFeature>());

  struct CommitState: public IResearchViewMeta {
    size_t _cleanupIntervalCount{ 0 };
    std::chrono::system_clock::time_point _last{ std::chrono::system_clock::now() };
  } commitState;

  _asyncFeature->async( // register asynchronous commit task
    _asyncSelf, // mutex
    [this, commitState](size_t& timeoutMsec, bool) mutable ->bool {
      auto& state = commitState;

      if (_asyncTerminate.load()) {
        return false; // termination requested
      }

      // reload RuntimeState
      {
        TRI_ASSERT(_dataStore); // must be valid if _asyncSelf->get() is valid
        ReadMutex mutex(_dataStore._mutex); // '_meta' can be asynchronously modified
        SCOPED_LOCK(mutex);
        auto& stateMeta = static_cast<IResearchViewMeta&>(state);

        if (stateMeta != _dataStore._meta) {
          stateMeta = _dataStore._meta;
        }
      }

      if (!state._commitIntervalMsec) {
        timeoutMsec = 0; // task not enabled

        return true; // reschedule
      }

      size_t usedMsec = std::chrono::duration_cast<std::chrono::milliseconds>(
        std::chrono::system_clock::now() - state._last // consumed msec from interval
      ).count();

      if (usedMsec < state._commitIntervalMsec) {
        timeoutMsec = state._commitIntervalMsec - usedMsec; // still need to sleep

        return true; // reschedule (with possibly updated '_commitIntervalMsec')
      }

      state._last = std::chrono::system_clock::now(); // remember last task start time
      timeoutMsec = state._commitIntervalMsec;

      auto res = commitUnsafe(false); // run commit ('_asyncSelf' locked by async task)

      if (!res.ok()) {
        LOG_TOPIC("8377b", WARN, iresearch::TOPIC)
          << "error while committing arangosearch link '" << id() <<
          "': " << res.errorNumber() << " " <<  res.errorMessage();
      } else if (state._cleanupIntervalStep // if enabled
                 && state._cleanupIntervalCount++ > state._cleanupIntervalStep) {
        state._cleanupIntervalCount = 0; // reset counter
        res = cleanupUnsafe(); // run cleanup ('_asyncSelf' locked by async task)

        if (!res.ok()) {
          LOG_TOPIC("130de", WARN, iresearch::TOPIC)
            << "error while cleaning up arangosearch link '" << id()
            << "': " << res.errorNumber() << " " <<  res.errorMessage();
        }
      }

      return true; // reschedule
    }
  );

  struct ConsolidateState: public CommitState {
    irs::merge_writer::flush_progress_t _progress;
  } consolidateState;

  consolidateState._progress = // consolidation termination condition
    [this]()->bool { return !_asyncTerminate.load(); };
  _asyncFeature->async( // register asynchronous consolidation task
    _asyncSelf, // mutex
    [this, consolidateState](size_t& timeoutMsec, bool) mutable ->bool {
      auto& state = consolidateState;

      if (_asyncTerminate.load()) {
        return false; // termination requested
      }

      // reload RuntimeState
      {
        TRI_ASSERT(_dataStore); // must be valid if _asyncSelf->get() is valid
        ReadMutex mutex(_dataStore._mutex); // '_meta' can be asynchronously modified
        SCOPED_LOCK(mutex);
        auto& stateMeta = static_cast<IResearchViewMeta&>(state);

        if (stateMeta != _dataStore._meta) {
          stateMeta = _dataStore._meta;
        }
      }

      if (!state._consolidationIntervalMsec // disabled via interval
          || !state._consolidationPolicy.policy()) { // disabled via policy
        timeoutMsec = 0; // task not enabled

        return true; // reschedule
      }

      size_t usedMsec = std::chrono::duration_cast<std::chrono::milliseconds>(
        std::chrono::system_clock::now() - state._last
      ).count();

      if (usedMsec < state._consolidationIntervalMsec) {
        timeoutMsec = state._consolidationIntervalMsec - usedMsec; // still need to sleep

        return true; // reschedule (with possibly updated '_consolidationIntervalMsec')
      }

      state._last = std::chrono::system_clock::now(); // remember last task start time
      timeoutMsec = state._consolidationIntervalMsec;

      // run consolidation ('_asyncSelf' locked by async task)
      auto res = consolidateUnsafe(state._consolidationPolicy, state._progress);

      if (!res.ok()) {
        LOG_TOPIC("bce4f", WARN, iresearch::TOPIC)
          << "error while consolidating arangosearch link '" << id()
          << "': " << res.errorNumber() << " " <<  res.errorMessage();
      } else if (state._cleanupIntervalStep // if enabled
                 && state._cleanupIntervalCount++ > state._cleanupIntervalStep) {
        state._cleanupIntervalCount = 0; // reset counter
        res = cleanupUnsafe(); // run cleanup ('_asyncSelf' locked by async task)

        if (!res.ok()) {
          LOG_TOPIC("31941", WARN, iresearch::TOPIC)
            << "error while cleaning up arangosearch link '" << id()
            << "': " << res.errorNumber() << " " <<  res.errorMessage();
        }
      }

      return true; // reschedule
    }
  );
}

Result IResearchLink::insert(
    transaction::Methods& trx,
    LocalDocumentId const& documentId,
    velocypack::Slice const& doc,
    Index::OperationMode /*mode*/) {
  TRI_ASSERT(_engine);
  TRI_ASSERT(trx.state());

  auto& state = *(trx.state());

  if (_dataStore._inRecovery && _engine->recoveryTick() <= _dataStore._recoveryTick) {
    LOG_TOPIC("7c228", TRACE, iresearch::TOPIC)
      << "skipping 'insert', operation tick '" << _engine->recoveryTick()
      << "', recovery tick '" << _dataStore._recoveryTick << "'";

    return {};
  }

  auto insertImpl = [this, &trx, &doc, &documentId](
                        irs::index_writer::documents_context& ctx) -> Result {
    try {
      FieldIterator body(trx);

      return insertDocument(ctx, body, doc, documentId, _meta, id());
    } catch (basics::Exception const& e) {
      return {
        e.code(),
        "caught exception while inserting document into arangosearch link '" +
        std::to_string(id()) + "', revision '" +
        std::to_string(documentId.id()) + "': " + e.what()
      };
    } catch (std::exception const& e) {
      return {
        TRI_ERROR_INTERNAL,
        "caught exception while inserting document into arangosearch link '" +
         std::to_string(id()) + "', revision '" +
         std::to_string(documentId.id()) + "': " + e.what()
      };
    } catch (...) {
      return {
        TRI_ERROR_INTERNAL,
        "caught exception while inserting document into arangosearch link '" +
        std::to_string(id()) + "', revision '" +
        std::to_string(documentId.id()) + "'"
      };
    }
  };

  TRI_IF_FAILURE("ArangoSearch::BlockInsertsWithoutIndexCreationHint") {
    if (!state.hasHint(transaction::Hints::Hint::INDEX_CREATION)) {
      return Result(TRI_ERROR_DEBUG);
    }
  }

  if (state.hasHint(transaction::Hints::Hint::INDEX_CREATION)) {
    SCOPED_LOCK_NAMED(_asyncSelf->mutex(), lock);
    auto ctx = _dataStore._writer->documents();

    TRI_IF_FAILURE("ArangoSearch::MisreportCreationInsertAsFailed") {
      auto res = insertImpl(ctx); // we need insert to succeed, so  we have things to cleanup in storage
      if (res.fail()) {
        return res;
      }
      return Result(TRI_ERROR_DEBUG);
    }
    return insertImpl(ctx);
  }
  auto* key = this;

// TODO FIXME find a better way to look up a ViewState
#ifdef ARANGODB_ENABLE_MAINTAINER_MODE
  auto* ctx = dynamic_cast<LinkTrxState*>(state.cookie(key));
#else
  auto* ctx = static_cast<LinkTrxState*>(state.cookie(key));
#endif

  if (!ctx) {
    // '_dataStore' can be asynchronously modified
    SCOPED_LOCK_NAMED(_asyncSelf->mutex(), lock);

    if (!*_asyncSelf) {
      // the current link is no longer valid (checked after ReadLock acquisition)
      return {
        TRI_ERROR_ARANGO_INDEX_HANDLE_BAD,
        "failed to lock arangosearch link while inserting a "
        "document into arangosearch link '" + std::to_string(id()) + "'"
      };
    }

    TRI_ASSERT(_dataStore); // must be valid if _asyncSelf->get() is valid

//FIXME try to preserve optimization
//    // optimization for single-document insert-only transactions
//    if (trx.isSingleOperationTransaction() // only for single-docuemnt transactions
//        && !_dataStore._inRecovery) {
//      auto ctx = _dataStore._writer->documents();
//
//      return insertImpl(ctx);
//    }

    auto ptr = std::make_unique<LinkTrxState>(std::move(lock), *(_dataStore._writer));

    ctx = ptr.get();
    state.cookie(key, std::move(ptr));

    if (!ctx || !trx.addStatusChangeCallback(&_trxCallback)) {
      return {
        TRI_ERROR_INTERNAL,
        "failed to store state into a TransactionState for insert into arangosearch link '" + std::to_string(id()) +
        "', tid '" + std::to_string(state.id()) + "', revision '" + std::to_string(documentId.id()) + "'"
      };
    }
  }

  return insertImpl(ctx->_ctx);
}

bool IResearchLink::isHidden() const {
  return !ServerState::instance()->isDBServer(); // hide links unless we are on a DBServer
}

bool IResearchLink::isSorted() const {
  return false; // IResearch does not provide a fixed default sort order
}

void IResearchLink::load() {
  // Note: this function is only used by RocksDB
}

bool IResearchLink::matchesDefinition(VPackSlice const& slice) const {
  if (!slice.isObject() || !slice.hasKey(StaticStrings::ViewIdField)) {
    return false; // slice has no view identifier field
  }

  auto viewId = slice.get(StaticStrings::ViewIdField);

  // NOTE: below will not match if 'viewId' is 'id' or 'name',
  //       but ViewIdField should always contain GUID
  if (!viewId.isString() || !viewId.isEqualString(_viewGuid)) {
    return false; // IResearch View identifiers of current object and slice do not match
  }

  IResearchLinkMeta other;
  std::string errorField;

  return other.init(slice, true, errorField, &(collection().vocbase())) // for db-server analyzer validation should have already apssed on coordinator (missing analyzer == no match)
    && _meta == other;
}

Result IResearchLink::properties(
    velocypack::Builder& builder,
    bool forPersistence) const {
  if (!builder.isOpenObject() // not an open object
      || !_meta.json(builder, forPersistence, nullptr, &(collection().vocbase()))) {
    return Result(TRI_ERROR_BAD_PARAMETER);
  }

  builder.add(
    arangodb::StaticStrings::IndexId,
    velocypack::Value(std::to_string(_id)));
  builder.add(
    arangodb::StaticStrings::IndexType,
    velocypack::Value(IResearchLinkHelper::type()));
  builder.add(StaticStrings::ViewIdField, velocypack::Value(_viewGuid));

  return {};
}

Result IResearchLink::properties(IResearchViewMeta const& meta) {
  SCOPED_LOCK(_asyncSelf->mutex());  // '_dataStore' can be asynchronously modified

  if (!*_asyncSelf) {
    // the current link is no longer valid (checked after ReadLock acquisition)
    return {
      TRI_ERROR_ARANGO_INDEX_HANDLE_BAD,
      "failed to lock arangosearch link while modifying properties "
      "of arangosearch link '" + std::to_string(id()) + "'"
    };
  }

  TRI_ASSERT(_dataStore);  // must be valid if _asyncSelf->get() is valid

  {
    WriteMutex mutex(_dataStore._mutex); // '_meta' can be asynchronously read
    SCOPED_LOCK(mutex);
    _dataStore._meta = meta;
  }

  if (_asyncFeature) {
    _asyncFeature->asyncNotify(); // trigger reload of settings for async jobs
  }

  irs::index_writer::segment_options properties;
  properties.segment_count_max = meta._writebufferActive;
  properties.segment_memory_max = meta._writebufferSizeMax;

  try {
    _dataStore._writer->options(properties);
  } catch (std::exception const& e) {
    LOG_TOPIC("c50c8", ERR, iresearch::TOPIC)
        << "caught exception while modifying properties of arangosearch link '"
        << id() << "': " << e.what();
    IR_LOG_EXCEPTION();
    throw;
  } catch (...) {
    LOG_TOPIC("ad1eb", WARN, iresearch::TOPIC)
        << "caught exception while modifying properties of arangosearch link '"
        << id() << "'";
    IR_LOG_EXCEPTION();
    throw;
  }

  return {};
}

Result IResearchLink::remove(
    transaction::Methods& trx,
    LocalDocumentId const& documentId,
    velocypack::Slice const& /*doc*/,
    Index::OperationMode /*mode*/) {
  TRI_ASSERT(_engine);
  TRI_ASSERT(trx.state());

  auto& state = *(trx.state());

  TRI_ASSERT(!state.hasHint(transaction::Hints::Hint::INDEX_CREATION));

  if (_dataStore._inRecovery && _engine->recoveryTick() <= _dataStore._recoveryTick) {
    LOG_TOPIC("7d228", TRACE, iresearch::TOPIC)
      << "skipping 'removal', operation tick '" << _engine->recoveryTick()
      << "', recovery tick '" << _dataStore._recoveryTick << "'";

    return {};
  }

  auto* key = this;

// TODO FIXME find a better way to look up a ViewState
#ifdef ARANGODB_ENABLE_MAINTAINER_MODE
  auto* ctx = dynamic_cast<LinkTrxState*>(state.cookie(key));
#else
  auto* ctx = static_cast<LinkTrxState*>(state.cookie(key));
#endif

  if (!ctx) {
    // '_dataStore' can be asynchronously modified
    SCOPED_LOCK_NAMED(_asyncSelf->mutex(), lock);

    if (!*_asyncSelf) {
      // the current link is no longer valid (checked after ReadLock acquisition)

      return {
        TRI_ERROR_ARANGO_INDEX_HANDLE_BAD,
        "failed to lock arangosearch link while removing a document from arangosearch link '" + std::to_string(id()) +
        "', tid '" + std::to_string(state.id()) +
        "', revision '" + std::to_string(documentId.id()) + "'"
      };
    }

    TRI_ASSERT(_dataStore); // must be valid if _asyncSelf->get() is valid

    auto ptr = irs::memory::make_unique<LinkTrxState>(
      std::move(lock), *(_dataStore._writer)
    );

    ctx = ptr.get();
    state.cookie(key, std::move(ptr));

    if (!ctx || !trx.addStatusChangeCallback(&_trxCallback)) {
      return {
        TRI_ERROR_INTERNAL,
        "failed to store state into a TransactionState for remove from arangosearch link '" + std::to_string(id()) +
        "', tid '" + std::to_string(state.id()) +
        "', revision '" + std::to_string(documentId.id()) + "'"
      };
    }
  }

  // ...........................................................................
  // if an exception occurs below than the transaction is droped including all
  // all of its fid stores, no impact to iResearch View data integrity
  // ...........................................................................
  try {
    ctx->remove(documentId);

    return {TRI_ERROR_NO_ERROR};
  } catch (basics::Exception const& e) {
    return {
      e.code(),
      "caught exception while removing document from arangosearch link '" + std::to_string(id()) +
      "', revision '" + std::to_string(documentId.id()) + "': " + e.what()
    };
  } catch (std::exception const& e) {
    return {
      TRI_ERROR_INTERNAL,
      "caught exception while removing document from arangosearch link '" + std::to_string(id()) +
      "', revision '" + std::to_string(documentId.id()) + "': " + e.what()
    };
  } catch (...) {
    return {
      TRI_ERROR_INTERNAL,
      "caught exception while removing document from arangosearch link '" + std::to_string(id()) +
      "', revision '" + std::to_string(documentId.id()) + "'"
    };
  }

  return {};
}

IResearchLink::Snapshot IResearchLink::snapshot() const {
  // '_dataStore' can be asynchronously modified
  SCOPED_LOCK_NAMED(_asyncSelf->mutex(), lock);

  if (!*_asyncSelf) {
    LOG_TOPIC("f42dc", WARN, iresearch::TOPIC)
        << "failed to lock arangosearch link while retrieving snapshot from "
           "arangosearch link '"
        << id() << "'";

    return Snapshot();  // return an empty reader
  }

  TRI_ASSERT(_dataStore);  // must be valid if _asyncSelf->get() is valid

  return Snapshot(std::move(lock),
                  irs::directory_reader(_dataStore._reader));  // return a copy of the current reader
}

Index::IndexType IResearchLink::type() const {
  // TODO: don't use enum
  return Index::TRI_IDX_TYPE_IRESEARCH_LINK;
}

char const* IResearchLink::typeName() const {
  return IResearchLinkHelper::type().c_str();
}

Result IResearchLink::unload() {
  // this code is used by the MMFilesEngine
  // if the collection is in the process of being removed then drop it from the view
  // FIXME TODO remove once LogicalCollection::drop(...) will drop its indexes explicitly
  if (_collection.deleted() // collection deleted
      || TRI_vocbase_col_status_e::TRI_VOC_COL_STATUS_DELETED == _collection.status()) {
    return drop();
  }

  _asyncTerminate.store(true); // mark long-running async jobs for terminatation

  if (_asyncFeature) {
    _asyncFeature->asyncNotify(); // trigger reload of settings for async jobs
  }

  _flushSubscription.reset() ; // reset together with '_asyncSelf'
  _asyncSelf->reset(); // the data-store is being deallocated, link use is no longer valid (wait for all the view users to finish)

  try {
    if (_dataStore) {
      _dataStore.resetDataStore();
    }
  } catch (basics::Exception const& e) {
    return {
      e.code(),
      "caught exception while unloading arangosearch link '" + std::to_string(id()) + "': " + e.what()
    };
  } catch (std::exception const& e) {
    return {
      TRI_ERROR_INTERNAL,
      "caught exception while removing arangosearch link '" + std::to_string(id()) + "': " + e.what()
    };
  } catch (...) {
    return {
      TRI_ERROR_INTERNAL,
      "caught exception while removing arangosearch link '" + std::to_string(id()) + "'"
    };
  }

  return {};
}

////////////////////////////////////////////////////////////////////////////////
/// @brief lookup referenced analyzer
////////////////////////////////////////////////////////////////////////////////
AnalyzerPool::ptr IResearchLink::findAnalyzer(AnalyzerPool const& analyzer) const {
  auto const it = _meta._analyzerDefinitions.find(irs::string_ref(analyzer.name()));

  if (it == _meta._analyzerDefinitions.end()) {
    return nullptr;
  }

  auto const pool = *it;

  if (pool && analyzer == *pool) {
    return pool;
  }

  return nullptr;
}

IResearchLink::Stats IResearchLink::stats() const {
  Stats stats;

  // '_dataStore' can be asynchronously modified
  SCOPED_LOCK_NAMED(_asyncSelf->mutex(), lock);

  if (_dataStore) {
    stats.numBufferedDocs = _dataStore._writer->buffered_docs();

    // copy of 'reader' is important to hold
    // reference to the current snapshot
    auto reader = _dataStore._reader;

    if (!reader) {
      return {};
    }

    stats.numSegments = reader->size();
    stats.docsCount = reader->docs_count();
    stats.liveDocsCount = reader->live_docs_count();
    stats.numFiles = 1; // +1 for segments file

    auto visitor = [&stats](std::string const& /*name*/,
                            irs::segment_meta const& segment) noexcept {
      stats.indexSize += segment.size;
      stats.numFiles += segment.files.size();
      return true;
    };

    reader->meta().meta.visit_segments(visitor);
  }

  return stats;
}

void IResearchLink::toVelocyPackStats(VPackBuilder& builder) const {
  TRI_ASSERT(builder.isOpenObject());

  auto const stats = this->stats();

  builder.add("numBufferedDocs", VPackValue(stats.numBufferedDocs));
  builder.add("numDocs", VPackValue(stats.docsCount));
  builder.add("numLiveDocs", VPackValue(stats.liveDocsCount));
  builder.add("numSegments", VPackValue(stats.numSegments));
  builder.add("numFiles", VPackValue(stats.numFiles));
  builder.add("indexSize", VPackValue(stats.indexSize));
}

}  // namespace iresearch
}  // namespace arangodb

// -----------------------------------------------------------------------------
// --SECTION--                                                       END-OF-FILE
// -----------------------------------------------------------------------------<|MERGE_RESOLUTION|>--- conflicted
+++ resolved
@@ -110,7 +110,6 @@
 };
 
 ////////////////////////////////////////////////////////////////////////////////
-<<<<<<< HEAD
 /// @brief approximate data store directory instance size
 ////////////////////////////////////////////////////////////////////////////////
 size_t directoryMemory(irs::directory const& directory, TRI_idx_iid_t id) noexcept {
@@ -141,7 +140,8 @@
   }
 
   return size;
-=======
+
+////////////////////////////////////////////////////////////////////////////////
 /// @brief compute the data path to user for iresearch data store
 ///        get base path from DatabaseServerFeature (similar to MMFilesEngine)
 ///        the path is hardcoded to reside under:
@@ -164,7 +164,6 @@
   dataPath += std::to_string(link.id());
 
   return dataPath;
->>>>>>> c6fc7785
 }
 
 ////////////////////////////////////////////////////////////////////////////////
