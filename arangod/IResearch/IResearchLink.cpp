//////////////////////////////////////////////////////////////////////////////
/// DISCLAIMER
///
/// Copyright 2017 EMC Corporation
///
/// Licensed under the Apache License, Version 2.0 (the "License");
/// you may not use this file except in compliance with the License.
/// You may obtain a copy of the License at
///
///     http://www.apache.org/licenses/LICENSE-2.0
///
/// Unless required by applicable law or agreed to in writing, software
/// distributed under the License is distributed on an "AS IS" BASIS,
/// WITHOUT WARRANTIES OR CONDITIONS OF ANY KIND, either express or implied.
/// See the License for the specific language governing permissions and
/// limitations under the License.
///
/// Copyright holder is EMC Corporation
///
/// @author Andrey Abramov
/// @author Vasiliy Nabatchikov
////////////////////////////////////////////////////////////////////////////////

#include "ApplicationServerHelper.h"
#include "IResearchCommon.h"
#include "IResearchViewDBServer.h"
#include "VelocyPackHelper.h"
#include "Basics/LocalTaskQueue.h"
#include "Cluster/ClusterInfo.h"
#include "Logger/Logger.h"
#include "Logger/LogMacros.h"
#include "StorageEngine/EngineSelectorFeature.h"
#include "StorageEngine/StorageEngine.h"
#include "StorageEngine/TransactionState.h"
#include "Transaction/Methods.h"
#include "VocBase/LogicalCollection.h"
#include "VocBase/LogicalView.h"

#include "IResearchLinkHelper.h"
#include "IResearchLink.h"

NS_LOCAL

////////////////////////////////////////////////////////////////////////////////
/// @brief an IResearchView token not associated with any view
///        used to reduce null checks by always having '_view' initialized
////////////////////////////////////////////////////////////////////////////////
static const arangodb::iresearch::IResearchView::AsyncSelf::ptr NO_VIEW =
  irs::memory::make_unique<arangodb::iresearch::IResearchView::AsyncSelf>(nullptr);

typedef irs::async_utils::read_write_mutex::read_mutex ReadMutex;
typedef irs::async_utils::read_write_mutex::write_mutex WriteMutex;

NS_END

NS_BEGIN(arangodb)
NS_BEGIN(iresearch)

IResearchLink::IResearchLink(
  TRI_idx_iid_t iid,
  arangodb::LogicalCollection* collection
): _collection(collection),
   _defaultId(0), // 0 is never a valid id
   _dropCollectionInDestructor(false),
   _id(iid),
   _view(nullptr) {
  TRI_ASSERT(!ServerState::instance()->isCoordinator());
}

IResearchLink::~IResearchLink() {
  if (_dropCollectionInDestructor) {
    drop();
  }

  unload(); // disassociate from view if it has not been done yet
}

bool IResearchLink::operator==(LogicalView const& view) const noexcept {
  ReadMutex mutex(_mutex); // '_view' can be asynchronously modified
  SCOPED_LOCK(mutex);

  return _view && _view->id() == view.id();
}

bool IResearchLink::operator==(IResearchLinkMeta const& meta) const noexcept {
  return _meta == meta;
}

bool IResearchLink::allowExpansion() const {
  return true; // maps to multivalued
}

void IResearchLink::batchInsert(
    transaction::Methods* trx,
    std::vector<std::pair<arangodb::LocalDocumentId, arangodb::velocypack::Slice>> const& batch,
    std::shared_ptr<arangodb::basics::LocalTaskQueue> queue /*= nullptr*/
) {
  if (batch.empty()) {
    return; // nothing to do
  }

  if (!queue) {
    throw std::runtime_error(std::string("failed to report status during batch insert for iResearch link '") + arangodb::basics::StringUtils::itoa(_id) + "'");
  }

  if (!_collection) {
    queue->setStatus(TRI_ERROR_ARANGO_COLLECTION_NOT_LOADED); // '_collection' required

    return;
  }

  if (!trx) {
    queue->setStatus(TRI_ERROR_BAD_PARAMETER); // 'trx' required

    return;
  }

  ReadMutex mutex(_mutex); // '_view' can be asynchronously modified
  SCOPED_LOCK(mutex);

  if (!_view) {
    queue->setStatus(TRI_ERROR_ARANGO_COLLECTION_NOT_LOADED); // IResearchView required

    return;
  }

  auto res = _view->insert(*trx, _collection->id(), batch, _meta);

  if (TRI_ERROR_NO_ERROR != res) {
    queue->setStatus(res);
  }
}

bool IResearchLink::canBeDropped() const {
  return true; // valid for a link to be dropped from an iResearch view
}

LogicalCollection* IResearchLink::collection() const noexcept {
  return _collection;
}

int IResearchLink::drop() {
  if (!_collection) {
    return TRI_ERROR_ARANGO_COLLECTION_NOT_LOADED; // '_collection' required
  }

  ReadMutex mutex(_mutex); // '_view' can be asynchronously modified
  SCOPED_LOCK(mutex);

  if (!_view) {
    return TRI_ERROR_ARANGO_COLLECTION_NOT_LOADED; // IResearchView required
  }

  // if the collection is in the process of being removed then drop it from the view
  if (_collection->deleted()) {
    auto result = _view->updateProperties(emptyObjectSlice(), true, false); // revalidate all links

    if (!result.ok()) {
      LOG_TOPIC(WARN, arangodb::iresearch::TOPIC)
        << "failed to force view link revalidation while unloading dropped IResearch link '" << _id
        << "' for IResearch view '" << _view->id() << "'";

      return result.errorNumber();
    }
  }

  _dropCollectionInDestructor = false; // will do drop now

  if (arangodb::ServerState::instance()->isDBServer()) {
    // TODO FIXME find a better way to look up an iResearch View
    #ifdef ARANGODB_ENABLE_MAINTAINER_MODE
      auto* view = dynamic_cast<IResearchViewDBServer*>(_wiew.get());
    #else
      auto* view = static_cast<IResearchViewDBServer*>(_wiew.get());
    #endif

    return view
      ? view->drop(_collection->id()).errorNumber()
      : TRI_ERROR_ARANGO_DATA_SOURCE_NOT_FOUND
      ;
  }

  return _view->drop(_collection->id());
}

bool IResearchLink::hasBatchInsert() const {
  return true;
}

bool IResearchLink::hasSelectivityEstimate() const {
  return false; // selectivity can only be determined per query since multiple fields are indexed
}

TRI_idx_iid_t IResearchLink::id() const noexcept {
  return _id;
}

bool IResearchLink::init(arangodb::velocypack::Slice const& definition) {
  // disassociate from view if it has not been done yet
  if (TRI_ERROR_NO_ERROR != unload()) {
    return false;
  }

  std::string error;
  IResearchLinkMeta meta;

  if (!meta.init(definition, error)) {
    LOG_TOPIC(WARN, arangodb::iresearch::TOPIC)
      << "error parsing view link parameters from json: " << error;
    TRI_set_errno(TRI_ERROR_BAD_PARAMETER);

    return false; // failed to parse metadata
  }

  auto const identifier = IResearchLinkHelper::getView(definition);

  if (collection() && !identifier.isNone()) {
    if (identifier.isNumber() && uint64_t(identifier.getInt()) == identifier.getUInt()) {
      auto viewId = identifier.getUInt();

      auto& vocbase = collection()->vocbase();

      // NOTE: this will cause a deadlock if registering a link while view is being created
      auto logicalView = vocbase.lookupView(viewId);

      if (!logicalView
          || arangodb::iresearch::DATA_SOURCE_TYPE != logicalView->type()) {
        LOG_TOPIC(WARN, arangodb::iresearch::TOPIC)
          << "error looking up view '" << viewId << "': no such view";
        return false; // no such view
      }

      std::shared_ptr<arangodb::LogicalView> wiew;

      // create the IResearchView for the specific collection (on DBServer)
      if (arangodb::ServerState::instance()->isDBServer()) {
        // TODO FIXME find a better way to look up an iResearch View
        #ifdef ARANGODB_ENABLE_MAINTAINER_MODE
          auto* view = dynamic_cast<IResearchViewDBServer*>(logicalView.get());
        #else
          auto* view = static_cast<IResearchViewDBServer*>(logicalView.get());
        #endif

        if (view) {
          wiew = logicalView; // remeber the DBServer view instance
          logicalView = view->ensure(id()); // repoint LogicalView at the per-cid instance
        } else {
          logicalView = nullptr;
        }
      }

      // TODO FIXME find a better way to look up an iResearch View
      #ifdef ARANGODB_ENABLE_MAINTAINER_MODE
        auto* view = dynamic_cast<IResearchView*>(logicalView.get());
      #else
        auto* view = static_cast<IResearchView*>(logicalView.get());
      #endif

      if (!view) {
        LOG_TOPIC(WARN, arangodb::iresearch::TOPIC)
          << "error finding view: '" << viewId << "' for link '" << _id << "'";

        return false;
      }

      auto viewSelf = view->self();

      if (!viewSelf) {
        LOG_TOPIC(WARN, arangodb::iresearch::TOPIC)
          << "error read-locking view: '" << viewId
          << "' for link '" << _id << "'";

        return false;
      }

      _viewLock = std::unique_lock<ReadMutex>(viewSelf->mutex()); // aquire read-lock before checking view

      if (!viewSelf->get()) {
        _viewLock.unlock();
        LOG_TOPIC(WARN, arangodb::iresearch::TOPIC)
          << "error getting view: '" << viewId << "' for link '" << _id << "'";

        return false;
      }

      _dropCollectionInDestructor = view->emplace(collection()->id()); // track if this is the instance that called emplace
      _meta = std::move(meta);
      _view = std::move(view);
      _wiew = std::move(wiew);

      // FIXME TODO remove once View::updateProperties(...) will be fixed to write
      // the update delta into the WAL marker instead of the full persisted state
      {
        auto* engine = arangodb::EngineSelectorFeature::ENGINE;

        if (engine && engine->inRecovery()) {
          _defaultId = _wiew ? _wiew->id() : _view->id();
        }
      }
    }

    return true;
  }

  LOG_TOPIC(WARN, arangodb::iresearch::TOPIC)
    << "error finding view for link '" << _id << "'";
  TRI_set_errno(TRI_ERROR_ARANGO_DATA_SOURCE_NOT_FOUND);

  return false;
}

Result IResearchLink::insert(
  transaction::Methods* trx,
  arangodb::LocalDocumentId const& documentId,
  VPackSlice const& doc,
  Index::OperationMode mode
) {
  if (!_collection) {
    return TRI_ERROR_ARANGO_COLLECTION_NOT_LOADED; // '_collection' required
  }

  if (!trx) {
    return TRI_ERROR_BAD_PARAMETER; // 'trx' required
  }

  ReadMutex mutex(_mutex); // '_view' can be asynchronously modified
  SCOPED_LOCK(mutex);

  if (!_view) {
    return TRI_ERROR_ARANGO_INDEX_HANDLE_BAD; // IResearchView required
  }

  return _view->insert(*trx, _collection->id(), documentId, doc, _meta);
}

bool IResearchLink::isPersistent() const {
  auto* engine = arangodb::EngineSelectorFeature::ENGINE;

  // FIXME TODO remove once MMFilesEngine will fillIndex(...) during recovery
  // currently the index is created but fill is deffered untill the end of recovery
  // at the end of recovery only non-persistent indexes are filled
  if (engine && engine->inRecovery()) {
    return false;
  }

  return true; // records persisted into the iResearch view
}

bool IResearchLink::isSorted() const {
  return false; // iResearch does not provide a fixed default sort order
}

bool IResearchLink::json(
    arangodb::velocypack::Builder& builder,
    bool forPersistence
) const {
  if (!builder.isOpenObject() || !_meta.json(builder)) {
    return false;
  }

  builder.add("id", VPackValue(std::to_string(_id)));
  IResearchLinkHelper::setType(builder);

  ReadMutex mutex(_mutex); // '_view' can be asynchronously modified
  SCOPED_LOCK(mutex);

<<<<<<< HEAD
  if (_view) {
    IResearchLinkHelper::setView(builder, _view->id());
  } else if (_defaultId) { // '0' _defaultId == no view name in source jSON
  //if (_defaultId && forPersistence) { // MMFilesCollection::saveIndex(...) does not set 'forPersistence'
    IResearchLinkHelper::setView(builder, _defaultId);
=======
  if (_wiew) {
    setView(builder, _wiew->id());
  } else if (_view) {
    setView(builder, _view->id());
  } else if (_defaultId) { // '0' _defaultId == no view name in source jSON
  //if (_defaultId && forPersistence) { // MMFilesCollection::saveIndex(...) does not set 'forPersistence'
    setView(builder, _defaultId);
>>>>>>> da4519df
  }

  return true;
}

void IResearchLink::load() {
  // Note: this function is only used by RocksDB
}

bool IResearchLink::matchesDefinition(VPackSlice const& slice) const {
  ReadMutex mutex(_mutex); // '_view' can be asynchronously modified
  SCOPED_LOCK(mutex);

  auto const identifier = IResearchLinkHelper::getView(slice);

  if (!identifier.isNone()) {
    if (!_view) {
      return false; // slice has identifier but the current object does not
    }

<<<<<<< HEAD
=======
    auto identifier = slice.get(VIEW_ID_FIELD);
    auto viewId = _wiew ? _wiew->id() : _view->id();

>>>>>>> da4519df
    if (!identifier.isNumber()
        || uint64_t(identifier.getInt()) != identifier.getUInt()
        || identifier.getUInt() != viewId) {
      return false; // iResearch View names of current object and slice do not match
    }
  } else if (_view) {
    return false; // slice has no 'name' but the current object does
  }

  IResearchLinkMeta other;
  std::string errorField;

  return other.init(slice, errorField) && _meta == other;
}

size_t IResearchLink::memory() const {
  auto size = sizeof(IResearchLink); // includes empty members from parent

  size += _meta.memory();

  ReadMutex mutex(_mutex); // '_view' can be asynchronously modified
  SCOPED_LOCK(mutex);

  if (_view) {
    size_t count = 0;

    // get a count of collections currently defined in the view
    _view->visitCollections([&count](TRI_voc_cid_t)->bool {
      ++count;
      return true;
    });

    // <iResearch View size> / <number of tracked collection IDs>
    // a rough approximation of how much memory is used by each collection ID
    size += _view->memory() / std::max(size_t(1), count);
  }

  return size;
}

Result IResearchLink::remove(
  transaction::Methods* trx,
  LocalDocumentId const& documentId,
  VPackSlice const& doc,
  Index::OperationMode mode
) {
  if (!_collection) {
    return TRI_ERROR_ARANGO_COLLECTION_NOT_LOADED; // '_collection' required
  }

  if (!trx) {
    return TRI_ERROR_BAD_PARAMETER; // 'trx' required
  }

  ReadMutex mutex(_mutex); // '_view' can be asynchronously modified
  SCOPED_LOCK(mutex);

  if (!_view) {
    return TRI_ERROR_ARANGO_COLLECTION_NOT_LOADED; // IResearchView required
  }

  // remove documents matching on cid and rid
  return _view->remove(*trx, _collection->id(), documentId);
}

Result IResearchLink::remove(
  transaction::Methods* trx,
  arangodb::LocalDocumentId const& documentId,
  Index::OperationMode mode
) {
  if (!_collection) {
    return TRI_ERROR_ARANGO_COLLECTION_NOT_LOADED; // '_collection' required
  }

  if (!trx) {
    return TRI_ERROR_BAD_PARAMETER; // 'trx' required
  }

  ReadMutex mutex(_mutex); // '_view' can be asynchronously modified
  SCOPED_LOCK(mutex);

  if (!_view) {
    return TRI_ERROR_ARANGO_COLLECTION_NOT_LOADED; // IResearchView required
  }

  // remove documents matching on cid and documentId
  return _view->remove(*trx, _collection->id(), documentId);
}

Index::IndexType IResearchLink::type() const {
  // TODO: don't use enum
  return Index::TRI_IDX_TYPE_IRESEARCH_LINK;
}

char const* IResearchLink::typeName() const {
  return IResearchLinkHelper::type().c_str();
}

int IResearchLink::unload() {
  WriteMutex mutex(_mutex); // '_view' can be asynchronously read
  SCOPED_LOCK(mutex);

  if (!_view) {
    return TRI_ERROR_NO_ERROR;
  }

  _defaultId = _wiew ? _wiew->id() : _view->id(); // remember view ID just in case (e.g. call to toVelocyPack(...) after unload())

  auto* col = collection();

  if (!col) {
    LOG_TOPIC(WARN, arangodb::iresearch::TOPIC)
      << "failed finding collection while unloading IResearch link '" << _id << "'";

    return TRI_ERROR_ARANGO_COLLECTION_NOT_LOADED; // '_collection' required
  }

  // this code is used by the MMFilesEngine
  // if the collection is in the process of being removed then drop it from the view
  // FIXME TODO remove once LogicalCollection::drop(...) will drop its indexes explicitly
  if (col->deleted()) {
    auto res = drop();

    if (TRI_ERROR_NO_ERROR != res) {
      LOG_TOPIC(WARN, arangodb::iresearch::TOPIC)
        << "failed to drop collection from view while unloading dropped IResearch link '" << _id
        << "' for IResearch view '" << _view->id() << "'";

      return res;
    }
  }

  _dropCollectionInDestructor = false; // valid link (since unload(..) called), should not be dropped
  _view = nullptr; // mark as unassociated
  _viewLock.unlock(); // release read-lock on the IResearch View

  return TRI_ERROR_NO_ERROR;
}

const IResearchView* IResearchLink::view() const {
  ReadMutex mutex(_mutex); // '_view' can be asynchronously modified
  SCOPED_LOCK(mutex);

  return _view;
}

/*static*/ std::shared_ptr<IResearchLink> IResearchLink::find(
    LogicalCollection const& collection,
    LogicalView const& view
) {
  for (auto& index : collection.getIndexes()) {
    if (!index || arangodb::Index::TRI_IDX_TYPE_IRESEARCH_LINK != index->type()) {
      continue; // not an iresearch Link
    }

    // TODO FIXME find a better way to retrieve an iResearch Link
    // cannot use static_cast/reinterpret_cast since Index is not related to IResearchLink
    auto link = std::dynamic_pointer_cast<arangodb::iresearch::IResearchLink>(index);

    if (link && *link == view) {
      return link; // found required link
    }
  }

  return nullptr;
}

NS_END // iresearch
NS_END // arangodb

// -----------------------------------------------------------------------------
// --SECTION--                                                       END-OF-FILE
// -----------------------------------------------------------------------------<|MERGE_RESOLUTION|>--- conflicted
+++ resolved
@@ -364,21 +364,13 @@
   ReadMutex mutex(_mutex); // '_view' can be asynchronously modified
   SCOPED_LOCK(mutex);
 
-<<<<<<< HEAD
-  if (_view) {
+  if (_wiew) {
+    IResearchLinkHelper::setView(builder, _wiew->id());
+  } else if (_view) {
     IResearchLinkHelper::setView(builder, _view->id());
   } else if (_defaultId) { // '0' _defaultId == no view name in source jSON
   //if (_defaultId && forPersistence) { // MMFilesCollection::saveIndex(...) does not set 'forPersistence'
     IResearchLinkHelper::setView(builder, _defaultId);
-=======
-  if (_wiew) {
-    setView(builder, _wiew->id());
-  } else if (_view) {
-    setView(builder, _view->id());
-  } else if (_defaultId) { // '0' _defaultId == no view name in source jSON
-  //if (_defaultId && forPersistence) { // MMFilesCollection::saveIndex(...) does not set 'forPersistence'
-    setView(builder, _defaultId);
->>>>>>> da4519df
   }
 
   return true;
@@ -399,12 +391,7 @@
       return false; // slice has identifier but the current object does not
     }
 
-<<<<<<< HEAD
-=======
-    auto identifier = slice.get(VIEW_ID_FIELD);
     auto viewId = _wiew ? _wiew->id() : _view->id();
-
->>>>>>> da4519df
     if (!identifier.isNumber()
         || uint64_t(identifier.getInt()) != identifier.getUInt()
         || identifier.getUInt() != viewId) {
