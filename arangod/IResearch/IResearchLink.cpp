--- conflicted
+++ resolved
@@ -345,11 +345,7 @@
   }
 
   if (!queue) {
-<<<<<<< HEAD
-    throw std::runtime_error(std::string("failed to report status during batch insert for arangosearch link '") + std::to_string(_id) + "'");
-=======
-    throw std::runtime_error("failed to report status during batch insert for arangosearch link '" + arangodb::basics::StringUtils::itoa(_id) + "'");
->>>>>>> 3599aedd
+    throw std::runtime_error("failed to report status during batch insert for arangosearch link '" + std::to_string(_id) + "'");
   }
 
   if (!trx.state()) {
