//////////////////////////////////////////////////////////////////////////////
/// DISCLAIMER
///
/// Copyright 2017 EMC Corporation
///
/// Licensed under the Apache License, Version 2.0 (the "License");
/// you may not use this file except in compliance with the License.
/// You may obtain a copy of the License at
///
///     http://www.apache.org/licenses/LICENSE-2.0
///
/// Unless required by applicable law or agreed to in writing, software
/// distributed under the License is distributed on an "AS IS" BASIS,
/// WITHOUT WARRANTIES OR CONDITIONS OF ANY KIND, either express or implied.
/// See the License for the specific language governing permissions and
/// limitations under the License.
///
/// Copyright holder is EMC Corporation
///
/// @author Andrey Abramov
/// @author Vasiliy Nabatchikov
////////////////////////////////////////////////////////////////////////////////

#include "store/mmap_directory.hpp"
#include "store/store_utils.hpp"
#include "utils/singleton.hpp"

#include "IResearchCommon.h"
#include "IResearchFeature.h"
#include "IResearchLinkHelper.h"
#include "IResearchPrimaryKeyFilter.h"
#include "IResearchView.h"
#include "IResearchViewCoordinator.h"
#include "VelocyPackHelper.h"
#include "Aql/QueryCache.h"
#include "Basics/LocalTaskQueue.h"
#include "Basics/StaticStrings.h"
#include "Basics/VelocyPackHelper.h"
#include "Cluster/ClusterInfo.h"
#include "MMFiles/MMFilesCollection.h"
#include "RestServer/DatabaseFeature.h"
#include "RestServer/DatabasePathFeature.h"
#include "RestServer/FlushFeature.h"
#include "StorageEngine/EngineSelectorFeature.h"
#include "StorageEngine/StorageEngine.h"
#include "StorageEngine/TransactionState.h"
#include "Transaction/Methods.h"
#include "VocBase/LogicalCollection.h"

#include "IResearchLink.h"

using namespace std::literals;

namespace {

////////////////////////////////////////////////////////////////////////////////
/// @brief the storage format used with IResearch writers
////////////////////////////////////////////////////////////////////////////////
const irs::string_ref IRESEARCH_STORE_FORMAT("1_1");

typedef irs::async_utils::read_write_mutex::read_mutex ReadMutex;
typedef irs::async_utils::read_write_mutex::write_mutex WriteMutex;

////////////////////////////////////////////////////////////////////////////////
/// @brief container storing the link state for a given TransactionState
////////////////////////////////////////////////////////////////////////////////
struct LinkTrxState final : public arangodb::TransactionState::Cookie {
  irs::index_writer::documents_context _ctx;
  std::unique_lock<ReadMutex> _linkLock;  // prevent data-store deallocation (lock @ AsyncSelf)
  arangodb::iresearch::PrimaryKeyFilterContainer _removals;  // list of document removals

  LinkTrxState(std::unique_lock<ReadMutex>&& linkLock, irs::index_writer& writer) noexcept
      : _ctx(writer.documents()), _linkLock(std::move(linkLock)) {
    TRI_ASSERT(_linkLock.owns_lock());
  }

  virtual ~LinkTrxState() noexcept {
    if (_removals.empty()) {
      return;  // nothing to do
    }

    try {
      // hold references even after transaction
      _ctx.remove(irs::filter::make<arangodb::iresearch::PrimaryKeyFilterContainer>(
          std::move(_removals)));
    } catch (std::exception const& e) {
      LOG_TOPIC("eb463", ERR, arangodb::iresearch::TOPIC)
          << "caught exception while applying accumulated removals: " << e.what();
      IR_LOG_EXCEPTION();
    } catch (...) {
      LOG_TOPIC("14917", WARN, arangodb::iresearch::TOPIC)
          << "caught exception while applying accumulated removals";
      IR_LOG_EXCEPTION();
    }
  }

  operator irs::index_writer::documents_context&() noexcept { return _ctx; }

  void remove(arangodb::LocalDocumentId const& value) {
    _ctx.remove(_removals.emplace(value));
  }

  void reset() noexcept {
    _removals.clear();
    _ctx.reset();
  }
};

////////////////////////////////////////////////////////////////////////////////
/// @brief approximate data store directory instance size
////////////////////////////////////////////////////////////////////////////////
size_t directoryMemory(irs::directory const& directory, TRI_idx_iid_t id) noexcept {
  size_t size = 0;

  try {
    directory.visit([&directory, &size](std::string& file) -> bool {
      uint64_t length;

      size += directory.length(length, file) ? length : 0;

      return true;
    });
  } catch (arangodb::basics::Exception& e) {
    LOG_TOPIC("e6cb2", WARN, arangodb::iresearch::TOPIC)
        << "caught exception while calculating size of arangosearch link '"
        << id << "': " << e.code() << " " << e.what();
    IR_LOG_EXCEPTION();
  } catch (std::exception const& e) {
    LOG_TOPIC("7e623", WARN, arangodb::iresearch::TOPIC)
        << "caught exception while calculating size of arangosearch link '"
        << id << "': " << e.what();
    IR_LOG_EXCEPTION();
  } catch (...) {
    LOG_TOPIC("21d6a", WARN, arangodb::iresearch::TOPIC)
        << "caught exception while calculating size of arangosearch link '" << id << "'";
    IR_LOG_EXCEPTION();
  }

  return size;
}

////////////////////////////////////////////////////////////////////////////////
/// @brief compute the data path to user for iresearch data store
///        get base path from DatabaseServerFeature (similar to MMFilesEngine)
///        the path is hardcoded to reside under:
///        <DatabasePath>/<IResearchLink::type()>-<link id>
///        similar to the data path calculation for collections
////////////////////////////////////////////////////////////////////////////////
irs::utf8_path getPersistedPath(arangodb::DatabasePathFeature const& dbPathFeature,
                                arangodb::iresearch::IResearchLink const& link) {
  irs::utf8_path dataPath(dbPathFeature.directory());
  static const std::string subPath("databases");
  static const std::string dbPath("database-");

  dataPath /= subPath;
  dataPath /= dbPath;
  dataPath += std::to_string(link.collection().vocbase().id());
  dataPath /= arangodb::iresearch::DATA_SOURCE_TYPE.name();
  dataPath += "-";
  dataPath += std::to_string(link.collection().id());  // has to be 'id' since this can be a per-shard collection
  dataPath += "_";
  dataPath += std::to_string(link.id());

  return dataPath;
}

////////////////////////////////////////////////////////////////////////////////
/// @brief inserts ArangoDB document into an IResearch data store
////////////////////////////////////////////////////////////////////////////////
inline arangodb::Result insertDocument(irs::index_writer::documents_context& ctx,
                                       arangodb::iresearch::FieldIterator& body,
                                       arangodb::velocypack::Slice const& document,
                                       arangodb::LocalDocumentId const& documentId,
                                       arangodb::iresearch::IResearchLinkMeta const& meta,
                                       TRI_idx_iid_t id) {
  body.reset(document, meta);  // reset reusable container to doc

  if (!body.valid()) {
    return {};  // no fields to index
  }

  auto doc = ctx.insert();
  auto& field = *body;

  // User fields
  while (body.valid()) {
    if (arangodb::iresearch::ValueStorage::NONE == field._storeValues) {
      doc.insert<irs::Action::INDEX>(field);
    } else {
      doc.insert<irs::Action::INDEX_AND_STORE>(field);
    }

    ++body;
  }

  // Sorted field
  {
    struct SortedField {
      bool write(irs::data_output& out) const {
        out.write_bytes(slice.start(), slice.byteSize());
        return true;
      }

      VPackSlice slice;
    } field; // SortedField

    for (auto& sortField : meta._sort.fields()) {
      field.slice = arangodb::iresearch::get(document, sortField, VPackSlice::nullSlice());
      doc.insert<irs::Action::STORE_SORTED>(field);
    }
  }

  // System fields

  // Indexed and Stored: LocalDocumentId
  auto docPk = arangodb::iresearch::DocumentPrimaryKey::encode(documentId);

  // reuse the 'Field' instance stored inside the 'FieldIterator'
  arangodb::iresearch::Field::setPkValue(const_cast<arangodb::iresearch::Field&>(field), docPk);
  doc.insert<irs::Action::INDEX_AND_STORE>(field);

  if (!doc) {
    return {
      TRI_ERROR_INTERNAL,
      "failed to insert document into arangosearch link '" + std::to_string(id) +
      "', revision '" + std::to_string(documentId.id()) + "'"
    };
  }

  return {};
}

class IResearchFlushSubscription final : public arangodb::FlushSubscription {
 public:
  explicit IResearchFlushSubscription(TRI_voc_tick_t tick = 0) noexcept
    : _tick(tick) {
  }

  /// @brief earliest tick that can be released
  TRI_voc_tick_t tick() const noexcept final {
    return _tick.load(std::memory_order_acquire);
  }

  void tick(TRI_voc_tick_t tick) noexcept {
    _tick.store(tick, std::memory_order_release);
  }

 private:
  std::atomic<TRI_voc_tick_t> _tick;
};

bool readTick(irs::bytes_ref const& payload, TRI_voc_tick_t& tick) noexcept {
  static_assert(
    sizeof(uint64_t) == sizeof(TRI_voc_tick_t),
    "sizeof(uint64_t) != sizeof(TRI_voc_tick_t)"
  );

  if (payload.size() != sizeof(uint64_t)) {
    return false;
  }

  std::memcpy(&tick, payload.c_str(), sizeof(uint64_t));
  tick = TRI_voc_tick_t(irs::numeric_utils::ntoh64(tick));

  return true;
}

}  // namespace

namespace arangodb {
namespace iresearch {

IResearchLink::IResearchLink(
    TRI_idx_iid_t iid,
    LogicalCollection& collection)
  : _engine(nullptr),
    _asyncFeature(nullptr),
    _asyncSelf(irs::memory::make_unique<AsyncLinkPtr::element_type>(nullptr)), // mark as data store not initialized
    _asyncTerminate(false),
    _collection(collection),
    _id(iid),
    _lastCommittedTick(0),
    _createdInRecovery(false) {
  auto* key = this;

  // initialize transaction callback
  _trxCallback = [key](transaction::Methods& trx, transaction::Status status)->void {
    auto* state = trx.state();
    TRI_ASSERT(state != nullptr);
    
    // check state of the top-most transaction only
<<<<<<< HEAD
    if (!state || state->isEmbeddedTransaction()) {
=======
    if (!state || !state->isTopLevelTransaction()) {
>>>>>>> ac9f9402
      return;  // NOOP
    }
    
    auto prev = state->cookie(key, nullptr);  // get existing cookie

    if (prev) {
// TODO FIXME find a better way to look up a ViewState
#ifdef ARANGODB_ENABLE_MAINTAINER_MODE
      auto& ctx = dynamic_cast<LinkTrxState&>(*prev);
#else
      auto& ctx = static_cast<LinkTrxState&>(*prev);
#endif

      if (transaction::Status::COMMITTED != status) { // rollback
        ctx.reset();
      } else {
        ctx._ctx.tick(state->lastOperationTick());
      }
    }

    prev.reset();
  };

  // initialize commit callback
  _before_commit = [this](uint64_t tick, irs::bstring& out) {
    _lastCommittedTick = std::max(_lastCommittedTick, TRI_voc_tick_t(tick)); // update last tick
    tick = irs::numeric_utils::hton64(uint64_t(_lastCommittedTick)); // convert to BE

    out.append(reinterpret_cast<irs::byte_type const*>(&tick), sizeof(uint64_t));

    return true;
  };
}

IResearchLink::~IResearchLink() {
  auto res = unload();  // disassociate from view if it has not been done yet

  if (!res.ok()) {
    LOG_TOPIC("2b41f", ERR, iresearch::TOPIC)
        << "failed to unload arangosearch link in link destructor: "
        << res.errorNumber() << " " << res.errorMessage();
  }
}

bool IResearchLink::operator==(LogicalView const& view) const noexcept {
  return _viewGuid == view.guid();
}

bool IResearchLink::operator==(IResearchLinkMeta const& meta) const noexcept {
  return _meta == meta;
}

void IResearchLink::afterTruncate() {
  SCOPED_LOCK(_asyncSelf->mutex());  // '_dataStore' can be asynchronously modified

  if (!*_asyncSelf) {
    // the current link is no longer valid (checked after ReadLock acquisition)
    THROW_ARANGO_EXCEPTION_MESSAGE(
      TRI_ERROR_ARANGO_INDEX_HANDLE_BAD,
      "failed to lock arangosearch link while truncating arangosearch link '" +
      std::to_string(id()) + "'");
  }

  TRI_ASSERT(_dataStore);  // must be valid if _asyncSelf->get() is valid

  try {
    _dataStore._writer->clear();
    _dataStore._reader = _dataStore._reader.reopen();
  } catch (std::exception const& e) {
    LOG_TOPIC("a3c57", ERR, iresearch::TOPIC)
        << "caught exception while truncating arangosearch link '" << id()
        << "': " << e.what();
    IR_LOG_EXCEPTION();
    throw;
  } catch (...) {
    LOG_TOPIC("79a7d", WARN, iresearch::TOPIC)
        << "caught exception while truncating arangosearch link '" << id() << "'";
    IR_LOG_EXCEPTION();
    throw;
  }
}

void IResearchLink::batchInsert(
    transaction::Methods& trx,
    std::vector<std::pair<LocalDocumentId, velocypack::Slice>> const& batch,
    std::shared_ptr<basics::LocalTaskQueue> queue) {
  if (batch.empty()) {
    return; // nothing to do
  }

  TRI_ASSERT(_engine);
  TRI_ASSERT(queue);
  TRI_ASSERT(trx.state());

  auto& state = *(trx.state());

  if (_dataStore._inRecovery && _engine->recoveryTick() <= _dataStore._recoveryTick) {
    LOG_TOPIC("7e228", TRACE, iresearch::TOPIC)
      << "skipping 'batchInsert', operation tick '" << _engine->recoveryTick()
      << "', recovery tick '" << _dataStore._recoveryTick << "'";

    return;
  }

  auto* key = this;

// TODO FIXME find a better way to look up a ViewState
#ifdef ARANGODB_ENABLE_MAINTAINER_MODE
  auto* ctx = dynamic_cast<LinkTrxState*>(state.cookie(key));
#else
  auto* ctx = static_cast<LinkTrxState*>(state.cookie(key));
#endif

  if (!ctx) {
    // '_dataStore' can be asynchronously modified
    SCOPED_LOCK_NAMED(_asyncSelf->mutex(), lock);

    if (!*_asyncSelf) {
      LOG_TOPIC("7d258", WARN, iresearch::TOPIC)
          << "failed to lock arangosearch link while inserting a batch into "
             "arangosearch link '"
          << id() << "', tid '" << state.id() << "'";

      // the current link is no longer valid (checked after ReadLock acquisition)
      queue->setStatus(TRI_ERROR_ARANGO_INDEX_HANDLE_BAD);

      return;
    }

    TRI_ASSERT(_dataStore);  // must be valid if _asyncSelf->get() is valid

    auto ptr = irs::memory::make_unique<LinkTrxState>(std::move(lock),
                                                      *(_dataStore._writer));

    ctx = ptr.get();
    state.cookie(key, std::move(ptr));

    if (!ctx || !trx.addStatusChangeCallback(&_trxCallback)) {
      LOG_TOPIC("61780", WARN, iresearch::TOPIC)
          << "failed to store state into a TransactionState for batch insert "
             "into arangosearch link '"
          << id() << "', tid '" << state.id() << "'";
      queue->setStatus(TRI_ERROR_INTERNAL);

      return;
    }
  }

  // ...........................................................................
  // below only during recovery after the 'checkpoint' marker, or post recovery
  // ...........................................................................

  auto begin = batch.begin();
  auto const end = batch.end();

  try {
    for (FieldIterator body(trx); begin != end; ++begin) {
      auto const res = insertDocument(ctx->_ctx, body, begin->second, begin->first, _meta, id());

      if (!res.ok()) {
        LOG_TOPIC("e5eb1", WARN, iresearch::TOPIC) << res.errorMessage();
        queue->setStatus(res.errorNumber());

        return;
      }
    }
  } catch (basics::Exception const& e) {
    LOG_TOPIC("72aa5", WARN, iresearch::TOPIC)
      << "caught exception while inserting batch into arangosearch link '" << id()
      << "': " << e.code() << " " << e.what();
    IR_LOG_EXCEPTION();
    queue->setStatus(e.code());
  } catch (std::exception const& e) {
    LOG_TOPIC("3cbae", WARN, iresearch::TOPIC)
      << "caught exception while inserting batch into arangosearch link '" << id()
      << "': " << e.what();
    IR_LOG_EXCEPTION();
    queue->setStatus(TRI_ERROR_INTERNAL);
  } catch (...) {
    LOG_TOPIC("3da8d", WARN, iresearch::TOPIC)
      << "caught exception while inserting batch into arangosearch link '" << id()
      << "'";
    IR_LOG_EXCEPTION();
    queue->setStatus(TRI_ERROR_INTERNAL);
  }
}

////////////////////////////////////////////////////////////////////////////////
/// @note assumes that '_asyncSelf' is read-locked (for use with async tasks)
////////////////////////////////////////////////////////////////////////////////
Result IResearchLink::cleanupUnsafe() {
  char runId = 0; // value not used

  // NOTE: assumes that '_asyncSelf' is read-locked (for use with async tasks)
  TRI_ASSERT(_dataStore); // must be valid if _asyncSelf->get() is valid

  try {
    irs::directory_utils::remove_all_unreferenced(*(_dataStore._directory));
  } catch (std::exception const& e) {
    return {
      TRI_ERROR_INTERNAL,
      "caught exception while cleaning up arangosearch link '" + std::to_string(id()) +
      "' run id '" + std::to_string(size_t(&runId)) + "': " + e.what()
    };
  } catch (...) {
    return {
      TRI_ERROR_INTERNAL,
      "caught exception while cleaning up arangosearch link '" + std::to_string(id()) +
      "' run id '" + std::to_string(size_t(&runId)) + "'"
    };
  }

  LOG_TOPIC("7e821", TRACE, iresearch::TOPIC)
    << "successful cleanup of arangosearch link '" << id()
    << "', run id '" << size_t(&runId) << "'";

  return {};
}

Result IResearchLink::commit(bool wait /*= true*/) {
  SCOPED_LOCK(_asyncSelf->mutex()); // '_dataStore' can be asynchronously modified

  if (!*_asyncSelf) {
    // the current link is no longer valid (checked after ReadLock acquisition)

    return {
      TRI_ERROR_ARANGO_INDEX_HANDLE_BAD,
      "failed to lock arangosearch link while commiting arangosearch link '"
       + std::to_string(id()) + "'"
    };
  }

  return commitUnsafe(wait);
}

////////////////////////////////////////////////////////////////////////////////
/// @note assumes that '_asyncSelf' is read-locked (for use with async tasks)
////////////////////////////////////////////////////////////////////////////////
Result IResearchLink::commitUnsafe(bool wait) {
  char runId = 0; // value not used

  // NOTE: assumes that '_asyncSelf' is read-locked (for use with async tasks)
  TRI_ASSERT(_dataStore); // must be valid if _asyncSelf->get() is valid

  auto* engine = EngineSelectorFeature::ENGINE;

  if (!engine) {
    return {
      TRI_ERROR_INTERNAL,
      "failure to get storage engine while committing arangosearch link '" + std::to_string(id()) + "'"
    };
  }

  auto subscription = std::static_pointer_cast<IResearchFlushSubscription>(_flushSubscription);

  if (!subscription) {
    // already released
    return {};
  }

  try {
    auto const lastTickBeforeCommit = engine->currentTick();

    TRY_SCOPED_LOCK_NAMED(_commitMutex, commitLock);

    if (!commitLock.owns_lock()) {
      // commit is already in progress
      if (!wait) {
        return {};
      }

      commitLock.lock();
    }

    auto const lastCommittedTick = _lastCommittedTick;

    try {
      // _lastCommittedTick is being updated in '_before_commit'
      _dataStore._writer->commit(_before_commit);
    } catch (...) {
      // restore last committed tick in case of any error
      _lastCommittedTick = lastCommittedTick;
      throw;
    }

    // get new reader
    auto reader = _dataStore._reader.reopen();

    if (!reader) {
      // nothing more to do
      LOG_TOPIC("37bcf", WARN, iresearch::TOPIC)
        << "failed to update snapshot after commit, run id '" << size_t(&runId)
        << "', reuse the existing snapshot for arangosearch link '" << id() << "'";

      return {};
    }

    if (_dataStore._reader == reader) {
      LOG_TOPIC("7e319", TRACE, iresearch::TOPIC)
        << "no changes registered for arangosearch link '" << id()
        << "' got last operation tick '" << _lastCommittedTick
        << "', run id '" << size_t(&runId) << "'";

      // no changes, can release the latest tick before commit
      subscription->tick(lastTickBeforeCommit);

      return {};
    }

    // update reader
    _dataStore._reader = reader;

    // update last committed tick
    subscription->tick(_lastCommittedTick);

    // invalidate query cache
    aql::QueryCache::instance()->invalidate(&(_collection.vocbase()), _viewGuid);

    LOG_TOPIC("7e328", TRACE, iresearch::TOPIC)
      << "successful sync of arangosearch link '" << id()
      << "', docs count '" << reader->docs_count()
      << "', live docs count '" << reader->live_docs_count()
      << "', last operation tick '" << _lastCommittedTick
      << "', run id '" << size_t(&runId) << "'";
  } catch (basics::Exception const& e) {
    return {
      e.code(),
      "caught exception while committing arangosearch link '" + std::to_string(id()) +
      "' run id '" + std::to_string(size_t(&runId)) + "': " + e.what() };
  } catch (std::exception const& e) {
    return {
      TRI_ERROR_INTERNAL,
      "caught exception while committing arangosearch link '" + std::to_string(id()) +
      "' run id '" + std::to_string(size_t(&runId)) + "': " + e.what() };
  } catch (...) {
    return {
      TRI_ERROR_INTERNAL,
      "caught exception while committing arangosearch link '" + std::to_string(id()) +
      "' run id '" + std::to_string(size_t(&runId)) + "'" };
  }

  return {};
}

////////////////////////////////////////////////////////////////////////////////
/// @note assumes that '_asyncSelf' is read-locked (for use with async tasks)
////////////////////////////////////////////////////////////////////////////////
Result IResearchLink::consolidateUnsafe(
    IResearchViewMeta::ConsolidationPolicy const& policy,
    irs::merge_writer::flush_progress_t const& progress) {
  char runId = 0; // value not used

  if (!policy.policy()) {
    return {
      TRI_ERROR_BAD_PARAMETER,
      "unset consolidation policy while executing consolidation policy '" + policy.properties().toString() +
      "' on arangosearch link '" + std::to_string(id()) + "' run id '" + std::to_string(size_t(&runId)) + "'"
    };
  }

  // NOTE: assumes that '_asyncSelf' is read-locked (for use with async tasks)
  TRI_ASSERT(_dataStore); // must be valid if _asyncSelf->get() is valid

  try {
    if (!_dataStore._writer->consolidate(policy.policy(), nullptr, progress)) {
      return {
        TRI_ERROR_INTERNAL,
        "failure while executing consolidation policy '" + policy.properties().toString() +
        "' on arangosearch link '" + std::to_string(id()) +
        "' run id '" + std::to_string(size_t(&runId)) + "'"
      };
    }
  } catch (std::exception const& e) {
    return {
      TRI_ERROR_INTERNAL,
      "caught exception while executing consolidation policy '" + policy.properties().toString() +
      "' on arangosearch link '" + std::to_string(id()) + "' run id '" + std::to_string(size_t(&runId)) + "': " + e.what()
    };
  } catch (...) {
    return {
      TRI_ERROR_INTERNAL,
      "caught exception while executing consolidation policy '" + policy.properties().toString() +
      "' on arangosearch link '" + std::to_string(id()) + "' run id '" + std::to_string(size_t(&runId)) + "'"
    };
  }

  LOG_TOPIC("7e828", TRACE, iresearch::TOPIC)
    << "successful consolidation of arangosearch link '" << id()
    << "', run id '" << size_t(&runId) << "'";

  return {};
}

Result IResearchLink::drop() {
  // the lookup and unlink is valid for single-server only (that is the only scenario where links are persisted)
  // on coordinator and db-server the IResearchView is immutable and lives in ClusterInfo
  // therefore on coordinator and db-server a new plan will already have an IResearchView without the link
  // this avoids deadlocks with ClusterInfo::loadPlan() during lookup in ClusterInfo
  if (ServerState::instance()->isSingleServer()) {
    auto logicalView = _collection.vocbase().lookupView(_viewGuid);
    auto* view = LogicalView::cast<IResearchView>(logicalView.get());

    // may occur if the link was already unlinked from the view via another instance
    // this behavior was seen user-access-right-drop-view-arangosearch-spec.js
    // where the collection drop was called through REST,
    // the link was dropped as a result of the collection drop call
    // then the view was dropped via a separate REST call
    // then the vocbase was destroyed calling
    // collection close()-> link unload() -> link drop() due to collection marked as dropped
    // thus returning an error here will cause ~TRI_vocbase_t() on RocksDB to
    // receive an exception which is not handled in the destructor
    // the reverse happends during drop of a collection with MMFiles
    // i.e. collection drop() -> collection close()-> link unload(), then link drop()
    if (!view) {
      LOG_TOPIC("f4e2c", WARN, iresearch::TOPIC)
        << "unable to find arangosearch view '" << _viewGuid
        << "' while dropping arangosearch link '" << _id << "'";
    } else {
      view->unlink(_collection.id()); // unlink before reset() to release lock in view (if any)
    }
  }

  _asyncTerminate.store(true); // mark long-running async jobs for terminatation

  if (_asyncFeature) {
    _asyncFeature->asyncNotify(); // trigger reload of settings for async jobs
  }

  _flushSubscription.reset(); // reset together with '_asyncSelf'
  _asyncSelf->reset(); // the data-store is being deallocated, link use is no longer valid (wait for all the view users to finish)

  try {
    if (_dataStore) {
      _dataStore.resetDataStore();
    }

    bool exists;

    // remove persisted data store directory if present
    if (!_dataStore._path.exists_directory(exists)
        || (exists && !_dataStore._path.remove())) {
      return {
        TRI_ERROR_INTERNAL,
        "failed to remove arangosearch link '" + std::to_string(id()) + "'"
      };
    }
  } catch (basics::Exception& e) {
    return {
      e.code(),
      "caught exception while removing arangosearch link '" + std::to_string(id()) + "': " + e.what()
    };
  } catch (std::exception const& e) {
    return {
      TRI_ERROR_INTERNAL,
      "caught exception while removing arangosearch link '" + std::to_string(id()) + "': " + e.what()
    };
  } catch (...) {
    return {
      TRI_ERROR_INTERNAL,
      "caught exception while removing arangosearch link '" + std::to_string(id()) + "'"
    };
  }

  return {};
}

bool IResearchLink::hasSelectivityEstimate() const {
  return false; // selectivity can only be determined per query since multiple fields are indexed
}

Result IResearchLink::init(
    velocypack::Slice const& definition,
    InitCallback const& initCallback /* = { }*/ ) {
  // disassociate from view if it has not been done yet
  if (!unload().ok()) {
    return { TRI_ERROR_INTERNAL, "failed to unload link" };
  }

  std::string error;
  IResearchLinkMeta meta;

  // definition should already be normalized and analyzers created if required
  if (!meta.init(definition, true, error, &(collection().vocbase()))) {
    return {
      TRI_ERROR_BAD_PARAMETER,
      "error parsing view link parameters from json: " + error
    };
  }

  if (!definition.isObject() // not object
      || !definition.get(StaticStrings::ViewIdField).isString()) {
    return {
      TRI_ERROR_ARANGO_DATA_SOURCE_NOT_FOUND,
      "error finding view for link '" + std::to_string(_id) + "'"
    };
  }

  auto viewId = definition.get(StaticStrings::ViewIdField).copyString();
  auto& vocbase = _collection.vocbase();
  bool const sorted = !meta._sort.empty();

  if (ServerState::instance()->isCoordinator()) { // coordinator link
    auto* ci = ClusterInfo::instance();

    if (!ci) {
      return {
        TRI_ERROR_INTERNAL,
        "failure to get cluster info while initializing arangosearch link '" + std::to_string(_id) + "'"
      };
    }

    auto logicalView = ci->getView(vocbase.name(), viewId);

    // if there is no logicalView present yet then skip this step
    if (logicalView) {
      if (iresearch::DATA_SOURCE_TYPE != logicalView->type()) {
        return {
          TRI_ERROR_ARANGO_DATA_SOURCE_NOT_FOUND, // code
          "error finding view: '" + viewId + "' for link '" + std::to_string(_id) + "' : no such view"
        };
      }

      auto* view = LogicalView::cast<IResearchViewCoordinator>(logicalView.get());

      if (!view) {
        return {
          TRI_ERROR_ARANGO_DATA_SOURCE_NOT_FOUND,
          "error finding view: '" + viewId + "' for link '" + std::to_string(_id) + "'"
        };
      }

      viewId = view->guid(); // ensue that this is a GUID (required by operator==(IResearchView))
      std::swap(const_cast<IResearchLinkMeta&>(_meta), meta); // required for IResearchViewCoordinator which calls IResearchLink::properties(...)

      auto revert = irs::make_finally([this, &meta]()->void { // revert '_meta'
        std::swap(const_cast<IResearchLinkMeta&>(_meta), meta);
      });
      auto res = view->link(*this);

      if (!res.ok()) {
        return res;
      }
    }
  } else if (ServerState::instance()->isDBServer()) { // db-server link
    auto* ci = ClusterInfo::instance();

    if (!ci) {
      return {
        TRI_ERROR_INTERNAL,
        "failure to get cluster info while initializing arangosearch link '" + std::to_string(_id) + "'"
      };
    }

    // cluster-wide link
    auto clusterWideLink = _collection.id() == _collection.planId() && _collection.isAStub();

    if (!clusterWideLink) {
      // prepare data-store which can then update options
      // via the IResearchView::link(...) call
      auto const res = initDataStore(initCallback, sorted);

      if (!res.ok()) {
        return res;
      }
    }

    // valid to call ClusterInfo (initialized in ClusterFeature::prepare()) even from Databasefeature::start()
    auto logicalView = ci->getView(vocbase.name(), viewId);

    // if there is no logicalView present yet then skip this step
    if (logicalView) {
      if (iresearch::DATA_SOURCE_TYPE != logicalView->type()) {
        unload(); // unlock the data store directory
        return {
          TRI_ERROR_ARANGO_DATA_SOURCE_NOT_FOUND,
          "error finding view: '" + viewId + "' for link '" + std::to_string(_id) + "' : no such view"
        };
      }

      auto* view = LogicalView::cast<IResearchView>(logicalView.get());

      if (!view) {
        unload(); // unlock the data store directory
        return {
          TRI_ERROR_ARANGO_DATA_SOURCE_NOT_FOUND,
          "error finding view: '" + viewId + "' for link '" + std::to_string(_id) + "'"
        };
      }

      viewId = view->guid(); // ensue that this is a GUID (required by operator==(IResearchView))

      if (clusterWideLink) { // cluster cluster-wide link
        auto shardIds = _collection.shardIds();

        // go through all shard IDs of the collection and try to link any links
        // missing links will be populated when they are created in the
        // per-shard collection
        if (shardIds) {
          for (auto& entry: *shardIds) {
            auto collection = vocbase.lookupCollection(entry.first); // per-shard collections are always in 'vocbase'

            if (!collection) {
              continue; // missing collection should be created after Plan becomes Current
            }

            auto link = IResearchLinkHelper::find(*collection, *view);

            if (link) {
              auto res = view->link(link->self());

              if (!res.ok()) {
                return res;
              }
            }
          }
        }
      } else { // cluster per-shard link
        auto res = view->link(_asyncSelf);

        if (!res.ok()) {
          unload(); // unlock the data store directory

          return res;
        }
      }
    }
  } else if (ServerState::instance()->isSingleServer()) {  // single-server link
    // prepare data-store which can then update options
    // via the IResearchView::link(...) call
    auto const res = initDataStore(initCallback, sorted);

    if (!res.ok()) {
      return res;
    }

    auto logicalView = vocbase.lookupView(viewId);

    // if there is no logicalView present yet then skip this step
    if (logicalView) {
      if (iresearch::DATA_SOURCE_TYPE != logicalView->type()) {
        unload(); // unlock the data store directory

        return {
          TRI_ERROR_ARANGO_DATA_SOURCE_NOT_FOUND,
          "error finding view: '" + viewId + "' for link '" + std::to_string(_id) + "' : no such view"
        };
      }

      auto* view = LogicalView::cast<IResearchView>(logicalView.get());

      if (!view) {
        unload(); // unlock the data store directory

        return {
          TRI_ERROR_ARANGO_DATA_SOURCE_NOT_FOUND,
          "error finding view: '" + viewId + "' for link '" + std::to_string(_id) + "'"
        };
      }

      viewId = view->guid(); // ensue that this is a GUID (required by operator==(IResearchView))

      auto res = view->link(_asyncSelf);

      if (!res.ok()) {
        unload(); // unlock the directory

        return res;
      }
    }
  }

  const_cast<std::string&>(_viewGuid) = std::move(viewId);
  const_cast<IResearchLinkMeta&>(_meta) = std::move(meta);
  _comparer.reset(_meta._sort);

  return {};
}

Result IResearchLink::initDataStore(InitCallback const& initCallback, bool sorted) {
  _asyncTerminate.store(true); // mark long-running async jobs for terminatation

  if (_asyncFeature) {
    _asyncFeature->asyncNotify(); // trigger reload of settings for async jobs
  }

  _flushSubscription.reset() ; // reset together with '_asyncSelf'
  _asyncSelf->reset(); // the data-store is being deallocated, link use is no longer valid (wait for all the view users to finish)

  auto* dbPathFeature = application_features::ApplicationServer::lookupFeature<DatabasePathFeature>();

  if (!dbPathFeature) {
    return {
      TRI_ERROR_INTERNAL,
      "failure to find feature 'DatabasePath' while initializing link '" + std::to_string(_id) + "'"
    };
  }

  auto* flushFeature = application_features::ApplicationServer::lookupFeature<FlushFeature>("Flush");

  if (!flushFeature) {
    return {
      TRI_ERROR_INTERNAL,
      "failure to find feature 'FlushFeature' while initializing link '" + std::to_string(_id) + "'"
    };
  }

  auto format = irs::formats::get(IRESEARCH_STORE_FORMAT);

  if (!format) {
    return {
      TRI_ERROR_INTERNAL,
      "failed to get data store codec '"s + IRESEARCH_STORE_FORMAT.c_str() +
      "' while initializing link '" + std::to_string(_id) + "'"
    };
  }

  _engine = EngineSelectorFeature::ENGINE;

  if (!_engine) {
    return {
      TRI_ERROR_INTERNAL,
      "failure to get storage engine while initializing arangosearch link '" + std::to_string(id()) + "'"
    };
  }

  bool pathExists;

  _dataStore._path = getPersistedPath(*dbPathFeature, *this);

  // must manually ensure that the data store directory exists (since not using
  // a lockfile)
  if (_dataStore._path.exists_directory(pathExists)
      && !pathExists
      && !_dataStore._path.mkdir()) {
    return {
      TRI_ERROR_CANNOT_CREATE_DIRECTORY,
      "failed to create data store directory with path '" + _dataStore._path.utf8() +
      "' while initializing link '" + std::to_string(_id) + "'"
    };
  }

  _dataStore._directory =
      irs::directory::make<irs::mmap_directory>(_dataStore._path.utf8());

  if (!_dataStore._directory) {
    return {
      TRI_ERROR_INTERNAL,
      "failed to instantiate data store directory with path '" + _dataStore._path.utf8() +
      "' while initializing link '" + std::to_string(_id) + "'"
    };
  }

  if (initCallback) {
    initCallback(*_dataStore._directory);
  }

  switch (_engine->recoveryState()) {
    case RecoveryState::BEFORE: // link is being opened before recovery
    case RecoveryState::DONE: { // link is being created after recovery
      _dataStore._inRecovery = true; // will be adjusted in post-recovery callback
      _dataStore._recoveryTick = _engine->recoveryTick();
      break;
    }

    case RecoveryState::IN_PROGRESS: { // link is being created during recovery
      // both MMFiles and RocksDB will fill out link based on
      // actual data in linked collections, we can treat recovery as done
      _createdInRecovery = true;

      _dataStore._inRecovery = false;
      _dataStore._recoveryTick = _engine->releasedTick();
      break;
    }
  }

  if (pathExists) {
    try {
      _dataStore._reader = irs::directory_reader::open(*(_dataStore._directory));

      if (!::readTick(_dataStore._reader.meta().meta.payload(), _dataStore._recoveryTick)) {
        return {
          TRI_ERROR_INTERNAL,
          "failed to get last committed tick while initializing link '" + std::to_string(id()) + "'"
        };
      }

      LOG_TOPIC("7e028", TRACE, iresearch::TOPIC)
        << "successfully opened existing data store data store reader for link '" + std::to_string(id())
        << "', docs count '" << _dataStore._reader->docs_count()
        << "', live docs count '" << _dataStore._reader->live_docs_count()
        << "', recovery tick '" << _dataStore._recoveryTick << "'";

    } catch (irs::index_not_found const&) {
      // NOOP
    }
  }

  _lastCommittedTick = _dataStore._recoveryTick;
  _flushSubscription.reset(new IResearchFlushSubscription(_dataStore._recoveryTick));

  irs::index_writer::init_options options;
  options.lock_repository = false; // do not lock index, ArangoDB has its own lock
  options.comparator = sorted ? &_comparer : nullptr; // set comparator if requested

  auto openFlags = irs::OM_APPEND;
  if (!_dataStore._reader) {
    openFlags |= irs::OM_CREATE;
  }

  _dataStore._writer = irs::index_writer::make(*(_dataStore._directory), format, openFlags, options);

  if (!_dataStore._writer) {
    return {
      TRI_ERROR_INTERNAL,
      "failed to instantiate data store writer with path '" + _dataStore._path.utf8() +
      "' while initializing link '" + std::to_string(_id) + "'"
    };
  }

  if (!_dataStore._reader) {
    _dataStore._writer->commit(_before_commit); // initialize 'store'
    _dataStore._reader = irs::directory_reader::open(*(_dataStore._directory));
  }

  if (!_dataStore._reader) {
    _dataStore._writer.reset();

    return {
      TRI_ERROR_INTERNAL,
      "failed to instantiate data store reader with path '" + _dataStore._path.utf8() +
      "' while initializing link '" + std::to_string(_id) + "'"
    };
  }

  if (!::readTick(_dataStore._reader.meta().meta.payload(), _dataStore._recoveryTick)) {
    return {
      TRI_ERROR_INTERNAL,
      "failed to get last committed tick while initializing link '" + std::to_string(id()) + "'"
    };
  }

  LOG_TOPIC("7e128", TRACE, iresearch::TOPIC)
    << "data store reader for link '" + std::to_string(id())
    << "' is initialized with recovery tick '" << _dataStore._recoveryTick << "'";

  // reset data store meta, will be updated at runtime via properties(...)
  _dataStore._meta._cleanupIntervalStep = 0; // 0 == disable
  _dataStore._meta._commitIntervalMsec = 0; // 0 == disable
  _dataStore._meta._consolidationIntervalMsec = 0; // 0 == disable
  _dataStore._meta._consolidationPolicy = IResearchViewMeta::ConsolidationPolicy(); // disable
  _dataStore._meta._writebufferActive = options.segment_count_max;
  _dataStore._meta._writebufferIdle = options.segment_pool_size;
  _dataStore._meta._writebufferSizeMax = options.segment_memory_max;

  // create a new 'self' (previous was reset during unload() above)
  _asyncSelf = irs::memory::make_unique<AsyncLinkPtr::element_type>(this);
  _asyncTerminate.store(false); // allow new asynchronous job invocation

  // ...........................................................................
  // set up in-recovery insertion hooks
  // ...........................................................................

  auto* dbFeature = application_features::ApplicationServer::lookupFeature<DatabaseFeature>("Database");

  if (!dbFeature) {
    return {}; // nothing more to do
  }

  auto asyncSelf = _asyncSelf; // create copy for lambda

  return dbFeature->registerPostRecoveryCallback( // register callback
    [asyncSelf, flushFeature]()->Result {
      SCOPED_LOCK(asyncSelf->mutex()); // ensure link does not get deallocated before callback finishes
      auto* link = asyncSelf->get();

      if (!link) {
        return {}; // link no longer in recovery state, i.e. during recovery it was created and later dropped
      }

      if (!link->_flushSubscription) {
        return {
          TRI_ERROR_INTERNAL,
          "failed to register flush subscription for arangosearch link '" + std::to_string(link->id()) + "'"
        };
      }

      auto& dataStore = link->_dataStore;

      if (dataStore._recoveryTick > link->_engine->recoveryTick()) {
        LOG_TOPIC("5b59f", WARN, iresearch::TOPIC)
          << "arangosearch link '" << link->id()
          << "' is recovered at tick '" << dataStore._recoveryTick
          << "' less than storage engine tick '" << link->_engine->recoveryTick()
          << "', it seems WAL tail was lost and link '" << link->id()
          << "' is out of sync with the underlying collection '" << link->collection().name()
          << "', consider to re-create the link in order to synchronize them.";
      }

      // recovery finished
      dataStore._inRecovery = link->_engine->inRecovery();

      LOG_TOPIC("5b59c", TRACE, iresearch::TOPIC)
        << "starting sync for arangosearch link '" << link->id() << "'";

      auto res = link->commitUnsafe(true);

      LOG_TOPIC("0e0ca", TRACE, iresearch::TOPIC)
        << "finished sync for arangosearch link '" << link->id() << "'";

      // register flush subscription
      TRI_ASSERT(flushFeature);
      flushFeature->registerFlushSubscription(link->_flushSubscription);

      // setup asynchronous tasks for commit, consolidation, cleanup
      link->setupMaintenance();

      return res;
    }
  );
}

void IResearchLink::setupMaintenance() {
  _asyncFeature = application_features::ApplicationServer::lookupFeature<iresearch::IResearchFeature>();

  if (!_asyncFeature) {
    return;
  }

  struct CommitState: public IResearchViewMeta {
    size_t _cleanupIntervalCount{ 0 };
    std::chrono::system_clock::time_point _last{ std::chrono::system_clock::now() };
  } commitState;

  _asyncFeature->async( // register asynchronous commit task
    _asyncSelf, // mutex
    [this, commitState](size_t& timeoutMsec, bool) mutable ->bool {
      auto& state = commitState;

      if (_asyncTerminate.load()) {
        return false; // termination requested
      }

      // reload RuntimeState
      {
        TRI_ASSERT(_dataStore); // must be valid if _asyncSelf->get() is valid
        ReadMutex mutex(_dataStore._mutex); // '_meta' can be asynchronously modified
        SCOPED_LOCK(mutex);
        auto& stateMeta = static_cast<IResearchViewMeta&>(state);

        if (stateMeta != _dataStore._meta) {
          stateMeta = _dataStore._meta;
        }
      }

      if (!state._commitIntervalMsec) {
        timeoutMsec = 0; // task not enabled

        return true; // reschedule
      }

      size_t usedMsec = std::chrono::duration_cast<std::chrono::milliseconds>(
        std::chrono::system_clock::now() - state._last // consumed msec from interval
      ).count();

      if (usedMsec < state._commitIntervalMsec) {
        timeoutMsec = state._commitIntervalMsec - usedMsec; // still need to sleep

        return true; // reschedule (with possibly updated '_commitIntervalMsec')
      }

      state._last = std::chrono::system_clock::now(); // remember last task start time
      timeoutMsec = state._commitIntervalMsec;

      auto res = commitUnsafe(false); // run commit ('_asyncSelf' locked by async task)

      if (!res.ok()) {
        LOG_TOPIC("8377b", WARN, iresearch::TOPIC)
          << "error while committing arangosearch link '" << id() <<
          "': " << res.errorNumber() << " " <<  res.errorMessage();
      } else if (state._cleanupIntervalStep // if enabled
                 && state._cleanupIntervalCount++ > state._cleanupIntervalStep) {
        state._cleanupIntervalCount = 0; // reset counter
        res = cleanupUnsafe(); // run cleanup ('_asyncSelf' locked by async task)

        if (!res.ok()) {
          LOG_TOPIC("130de", WARN, iresearch::TOPIC)
            << "error while cleaning up arangosearch link '" << id()
            << "': " << res.errorNumber() << " " <<  res.errorMessage();
        }
      }

      return true; // reschedule
    }
  );

  struct ConsolidateState: public CommitState {
    irs::merge_writer::flush_progress_t _progress;
  } consolidateState;

  consolidateState._progress = // consolidation termination condition
    [this]()->bool { return !_asyncTerminate.load(); };
  _asyncFeature->async( // register asynchronous consolidation task
    _asyncSelf, // mutex
    [this, consolidateState](size_t& timeoutMsec, bool) mutable ->bool {
      auto& state = consolidateState;

      if (_asyncTerminate.load()) {
        return false; // termination requested
      }

      // reload RuntimeState
      {
        TRI_ASSERT(_dataStore); // must be valid if _asyncSelf->get() is valid
        ReadMutex mutex(_dataStore._mutex); // '_meta' can be asynchronously modified
        SCOPED_LOCK(mutex);
        auto& stateMeta = static_cast<IResearchViewMeta&>(state);

        if (stateMeta != _dataStore._meta) {
          stateMeta = _dataStore._meta;
        }
      }

      if (!state._consolidationIntervalMsec // disabled via interval
          || !state._consolidationPolicy.policy()) { // disabled via policy
        timeoutMsec = 0; // task not enabled

        return true; // reschedule
      }

      size_t usedMsec = std::chrono::duration_cast<std::chrono::milliseconds>(
        std::chrono::system_clock::now() - state._last
      ).count();

      if (usedMsec < state._consolidationIntervalMsec) {
        timeoutMsec = state._consolidationIntervalMsec - usedMsec; // still need to sleep

        return true; // reschedule (with possibly updated '_consolidationIntervalMsec')
      }

      state._last = std::chrono::system_clock::now(); // remember last task start time
      timeoutMsec = state._consolidationIntervalMsec;

      // run consolidation ('_asyncSelf' locked by async task)
      auto res = consolidateUnsafe(state._consolidationPolicy, state._progress);

      if (!res.ok()) {
        LOG_TOPIC("bce4f", WARN, iresearch::TOPIC)
          << "error while consolidating arangosearch link '" << id()
          << "': " << res.errorNumber() << " " <<  res.errorMessage();
      } else if (state._cleanupIntervalStep // if enabled
                 && state._cleanupIntervalCount++ > state._cleanupIntervalStep) {
        state._cleanupIntervalCount = 0; // reset counter
        res = cleanupUnsafe(); // run cleanup ('_asyncSelf' locked by async task)

        if (!res.ok()) {
          LOG_TOPIC("31941", WARN, iresearch::TOPIC)
            << "error while cleaning up arangosearch link '" << id()
            << "': " << res.errorNumber() << " " <<  res.errorMessage();
        }
      }

      return true; // reschedule
    }
  );
}

Result IResearchLink::insert(
    transaction::Methods& trx,
    LocalDocumentId const& documentId,
    velocypack::Slice const& doc,
    Index::OperationMode /*mode*/) {
  TRI_ASSERT(_engine);
  TRI_ASSERT(trx.state());

  auto& state = *(trx.state());

  if (_dataStore._inRecovery && _engine->recoveryTick() <= _dataStore._recoveryTick) {
    LOG_TOPIC("7c228", TRACE, iresearch::TOPIC)
      << "skipping 'insert', operation tick '" << _engine->recoveryTick()
      << "', recovery tick '" << _dataStore._recoveryTick << "'";

    return {};
  }

  auto insertImpl = [this, &trx, &doc, &documentId](
                        irs::index_writer::documents_context& ctx) -> Result {
    try {
      FieldIterator body(trx);

      return insertDocument(ctx, body, doc, documentId, _meta, id());
    } catch (basics::Exception const& e) {
      return {
        e.code(),
        "caught exception while inserting document into arangosearch link '" +
        std::to_string(id()) + "', revision '" +
        std::to_string(documentId.id()) + "': " + e.what()
      };
    } catch (std::exception const& e) {
      return {
        TRI_ERROR_INTERNAL,
        "caught exception while inserting document into arangosearch link '" +
         std::to_string(id()) + "', revision '" +
         std::to_string(documentId.id()) + "': " + e.what()
      };
    } catch (...) {
      return {
        TRI_ERROR_INTERNAL,
        "caught exception while inserting document into arangosearch link '" +
        std::to_string(id()) + "', revision '" +
        std::to_string(documentId.id()) + "'"
      };
    }
  };

  auto* key = this;

// TODO FIXME find a better way to look up a ViewState
#ifdef ARANGODB_ENABLE_MAINTAINER_MODE
  auto* ctx = dynamic_cast<LinkTrxState*>(state.cookie(key));
#else
  auto* ctx = static_cast<LinkTrxState*>(state.cookie(key));
#endif

  if (!ctx) {
    // '_dataStore' can be asynchronously modified
    SCOPED_LOCK_NAMED(_asyncSelf->mutex(), lock);

    if (!*_asyncSelf) {
      // the current link is no longer valid (checked after ReadLock acquisition)
      return {
        TRI_ERROR_ARANGO_INDEX_HANDLE_BAD,
        "failed to lock arangosearch link while inserting a "
        "document into arangosearch link '" + std::to_string(id()) + "'"
      };
    }

    TRI_ASSERT(_dataStore); // must be valid if _asyncSelf->get() is valid

//FIXME try to preserve optimization
//    // optimization for single-document insert-only transactions
//    if (trx.isSingleOperationTransaction() // only for single-docuemnt transactions
//        && !_dataStore._inRecovery) {
//      auto ctx = _dataStore._writer->documents();
//
//      return insertImpl(ctx);
//    }

    auto ptr = std::make_unique<LinkTrxState>(std::move(lock), *(_dataStore._writer));

    ctx = ptr.get();
    state.cookie(key, std::move(ptr));

    if (!ctx || !trx.addStatusChangeCallback(&_trxCallback)) {
      return {
        TRI_ERROR_INTERNAL,
        "failed to store state into a TransactionState for insert into arangosearch link '" + std::to_string(id()) +
        "', tid '" + std::to_string(state.id()) + "', revision '" + std::to_string(documentId.id()) + "'"
      };
    }
  }

  return insertImpl(ctx->_ctx);
}

bool IResearchLink::isHidden() const {
  return !ServerState::instance()->isDBServer(); // hide links unless we are on a DBServer
}

bool IResearchLink::isSorted() const {
  return false; // IResearch does not provide a fixed default sort order
}

void IResearchLink::load() {
  // Note: this function is only used by RocksDB
}

bool IResearchLink::matchesDefinition(VPackSlice const& slice) const {
  if (!slice.isObject() || !slice.hasKey(StaticStrings::ViewIdField)) {
    return false; // slice has no view identifier field
  }

  auto viewId = slice.get(StaticStrings::ViewIdField);

  // NOTE: below will not match if 'viewId' is 'id' or 'name',
  //       but ViewIdField should always contain GUID
  if (!viewId.isString() || !viewId.isEqualString(_viewGuid)) {
    return false; // IResearch View identifiers of current object and slice do not match
  }

  IResearchLinkMeta other;
  std::string errorField;

  return other.init(slice, true, errorField, &(collection().vocbase())) // for db-server analyzer validation should have already apssed on coordinator (missing analyzer == no match)
    && _meta == other;
}

size_t IResearchLink::memory() const {
  auto size = sizeof(IResearchLink); // includes empty members from parent

  size += _meta.memory();

  {
    SCOPED_LOCK(_asyncSelf->mutex()); // '_dataStore' can be asynchronously modified

    if (_dataStore) {
      // FIXME TODO this is incorrect since '_storePersisted' is on disk and not in memory
      size += directoryMemory(*(_dataStore._directory), id());
      size += _dataStore._path.native().size() * sizeof(irs::utf8_path::native_char_t);
    }
  }

  return size;
}

Result IResearchLink::properties(
    velocypack::Builder& builder,
    bool forPersistence) const {
  if (!builder.isOpenObject() // not an open object
      || !_meta.json(builder, forPersistence, nullptr, &(collection().vocbase()))) {
    return Result(TRI_ERROR_BAD_PARAMETER);
  }

  builder.add(
    arangodb::StaticStrings::IndexId,
    velocypack::Value(std::to_string(_id)));
  builder.add(
    arangodb::StaticStrings::IndexType,
    velocypack::Value(IResearchLinkHelper::type()));
  builder.add(StaticStrings::ViewIdField, velocypack::Value(_viewGuid));

  return {};
}

Result IResearchLink::properties(IResearchViewMeta const& meta) {
  SCOPED_LOCK(_asyncSelf->mutex());  // '_dataStore' can be asynchronously modified

  if (!*_asyncSelf) {
    // the current link is no longer valid (checked after ReadLock acquisition)
    return {
      TRI_ERROR_ARANGO_INDEX_HANDLE_BAD,
      "failed to lock arangosearch link while modifying properties "
      "of arangosearch link '" + std::to_string(id()) + "'"
    };
  }

  TRI_ASSERT(_dataStore);  // must be valid if _asyncSelf->get() is valid

  {
    WriteMutex mutex(_dataStore._mutex); // '_meta' can be asynchronously read
    SCOPED_LOCK(mutex);
    _dataStore._meta = meta;
  }

  if (_asyncFeature) {
    _asyncFeature->asyncNotify(); // trigger reload of settings for async jobs
  }

  irs::index_writer::segment_options properties;
  properties.segment_count_max = meta._writebufferActive;
  properties.segment_memory_max = meta._writebufferSizeMax;

  try {
    _dataStore._writer->options(properties);
  } catch (std::exception const& e) {
    LOG_TOPIC("c50c8", ERR, iresearch::TOPIC)
        << "caught exception while modifying properties of arangosearch link '"
        << id() << "': " << e.what();
    IR_LOG_EXCEPTION();
    throw;
  } catch (...) {
    LOG_TOPIC("ad1eb", WARN, iresearch::TOPIC)
        << "caught exception while modifying properties of arangosearch link '"
        << id() << "'";
    IR_LOG_EXCEPTION();
    throw;
  }

  return {};
}

Result IResearchLink::remove(
    transaction::Methods& trx,
    LocalDocumentId const& documentId,
    velocypack::Slice const& /*doc*/,
    Index::OperationMode /*mode*/) {
  TRI_ASSERT(_engine);
  TRI_ASSERT(trx.state());

  auto& state = *(trx.state());

  if (_dataStore._inRecovery && _engine->recoveryTick() <= _dataStore._recoveryTick) {
    LOG_TOPIC("7d228", TRACE, iresearch::TOPIC)
      << "skipping 'removal', operation tick '" << _engine->recoveryTick()
      << "', recovery tick '" << _dataStore._recoveryTick << "'";

    return {};
  }

  auto* key = this;

// TODO FIXME find a better way to look up a ViewState
#ifdef ARANGODB_ENABLE_MAINTAINER_MODE
  auto* ctx = dynamic_cast<LinkTrxState*>(state.cookie(key));
#else
  auto* ctx = static_cast<LinkTrxState*>(state.cookie(key));
#endif

  if (!ctx) {
    // '_dataStore' can be asynchronously modified
    SCOPED_LOCK_NAMED(_asyncSelf->mutex(), lock);

    if (!*_asyncSelf) {
      // the current link is no longer valid (checked after ReadLock acquisition)

      return {
        TRI_ERROR_ARANGO_INDEX_HANDLE_BAD,
        "failed to lock arangosearch link while removing a document from arangosearch link '" + std::to_string(id()) +
        "', tid '" + std::to_string(state.id()) +
        "', revision '" + std::to_string(documentId.id()) + "'"
      };
    }

    TRI_ASSERT(_dataStore); // must be valid if _asyncSelf->get() is valid

    auto ptr = irs::memory::make_unique<LinkTrxState>(
      std::move(lock), *(_dataStore._writer)
    );

    ctx = ptr.get();
    state.cookie(key, std::move(ptr));

    if (!ctx || !trx.addStatusChangeCallback(&_trxCallback)) {
      return {
        TRI_ERROR_INTERNAL,
        "failed to store state into a TransactionState for remove from arangosearch link '" + std::to_string(id()) +
        "', tid '" + std::to_string(state.id()) +
        "', revision '" + std::to_string(documentId.id()) + "'"
      };
    }
  }

  // ...........................................................................
  // if an exception occurs below than the transaction is droped including all
  // all of its fid stores, no impact to iResearch View data integrity
  // ...........................................................................
  try {
    ctx->remove(documentId);

    return TRI_ERROR_NO_ERROR;
  } catch (basics::Exception const& e) {
    return {
      e.code(),
      "caught exception while removing document from arangosearch link '" + std::to_string(id()) +
      "', revision '" + std::to_string(documentId.id()) + "': " + e.what()
    };
  } catch (std::exception const& e) {
    return {
      TRI_ERROR_INTERNAL,
      "caught exception while removing document from arangosearch link '" + std::to_string(id()) +
      "', revision '" + std::to_string(documentId.id()) + "': " + e.what()
    };
  } catch (...) {
    return {
      TRI_ERROR_INTERNAL,
      "caught exception while removing document from arangosearch link '" + std::to_string(id()) +
      "', revision '" + std::to_string(documentId.id()) + "'"
    };
  }

  return {};
}

IResearchLink::Snapshot IResearchLink::snapshot() const {
  // '_dataStore' can be asynchronously modified
  SCOPED_LOCK_NAMED(_asyncSelf->mutex(), lock);

  if (!*_asyncSelf) {
    LOG_TOPIC("f42dc", WARN, iresearch::TOPIC)
        << "failed to lock arangosearch link while retrieving snapshot from "
           "arangosearch link '"
        << id() << "'";

    return Snapshot();  // return an empty reader
  }

  TRI_ASSERT(_dataStore);  // must be valid if _asyncSelf->get() is valid

  return Snapshot(std::move(lock),
                  irs::directory_reader(_dataStore._reader));  // return a copy of the current reader
}

Index::IndexType IResearchLink::type() const {
  // TODO: don't use enum
  return Index::TRI_IDX_TYPE_IRESEARCH_LINK;
}

char const* IResearchLink::typeName() const {
  return IResearchLinkHelper::type().c_str();
}

Result IResearchLink::unload() {
  // this code is used by the MMFilesEngine
  // if the collection is in the process of being removed then drop it from the view
  // FIXME TODO remove once LogicalCollection::drop(...) will drop its indexes explicitly
  if (_collection.deleted() // collection deleted
      || TRI_vocbase_col_status_e::TRI_VOC_COL_STATUS_DELETED == _collection.status()) {
    return drop();
  }

  _asyncTerminate.store(true); // mark long-running async jobs for terminatation

  if (_asyncFeature) {
    _asyncFeature->asyncNotify(); // trigger reload of settings for async jobs
  }

  _flushSubscription.reset() ; // reset together with '_asyncSelf'
  _asyncSelf->reset(); // the data-store is being deallocated, link use is no longer valid (wait for all the view users to finish)

  try {
    if (_dataStore) {
      _dataStore.resetDataStore();
    }
  } catch (basics::Exception const& e) {
    return {
      e.code(),
      "caught exception while unloading arangosearch link '" + std::to_string(id()) + "': " + e.what()
    };
  } catch (std::exception const& e) {
    return {
      TRI_ERROR_INTERNAL,
      "caught exception while removing arangosearch link '" + std::to_string(id()) + "': " + e.what()
    };
  } catch (...) {
    return {
      TRI_ERROR_INTERNAL,
      "caught exception while removing arangosearch link '" + std::to_string(id()) + "'"
    };
  }

  return {};
}

}  // namespace iresearch
}  // namespace arangodb

// -----------------------------------------------------------------------------
// --SECTION--                                                       END-OF-FILE
// -----------------------------------------------------------------------------<|MERGE_RESOLUTION|>--- conflicted
+++ resolved
@@ -289,11 +289,7 @@
     TRI_ASSERT(state != nullptr);
     
     // check state of the top-most transaction only
-<<<<<<< HEAD
-    if (!state || state->isEmbeddedTransaction()) {
-=======
     if (!state || !state->isTopLevelTransaction()) {
->>>>>>> ac9f9402
       return;  // NOOP
     }
     
