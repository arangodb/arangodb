////////////////////////////////////////////////////////////////////////////////
/// DISCLAIMER
///
/// Copyright 2014-2022 ArangoDB GmbH, Cologne, Germany
/// Copyright 2004-2014 triAGENS GmbH, Cologne, Germany
///
/// Licensed under the Apache License, Version 2.0 (the "License");
/// you may not use this file except in compliance with the License.
/// You may obtain a copy of the License at
///
///     http://www.apache.org/licenses/LICENSE-2.0
///
/// Unless required by applicable law or agreed to in writing, software
/// distributed under the License is distributed on an "AS IS" BASIS,
/// WITHOUT WARRANTIES OR CONDITIONS OF ANY KIND, either express or implied.
/// See the License for the specific language governing permissions and
/// limitations under the License.
///
/// Copyright holder is ArangoDB GmbH, Cologne, Germany
///
/// @author Valery Mironov
////////////////////////////////////////////////////////////////////////////////
#pragma once

#include "Containers/FlatHashSet.h"
#include "IResearch/IResearchDataStore.h"
#include "VocBase/Identifiers/DataSourceId.h"

#include "index/index_reader.hpp"
#include "search/boolean_filter.hpp"

#include <vector>
#include <string_view>
#include <cstdint>
#include <cstddef>
#include <memory>

namespace arangodb {
namespace transaction {

class Methods;

}  // namespace transaction
namespace iresearch {

using ViewSegment =
    std::tuple<DataSourceId, irs::sub_reader const*, StorageSnapshot const&>;

//////////////////////////////////////////////////////////////////////////////
/// @brief a snapshot representation of the view with ability to query for cid
//////////////////////////////////////////////////////////////////////////////
class ViewSnapshot : public irs::IndexReader {
 public:
  using Links = std::vector<LinkLock>;
<<<<<<< HEAD
  using Segments = std::vector<ViewSegment>;
=======
  using Segments = std::vector<std::pair<DataSourceId, irs::SubReader const*>>;
>>>>>>> 11894ba0

  /// @return cid of the sub-reader at operator['offset'] or 0 if undefined
  [[nodiscard]] virtual DataSourceId cid(std::size_t offset) const noexcept = 0;

  [[nodiscard]] virtual StorageSnapshot const& snapshot(
      std::size_t i) const noexcept = 0;

  [[nodiscard]] bool hasNestedFields() const noexcept {
    return _hasNestedFields;
  }

  [[nodiscard]] std::uint64_t live_docs_count() const noexcept final {
    return _live_docs_count;
  }

  [[nodiscard]] std::uint64_t docs_count() const noexcept final {
    return _docs_count;
  }

  [[nodiscard]] virtual ViewSegment const& segment(
      std::size_t i) const noexcept = 0;

 protected:
  std::uint64_t _live_docs_count = 0;
  std::uint64_t _docs_count = 0;
  bool _hasNestedFields{false};
};

using ViewSnapshotPtr = std::shared_ptr<ViewSnapshot const>;

////////////////////////////////////////////////////////////////////////////////
/// @brief index reader implementation over multiple irs::IndexReader
/// @note it is assumed that ViewState resides in the same
///       TransactionState as the IResearchView ViewState, therefore a separate
///       lock is not required to be held
////////////////////////////////////////////////////////////////////////////////
<<<<<<< HEAD
/// FIXME: Currently this class is not used as there is an issue if one view
///        is used several times in the query and waitForSync is enabled.
///        In such case ViewSnapshotCookie is refilled several times. So
///        dangling ViewSnapshotView is possible. We could adress this
///        by doing viewSnapshotSync once per view. So this class is not
///        deleted in hope it would be needed again.
// class ViewSnapshotView final : public ViewSnapshot {
// public:
//  /// @brief constructs snapshot from a given snapshot
//  ///        according to specified set of collections
//  ViewSnapshotView(
//      const ViewSnapshot& rhs,
//      containers::FlatHashSet<DataSourceId> const& collections) noexcept;
//
//  [[nodiscard]] DataSourceId cid(std::size_t i) const noexcept final {
//    TRI_ASSERT(i < _segments.size());
//    return std::get<0>(_segments[i]);
//  }
//
//  [[nodiscard]] irs::sub_reader const& operator[](
//      std::size_t i) const noexcept final {
//    TRI_ASSERT(i < _segments.size());
//    return *(std::get<1>(_segments[i]));
//  }
//
//  [[nodiscard]] StorageSnapshot const& snapshot(
//      std::size_t i) const noexcept final {
//    TRI_ASSERT(i < _segments.size());
//    return (std::get<2>(_segments[i]));
//  }
//
//  [[nodiscard]] std::size_t size() const noexcept final {
//    return _segments.size();
//  }
//
//  ViewSegment const& segment(std::size_t i) const noexcept final {
//    TRI_ASSERT(i < _segments.size());
//    return _segments[i];
//  }
//
// private:
//  Segments _segments;
//};
=======
class ViewSnapshotView final : public ViewSnapshot {
 public:
  /// @brief constructs snapshot from a given snapshot
  ///        according to specified set of collections
  ViewSnapshotView(
      const ViewSnapshot& rhs,
      containers::FlatHashSet<DataSourceId> const& collections) noexcept;

  [[nodiscard]] DataSourceId cid(std::size_t i) const noexcept final {
    TRI_ASSERT(i < _segments.size());
    return _segments[i].first;
  }

  [[nodiscard]] irs::SubReader const& operator[](
      std::size_t i) const noexcept final {
    TRI_ASSERT(i < _segments.size());
    return *(_segments[i].second);
  }

  [[nodiscard]] std::size_t size() const noexcept final {
    return _segments.size();
  }

 private:
  Segments _segments;
};
>>>>>>> 11894ba0

////////////////////////////////////////////////////////////////////////////////
/// Get view snapshot from transaction state
///
/// @param trx transaction
/// @param key should be a LogicalView* or IResearchViewNode*
////////////////////////////////////////////////////////////////////////////////
ViewSnapshot* getViewSnapshot(transaction::Methods& trx,
                              void const* key) noexcept;

////////////////////////////////////////////////////////////////////////////////
/// Try to commit every link/index in snapshot and then recompute snapshot data
/// Commit different links is not atomic.
///
/// @param snapshot should be a ViewSnapshotCookie
/// @param name of snapshot view
////////////////////////////////////////////////////////////////////////////////
void syncViewSnapshot(ViewSnapshot& snapshot, std::string_view name);

////////////////////////////////////////////////////////////////////////////////
/// Create new ViewSnapshot
///
/// @pre getViewSnapshot(trx, key) == nullptr
/// @post getViewSnapshot(trx, key) == this return
///
/// @param trx transaction
/// @param key should be a LogicalView* or IResearchViewNode*
/// @param sync need commit link/index before take snapshot,
///             commit different links is not atomic
/// @param name of snapshot view
/// @param links LinkLocks for link/index,
///              if its empty return valid empty snapshot
/// @return new snapshot or nullptr if error
////////////////////////////////////////////////////////////////////////////////
ViewSnapshot* makeViewSnapshot(transaction::Methods& trx, void const* key,
                               bool sync, std::string_view name,
                               ViewSnapshot::Links&& links);

struct FilterCookie : TransactionState::Cookie {
  irs::filter::prepared const* filter{};
};

FilterCookie& ensureFilterCookie(transaction::Methods& trx, void const* key);

}  // namespace iresearch
}  // namespace arangodb<|MERGE_RESOLUTION|>--- conflicted
+++ resolved
@@ -52,11 +52,7 @@
 class ViewSnapshot : public irs::IndexReader {
  public:
   using Links = std::vector<LinkLock>;
-<<<<<<< HEAD
   using Segments = std::vector<ViewSegment>;
-=======
-  using Segments = std::vector<std::pair<DataSourceId, irs::SubReader const*>>;
->>>>>>> 11894ba0
 
   /// @return cid of the sub-reader at operator['offset'] or 0 if undefined
   [[nodiscard]] virtual DataSourceId cid(std::size_t offset) const noexcept = 0;
@@ -93,7 +89,6 @@
 ///       TransactionState as the IResearchView ViewState, therefore a separate
 ///       lock is not required to be held
 ////////////////////////////////////////////////////////////////////////////////
-<<<<<<< HEAD
 /// FIXME: Currently this class is not used as there is an issue if one view
 ///        is used several times in the query and waitForSync is enabled.
 ///        In such case ViewSnapshotCookie is refilled several times. So
@@ -113,7 +108,7 @@
 //    return std::get<0>(_segments[i]);
 //  }
 //
-//  [[nodiscard]] irs::sub_reader const& operator[](
+//  [[nodiscard]] irs::SubReader const& operator[](
 //      std::size_t i) const noexcept final {
 //    TRI_ASSERT(i < _segments.size());
 //    return *(std::get<1>(_segments[i]));
@@ -137,34 +132,6 @@
 // private:
 //  Segments _segments;
 //};
-=======
-class ViewSnapshotView final : public ViewSnapshot {
- public:
-  /// @brief constructs snapshot from a given snapshot
-  ///        according to specified set of collections
-  ViewSnapshotView(
-      const ViewSnapshot& rhs,
-      containers::FlatHashSet<DataSourceId> const& collections) noexcept;
-
-  [[nodiscard]] DataSourceId cid(std::size_t i) const noexcept final {
-    TRI_ASSERT(i < _segments.size());
-    return _segments[i].first;
-  }
-
-  [[nodiscard]] irs::SubReader const& operator[](
-      std::size_t i) const noexcept final {
-    TRI_ASSERT(i < _segments.size());
-    return *(_segments[i].second);
-  }
-
-  [[nodiscard]] std::size_t size() const noexcept final {
-    return _segments.size();
-  }
-
- private:
-  Segments _segments;
-};
->>>>>>> 11894ba0
 
 ////////////////////////////////////////////////////////////////////////////////
 /// Get view snapshot from transaction state
