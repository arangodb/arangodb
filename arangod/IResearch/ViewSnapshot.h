////////////////////////////////////////////////////////////////////////////////
/// DISCLAIMER
///
/// Copyright 2014-2022 ArangoDB GmbH, Cologne, Germany
/// Copyright 2004-2014 triAGENS GmbH, Cologne, Germany
///
/// Licensed under the Apache License, Version 2.0 (the "License");
/// you may not use this file except in compliance with the License.
/// You may obtain a copy of the License at
///
///     http://www.apache.org/licenses/LICENSE-2.0
///
/// Unless required by applicable law or agreed to in writing, software
/// distributed under the License is distributed on an "AS IS" BASIS,
/// WITHOUT WARRANTIES OR CONDITIONS OF ANY KIND, either express or implied.
/// See the License for the specific language governing permissions and
/// limitations under the License.
///
/// Copyright holder is ArangoDB GmbH, Cologne, Germany
///
/// @author Valery Mironov
////////////////////////////////////////////////////////////////////////////////
#pragma once

#include "Containers/FlatHashSet.h"
#include "IResearch/IResearchDataStore.h"
#include "VocBase/Identifiers/DataSourceId.h"

#include "index/index_reader.hpp"
#include "search/boolean_filter.hpp"

#include <vector>
#include <string_view>
#include <cstdint>
#include <cstddef>
#include <memory>

namespace arangodb {
namespace transaction {

class Methods;

}  // namespace transaction
namespace iresearch {

//////////////////////////////////////////////////////////////////////////////
/// @brief a snapshot representation of the view with ability to query for cid
//////////////////////////////////////////////////////////////////////////////
class ViewSnapshot : public irs::index_reader {
 public:
  using Links = std::vector<LinkLock>;
  using Segments =
      std::vector<std::tuple<DataSourceId, irs::sub_reader const*,
                             StorageEngine::StorageSnapshot const&>>;

  /// @return cid of the sub-reader at operator['offset'] or 0 if undefined
  [[nodiscard]] virtual DataSourceId cid(std::size_t offset) const noexcept = 0;

<<<<<<< HEAD
  [[nodiscard]] virtual StorageEngine::StorageSnapshot const& snapshot(
      std::size_t i) const noexcept = 0;

  bool hasNestedFields() const noexcept { return _hasNestedFields; }
=======
  [[nodiscard]] bool hasNestedFields() const noexcept {
    return _hasNestedFields;
  }
>>>>>>> bd4b05ed

  [[nodiscard]] std::uint64_t live_docs_count() const noexcept final {
    return _live_docs_count;
  }

  [[nodiscard]] std::uint64_t docs_count() const noexcept final {
    return _docs_count;
  }

 protected:
  std::uint64_t _live_docs_count = 0;
  std::uint64_t _docs_count = 0;
  bool _hasNestedFields{false};
};

using ViewSnapshotPtr = std::shared_ptr<ViewSnapshot const>;

////////////////////////////////////////////////////////////////////////////////
/// @brief index reader implementation over multiple irs::index_reader
/// @note it is assumed that ViewState resides in the same
///       TransactionState as the IResearchView ViewState, therefore a separate
///       lock is not required to be held
////////////////////////////////////////////////////////////////////////////////
class ViewSnapshotView final : public ViewSnapshot {
 public:
  /// @brief constructs snapshot from a given snapshot
  ///        according to specified set of collections
  ViewSnapshotView(
      const ViewSnapshot& rhs,
      containers::FlatHashSet<DataSourceId> const& collections) noexcept;

  [[nodiscard]] DataSourceId cid(std::size_t i) const noexcept final {
    TRI_ASSERT(i < _segments.size());
    return std::get<0>(_segments[i]);
  }

  [[nodiscard]] irs::sub_reader const& operator[](
      std::size_t i) const noexcept final {
    TRI_ASSERT(i < _segments.size());
    return *(std::get<1>(_segments[i]));
  }

  [[nodiscard]] StorageEngine::StorageSnapshot const& snapshot(
      std::size_t i) const noexcept final {
    TRI_ASSERT(i < _segments.size());
    return std::get<2>(_segments[i]);
  }

  [[nodiscard]] std::size_t size() const noexcept final {
    return _segments.size();
  }

 private:
  Segments _segments;
};

////////////////////////////////////////////////////////////////////////////////
/// Get view snapshot from transaction state
///
/// @param trx transaction
/// @param key should be a LogicalView* or IResearchViewNode*
////////////////////////////////////////////////////////////////////////////////
ViewSnapshot* getViewSnapshot(transaction::Methods& trx,
                              void const* key) noexcept;

////////////////////////////////////////////////////////////////////////////////
/// Try to commit every link/index in snapshot and then recompute snapshot data
/// Commit different links is not atomic.
///
/// @param snapshot should be a ViewSnapshotCookie
/// @param name of snapshot view
////////////////////////////////////////////////////////////////////////////////
void syncViewSnapshot(ViewSnapshot& snapshot, std::string_view name);

////////////////////////////////////////////////////////////////////////////////
/// Create new ViewSnapshot
///
/// @pre getViewSnapshot(trx, key) == nullptr
/// @post getViewSnapshot(trx, key) == this return
///
/// @param trx transaction
/// @param key should be a LogicalView* or IResearchViewNode*
/// @param sync need commit link/index before take snapshot,
///             commit different links is not atomic
/// @param name of snapshot view
/// @param links LinkLocks for link/index,
///              if its empty return valid empty snapshot
/// @return new snapshot or nullptr if error
////////////////////////////////////////////////////////////////////////////////
ViewSnapshot* makeViewSnapshot(transaction::Methods& trx, void const* key,
                               bool sync, std::string_view name,
                               ViewSnapshot::Links&& links);

struct FilterCookie : TransactionState::Cookie {
  irs::filter::prepared const* filter{};
};

FilterCookie& ensureFilterCookie(transaction::Methods& trx, void const* key);

}  // namespace iresearch
}  // namespace arangodb<|MERGE_RESOLUTION|>--- conflicted
+++ resolved
@@ -56,16 +56,12 @@
   /// @return cid of the sub-reader at operator['offset'] or 0 if undefined
   [[nodiscard]] virtual DataSourceId cid(std::size_t offset) const noexcept = 0;
 
-<<<<<<< HEAD
   [[nodiscard]] virtual StorageEngine::StorageSnapshot const& snapshot(
       std::size_t i) const noexcept = 0;
 
-  bool hasNestedFields() const noexcept { return _hasNestedFields; }
-=======
   [[nodiscard]] bool hasNestedFields() const noexcept {
     return _hasNestedFields;
   }
->>>>>>> bd4b05ed
 
   [[nodiscard]] std::uint64_t live_docs_count() const noexcept final {
     return _live_docs_count;
