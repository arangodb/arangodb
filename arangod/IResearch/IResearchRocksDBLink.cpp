////////////////////////////////////////////////////////////////////////////////
/// DISCLAIMER
///
/// Copyright 2014-2023 ArangoDB GmbH, Cologne, Germany
/// Copyright 2004-2014 triAGENS GmbH, Cologne, Germany
///
/// Licensed under the Apache License, Version 2.0 (the "License");
/// you may not use this file except in compliance with the License.
/// You may obtain a copy of the License at
///
///     http://www.apache.org/licenses/LICENSE-2.0
///
/// Unless required by applicable law or agreed to in writing, software
/// distributed under the License is distributed on an "AS IS" BASIS,
/// WITHOUT WARRANTIES OR CONDITIONS OF ANY KIND, either express or implied.
/// See the License for the specific language governing permissions and
/// limitations under the License.
///
/// Copyright holder is ArangoDB GmbH, Cologne, Germany
///
/// @author Andrey Abramov
/// @author Vasiliy Nabatchikov
////////////////////////////////////////////////////////////////////////////////

#include "ApplicationFeatures/ApplicationServer.h"
#include "Basics/Common.h"  // required for RocksDBColumnFamilyManager.h
#include "IResearch/IResearchLinkHelper.h"
#include "IResearch/IResearchView.h"
#include "IResearch/IResearchRocksDBLink.h"
#include "IResearch/IResearchRocksDBEncryption.h"
#include "Indexes/IndexFactory.h"
#include "Logger/LogMacros.h"
#include "Logger/Logger.h"
#include "RocksDBEngine/RocksDBColumnFamilyManager.h"
#include "RocksDBEngine/RocksDBEngine.h"
#include "RocksDBEngine/RocksDBLogValue.h"
#include "StorageEngine/EngineSelectorFeature.h"
#include "VocBase/LogicalCollection.h"
#include "VocBase/LogicalView.h"
#include "IResearch/IResearchFeature.h"

#include <absl/strings/str_cat.h>

namespace arangodb::iresearch {

IResearchRocksDBLink::IResearchRocksDBLink(IndexId iid,
                                           LogicalCollection& collection,
                                           uint64_t objectId)
    : RocksDBIndex{iid, collection,
                   IResearchLinkHelper::emptyIndexSlice(objectId).slice(),
                   RocksDBColumnFamilyManager::get(
                       RocksDBColumnFamilyManager::Family::Invalid),
                   /*useCache*/ false,
                   /*cacheManager*/ nullptr,
                   /*engine*/
<<<<<<< HEAD
                   collection.vocbase().engine<RocksDBEngine>()},
      IResearchLink{collection.vocbase().server()} {
=======
                   collection.vocbase()
                       .server()
                       .getFeature<EngineSelectorFeature>()
                       .engine<RocksDBEngine>()},
      IResearchLink{collection.vocbase().server(), collection} {
>>>>>>> cb7a8aab
  TRI_ASSERT(!ServerState::instance()->isCoordinator());
  _unique = false;  // cannot be unique since multiple fields are indexed
  _sparse = true;   // always sparse
}

void IResearchRocksDBLink::toVelocyPack(
    VPackBuilder& builder,
    std::underlying_type_t<Index::Serialize> flags) const {
  if (builder.isOpenObject()) {
    THROW_ARANGO_EXCEPTION_MESSAGE(
        TRI_ERROR_BAD_PARAMETER,
        absl::StrCat("failed to generate link definition for arangosearch view "
                     "RocksDB link '",
                     id().id(), "'"));
  }

  auto forPersistence = Index::hasFlag(flags, Index::Serialize::Internals);

  builder.openObject();

  if (!IResearchLink::properties(builder, forPersistence).ok()) {
    THROW_ARANGO_EXCEPTION_MESSAGE(
        TRI_ERROR_INTERNAL, absl::StrCat("failed to generate link definition "
                                         "for arangosearch view RocksDB link '",
                                         id().id(), "'"));
  }

  if (Index::hasFlag(flags, Index::Serialize::Internals)) {
    TRI_ASSERT(objectId() != 0);  // If we store it, it cannot be 0
    builder.add("objectId", VPackValue(absl::AlphaNum{objectId()}.Piece()));
  }

  if (Index::hasFlag(flags, Index::Serialize::Figures)) {
    builder.add("figures", VPackValue(VPackValueType::Object));
    toVelocyPackFigures(builder);
    builder.close();
  }

  builder.close();
}

IResearchRocksDBLink::IndexFactory::IndexFactory(ArangodServer& server)
    : IndexTypeFactory(server) {}

bool IResearchRocksDBLink::IndexFactory::equal(
    VPackSlice lhs, VPackSlice rhs, std::string const& dbname) const {
  return IResearchLinkHelper::equal(_server, lhs, rhs, dbname);
}

std::shared_ptr<Index> IResearchRocksDBLink::IndexFactory::instantiate(
    LogicalCollection& collection, VPackSlice definition, IndexId id,
    bool isOpening) const {
  uint64_t objectId = basics::VelocyPackHelper::stringUInt64(
      definition, arangodb::StaticStrings::ObjectId);
  auto link = std::make_shared<IResearchRocksDBLink>(id, collection, objectId);
  bool pathExists = false;
  auto cleanup = scopeGuard([&]() noexcept {
    if (pathExists) {
      try {
        link->unload();  // TODO(MBkkt) unload should be implicit noexcept?
      } catch (...) {
      }
    } else {
      link->drop();
    }
  });
  if (!isOpening) {
    link->setBuilding(true);
  }
  auto const res =
      link->init(definition, pathExists, [this]() -> irs::directory_attributes {
        auto& selector = _server.getFeature<EngineSelectorFeature>();
        TRI_ASSERT(selector.isRocksDB());
        auto& engine = selector.engine<RocksDBEngine>();
        auto* encryption = engine.encryptionProvider();
        if (encryption) {
          return irs::directory_attributes{
              0, std::make_unique<RocksDBEncryptionProvider>(
                     *encryption, engine.rocksDBOptions())};
        }
        return irs::directory_attributes{};
      });
  if (!res.ok()) {
    THROW_ARANGO_EXCEPTION(res);
  }
  cleanup.cancel();
  return link;
}

Result IResearchRocksDBLink::IndexFactory::normalize(
    VPackBuilder& normalized, VPackSlice definition, bool isCreation,
    TRI_vocbase_t const& vocbase) const {
  // no attribute set in a definition -> old version
  constexpr LinkVersion defaultVersion = LinkVersion::MIN;

  return IResearchLinkHelper::normalize(normalized, definition, isCreation,
                                        vocbase, defaultVersion);
}

std::shared_ptr<IResearchRocksDBLink::IndexFactory>
IResearchRocksDBLink::createFactory(ArangodServer& server) {
  return std::shared_ptr<IResearchRocksDBLink::IndexFactory>(
      new IResearchRocksDBLink::IndexFactory(server));
}
}  // namespace arangodb::iresearch<|MERGE_RESOLUTION|>--- conflicted
+++ resolved
@@ -53,16 +53,8 @@
                    /*useCache*/ false,
                    /*cacheManager*/ nullptr,
                    /*engine*/
-<<<<<<< HEAD
                    collection.vocbase().engine<RocksDBEngine>()},
-      IResearchLink{collection.vocbase().server()} {
-=======
-                   collection.vocbase()
-                       .server()
-                       .getFeature<EngineSelectorFeature>()
-                       .engine<RocksDBEngine>()},
       IResearchLink{collection.vocbase().server(), collection} {
->>>>>>> cb7a8aab
   TRI_ASSERT(!ServerState::instance()->isCoordinator());
   _unique = false;  // cannot be unique since multiple fields are indexed
   _sparse = true;   // always sparse
