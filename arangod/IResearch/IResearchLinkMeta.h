--- conflicted
+++ resolved
@@ -127,20 +127,21 @@
   /// @brief initialize FieldMeta with values from a JSON description
   ///        return success or set 'errorField' to specific field with error
   ///        on failure state is undefined
+  /// @param server underlying application server
   /// @param slice input definition
   /// @param errorField field causing error (out-param)
   /// @param defaultVocbase fallback vocbase for analyzer name normalization
   ///                       nullptr == do not normalize
   /// @param defaults inherited defaults
   /// @param mask if set reflects which fields were initialized from JSON
-  /// @param analyzers analyzers referenced in this link
-  ////////////////////////////////////////////////////////////////////////////////
-  bool init(velocypack::Slice const& slice,
+  ////////////////////////////////////////////////////////////////////////////////
+  bool init(arangodb::application_features::ApplicationServer& server,
+            velocypack::Slice const& slice,
             std::string& errorField,
             TRI_vocbase_t const* defaultVocbase = nullptr,
             FieldMeta const& defaults = DEFAULT(),
             Mask* mask = nullptr,
-            std::set<AnalyzerPool::ptr, AnalyzerComparer>* analyzers = nullptr);
+            std::set<AnalyzerPool::ptr, AnalyzerComparer>* referencedAnalyzers = nullptr);
 
   ////////////////////////////////////////////////////////////////////////////////
   /// @brief fill and return a JSON description of a FieldMeta object
@@ -148,14 +149,17 @@
   ///        or (if 'mask' != nullptr) values in 'mask' that are set to false
   ///        elements are appended to an existing object
   ///        return success or set TRI_set_errno(...) and return false
+  /// @param server underlying application server
   /// @param builder output buffer
   /// @param defaultVocbase fallback vocbase for analyzer name normalization
   ///                       nullptr == do not normalize
   /// @param ignoreEqual values to ignore if equal
   /// @param defaultVocbase fallback vocbase
   /// @param mask if set reflects which fields were initialized from JSON
-  ////////////////////////////////////////////////////////////////////////////////
-  bool json(arangodb::velocypack::Builder& builder,
+  /// @param analyzers analyzers referenced in this link
+  ////////////////////////////////////////////////////////////////////////////////
+  bool json(arangodb::application_features::ApplicationServer& server,
+            arangodb::velocypack::Builder& builder,
             FieldMeta const* ignoreEqual = nullptr,
             TRI_vocbase_t const* defaultVocbase = nullptr,
             Mask const* mask = nullptr) const;
@@ -226,24 +230,14 @@
   /// @param defaults inherited defaults
   /// @param mask if set reflects which fields were initialized from JSON
   ////////////////////////////////////////////////////////////////////////////////
-<<<<<<< HEAD
-  bool init(  // initialize meta
+  bool init(
       arangodb::application_features::ApplicationServer& server,
-      arangodb::velocypack::Slice const& slice,  // definition
-      bool readAnalyzerDefinition,  // allow reading analyzer definitions instead of just name
-      std::string& errorField,  // field causing error (out-param)
-      TRI_vocbase_t const* defaultVocbase = nullptr,  // fallback vocbase
-      IResearchLinkMeta const& defaults = DEFAULT(),  // inherited defaults
-      Mask* mask = nullptr  // initialized fields (out-param)
-  );
-=======
-  bool init(velocypack::Slice const& slice,
-            bool readAnalyzerDefinition,
-            std::string& errorField,
-            TRI_vocbase_t const* defaultVocbase = nullptr,
-            FieldMeta const& defaults = DEFAULT(),
-            Mask* mask = nullptr);
->>>>>>> af1a10f9
+      arangodb::velocypack::Slice const& slice,
+      bool readAnalyzerDefinition,
+      std::string& errorField,
+      TRI_vocbase_t const* defaultVocbase = nullptr,
+      IResearchLinkMeta const& defaults = DEFAULT(),
+      Mask* mask = nullptr);
 
   ////////////////////////////////////////////////////////////////////////////////
   /// @brief fill and return a JSON description of a IResearchLinkMeta object
@@ -258,23 +252,13 @@
   ///                       nullptr == do not normalize
   /// @param mask if set reflects which fields were initialized from JSON
   ////////////////////////////////////////////////////////////////////////////////
-<<<<<<< HEAD
-  bool json(  // append meta jSON
+  bool json(
       arangodb::application_features::ApplicationServer& server,
-      arangodb::velocypack::Builder& builder,  // output buffer (out-param)
-      bool writeAnalyzerDefinition,  // output full analyzer definition instead of just name
-      IResearchLinkMeta const* ignoreEqual = nullptr,  // values to ignore if equal
-      TRI_vocbase_t const* defaultVocbase = nullptr,  // fallback vocbase
-      Mask const* mask = nullptr,                     // values to ignore always
-      std::map<std::string, AnalyzerPool::ptr>* usedAnalyzers = nullptr  // append analyzers used in definition
-      ) const;
-=======
-  bool json(velocypack::Builder& builder,
-            bool writeAnalyzerDefinition,
-            IResearchLinkMeta const* ignoreEqual = nullptr,
-            TRI_vocbase_t const* defaultVocbase = nullptr,
-            Mask const* mask = nullptr) const;
->>>>>>> af1a10f9
+      arangodb::velocypack::Builder& builder,
+      bool writeAnalyzerDefinition,
+      IResearchLinkMeta const* ignoreEqual = nullptr,
+      TRI_vocbase_t const* defaultVocbase = nullptr,
+      Mask const* mask = nullptr) const;
 
   ////////////////////////////////////////////////////////////////////////////////
   /// @brief amount of memory in bytes occupied by this IResearchLinkMeta
