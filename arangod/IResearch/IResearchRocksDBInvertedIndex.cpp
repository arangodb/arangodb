--- conflicted
+++ resolved
@@ -206,17 +206,9 @@
                    /*useCache*/ false,
                    /*cacheManager*/ nullptr,
                    /*engine*/
-<<<<<<< HEAD
                    collection.vocbase().engine<RocksDBEngine>()},
-      IResearchInvertedIndex{collection.vocbase().server()} {}
-=======
-                   collection.vocbase()
-                       .server()
-                       .getFeature<EngineSelectorFeature>()
-                       .engine<RocksDBEngine>()},
       IResearchInvertedIndex{collection.vocbase().server(), collection} {}
 
->>>>>>> cb7a8aab
 namespace {
 
 template<typename T>
