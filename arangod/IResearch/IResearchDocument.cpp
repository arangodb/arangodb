////////////////////////////////////////////////////////////////////////////////
/// DISCLAIMER
///
/// Copyright 2014-2021 ArangoDB GmbH, Cologne, Germany
/// Copyright 2004-2014 triAGENS GmbH, Cologne, Germany
///
/// Licensed under the Apache License, Version 2.0 (the "License");
/// you may not use this file except in compliance with the License.
/// You may obtain a copy of the License at
///
///     http://www.apache.org/licenses/LICENSE-2.0
///
/// Unless required by applicable law or agreed to in writing, software
/// distributed under the License is distributed on an "AS IS" BASIS,
/// WITHOUT WARRANTIES OR CONDITIONS OF ANY KIND, either express or implied.
/// See the License for the specific language governing permissions and
/// limitations under the License.
///
/// Copyright holder is ArangoDB GmbH, Cologne, Germany
///
/// @author Andrey Abramov
/// @author Vasiliy Nabatchikov
////////////////////////////////////////////////////////////////////////////////

#include "IResearchDocument.h"

#include "Basics/Endian.h"
#include "Basics/StaticStrings.h"
#include "Basics/VelocyPackHelper.h"
#include "Cluster/ServerState.h"
#include "IResearch/GeoAnalyzer.h"
#include "IResearch/IResearchCommon.h"
#include "IResearch/IResearchKludge.h"
#include "IResearch/IResearchPrimaryKeyFilter.h"
#include "IResearch/IResearchViewMeta.h"
#include "IResearch/IResearchVPackTermAttribute.h"
#include "IResearch/VelocyPackHelper.h"
#include "Logger/LogMacros.h"
#include "Misc.h"
#include "Transaction/Helpers.h"
#include "Transaction/Methods.h"
#include "analysis/token_streams.hpp"

#include "search/term_filter.hpp"

#include "utils/log.hpp"

namespace {

// ----------------------------------------------------------------------------
// --SECTION--                                           Primary key endianness
// ----------------------------------------------------------------------------

constexpr bool const BigEndian = false;

template <bool IsLittleEndian>
struct PrimaryKeyEndianness {
  static uint64_t hostToPk(uint64_t value) {
    return arangodb::basics::hostToLittle(value);
  }
  static uint64_t pkToHost(uint64_t value) {
    return arangodb::basics::littleToHost(value);
  }
};  // PrimaryKeyEndianness

template <>
struct PrimaryKeyEndianness<false> {
  static uint64_t hostToPk(uint64_t value) {
    return arangodb::basics::hostToBig(value);
  }
  static uint64_t pkToHost(uint64_t value) {
    return arangodb::basics::bigToHost(value);
  }
};  // PrimaryKeyEndianness

constexpr bool const Endianness = BigEndian;  // current PK endianness

// ----------------------------------------------------------------------------
// --SECTION--                                       FieldIterator dependencies
// ----------------------------------------------------------------------------

enum AttributeType : uint8_t {
  AT_REG = arangodb::basics::VelocyPackHelper::AttributeBase,  // regular attribute
  AT_KEY = arangodb::basics::VelocyPackHelper::KeyAttribute,    // _key
  AT_REV = arangodb::basics::VelocyPackHelper::RevAttribute,    // _rev
  AT_ID = arangodb::basics::VelocyPackHelper::IdAttribute,      // _id
  AT_FROM = arangodb::basics::VelocyPackHelper::FromAttribute,  // _from
  AT_TO = arangodb::basics::VelocyPackHelper::ToAttribute       // _to
};                                                              // AttributeType

static_assert(arangodb::iresearch::adjacencyChecker<AttributeType>::checkAdjacency<
                  AT_TO, AT_FROM, AT_ID, AT_REV, AT_KEY, AT_REG>(),
              "Values are not adjacent");

irs::string_ref const PK_COLUMN("@_PK");

// wrapper for use objects with the IResearch unbounded_object_pool
template <typename T>
struct AnyFactory {
  typedef std::shared_ptr<T> ptr;

  template <typename... Args>
  static ptr make(Args&&... args) {
    return std::make_shared<T>(std::forward<Args>(args)...);
  }
};  // AnyFactory

size_t const DEFAULT_POOL_SIZE = 8;  // arbitrary value
irs::unbounded_object_pool<AnyFactory<irs::string_token_stream>> StringStreamPool(DEFAULT_POOL_SIZE);
irs::unbounded_object_pool<AnyFactory<irs::null_token_stream>> NullStreamPool(DEFAULT_POOL_SIZE);
irs::unbounded_object_pool<AnyFactory<irs::boolean_token_stream>> BoolStreamPool(DEFAULT_POOL_SIZE);
irs::unbounded_object_pool<AnyFactory<irs::numeric_token_stream>> NumericStreamPool(DEFAULT_POOL_SIZE);
std::initializer_list<irs::type_info::type_id> NumericStreamFeatures { irs::type<irs::granularity_prefix>::id() };

// appends the specified 'value' to 'out'
inline void append(std::string& out, size_t value) {
  auto const size = out.size();  // intial size
  out.resize(size + 21);         // enough to hold all numbers up to 64-bits
  auto const written = sprintf(&out[size], IR_SIZE_T_SPECIFIER, value);
  out.resize(size + written);
}

inline bool keyFromSlice(VPackSlice keySlice, irs::string_ref& key) {
  // according to Helpers.cpp, see
  // `transaction::helpers::extractKeyFromDocument`
  // `transaction::helpers::extractRevFromDocument`
  // `transaction::helpers::extractIdFromDocument`
  // `transaction::helpers::extractFromFromDocument`
  // `transaction::helpers::extractToFromDocument`

  switch (keySlice.type()) {
    case VPackValueType::SmallInt:               // system attribute
      switch (AttributeType(keySlice.head())) {  // system attribute type
        case AT_REG:
          return false;
        case AT_KEY:
          key = arangodb::StaticStrings::KeyString;
          break;
        case AT_REV:
          key = arangodb::StaticStrings::RevString;
          break;
        case AT_ID:
          key = arangodb::StaticStrings::IdString;
          break;
        case AT_FROM:
          key = arangodb::StaticStrings::FromString;
          break;
        case AT_TO:
          key = arangodb::StaticStrings::ToString;
          break;
        default:
          return false;
      }
      return true;
    case VPackValueType::String:  // regular attribute
      key = arangodb::iresearch::getStringRef(keySlice);
      return true;
    default:  // unsupported
      return false;
  }
}

inline bool canHandleValue(std::string const& key, VPackSlice const& value,
                           arangodb::iresearch::FieldMeta const& context) noexcept {
  switch (value.type()) {
    case VPackValueType::None:
    case VPackValueType::Illegal:
      return false;
    case VPackValueType::Null:
    case VPackValueType::Bool:
    case VPackValueType::Array:
    case VPackValueType::Object:
    case VPackValueType::Double:
      return true;
    case VPackValueType::UTCDate:
    case VPackValueType::External:
    case VPackValueType::MinKey:
    case VPackValueType::MaxKey:
      return false;
    case VPackValueType::Int:
    case VPackValueType::UInt:
    case VPackValueType::SmallInt:
      return true;
    case VPackValueType::Custom:
      TRI_ASSERT(key == arangodb::StaticStrings::IdString);
      [[fallthrough]];
    case VPackValueType::String:
      return !context._analyzers.empty();
    default:
      return false;
  }
}

// returns 'context' in case if can't find the specified 'field'
inline arangodb::iresearch::FieldMeta const* findMeta(irs::string_ref const& key,
                                                      arangodb::iresearch::FieldMeta const* context) {
  TRI_ASSERT(context);

  auto const* meta = context->_fields.findPtr(key);
  return meta ? meta->get() : context;
}

inline bool inObjectFiltered(std::string& buffer,
                             arangodb::iresearch::FieldMeta const*& context,
                             arangodb::iresearch::IteratorValue const& value) {
  irs::string_ref key;

  if (!keyFromSlice(value.key, key)) {
    return false;
  }

  auto const* meta = findMeta(key, context);

  if (meta == context) {
    return false;
  }

  buffer.append(key.c_str(), key.size());
  context = meta;

  return canHandleValue(buffer, value.value, *context);
}

inline bool inObject(std::string& buffer, arangodb::iresearch::FieldMeta const*& context,
                     arangodb::iresearch::IteratorValue const& value) {
  irs::string_ref key;

  if (!keyFromSlice(value.key, key)) {
    return false;
  }

  buffer.append(key.c_str(), key.size());
  context = findMeta(key, context);

  return canHandleValue(buffer, value.value, *context);
}

inline bool inArrayOrdered(std::string& buffer,
                           arangodb::iresearch::FieldMeta const*& context,
                           arangodb::iresearch::IteratorValue const& value) {
  buffer += arangodb::iresearch::NESTING_LIST_OFFSET_PREFIX;
  append(buffer, value.pos);
  buffer += arangodb::iresearch::NESTING_LIST_OFFSET_SUFFIX;

  return canHandleValue(buffer, value.value, *context);
}

inline bool inArray(std::string& buffer, arangodb::iresearch::FieldMeta const*& context,
                    arangodb::iresearch::IteratorValue const& value) noexcept {
  return canHandleValue(buffer, value.value, *context);
}

typedef bool (*Filter)(std::string& buffer, arangodb::iresearch::FieldMeta const*& context,
                       arangodb::iresearch::IteratorValue const& value);

Filter const valueAcceptors[] = {
    // type == Object, nestListValues == false, includeAllValues == false
    &inObjectFiltered,
    // type == Object, nestListValues == false, includeAllValues == true
    &inObject,
    // type == Object, nestListValues == true , includeAllValues == false
    &inObjectFiltered,
    // type == Object, nestListValues == true , includeAllValues == true
    &inObject,
    // type == Array , nestListValues == flase, includeAllValues == false
    &inArray,
    // type == Array , nestListValues == flase, includeAllValues == true
    &inArray,
    // type == Array , nestListValues == true, includeAllValues == false
    &inArrayOrdered,
    // type == Array , nestListValues == true, includeAllValues == true
    &inArrayOrdered};

inline Filter getFilter(VPackSlice value, arangodb::iresearch::FieldMeta const& meta) noexcept {
  TRI_ASSERT(arangodb::iresearch::isArrayOrObject(value));

  return valueAcceptors[4 * value.isArray() + 2 * meta._trackListPositions + meta._includeAllFields];
}

std::string getDocumentId(irs::string_ref collection,
                          VPackSlice document) {
  VPackStringRef const key = arangodb::transaction::helpers::extractKeyPart(document);
  if (key.empty()) {
    THROW_ARANGO_EXCEPTION_MESSAGE(TRI_ERROR_INTERNAL, "failed to extract key value from document");
  }
  std::string resolved;
  resolved.reserve(collection.size() + 1 + key.size());
  resolved += collection;
  resolved.push_back('/');
  resolved.append(key.data(), key.size());
  return resolved;
}



}  // namespace

namespace arangodb {
namespace iresearch {

// ----------------------------------------------------------------------------
// --SECTION--                                             Field implementation
// ----------------------------------------------------------------------------

/*static*/ void Field::setPkValue(Field& field, LocalDocumentId::BaseType const& pk) {
  field._name = PK_COLUMN;
  field._indexFeatures = irs::IndexFeatures::NONE;
  field._fieldFeatures = {};
  field._storeValues = ValueStorage::VALUE;
  field._value =
      irs::bytes_ref(reinterpret_cast<irs::byte_type const*>(&pk), sizeof(pk));
  field._analyzer = StringStreamPool.emplace().release();  // FIXME don't use shared_ptr
#ifdef ARANGODB_ENABLE_MAINTAINER_MODE
  auto& sstream = dynamic_cast<irs::string_token_stream&>(*field._analyzer);
#else
  auto& sstream = static_cast<irs::string_token_stream&>(*field._analyzer);
#endif
  sstream.reset(field._value);
}

// ----------------------------------------------------------------------------
// --SECTION--                                     FieldIterator implementation
// ----------------------------------------------------------------------------

FieldIterator::FieldIterator(arangodb::transaction::Methods& trx, irs::string_ref collection,  IndexId linkId)
    : _trx(&trx), _collection(collection), _linkId(linkId),
      _isDBServer(ServerState::instance()->isDBServer()) {

  // initialize iterator's value
}

void FieldIterator::reset(VPackSlice doc, FieldMeta const& linkMeta) {
  _slice = doc;
  _begin = nullptr;
  _end = nullptr;
  _currentTypedAnalyzer = nullptr;
  _currentTypedAnalyzerValue = nullptr;
  _primitiveTypeResetter = nullptr;
  _stack.clear();
  _nameBuffer.clear();

  // push the provided 'doc' on stack and initialize current value
  auto const filter = getFilter(doc, linkMeta);
  _stack.emplace_back(doc, 0, linkMeta, filter);

  next();
}

void FieldIterator::setBoolValue(VPackSlice const value) {
  TRI_ASSERT(value.isBool());

  arangodb::iresearch::kludge::mangleBool(_nameBuffer);

  // init stream
  auto stream = BoolStreamPool.emplace();
  stream->reset(value.getBool());

  // set field properties
  _value._name = _nameBuffer;
  _value._analyzer = stream.release();  // FIXME don't use shared_ptr
  _value._indexFeatures = irs::IndexFeatures::NONE;
  _value._fieldFeatures = {};
}

void FieldIterator::setNumericValue(VPackSlice const value) {
  TRI_ASSERT(value.isNumber());

  arangodb::iresearch::kludge::mangleNumeric(_nameBuffer);

  // init stream
  auto stream = NumericStreamPool.emplace();
  stream->reset(value.getNumber<double>());

  // set field properties
  _value._name = _nameBuffer;
  _value._analyzer = stream.release();  // FIXME don't use shared_ptr
  _value._indexFeatures = irs::IndexFeatures::NONE;
  _value._fieldFeatures = { NumericStreamFeatures.begin(),
                            NumericStreamFeatures.size() };
}

void FieldIterator::setNullValue(VPackSlice const value) {
  TRI_ASSERT(value.isNull());

  arangodb::iresearch::kludge::mangleNull(_nameBuffer);

  // init stream
  auto stream = NullStreamPool.emplace();
  stream->reset();

  // set field properties
  _value._name = _nameBuffer;
  _value._analyzer = stream.release();  // FIXME don't use shared_ptr
  _value._indexFeatures = irs::IndexFeatures::NONE;
  _value._fieldFeatures = {};
}

bool FieldIterator::setValue(VPackSlice const value,
                             FieldMeta::Analyzer const& valueAnalyzer) {
  TRI_ASSERT(  // assert
      (value.isCustom() && _nameBuffer == arangodb::StaticStrings::IdString)  // custom string
      || value.isObject()
      || value.isArray()
      || value.isString()); // verbatim string

  auto& pool = valueAnalyzer._pool;

  if (!pool) {
    LOG_TOPIC("189da", WARN, iresearch::TOPIC)
        << "got nullptr analyzer factory";

    return false;
  }

  irs::string_ref valueRef;
  AnalyzerValueType valueType{AnalyzerValueType::Undefined};

  switch (value.type()) {
    case VPackValueType::Array: {
      valueRef = iresearch::ref<char>(value);
      valueType = AnalyzerValueType::Array;
    } break;
    case VPackValueType::Object: {
      valueRef = iresearch::ref<char>(value);
      valueType = AnalyzerValueType::Object;
    } break;
    case VPackValueType::String: {
      valueRef = iresearch::getStringRef(value);
      valueType = AnalyzerValueType::String;
    } break;
    case VPackValueType::Custom: {
      TRI_ASSERT(!_slice.isNone());
      if (_isDBServer) {
        if (!_collection.empty()) {
          _valueBuffer = getDocumentId(_collection, _slice);
        } else {
          LOG_TOPIC("fb53c", WARN, arangodb::iresearch::TOPIC)
            << "Value for `_id` attribute could not be indexed for document "
            << transaction::helpers::extractKeyFromDocument(_slice).toString()
            << ". To recover please recreate corresponding ArangoSearch link '" << _linkId << "'";
          return false;
        }
      } else {
         _valueBuffer = transaction::helpers::extractIdString(
             _trx->resolver(), value, _slice);
      }
      valueRef = _valueBuffer;
      valueType = AnalyzerValueType::String;
    } break;
    default:
      TRI_ASSERT(false);
      return false;
  }

  if (!pool->accepts(valueType)) {
    return false;
  }

  // init stream
  auto analyzer = pool->get();

  if (!analyzer) {
    LOG_TOPIC("22eee", WARN, arangodb::iresearch::TOPIC)
        << "got nullptr from analyzer factory, name '" << pool->name() << "'";
    return false;
  }
  if (!analyzer->reset(valueRef)) {
      return false;
  }
  // set field properties
  switch (pool->returnType()) {
    case AnalyzerValueType::Bool:
      {
        if (!analyzer->next()) {
          return false;
        }
        _currentTypedAnalyzer = analyzer.get();
        _currentTypedAnalyzerValue = irs::get<VPackTermAttribute>(*analyzer);
        TRI_ASSERT(_currentTypedAnalyzerValue);
        setBoolValue(_currentTypedAnalyzerValue->value);
        _primitiveTypeResetter = [](irs::token_stream* stream, VPackSlice slice) -> void {
#ifdef ARANGODB_ENABLE_MAINTAINER_MODE
          auto bool_stream = dynamic_cast<irs::boolean_token_stream*>(stream);
          TRI_ASSERT(bool_stream);
#else
          auto bool_stream = static_cast<irs::boolean_token_stream*>(stream);
#endif
          TRI_ASSERT(slice.isBool());
          bool_stream->reset(slice.getBool());
        };
      }
      break;
    case AnalyzerValueType::Number:
      {
        if (!analyzer->next()) {
          return false;
        }
        _currentTypedAnalyzer = analyzer.get();
        _currentTypedAnalyzerValue = irs::get<VPackTermAttribute>(*analyzer);
        TRI_ASSERT(_currentTypedAnalyzerValue);
        setNumericValue(_currentTypedAnalyzerValue->value);
        _primitiveTypeResetter = [](irs::token_stream* stream, VPackSlice slice) -> void {
#ifdef ARANGODB_ENABLE_MAINTAINER_MODE
          auto number_stream = dynamic_cast<irs::numeric_token_stream*>(stream);
          TRI_ASSERT(number_stream);
#else
          auto number_stream = static_cast<irs::numeric_token_stream*>(stream);
#endif
          TRI_ASSERT(slice.isNumber());
          number_stream->reset(slice.getNumber<double>());
        };
      }
      break;
<<<<<<< HEAD
    default:
      iresearch::kludge::mangleField(_nameBuffer, true, valueAnalyzer);
=======
    default: {
      iresearch::kludge::mangleField(_nameBuffer, valueAnalyzer);
>>>>>>> be8b1575
      _value._analyzer = analyzer;
      _value._fieldFeatures = pool->fieldFeatures();
      _value._indexFeatures = pool->indexFeatures();
      _value._name = _nameBuffer;
    } break;
  }
  auto* storeFunc = pool->storeFunc();
  if (storeFunc) {
    auto const valueSlice = storeFunc(analyzer.get(), value, _buffer);

    if (!valueSlice.isNone()) {
      _value._value = iresearch::ref<irs::byte_type>(valueSlice);
      _value._storeValues = std::max(ValueStorage::VALUE, _value._storeValues);
    }
  }

  return true;
}

void FieldIterator::next() {
  TRI_ASSERT(valid());

  if (_currentTypedAnalyzer) {
     if (_currentTypedAnalyzer->next()) {
       TRI_ASSERT(_primitiveTypeResetter);
       TRI_ASSERT(_currentTypedAnalyzerValue);
       TRI_ASSERT(_value._analyzer.get());
       _primitiveTypeResetter(_value._analyzer.get(), _currentTypedAnalyzerValue->value);
       return;
     } else {
       _currentTypedAnalyzer = nullptr;
     }
  }

  FieldMeta const* context = top().meta;

  // restore value
  _value._storeValues = context->_storeValues;
  _value._value = irs::bytes_ref::NIL;

  while (true) {
setAnalyzers:
    while (_begin != _end) {
      // remove previous suffix
      _nameBuffer.resize(_prefixLength);

      if (setValue(_valueSlice, *_begin++)) {
        return;
      }
    }

    while (true) {
      // pop all exhausted iterators
      while (!top().it.next()) {
        _stack.pop_back();

        if (!valid()) {
          // reached the end
          return;
        }
      }

      auto& level = top();
      auto& it = level.it;
      auto& value = it.value();
      context = level.meta;

      // reset name to previous size
      _nameBuffer.resize(level.nameLength);

      // check if we're in object scope
      if (auto const parent = _stack.data() + _stack.size() - 2;
          parent >= _stack.data() && parent->it.value().value.isObject()) {
        _nameBuffer += NESTING_LEVEL_DELIMITER;
      }

      if (!level.filter(_nameBuffer, context, value)) {
        continue;
      }

      _value._storeValues = context->_storeValues;
      _value._value = irs::bytes_ref::NIL;
      _begin = nullptr;
      _end = nullptr;

      switch (auto const valueSlice = value.value; valueSlice.type()) {
        case VPackValueType::Null:
          setNullValue(valueSlice);
          return;
        case VPackValueType::Bool:
          setBoolValue(valueSlice);
          return;
        case VPackValueType::Object:
        case VPackValueType::Array: {
          _stack.emplace_back(valueSlice, _nameBuffer.size(), *context,
                              getFilter(valueSlice, *context));

          auto const& analyzers = context->_analyzers;
          _begin = analyzers.data() + context->_primitiveOffset;
          _end = analyzers.data() + analyzers.size();

          _prefixLength = _nameBuffer.size(); // save current prefix length
          _valueSlice = valueSlice;

          if (_begin != _end) {
            goto setAnalyzers;
          }
        } break;
        case VPackValueType::Double:
        case VPackValueType::Int:
        case VPackValueType::UInt:
        case VPackValueType::SmallInt:
          setNumericValue(valueSlice);
          return;
        case VPackValueType::Custom:
          TRI_ASSERT(_nameBuffer == arangodb::StaticStrings::IdString);
          [[fallthrough]];
        case VPackValueType::String: {
          auto const& analyzers = context->_analyzers;
          _begin = analyzers.data();
          _end = _begin + context->_primitiveOffset;

          _prefixLength = _nameBuffer.size(); // save current prefix length
          _valueSlice = valueSlice;
          goto setAnalyzers;
        }
        default:
          break;
      }
    }
  }
}

// ----------------------------------------------------------------------------
// --SECTION--                                DocumentPrimaryKey implementation
// ----------------------------------------------------------------------------

/* static */ irs::string_ref const& DocumentPrimaryKey::PK() noexcept {
  return PK_COLUMN;
}

/*static*/ LocalDocumentId::BaseType DocumentPrimaryKey::encode(LocalDocumentId value) noexcept {
  return PrimaryKeyEndianness<Endianness>::hostToPk(value.id());
}

// PLEASE NOTE that 'in.c_str()' MUST HAVE alignment >= alignof(uint64_t)
// NOTE implementation must match implementation of operator irs::bytes_ref()
/*static*/ bool DocumentPrimaryKey::read(arangodb::LocalDocumentId& value,
                                         irs::bytes_ref const& in) noexcept {
  if (sizeof(arangodb::LocalDocumentId::BaseType) != in.size()) {
    return false;
  }

  // PLEASE NOTE that 'in.c_str()' MUST HAVE alignment >= alignof(uint64_t)
  value = arangodb::LocalDocumentId(PrimaryKeyEndianness<Endianness>::pkToHost(
      *reinterpret_cast<arangodb::LocalDocumentId::BaseType const*>(in.c_str())));

  return true;
}

StoredValue::StoredValue(transaction::Methods const& t, irs::string_ref cn,
                           VPackSlice const doc, IndexId lid)
    : trx(t), document(doc), collection(cn),
      linkId(lid), isDBServer(ServerState::instance()->isDBServer()) {}

bool StoredValue::write(irs::data_output& out) const {
  auto size = fields->size();
  for (auto const& storedValue : *fields) {
    auto slice = get(document, storedValue.second, VPackSlice::nullSlice());
    // null value optimization
    if (1 == size && slice.isNull()) {
      return true;
    }
    // _id field
    if (slice.isCustom()) {
      TRI_ASSERT(1 == storedValue.second.size() &&
                  storedValue.second[0].name == arangodb::StaticStrings::IdString);
      buffer.reset();
      VPackBuilder builder(buffer);
      if (isDBServer) {
        if (!collection.empty()) {
          builder.add(VPackValue(getDocumentId(collection, document)));
        } else {
          LOG_TOPIC("bf98c", WARN, arangodb::iresearch::TOPIC)
            << "Value for `_id` attribute could not be stored for document "
            << transaction::helpers::extractKeyFromDocument(document).toString()
            << ". To recover please recreate corresponding ArangoSearch link '" << linkId << "'";
           return false;
        }
      } else {
          builder.add(VPackValue(transaction::helpers::extractIdString(
              trx.resolver(), slice, document)));
      }

      slice = builder.slice();
      // a builder is destroyed but a buffer is alive
    }
    out.write_bytes(slice.start(), slice.byteSize());
  }
  return true;
}

InvertedIndexFieldIterator::InvertedIndexFieldIterator(arangodb::transaction::Methods& trx,
                                                       irs::string_ref collection,
                                                       IndexId indexId)
  : _trx(&trx), _collection(collection), _indexId(indexId) {
  _value._storeValues = ValueStorage::ID; // we need id column for range queries
}

void InvertedIndexFieldIterator::next() {
  TRI_ASSERT(valid());
  if (_currentTypedAnalyzer) {
    if (_currentTypedAnalyzer->next()) {
      TRI_ASSERT(_primitiveTypeResetter);
      TRI_ASSERT(_currentTypedAnalyzerValue);
      TRI_ASSERT(_value._analyzer.get());
      _primitiveTypeResetter(_value._analyzer.get(), _currentTypedAnalyzerValue->value);
      return;
    } else {
      _currentTypedAnalyzer = nullptr;
    }
  }
  _valueSlice = VPackSlice::noneSlice();
  while (_begin != _end) {
    while (!_arrayStack.empty() && _valueSlice.isNone()) {
      if (_arrayStack.back().valid()) {
        _valueSlice = *_arrayStack.back();
        _arrayStack.back()++;
      } else {
        _arrayStack.pop_back();
      }
    }
    if (_arrayStack.empty()) {
      if (!_nameBuffer.empty()) {
        if (++_begin == _end) {
          TRI_ASSERT(!valid());
          return; // exhausted
        }
        _nameBuffer.clear();
      }
      _valueSlice = get(_slice, _begin->first, arangodb::velocypack::Slice::noneSlice());
    }
    if (!_valueSlice.isNone()) {
      if (_nameBuffer.empty()) {
        bool isFirst = true;
        for (auto& a : _begin->first) {
          if (!isFirst) {
            _nameBuffer += NESTING_LEVEL_DELIMITER;
          }
          _nameBuffer.append(a.name);
          isFirst = false;
        }
        _currentAnalyzer = _begin->second._pool;
      }
      TRI_ASSERT(_currentAnalyzer);
      switch (_valueSlice.type()) {
        case VPackValueType::Null:
          setNullValue(_valueSlice);
          return;
        case VPackValueType::Bool:
          setBoolValue(_valueSlice);
          return;
        case VPackValueType::Object:
          if (setValue(_valueSlice, _begin->second)){
            return;
          }
          THROW_ARANGO_EXCEPTION_FORMAT(TRI_ERROR_NOT_IMPLEMENTED,
            "Inverted index does not support indexing objects and configured analyzer does "
            " not accept objects. Please use another analyzer to process an object or exclude field '%s'"
            " from index definition", _nameBuffer.c_str());
          break;
        case VPackValueType::Array: {
          if (setValue(_valueSlice, _begin->second)){
            return;
          } else {
            if (_begin->first.back().shouldExpand) {
              _arrayStack.push_back(VPackArrayIterator(_valueSlice));
            } else {
              THROW_ARANGO_EXCEPTION_FORMAT(TRI_ERROR_NOT_IMPLEMENTED,
                "Configured analyzer does not accept arrays and field has no expansion set. "
                "Please use another analyzer to process an array or exclude field '%s'"
                " from index definition or enable expansion", _nameBuffer.c_str());
            }
          }
        } break;
        case VPackValueType::Double:
        case VPackValueType::Int:
        case VPackValueType::UInt:
        case VPackValueType::SmallInt:
          setNumericValue(_valueSlice);
          return;
        case VPackValueType::String: {
          setValue(_valueSlice, _begin->second);
          return;
        }
      }
    }
  }
}

void InvertedIndexFieldIterator::setBoolValue(VPackSlice const value) {
  TRI_ASSERT(value.isBool());

  arangodb::iresearch::kludge::mangleBool(_nameBuffer);

  // init stream
  auto stream = BoolStreamPool.emplace();
  stream->reset(value.getBool());

  // set field properties
  _value._name = _nameBuffer;
  _value._analyzer = stream.release();  // FIXME don't use shared_ptr
  _value._features = &irs::flags::empty_instance();
}

void InvertedIndexFieldIterator::setNumericValue(VPackSlice const value) {
  TRI_ASSERT(value.isNumber());

  arangodb::iresearch::kludge::mangleNumeric(_nameBuffer);

  // init stream
  auto stream = NumericStreamPool.emplace();
  stream->reset(value.getNumber<double>());

  // set field properties
  _value._name = _nameBuffer;
  _value._analyzer = stream.release();  // FIXME don't use shared_ptr
  _value._features = &NumericStreamFeatures;
}

void InvertedIndexFieldIterator::setNullValue(VPackSlice const value) {
  TRI_ASSERT(value.isNull());

  arangodb::iresearch::kludge::mangleNull(_nameBuffer);

  // init stream
  auto stream = NullStreamPool.emplace();
  stream->reset();

  // set field properties
  _value._name = _nameBuffer;
  _value._analyzer = stream.release();  // FIXME don't use shared_ptr
  _value._features = &irs::flags::empty_instance();
}

bool InvertedIndexFieldIterator::setValue(VPackSlice const value,
                             FieldMeta::Analyzer const& valueAnalyzer) {
  TRI_ASSERT(value.isObject()
            || value.isArray()
            || value.isString());

  auto& pool = valueAnalyzer._pool;

  if (!pool) {
    LOG_TOPIC("189db", WARN, iresearch::TOPIC)
        << "got nullptr analyzer factory";

    return false;
  }

  irs::string_ref valueRef;
  AnalyzerValueType valueType{AnalyzerValueType::Undefined};

  switch (value.type()) {
    case VPackValueType::Array: {
      valueRef = iresearch::ref<char>(value);
      valueType = AnalyzerValueType::Array;
    } break;
    case VPackValueType::Object: {
      valueRef = iresearch::ref<char>(value);
      valueType = AnalyzerValueType::Object;
    } break;
    case VPackValueType::String: {
      valueRef = iresearch::getStringRef(value);
      valueType = AnalyzerValueType::String;
    } break;
    default:
      TRI_ASSERT(false);
      return false;
  }

  if (!pool->accepts(valueType)) {
    return false;
  }

  // init stream
  auto analyzer = pool->get();

  if (!analyzer) {
    LOG_TOPIC("22eeb", WARN, arangodb::iresearch::TOPIC)
        << "got nullptr from analyzer factory, name '" << pool->name() << "'";
    return false;
  }
  if (!analyzer->reset(valueRef)) {
      return false;
  }
  // set field properties
  switch (pool->returnType()) {
    case AnalyzerValueType::Bool:
      {
        if (!analyzer->next()) {
          return false;
        }
        _currentTypedAnalyzer = analyzer.get();
        _currentTypedAnalyzerValue = irs::get<VPackTermAttribute>(*analyzer);
        TRI_ASSERT(_currentTypedAnalyzerValue);
        setBoolValue(_currentTypedAnalyzerValue->value);
        _primitiveTypeResetter = [](irs::token_stream* stream, VPackSlice slice) -> void {
#ifdef ARANGODB_ENABLE_MAINTAINER_MODE
          auto bool_stream = dynamic_cast<irs::boolean_token_stream*>(stream);
          TRI_ASSERT(bool_stream);
#else
          auto bool_stream = static_cast<irs::boolean_token_stream*>(stream);
#endif
          TRI_ASSERT(slice.isBool());
          bool_stream->reset(slice.getBool());
        };
      }
      break;
    case AnalyzerValueType::Number:
      {
        if (!analyzer->next()) {
          return false;
        }
        _currentTypedAnalyzer = analyzer.get();
        _currentTypedAnalyzerValue = irs::get<VPackTermAttribute>(*analyzer);
        TRI_ASSERT(_currentTypedAnalyzerValue);
        setNumericValue(_currentTypedAnalyzerValue->value);
        _primitiveTypeResetter = [](irs::token_stream* stream, VPackSlice slice) -> void {
#ifdef ARANGODB_ENABLE_MAINTAINER_MODE
          auto number_stream = dynamic_cast<irs::numeric_token_stream*>(stream);
          TRI_ASSERT(number_stream);
#else
          auto number_stream = static_cast<irs::numeric_token_stream*>(stream);
#endif
          TRI_ASSERT(slice.isNumber());
          number_stream->reset(slice.getNumber<double>());
        };
      }
      break;
    default:
      iresearch::kludge::mangleField(_nameBuffer, false, valueAnalyzer);
      _value._analyzer = analyzer;
      _value._features = &(pool->features());
      _value._name = _nameBuffer;
      break;
  }
  auto* storeFunc = pool->storeFunc();
  if (storeFunc) {
    auto const valueSlice = storeFunc(analyzer.get(), value, _buffer);

    if (!valueSlice.isNone()) {
      _value._value = iresearch::ref<irs::byte_type>(valueSlice);
      _value._storeValues = std::max(ValueStorage::VALUE, _value._storeValues);
    }
  }
  return true;
}

}  // namespace iresearch
}  // namespace arangodb

// -----------------------------------------------------------------------------
// --SECTION--                                                       END-OF-FILE
// -----------------------------------------------------------------------------<|MERGE_RESOLUTION|>--- conflicted
+++ resolved
@@ -511,13 +511,8 @@
         };
       }
       break;
-<<<<<<< HEAD
     default:
       iresearch::kludge::mangleField(_nameBuffer, true, valueAnalyzer);
-=======
-    default: {
-      iresearch::kludge::mangleField(_nameBuffer, valueAnalyzer);
->>>>>>> be8b1575
       _value._analyzer = analyzer;
       _value._fieldFeatures = pool->fieldFeatures();
       _value._indexFeatures = pool->indexFeatures();
