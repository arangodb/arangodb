////////////////////////////////////////////////////////////////////////////////
/// DISCLAIMER
///
/// Copyright 2014-2022 ArangoDB GmbH, Cologne, Germany
/// Copyright 2004-2014 triAGENS GmbH, Cologne, Germany
///
/// Licensed under the Apache License, Version 2.0 (the "License");
/// you may not use this file except in compliance with the License.
/// You may obtain a copy of the License at
///
///     http://www.apache.org/licenses/LICENSE-2.0
///
/// Unless required by applicable law or agreed to in writing, software
/// distributed under the License is distributed on an "AS IS" BASIS,
/// WITHOUT WARRANTIES OR CONDITIONS OF ANY KIND, either express or implied.
/// See the License for the specific language governing permissions and
/// limitations under the License.
///
/// Copyright holder is ArangoDB GmbH, Cologne, Germany
///
/// @author Andrey Abramov
/// @author Vasiliy Nabatchikov
////////////////////////////////////////////////////////////////////////////////

#include "IResearchVPackComparer.h"
#include "IResearchViewMeta.h"
#include "IResearchInvertedIndexMeta.h"

#include "Basics/VelocyPackHelper.h"

namespace {

////////////////////////////////////////////////////////////////////////////////
/// @brief reverse multiplier to use in VPackComparer
////////////////////////////////////////////////////////////////////////////////
constexpr const int MULTIPLIER[]{-1, 1};

}  // namespace

namespace arangodb {
namespace iresearch {

template<typename Sort>
VPackComparer<Sort>::VPackComparer()
    : _sort(nullptr), _size(0) {}

<<<<<<< HEAD
template<typename Sort>
bool VPackComparer<Sort>::less(const irs::bytes_ref& lhs,
                         const irs::bytes_ref& rhs) const {
=======
bool VPackComparer::less(irs::bytes_ref lhs, irs::bytes_ref rhs) const {
>>>>>>> c70310a5
  TRI_ASSERT(_sort);
  TRI_ASSERT(_sort->size() >= _size);
  TRI_ASSERT(!lhs.empty());
  TRI_ASSERT(!rhs.empty());

  VPackSlice lhsSlice(lhs.c_str());
  VPackSlice rhsSlice(rhs.c_str());

  for (size_t i = 0; i < _size; ++i) {
    TRI_ASSERT(!lhsSlice.isNone());
    TRI_ASSERT(!rhsSlice.isNone());

    auto const res =
        arangodb::basics::VelocyPackHelper::compare(lhsSlice, rhsSlice, true);

    if (res) {
      return (MULTIPLIER[size_t(_sort->direction(i))] * res) < 0;
    }

    // move to the next value
    lhsSlice = VPackSlice(lhsSlice.start() + lhsSlice.byteSize());
    rhsSlice = VPackSlice(rhsSlice.start() + rhsSlice.byteSize());
  }

  return false;
}

template class VPackComparer<IResearchViewSort>;
template class VPackComparer<IResearchInvertedIndexSort>;

}  // namespace iresearch
}  // namespace arangodb<|MERGE_RESOLUTION|>--- conflicted
+++ resolved
@@ -44,13 +44,8 @@
 VPackComparer<Sort>::VPackComparer()
     : _sort(nullptr), _size(0) {}
 
-<<<<<<< HEAD
 template<typename Sort>
-bool VPackComparer<Sort>::less(const irs::bytes_ref& lhs,
-                         const irs::bytes_ref& rhs) const {
-=======
-bool VPackComparer::less(irs::bytes_ref lhs, irs::bytes_ref rhs) const {
->>>>>>> c70310a5
+bool VPackComparer<Sort>::less(irs::bytes_ref lhs, irs::bytes_ref rhs) const {
   TRI_ASSERT(_sort);
   TRI_ASSERT(_sort->size() >= _size);
   TRI_ASSERT(!lhs.empty());
