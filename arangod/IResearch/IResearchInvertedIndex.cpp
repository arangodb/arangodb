--- conflicted
+++ resolved
@@ -1066,17 +1066,16 @@
   builder.add(arangodb::StaticStrings::IndexUnique, VPackValue(unique()));
   builder.add(arangodb::StaticStrings::IndexSparse, VPackValue(sparse()));
 
-<<<<<<< HEAD
+  if (isOutOfSync()) {
+    // link is out of sync - we need to report that
+    builder.add(StaticStrings::LinkError,
+                VPackValue(StaticStrings::LinkErrorOutOfSync));
+  }
+
   if (Index::hasFlag(flags, Index::Serialize::Figures)) {
     builder.add("figures", VPackValue(VPackValueType::Object));
     toVelocyPackFigures(builder);
     builder.close();
-=======
-  if (isOutOfSync()) {
-    // link is out of sync - we need to report that
-    builder.add(StaticStrings::LinkError,
-                VPackValue(StaticStrings::LinkErrorOutOfSync));
->>>>>>> 476884d4
   }
 }
 
