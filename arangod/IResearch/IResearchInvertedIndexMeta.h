--- conflicted
+++ resolved
@@ -31,48 +31,28 @@
 
 namespace arangodb::iresearch {
 
-<<<<<<< HEAD
-enum class Consistency {
-  kEventual, kImmediate
-};
-=======
 enum class Consistency { kEventual, kImmediate };
->>>>>>> b06b6873
 
 class IResearchInvertedIndexSort {
  public:
   IResearchInvertedIndexSort() = default;
   IResearchInvertedIndexSort(const IResearchInvertedIndexSort&) = default;
   IResearchInvertedIndexSort(IResearchInvertedIndexSort&&) = default;
-<<<<<<< HEAD
-  IResearchInvertedIndexSort& operator=(const IResearchInvertedIndexSort&) = default;
-=======
   IResearchInvertedIndexSort& operator=(const IResearchInvertedIndexSort&) =
       default;
->>>>>>> b06b6873
   IResearchInvertedIndexSort& operator=(IResearchInvertedIndexSort&&) = default;
 
   bool operator==(IResearchInvertedIndexSort const& rhs) const noexcept {
     return _fields == rhs._fields && _directions == rhs._directions &&
-<<<<<<< HEAD
-           std::string_view(_locale.getName()) == std::string_view(rhs._locale.getName());
-=======
            std::string_view(_locale.getName()) ==
                std::string_view(rhs._locale.getName());
->>>>>>> b06b6873
   }
 
   bool operator!=(IResearchInvertedIndexSort const& rhs) const noexcept {
     return !(*this == rhs);
   }
 
-<<<<<<< HEAD
-  auto sortCompression() const noexcept {
-    return _sortCompression;
-  }
-=======
   auto sortCompression() const noexcept { return _sortCompression; }
->>>>>>> b06b6873
 
   void clear() noexcept {
     _fields.clear();
@@ -125,13 +105,7 @@
     return _directions[i];
   }
 
-<<<<<<< HEAD
-  std::string_view Locale() const noexcept {
-    return _locale.getName();
-  }
-=======
   std::string_view Locale() const noexcept { return _locale.getName(); }
->>>>>>> b06b6873
 
   size_t memory() const noexcept;
 
@@ -145,10 +119,6 @@
   icu::Locale _locale;
 };
 
-<<<<<<< HEAD
-struct IResearchInvertedIndexMeta : public IResearchDataStoreMeta {
-
-=======
 struct InvertedIndexField {
   // FIXME: turn into delegate ctor once attributes are not needed
   InvertedIndexField()
@@ -237,7 +207,6 @@
 };
 
 struct IResearchInvertedIndexMeta : public IResearchDataStoreMeta {
->>>>>>> b06b6873
   IResearchInvertedIndexMeta() = default;
   ////////////////////////////////////////////////////////////////////////////////
   /// @brief initialize IResearchInvertedIndexMeta with values from a JSON
@@ -274,122 +243,11 @@
             bool writeAnalyzerDefinition,
             TRI_vocbase_t const* defaultVocbase = nullptr) const;
 
-<<<<<<< HEAD
-
-  using AnalyzerDefinitions = std::set<AnalyzerPool::ptr, FieldMeta::AnalyzerComparer>;
-
-
-  struct FieldRecord {
-    FieldRecord() : // FIXME: turn into delegate ctor once attributes are not needed
-      _includeAllFields(false),
-      _trackListPositions(false),
-      _isArray(false),
-      _overrideValue(false){}
-
-    FieldRecord(std::vector<basics::AttributeName> const& path,
-                FieldMeta::Analyzer&& a,
-                std::vector<FieldRecord>&& nested,
-                std::optional<Features>&& features, std::string&& expression,
-                bool isArray, bool includeAllFields, bool trackListPositions,
-                bool overrideValue, bool isPrimitiveAnalyzer,
-                std::string_view parentName);
-
-    std::string_view path() const noexcept;
-    std::string attributeString() const;
-=======
   using AnalyzerDefinitions =
       std::set<AnalyzerPool::ptr, FieldMeta::AnalyzerComparer>;
->>>>>>> b06b6873
 
   bool operator==(IResearchInvertedIndexMeta const& other) const noexcept;
 
-<<<<<<< HEAD
-    std::string const& analyzerName() const noexcept {
-      TRI_ASSERT(_analyzers[0]._pool);
-      return _analyzers[0]._shortName;
-    }
-
-    bool namesMatch(FieldRecord const& other) const noexcept;
-
-    bool isIdentical(std::vector<basics::AttributeName> const& path,
-                     irs::string_ref analyzerName) const noexcept;
-
-    FieldMeta::Analyzer const& analyzer() const noexcept {
-      return _analyzers[0];
-    }
-
-    bool isArray() const noexcept {
-      TRI_ASSERT(!_attribute.empty());
-      return _isArray || _attribute.back().shouldExpand;
-    }
-
-    auto const& attribute() const noexcept {
-      return _attribute;
-    }
-
-    auto const& expansion() const noexcept {
-      return _expansion;
-    }
-
-    auto const& expression() const noexcept {
-      return _expression;
-    }
-
-    auto const& nested() const noexcept {
-      return _fields;
-    }
-
-    auto const& features() const noexcept {
-      return _features;
-    }
-
-    auto trackListPositions() const noexcept {
-      return _trackListPositions;
-    }
-
-    auto includeAllFields() const noexcept {
-      return _includeAllFields;
-    }
-
-    auto overrideValue() const noexcept {
-      return _overrideValue;
-    }
-
-    std::vector<arangodb::basics::AttributeName> combinedName() const;
-
-    /// @brief nested fields
-    std::vector<FieldRecord> _fields;
-    /// @brief parse fields recursively
-    bool _includeAllFields;
-    /// @brief array processing variant
-    bool _trackListPositions;
-    /// @brief analyzer to apply. Array to comply with old views definition
-    absl::InlinedVector<FieldMeta::Analyzer, 1> _analyzers;
-    /// @brief override for field features
-    std::optional<Features> _features;
-    /// @brief start point for non primitive analyzers
-    size_t  _primitiveOffset{0};
-    /// @brief fields ids storage
-    // Inverted index always needs field ids in order to
-    // execute cross types range queries
-    ValueStorage const _storeValues{ValueStorage::ID};
-   private:
-    /// @brief attribute path
-    std::vector<basics::AttributeName> _attribute;
-    /// @brief array sub-path in case of expansion (maybe empty)
-    std::vector<basics::AttributeName> _expansion;
-    /// @brief AQL expression to be computed as field value
-    std::string _expression;
-    /// @brief mark that field value is expected to be an array
-    bool _isArray;
-    /// @brief force computed value to override existing value
-    bool _overrideValue;
-    /// @brief Full mangled path to the value
-    std::string _path;
-  };
-
-  bool operator==(IResearchInvertedIndexMeta const& other) const noexcept;
-=======
   static bool matchesFieldsDefinition(IResearchInvertedIndexMeta const& meta,
                                       VPackSlice other);
 
@@ -401,27 +259,10 @@
 
   /// @brief custom conversion to match FieldIterator expectations
   operator InvertedIndexField const&() const noexcept { return _fields; }
->>>>>>> b06b6873
 
   AnalyzerDefinitions _analyzerDefinitions;
 
-<<<<<<< HEAD
-  
-  std::vector<FieldRecord> const& fields() const noexcept {
-      return _fields._fields;
-  }
-
-  /// @brief custom conversion to match FieldIterator expectations
-  operator FieldRecord const&() const noexcept {
-    return _fields;
-  }
-
-  AnalyzerDefinitions _analyzerDefinitions;
-
-  FieldRecord _fields;
-=======
   InvertedIndexField _fields;
->>>>>>> b06b6873
   // sort condition associated with the link (primarySort)
   IResearchInvertedIndexSort _sort;
   // stored values associated with the link
@@ -435,9 +276,6 @@
   Consistency _consistency{Consistency::kEventual};
   std::string _defaultAnalyzerName;
   std::optional<Features> _features;
-<<<<<<< HEAD
-=======
   bool _hasNested{false};
->>>>>>> b06b6873
 };
 }  // namespace arangodb::iresearch