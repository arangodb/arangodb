////////////////////////////////////////////////////////////////////////////////
/// DISCLAIMER
///
/// Copyright 2020 ArangoDB GmbH, Cologne, Germany
///
/// Licensed under the Apache License, Version 2.0 (the "License");
/// you may not use this file except in compliance with the License.
/// You may obtain a copy of the License at
///
///     http://www.apache.org/licenses/LICENSE-2.0
///
/// Unless required by applicable law or agreed to in writing, software
/// distributed under the License is distributed on an "AS IS" BASIS,
/// WITHOUT WARRANTIES OR CONDITIONS OF ANY KIND, either express or implied.
/// See the License for the specific language governing permissions and
/// limitations under the License.
///
/// Copyright holder is ArangoDB GmbH, Cologne, Germany
///
/// @author Andrey Abramov
////////////////////////////////////////////////////////////////////////////////

#ifndef ARANGODB_IRESEARCH__IRESEARCH_GEO_ANALYZER
#define ARANGODB_IRESEARCH__IRESEARCH_GEO_ANALYZER 1

#include <s2/s2region_term_indexer.h>

#include "shared.hpp"
#include "analysis/token_attributes.hpp"
#include "analysis/analyzer.hpp"
#include "utils/frozen_attributes.hpp"

#include "Geo/ShapeContainer.h"
#include "IResearch/Geo.h"
#include "velocypack/Slice.h"
#include "velocypack/velocypack-aliases.h"

namespace arangodb {

namespace velocypack {
template<typename T> class Buffer;
}

namespace iresearch {

////////////////////////////////////////////////////////////////////////////////
/// @class GeoAnalyzer
/// @brief base class for other geo analyzers
////////////////////////////////////////////////////////////////////////////////
class GeoAnalyzer
  : public irs::frozen_attributes<2, irs::analysis::analyzer>,
    private irs::util::noncopyable {
 public:
  virtual bool next() noexcept final;
  using irs::analysis::analyzer::reset;

  virtual void prepare(S2RegionTermIndexer::Options& opts) const = 0;

 protected:
  explicit GeoAnalyzer(const irs::type_info& type);
  void reset(std::vector<std::string>&& terms) noexcept;
  void reset() noexcept {
    _begin = _terms.data();
    _end = _begin;
  }

 private:
  std::vector<std::string> _terms;
  const std::string* _begin{ _terms.data() };
  const std::string* _end{ _begin };
  irs::offset _offset;
  irs::increment _inc;
  irs::term_attribute _term;
}; // GeoAnalyzer

////////////////////////////////////////////////////////////////////////////////
/// @class GeoPointAnalyzer
/// @brief an analyzer capable of breaking up a valid geo point input into a set
///        of tokens for further indexing
////////////////////////////////////////////////////////////////////////////////
class GeoPointAnalyzer final : public GeoAnalyzer {
 public:
  struct Options {
    GeoOptions options;
    std::vector<std::string> latitude;
    std::vector<std::string> longitude;
  };

  static constexpr irs::string_ref type_name() noexcept { return "geopoint"; }
  static bool normalize(const irs::string_ref& args,  std::string& out);
  static irs::analysis::analyzer::ptr make(irs::string_ref const& args);

  // store point as [lng, lat] array to be GeoJSON compliant
  static VPackSlice store(
    irs::token_stream const* ctx,
    VPackSlice slice,
    velocypack::Buffer<uint8_t>& buf);

  explicit GeoPointAnalyzer(Options const& opts);

<<<<<<< HEAD
  std::vector<std::string> const& latitude() const noexcept { return _latitude; }
  std::vector<std::string> const& longitude() const noexcept { return _longitude; }

  S2RegionTermIndexer::Options const& options() const noexcept {
    return _indexer.options();
  }

  virtual void prepare(S2RegionTermIndexer::Options& opts) const;
  virtual bool reset(irs::string_ref const& value);
=======
  virtual void prepare(S2RegionTermIndexer::Options& opts) const override;

 protected:
  virtual bool reset(irs::string_ref const& value) override;
>>>>>>> 1f30af0d

 private:
  bool parsePoint(VPackSlice slice, S2LatLng& out) const;

  S2RegionTermIndexer _indexer;
  bool _fromArray;
  std::vector<std::string> _latitude;
  std::vector<std::string> _longitude;
  S2LatLng _point;
}; // GeoPointAnalyzer

////////////////////////////////////////////////////////////////////////////////
/// @class GeoJSONAnalyzer
/// @brief an analyzer capable of breaking up a valid GEO JSON input into a set
///        of tokens for further indexing
////////////////////////////////////////////////////////////////////////////////
class GeoJSONAnalyzer final : public GeoAnalyzer {
 public:
  enum class Type : uint32_t {
    //////////////////////////////////////////////////////////////////////////////
    /// @brief analyzer accepts any valid GEO JSON input and produces tokens
    ///        denoting an approximation for a given shape
    //////////////////////////////////////////////////////////////////////////////
    SHAPE = 0,

    //////////////////////////////////////////////////////////////////////////////
    /// @brief analyzer accepts any valid GEO JSON shape, but produces tokens
    ///        denoting a centroid of a given shape
    //////////////////////////////////////////////////////////////////////////////
    CENTROID,

    //////////////////////////////////////////////////////////////////////////////
    /// @brief analyzer accepts points only
    //////////////////////////////////////////////////////////////////////////////
    POINT
  };

  struct Options {
    GeoOptions options;
    Type type{Type::SHAPE};
  };

  static constexpr irs::string_ref type_name() noexcept { return "geojson"; }
  static bool normalize(const irs::string_ref& args,  std::string& out);
  static irs::analysis::analyzer::ptr make(irs::string_ref const& args);

  static VPackSlice store(
      irs::token_stream const*,
      VPackSlice slice,
      velocypack::Buffer<uint8_t>&) noexcept;

  explicit GeoJSONAnalyzer(Options const& opts);

<<<<<<< HEAD
  virtual void prepare(S2RegionTermIndexer::Options& opts) const;
  virtual bool reset(irs::string_ref const& value);
=======
  virtual void prepare(S2RegionTermIndexer::Options& opts) const override;

 protected:
  virtual bool reset(irs::string_ref const& value) override;
>>>>>>> 1f30af0d

  Type shapeType() const noexcept { return _type; }

  S2RegionTermIndexer::Options const& options() const noexcept {
    return _indexer.options();
  }

 private:
  S2RegionTermIndexer _indexer;
  geo::ShapeContainer _shape;
  Type _type;
}; // GeoJSONAnalyzer

// FIXME remove kludge
inline bool isGeoAnalyzer(irs::string_ref const& type) noexcept {
  return type == GeoJSONAnalyzer::type_name()
    || type == GeoPointAnalyzer::type_name();
}

} // iresearch
} // arangodb

#endif // ARANGODB_IRESEARCH__IRESEARCH_GEO_ANALYZER<|MERGE_RESOLUTION|>--- conflicted
+++ resolved
@@ -98,7 +98,6 @@
 
   explicit GeoPointAnalyzer(Options const& opts);
 
-<<<<<<< HEAD
   std::vector<std::string> const& latitude() const noexcept { return _latitude; }
   std::vector<std::string> const& longitude() const noexcept { return _longitude; }
 
@@ -106,14 +105,8 @@
     return _indexer.options();
   }
 
-  virtual void prepare(S2RegionTermIndexer::Options& opts) const;
-  virtual bool reset(irs::string_ref const& value);
-=======
   virtual void prepare(S2RegionTermIndexer::Options& opts) const override;
-
- protected:
   virtual bool reset(irs::string_ref const& value) override;
->>>>>>> 1f30af0d
 
  private:
   bool parsePoint(VPackSlice slice, S2LatLng& out) const;
@@ -167,15 +160,8 @@
 
   explicit GeoJSONAnalyzer(Options const& opts);
 
-<<<<<<< HEAD
-  virtual void prepare(S2RegionTermIndexer::Options& opts) const;
-  virtual bool reset(irs::string_ref const& value);
-=======
   virtual void prepare(S2RegionTermIndexer::Options& opts) const override;
-
- protected:
   virtual bool reset(irs::string_ref const& value) override;
->>>>>>> 1f30af0d
 
   Type shapeType() const noexcept { return _type; }
 
