--- conflicted
+++ resolved
@@ -787,11 +787,7 @@
     std::string errorField;
 
     if (!linkDefinition.isNull()) { // have link definition
-<<<<<<< HEAD
-      if (!meta.init(vocbase.server(), linkDefinition, false, errorField, &vocbase)) {  // for db-server analyzer validation should have already applied on coordinator
-=======
-      if (!meta.init(linkDefinition, true, errorField, &vocbase)) { // for db-server analyzer validation should have already applied on coordinator
->>>>>>> af1a10f9
+      if (!meta.init(vocbase.server(), linkDefinition, true, errorField, &vocbase)) { // for db-server analyzer validation should have already applied on coordinator
         return arangodb::Result( // result
           TRI_ERROR_BAD_PARAMETER, // code
           errorField.empty()
