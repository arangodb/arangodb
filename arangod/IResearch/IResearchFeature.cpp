////////////////////////////////////////////////////////////////////////////////
/// DISCLAIMER
///
/// Copyright 2014-2020 ArangoDB GmbH, Cologne, Germany
/// Copyright 2004-2014 triAGENS GmbH, Cologne, Germany
///
/// Licensed under the Apache License, Version 2.0 (the "License");
/// you may not use this file except in compliance with the License.
/// You may obtain a copy of the License at
///
///     http://www.apache.org/licenses/LICENSE-2.0
///
/// Unless required by applicable law or agreed to in writing, software
/// distributed under the License is distributed on an "AS IS" BASIS,
/// WITHOUT WARRANTIES OR CONDITIONS OF ANY KIND, either express or implied.
/// See the License for the specific language governing permissions and
/// limitations under the License.
///
/// Copyright holder is ArangoDB GmbH, Cologne, Germany
///
/// @author Andrey Abramov
/// @author Vasily Nabatchikov
////////////////////////////////////////////////////////////////////////////////

// otherwise define conflict between 3rdParty\date\include\date\date.h and 3rdParty\iresearch\core\shared.hpp
#if defined(_MSC_VER)
  #include "date/date.h"
#endif

#include "search/scorers.hpp"
#include "utils/log.hpp"

#include "ApplicationServerHelper.h"
#include "Aql/AqlFunctionFeature.h"
#include "Aql/AqlValue.h"
#include "Aql/Function.h"
#include "Aql/Functions.h"
#include "Basics/ConditionLocker.h"
#include "Basics/NumberOfCores.h"
#include "Cluster/ClusterFeature.h"
#include "Cluster/ClusterInfo.h"
#include "Cluster/ServerState.h"
#include "ClusterEngine/ClusterEngine.h"
#include "Containers/SmallVector.h"
#include "FeaturePhases/V8FeaturePhase.h"
#include "IResearch/Containers.h"
#include "IResearch/IResearchCommon.h"
#include "IResearch/IResearchFeature.h"
#include "IResearch/IResearchFilterFactory.h"
#include "IResearch/IResearchLinkCoordinator.h"
#include "IResearch/IResearchLinkHelper.h"
#include "IResearch/IResearchRocksDBLink.h"
#include "IResearch/IResearchRocksDBRecoveryHelper.h"
#include "IResearch/IResearchView.h"
#include "IResearch/IResearchViewCoordinator.h"
#include "IResearch/VelocyPackHelper.h"
#include "Logger/LogMacros.h"
#include "RestServer/DatabaseFeature.h"
#include "RestServer/DatabasePathFeature.h"
#include "RestServer/FlushFeature.h"
#include "RestServer/UpgradeFeature.h"
#include "RestServer/ViewTypesFeature.h"
#include "RocksDBEngine/RocksDBEngine.h"
#include "StorageEngine/EngineSelectorFeature.h"
#include "StorageEngine/StorageEngine.h"
#include "StorageEngine/TransactionState.h"
#include "Transaction/Methods.h"
#include "VocBase/LogicalCollection.h"
#include "VocBase/LogicalDataSource.h"
#include "VocBase/LogicalView.h"

namespace arangodb {

namespace basics {

class VPackStringBufferAdapter;
}  // namespace basics

namespace aql {
class Query;
}  // namespace aql

}  // namespace arangodb

namespace {

typedef irs::async_utils::read_write_mutex::read_mutex ReadMutex;
typedef irs::async_utils::read_write_mutex::write_mutex WriteMutex;

// -----------------------------------------------------------------------------
// --SECTION--                                         ArangoSearc AQL functions
// -----------------------------------------------------------------------------

arangodb::aql::AqlValue dummyFilterFunc(arangodb::aql::ExpressionContext*,
                                        arangodb::transaction::Methods*,
                                        arangodb::containers::SmallVector<arangodb::aql::AqlValue> const&) {
  THROW_ARANGO_EXCEPTION_MESSAGE(
      TRI_ERROR_NOT_IMPLEMENTED,
      "ArangoSearch filter functions EXISTS, PHRASE "
      " are designed to be used only within a corresponding SEARCH statement "
      "of ArangoSearch view."
      " Please ensure function signature is correct.");
}

/// function body for ArangoSearch context functions ANALYZER/BOOST.
/// Just returns its first argument as outside ArangoSearch context
/// there is nothing to do with search stuff, but optimization could roll.
arangodb::aql::AqlValue contextFunc(arangodb::aql::ExpressionContext*,
                                    arangodb::transaction::Methods*,
                                    arangodb::containers::SmallVector<arangodb::aql::AqlValue> const& args) {
  TRI_ASSERT(!args.empty()); //ensured by function signature
  return args[0];
}

/// Check whether prefix is a value prefix
inline bool isPrefix(arangodb::velocypack::StringRef const& prefix, arangodb::velocypack::StringRef const& value) {
  return prefix.size() <= value.size() && value.substr(0, prefix.size()) == prefix;
}

/// Register invalid argument warning
inline arangodb::aql::AqlValue errorAqlValue(arangodb::aql::ExpressionContext* ctx, char const* afn) {
  arangodb::aql::registerInvalidArgumentWarning(ctx, afn);
  return arangodb::aql::AqlValue{arangodb::aql::AqlValueHintNull{}};
}

/// Executes STARTS_WITH function with const parameters locally the same way
/// it will be done in ArangoSearch at runtime
/// This will allow optimize out STARTS_WITH call if all arguments are const
arangodb::aql::AqlValue startsWithFunc(arangodb::aql::ExpressionContext* ctx,
                                       arangodb::transaction::Methods*,
                                       arangodb::containers::SmallVector<arangodb::aql::AqlValue> const& args) {
  static char const* AFN = "STARTS_WITH";

  auto const argc = args.size();
  TRI_ASSERT(argc >= 2 && argc <= 4); // ensured by function signature
  auto& value = args[0];

  if (!value.isString()) {
    return errorAqlValue(ctx, AFN);
  }
  auto const valueRef = value.slice().stringRef();

  auto result = false;

  auto& prefixes = args[1];
  if (prefixes.isArray()) {
    auto const size = static_cast<int64_t>(prefixes.length());
    int64_t minMatchCount = arangodb::iresearch::FilterConstants::DefaultStartsWithMinMatchCount;
    if (argc > 2) {
      auto& minMatchCountValue = args[2];
      if (!minMatchCountValue.isNumber()) {
        return errorAqlValue(ctx, AFN);
      }
      minMatchCount = minMatchCountValue.toInt64();
      if (minMatchCount < 0) {
        return errorAqlValue(ctx, AFN);
      }
    }
    if (0 == minMatchCount) {
      result = true;
    } else if (minMatchCount <= size) {
      int64_t matchedCount = 0;
      for (int64_t i = 0; i < size; ++i) {
        auto mustDestroy = false;
        auto prefix = prefixes.at(i, mustDestroy, false);
        arangodb::aql::AqlValueGuard guard{prefix, mustDestroy};
        if (!prefix.isString()) {
          return errorAqlValue(ctx, AFN);
        }
        if (isPrefix(prefix.slice().stringRef(), valueRef) && ++matchedCount == minMatchCount) {
          result = true;
          break;
        }
      }
    }
  } else {
    if (!prefixes.isString()) {
      return errorAqlValue(ctx, AFN);
    }
    result = isPrefix(prefixes.slice().stringRef(), valueRef);
  }
  return arangodb::aql::AqlValue{arangodb::aql::AqlValueHintBool{result}};
}

/// Executes MIN_MATCH function with const parameters locally the same way
/// it will be done in ArangoSearch at runtime
/// This will allow optimize out MIN_MATCH call if all arguments are const
arangodb::aql::AqlValue minMatchFunc(arangodb::aql::ExpressionContext* ctx,
                                     arangodb::transaction::Methods*,
                                     arangodb::containers::SmallVector<arangodb::aql::AqlValue> const& args) {
  static char const* AFN = "MIN_MATCH";

  TRI_ASSERT(args.size() > 1); // ensured by function signature
  auto& minMatchValue = args.back();
  if (ADB_UNLIKELY(!minMatchValue.isNumber())) {
    return errorAqlValue(ctx, AFN);
  }

  auto matchesLeft = minMatchValue.toInt64();
  const auto argsCount = args.size() - 1;
  for (size_t i = 0; i < argsCount && matchesLeft > 0; ++i) {
    auto& currValue = args[i];
    if (currValue.toBoolean()) {
      matchesLeft--;
    }
  }

  return arangodb::aql::AqlValue(arangodb::aql::AqlValueHintBool(matchesLeft == 0));
}

arangodb::aql::AqlValue dummyScorerFunc(arangodb::aql::ExpressionContext*,
                                        arangodb::transaction::Methods*,
                                        arangodb::containers::SmallVector<arangodb::aql::AqlValue> const&) {
  THROW_ARANGO_EXCEPTION_MESSAGE(
      TRI_ERROR_NOT_IMPLEMENTED,
      "ArangoSearch scorer functions BM25() and TFIDF() are designed to "
      "be used only outside SEARCH statement within a context of ArangoSearch "
      "view."
      " Please ensure function signature is correct.");
}

////////////////////////////////////////////////////////////////////////////////
/// @class IResearchLogTopic
/// @brief Log topic implementation for IResearch
////////////////////////////////////////////////////////////////////////////////
class IResearchLogTopic final : public arangodb::LogTopic {
 public:
  explicit IResearchLogTopic(std::string const& name)
      : arangodb::LogTopic(name, DEFAULT_LEVEL) {
    setIResearchLogLevel(DEFAULT_LEVEL);
  }

  virtual void setLogLevel(arangodb::LogLevel level) override {
    arangodb::LogTopic::setLogLevel(level);
    setIResearchLogLevel(level);
  }

 private:
  static arangodb::LogLevel const DEFAULT_LEVEL = arangodb::LogLevel::INFO;

  typedef std::underlying_type<irs::logger::level_t>::type irsLogLevelType;
  typedef std::underlying_type<arangodb::LogLevel>::type arangoLogLevelType;

  static_assert(static_cast<irsLogLevelType>(irs::logger::IRL_FATAL) ==
                        static_cast<arangoLogLevelType>(arangodb::LogLevel::FATAL) - 1 &&
                    static_cast<irsLogLevelType>(irs::logger::IRL_ERROR) ==
                        static_cast<arangoLogLevelType>(arangodb::LogLevel::ERR) - 1 &&
                    static_cast<irsLogLevelType>(irs::logger::IRL_WARN) ==
                        static_cast<arangoLogLevelType>(arangodb::LogLevel::WARN) - 1 &&
                    static_cast<irsLogLevelType>(irs::logger::IRL_INFO) ==
                        static_cast<arangoLogLevelType>(arangodb::LogLevel::INFO) - 1 &&
                    static_cast<irsLogLevelType>(irs::logger::IRL_DEBUG) ==
                        static_cast<arangoLogLevelType>(arangodb::LogLevel::DEBUG) - 1 &&
                    static_cast<irsLogLevelType>(irs::logger::IRL_TRACE) ==
                        static_cast<arangoLogLevelType>(arangodb::LogLevel::TRACE) - 1,
                "inconsistent log level mapping");

  static void log_appender(void* context, const char* function, const char* file, int line,
                           irs::logger::level_t level, const char* message,
                           size_t message_len);
  static void setIResearchLogLevel(arangodb::LogLevel level) {
    if (level == arangodb::LogLevel::DEFAULT) {
      level = DEFAULT_LEVEL;
    }

    auto irsLevel = static_cast<irs::logger::level_t>(
        static_cast<arangoLogLevelType>(level) - 1);  // -1 for DEFAULT

    irsLevel = std::max(irsLevel, irs::logger::IRL_FATAL);
    irsLevel = std::min(irsLevel, irs::logger::IRL_TRACE);
    irs::logger::output_le(irsLevel, log_appender, nullptr);
  }
};  // IResearchLogTopic

size_t computeThreadPoolSize(size_t threads, size_t threadsLimit) {
  static const size_t MAX_THREADS = 8;  // arbitrary limit on the upper bound of threads in pool
  static const size_t MIN_THREADS = 1;  // at least one thread is required
  auto maxThreads = threadsLimit ? threadsLimit : MAX_THREADS;

  return threads ? threads
                 : std::max(MIN_THREADS,
                            std::min(maxThreads,
                                     arangodb::NumberOfCores::getValue() / 4));
}

bool upgradeSingleServerArangoSearchView0_1(
    TRI_vocbase_t& vocbase,
    arangodb::velocypack::Slice const& /*upgradeParams*/) {
  using arangodb::application_features::ApplicationServer;

  if (!arangodb::ServerState::instance()->isSingleServer() &&
      !arangodb::ServerState::instance()->isDBServer()) {
    return true;  // not applicable for other ServerState roles
  }

  for (auto& view : vocbase.views()) {
    if (!arangodb::LogicalView::cast<arangodb::iresearch::IResearchView>(view.get())) {
      continue;  // not an IResearchView
    }

    arangodb::velocypack::Builder builder;
    arangodb::Result res;

    builder.openObject();
    res = view->properties(builder, arangodb::LogicalDataSource::Serialization::Persistence); // get JSON with meta + 'version'
    builder.close();

    if (!res.ok()) {
      LOG_TOPIC("c5dc4", WARN, arangodb::iresearch::TOPIC)
          << "failure to generate persisted definition while upgrading "
             "IResearchView from version 0 to version 1";

      return false;  // definition generation failure
    }

    auto versionSlice =
        builder.slice().get(arangodb::iresearch::StaticStrings::VersionField);

    if (!versionSlice.isNumber<uint32_t>()) {
      LOG_TOPIC("eae1c", WARN, arangodb::iresearch::TOPIC)
          << "failure to find 'version' field while upgrading IResearchView "
             "from version 0 to version 1";

      return false;  // required field is missing
    }

    auto const version = versionSlice.getNumber<uint32_t>();

    if (0 != version) {
      continue;  // no upgrade required
    }

    builder.clear();
    builder.openObject();
    res = view->properties(builder, arangodb::LogicalDataSource::Serialization::Properties); // get JSON with end-user definition
    builder.close();

    if (!res.ok()) {
      LOG_TOPIC("d6e30", WARN, arangodb::iresearch::TOPIC)
          << "failure to generate persisted definition while upgrading "
             "IResearchView from version 0 to version 1";

      return false;  // definition generation failure
    }

    irs::utf8_path dataPath;

    auto& server = vocbase.server();
    if (!server.hasFeature<arangodb::DatabasePathFeature>()) {
      LOG_TOPIC("67c7e", WARN, arangodb::iresearch::TOPIC)
          << "failure to find feature 'DatabasePath' while upgrading "
             "IResearchView from version 0 to version 1";

      return false;  // required feature is missing
    }
    auto& dbPathFeature = server.getFeature<arangodb::DatabasePathFeature>();

    // original algorithm for computing data-store path
    static const std::string subPath("databases");
    static const std::string dbPath("database-");

    dataPath = irs::utf8_path(dbPathFeature.directory());
    dataPath /= subPath;
    dataPath /= dbPath;
    dataPath += std::to_string(vocbase.id());
    dataPath /= arangodb::iresearch::DATA_SOURCE_TYPE.name();
    dataPath += "-";
    dataPath += std::to_string(view->id().id());

    res = view->drop();  // drop view (including all links)

    if (!res.ok()) {
      LOG_TOPIC("cb9d1", WARN, arangodb::iresearch::TOPIC)
          << "failure to drop view while upgrading IResearchView from version "
             "0 to version 1";

      return false;  // view drom failure
    }

    // .........................................................................
    // non-recoverable state below here
    // .........................................................................

    // non-version 0 IResearchView implementations no longer drop from vocbase
    // on db-server, do it explicitly
    if (arangodb::ServerState::instance()->isDBServer()) {
      res = arangodb::LogicalViewHelperStorageEngine::drop(*view);

      if (!res.ok()) {
        LOG_TOPIC("bfb3d", WARN, arangodb::iresearch::TOPIC)
            << "failure to drop view from vocbase while upgrading "
               "IResearchView from version 0 to version 1";

        return false;  // view drom failure
      }
    }

    if (arangodb::ServerState::instance()->isSingleServer() ||
        arangodb::ServerState::instance()->isDBServer()) {
      bool exists;

      // remove any stale data-store
      if (!dataPath.exists(exists) || (exists && !dataPath.remove())) {
        LOG_TOPIC("9ab42", WARN, arangodb::iresearch::TOPIC)
            << "failure to remove old data-store path while upgrading "
               "IResearchView from version 0 to version 1, view definition: "
            << builder.slice().toString();

        return false;  // data-store removal failure
      }
    }

    if (arangodb::ServerState::instance()->isDBServer()) {
      continue;  // no need to recreate per-cid view
    }

    // recreate view
    res = arangodb::iresearch::IResearchView::factory().create(view, vocbase,
                                                               builder.slice());

    if (!res.ok()) {
      LOG_TOPIC("f8d20", WARN, arangodb::iresearch::TOPIC)
          << "failure to recreate view while upgrading IResearchView from "
             "version 0 to version 1, error: "
          << res.errorNumber() << " " << res.errorMessage()
          << ", view definition: " << builder.slice().toString();

      return false;  // data-store removal failure
    }
  }

  return true;
}

void registerFilters(arangodb::aql::AqlFunctionFeature& functions) {
  using arangodb::iresearch::addFunction;

  auto flags =
      arangodb::aql::Function::makeFlags(arangodb::aql::Function::Flags::Deterministic,
                                         arangodb::aql::Function::Flags::Cacheable,
                                         arangodb::aql::Function::Flags::CanRunOnDBServer);
  addFunction(functions, { "EXISTS", ".|.,.", flags, &dummyFilterFunc });  // (attribute, [ // "analyzer"|"type"|"string"|"numeric"|"bool"|"null" // ])
  addFunction(functions, { "STARTS_WITH", ".,.|.,.", flags, &startsWithFunc });  // (attribute, [ '[' ] prefix [, prefix, ... ']' ] [, scoring-limit|min-match-count ] [, scoring-limit ])
  addFunction(functions, { "PHRASE", ".,.|.+", flags, &dummyFilterFunc });  // (attribute, input [, offset, input... ] [, analyzer])
  addFunction(functions, { "MIN_MATCH", ".,.|.+", flags, &minMatchFunc });  // (filter expression [, filter expression, ... ], min match count)
  addFunction(functions, { "BOOST", ".,.", flags, &contextFunc });  // (filter expression, boost)
  addFunction(functions, { "ANALYZER", ".,.", flags, &contextFunc });  // (filter expression, analyzer)
}

namespace {
template <typename T>
void registerSingleFactory(
    std::map<std::type_index, std::shared_ptr<arangodb::IndexTypeFactory>> const& m,
    arangodb::application_features::ApplicationServer& server) {
  TRI_ASSERT(m.find(std::type_index(typeid(T))) != m.end());
  arangodb::IndexTypeFactory& factory = *m.find(std::type_index(typeid(T)))->second;
  auto const& indexType = arangodb::iresearch::DATA_SOURCE_TYPE.name();
  if (server.hasFeature<T>()) {
    auto& engine = server.getFeature<T>();
    auto& engineFactory = const_cast<arangodb::IndexFactory&>(engine.indexFactory());
    arangodb::Result res = engineFactory.emplace(indexType, factory);
    if (!res.ok()) {
      THROW_ARANGO_EXCEPTION_MESSAGE(
          res.errorNumber(),
          std::string("failure registering IResearch link factory with index "
                      "factory from feature '") +
              engine.name() + "': " + res.errorMessage());
    }
  }
}
}  // namespace

void registerIndexFactory(std::map<std::type_index, std::shared_ptr<arangodb::IndexTypeFactory>>& m,
                          arangodb::application_features::ApplicationServer& server) {
  m.emplace(std::type_index(typeid(arangodb::ClusterEngine)),
            arangodb::iresearch::IResearchLinkCoordinator::createFactory(server));
  registerSingleFactory<arangodb::ClusterEngine>(m, server);
  m.emplace(std::type_index(typeid(arangodb::RocksDBEngine)),
            arangodb::iresearch::IResearchRocksDBLink::createFactory(server));
  registerSingleFactory<arangodb::RocksDBEngine>(m, server);
}

void registerScorers(arangodb::aql::AqlFunctionFeature& functions) {
  irs::string_ref const args(".|+");  // positional arguments (attribute [,
                                      // <scorer-specific properties>...]);

  irs::scorers::visit([&functions, &args](irs::string_ref const& name,
                                          irs::type_info const& args_format) -> bool {
    // ArangoDB, for API consistency, only supports scorers configurable via
    // jSON
    if (irs::type<irs::text_format::json>::id() != args_format.id()) {
      return true;
    }

    std::string upperName = name;

    // AQL function external names are always in upper case
    std::transform(upperName.begin(), upperName.end(), upperName.begin(), ::toupper);

    arangodb::iresearch::addFunction(
        functions,
        {
            std::move(upperName), args.c_str(),
            arangodb::aql::Function::makeFlags(arangodb::aql::Function::Flags::Deterministic,
                                               arangodb::aql::Function::Flags::Cacheable,
                                               arangodb::aql::Function::Flags::CanRunOnDBServer),
            &dummyScorerFunc  // function implementation
        });

    LOG_TOPIC("f42f9", TRACE, arangodb::iresearch::TOPIC)
        << "registered ArangoSearch scorer '" << upperName << "'";

    return true;
  });
}

void registerRecoveryHelper(arangodb::application_features::ApplicationServer& server) {
  auto helper =
      std::make_shared<arangodb::iresearch::IResearchRocksDBRecoveryHelper>(server);
  auto res = arangodb::RocksDBEngine::registerRecoveryHelper(helper);
  if (res.fail()) {
    THROW_ARANGO_EXCEPTION_MESSAGE(
        res.errorNumber(), "failed to register RocksDB recovery helper");
  }
}

void registerUpgradeTasks(arangodb::application_features::ApplicationServer& server) {
  if (!server.hasFeature<arangodb::UpgradeFeature>()) {
    return;  // nothing to register with (OK if no tasks actually need to be applied)
  }
  auto& upgrade = server.getFeature<arangodb::UpgradeFeature>();

  // move IResearch data-store from IResearchView to IResearchLink
  {
    arangodb::methods::Upgrade::Task task;

    task.name = "upgradeArangoSearch0_1";
    task.description = "store ArangoSearch index on per linked collection basis";
    task.systemFlag = arangodb::methods::Upgrade::Flags::DATABASE_ALL;
    task.clusterFlags = arangodb::methods::Upgrade::Flags::CLUSTER_DB_SERVER_LOCAL  // db-server
                        | arangodb::methods::Upgrade::Flags::CLUSTER_NONE           // local server
                        | arangodb::methods::Upgrade::Flags::CLUSTER_LOCAL;
    task.databaseFlags = arangodb::methods::Upgrade::Flags::DATABASE_UPGRADE;
    task.action = &upgradeSingleServerArangoSearchView0_1;
    upgrade.addTask(std::move(task));
  }
}

void registerViewFactory(arangodb::application_features::ApplicationServer& server) {
  auto& viewType = arangodb::iresearch::DATA_SOURCE_TYPE;
  auto& viewTypes = server.getFeature<arangodb::ViewTypesFeature>();

  arangodb::Result res;

  // DB server in custer or single-server
  if (arangodb::ServerState::instance()->isCoordinator()) {
    res = viewTypes.emplace(viewType,
                            arangodb::iresearch::IResearchViewCoordinator::factory());
  } else if (arangodb::ServerState::instance()->isDBServer()) {
    res = viewTypes.emplace(viewType, arangodb::iresearch::IResearchView::factory());
  } else if (arangodb::ServerState::instance()->isSingleServer()) {
    res = viewTypes.emplace(viewType, arangodb::iresearch::IResearchView::factory());
  } else {
    THROW_ARANGO_EXCEPTION_MESSAGE(
        TRI_ERROR_FAILED,
        std::string("Invalid role for arangosearch view creation."));
  }

  if (!res.ok()) {
    THROW_ARANGO_EXCEPTION_MESSAGE(
        res.errorNumber(),
        std::string("failure registering arangosearch view factory: ") + res.errorMessage());
  }
}

arangodb::Result transactionDataSourceRegistrationCallback(
    arangodb::LogicalDataSource& dataSource, arangodb::transaction::Methods& trx) {
  if (arangodb::iresearch::DATA_SOURCE_TYPE != dataSource.type()) {
    return {};  // not an IResearchView (noop)
  }

// TODO FIXME find a better way to look up a LogicalView
#ifdef ARANGODB_ENABLE_MAINTAINER_MODE
  auto* view = dynamic_cast<arangodb::LogicalView*>(&dataSource);
#else
  auto* view = static_cast<arangodb::LogicalView*>(&dataSource);
#endif

  if (!view) {
    LOG_TOPIC("f42f8", WARN, arangodb::iresearch::TOPIC)
        << "failure to get LogicalView while processing a TransactionState by "
           "IResearchFeature for name '"
        << dataSource.name() << "'";

    return {TRI_ERROR_INTERNAL};
  }

  // TODO FIXME find a better way to look up an IResearch View
  auto& impl = arangodb::LogicalView::cast<arangodb::iresearch::IResearchView>(*view);

  return arangodb::Result(impl.apply(trx) ? TRI_ERROR_NO_ERROR : TRI_ERROR_INTERNAL);
}

void registerTransactionDataSourceRegistrationCallback() {
  if (arangodb::ServerState::instance()->isSingleServer()) {
    arangodb::transaction::Methods::addDataSourceRegistrationCallback(
        &transactionDataSourceRegistrationCallback);
  }
}

std::string const FEATURE_NAME("ArangoSearch");
IResearchLogTopic LIBIRESEARCH("libiresearch");

void IResearchLogTopic::log_appender(void* context, const char* function, const char* file, int line,
                                     irs::logger::level_t level, const char* message,
                                     size_t message_len) {
  auto const arangoLevel = static_cast<arangodb::LogLevel>(level + 1);
<<<<<<< HEAD
  std::string msg(message, message_len); 
=======
  std::string msg = LIBIRESEARCH.displayName();
  msg.append(message, message_len);
>>>>>>> 4304d283
  arangodb::Logger::log("9afd3", function, file, line, arangoLevel, LIBIRESEARCH.id(), msg);
}

}  // namespace

namespace arangodb {
namespace iresearch {

bool isFilter(arangodb::aql::Function const& func) noexcept {
  return func.implementation == &dummyFilterFunc ||
         func.implementation == &contextFunc ||
         func.implementation == &minMatchFunc ||
         func.implementation == &startsWithFunc ||
         func.implementation == &aql::Functions::GeoContains ||
         func.implementation == &aql::Functions::GeoInRange ||
         func.implementation == &aql::Functions::GeoIntersects ||
         func.implementation == &aql::Functions::LevenshteinMatch ||
         func.implementation == &aql::Functions::Like ||
         func.implementation == &aql::Functions::NgramMatch ||
         func.implementation == &aql::Functions::InRange;
}

bool isScorer(arangodb::aql::Function const& func) noexcept {
  return func.implementation == &dummyScorerFunc;
}

class IResearchFeature::Async {
 public:
  typedef std::function<bool(size_t& timeoutMsec, bool timeout)> Fn;

  explicit Async(IResearchFeature& feature, size_t poolSize = 0);
  Async(IResearchFeature& feature, size_t poolSize, Async&& other);
  ~Async();

  void emplace(std::shared_ptr<ResourceMutex> const& mutex,
               Fn&& fn);  // add an asynchronous task
  void notify() const;    // notify all tasks
  size_t poolSize() { return _pool.size(); }
  void start();

 private:
  struct Pending {
    Fn _fn;                                 // the function to execute
    std::shared_ptr<ResourceMutex> _mutex;  // mutex for the task resources
    std::chrono::system_clock::time_point _timeout;  // when the task should be notified
                                                     // (std::chrono::milliseconds::max() == disabled)

    Pending(std::shared_ptr<ResourceMutex> const& mutex, Fn&& fn)
        : _fn(std::move(fn)),
          _mutex(mutex),
          _timeout(std::chrono::system_clock::time_point::max()) {}
  };

  struct Task : public Pending {
    std::unique_lock<ReadMutex> _lock;  // prevent resource deallocation

    explicit Task(Pending&& pending) : Pending(std::move(pending)) {}
  };

  struct Thread : public arangodb::Thread {
    mutable std::condition_variable _cond;  // trigger task run
    mutable std::mutex _mutex;  // mutex used with '_cond' and '_pending'
    Thread* _next;  // next thread in circular-list (never null!!!) (need to
                    // store pointer for move-assignment)
    std::vector<Pending> _pending;  // pending tasks
    std::atomic<size_t> _size;  // approximate size of the active+pending task list
    std::vector<Task> _tasks;       // the tasks to perform
    std::atomic<bool>* _terminate;  // trigger termination of this thread (need
                                    // to store pointer for move-assignment)
    mutable bool _wasNotified;  // a notification was raised from another thread

    explicit Thread(arangodb::application_features::ApplicationServer& server,
                    std::string const& name)
        : arangodb::Thread(server, name),
          _next(nullptr),
          _terminate(nullptr),
          _wasNotified(false) {}
    Thread(Thread&& other)  // used in constructor before tasks are started
        : arangodb::Thread(other._server, other.name()),
          _next(nullptr),
          _terminate(nullptr),
          _wasNotified(false) {}
    ~Thread() { shutdown(); }
    virtual bool isSystem() const override {
      return true;
    }  // or start(...) will fail
    virtual void run() override;
  };

  arangodb::basics::ConditionVariable _join;  // mutex to join on
  std::vector<Thread> _pool;  // thread pool (size fixed for the entire life of object)
  std::atomic<bool> _terminate;  // unconditionally terminate async tasks

  void stop(Thread* redelegate = nullptr);
};

void IResearchFeature::Async::Thread::run() {
  std::vector<Pending> pendingRedelegate;
  std::chrono::system_clock::time_point timeout;
  bool timeoutSet = false;

  for (;;) {
    bool onlyPending;
    auto pendingStart = _tasks.size();

    {
      SCOPED_LOCK_NAMED(_mutex, lock);  // acquire before '_terminate' check so
                                        // that don't miss notify()

      if (_terminate->load()) {
        break;  // termination requested
      }

      // transfer any new pending tasks into active tasks
      for (auto& pending : _pending) {
        _tasks.emplace_back(std::move(pending));  // will acquire resource lock

        auto& task = _tasks.back();

        if (task._mutex) {
          task._lock = std::unique_lock<ReadMutex>(task._mutex->mutex(), std::try_to_lock);

          if (!task._lock.owns_lock()) {
            // if can't lock 'task._mutex' then reassign the task to the next
            // worker
            pendingRedelegate.emplace_back(std::move(task));
          } else if (*(task._mutex)) {
            continue;  // resourceMutex acquisition successful
          }

          _tasks.pop_back();  // resource no longer valid
        }
      }

      _pending.clear();
      _size.store(_tasks.size());

      // do not sleep if a notification was raised or pending tasks were added
      if (_wasNotified || pendingStart < _tasks.size() || !pendingRedelegate.empty()) {
        timeout = std::chrono::system_clock::now();
        timeoutSet = true;
      }

      // sleep until timeout
      if (!timeoutSet) {
        _cond.wait(lock);  // wait forever
      } else {
        _cond.wait_until(lock, timeout);  // wait for timeout or notify
      }

      onlyPending = !_wasNotified; // process all tasks if a notification was raised
      _wasNotified = false;  // ignore notification since woke up

      if (_terminate->load()) {  // check again after sleep
        break;                   // termination requested
      }
    }

    timeoutSet = false;

    // transfer some tasks to '_next' if have too many
    if (!pendingRedelegate.empty() ||
        (_size.load() > _next->_size.load() * 2 && _tasks.size() > 1)) {
      {
        SCOPED_LOCK(_next->_mutex);

        // reassign to '_next' tasks that failed resourceMutex aquisition
        while (!pendingRedelegate.empty()) {
          _next->_pending.emplace_back(std::move(pendingRedelegate.back()));
          pendingRedelegate.pop_back();
          ++_next->_size;
        }

        // transfer some tasks to '_next' if have too many
        while (_size.load() > _next->_size.load() * 2 && _tasks.size() > 1) {
          _next->_pending.emplace_back(std::move(_tasks.back()));
          _tasks.pop_back();
          ++_next->_size;
          --_size;
        }
      }
      _next->_cond.notify_all();  // notify thread about a new task (thread may
                                  // be sleeping indefinitely)
    }

    onlyPending &= (pendingStart < _tasks.size());

    for (size_t i = onlyPending ? pendingStart : 0,
                count = _tasks.size();  // optimization to skip previously run
                                        // tasks if a notification was not raised
         i < count;) {
      auto& task = _tasks[i];
      auto exec = std::chrono::system_clock::now() >= task._timeout;
      size_t timeoutMsec = 0;  // by default reschedule for the same time span

      try {
        if (!task._fn(timeoutMsec, exec)) {
          if (i + 1 < count) {
            std::swap(task, _tasks[count - 1]);  // swap 'i' with tail
          }

          _tasks.pop_back();  // remove stale tail
          --count;

          continue;
        }
      } catch (...) {
        LOG_TOPIC("d43ee", WARN, arangodb::iresearch::TOPIC)
            << "caught error while executing asynchronous task";
        IR_LOG_EXCEPTION();
        timeoutMsec = 0;  // sleep until previously set timeout
      }

      // task reschedule time modification requested
      if (timeoutMsec) {
        task._timeout = std::chrono::system_clock::now() +
                        std::chrono::milliseconds(timeoutMsec);
      }

      timeout = timeoutSet ? std::min(timeout, task._timeout) : task._timeout;
      timeoutSet = true;
      ++i;
    }
  }

  // ...........................................................................
  // move all tasks back into _pending in case the may need to be reassigned
  // ...........................................................................
  SCOPED_LOCK_NAMED(_mutex, lock);  // '_pending' may be modified asynchronously

  for (auto& task : pendingRedelegate) {
    _pending.emplace_back(std::move(task));
  }

  for (auto& task : _tasks) {
    _pending.emplace_back(std::move(task));
  }

  _tasks.clear();
}

IResearchFeature::Async::Async(IResearchFeature& feature, size_t poolSize)
    : _terminate(false) {
  poolSize = std::max(size_t(1), poolSize);  // need at least one thread

  for (size_t i = 0; i < poolSize; ++i) {
    _pool.emplace_back(feature.server(),
                       std::string("ArangoSearch #") + std::to_string(i));
  }

  auto* last = &(_pool.back());

  // build circular list
  for (auto& thread : _pool) {
    last->_next = &thread;
    last = &thread;
    thread._terminate = &_terminate;
  }
}

IResearchFeature::Async::Async(IResearchFeature& feature, size_t poolSize, Async&& other)
    : Async(feature, poolSize) {
  other.stop(&_pool[0]);
}

IResearchFeature::Async::~Async() { stop(); }

void IResearchFeature::Async::emplace(std::shared_ptr<ResourceMutex> const& mutex, Fn&& fn) {
  if (!fn) {
    return;  // skip empty functers
  }

  auto& thread = _pool[0];
  {
    SCOPED_LOCK(thread._mutex);
    thread._pending.emplace_back(mutex, std::move(fn));
    ++thread._size;
  }
  thread._cond.notify_all();  // notify thread about a new task (thread may be
                              // sleeping indefinitely)
}

void IResearchFeature::Async::notify() const {
  // notify all threads
  for (auto& thread : _pool) {
    SCOPED_LOCK(thread._mutex);
    thread._cond.notify_all();
    thread._wasNotified = true;
  }
}

void IResearchFeature::Async::start() {
  // start threads
  for (auto& thread : _pool) {
    thread.start(&_join);
  }

  LOG_TOPIC("c1b64", DEBUG, arangodb::iresearch::TOPIC)
      << "started " << _pool.size() << " ArangoSearch maintenance thread(s)";
}

void IResearchFeature::Async::stop(Thread* redelegate /*= nullptr*/) {
  _terminate.store(true);  // request stop asynchronous tasks
  notify();                // notify all threads

  CONDITION_LOCKER(lock, _join);

  // join with all threads in pool
  for (auto& thread : _pool) {
    if (thread.hasStarted()) {
      while (thread.isRunning()) {
        _join.wait();
      }
    }

    // redelegate all thread tasks if requested
    if (redelegate) {
      {
        SCOPED_LOCK(redelegate->_mutex);

        for (auto& task : thread._pending) {
          redelegate->_pending.emplace_back(std::move(task));
          ++redelegate->_size;
        }

        thread._pending.clear();
      }
      redelegate->_cond.notify_all();  // notify thread about a new task (thread
                                       // may be sleeping indefinitely)
    }
  }
}

IResearchFeature::IResearchFeature(arangodb::application_features::ApplicationServer& server)
    : ApplicationFeature(server, IResearchFeature::name()),
      _async(std::make_unique<Async>(*this)),
      _running(false),
      _threads(0),
      _threadsLimit(0) {
  setOptional(true);
  startsAfter<arangodb::application_features::V8FeaturePhase>();

  startsAfter<IResearchAnalyzerFeature>();  // used for retrieving IResearch
                                            // analyzers for functions
  startsAfter<arangodb::aql::AqlFunctionFeature>();
}

void IResearchFeature::async(std::shared_ptr<ResourceMutex> const& mutex, Async::Fn&& fn) {
  _async->emplace(mutex, std::move(fn));
}

void IResearchFeature::asyncNotify() const { _async->notify(); }

void IResearchFeature::beginShutdown() {
  _running.store(false);
  ApplicationFeature::beginShutdown();
}

void IResearchFeature::collectOptions(std::shared_ptr<arangodb::options::ProgramOptions> options) {
  auto section = FEATURE_NAME;

  _running.store(false);
  std::transform(section.begin(), section.end(), section.begin(), ::tolower);
  ApplicationFeature::collectOptions(options);
  options->addSection(section,
                      std::string("Configure the ") + FEATURE_NAME + " feature");
  options->addOption(std::string("--") + section + ".threads",
                     "the exact number of threads to use for asynchronous "
                     "tasks (0 == autodetect)",
                     new arangodb::options::UInt64Parameter(&_threads));
  options->addOption(std::string("--") + section + ".threads-limit",
                     "upper limit to the autodetected number of threads to use "
                     "for asynchronous tasks (0 == use default)",
                     new arangodb::options::UInt64Parameter(&_threadsLimit));
}

/*static*/ std::string const& IResearchFeature::name() { return FEATURE_NAME; }

void IResearchFeature::prepare() {
  TRI_ASSERT(isEnabled());

  _running.store(false);
  ApplicationFeature::prepare();

  // load all known codecs
  ::iresearch::formats::init();

  // load all known scorers
  ::iresearch::scorers::init();

  // register 'arangosearch' index
  registerIndexFactory(_factories, server());

  // register 'arangosearch' view
  registerViewFactory(server());

  // register 'arangosearch' Transaction DataSource registration callback
  registerTransactionDataSourceRegistrationCallback();

  registerRecoveryHelper(server());

  // start the async task thread pool
  if (!ServerState::instance()->isCoordinator() // not a coordinator
      && !ServerState::instance()->isAgent()) {
    auto poolSize = computeThreadPoolSize(_threads, _threadsLimit);

    if (_async->poolSize() != poolSize) {
      _async = std::make_unique<Async>(*this, poolSize, std::move(*_async));
    }

    _async->start();
  }
}

void IResearchFeature::start() {
  TRI_ASSERT(isEnabled());

  ApplicationFeature::start();

  // register IResearchView filters
  {
    if (server().hasFeature<arangodb::aql::AqlFunctionFeature>()) {
      auto& functions = server().getFeature<arangodb::aql::AqlFunctionFeature>();
      registerFilters(functions);
      registerScorers(functions);
    } else {
      LOG_TOPIC("462d7", WARN, arangodb::iresearch::TOPIC)
          << "failure to find feature 'AQLFunctions' while registering "
             "arangosearch filters";
    }
  }

  registerUpgradeTasks(server());  // register tasks after UpgradeFeature::prepare() has finished

  _running.store(true);
}

void IResearchFeature::stop() {
  TRI_ASSERT(isEnabled());
  _running.store(false);
  ApplicationFeature::stop();
}

void IResearchFeature::unprepare() {
  TRI_ASSERT(isEnabled());
  _running.store(false);
  ApplicationFeature::unprepare();
}

void IResearchFeature::validateOptions(std::shared_ptr<arangodb::options::ProgramOptions> options) {
  _running.store(false);
  ApplicationFeature::validateOptions(options);
}

template <typename Engine, typename std::enable_if<std::is_base_of<StorageEngine, Engine>::value, int>::type>
IndexTypeFactory& IResearchFeature::factory() {
  TRI_ASSERT(_factories.find(std::type_index(typeid(Engine))) != _factories.end());
  return *_factories.find(std::type_index(typeid(Engine)))->second;
}
template IndexTypeFactory& IResearchFeature::factory<arangodb::ClusterEngine>();
template IndexTypeFactory& IResearchFeature::factory<arangodb::RocksDBEngine>();

}  // namespace iresearch
}  // namespace arangodb

// -----------------------------------------------------------------------------
// --SECTION--                                                       END-OF-FILE
// -----------------------------------------------------------------------------<|MERGE_RESOLUTION|>--- conflicted
+++ resolved
@@ -615,12 +615,7 @@
                                      irs::logger::level_t level, const char* message,
                                      size_t message_len) {
   auto const arangoLevel = static_cast<arangodb::LogLevel>(level + 1);
-<<<<<<< HEAD
   std::string msg(message, message_len); 
-=======
-  std::string msg = LIBIRESEARCH.displayName();
-  msg.append(message, message_len);
->>>>>>> 4304d283
   arangodb::Logger::log("9afd3", function, file, line, arangoLevel, LIBIRESEARCH.id(), msg);
 }
 
