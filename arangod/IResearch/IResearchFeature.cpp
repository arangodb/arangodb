--- conflicted
+++ resolved
@@ -1024,8 +1024,13 @@
                   "Whether or not retrieval queries on out-of-sync "
                   "View links and inverted indexes should fail.",
                   new options::BooleanParameter(&_failQueriesOnOutOfSync))
-<<<<<<< HEAD
-      .setIntroducedIn(30904);
+      .setIntroducedIn(30904)
+      .setLongDescription(R"(If set to `true`, any data retrieval queries on
+out-of-sync links/indexes fail with the error 'collection/view is out of sync'
+(error code 1481).
+
+If set to `false`, queries on out-of-sync links/indexes are answered normally,
+but the returned data may be incomplete.)");
 #ifdef USE_ENTERPRISE
   options
       ->addOption(
@@ -1039,15 +1044,6 @@
               arangodb::options::Flags::Enterprise))
       .setIntroducedIn(30905);
 #endif
-=======
-      .setIntroducedIn(30904)
-      .setLongDescription(R"(If set to `true`, any data retrieval queries on
-out-of-sync links/indexes fail with the error 'collection/view is out of sync'
-(error code 1481).
-
-If set to `false`, queries on out-of-sync links/indexes are answered normally,
-but the returned data may be incomplete.)");
->>>>>>> fc47ff3c
 }
 
 void IResearchFeature::validateOptions(
