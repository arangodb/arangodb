--- conflicted
+++ resolved
@@ -1021,10 +1021,9 @@
 
   options
       ->addOption(FAIL_ON_OUT_OF_SYNC,
-                  "Whether or not retrieval queries on out-of-sync "
+                  "Whether retrieval queries on out-of-sync "
                   "View links and inverted indexes should fail.",
                   new options::BooleanParameter(&_failQueriesOnOutOfSync))
-<<<<<<< HEAD
       .setIntroducedIn(30904)
       .setLongDescription(R"(If set to `true`, any data retrieval queries on
 out-of-sync links/indexes fail with the error 'collection/view is out of sync'
@@ -1032,13 +1031,13 @@
 
 If set to `false`, queries on out-of-sync links/indexes are answered normally,
 but the returned data may be incomplete.)");
-=======
-      .setIntroducedIn(30904);
+
 #ifdef USE_ENTERPRISE
   options
       ->addOption(
           CACHE_LIMIT,
-          "Limit in bytes for ArangoSearch columns cache. (0 = no caching)",
+          "The limit (in bytes) for ArangoSearch columns cache "
+          "(0 = no caching).",
           new options::UInt64Parameter(&_columnsCacheLimit),
           arangodb::options::makeDefaultFlags(
               arangodb::options::Flags::DefaultNoComponents,
@@ -1047,7 +1046,6 @@
               arangodb::options::Flags::Enterprise))
       .setIntroducedIn(30905);
 #endif
->>>>>>> 8bcaa359
 }
 
 void IResearchFeature::validateOptions(
