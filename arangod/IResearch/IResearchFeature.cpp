////////////////////////////////////////////////////////////////////////////////
/// DISCLAIMER
///
/// Copyright 2014-2023 ArangoDB GmbH, Cologne, Germany
/// Copyright 2004-2014 triAGENS GmbH, Cologne, Germany
///
/// Licensed under the Apache License, Version 2.0 (the "License");
/// you may not use this file except in compliance with the License.
/// You may obtain a copy of the License at
///
///     http://www.apache.org/licenses/LICENSE-2.0
///
/// Unless required by applicable law or agreed to in writing, software
/// distributed under the License is distributed on an "AS IS" BASIS,
/// WITHOUT WARRANTIES OR CONDITIONS OF ANY KIND, either express or implied.
/// See the License for the specific language governing permissions and
/// limitations under the License.
///
/// Copyright holder is ArangoDB GmbH, Cologne, Germany
///
/// @author Andrey Abramov
/// @author Vasily Nabatchikov
////////////////////////////////////////////////////////////////////////////////

#include "IResearchFeature.h"

#include "Basics/DownCast.h"
#include "Basics/StaticStrings.h"
#include <utils/source_location.hpp>

// otherwise define conflict between 3rdParty\date\include\date\date.h and
// 3rdParty\iresearch\core\shared.hpp
#if defined(_MSC_VER)
#include "date/date.h"
#endif

#include "search/scorers.hpp"
#include "utils/assert.hpp"
#include "utils/async_utils.hpp"
#include "utils/log.hpp"
#include "utils/file_utils.hpp"

#include "ApplicationServerHelper.h"
#include "Aql/AqlFunctionFeature.h"
#include "Aql/AqlValue.h"
#include "Aql/AqlValueMaterializer.h"
#include "Aql/ExpressionContext.h"
#include "Aql/Function.h"
#include "Aql/Functions.h"
#include "Basics/application-exit.h"
#include "Basics/NumberOfCores.h"
#include "Basics/application-exit.h"
#include "Cluster/ClusterFeature.h"
#include "Cluster/ClusterInfo.h"
#ifdef USE_ENTERPRISE
#include "Cluster/ClusterMethods.h"
#endif
#include "Cluster/ServerState.h"
#include "ClusterEngine/ClusterEngine.h"
#include "CrashHandler/CrashHandler.h"
#include "Containers/SmallVector.h"
#include "FeaturePhases/ClusterFeaturePhase.h"
#include "Metrics/GaugeBuilder.h"
#include "Metrics/MetricsFeature.h"
#include "IResearch/Containers.h"
#include "IResearch/IResearchCommon.h"
#include "IResearch/IResearchExecutionPool.h"
#include "IResearch/IResearchFilterFactory.h"
#include "IResearch/IResearchLinkCoordinator.h"
#include "IResearch/IResearchLinkHelper.h"
#include "IResearch/IResearchRocksDBLink.h"
#include "IResearch/IResearchRocksDBRecoveryHelper.h"
#include "IResearch/IResearchView.h"
#include "IResearch/IResearchViewCoordinator.h"
#include "IResearch/Search.h"
#include "IResearch/VelocyPackHelper.h"
#include "Logger/LogMacros.h"
#include "RestServer/DatabaseFeature.h"
#include "RestServer/DatabasePathFeature.h"
#include "RestServer/FlushFeature.h"
#include "RestServer/UpgradeFeature.h"
#include "RestServer/ViewTypesFeature.h"
#include "RocksDBEngine/RocksDBEngine.h"
#include "RocksDBEngine/RocksDBLogValue.h"
#include "StorageEngine/EngineSelectorFeature.h"
#include "StorageEngine/StorageEngine.h"
#include "StorageEngine/TransactionState.h"
#include "Transaction/Methods.h"
#include "VocBase/LogicalCollection.h"
#include "VocBase/LogicalDataSource.h"
#include "VocBase/LogicalView.h"

#include <absl/strings/str_cat.h>

using namespace std::chrono_literals;

namespace arangodb::aql {
class Query;
}  // namespace arangodb::aql

namespace arangodb::iresearch {

namespace {

DECLARE_GAUGE(arangodb_search_num_out_of_sync_links, uint64_t,
              "Number of arangosearch links/indexes currently out of sync");

DECLARE_GAUGE(
    arangodb_search_execution_threads_demand, IResearchExecutionPool,
    "Number of Arangosearch parallel execution threads requested by queries.");

#ifdef USE_ENTERPRISE

DECLARE_GAUGE(arangodb_search_columns_cache_size, LimitedResourceManager,
              "ArangoSearch columns cache usage in bytes");
#endif

// Log topic implementation for IResearch
class IResearchLogTopic final : public LogTopic {
 public:
  explicit IResearchLogTopic(std::string const& name)
      : LogTopic(name, kDefaultLevel) {
    setIResearchLogLevel(kDefaultLevel);
  }

  void setLogLevel(LogLevel level) final {
    LogTopic::setLogLevel(level);
    setIResearchLogLevel(level);
  }

 private:
  static constexpr LogLevel kDefaultLevel = LogLevel::INFO;

  static void setIResearchLogLevel(LogLevel level);
};

static IResearchLogTopic LIBIRESEARCH("libiresearch");

template<LogLevel Level>
static void log(irs::SourceLocation&& source, std::string_view message) {
  Logger::log("9afd3", source.func.data(), source.file.data(),
              static_cast<int>(source.line), Level, LIBIRESEARCH.id(), message);
}

static constexpr std::array<irs::log::Callback, 6> kLogs = {
    &log<LogLevel::FATAL>, &log<LogLevel::ERR>,   &log<LogLevel::WARN>,
    &log<LogLevel::INFO>,  &log<LogLevel::DEBUG>, &log<LogLevel::TRACE>,
};

void IResearchLogTopic::setIResearchLogLevel(LogLevel level) {
  if (level == LogLevel::DEFAULT) {
    level = kDefaultLevel;
  }
  for (size_t i = 0; i != kLogs.size(); ++i) {
    if (i < static_cast<size_t>(level)) {
      irs::log::SetCallback(static_cast<irs::log::Level>(i), kLogs[i]);
    } else {
      irs::log::SetCallback(static_cast<irs::log::Level>(i), nullptr);
    }
  }
}

std::string const THREADS_PARAM("--arangosearch.threads");
std::string const THREADS_LIMIT_PARAM("--arangosearch.threads-limit");
std::string const COMMIT_THREADS_PARAM("--arangosearch.commit-threads");
std::string const COMMIT_THREADS_IDLE_PARAM(
    "--arangosearch.commit-threads-idle");
std::string const CONSOLIDATION_THREADS_PARAM(
    "--arangosearch.consolidation-threads");
std::string const CONSOLIDATION_THREADS_IDLE_PARAM(
    "--arangosearch.consolidation-threads-idle");
std::string const FAIL_ON_OUT_OF_SYNC(
    "--arangosearch.fail-queries-on-out-of-sync");
std::string const SKIP_RECOVERY("--arangosearch.skip-recovery");
std::string const CACHE_LIMIT("--arangosearch.columns-cache-limit");
std::string const CACHE_ONLY_LEADER("--arangosearch.columns-cache-only-leader");
std::string const SEARCH_THREADS_LIMIT(
    "--arangosearch.execution-threads-limit");
std::string const SEARCH_DEFAULT_PARALLELISM(
    "--arangosearch.default-parallelism");

aql::AqlValue dummyFunc(aql::ExpressionContext*, aql::AstNode const& node,
                        std::span<aql::AqlValue const>) {
  THROW_ARANGO_EXCEPTION_FORMAT(
      TRI_ERROR_NOT_IMPLEMENTED,
      "ArangoSearch function '%s' is designed to be used only within a "
      "corresponding SEARCH statement of ArangoSearch view. Please ensure "
      "function signature is correct.",
      getFunctionName(node).data());
}

aql::AqlValue offsetInfoFunc(aql::ExpressionContext* ctx,
                             aql::AstNode const& node,
                             std::span<aql::AqlValue const> args) {
#ifdef USE_ENTERPRISE
  return dummyFunc(ctx, node, args);
#else
  return aql::functions::NotImplementedEE(ctx, node, args);
#endif
}

// Function body for ArangoSearch context functions ANALYZER/BOOST.
// Just returns its first argument as outside ArangoSearch context
// there is nothing to do with search stuff, but optimization could roll.
aql::AqlValue contextFunc(aql::ExpressionContext* ctx, aql::AstNode const&,
                          std::span<aql::AqlValue const> args) {
  TRI_ASSERT(ctx);
  TRI_ASSERT(!args.empty());  // ensured by function signature

  aql::AqlValueMaterializer materializer(&ctx->trx().vpackOptions());
  return aql::AqlValue{materializer.slice(args[0])};
}

// Register invalid argument warning
inline aql::AqlValue errorAqlValue(aql::ExpressionContext* ctx,
                                   char const* afn) {
  aql::registerInvalidArgumentWarning(ctx, afn);
  return aql::AqlValue{aql::AqlValueHintNull{}};
}

// Executes STARTS_WITH function with const parameters locally the same way
// it will be done in ArangoSearch at runtime
// This will allow optimize out STARTS_WITH call if all arguments are const
aql::AqlValue startsWithFunc(aql::ExpressionContext* ctx, aql::AstNode const&,
                             std::span<aql::AqlValue const> args) {
  static char const* AFN = "STARTS_WITH";

  auto const argc = args.size();
  TRI_ASSERT(argc >= 2 && argc <= 4);  // ensured by function signature
  auto& value = args[0];

  if (!value.isString()) {
    return errorAqlValue(ctx, AFN);
  }
  auto const valueRef = value.slice().stringView();

  auto result = false;

  auto& prefixes = args[1];
  if (prefixes.isArray()) {
    auto const size = static_cast<int64_t>(prefixes.length());
    int64_t minMatchCount = FilterConstants::DefaultStartsWithMinMatchCount;
    if (argc > 2) {
      auto& minMatchCountValue = args[2];
      if (!minMatchCountValue.isNumber()) {
        return errorAqlValue(ctx, AFN);
      }
      minMatchCount = minMatchCountValue.toInt64();
      if (minMatchCount < 0) {
        return errorAqlValue(ctx, AFN);
      }
    }
    if (0 == minMatchCount) {
      result = true;
    } else if (minMatchCount <= size) {
      int64_t matchedCount = 0;
      for (int64_t i = 0; i < size; ++i) {
        auto mustDestroy = false;
        auto prefix = prefixes.at(i, mustDestroy, false);
        aql::AqlValueGuard guard{prefix, mustDestroy};
        if (!prefix.isString()) {
          return errorAqlValue(ctx, AFN);
        }
        if (valueRef.starts_with(prefix.slice().stringView()) &&
            ++matchedCount == minMatchCount) {
          result = true;
          break;
        }
      }
    }
  } else {
    if (!prefixes.isString()) {
      return errorAqlValue(ctx, AFN);
    }
    result = valueRef.starts_with(prefixes.slice().stringView());
  }
  return aql::AqlValue{aql::AqlValueHintBool{result}};
}

/// Executes MIN_MATCH function with const parameters locally the same way
/// it will be done in ArangoSearch at runtime
/// This will allow optimize out MIN_MATCH call if all arguments are const
aql::AqlValue minMatchFunc(aql::ExpressionContext* ctx, aql::AstNode const&,
                           std::span<aql::AqlValue const> args) {
  static char const* AFN = "MIN_MATCH";

  TRI_ASSERT(args.size() > 1);  // ensured by function signature
  auto& minMatchValue = args.back();
  if (ADB_UNLIKELY(!minMatchValue.isNumber())) {
    return errorAqlValue(ctx, AFN);
  }

  auto matchesLeft = minMatchValue.toInt64();
  auto const argsCount = args.size() - 1;
  for (size_t i = 0; i < argsCount && matchesLeft > 0; ++i) {
    auto& currValue = args[i];
    if (currValue.toBoolean()) {
      matchesLeft--;
    }
  }

  return aql::AqlValue(aql::AqlValueHintBool(matchesLeft == 0));
}

aql::AqlValue dummyScorerFunc(aql::ExpressionContext*, aql::AstNode const& node,
                              std::span<aql::AqlValue const>) {
  THROW_ARANGO_EXCEPTION_FORMAT(
      TRI_ERROR_NOT_IMPLEMENTED,
      "ArangoSearch scorer function '%s' are designed to "
      "be used only outside SEARCH statement within a context of ArangoSearch "
      "view. Please ensure function signature is correct.",
      aql::getFunctionName(node).data());
}

uint32_t computeIdleThreadsCount(uint32_t idleThreads,
                                 uint32_t threads) noexcept {
  if (0 == idleThreads) {
    return std::max(threads / 2, 1U);
  } else {
    return std::min(idleThreads, threads);
  }
}

uint32_t computeThreadsCount(uint32_t threads, uint32_t threadsLimit,
                             uint32_t div) noexcept {
  TRI_ASSERT(div);
  // arbitrary limit on the upper bound of threads in pool
  constexpr uint32_t MAX_THREADS = 8;
  constexpr uint32_t MIN_THREADS = 1;  // at least one thread is required

  return std::max(
      MIN_THREADS,
      std::min(threadsLimit ? threadsLimit : MAX_THREADS,
               threads ? threads : uint32_t(NumberOfCores::getValue()) / div));
}

bool upgradeArangoSearchLinkCollectionName(
    TRI_vocbase_t& vocbase, velocypack::Slice const& /*upgradeParams*/) {
  using application_features::ApplicationServer;
  if (!ServerState::instance()->isDBServer()) {
    return true;  // not applicable for other ServerState roles
  }
  auto& selector = vocbase.server().getFeature<EngineSelectorFeature>();
  auto& clusterInfo =
      vocbase.server().getFeature<ClusterFeature>().clusterInfo();
  // persist collection names in links
  for (auto& collection : vocbase.collections(false)) {
    auto indexes = collection->getIndexes();
    std::string clusterCollectionName;
    if (!collection->shardIds()->empty()) {
      unsigned tryCount{60};
      do {
        LOG_TOPIC("423b3", TRACE, arangodb::iresearch::TOPIC)
            << " Checking collection '" << collection->name()
            << "' in database '" << vocbase.name() << "'";
        // we use getCollectionNameForShard as getCollectionNT here is still not
        // available but shard-collection mapping is loaded eventually
        clusterCollectionName =
            clusterInfo.getCollectionNameForShard(collection->name());
        if (!clusterCollectionName.empty()) {
          break;
        }
        std::this_thread::sleep_for(std::chrono::milliseconds(500));
      } while (--tryCount);
    } else {
      clusterCollectionName = collection->name();
    }
    if (!clusterCollectionName.empty()) {
      LOG_TOPIC("773b4", TRACE, arangodb::iresearch::TOPIC)
          << " Processing collection " << clusterCollectionName;
#ifdef USE_ENTERPRISE
      ClusterMethods::realNameFromSmartName(clusterCollectionName);
#endif
      for (auto& index : indexes) {
        TRI_ASSERT(index != nullptr);
        if (index->type() == Index::IndexType::TRI_IDX_TYPE_IRESEARCH_LINK) {
#ifdef ARANGODB_USE_GOOGLE_TESTS
          auto* indexPtr = dynamic_cast<IResearchLink*>(index.get());
          TRI_ASSERT(indexPtr != nullptr);
          auto id = indexPtr->index().id().id();
#else
          auto* indexPtr = basics::downCast<IResearchRocksDBLink>(index.get());
          auto const id = indexPtr->id().id();
#endif
          LOG_TOPIC("d6edb", TRACE, arangodb::iresearch::TOPIC)
              << "Checking collection name '" << clusterCollectionName
              << "' for link " << id;
          if (indexPtr->setCollectionName(clusterCollectionName)) {
            LOG_TOPIC("b269d", INFO, arangodb::iresearch::TOPIC)
                << "Setting collection name '" << clusterCollectionName
                << "' for link " << id;
            if (selector.engineName() == RocksDBEngine::kEngineName) {
              auto& engine = selector.engine<RocksDBEngine>();
              auto builder = collection->toVelocyPackIgnore(
                  {"path", "statusString"},
                  LogicalDataSource::Serialization::PersistenceWithInProgress);
              auto res = engine.writeCreateCollectionMarker(
                  vocbase.id(), collection->id(), builder.slice(),
                  RocksDBLogValue::Empty());
              if (res.fail()) {
                LOG_TOPIC("50ace", WARN, arangodb::iresearch::TOPIC)
                    << "Unable to store updated link information on upgrade "
                       "for collection '"
                    << clusterCollectionName << "' for link " << id << ": "
                    << res.errorMessage();
              }
#ifdef ARANGODB_USE_GOOGLE_TESTS
              // for unit tests just ignore write to storage
            } else if (selector.engineName() != "Mock") {
#else
            } else {
#endif
              TRI_ASSERT(false);
              LOG_TOPIC("d6edc", WARN, arangodb::iresearch::TOPIC)
                  << "Unsupported engine '" << selector.engineName()
                  << "' for link upgrade task";
            }
          }
        }
      }
    } else {
      LOG_TOPIC("d61d3", WARN, arangodb::iresearch::TOPIC)
          << "Failed to find collection name for shard '" << collection->name()
          << "'!";
    }
  }
  return true;
}

bool upgradeSingleServerArangoSearchView0_1(
    TRI_vocbase_t& vocbase, velocypack::Slice const& /*upgradeParams*/) {
  using application_features::ApplicationServer;

  if (!ServerState::instance()->isSingleServer() &&
      !ServerState::instance()->isDBServer()) {
    return true;  // not applicable for other ServerState roles
  }

  for (auto& view : vocbase.views()) {
    if (!basics::downCast<IResearchView>(view.get())) {
      continue;  // not an IResearchView
    }

    velocypack::Builder builder;

    builder.openObject();
    // get JSON with meta + 'version'
    Result res = view->properties(
        builder, LogicalDataSource::Serialization::Persistence);
    builder.close();

    if (!res.ok()) {
      LOG_TOPIC("c5dc4", WARN, arangodb::iresearch::TOPIC)
          << "failure to generate persisted definition while upgrading "
             "IResearchView from version 0 to version 1";

      return false;  // definition generation failure
    }

    auto versionSlice =
        builder.slice().get(arangodb::iresearch::StaticStrings::VersionField);

    if (!versionSlice.isNumber<uint32_t>()) {
      LOG_TOPIC("eae1c", WARN, arangodb::iresearch::TOPIC)
          << "failure to find 'version' field while upgrading IResearchView "
             "from version 0 to version 1";

      return false;  // required field is missing
    }

    auto const version = versionSlice.getNumber<uint32_t>();

    if (0 != version) {
      continue;  // no upgrade required
    }

    builder.clear();
    builder.openObject();
    // get JSON with end-user definition
    res =
        view->properties(builder, LogicalDataSource::Serialization::Properties);
    builder.close();

    if (!res.ok()) {
      LOG_TOPIC("d6e30", WARN, arangodb::iresearch::TOPIC)
          << "failure to generate persisted definition while upgrading "
             "IResearchView from version 0 to version 1";

      return false;  // definition generation failure
    }

    auto& server = vocbase.server();
    if (!server.hasFeature<DatabasePathFeature>()) {
      LOG_TOPIC("67c7e", WARN, arangodb::iresearch::TOPIC)
          << "failure to find feature 'DatabasePath' while upgrading "
             "IResearchView from version 0 to version 1";

      return false;  // required feature is missing
    }
    auto& dbPathFeature = server.getFeature<DatabasePathFeature>();

    // original algorithm for computing data-store path
    std::filesystem::path dataPath{dbPathFeature.directory()};
    dataPath /= "databases";
    dataPath /= absl::StrCat("database-", vocbase.id());
    dataPath /=
        absl::StrCat(StaticStrings::ViewArangoSearchType, "-", view->id().id());

    res = view->drop();  // drop view (including all links)

    if (!res.ok()) {
      LOG_TOPIC("cb9d1", WARN, arangodb::iresearch::TOPIC)
          << "failure to drop view while upgrading IResearchView from version "
             "0 to version 1";

      return false;  // view drom failure
    }

    // .........................................................................
    // non-recoverable state below here
    // .........................................................................

    // non-version 0 IResearchView implementations no longer drop from vocbase
    // on db-server, do it explicitly
    if (ServerState::instance()->isDBServer()) {
      res = storage_helper::drop(*view);

      if (!res.ok()) {
        LOG_TOPIC("bfb3d", WARN, arangodb::iresearch::TOPIC)
            << "failure to drop view from vocbase while upgrading "
               "IResearchView from version 0 to version 1";

        return false;  // view drom failure
      }
    }

    if (ServerState::instance()->isSingleServer() ||
        ServerState::instance()->isDBServer()) {
      bool exists;

      // remove any stale data-store
      if (!irs::file_utils::exists_directory(exists, dataPath.c_str()) ||
          (exists && !irs::file_utils::remove(dataPath.c_str()))) {
        LOG_TOPIC("9ab42", WARN, arangodb::iresearch::TOPIC)
            << "failure to remove old data-store path while upgrading "
               "IResearchView from version 0 to version 1, view definition: "
            << builder.slice().toString();

        return false;  // data-store removal failure
      }
    }

    if (ServerState::instance()->isDBServer()) {
      continue;  // no need to recreate per-cid view
    }

    // recreate view
    res = arangodb::iresearch::IResearchView::factory().create(
        view, vocbase, builder.slice(), true);

    if (!res.ok()) {
      LOG_TOPIC("f8d20", WARN, arangodb::iresearch::TOPIC)
          << "failure to recreate view while upgrading IResearchView from "
             "version 0 to version 1, error: "
          << res.errorNumber() << " " << res.errorMessage()
          << ", view definition: " << builder.slice().toString();

      return false;  // data-store removal failure
    }
  }

  return true;
}

void registerFilters(aql::AqlFunctionFeature& functions) {
  using arangodb::iresearch::addFunction;

  constexpr auto flags = aql::Function::makeFlags(
      aql::Function::Flags::Deterministic, aql::Function::Flags::Cacheable,
      aql::Function::Flags::CanRunOnDBServerCluster,
      aql::Function::Flags::CanRunOnDBServerOneShard,
      aql::Function::Flags::CanUseInAnalyzer);

  constexpr auto flagsNoAnalyzer = aql::Function::makeFlags(
      aql::Function::Flags::Deterministic, aql::Function::Flags::Cacheable,
      aql::Function::Flags::CanRunOnDBServerCluster,
      aql::Function::Flags::CanRunOnDBServerOneShard);

  // (attribute, ["analyzer"|"type"|"string"|"numeric"|"bool"|"null"]).
  // cannot be used in analyzers!
  addFunction(functions, {"EXISTS", ".|.,.", flagsNoAnalyzer, &dummyFunc});

  // (attribute, [ '[' ] prefix [, prefix, ... ']' ] [,
  // scoring-limit|min-match-count ] [, scoring-limit ])
  addFunction(functions, {"STARTS_WITH", ".,.|.,.", flags, &startsWithFunc});

  // (attribute, input [, offset, input... ] [, analyzer])
  // cannot be used in analyzers!
  addFunction(functions, {"PHRASE", ".,.|.+", flagsNoAnalyzer, &dummyFunc});

  // (filter expression [, filter expression, ... ], min match count)
  addFunction(functions, {"MIN_MATCH", ".,.|.+", flags, &minMatchFunc});

  // (filter expression, boost)
  addFunction(functions, {"BOOST", ".,.", flags, &contextFunc});

  // (filter expression, analyzer)
  // cannot be used in analyzers!
  addFunction(functions, {"ANALYZER", ".,.", flagsNoAnalyzer, &contextFunc});
}

template<typename T>
void registerSingleFactory(IndexTypeFactory& factory, ArangodServer& server) {
  if (!server.hasFeature<T>()) {
    return;
  }
  auto& engine = server.getFeature<T>();
  auto& engineFactory = const_cast<IndexFactory&>(engine.indexFactory());
  // TODO(MBkkt) remove std::string and update IndexFactory interface
  auto r = engineFactory.emplace(
      std::string{StaticStrings::ViewArangoSearchType}, factory);
  if (!r.ok()) {
    THROW_ARANGO_EXCEPTION_MESSAGE(
        r.errorNumber(),
        absl::StrCat("failure registering IResearch link factory with index "
                     "factory from feature '",
                     engine.name(), "': ", r.errorMessage()));
  }
}

void registerFunctions(aql::AqlFunctionFeature& functions) {
  arangodb::iresearch::addFunction(
      functions,
      {"OFFSET_INFO", ".,.",
       aql::Function::makeFlags(aql::Function::Flags::Deterministic,
                                aql::Function::Flags::Cacheable,
                                aql::Function::Flags::CanRunOnDBServerCluster,
                                aql::Function::Flags::CanRunOnDBServerOneShard,
                                aql::Function::Flags::NoEval),
       &offsetInfoFunc});
}

void registerScorers(aql::AqlFunctionFeature& functions) {
  // positional arguments (attribute [<scorer-specific properties>...]);
  std::string_view constexpr args(".|+");

  irs::scorers::visit(
      [&functions, &args](std::string_view name,
                          irs::type_info const& args_format) -> bool {
        // ArangoDB, for API consistency, only supports scorers configurable via
        // jSON
        if (irs::type<irs::text_format::json>::id() != args_format.id()) {
          return true;
        }

        auto upperName = static_cast<std::string>(name);

        // AQL function external names are always in upper case
        std::transform(upperName.begin(), upperName.end(), upperName.begin(),
                       ::toupper);

        // scorers are not usable in analyzers
        arangodb::iresearch::addFunction(
            functions, {std::move(upperName), args.data(),
                        aql::Function::makeFlags(
                            aql::Function::Flags::Deterministic,
                            aql::Function::Flags::Cacheable,
                            aql::Function::Flags::CanRunOnDBServerCluster,
                            aql::Function::Flags::CanRunOnDBServerOneShard),
                        &dummyScorerFunc});

        LOG_TOPIC("f42f9", TRACE, arangodb::iresearch::TOPIC)
            << "registered ArangoSearch scorer '" << upperName << "'";

        return true;
      });
}

void registerUpgradeTasks(ArangodServer& server) {
  if (!server.hasFeature<UpgradeFeature>()) {
    return;  // nothing to register with (OK if no tasks actually need to be
             // applied)
  }
  auto& upgrade = server.getFeature<UpgradeFeature>();

  // move IResearch data-store from IResearchView to IResearchLink
  {
    methods::Upgrade::Task task;

    task.name = "upgradeArangoSearch0_1";
    task.description =
        "store ArangoSearch index on per linked collection basis";
    task.systemFlag = methods::Upgrade::Flags::DATABASE_ALL;
    task.clusterFlags =
        methods::Upgrade::Flags::CLUSTER_DB_SERVER_LOCAL  // db-server
        | methods::Upgrade::Flags::CLUSTER_NONE           // local server
        | methods::Upgrade::Flags::CLUSTER_LOCAL;
    task.databaseFlags = methods::Upgrade::Flags::DATABASE_UPGRADE |
                         // seal the task after execution
                         methods::Upgrade::Flags::DATABASE_ONLY_ONCE;
    task.action = &upgradeSingleServerArangoSearchView0_1;
    upgrade.addTask(std::move(task));
  }

  // store collection name in IResearchLinkMeta for cluster
  {
    methods::Upgrade::Task task;

    task.name = "upgradeArangoSearchLinkCollectionName";
    task.description = "store collection name in ArangoSearch Link`s metadata";
    task.systemFlag = methods::Upgrade::Flags::DATABASE_ALL;
    // will be run only by cluster bootstrap and database init (latter case it
    // will just do nothing but flags don`t allow to distinguih cases)
    task.clusterFlags = methods::Upgrade::Flags::CLUSTER_DB_SERVER_LOCAL |
                        methods::Upgrade::Flags::CLUSTER_LOCAL;  // db-server
    task.databaseFlags = methods::Upgrade::Flags::DATABASE_EXISTING |
                         // seal the task after execution
                         methods::Upgrade::Flags::DATABASE_ONLY_ONCE;
    task.action = &upgradeArangoSearchLinkCollectionName;
    upgrade.addTask(std::move(task));
  }
}

void registerViewFactory(ArangodServer& server) {
  Result r;
  auto check = [&] {
    if (!r.ok()) {
      THROW_ARANGO_EXCEPTION_MESSAGE(
          r.errorNumber(),
          absl::StrCat("failure registering arangosearch view factory: ",
                       r.errorMessage()));
    }
  };
  // DB server in custer or single-server
  auto& viewTypes = server.getFeature<ViewTypesFeature>();
  if (ServerState::instance()->isCoordinator()) {
    r = viewTypes.emplace(
        arangodb::iresearch::StaticStrings::ViewArangoSearchType,
        IResearchViewCoordinator::factory());
    check();
    r = viewTypes.emplace(
        arangodb::iresearch::StaticStrings::ViewSearchAliasType,
        Search::factory());
  } else if (ServerState::instance()->isSingleServer()) {
    r = viewTypes.emplace(
        arangodb::iresearch::StaticStrings::ViewArangoSearchType,
        IResearchView::factory());
    check();
    r = viewTypes.emplace(
        arangodb::iresearch::StaticStrings::ViewSearchAliasType,
        Search::factory());
  } else if (ServerState::instance()->isDBServer()) {
    r = viewTypes.emplace(
        arangodb::iresearch::StaticStrings::ViewArangoSearchType,
        IResearchView::factory());
  } else {
    THROW_ARANGO_EXCEPTION_MESSAGE(TRI_ERROR_FAILED,
                                   "Invalid role for view creation.");
  }
  check();
}

Result transactionDataSourceRegistrationCallback(LogicalDataSource& dataSource,
                                                 transaction::Methods& trx) {
  if (LogicalView::category() != dataSource.category()) {
    return {};  // not a view
  }
  // TODO FIXME find a better way to look up a LogicalView
  auto* view = basics::downCast<LogicalView>(&dataSource);
  if (!view) {
    LOG_TOPIC("f42f8", WARN, arangodb::iresearch::TOPIC)
        << "failure to get LogicalView while processing a TransactionState by "
           "IResearchFeature for name '"
        << dataSource.name() << "'";

    return {TRI_ERROR_INTERNAL};
  }

  if (view->type() == ViewType::kSearchAlias) {
    auto& impl = basics::downCast<Search>(*view);
    return {impl.apply(trx) ? TRI_ERROR_NO_ERROR : TRI_ERROR_INTERNAL};
  } else if (view->type() == ViewType::kArangoSearch) {
    auto& impl = basics::downCast<IResearchView>(*view);
    return {impl.apply(trx) ? TRI_ERROR_NO_ERROR : TRI_ERROR_INTERNAL};
  }
  return {};  // not a needed view
}

void registerTransactionDataSourceRegistrationCallback() {
  if (ServerState::instance()->isSingleServer()) {
    transaction::Methods::addDataSourceRegistrationCallback(
        &transactionDataSourceRegistrationCallback);
  }
}

#ifdef ARANGODB_ENABLE_MAINTAINER_MODE

class AssertionCallbackSetter {
 public:
  AssertionCallbackSetter() noexcept {
    irs::assert::SetCallback(&assertCallback);
  }

 private:
  [[noreturn]] static void assertCallback(irs::SourceLocation&& source,
                                          std::string_view message) noexcept {
    CrashHandler::assertionFailure(source.file.data(),
                                   static_cast<int>(source.line),
                                   source.func.data(), message.data(), "");
  }
};

[[maybe_unused]] AssertionCallbackSetter setAssert;

#endif

}  // namespace

////////////////////////////////////////////////////////////////////////////////
/// @class IResearchAsync
/// @brief helper class for holding thread groups
////////////////////////////////////////////////////////////////////////////////
class IResearchAsync {
 public:
  using ThreadPool = irs::async_utils::thread_pool<>;

  ~IResearchAsync() { stop(); }

  ThreadPool& get(ThreadGroup id)
#ifndef ARANGODB_ENABLE_FAILURE_TESTS
      noexcept
#endif
  {
    TRI_IF_FAILURE("IResearchFeature::testGroupAccess") {
      // cppcheck-suppress throwInNoexceptFunction
      THROW_ARANGO_EXCEPTION(TRI_ERROR_DEBUG);
    }

    TRI_ASSERT(static_cast<size_t>(id) < 2);
    return (ThreadGroup::_0 == id) ? _0 : _1;
  }

  void stop() noexcept {
    try {
      _0.stop(true);
    } catch (...) {
    }
    try {
      _1.stop(true);
    } catch (...) {
    }
  }

 private:
  ThreadPool _0{0, 0, IR_NATIVE_STRING("ARS-0")};
  ThreadPool _1{0, 0, IR_NATIVE_STRING("ARS-1")};
};  // IResearchAsync

bool isFilter(aql::Function const& func) noexcept {
  return func.implementation == &dummyFunc ||
         func.implementation == &contextFunc ||
         func.implementation == &minMatchFunc ||
         func.implementation == &startsWithFunc ||
         func.implementation == &aql::functions::MinHashMatch ||
         func.implementation == &aql::functions::GeoContains ||
         func.implementation == &aql::functions::GeoInRange ||
         func.implementation == &aql::functions::GeoIntersects ||
         func.implementation == &aql::functions::GeoDistance ||
         func.implementation == &aql::functions::LevenshteinMatch ||
         func.implementation == &aql::functions::Like ||
         func.implementation == &aql::functions::NgramMatch ||
         func.implementation == &aql::functions::InRange;
}

bool isScorer(aql::Function const& func) noexcept {
  // cppcheck-suppress throwInNoexceptFunction
  return func.implementation == &dummyScorerFunc;
}

bool isOffsetInfo(aql::Function const& func) noexcept {
  // cppcheck-suppress throwInNoexceptFunction
  return func.implementation == &offsetInfoFunc;
}

IResearchFeature::IResearchFeature(Server& server)
    : ArangodFeature{server, *this},
      _async(std::make_unique<IResearchAsync>()),
      _running(false),
      _failQueriesOnOutOfSync(false),
      _outOfSyncLinks(server.getFeature<metrics::MetricsFeature>().add(
          arangodb_search_num_out_of_sync_links{})),
#ifdef USE_ENTERPRISE
      _columnsCacheMemoryUsed(server.getFeature<metrics::MetricsFeature>().add(
          arangodb_search_columns_cache_size{})),
#endif
      _consolidationThreads(0),
      _consolidationThreadsIdle(0),
      _commitThreads(0),
      _commitThreadsIdle(0),
      _threads(0),
      _threadsLimit(0),
      _searchExecutionThreadsLimit(0),
      _defaultParallelism(1),
      _searchExecutionPool(server.getFeature<metrics::MetricsFeature>().add(
          arangodb_search_execution_threads_demand{})) {
  setOptional(true);
#ifdef USE_V8
  startsAfter<application_features::V8FeaturePhase>();
#else
  startsAfter<application_features::ClusterFeaturePhase>();
#endif
  startsAfter<IResearchAnalyzerFeature>();
  startsAfter<aql::AqlFunctionFeature>();
}

void IResearchFeature::beginShutdown() { _running.store(false); }

void IResearchFeature::collectOptions(
    std::shared_ptr<options::ProgramOptions> options) {
  _running.store(false);
  options->addSection("arangosearch", absl::StrCat(name(), " feature"));

  options
      ->addOption(THREADS_PARAM,
                  "The exact number of threads to use for asynchronous "
                  "tasks (0 = auto-detect).",
                  new options::UInt32Parameter(&_threads))
      .setDeprecatedIn(30705)
      .setLongDescription(R"(From version 3.7.5 on, you should set the commit
and consolidation thread counts separately via the following options instead:

- `--arangosearch.commit-threads`
- `--arangosearch.commit-threads-idle`
- `--arangosearch.consolidation-threads`
- `--arangosearch.consolidation-threads-idle`

If either `--arangosearch.commit-threads` or
`--arangosearch.consolidation-threads` is set, then `--arangosearch.threads` and
`arangosearch.threads-limit` are ignored. If only the legacy options are set,
then the commit and consolidation thread counts are calculated as follows:

- Maximum: The smaller value out of `--arangosearch.threads` and
  `arangosearch.threads-limit` divided by 2, but at least 1.
- Minimum: the maximum divided by 2, but at least 1.)");

  options
      ->addOption(
          THREADS_LIMIT_PARAM,
          "The upper limit to the auto-detected number of threads to use "
          "for asynchronous tasks (0 = use default).",
          new options::UInt32Parameter(&_threadsLimit))
      .setDeprecatedIn(30705)
      .setLongDescription(R"(From version 3.7.5 on, you should set the commit
and consolidation thread counts separately via the following options instead:

- `--arangosearch.commit-threads`
- `--arangosearch.commit-threads-idle`
- `--arangosearch.consolidation-threads`
- `--arangosearch.consolidation-threads-idle`

If either `--arangosearch.commit-threads` or
`--arangosearch.consolidation-threads` is set, then `--arangosearch.threads` and
`arangosearch.threads-limit` are ignored. If only the legacy options are set,
then the commit and consolidation thread counts are calculated as follows:

- Maximum: The smaller value out of `--arangosearch.threads` and
  `arangosearch.threads-limit` divided by 2, but at least 1.
- Minimum: the maximum divided by 2, but at least 1.)");

  options
      ->addOption(
          CONSOLIDATION_THREADS_PARAM,
          "The upper limit to the allowed number of consolidation threads "
          "(0 = auto-detect).",
          new options::UInt32Parameter(&_consolidationThreads))
      .setLongDescription(R"(The option value must fall in the range
`[ 1..arangosearch.consolidation-threads ]`. Set it to `0` to automatically
choose a sensible number based on the number of cores in the system.)");

  options->addOption(
      CONSOLIDATION_THREADS_IDLE_PARAM,
      "The upper limit to the allowed number of idle threads to use "
      "for consolidation tasks (0 = auto-detect).",
      new options::UInt32Parameter(&_consolidationThreadsIdle));

  options
      ->addOption(COMMIT_THREADS_PARAM,
                  "The upper limit to the allowed number of commit threads "
                  "(0 = auto-detect).",
                  new options::UInt32Parameter(&_commitThreads))
      .setLongDescription(R"(The option value must fall in the range
`[ 1..4 * NumberOfCores ]`. Set it to `0` to automatically choose a sensible
number based on the number of cores in the system.)");

  options
      ->addOption(
          COMMIT_THREADS_IDLE_PARAM,
          "The upper limit to the allowed number of idle threads to use "
          "for commit tasks (0 = auto-detect)",
          new options::UInt32Parameter(&_commitThreadsIdle))
      .setLongDescription(R"(The option value must fall in the range
`[ 1..arangosearch.commit-threads ]`. Set it to `0` to automatically choose a
sensible number based on the number of cores in the system.)");

  options
      ->addOption(
          SKIP_RECOVERY,  // TODO: Move parts of the descriptions to
                          // longDescription?
          "Skip the data recovery for the specified View link or inverted "
          "index on startup. The value for this option needs to have the "
          "format '<collection-name>/<index-id>' or "
          "'<collection-name>/<index-name>'. You can use the option multiple "
          "times, for each View link and inverted index to skip the recovery "
          "for. The pseudo-value 'all' disables the recovery for all View "
          "links and inverted indexes. The links/indexes skipped during the "
          "recovery are marked as out-of-sync when the recovery completes. You "
          "need to recreate them manually afterwards.\n"
          "WARNING: Using this option causes data of affected links/indexes to "
          "become incomplete or more incomplete until they have been manually "
          "recreated.",
          new options::VectorParameter<options::StringParameter>(
              &_skipRecoveryItems))
      .setIntroducedIn(30904);

  options
      ->addOption(FAIL_ON_OUT_OF_SYNC,
                  "Whether retrieval queries on out-of-sync "
                  "View links and inverted indexes should fail.",
                  new options::BooleanParameter(&_failQueriesOnOutOfSync))
      .setIntroducedIn(30904)
      .setLongDescription(R"(If set to `true`, any data retrieval queries on
out-of-sync links/indexes fail with the error 'collection/view is out of sync'
(error code 1481).

If set to `false`, queries on out-of-sync links/indexes are answered normally,
but the returned data may be incomplete.)");

#ifdef USE_ENTERPRISE
  auto& manager =
      basics::downCast<LimitedResourceManager>(_columnsCacheMemoryUsed);
  options
      ->addOption(CACHE_LIMIT,
                  "The limit (in bytes) for ArangoSearch columns cache "
                  "(0 = no caching).",
                  new options::UInt64Parameter(&manager.limit),
                  options::makeDefaultFlags(options::Flags::DefaultNoComponents,
                                            options::Flags::OnSingle,
                                            options::Flags::OnDBServer,
                                            options::Flags::Enterprise))
      .setIntroducedIn(3'09'05);
  options
      ->addOption(CACHE_ONLY_LEADER,
                  "Cache ArangoSearch columns only for leader shards.",
                  new options::BooleanParameter(&_columnsCacheOnlyLeader),
                  options::makeDefaultFlags(options::Flags::DefaultNoComponents,
                                            options::Flags::OnDBServer,
                                            options::Flags::Enterprise))
      .setIntroducedIn(3'10'06);
#endif
<<<<<<< HEAD
  options->addOption(
      SEARCH_THREADS_LIMIT,
      "The maximum number of threads that can be used to process ArangoSearch "
      "indexes during a SEARCH operation of a query.",
      new options::UInt32Parameter(&_searchExecutionThreadsLimit),
      options::makeDefaultFlags(options::Flags::DefaultNoComponents,
                                options::Flags::OnDBServer,
                                options::Flags::OnSingle));
=======
  options
      ->addOption(
          SEARCH_THREADS_LIMIT,
          "Max number of threads that could be used to process ArangoSearch "
          "indexes during SEARCH operation",
          new options::UInt32Parameter(&_searchExecutionThreadsLimit),
          options::makeDefaultFlags(options::Flags::DefaultNoComponents,
                                    options::Flags::OnDBServer,
                                    options::Flags::OnSingle))
      .setIntroducedIn(3'12'00);
  options
      ->addOption(SEARCH_DEFAULT_PARALLELISM,
                  "Default parallelism for ArangoSearch queries",
                  new options::UInt32Parameter(&_defaultParallelism),
                  options::makeDefaultFlags(options::Flags::DefaultNoComponents,
                                            options::Flags::OnDBServer,
                                            options::Flags::OnSingle))
      .setIntroducedIn(3'12'00);
>>>>>>> 7816f429
}

void IResearchFeature::validateOptions(
    std::shared_ptr<options::ProgramOptions> options) {
  // validate all entries in _skipRecoveryItems for formal correctness
  auto checkFormat = [](auto const& item) {
    auto r = item.find('/');
    if (r == std::string_view::npos) {
      return false;
    }
    r = item.find('/', r);
    if (r == std::string_view::npos) {
      return true;
    }
    return false;
  };
  for (auto const& item : _skipRecoveryItems) {
    if (item != "all" && checkFormat(item)) {
      LOG_TOPIC("b9f28", FATAL, arangodb::iresearch::TOPIC)
          << "invalid format for '" << SKIP_RECOVERY
          << "' parameter. expecting '"
          << "<collection-name>/<index-id>' or "
             "'<collection-name>/<index-name>' or "
          << "'all', got: '" << item << "'";
      FATAL_ERROR_EXIT();
    }
  }

  auto const& args = options->processingResult();
  bool const threadsSet = args.touched(THREADS_PARAM);
  bool const threadsLimitSet = args.touched(THREADS_LIMIT_PARAM);
  bool const commitThreadsSet = args.touched(COMMIT_THREADS_PARAM);
  bool const commitThreadsIdleSet = args.touched(COMMIT_THREADS_IDLE_PARAM);
  bool const consolidationThreadsSet =
      args.touched(CONSOLIDATION_THREADS_PARAM);
  bool const consolidationThreadsIdleSet =
      args.touched(CONSOLIDATION_THREADS_IDLE_PARAM);

  uint32_t threadsLimit = static_cast<uint32_t>(4 * NumberOfCores::getValue());

  if ((threadsLimitSet || threadsSet) && !commitThreadsSet &&
      !consolidationThreadsSet) {
    // backwards compatibility
    threadsLimit = std::min(threadsLimit, _threadsLimit);
    uint32_t const threads = computeThreadsCount(_threads, threadsLimit, 4);
    _commitThreads = std::max(threads / 2, 1U);
    _consolidationThreads = _commitThreads;
  } else {
    _commitThreads = computeThreadsCount(_commitThreads, threadsLimit, 6);
    _consolidationThreads =
        computeThreadsCount(_consolidationThreads, threadsLimit, 6);
  }

  _commitThreadsIdle =
      commitThreadsIdleSet
          ? computeIdleThreadsCount(_commitThreadsIdle, _commitThreads)
          : _commitThreads;

  _consolidationThreadsIdle =
      consolidationThreadsIdleSet
          ? computeIdleThreadsCount(_consolidationThreadsIdle,
                                    _consolidationThreads)
          : _consolidationThreads;

  if (!args.touched(SEARCH_THREADS_LIMIT)) {
    _searchExecutionThreadsLimit =
        static_cast<uint32_t>(2 * NumberOfCores::getValue());
  }

  _running.store(false);
}

void IResearchFeature::prepare() {
  TRI_ASSERT(isEnabled());

  _running.store(false);

  // load all known codecs
  ::irs::formats::init();

  // load all known scorers
  ::irs::scorers::init();

  // register 'arangosearch' index
  registerIndexFactory();

  // register 'arangosearch' view
  registerViewFactory(server());

  // register 'arangosearch' Transaction DataSource registration callback
  registerTransactionDataSourceRegistrationCallback();

  registerRecoveryHelper();

  // register filters
  if (server().hasFeature<aql::AqlFunctionFeature>()) {
    auto& functions = server().getFeature<aql::AqlFunctionFeature>();
    registerFilters(functions);
    registerScorers(functions);
    registerFunctions(functions);
  } else {
    LOG_TOPIC("462d7", WARN, arangodb::iresearch::TOPIC)
        << "failure to find feature 'AQLFunctions' while registering "
           "arangosearch filters";
  }

  // ensure no tasks are scheduled and no threads are started
  TRI_ASSERT(std::make_tuple(size_t(0), size_t(0), size_t(0)) ==
             stats(ThreadGroup::_0));
  TRI_ASSERT(std::make_tuple(size_t(0), size_t(0), size_t(0)) ==
             stats(ThreadGroup::_1));

  // submit tasks to ensure that at least 1 worker for each group is started
  if (ServerState::instance()->isDBServer() ||
      ServerState::instance()->isSingleServer()) {
    _startState = std::make_shared<State>();

    auto submitTask = [this](ThreadGroup group) {
      return queue(group, 0ms, [state = _startState]() noexcept {
        {
          std::lock_guard lock{state->mtx};
          ++state->counter;
        }
        state->cv.notify_one();
      });
    };

    if (!submitTask(ThreadGroup::_0) || !submitTask(ThreadGroup::_1)) {
      THROW_ARANGO_EXCEPTION_MESSAGE(
          TRI_ERROR_SYS_ERROR,
          "failed to initialize ArangoSearch maintenance threads");
    }

    TRI_ASSERT(std::make_tuple(size_t(0), size_t(1), size_t(0)) ==
               stats(ThreadGroup::_0));
    TRI_ASSERT(std::make_tuple(size_t(0), size_t(1), size_t(0)) ==
               stats(ThreadGroup::_1));
  }
}

void IResearchFeature::start() {
  TRI_ASSERT(isEnabled());

  // register tasks after UpgradeFeature::prepare() has finished
  registerUpgradeTasks(server());

  // ensure that at least 1 worker for each group is started
  if (ServerState::instance()->isDBServer() ||
      ServerState::instance()->isSingleServer()) {
    TRI_ASSERT(_startState);
    TRI_ASSERT(_commitThreads && _commitThreadsIdle);
    TRI_ASSERT(_consolidationThreads && _consolidationThreadsIdle);

    _async->get(ThreadGroup::_0).limits(_commitThreads, _commitThreadsIdle);
    _async->get(ThreadGroup::_1)
        .limits(_consolidationThreads, _consolidationThreadsIdle);

    LOG_TOPIC("c1b63", INFO, arangodb::iresearch::TOPIC)
        << "ArangoSearch maintenance: "
        << "[" << _commitThreadsIdle << ".." << _commitThreads
        << "] commit thread(s), "
        << "[" << _consolidationThreadsIdle << ".." << _consolidationThreads
        << "] consolidation thread(s)";

#ifdef USE_ENTERPRISE
    auto& manager =
        basics::downCast<LimitedResourceManager>(_columnsCacheMemoryUsed);
    LOG_TOPIC("c2c74", INFO, arangodb::iresearch::TOPIC)
        << "ArangoSearch columns cache limit: " << manager.limit;
#endif

    {
      std::unique_lock lock{_startState->mtx};
      if (!_startState->cv.wait_for(
              lock, 60s, [this]() { return _startState->counter == 2; })) {
        THROW_ARANGO_EXCEPTION_MESSAGE(
            TRI_ERROR_SYS_ERROR,
            "failed to start ArangoSearch maintenance threads");
      }
    }

    // this can destroy the state instance, so we have to ensure that our lock
    // on _startState->mutex is already destroyed here!
    _startState = nullptr;
  }

  _searchExecutionPool.setLimit(_searchExecutionThreadsLimit);
  LOG_TOPIC("71efd", INFO, arangodb::iresearch::TOPIC)
      << "ArangoSearch execution parallel threads limit: "
      << _searchExecutionThreadsLimit;
  _running.store(true);
}

void IResearchFeature::stop() {
  TRI_ASSERT(isEnabled());
  _async->stop();
  _searchExecutionPool.stop();
  _running.store(false);
}

void IResearchFeature::unprepare() {
  TRI_ASSERT(isEnabled());
  _running.store(false);
}

std::filesystem::path getPersistedPath(DatabasePathFeature const& dbPathFeature,
                                       TRI_vocbase_t& database) {
  std::filesystem::path path{dbPathFeature.directory()};
  path /= "databases";
  path /= absl::StrCat("database-", database.id());
  return path;
}

void cleanupDatabase(TRI_vocbase_t& database) {
  auto const& feature = database.server().getFeature<DatabasePathFeature>();
  auto path = getPersistedPath(feature, database);
  std::error_code error;
  std::filesystem::remove_all(path);
  if (error) {
    LOG_TOPIC("bad02", ERR, TOPIC)
        << "Failed to remove arangosearch path for database (id '"
        << database.id() << "' name: '" << database.name() << "') with error '"
        << error.message() << "'";
  }
}

bool IResearchFeature::queue(ThreadGroup id,
                             std::chrono::steady_clock::duration delay,
                             fu2::unique_function<void()>&& fn) {
  try {
#ifdef ARANGODB_ENABLE_FAILURE_TESTS
    TRI_IF_FAILURE("IResearchFeature::queue") {
      THROW_ARANGO_EXCEPTION(TRI_ERROR_DEBUG);
    }

    switch (id) {
      case ThreadGroup::_0:
        TRI_IF_FAILURE("IResearchFeature::queueGroup0") {
          THROW_ARANGO_EXCEPTION(TRI_ERROR_DEBUG);
        }
        break;
      case ThreadGroup::_1:
        TRI_IF_FAILURE("IResearchFeature::queueGroup1") {
          THROW_ARANGO_EXCEPTION(TRI_ERROR_DEBUG);
        }
        break;
      default:
        TRI_ASSERT(false);
        break;
    }
#endif

    if (_async->get(id).run(std::move(fn), delay)) {
      return true;
    }
  } catch (std::exception const& e) {
    LOG_TOPIC("c1b64", WARN, arangodb::iresearch::TOPIC)
        << "Caught exception while sumbitting a task to thread group '"
        << std::underlying_type_t<ThreadGroup>(id) << "' error '" << e.what()
        << "'";
  } catch (...) {
    LOG_TOPIC("c1b65", WARN, arangodb::iresearch::TOPIC)
        << "Caught an exception while sumbitting a task to thread group '"
        << std::underlying_type_t<ThreadGroup>(id) << "'";
  }

  if (!server().isStopping()) {
    // do not log error at shutdown
    LOG_TOPIC("c1b66", ERR, arangodb::iresearch::TOPIC)
        << "Failed to submit a task to thread group '"
        << std::underlying_type_t<ThreadGroup>(id) << "'";
  }

  return false;
}

std::tuple<size_t, size_t, size_t> IResearchFeature::stats(
    ThreadGroup id) const {
  return _async->get(id).stats();
}

std::pair<size_t, size_t> IResearchFeature::limits(ThreadGroup id) const {
  return _async->get(id).limits();
}

void IResearchFeature::trackOutOfSyncLink() noexcept { ++_outOfSyncLinks; }

void IResearchFeature::untrackOutOfSyncLink() noexcept {
  uint64_t previous = _outOfSyncLinks.fetch_sub(1);
  TRI_ASSERT(previous > 0);
}

bool IResearchFeature::failQueriesOnOutOfSync() const noexcept {
  TRI_IF_FAILURE("ArangoSearch::FailQueriesOnOutOfSync") {
    // here to test --arangosearch.fail-queries-on-out-of-sync
    return true;
  }
  return _failQueriesOnOutOfSync;
}

void IResearchFeature::registerRecoveryHelper() {
  if (!_skipRecoveryItems.empty()) {
    LOG_TOPIC("e36f2", WARN, arangodb::iresearch::TOPIC)
        << "arangosearch recovery explicitly disabled via the '"
        << SKIP_RECOVERY << "' startup option for the following links/indexes: "
        << _skipRecoveryItems
        << ". all affected links/indexes that are touched during "
           "recovery will be marked as out of sync and should be recreated "
           "manually when the recovery is finished.";
  }

  _recoveryHelper = std::make_shared<IResearchRocksDBRecoveryHelper>(
      server(), _skipRecoveryItems);
  auto res = RocksDBEngine::registerRecoveryHelper(_recoveryHelper);
  if (res.fail()) {
    THROW_ARANGO_EXCEPTION_MESSAGE(
        res.errorNumber(),
        absl::StrCat("failed to register RocksDB recovery helper: ",
                     res.errorMessage()));
  }
}

void IResearchFeature::registerIndexFactory() {
  _clusterFactory = IResearchLinkCoordinator::createFactory(server());
  registerSingleFactory<ClusterEngine>(*_clusterFactory, server());
  _rocksDBFactory = IResearchRocksDBLink::createFactory(server());
  registerSingleFactory<RocksDBEngine>(*_rocksDBFactory, server());
}

#ifdef USE_ENTERPRISE
#ifdef ARANGODB_USE_GOOGLE_TESTS
int64_t IResearchFeature::columnsCacheUsage() const noexcept {
  auto& manager =
      basics::downCast<LimitedResourceManager>(_columnsCacheMemoryUsed);
  return manager.load();
}
void IResearchFeature::setCacheUsageLimit(uint64_t limit) noexcept {
  auto& manager =
      basics::downCast<LimitedResourceManager>(_columnsCacheMemoryUsed);
  manager.limit = limit;
}
#endif

bool IResearchFeature::columnsCacheOnlyLeaders() const noexcept {
  TRI_ASSERT(ServerState::instance()->isDBServer() || !_columnsCacheOnlyLeader);
  return _columnsCacheOnlyLeader;
}
#endif

template<typename Engine>
IndexTypeFactory& IResearchFeature::factory() {
  if constexpr (std::is_same_v<Engine, ClusterEngine>) {
    return *_clusterFactory;
  } else {
    static_assert(std::is_same_v<Engine, RocksDBEngine>);
    return *_rocksDBFactory;
  }
}
template IndexTypeFactory& IResearchFeature::factory<ClusterEngine>();
template IndexTypeFactory& IResearchFeature::factory<RocksDBEngine>();

}  // namespace arangodb::iresearch<|MERGE_RESOLUTION|>--- conflicted
+++ resolved
@@ -1057,25 +1057,14 @@
                                             options::Flags::Enterprise))
       .setIntroducedIn(3'10'06);
 #endif
-<<<<<<< HEAD
-  options->addOption(
-      SEARCH_THREADS_LIMIT,
-      "The maximum number of threads that can be used to process ArangoSearch "
-      "indexes during a SEARCH operation of a query.",
-      new options::UInt32Parameter(&_searchExecutionThreadsLimit),
-      options::makeDefaultFlags(options::Flags::DefaultNoComponents,
-                                options::Flags::OnDBServer,
-                                options::Flags::OnSingle));
-=======
   options
-      ->addOption(
-          SEARCH_THREADS_LIMIT,
-          "Max number of threads that could be used to process ArangoSearch "
-          "indexes during SEARCH operation",
-          new options::UInt32Parameter(&_searchExecutionThreadsLimit),
-          options::makeDefaultFlags(options::Flags::DefaultNoComponents,
-                                    options::Flags::OnDBServer,
-                                    options::Flags::OnSingle))
+      ->addOption(SEARCH_THREADS_LIMIT,
+                  "The maximum number of threads that can be used to process "
+                  "ArangoSearch indexes during a SEARCH operation of a query.",
+                  new options::UInt32Parameter(&_searchExecutionThreadsLimit),
+                  options::makeDefaultFlags(options::Flags::DefaultNoComponents,
+                                            options::Flags::OnDBServer,
+                                            options::Flags::OnSingle))
       .setIntroducedIn(3'12'00);
   options
       ->addOption(SEARCH_DEFAULT_PARALLELISM,
@@ -1085,7 +1074,6 @@
                                             options::Flags::OnDBServer,
                                             options::Flags::OnSingle))
       .setIntroducedIn(3'12'00);
->>>>>>> 7816f429
 }
 
 void IResearchFeature::validateOptions(
