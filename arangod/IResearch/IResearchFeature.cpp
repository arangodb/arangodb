--- conflicted
+++ resolved
@@ -91,7 +91,7 @@
 
 arangodb::aql::AqlValue dummyFilterFunc(arangodb::aql::ExpressionContext*,
                                         arangodb::transaction::Methods*,
-                                        arangodb::SmallVector<arangodb::aql::AqlValue> const&) {
+                                        arangodb::containers::SmallVector<arangodb::aql::AqlValue> const&) {
   THROW_ARANGO_EXCEPTION_MESSAGE(
       TRI_ERROR_NOT_IMPLEMENTED,
       "ArangoSearch filter functions EXISTS, IN_RANGE, PHRASE "
@@ -105,7 +105,7 @@
 /// there is nothing to do with search stuff, but optimization could roll.
 arangodb::aql::AqlValue contextFunc(arangodb::aql::ExpressionContext*,
                                     arangodb::transaction::Methods*,
-                                    arangodb::SmallVector<arangodb::aql::AqlValue> const& args) {
+                                    arangodb::containers::SmallVector<arangodb::aql::AqlValue> const& args) {
   TRI_ASSERT(!args.empty()); //ensured by function signature
   return args[0];
 }
@@ -115,7 +115,7 @@
 /// This will allow optimize out STARTS_WITH call if all arguments are const
 arangodb::aql::AqlValue startsWithFunc(arangodb::aql::ExpressionContext* ctx,
                                        arangodb::transaction::Methods*,
-                                       arangodb::SmallVector<arangodb::aql::AqlValue> const& args) {
+                                       arangodb::containers::SmallVector<arangodb::aql::AqlValue> const& args) {
   static char const* AFN = "STARTS_WITH";
 
   TRI_ASSERT(args.size() >= 2); //ensured by function signature
@@ -147,7 +147,7 @@
 /// This will allow optimize out MIN_MATCH call if all arguments are const
 arangodb::aql::AqlValue minMatchFunc(arangodb::aql::ExpressionContext* ctx,
                                      arangodb::transaction::Methods*,
-                                     arangodb::SmallVector<arangodb::aql::AqlValue> const& args) {
+                                     arangodb::containers::SmallVector<arangodb::aql::AqlValue> const& args) {
   static char const* AFN = "MIN_MATCH";
 
   TRI_ASSERT(args.size() > 1); // ensured by function signature
@@ -171,7 +171,7 @@
 
 arangodb::aql::AqlValue dummyScorerFunc(arangodb::aql::ExpressionContext*,
                                         arangodb::transaction::Methods*,
-                                        arangodb::SmallVector<arangodb::aql::AqlValue> const&) {
+                                        arangodb::containers::SmallVector<arangodb::aql::AqlValue> const&) {
   THROW_ARANGO_EXCEPTION_MESSAGE(
       TRI_ERROR_NOT_IMPLEMENTED,
       "ArangoSearch scorer functions BM25() and TFIDF() are designed to "
@@ -231,70 +231,6 @@
   }
 };  // IResearchLogTopic
 
-<<<<<<< HEAD
-=======
-arangodb::aql::AqlValue dummyFilterFunc(
-    arangodb::aql::ExpressionContext*, arangodb::transaction::Methods*,
-    ::arangodb::containers::SmallVector<arangodb::aql::AqlValue> const&) {
-  THROW_ARANGO_EXCEPTION_MESSAGE(
-      TRI_ERROR_NOT_IMPLEMENTED,
-      "ArangoSearch filter functions EXISTS, STARTS_WITH, IN_RANGE, PHRASE, MIN_MATCH, "
-      "BOOST and ANALYZER "
-      " are designed to be used only within a corresponding SEARCH statement "
-      "of ArangoSearch view."
-      " Please ensure function signature is correct.");
-}
-
-/// function body for ArangoSearchContext functions ANALYZER/BOOST. 
-/// Just returns its first argument as outside ArangoSearch context
-/// there is nothing to do with search stuff, but optimization could roll.
-arangodb::aql::AqlValue dummyContextFunc(
-    arangodb::aql::ExpressionContext*, arangodb::transaction::Methods*,
-    ::arangodb::containers::SmallVector<arangodb::aql::AqlValue> const& args) {
-  TRI_ASSERT(!args.empty()); //ensured by function signature
-  return args[0];
-}
-
-/// Executes MIN_MATCH function with const parameters locally the same way it will be done in ArangoSearch on runtime
-/// This will allow optimize out MIN_MATCH call if all arguments are const
-arangodb::aql::AqlValue dummyMinMatchContextFunc(
-    arangodb::aql::ExpressionContext*, arangodb::transaction::Methods*,
-    ::arangodb::containers::SmallVector<arangodb::aql::AqlValue> const& args) {
-  TRI_ASSERT(args.size() > 1); // ensured by function signature
-  auto& minMatchValue = args.back();
-  if (ADB_LIKELY(minMatchValue.isNumber())) {
-    auto matchesLeft = minMatchValue.toInt64();
-    const auto argsCount = args.size() - 1;
-    for (size_t i = 0; i < argsCount && matchesLeft > 0; ++i) {
-      auto& currValue = args[i];
-      if (currValue.toBoolean()) {
-        matchesLeft--;
-      }
-    }
-    return arangodb::aql::AqlValue(arangodb::aql::AqlValueHintBool(matchesLeft == 0));
-  } else {
-    auto message = std::string("'MIN_MATCH' AQL function: ")
-                     .append(" last argument has invalid type '") 
-                     .append(minMatchValue.getTypeString())
-                     .append("' (numeric expected)");
-    THROW_ARANGO_EXCEPTION_MESSAGE(
-      TRI_ERROR_BAD_PARAMETER,
-      message);
-  }
-}
-
-arangodb::aql::AqlValue dummyScorerFunc(
-    arangodb::aql::ExpressionContext*, arangodb::transaction::Methods*,
-    ::arangodb::containers::SmallVector<arangodb::aql::AqlValue> const&) {
-  THROW_ARANGO_EXCEPTION_MESSAGE(
-      TRI_ERROR_NOT_IMPLEMENTED,
-      "ArangoSearch scorer functions BM25() and TFIDF() are designed to "
-      "be used only outside SEARCH statement within a context of ArangoSearch "
-      "view."
-      " Please ensure function signature is correct.");
-}
-
->>>>>>> de83b5e3
 size_t computeThreadPoolSize(size_t threads, size_t threadsLimit) {
   static const size_t MAX_THREADS = 8;  // arbitrary limit on the upper bound of threads in pool
   static const size_t MIN_THREADS = 1;  // at least one thread is required
