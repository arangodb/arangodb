//////////////////////////////////////////////////////////////////////////////
/// DISCLAIMER
///
/// Copyright 2017 EMC Corporation
///
/// Licensed under the Apache License, Version 2.0 (the "License");
/// you may not use this file except in compliance with the License.
/// You may obtain a copy of the License at
///
///     http://www.apache.org/licenses/LICENSE-2.0
///
/// Unless required by applicable law or agreed to in writing, software
/// distributed under the License is distributed on an "AS IS" BASIS,
/// WITHOUT WARRANTIES OR CONDITIONS OF ANY KIND, either express or implied.
/// See the License for the specific language governing permissions and
/// limitations under the License.
///
/// Copyright holder is EMC Corporation
///
/// @author Andrey Abramov
/// @author Vasiliy Nabatchikov
////////////////////////////////////////////////////////////////////////////////

#ifndef ARANGOD_IRESEARCH__IRESEARCH_LINK_H
#define ARANGOD_IRESEARCH__IRESEARCH_LINK_H 1

#include "index/directory_reader.hpp"
#include "index/index_writer.hpp"
#include "store/directory.hpp"
#include "utils/utf8_path.hpp"

#include "Indexes/Index.h"
#include "IResearchLinkMeta.h"
#include "IResearchViewMeta.h"
#include "IResearchVPackComparer.h"
#include "RestServer/DatabasePathFeature.h"
#include "Transaction/Status.h"

namespace arangodb {

struct FlushSubscription;

namespace iresearch {

class AsyncMeta; // forward declaration
class IResearchFeature; // forward declaration
class IResearchView; // forward declaration
template<typename T> class TypedResourceMutex; // forward declaration

////////////////////////////////////////////////////////////////////////////////
/// @brief common base class for functionality required to link an ArangoDB
///        LogicalCollection with an IResearchView
////////////////////////////////////////////////////////////////////////////////
class IResearchLink {
 public:
  typedef std::shared_ptr<TypedResourceMutex<IResearchLink>> AsyncLinkPtr;

  //////////////////////////////////////////////////////////////////////////////
  /// @brief a snapshot representation of the data-store
  ///        locked to prevent data store deallocation
  //////////////////////////////////////////////////////////////////////////////
  class Snapshot {
   public:
    Snapshot() noexcept {}  // non-default implementation required for MacOS
    Snapshot(std::unique_lock<irs::async_utils::read_write_mutex::read_mutex>&& lock,
             irs::directory_reader&& reader) noexcept
        : _lock(std::move(lock)), _reader(std::move(reader)) {
      TRI_ASSERT(_lock.owns_lock());
    }
    operator irs::directory_reader const&() const noexcept { return _reader; }

   private:
    std::unique_lock<irs::async_utils::read_write_mutex::read_mutex> _lock;  // lock preventing data store dealocation
    const irs::directory_reader _reader;
  };

  virtual ~IResearchLink();

  ////////////////////////////////////////////////////////////////////////////////
  /// @brief does this IResearch Link reference the supplied view
  ////////////////////////////////////////////////////////////////////////////////
  bool operator==(LogicalView const& view) const noexcept;
  bool operator!=(LogicalView const& view) const noexcept {
    return !(*this == view);
  }

  ////////////////////////////////////////////////////////////////////////////////
  /// @brief does this iResearch Link match the meta definition
  ////////////////////////////////////////////////////////////////////////////////
  bool operator==(IResearchLinkMeta const& meta) const noexcept;
  bool operator!=(IResearchLinkMeta const& meta) const noexcept {
    return !(*this == meta);
  }

  void afterTruncate(); // arangodb::Index override

  ////////////////////////////////////////////////////////////////////////////////
  /// @brief insert a set of ArangoDB documents into an iResearch View using
  ///        '_meta' params
  /// @note arangodb::Index override
  ////////////////////////////////////////////////////////////////////////////////
  virtual void batchInsert(
      transaction::Methods& trx,
      std::vector<std::pair<LocalDocumentId, velocypack::Slice>> const& batch,
      std::shared_ptr<basics::LocalTaskQueue> queue);

  bool canBeDropped() const {
    // valid for a link to be dropped from an ArangoSearch view
    return true;
  };

  //////////////////////////////////////////////////////////////////////////////
  /// @return the associated collection
  /// @note arangodb::Index override
  //////////////////////////////////////////////////////////////////////////////
  LogicalCollection& collection() const noexcept {
    return _collection;
  }

  //////////////////////////////////////////////////////////////////////////////
  /// @brief mark the current data store state as the latest valid state
  /// @param wait even if other thread is committing
  //////////////////////////////////////////////////////////////////////////////
  Result commit(bool wait = true);

  ////////////////////////////////////////////////////////////////////////////////
  /// @brief called when the iResearch Link is dropped
  /// @note arangodb::Index override
  ////////////////////////////////////////////////////////////////////////////////
  Result drop();

  bool hasSelectivityEstimate() const; // arangodb::Index override

  //////////////////////////////////////////////////////////////////////////////
  /// @brief the identifier for this link
  //////////////////////////////////////////////////////////////////////////////
  TRI_idx_iid_t id() const noexcept { return _id; }

  ////////////////////////////////////////////////////////////////////////////////
  /// @brief insert an ArangoDB document into an iResearch View using '_meta' params
  /// @note arangodb::Index override
  ////////////////////////////////////////////////////////////////////////////////
  Result insert(transaction::Methods& trx,
                LocalDocumentId const& documentId,
                velocypack::Slice const& doc,
                Index::OperationMode mode);

  bool isHidden() const;  // arangodb::Index override
  bool isSorted() const; // arangodb::Index override

  ////////////////////////////////////////////////////////////////////////////////
  /// @brief called when the iResearch Link is loaded into memory
  /// @note arangodb::Index override
  ////////////////////////////////////////////////////////////////////////////////
  void load();

  ////////////////////////////////////////////////////////////////////////////////
  /// @brief index comparator, used by the coordinator to detect if the specified
  ///        definition is the same as this link
  /// @note arangodb::Index override
  ////////////////////////////////////////////////////////////////////////////////
  bool matchesDefinition(velocypack::Slice const& slice) const;

  ////////////////////////////////////////////////////////////////////////////////
  /// @brief amount of memory in bytes occupied by this iResearch Link
  /// @note arangodb::Index override
  ////////////////////////////////////////////////////////////////////////////////
  void toVelocyPackStats(VPackBuilder& builder) const;

  //////////////////////////////////////////////////////////////////////////////
  /// @brief fill and return a jSON description of a IResearchLink object
  ///        elements are appended to an existing object
  //////////////////////////////////////////////////////////////////////////////
  Result properties(velocypack::Builder& builder, bool forPersistence) const;

  //////////////////////////////////////////////////////////////////////////////
  /// @brief update runtine data processing properties (not persisted)
  /// @return success
  //////////////////////////////////////////////////////////////////////////////
  Result properties(IResearchViewMeta const& meta);

  ////////////////////////////////////////////////////////////////////////////////
  /// @brief remove an ArangoDB document from an iResearch View
  /// @note arangodb::Index override
  ////////////////////////////////////////////////////////////////////////////////
  Result remove(transaction::Methods& trx,
                LocalDocumentId const& documentId,
                velocypack::Slice const& doc,
                Index::OperationMode mode);

  ///////////////////////////////////////////////////////////////////////////////
  /// @brief 'this' for the lifetime of the link data-store
  ///        for use with asynchronous calls, e.g. callbacks, view
  ///////////////////////////////////////////////////////////////////////////////
  AsyncLinkPtr self() const { return _asyncSelf; }

  //////////////////////////////////////////////////////////////////////////////
  /// @return pointer to an index reader containing the data store current
  ///         record snapshot
  ///         (nullptr == no data store snapshot availabe, e.g. error)
  //////////////////////////////////////////////////////////////////////////////
  Snapshot snapshot() const;

  ////////////////////////////////////////////////////////////////////////////////
  /// @brief ArangoSearch Link index type enum value
  /// @note arangodb::Index override
  ////////////////////////////////////////////////////////////////////////////////
  Index::IndexType type() const;

  ////////////////////////////////////////////////////////////////////////////////
  /// @brief ArangoSearch Link index type string value
  /// @note arangodb::Index override
  ////////////////////////////////////////////////////////////////////////////////
  char const* typeName() const;

  ////////////////////////////////////////////////////////////////////////////////
  /// @brief called when the iResearch Link is unloaded from memory
  /// @note arangodb::Index override
  ////////////////////////////////////////////////////////////////////////////////
  Result unload();

  ////////////////////////////////////////////////////////////////////////////////
  /// @brief lookup referenced analyzer
  ////////////////////////////////////////////////////////////////////////////////
  AnalyzerPool::ptr findAnalyzer(AnalyzerPool const& analyzer) const;

<<<<<<< HEAD
  typedef std::function<void(irs::directory&)> InitCallback;
  ////////////////////////////////////////////////////////////////////////////////
  /// @brief initialize from the specified definition used in make(...)
  /// @return success
  ////////////////////////////////////////////////////////////////////////////////
  Result init(velocypack::Slice const& definition,
              InitCallback const& initCallback = {});
=======
  ////////////////////////////////////////////////////////////////////////////////
  /// @brief get stored values
  ////////////////////////////////////////////////////////////////////////////////
  IResearchViewStoredValues const& storedValues() const;
>>>>>>> 025abd06

 protected:
  //////////////////////////////////////////////////////////////////////////////
  /// @brief index stats
  //////////////////////////////////////////////////////////////////////////////
  struct Stats {
    size_t docsCount{};       // total number of documents
    size_t liveDocsCount{};   // number of live documents
    size_t numBufferedDocs{}; // number of buffered docs
    size_t indexSize{};       // size of the index in bytes
    size_t numSegments{};     // number of segments
    size_t numFiles{};        // number of files
  };

 protected:
  ////////////////////////////////////////////////////////////////////////////////
  /// @brief construct an uninitialized IResearch link, must call init(...)
  /// after
  ////////////////////////////////////////////////////////////////////////////////
  IResearchLink(TRI_idx_iid_t iid, LogicalCollection& collection);

  ////////////////////////////////////////////////////////////////////////////////
  /// @brief link was created during recovery
  ////////////////////////////////////////////////////////////////////////////////
  bool createdInRecovery() const noexcept { return _createdInRecovery; }

  ////////////////////////////////////////////////////////////////////////////////
  /// @brief get index stats for current snapshot
  ////////////////////////////////////////////////////////////////////////////////
  Stats stats() const;

 private:
  //////////////////////////////////////////////////////////////////////////////
  /// @brief the underlying iresearch data store
  //////////////////////////////////////////////////////////////////////////////
  struct DataStore {
    IResearchViewMeta _meta; // runtime meta for a data store (not persisted)
    irs::directory::ptr _directory;
    irs::async_utils::read_write_mutex _mutex; // for use with member '_meta'
    irs::utf8_path _path;
    irs::directory_reader _reader;
    irs::index_writer::ptr _writer;
    TRI_voc_tick_t _recoveryTick{ 0 }; // the tick at which data store was recovered
    std::atomic<bool> _inRecovery{ false }; // data store is in recovery
    operator bool() const noexcept { return _directory && _writer; }

    void resetDataStore() noexcept { // reset all underlying readers to release file handles 
      _reader.reset(); 
      _writer.reset();
      _directory.reset();
    } 
  };

  //////////////////////////////////////////////////////////////////////////////
  /// @brief run filesystem cleanup on the data store
  /// @note assumes that '_asyncSelf' is read-locked (for use with async tasks)
  //////////////////////////////////////////////////////////////////////////////
  Result cleanupUnsafe();

  //////////////////////////////////////////////////////////////////////////////
  /// @brief mark the current data store state as the latest valid state
  /// @param wait even if other thread is committing
  /// @note assumes that '_asyncSelf' is read-locked (for use with async tasks)
  //////////////////////////////////////////////////////////////////////////////
  Result commitUnsafe(bool wait);

  //////////////////////////////////////////////////////////////////////////////
  /// @brief run segment consolidation on the data store
  /// @note assumes that '_asyncSelf' is read-locked (for use with async tasks)
  //////////////////////////////////////////////////////////////////////////////
  Result consolidateUnsafe( // consolidate segments
    IResearchViewMeta::ConsolidationPolicy const& policy, // policy to apply
    irs::merge_writer::flush_progress_t const& progress // policy progress to use
  );

  //////////////////////////////////////////////////////////////////////////////
  /// @brief initialize the data store with a new or from an existing directory
  //////////////////////////////////////////////////////////////////////////////
  Result initDataStore(InitCallback const& initCallback, bool sorted);

  //////////////////////////////////////////////////////////////////////////////
  /// @brief set up asynchronous maintenance tasks
  //////////////////////////////////////////////////////////////////////////////
  void setupMaintenance();

  StorageEngine* _engine;
  VPackComparer _comparer;
  IResearchFeature* _asyncFeature; // the feature where async jobs were registered (nullptr == no jobs registered)
  AsyncLinkPtr _asyncSelf; // 'this' for the lifetime of the link (for use with asynchronous calls)
  std::atomic<bool> _asyncTerminate; // trigger termination of long-running async jobs
  LogicalCollection& _collection; // the linked collection
  DataStore _dataStore; // the iresearch data store, protected by _asyncSelf->mutex()
  std::shared_ptr<FlushSubscription> _flushSubscription;
  TRI_idx_iid_t const _id; // the index identifier
  TRI_voc_tick_t _lastCommittedTick; // protected by _commitMutex
  IResearchLinkMeta const _meta; // how this collection should be indexed (read-only, set via init())
  std::mutex _commitMutex; // prevents data store sequential commits
  std::function<void(transaction::Methods& trx, transaction::Status status)> _trxCallback; // for insert(...)/remove(...)
  irs::index_writer::before_commit_f _before_commit;
  std::string const _viewGuid; // the identifier of the desired view (read-only, set via init())
  bool _createdInRecovery; // link was created based on recovery marker
};  // IResearchLink

irs::utf8_path getPersistedPath(arangodb::DatabasePathFeature const& dbPathFeature,
                                arangodb::iresearch::IResearchLink const& link);

}  // namespace iresearch
}  // namespace arangodb

#endif<|MERGE_RESOLUTION|>--- conflicted
+++ resolved
@@ -224,7 +224,6 @@
   ////////////////////////////////////////////////////////////////////////////////
   AnalyzerPool::ptr findAnalyzer(AnalyzerPool const& analyzer) const;
 
-<<<<<<< HEAD
   typedef std::function<void(irs::directory&)> InitCallback;
   ////////////////////////////////////////////////////////////////////////////////
   /// @brief initialize from the specified definition used in make(...)
@@ -232,12 +231,11 @@
   ////////////////////////////////////////////////////////////////////////////////
   Result init(velocypack::Slice const& definition,
               InitCallback const& initCallback = {});
-=======
+              
   ////////////////////////////////////////////////////////////////////////////////
   /// @brief get stored values
   ////////////////////////////////////////////////////////////////////////////////
   IResearchViewStoredValues const& storedValues() const;
->>>>>>> 025abd06
 
  protected:
   //////////////////////////////////////////////////////////////////////////////
