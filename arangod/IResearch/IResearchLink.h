////////////////////////////////////////////////////////////////////////////////
/// DISCLAIMER
///
/// Copyright 2014-2021 ArangoDB GmbH, Cologne, Germany
/// Copyright 2004-2014 triAGENS GmbH, Cologne, Germany
///
/// Licensed under the Apache License, Version 2.0 (the "License");
/// you may not use this file except in compliance with the License.
/// You may obtain a copy of the License at
///
///     http://www.apache.org/licenses/LICENSE-2.0
///
/// Unless required by applicable law or agreed to in writing, software
/// distributed under the License is distributed on an "AS IS" BASIS,
/// WITHOUT WARRANTIES OR CONDITIONS OF ANY KIND, either express or implied.
/// See the License for the specific language governing permissions and
/// limitations under the License.
///
/// Copyright holder is ArangoDB GmbH, Cologne, Germany
///
/// @author Andrey Abramov
/// @author Vasiliy Nabatchikov
////////////////////////////////////////////////////////////////////////////////

#pragma once

#include "index/directory_reader.hpp"
#include "index/index_writer.hpp"
#include "store/directory.hpp"
#include "utils/utf8_path.hpp"

#include "IResearch/IResearchDataStore.h"
#include "IResearch/IResearchLinkMeta.h"
#include "IResearch/IResearchViewMeta.h"
#include "RestServer/DatabasePathFeature.h"
#include "Transaction/Status.h"
#include "Utils/OperationOptions.h"
#include "VocBase/Identifiers/IndexId.h"


namespace arangodb {
namespace iresearch {

////////////////////////////////////////////////////////////////////////////////
/// @brief common base class for functionality required to link an ArangoDB
///        LogicalCollection with an IResearchView
////////////////////////////////////////////////////////////////////////////////
class IResearchLink : public IResearchDataStore {
 public:
<<<<<<< HEAD
=======
  using AsyncLinkPtr = std::shared_ptr<AsyncLinkHandle>;
  using InitCallback = std::function<void(irs::directory&)>;

  //////////////////////////////////////////////////////////////////////////////
  /// @brief a snapshot representation of the data-store
  ///        locked to prevent data store deallocation
  //////////////////////////////////////////////////////////////////////////////
  class Snapshot {
   public:
    Snapshot() = default;
    Snapshot(std::unique_lock<ReadMutex>&& lock,
             irs::directory_reader&& reader) noexcept
        : _lock(std::move(lock)), _reader(std::move(reader)) {
      TRI_ASSERT(_lock.owns_lock());
    }
    Snapshot(Snapshot&& rhs) noexcept
      : _lock(std::move(rhs._lock)),
        _reader(std::move(rhs._reader)) {
      TRI_ASSERT(_lock.owns_lock());
    }
    Snapshot& operator=(Snapshot&& rhs) noexcept {
      if (this != &rhs) {
        _lock = std::move(rhs._lock);
        _reader = std::move(rhs._reader);
      }
      TRI_ASSERT(_lock.owns_lock());
      return *this;
    }
    operator irs::directory_reader const&() const noexcept {
      return _reader;
    }

   private:
    std::unique_lock<ReadMutex> _lock; // lock preventing data store dealocation
    irs::directory_reader _reader;
  };

>>>>>>> be8b1575
  virtual ~IResearchLink();

  ////////////////////////////////////////////////////////////////////////////////
  /// @brief does this IResearch Link reference the supplied view
  ////////////////////////////////////////////////////////////////////////////////
  bool operator==(LogicalView const& view) const noexcept;
  bool operator!=(LogicalView const& view) const noexcept {
    return !(*this == view);
  }

  ////////////////////////////////////////////////////////////////////////////////
  /// @brief does this iResearch Link match the meta definition
  ////////////////////////////////////////////////////////////////////////////////
  bool operator==(IResearchLinkMeta const& meta) const noexcept;
  bool operator!=(IResearchLinkMeta const& meta) const noexcept {
    return !(*this == meta);
  }

  bool canBeDropped() const {
    // valid for a link to be dropped from an ArangoSearch view
    return true;
  };

  ////////////////////////////////////////////////////////////////////////////////
  /// @brief called when the iResearch Link is dropped
  /// @note arangodb::Index override
  ////////////////////////////////////////////////////////////////////////////////
  Result drop();

  bool hasSelectivityEstimate() const; // arangodb::Index override

  void afterCommit() override;

  bool isHidden() const;  // arangodb::Index override
  bool isSorted() const; // arangodb::Index override

  ////////////////////////////////////////////////////////////////////////////////
  /// @brief called when the iResearch Link is loaded into memory
  /// @note arangodb::Index override
  ////////////////////////////////////////////////////////////////////////////////
  void load();

  ////////////////////////////////////////////////////////////////////////////////
  /// @brief index comparator, used by the coordinator to detect if the specified
  ///        definition is the same as this link
  /// @note arangodb::Index override
  ////////////////////////////////////////////////////////////////////////////////
  bool matchesDefinition(velocypack::Slice const& slice) const;

  //////////////////////////////////////////////////////////////////////////////
  /// @brief fill and return a jSON description of a IResearchLink object
  ///        elements are appended to an existing object
  //////////////////////////////////////////////////////////////////////////////
  Result properties(velocypack::Builder& builder, bool forPersistence) const;

  using IResearchDataStore::properties;


  ////////////////////////////////////////////////////////////////////////////////
  /// @brief ArangoSearch Link index type enum value
  /// @note arangodb::Index override
  ////////////////////////////////////////////////////////////////////////////////
  Index::IndexType type() const;

  ////////////////////////////////////////////////////////////////////////////////
  /// @brief ArangoSearch Link index type string value
  /// @note arangodb::Index override
  ////////////////////////////////////////////////////////////////////////////////
  char const* typeName() const;

  ////////////////////////////////////////////////////////////////////////////////
  /// @brief called when the iResearch Link is unloaded from memory
  /// @note arangodb::Index override
  ////////////////////////////////////////////////////////////////////////////////
  Result unload();

  ////////////////////////////////////////////////////////////////////////////////
  /// @brief lookup referenced analyzer
  ////////////////////////////////////////////////////////////////////////////////
  AnalyzerPool::ptr findAnalyzer(AnalyzerPool const& analyzer) const override;

  ////////////////////////////////////////////////////////////////////////////////
  /// @brief initialize from the specified definition used in make(...)
  /// @return success
  ////////////////////////////////////////////////////////////////////////////////
  Result init(velocypack::Slice const& definition,
              InitCallback const& initCallback = {});

  ////////////////////////////////////////////////////////////////////////////////
  /// @return arangosearch internal format identifier
  ////////////////////////////////////////////////////////////////////////////////
  std::string_view format() const noexcept;

  ////////////////////////////////////////////////////////////////////////////////
  /// @brief get stored values
  ////////////////////////////////////////////////////////////////////////////////
  IResearchViewStoredValues const& storedValues() const noexcept;

  /// @brief sets the _collectionName in Link meta. Used in cluster only to store
  /// linked collection name (as shard name differs from the cluster-wide collection name)
  /// @param name  collectioName to set. Should match existing value of  the _collectionName
  /// if it is not empty. 
  /// @return true if name not existed in link before and was actually set by this call,
  /// false otherwise
  bool setCollectionName(irs::string_ref name) noexcept;

  Result insert(transaction::Methods& trx,
                LocalDocumentId const& documentId,
                velocypack::Slice const doc) {
     return IResearchDataStore::insert<FieldIterator, IResearchLinkMeta>(trx, documentId, doc, _meta);
  }

 protected:

  ////////////////////////////////////////////////////////////////////////////////
  /// @brief construct an uninitialized IResearch link, must call init(...)
  /// after
  ////////////////////////////////////////////////////////////////////////////////
  IResearchLink(IndexId iid, LogicalCollection& collection);
  
 private:
<<<<<<< HEAD
  IResearchLinkMeta const _meta;
=======
  friend struct CommitTask;
  friend struct ConsolidationTask;

  //////////////////////////////////////////////////////////////////////////////
  /// @brief detailed commit result
  //////////////////////////////////////////////////////////////////////////////
  enum class CommitResult {
    ////////////////////////////////////////////////////////////////////////////
    /// @brief undefined state
    ////////////////////////////////////////////////////////////////////////////
    UNDEFINED = 0,

    ////////////////////////////////////////////////////////////////////////////
    /// @brief no changes were made
    ////////////////////////////////////////////////////////////////////////////
    NO_CHANGES,

    ////////////////////////////////////////////////////////////////////////////
    /// @brief another commit is in progress
    ////////////////////////////////////////////////////////////////////////////
    IN_PROGRESS,

    ////////////////////////////////////////////////////////////////////////////
    /// @brief commit is done
    ////////////////////////////////////////////////////////////////////////////
    DONE
  }; // CommitResult

  //////////////////////////////////////////////////////////////////////////////
  /// @brief the underlying iresearch data store
  //////////////////////////////////////////////////////////////////////////////
  struct DataStore {
    IResearchViewMeta _meta; // runtime meta for a data store (not persisted)
    irs::directory::ptr _directory;
    basics::ReadWriteLock _mutex; // for use with member '_meta'
    irs::utf8_path _path;
    irs::directory_reader _reader;
    irs::index_writer::ptr _writer;
    TRI_voc_tick_t _recoveryTick{ 0 }; // the tick at which data store was recovered
    std::atomic<bool> _inRecovery{ false }; // data store is in recovery
    operator bool() const noexcept { return _directory && _writer; }

    void resetDataStore() noexcept { // reset all underlying readers to release file handles 
      _reader.reset(); 
      _writer.reset();
      _directory.reset();
    }
  };

  //////////////////////////////////////////////////////////////////////////////
  /// @brief run filesystem cleanup on the data store
  /// @note assumes that '_asyncSelf' is read-locked (for use with async tasks)
  //////////////////////////////////////////////////////////////////////////////
  Result cleanupUnsafe();

  //////////////////////////////////////////////////////////////////////////////
  /// @brief mark the current data store state as the latest valid state
  /// @param wait even if other thread is committing
  /// @note assumes that '_asyncSelf' is read-locked (for use with async tasks)
  //////////////////////////////////////////////////////////////////////////////
  Result commitUnsafe(bool wait, CommitResult* code);

  //////////////////////////////////////////////////////////////////////////////
  /// @brief run segment consolidation on the data store
  /// @note assumes that '_asyncSelf' is read-locked (for use with async tasks)
  //////////////////////////////////////////////////////////////////////////////
  Result consolidateUnsafe(
    IResearchViewMeta::ConsolidationPolicy const& policy,
    irs::merge_writer::flush_progress_t const& progress,
    bool& emptyConsolidation);

  //////////////////////////////////////////////////////////////////////////////
  /// @brief initialize the data store with a new or from an existing directory
  //////////////////////////////////////////////////////////////////////////////
  Result initDataStore(
    InitCallback const& initCallback,
    uint32_t version,
    bool sorted,
    std::vector<IResearchViewStoredValues::StoredColumn> const& storedColumns,
    irs::type_info::type_id primarySortCompression);

  //////////////////////////////////////////////////////////////////////////////
  /// @brief schedule a commit job
  //////////////////////////////////////////////////////////////////////////////
  void scheduleCommit(std::chrono::milliseconds delay);

  //////////////////////////////////////////////////////////////////////////////
  /// @brief schedule a consolidation job
  //////////////////////////////////////////////////////////////////////////////
  void scheduleConsolidation(std::chrono::milliseconds delay);

  StorageEngine* _engine;
  VPackComparer _comparer;
  IResearchFeature* _asyncFeature; // the feature where async jobs were registered (nullptr == no jobs registered)
  AsyncLinkPtr _asyncSelf; // 'this' for the lifetime of the link (for use with asynchronous calls)
  LogicalCollection& _collection; // the linked collection
  DataStore _dataStore; // the iresearch data store, protected by _asyncSelf->mutex()
  std::shared_ptr<FlushSubscription> _flushSubscription;
  std::shared_ptr<MaintenanceState> _maintenanceState;
  IndexId const _id;                 // the index identifier
  TRI_voc_tick_t _lastCommittedTick; // protected by _commitMutex
  IResearchLinkMeta const _meta; // how this collection should be indexed (read-only, set via init())
  std::mutex _commitMutex; // prevents data store sequential commits
  std::function<void(transaction::Methods& trx, transaction::Status status)> _trxCallback; // for insert(...)/remove(...)
>>>>>>> be8b1575
  std::string const _viewGuid; // the identifier of the desired view (read-only, set via init())
};  // IResearchLink

}  // namespace iresearch
}  // namespace arangodb
<|MERGE_RESOLUTION|>--- conflicted
+++ resolved
@@ -47,46 +47,6 @@
 ////////////////////////////////////////////////////////////////////////////////
 class IResearchLink : public IResearchDataStore {
  public:
-<<<<<<< HEAD
-=======
-  using AsyncLinkPtr = std::shared_ptr<AsyncLinkHandle>;
-  using InitCallback = std::function<void(irs::directory&)>;
-
-  //////////////////////////////////////////////////////////////////////////////
-  /// @brief a snapshot representation of the data-store
-  ///        locked to prevent data store deallocation
-  //////////////////////////////////////////////////////////////////////////////
-  class Snapshot {
-   public:
-    Snapshot() = default;
-    Snapshot(std::unique_lock<ReadMutex>&& lock,
-             irs::directory_reader&& reader) noexcept
-        : _lock(std::move(lock)), _reader(std::move(reader)) {
-      TRI_ASSERT(_lock.owns_lock());
-    }
-    Snapshot(Snapshot&& rhs) noexcept
-      : _lock(std::move(rhs._lock)),
-        _reader(std::move(rhs._reader)) {
-      TRI_ASSERT(_lock.owns_lock());
-    }
-    Snapshot& operator=(Snapshot&& rhs) noexcept {
-      if (this != &rhs) {
-        _lock = std::move(rhs._lock);
-        _reader = std::move(rhs._reader);
-      }
-      TRI_ASSERT(_lock.owns_lock());
-      return *this;
-    }
-    operator irs::directory_reader const&() const noexcept {
-      return _reader;
-    }
-
-   private:
-    std::unique_lock<ReadMutex> _lock; // lock preventing data store dealocation
-    irs::directory_reader _reader;
-  };
-
->>>>>>> be8b1575
   virtual ~IResearchLink();
 
   ////////////////////////////////////////////////////////////////////////////////
@@ -208,114 +168,7 @@
   IResearchLink(IndexId iid, LogicalCollection& collection);
   
  private:
-<<<<<<< HEAD
   IResearchLinkMeta const _meta;
-=======
-  friend struct CommitTask;
-  friend struct ConsolidationTask;
-
-  //////////////////////////////////////////////////////////////////////////////
-  /// @brief detailed commit result
-  //////////////////////////////////////////////////////////////////////////////
-  enum class CommitResult {
-    ////////////////////////////////////////////////////////////////////////////
-    /// @brief undefined state
-    ////////////////////////////////////////////////////////////////////////////
-    UNDEFINED = 0,
-
-    ////////////////////////////////////////////////////////////////////////////
-    /// @brief no changes were made
-    ////////////////////////////////////////////////////////////////////////////
-    NO_CHANGES,
-
-    ////////////////////////////////////////////////////////////////////////////
-    /// @brief another commit is in progress
-    ////////////////////////////////////////////////////////////////////////////
-    IN_PROGRESS,
-
-    ////////////////////////////////////////////////////////////////////////////
-    /// @brief commit is done
-    ////////////////////////////////////////////////////////////////////////////
-    DONE
-  }; // CommitResult
-
-  //////////////////////////////////////////////////////////////////////////////
-  /// @brief the underlying iresearch data store
-  //////////////////////////////////////////////////////////////////////////////
-  struct DataStore {
-    IResearchViewMeta _meta; // runtime meta for a data store (not persisted)
-    irs::directory::ptr _directory;
-    basics::ReadWriteLock _mutex; // for use with member '_meta'
-    irs::utf8_path _path;
-    irs::directory_reader _reader;
-    irs::index_writer::ptr _writer;
-    TRI_voc_tick_t _recoveryTick{ 0 }; // the tick at which data store was recovered
-    std::atomic<bool> _inRecovery{ false }; // data store is in recovery
-    operator bool() const noexcept { return _directory && _writer; }
-
-    void resetDataStore() noexcept { // reset all underlying readers to release file handles 
-      _reader.reset(); 
-      _writer.reset();
-      _directory.reset();
-    }
-  };
-
-  //////////////////////////////////////////////////////////////////////////////
-  /// @brief run filesystem cleanup on the data store
-  /// @note assumes that '_asyncSelf' is read-locked (for use with async tasks)
-  //////////////////////////////////////////////////////////////////////////////
-  Result cleanupUnsafe();
-
-  //////////////////////////////////////////////////////////////////////////////
-  /// @brief mark the current data store state as the latest valid state
-  /// @param wait even if other thread is committing
-  /// @note assumes that '_asyncSelf' is read-locked (for use with async tasks)
-  //////////////////////////////////////////////////////////////////////////////
-  Result commitUnsafe(bool wait, CommitResult* code);
-
-  //////////////////////////////////////////////////////////////////////////////
-  /// @brief run segment consolidation on the data store
-  /// @note assumes that '_asyncSelf' is read-locked (for use with async tasks)
-  //////////////////////////////////////////////////////////////////////////////
-  Result consolidateUnsafe(
-    IResearchViewMeta::ConsolidationPolicy const& policy,
-    irs::merge_writer::flush_progress_t const& progress,
-    bool& emptyConsolidation);
-
-  //////////////////////////////////////////////////////////////////////////////
-  /// @brief initialize the data store with a new or from an existing directory
-  //////////////////////////////////////////////////////////////////////////////
-  Result initDataStore(
-    InitCallback const& initCallback,
-    uint32_t version,
-    bool sorted,
-    std::vector<IResearchViewStoredValues::StoredColumn> const& storedColumns,
-    irs::type_info::type_id primarySortCompression);
-
-  //////////////////////////////////////////////////////////////////////////////
-  /// @brief schedule a commit job
-  //////////////////////////////////////////////////////////////////////////////
-  void scheduleCommit(std::chrono::milliseconds delay);
-
-  //////////////////////////////////////////////////////////////////////////////
-  /// @brief schedule a consolidation job
-  //////////////////////////////////////////////////////////////////////////////
-  void scheduleConsolidation(std::chrono::milliseconds delay);
-
-  StorageEngine* _engine;
-  VPackComparer _comparer;
-  IResearchFeature* _asyncFeature; // the feature where async jobs were registered (nullptr == no jobs registered)
-  AsyncLinkPtr _asyncSelf; // 'this' for the lifetime of the link (for use with asynchronous calls)
-  LogicalCollection& _collection; // the linked collection
-  DataStore _dataStore; // the iresearch data store, protected by _asyncSelf->mutex()
-  std::shared_ptr<FlushSubscription> _flushSubscription;
-  std::shared_ptr<MaintenanceState> _maintenanceState;
-  IndexId const _id;                 // the index identifier
-  TRI_voc_tick_t _lastCommittedTick; // protected by _commitMutex
-  IResearchLinkMeta const _meta; // how this collection should be indexed (read-only, set via init())
-  std::mutex _commitMutex; // prevents data store sequential commits
-  std::function<void(transaction::Methods& trx, transaction::Status status)> _trxCallback; // for insert(...)/remove(...)
->>>>>>> be8b1575
   std::string const _viewGuid; // the identifier of the desired view (read-only, set via init())
 };  // IResearchLink
 
