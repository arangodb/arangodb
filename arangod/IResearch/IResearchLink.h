//////////////////////////////////////////////////////////////////////////////
/// DISCLAIMER
///
/// Copyright 2017 EMC Corporation
///
/// Licensed under the Apache License, Version 2.0 (the "License");
/// you may not use this file except in compliance with the License.
/// You may obtain a copy of the License at
///
///     http://www.apache.org/licenses/LICENSE-2.0
///
/// Unless required by applicable law or agreed to in writing, software
/// distributed under the License is distributed on an "AS IS" BASIS,
/// WITHOUT WARRANTIES OR CONDITIONS OF ANY KIND, either express or implied.
/// See the License for the specific language governing permissions and
/// limitations under the License.
///
/// Copyright holder is EMC Corporation
///
/// @author Andrey Abramov
/// @author Vasiliy Nabatchikov
////////////////////////////////////////////////////////////////////////////////

#ifndef ARANGOD_IRESEARCH__IRESEARCH_LINK_H
#define ARANGOD_IRESEARCH__IRESEARCH_LINK_H 1

#include "index/directory_reader.hpp"
#include "index/index_writer.hpp"
#include "store/directory.hpp"
#include "utils/utf8_path.hpp"

#include "Indexes/Index.h"
#include "IResearchLinkMeta.h"
#include "IResearchViewMeta.h"
#include "IResearchVPackComparer.h"
#include "RestServer/DatabasePathFeature.h"
#include "Transaction/Status.h"

namespace arangodb {

struct FlushSubscription;

namespace iresearch {

class AsyncMeta; // forward declaration
class IResearchFeature; // forward declaration
class IResearchView; // forward declaration
template<typename T> class TypedResourceMutex; // forward declaration

////////////////////////////////////////////////////////////////////////////////
/// @brief common base class for functionality required to link an ArangoDB
///        LogicalCollection with an IResearchView
////////////////////////////////////////////////////////////////////////////////
class IResearchLink {
 public:
  typedef std::shared_ptr<TypedResourceMutex<IResearchLink>> AsyncLinkPtr;

  //////////////////////////////////////////////////////////////////////////////
  /// @brief a snapshot representation of the data-store
  ///        locked to prevent data store deallocation
  //////////////////////////////////////////////////////////////////////////////
  class Snapshot {
   public:
    Snapshot() noexcept {}  // non-default implementation required for MacOS
    Snapshot(std::unique_lock<irs::async_utils::read_write_mutex::read_mutex>&& lock,
             irs::directory_reader&& reader) noexcept
        : _lock(std::move(lock)), _reader(std::move(reader)) {
      TRI_ASSERT(_lock.owns_lock());
    }
    operator irs::directory_reader const&() const noexcept { return _reader; }

   private:
    std::unique_lock<irs::async_utils::read_write_mutex::read_mutex> _lock;  // lock preventing data store dealocation
    const irs::directory_reader _reader;
  };

  virtual ~IResearchLink();

  ////////////////////////////////////////////////////////////////////////////////
  /// @brief does this IResearch Link reference the supplied view
  ////////////////////////////////////////////////////////////////////////////////
  bool operator==(LogicalView const& view) const noexcept;
  bool operator!=(LogicalView const& view) const noexcept {
    return !(*this == view);
  }

  ////////////////////////////////////////////////////////////////////////////////
  /// @brief does this iResearch Link match the meta definition
  ////////////////////////////////////////////////////////////////////////////////
  bool operator==(IResearchLinkMeta const& meta) const noexcept;
  bool operator!=(IResearchLinkMeta const& meta) const noexcept {
    return !(*this == meta);
  }

  void afterTruncate(); // arangodb::Index override

  ////////////////////////////////////////////////////////////////////////////////
  /// @brief insert a set of ArangoDB documents into an iResearch View using
  ///        '_meta' params
  /// @note arangodb::Index override
  ////////////////////////////////////////////////////////////////////////////////
  virtual void batchInsert(
      transaction::Methods& trx,
      std::vector<std::pair<LocalDocumentId, velocypack::Slice>> const& batch,
      std::shared_ptr<basics::LocalTaskQueue> queue);

  bool canBeDropped() const {
    // valid for a link to be dropped from an ArangoSearch view
    return true;
  };

  //////////////////////////////////////////////////////////////////////////////
  /// @return the associated collection
  /// @note arangodb::Index override
  //////////////////////////////////////////////////////////////////////////////
  LogicalCollection& collection() const noexcept {
    return _collection;
  }

  //////////////////////////////////////////////////////////////////////////////
  /// @brief mark the current data store state as the latest valid state
  /// @param wait even if other thread is committing
  //////////////////////////////////////////////////////////////////////////////
  Result commit(bool wait = true);

  ////////////////////////////////////////////////////////////////////////////////
  /// @brief called when the iResearch Link is dropped
  /// @note arangodb::Index override
  ////////////////////////////////////////////////////////////////////////////////
  Result drop();

  bool hasSelectivityEstimate() const; // arangodb::Index override

  //////////////////////////////////////////////////////////////////////////////
  /// @brief the identifier for this link
  //////////////////////////////////////////////////////////////////////////////
  TRI_idx_iid_t id() const noexcept { return _id; }

  ////////////////////////////////////////////////////////////////////////////////
  /// @brief insert an ArangoDB document into an iResearch View using '_meta' params
  /// @note arangodb::Index override
  ////////////////////////////////////////////////////////////////////////////////
  Result insert(transaction::Methods& trx,
                LocalDocumentId const& documentId,
                velocypack::Slice const& doc,
                Index::OperationMode mode);

  bool isHidden() const;  // arangodb::Index override
  bool isSorted() const; // arangodb::Index override

  ////////////////////////////////////////////////////////////////////////////////
  /// @brief called when the iResearch Link is loaded into memory
  /// @note arangodb::Index override
  ////////////////////////////////////////////////////////////////////////////////
  void load();

  ////////////////////////////////////////////////////////////////////////////////
  /// @brief index comparator, used by the coordinator to detect if the specified
  ///        definition is the same as this link
  /// @note arangodb::Index override
  ////////////////////////////////////////////////////////////////////////////////
  bool matchesDefinition(velocypack::Slice const& slice) const;

  ////////////////////////////////////////////////////////////////////////////////
  /// @brief amount of memory in bytes occupied by this iResearch Link
  /// @note arangodb::Index override
  ////////////////////////////////////////////////////////////////////////////////
  void toVelocyPackStats(VPackBuilder& builder) const;

  //////////////////////////////////////////////////////////////////////////////
  /// @brief fill and return a jSON description of a IResearchLink object
  ///        elements are appended to an existing object
  //////////////////////////////////////////////////////////////////////////////
  Result properties(velocypack::Builder& builder, bool forPersistence) const;

  //////////////////////////////////////////////////////////////////////////////
  /// @brief update runtine data processing properties (not persisted)
  /// @return success
  //////////////////////////////////////////////////////////////////////////////
  Result properties(IResearchViewMeta const& meta);

  ////////////////////////////////////////////////////////////////////////////////
  /// @brief remove an ArangoDB document from an iResearch View
  /// @note arangodb::Index override
  ////////////////////////////////////////////////////////////////////////////////
  Result remove(transaction::Methods& trx,
                LocalDocumentId const& documentId,
                velocypack::Slice const& doc,
                Index::OperationMode mode);

  ///////////////////////////////////////////////////////////////////////////////
  /// @brief 'this' for the lifetime of the link data-store
  ///        for use with asynchronous calls, e.g. callbacks, view
  ///////////////////////////////////////////////////////////////////////////////
  AsyncLinkPtr self() const { return _asyncSelf; }

  //////////////////////////////////////////////////////////////////////////////
  /// @return pointer to an index reader containing the data store current
  ///         record snapshot
  ///         (nullptr == no data store snapshot availabe, e.g. error)
  //////////////////////////////////////////////////////////////////////////////
  Snapshot snapshot() const;

  ////////////////////////////////////////////////////////////////////////////////
  /// @brief ArangoSearch Link index type enum value
  /// @note arangodb::Index override
  ////////////////////////////////////////////////////////////////////////////////
  Index::IndexType type() const;

  ////////////////////////////////////////////////////////////////////////////////
  /// @brief ArangoSearch Link index type string value
  /// @note arangodb::Index override
  ////////////////////////////////////////////////////////////////////////////////
  char const* typeName() const;

  ////////////////////////////////////////////////////////////////////////////////
  /// @brief called when the iResearch Link is unloaded from memory
  /// @note arangodb::Index override
  ////////////////////////////////////////////////////////////////////////////////
  Result unload();

<<<<<<< HEAD
=======
  ////////////////////////////////////////////////////////////////////////////////
  /// @brief lookup referenced analyzer
  ////////////////////////////////////////////////////////////////////////////////
  AnalyzerPool::ptr findAnalyzer(AnalyzerPool const& analyzer) const;

 protected:
  //////////////////////////////////////////////////////////////////////////////
  /// @brief index stats
  //////////////////////////////////////////////////////////////////////////////
  struct Stats {
    size_t docsCount{};       // total number of documents
    size_t liveDocsCount{};   // number of live documents
    size_t numBufferedDocs{}; // number of buffered docs
    size_t indexSize{};       // size of the index in bytes
    size_t numSegments{};     // number of segments
    size_t numFiles{};        // number of files
  };

>>>>>>> af1a10f9
  typedef std::function<void(irs::directory&)> InitCallback;
  ////////////////////////////////////////////////////////////////////////////////
  /// @brief initialize from the specified definition used in make(...)
  /// @return success
  ////////////////////////////////////////////////////////////////////////////////
  Result init(velocypack::Slice const& definition,
              InitCallback const& initCallback = {});

 protected:
  ////////////////////////////////////////////////////////////////////////////////
  /// @brief construct an uninitialized IResearch link, must call init(...)
  /// after
  ////////////////////////////////////////////////////////////////////////////////
  IResearchLink(TRI_idx_iid_t iid, LogicalCollection& collection);

  ////////////////////////////////////////////////////////////////////////////////
  /// @brief link was created during recovery
  ////////////////////////////////////////////////////////////////////////////////
  bool createdInRecovery() const noexcept { return _createdInRecovery; }

  ////////////////////////////////////////////////////////////////////////////////
  /// @brief get index stats for current snapshot
  ////////////////////////////////////////////////////////////////////////////////
  Stats stats() const;

 private:
  //////////////////////////////////////////////////////////////////////////////
  /// @brief the underlying iresearch data store
  //////////////////////////////////////////////////////////////////////////////
  struct DataStore {
    IResearchViewMeta _meta; // runtime meta for a data store (not persisted)
    irs::directory::ptr _directory;
    irs::async_utils::read_write_mutex _mutex; // for use with member '_meta'
    irs::utf8_path _path;
    irs::directory_reader _reader;
    irs::index_writer::ptr _writer;
    TRI_voc_tick_t _recoveryTick{ 0 }; // the tick at which data store was recovered
    std::atomic<bool> _inRecovery{ false }; // data store is in recovery
    operator bool() const noexcept { return _directory && _writer; }

    void resetDataStore() noexcept { // reset all underlying readers to release file handles 
      _reader.reset(); 
      _writer.reset();
      _directory.reset();
    } 
  };

  //////////////////////////////////////////////////////////////////////////////
  /// @brief run filesystem cleanup on the data store
  /// @note assumes that '_asyncSelf' is read-locked (for use with async tasks)
  //////////////////////////////////////////////////////////////////////////////
  Result cleanupUnsafe();

  //////////////////////////////////////////////////////////////////////////////
  /// @brief mark the current data store state as the latest valid state
  /// @param wait even if other thread is committing
  /// @note assumes that '_asyncSelf' is read-locked (for use with async tasks)
  //////////////////////////////////////////////////////////////////////////////
  Result commitUnsafe(bool wait);

  //////////////////////////////////////////////////////////////////////////////
  /// @brief run segment consolidation on the data store
  /// @note assumes that '_asyncSelf' is read-locked (for use with async tasks)
  //////////////////////////////////////////////////////////////////////////////
  Result consolidateUnsafe( // consolidate segments
    IResearchViewMeta::ConsolidationPolicy const& policy, // policy to apply
    irs::merge_writer::flush_progress_t const& progress // policy progress to use
  );

  //////////////////////////////////////////////////////////////////////////////
  /// @brief initialize the data store with a new or from an existing directory
  //////////////////////////////////////////////////////////////////////////////
  Result initDataStore(InitCallback const& initCallback, bool sorted);

  //////////////////////////////////////////////////////////////////////////////
  /// @brief set up asynchronous maintenance tasks
  //////////////////////////////////////////////////////////////////////////////
  void setupMaintenance();

  StorageEngine* _engine;
  VPackComparer _comparer;
  IResearchFeature* _asyncFeature; // the feature where async jobs were registered (nullptr == no jobs registered)
  AsyncLinkPtr _asyncSelf; // 'this' for the lifetime of the link (for use with asynchronous calls)
  std::atomic<bool> _asyncTerminate; // trigger termination of long-running async jobs
  LogicalCollection& _collection; // the linked collection
  DataStore _dataStore; // the iresearch data store, protected by _asyncSelf->mutex()
  std::shared_ptr<FlushSubscription> _flushSubscription;
  TRI_idx_iid_t const _id; // the index identifier
  TRI_voc_tick_t _lastCommittedTick; // protected by _commitMutex
  IResearchLinkMeta const _meta; // how this collection should be indexed (read-only, set via init())
  std::mutex _commitMutex; // prevents data store sequential commits
  std::function<void(transaction::Methods& trx, transaction::Status status)> _trxCallback; // for insert(...)/remove(...)
  irs::index_writer::before_commit_f _before_commit;
  std::string const _viewGuid; // the identifier of the desired view (read-only, set via init())
  bool _createdInRecovery; // link was created based on recovery marker
};  // IResearchLink

irs::utf8_path getPersistedPath(arangodb::DatabasePathFeature const& dbPathFeature,
                                arangodb::iresearch::IResearchLink const& link);

}  // namespace iresearch
}  // namespace arangodb

#endif<|MERGE_RESOLUTION|>--- conflicted
+++ resolved
@@ -219,12 +219,18 @@
   ////////////////////////////////////////////////////////////////////////////////
   Result unload();
 
-<<<<<<< HEAD
-=======
   ////////////////////////////////////////////////////////////////////////////////
   /// @brief lookup referenced analyzer
   ////////////////////////////////////////////////////////////////////////////////
   AnalyzerPool::ptr findAnalyzer(AnalyzerPool const& analyzer) const;
+
+  typedef std::function<void(irs::directory&)> InitCallback;
+  ////////////////////////////////////////////////////////////////////////////////
+  /// @brief initialize from the specified definition used in make(...)
+  /// @return success
+  ////////////////////////////////////////////////////////////////////////////////
+  Result init(velocypack::Slice const& definition,
+              InitCallback const& initCallback = {});
 
  protected:
   //////////////////////////////////////////////////////////////////////////////
@@ -238,15 +244,6 @@
     size_t numSegments{};     // number of segments
     size_t numFiles{};        // number of files
   };
-
->>>>>>> af1a10f9
-  typedef std::function<void(irs::directory&)> InitCallback;
-  ////////////////////////////////////////////////////////////////////////////////
-  /// @brief initialize from the specified definition used in make(...)
-  /// @return success
-  ////////////////////////////////////////////////////////////////////////////////
-  Result init(velocypack::Slice const& definition,
-              InitCallback const& initCallback = {});
 
  protected:
   ////////////////////////////////////////////////////////////////////////////////
