--- conflicted
+++ resolved
@@ -29,11 +29,9 @@
 #include "store/directory.hpp"
 #include "utils/utf8_path.hpp"
 
-<<<<<<< HEAD
 #include "IResearch/IResearchDataStore.h"
-=======
->>>>>>> 2b3b2b49
 #include "IResearch/IResearchLinkMeta.h"
+#include "IResearch/IResearchVPackComparer.h"
 #include "IResearch/IResearchViewMeta.h"
 #include "Indexes/Index.h"
 #include "RestServer/DatabasePathFeature.h"
@@ -41,12 +39,12 @@
 #include "Utils/OperationOptions.h"
 #include "VocBase/Identifiers/IndexId.h"
 
-
 namespace arangodb {
+
+struct FlushSubscription;
+
 namespace iresearch {
 
-<<<<<<< HEAD
-=======
 struct MaintenanceState;
 class IResearchFeature;
 class IResearchView;
@@ -80,15 +78,12 @@
   std::atomic_bool _asyncTerminate{false};  // trigger termination of long-running async jobs
 };
 
->>>>>>> 2b3b2b49
 ////////////////////////////////////////////////////////////////////////////////
 /// @brief common base class for functionality required to link an ArangoDB
 ///        LogicalCollection with an IResearchView
 ////////////////////////////////////////////////////////////////////////////////
-class IResearchLink : public IResearchDataStore {
+class IResearchLink {
  public:
-<<<<<<< HEAD
-=======
   IResearchLink(IResearchLink const&) = delete;
   IResearchLink(IResearchLink&&) = delete;
   IResearchLink& operator=(IResearchLink const&) = delete;
@@ -133,7 +128,6 @@
     irs::directory_reader _reader;
   };
 
->>>>>>> 2b3b2b49
   virtual ~IResearchLink();
 
   ////////////////////////////////////////////////////////////////////////////////
@@ -152,20 +146,14 @@
     return !(*this == meta);
   }
 
-<<<<<<< HEAD
-  bool canBeDropped() const {
-=======
   void afterTruncate(TRI_voc_tick_t tick,
                      transaction::Methods* trx);  // arangodb::Index override
 
   static bool canBeDropped() {
->>>>>>> 2b3b2b49
     // valid for a link to be dropped from an ArangoSearch view
     return true;
   };
 
-<<<<<<< HEAD
-=======
   //////////////////////////////////////////////////////////////////////////////
   /// @return the associated collection
   /// @note arangodb::Index override
@@ -178,7 +166,6 @@
   //////////////////////////////////////////////////////////////////////////////
   Result commit(bool wait = true);
 
->>>>>>> 2b3b2b49
   ////////////////////////////////////////////////////////////////////////////////
   /// @brief called when the iResearch Link is dropped
   /// @note arangodb::Index override
@@ -187,9 +174,6 @@
 
   static bool hasSelectivityEstimate();  // arangodb::Index override
 
-<<<<<<< HEAD
-  void afterCommit() override;
-=======
   //////////////////////////////////////////////////////////////////////////////
   /// @brief the identifier for this link
   //////////////////////////////////////////////////////////////////////////////
@@ -200,7 +184,6 @@
   /// @note arangodb::Index override
   ////////////////////////////////////////////////////////////////////////////////
   Result insert(transaction::Methods& trx, LocalDocumentId documentId, velocypack::Slice doc);
->>>>>>> 2b3b2b49
 
   static bool isHidden();  // arangodb::Index override
   static bool isSorted();  // arangodb::Index override
@@ -218,16 +201,18 @@
   ////////////////////////////////////////////////////////////////////////////////
   bool matchesDefinition(velocypack::Slice slice) const;
 
+  ////////////////////////////////////////////////////////////////////////////////
+  /// @brief amount of memory in bytes occupied by this iResearch Link
+  /// @note arangodb::Index override
+  ////////////////////////////////////////////////////////////////////////////////
+  void toVelocyPackStats(VPackBuilder& builder) const;
+
   //////////////////////////////////////////////////////////////////////////////
   /// @brief fill and return a jSON description of a IResearchLink object
   ///        elements are appended to an existing object
   //////////////////////////////////////////////////////////////////////////////
   Result properties(velocypack::Builder& builder, bool forPersistence) const;
 
-<<<<<<< HEAD
-  using IResearchDataStore::properties;
-
-=======
   //////////////////////////////////////////////////////////////////////////////
   /// @brief update runtime data processing properties (not persisted)
   /// @return success
@@ -252,7 +237,6 @@
   ///         (nullptr == no data store snapshot available, e.g. error)
   //////////////////////////////////////////////////////////////////////////////
   Snapshot snapshot() const;
->>>>>>> 2b3b2b49
 
   ////////////////////////////////////////////////////////////////////////////////
   /// @brief ArangoSearch Link index type enum value
@@ -275,7 +259,7 @@
   ////////////////////////////////////////////////////////////////////////////////
   /// @brief lookup referenced analyzer
   ////////////////////////////////////////////////////////////////////////////////
-  AnalyzerPool::ptr findAnalyzer(AnalyzerPool const& analyzer) const override;
+  AnalyzerPool::ptr findAnalyzer(AnalyzerPool const& analyzer) const;
 
   ////////////////////////////////////////////////////////////////////////////////
   /// @brief initialize from the specified definition used in make(...)
@@ -301,13 +285,6 @@
   /// false otherwise
   bool setCollectionName(irs::string_ref name) noexcept;
 
-<<<<<<< HEAD
-  Result insert(transaction::Methods& trx,
-                LocalDocumentId const& documentId,
-                velocypack::Slice const doc) {
-     return IResearchDataStore::insert<FieldIterator, IResearchLinkMeta>(trx, documentId, doc, _meta);
-  }
-=======
   //////////////////////////////////////////////////////////////////////////////
   /// @brief index stats
   //////////////////////////////////////////////////////////////////////////////
@@ -333,22 +310,13 @@
    private:
     mutable bool _needName{false};
   };
->>>>>>> 2b3b2b49
 
  protected:
-
   ////////////////////////////////////////////////////////////////////////////////
   /// @brief construct an uninitialized IResearch link, must call init(...)
   /// after
   ////////////////////////////////////////////////////////////////////////////////
   IResearchLink(IndexId iid, LogicalCollection& collection);
-<<<<<<< HEAD
-  
- private:
-  IResearchLinkMeta const _meta;
-  std::string const _viewGuid; // the identifier of the desired view (read-only, set via init())
-};  // IResearchLink
-=======
 
   ////////////////////////////////////////////////////////////////////////////////
   /// @brief link was created during recovery
@@ -526,7 +494,9 @@
   std::atomic_uint64_t _consolidationTimeNum;
   Gauge<uint64_t>* _avgConsolidationTimeMs;
 };
->>>>>>> 2b3b2b49
+
+irs::utf8_path getPersistedPath(DatabasePathFeature const& dbPathFeature,
+                                iresearch::IResearchLink const& link);
 
 }  // namespace iresearch
 }  // namespace arangodb