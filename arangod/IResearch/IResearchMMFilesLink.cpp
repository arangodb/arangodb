--- conflicted
+++ resolved
@@ -47,22 +47,9 @@
   _sparse = true;   // always sparse
 }
 
-<<<<<<< HEAD
-void IResearchMMFilesLink::toVelocyPack( // generate definition
-    arangodb::velocypack::Builder& builder, // destination buffer
-    std::underlying_type<arangodb::Index::Serialize>::type flags // definition flags
-) const {
-=======
-/*static*/ arangodb::IndexTypeFactory const& IResearchMMFilesLink::factory() {
-  static const IndexFactory factory;
-
-  return factory;
-}
-
 void IResearchMMFilesLink::toVelocyPack(
     arangodb::velocypack::Builder& builder,
     std::underlying_type<arangodb::Index::Serialize>::type flags) const {
->>>>>>> af1a10f9
   if (builder.isOpenObject()) {
     THROW_ARANGO_EXCEPTION(arangodb::Result( // result
       TRI_ERROR_BAD_PARAMETER, // code
