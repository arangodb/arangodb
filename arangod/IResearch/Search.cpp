--- conflicted
+++ resolved
@@ -566,16 +566,6 @@
   return r;
 }
 
-<<<<<<< HEAD
-void Search::open() {
-  // if (ServerState::instance()->isSingleServer()) {
-  //   auto& engine = vocbase().engine();
-  //   _inRecovery.store(engine.inRecovery(), std::memory_order_seq_cst);
-  // }
-}
-
-=======
->>>>>>> 00ea8a06
 bool Search::visitCollections(CollectionVisitor const& visitor) const {
   std::shared_lock lock{_mutex};
   for (auto& [cid, handles] : _indexes) {
