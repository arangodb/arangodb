--- conflicted
+++ resolved
@@ -656,20 +656,11 @@
 }
 
 bool nameFromAttributeAccess(std::string& name, aql::AstNode const& node,
-<<<<<<< HEAD
-                             QueryContext const& ctx, bool allowExpansion) {
-  class AttributeChecker {
-   public:
-    AttributeChecker(std::string& str, QueryContext const& ctx,
-                     bool expansion) noexcept
-        : _str{str}, _ctx{ctx}, _expansion{expansion} {}
-=======
                              QueryContext const& ctx) {
   class AttributeChecker {
    public:
     AttributeChecker(std::string& str, QueryContext const& ctx) noexcept
         : _str{str}, _ctx{ctx}, _expansion{!ctx.isSearchQuery} {}
->>>>>>> b06b6873
 
     bool attributeAccess(aql::AstNode const& node) {
       irs::string_ref strValue;
@@ -739,11 +730,7 @@
     QueryContext const& _ctx;
     char _buf[21];  // enough to hold all numbers up to 64-bits
     bool _expansion;
-<<<<<<< HEAD
-  } builder{name, ctx, allowExpansion};
-=======
   } builder{name, ctx};
->>>>>>> b06b6873
 
   aql::AstNode const* head = nullptr;
   return visitAttributeAccess(head, &node, builder) && head &&
