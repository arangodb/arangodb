////////////////////////////////////////////////////////////////////////////////
/// DISCLAIMER
///
/// Copyright 2014-2022 ArangoDB GmbH, Cologne, Germany
/// Copyright 2004-2014 triAGENS GmbH, Cologne, Germany
///
/// Licensed under the Apache License, Version 2.0 (the "License");
/// you may not use this file except in compliance with the License.
/// You may obtain a copy of the License at
///
///     http://www.apache.org/licenses/LICENSE-2.0
///
/// Unless required by applicable law or agreed to in writing, software
/// distributed under the License is distributed on an "AS IS" BASIS,
/// WITHOUT WARRANTIES OR CONDITIONS OF ANY KIND, either express or implied.
/// See the License for the specific language governing permissions and
/// limitations under the License.
///
/// Copyright holder is ArangoDB GmbH, Cologne, Germany
///
/// @author Andrei Lobov
////////////////////////////////////////////////////////////////////////////////

#include "IResearchInvertedIndexMeta.h"

#include "frozen/map.h"

#include "ApplicationFeatures/ApplicationServer.h"
#include "Basics/StaticStrings.h"
#include "Cluster/ServerState.h"
#include "IResearch/IResearchKludge.h"
#include "RestServer/SystemDatabaseFeature.h"
#include "RestServer/DatabaseFeature.h"
#include "VelocyPackHelper.h"
#include "velocypack/Builder.h"
#include "velocypack/Iterator.h"

namespace {
using namespace arangodb;
using namespace arangodb::iresearch;

constexpr auto consistencyTypeMap =
<<<<<<< HEAD
    frozen::map<irs::string_ref, Consistency, 2>({
        {"eventual", Consistency::kEventual},
        {"immediate", Consistency::kImmediate}
    });
=======
    frozen::map<irs::string_ref, Consistency, 2>(
        {{"eventual", Consistency::kEventual},
         {"immediate", Consistency::kImmediate}});
>>>>>>> b06b6873

constexpr std::string_view kNameFieldName("name");
constexpr std::string_view kAnalyzerFieldName("analyzer");
constexpr std::string_view kNestedFieldsFieldName("nested");
constexpr std::string_view kFeaturesFieldName("features");
constexpr std::string_view kExpressionFieldName("expression");
constexpr std::string_view kIsArrayFieldName("isArray");
constexpr std::string_view kIncludeAllFieldsFieldName("includeAllFields");
constexpr std::string_view kTrackListPositionsFieldName("trackListPositions");
constexpr std::string_view kDirectionFieldName = "direction";
constexpr std::string_view kAscFieldName = "asc";
constexpr std::string_view kFieldName = "field";
constexpr std::string_view kFieldsFieldName = "fields";
constexpr std::string_view kSortCompressionFieldName = "primarySortCompression";
constexpr std::string_view kLocaleFieldName = "locale";
constexpr std::string_view kOverrideFieldName = "override";

<<<<<<< HEAD
std::optional<IResearchInvertedIndexMeta::FieldRecord> fromVelocyPack(
=======
std::optional<InvertedIndexField> fromVelocyPack(
>>>>>>> b06b6873
    VPackSlice slice, bool isNested,
    IResearchInvertedIndexMeta::AnalyzerDefinitions& analyzerDefinitions,
    AnalyzerPool::ptr versionSpecificIdentity, LinkVersion version,
    bool extendedNames, IResearchAnalyzerFeature& analyzers,
    irs::string_ref const defaultVocbase, std::string& errorField,
    std::string_view parentName) {
  std::optional<Features> features;
<<<<<<< HEAD
  std::vector<IResearchInvertedIndexMeta::FieldRecord> nestedFields;
=======
  std::vector<InvertedIndexField> nestedFields;
>>>>>>> b06b6873
  AnalyzerPool::ptr analyzer;
  std::string expression;
  std::vector<basics::AttributeName> fieldParts;
  std::string shortName;
  std::string fieldName;
  bool isArray{false};
  bool trackListPositions{false};
  bool includeAllFields{false};
  bool overrideValue{false};
  if (slice.isString()) {
    try {
      analyzer = versionSpecificIdentity;
      shortName = versionSpecificIdentity->name();
      fieldName = slice.copyString();
      TRI_ParseAttributeString(fieldName, fieldParts, true);
      TRI_ASSERT(!fieldParts.empty());
    } catch (arangodb::basics::Exception const& err) {
      LOG_TOPIC("1d04c", ERR, arangodb::iresearch::TOPIC)
          << "Error parsing attribute: " << err.what();
      errorField = slice.stringView();
      return std::nullopt;
    }
  } else if (slice.isObject()) {
    auto nameSlice = slice.get(kNameFieldName);
    if (nameSlice.isString()) {
      fieldName = nameSlice.copyString();
      try {
        TRI_ParseAttributeString(nameSlice.stringView(), fieldParts, true);
        TRI_ASSERT(!fieldParts.empty());
      } catch (arangodb::basics::Exception const& err) {
        LOG_TOPIC("84c20", ERR, arangodb::iresearch::TOPIC)
            << "Error parsing attribute: " << err.what();
        errorField = kNameFieldName;
        return std::nullopt;
      }
      // and now set analyzers to the last one
      if (slice.hasKey(kAnalyzerFieldName)) {
        auto analyzerSlice = slice.get(kAnalyzerFieldName);
        if (analyzerSlice.isString()) {
          auto name = analyzerSlice.copyString();
          shortName = name;
          if (!defaultVocbase.null()) {
            name = IResearchAnalyzerFeature::normalize(name, defaultVocbase);
            shortName = IResearchAnalyzerFeature::normalize(
                name, defaultVocbase, false);
          }
<<<<<<< HEAD
         
=======

>>>>>>> b06b6873
          bool found = false;
          if (!analyzerDefinitions.empty()) {
            auto it = analyzerDefinitions.find(irs::string_ref(name));

            if (it != analyzerDefinitions.end()) {
              analyzer = *it;
              found = static_cast<bool>(analyzer);

              if (ADB_UNLIKELY(!found)) {
                TRI_ASSERT(false);              // should not happen
                analyzerDefinitions.erase(it);  // remove null analyzer
              }
            }
          }
          if (!found) {
            // for cluster only check cache to avoid ClusterInfo locking
            // issues analyzer should have been populated via
            // 'analyzerDefinitions' above
            analyzer = analyzers.get(name, QueryAnalyzerRevisions::QUERY_LATEST,
                                     ServerState::instance()->isClusterRole());
            if (analyzer) {
              // Remap analyzer features to match version.
              AnalyzerPool::ptr remappedAnalyzer;

              auto const res = IResearchAnalyzerFeature::copyAnalyzerPool(
                  remappedAnalyzer, *analyzer, LinkVersion{version},
                  extendedNames);

              LOG_TOPIC_IF("2d81d", ERR, arangodb::iresearch::TOPIC, res.fail())
                  << "Error remapping analyzer '" << name
                  << "' Error:" << res.errorMessage();
              analyzer = remappedAnalyzer;
            }
          }
          if (!analyzer) {
            errorField = kAnalyzerFieldName;
            LOG_TOPIC("2d79d", ERR, arangodb::iresearch::TOPIC)
                << "Error loading analyzer '" << name << "'";
            return std::nullopt;
          }
          if (!found) {
            // save in referencedAnalyzers
            analyzerDefinitions.emplace(analyzer);
          }
        } else {
          errorField = kAnalyzerFieldName;
          return std::nullopt;
        }
      } else {
        analyzer = versionSpecificIdentity;
        shortName = versionSpecificIdentity->name();
      }
      {
        if (slice.hasKey(kFeaturesFieldName)) {
          Features tmp;
          auto featuresRes = tmp.fromVelocyPack(slice.get(kFeaturesFieldName));
          if (featuresRes.fail()) {
            errorField = kFeaturesFieldName;
            LOG_TOPIC("2d52d", ERR, arangodb::iresearch::TOPIC)
                << "Error parsing features " << featuresRes.errorMessage();
            return std::nullopt;
          }
          features = std::move(tmp);
        }
      }
      if (slice.hasKey(kNestedFieldsFieldName)) {
        auto nestedSlice = slice.get(kNestedFieldsFieldName);
        if (!nestedSlice.isArray()) {
          errorField = kNestedFieldsFieldName;
          return std::nullopt;
        }
        std::string localError;
        std::string myPath;
        if (!parentName.empty()) {
          myPath += parentName;
          myPath += ".";
        }
        myPath += fieldName;
        kludge::mangleNested(myPath);

        for (auto it = VPackArrayIterator(nestedSlice); it.valid(); ++it) {
<<<<<<< HEAD
          auto nested = fromVelocyPack(
              it.value(), true, analyzerDefinitions, versionSpecificIdentity,
              version, extendedNames, analyzers, defaultVocbase, localError,
              myPath);
=======
          auto nested =
              fromVelocyPack(it.value(), true, analyzerDefinitions,
                             versionSpecificIdentity, version, extendedNames,
                             analyzers, defaultVocbase, localError, myPath);
>>>>>>> b06b6873
          if (nested) {
            nestedFields.push_back(std::move(*nested));
          } else {
            errorField = kNestedFieldsFieldName;
            errorField.append("[")
                .append(std::to_string(it.index()))
                .append("].")
                .append(localError);
            return std::nullopt;
          }
        }
      }
      if (slice.hasKey(kExpressionFieldName)) {
        auto subSlice = slice.get(kExpressionFieldName);
        if (!subSlice.isString()) {
          errorField = kExpressionFieldName;
          return std::nullopt;
        }
        expression = subSlice.stringView();
      }
      if (slice.hasKey(kIsArrayFieldName)) {
        auto subSlice = slice.get(kIsArrayFieldName);
        if (!subSlice.isBool()) {
          errorField = kIsArrayFieldName;
          return std::nullopt;
        }
        isArray = subSlice.getBool();
      }
      if (slice.hasKey(kTrackListPositionsFieldName)) {
        auto subSlice = slice.get(kTrackListPositionsFieldName);
        if (!subSlice.isBool()) {
          errorField = kTrackListPositionsFieldName;
          return std::nullopt;
        }
        trackListPositions = subSlice.getBool();
      }
      if (slice.hasKey(kIncludeAllFieldsFieldName)) {
        auto subSlice = slice.get(kIncludeAllFieldsFieldName);
        if (!subSlice.isBool()) {
          errorField = kIncludeAllFieldsFieldName;
          return std::nullopt;
        }
        includeAllFields = subSlice.getBool();
      }
      if (slice.hasKey(kOverrideFieldName)) {
        auto subSlice = slice.get(kOverrideFieldName);
        if (!subSlice.isBoolean()) {
          errorField = kOverrideFieldName;
          return std::nullopt;
        }
        overrideValue = subSlice.getBoolean();
      }
    } else {
      errorField = kNameFieldName;
      return std::nullopt;
    }
  } else {
    errorField = "<String or object expected>";
    return std::nullopt;
  }
  // we only allow one expansion
  size_t expansionCount{0};
  std::for_each(fieldParts.begin(), fieldParts.end(),
                [&expansionCount](basics::AttributeName const& a) -> void {
                  if (a.shouldExpand) {
                    ++expansionCount;
                  }
                });
  if (expansionCount > 1 && !isNested) {
    LOG_TOPIC("2646b", ERR, arangodb::iresearch::TOPIC)
        << "Error parsing field: '" << kNameFieldName << "'. "
        << "Expansion is allowed only once.";
    errorField = kNameFieldName;
    return std::nullopt;
  } else if (expansionCount > 0 && isNested) {
    LOG_TOPIC("2646b", ERR, arangodb::iresearch::TOPIC)
        << "Error parsing field: '" << kNameFieldName << "'. "
        << "Expansion is not allowed for nested fields.";
    errorField = kNameFieldName;
    return std::nullopt;
  }
  bool const isAnalyzerPrimitive =
      !analyzer->accepts(AnalyzerValueType::Array | AnalyzerValueType::Object);
<<<<<<< HEAD
  return std::make_optional<IResearchInvertedIndexMeta::FieldRecord>(
      std::move(fieldParts), FieldMeta::Analyzer(std::move(analyzer), std::move(shortName)),
      std::move(nestedFields), std::move(features), std::move(expression),
      isArray, includeAllFields, trackListPositions, overrideValue, isAnalyzerPrimitive, parentName);
}

void toVelocyPack(IResearchInvertedIndexMeta::FieldRecord const& field, VPackBuilder& vpack) {
  TRI_ASSERT(vpack.isOpenArray());
   VPackObjectBuilder fieldObject(&vpack);
  vpack.add(kNameFieldName, VPackValue(field.toString()));
  vpack.add(kAnalyzerFieldName, VPackValue(field.analyzerName()));
  vpack.add(kIsArrayFieldName, VPackValue(field.isArray()));
  vpack.add(kTrackListPositionsFieldName, VPackValue(field.trackListPositions()));
=======
  return std::make_optional<InvertedIndexField>(
      std::move(fieldParts),
      FieldMeta::Analyzer(std::move(analyzer), std::move(shortName)),
      std::move(nestedFields), std::move(features), std::move(expression),
      isArray, includeAllFields, trackListPositions, overrideValue,
      isAnalyzerPrimitive, parentName);
}

void toVelocyPack(InvertedIndexField const& field, VPackBuilder& vpack) {
  TRI_ASSERT(vpack.isOpenArray());
  VPackObjectBuilder fieldObject(&vpack);
  vpack.add(kNameFieldName, VPackValue(field.toString()));
  vpack.add(kAnalyzerFieldName, VPackValue(field.analyzerName()));
  vpack.add(kIsArrayFieldName, VPackValue(field.isArray()));
  vpack.add(kTrackListPositionsFieldName,
            VPackValue(field.trackListPositions()));
>>>>>>> b06b6873
  vpack.add(kIncludeAllFieldsFieldName, VPackValue(field.includeAllFields()));
  vpack.add(kOverrideFieldName, VPackValue(field.overrideValue()));
  if (field.features()) {
    VPackBuilder tmp;
    field.features()->toVelocyPack(tmp);
    vpack.add(kFeaturesFieldName, tmp.slice());
  }
<<<<<<< HEAD
  if (!field.nested().empty()) {
    VPackBuilder nestedFields;
    {
      VPackArrayBuilder nestedArray(&nestedFields);
      for (auto const& nested : field.nested()) {
=======
  if (!field._fields.empty()) {
    VPackBuilder nestedFields;
    {
      VPackArrayBuilder nestedArray(&nestedFields);
      for (auto const& nested : field._fields) {
>>>>>>> b06b6873
        toVelocyPack(nested, nestedFields);
      }
    }
    vpack.add(kNestedFieldsFieldName, nestedFields.slice());
  }
}

<<<<<<< HEAD
} // namespace
=======
}  // namespace
>>>>>>> b06b6873

namespace arangodb::iresearch {

const IResearchInvertedIndexMeta& IResearchInvertedIndexMeta::DEFAULT() {
  static const IResearchInvertedIndexMeta meta{};
  return meta;
}

<<<<<<< HEAD

=======
>>>>>>> b06b6873
bool IResearchInvertedIndexMeta::init(arangodb::ArangodServer& server,
                                      VPackSlice const& slice,
                                      bool readAnalyzerDefinition,
                                      std::string& errorField,
                                      irs::string_ref const defaultVocbase) {
<<<<<<< HEAD

=======
>>>>>>> b06b6873
  if (!IResearchDataStoreMeta::init(slice, errorField, DEFAULT(), nullptr)) {
    return false;
  }

  // consistency (optional)
  {
    constexpr std::string_view kFieldName("consistency");
    auto consistencySlice = slice.get(kFieldName);
    if (!consistencySlice.isNone()) {
      if (consistencySlice.isString()) {
        auto it = consistencyTypeMap.find(consistencySlice.stringView());
        if (it != consistencyTypeMap.end()) {
          _consistency = it->second;
        } else {
          errorField = kFieldName;
          return false;
        }
      } else {
        errorField = kFieldName;
        return false;
      }
    }
<<<<<<< HEAD
   
=======
>>>>>>> b06b6873
  }
  // copied part begin FIXME: verify and move to common base class if possible
  {
    // optional stored values
    constexpr std::string_view kFieldName("storedValues");

    auto const field = slice.get(kFieldName);
    if (!field.isNone() && !_storedValues.fromVelocyPack(field, errorField)) {
      errorField = kFieldName;
      return false;
    }
  }
  {
    // optional primarySort
    constexpr std::string_view kFieldName("primarySort");
    auto const field = slice.get(kFieldName);
    if (!field.isNone() && !_sort.fromVelocyPack(field, errorField)) {
      errorField = kFieldName;
      return false;
    }
  }
  {
    // optional version
    constexpr std::string_view kFieldName("version");
    auto const field = slice.get(kFieldName);
    if (field.isNumber()) {
      _version = field.getNumber<uint32_t>();
      if (_version > static_cast<uint32_t>(LinkVersion::MAX)) {
        errorField = kFieldName;
        return false;
      }
    } else if (field.isNone()) {
      _version = static_cast<uint32_t>(
          LinkVersion::MAX);  // not present -> last version
    } else {
      errorField = kFieldName;
      return false;
    }
  }
  bool const extendedNames =
      server.getFeature<DatabaseFeature>().extendedNamesForAnalyzers();

  auto const& identity = *IResearchAnalyzerFeature::identity();
  AnalyzerPool::ptr versionSpecificIdentity;

  auto const res = IResearchAnalyzerFeature::copyAnalyzerPool(
      versionSpecificIdentity, identity, LinkVersion{_version}, extendedNames);

  if (res.fail() || !versionSpecificIdentity) {
    TRI_ASSERT(false);
    return false;
  }

  {
    // clear existing definitions
    _analyzerDefinitions.clear();

    // optional object list
    constexpr std::string_view kFieldName{"analyzerDefinitions"};

    // load analyzer definitions if requested (used on cluster)
    // @note must load definitions before loading 'analyzers' to ensure presence
    if (readAnalyzerDefinition && slice.hasKey(kFieldName)) {
      auto field = slice.get(kFieldName);

      if (!field.isArray()) {
        errorField = kFieldName;
        return false;
      }

      for (velocypack::ArrayIterator itr(field); itr.valid(); ++itr) {
        auto value = *itr;

        if (!value.isObject()) {
          errorField =
              std::string{kFieldName} + "[" + std::to_string(itr.index()) + "]";

          return false;
        }

        std::string name;

        {
          // required string value
          constexpr std::string_view kSubFieldName{"name"};

          if (!value.hasKey(kSubFieldName)  // missing required filed
              || !value.get(kSubFieldName).isString()) {
            errorField = std::string{kFieldName} + "[" +
                         std::to_string(itr.index()) + "]." +
                         std::string{kSubFieldName};

            return false;
          }

          name = value.get(kSubFieldName).copyString();
          if (!defaultVocbase.null()) {
            name =
                IResearchAnalyzerFeature::normalize(name, defaultVocbase, true);
          }
        }
        std::string_view type;

        {
          // required string value
          constexpr std::string_view kSubFieldName{"type"};
          auto typeSlice = value.get(kSubFieldName);

          if (!typeSlice.isString()) {
            errorField = std::string{kFieldName} + "[" +
                         std::to_string(itr.index()) + "]." +
                         std::string{kSubFieldName};
            return false;
          }

          type = typeSlice.stringView();
        }

        VPackSlice properties;

        {
          // optional string value
          constexpr std::string_view kSubFieldName{"properties"};

          if (value.hasKey(kSubFieldName)) {
            auto subField = value.get(kSubFieldName);

            if (!subField.isObject() && !subField.isNull()) {
              errorField = std::string{kFieldName} + "[" +
                           std::to_string(itr.index()) + "]." +
                           std::string{kSubFieldName};
              return false;
            }

            properties = subField;
          }
        }
        Features features;
        {
          // optional string list
          constexpr std::string_view kSubFieldName{"features"};

          if (value.hasKey(kSubFieldName)) {
            auto subField = value.get(kSubFieldName);
            auto featuresRes = features.fromVelocyPack(subField);
            if (featuresRes.fail()) {
              errorField = std::string{kFieldName}
                               .append(" (")
                               .append(featuresRes.errorMessage())
                               .append(")");
              return false;
            }
          }
        }

        arangodb::AnalyzersRevision::Revision revision{
            arangodb::AnalyzersRevision::MIN};
        auto const revisionSlice =
            value.get(arangodb::StaticStrings::AnalyzersRevision);
        if (!revisionSlice.isNone()) {
          if (revisionSlice.isNumber()) {
            revision = revisionSlice
                           .getNumber<arangodb::AnalyzersRevision::Revision>();
          } else {
            errorField = arangodb::StaticStrings::AnalyzersRevision;
            return false;
          }
        }

        AnalyzerPool::ptr analyzer;
        auto const res = IResearchAnalyzerFeature::createAnalyzerPool(
            analyzer, name, type, properties, revision, features,
            LinkVersion{_version}, extendedNames);

        if (res.fail() || !analyzer) {
          errorField =
              std::string{kFieldName} + "[" + std::to_string(itr.index()) + "]";
          if (res.fail()) {
            errorField.append(": ").append(res.errorMessage());
          }
          return false;
        }
        _analyzerDefinitions.emplace(analyzer);
      }
    }
  }
  // for index there is no recursive struct and fields array is mandatory
  auto field = slice.get(kFieldsFieldName);
  if (!field.isArray() || field.isEmptyArray()) {
    errorField = kFieldsFieldName;
    return false;
  }
  auto& analyzers = server.getFeature<IResearchAnalyzerFeature>();
  for (VPackArrayIterator itr(field); itr.valid(); itr.next()) {
    std::string localError;
    auto field = fromVelocyPack(itr.value(), false, _analyzerDefinitions,
<<<<<<< HEAD
                                versionSpecificIdentity, LinkVersion{_version}, extendedNames,
                                analyzers, defaultVocbase, localError, "");
    if (field) {
      _fields._fields.push_back(std::move(*field));
    }
    else {
      errorField = std::string{kFieldsFieldName} + "[" +
                   basics::StringUtils::itoa(itr.index()) + "]." + localError;
      return false;
    } 
  }

  if (slice.hasKey(kTrackListPositionsFieldName)) {
    auto subSlice = slice.get(kTrackListPositionsFieldName);
    if (!subSlice.isBool()) {
      errorField = kTrackListPositionsFieldName;
      return false;
    }
    _fields._trackListPositions = subSlice.getBool();
  }
  if (slice.hasKey(kIncludeAllFieldsFieldName)) {
    auto subSlice = slice.get(kIncludeAllFieldsFieldName);
    if (!subSlice.isBool()) {
      errorField = kIncludeAllFieldsFieldName;
=======
                                versionSpecificIdentity, LinkVersion{_version},
                                extendedNames, analyzers, defaultVocbase,
                                localError, "");
    if (field) {
      _fields._fields.push_back(std::move(*field));
    } else {
      errorField = std::string{kFieldsFieldName} + "[" +
                   basics::StringUtils::itoa(itr.index()) + "]." + localError;
>>>>>>> b06b6873
      return false;
    }
    _fields._includeAllFields = subSlice.getBool();
  }

  if (slice.hasKey(kFeaturesFieldName)) {
    Features tmp;
    auto featuresRes = tmp.fromVelocyPack(slice.get(kFeaturesFieldName));
    if (featuresRes.fail()) {
      errorField = kFeaturesFieldName;
      LOG_TOPIC("2d51a", ERR, arangodb::iresearch::TOPIC)
          << "Error parsing features " << featuresRes.errorMessage();
      return false;
    }
    _features = std::move(tmp);
  }

  if (slice.hasKey(kTrackListPositionsFieldName)) {
    auto subSlice = slice.get(kTrackListPositionsFieldName);
    if (!subSlice.isBool()) {
      errorField = kTrackListPositionsFieldName;
      return false;
    }
    _fields._trackListPositions = subSlice.getBool();
  }
  if (slice.hasKey(kIncludeAllFieldsFieldName)) {
    auto subSlice = slice.get(kIncludeAllFieldsFieldName);
    if (!subSlice.isBool()) {
      errorField = kIncludeAllFieldsFieldName;
      return false;
    }
    _fields._includeAllFields = subSlice.getBool();
  }

  if (slice.hasKey(kFeaturesFieldName)) {
    Features tmp;
    auto featuresRes = tmp.fromVelocyPack(slice.get(kFeaturesFieldName));
    if (featuresRes.fail()) {
      errorField = kFeaturesFieldName;
      LOG_TOPIC("2d51a", ERR, arangodb::iresearch::TOPIC)
          << "Error parsing features " << featuresRes.errorMessage();
      return false;
    }
    _features = std::move(tmp);
  }

  _hasNested = std::find_if(fields().begin(), fields().end(),
                            [](InvertedIndexField const& r) {
                              return !r._fields.empty();
                            }) != fields().end();

  return true;
}

bool IResearchInvertedIndexMeta::json(
    arangodb::ArangodServer& server, VPackBuilder& builder,
    bool writeAnalyzerDefinition,
    TRI_vocbase_t const* defaultVocbase /*= nullptr*/) const {
<<<<<<< HEAD

=======
>>>>>>> b06b6873
  if (!IResearchDataStoreMeta::json(builder)) {
    return false;
  }

  if (!builder.isOpenObject()) {
    return false;
  }

  // output definitions if 'writeAnalyzerDefinition' requested and not maked
  // this should be the case for the default top-most call
  if (writeAnalyzerDefinition) {
    VPackArrayBuilder arrayScope(&builder, "analyzerDefinitions");

    for (auto& entry : _analyzerDefinitions) {
      TRI_ASSERT(entry);  // ensured by emplace into 'analyzers' above
      entry->toVelocyPack(builder, defaultVocbase);
    }
  }
  velocypack::Builder fieldsBuilder;
  {
    VPackArrayBuilder fieldsArray(&fieldsBuilder);
    TRI_ASSERT(!_fields._fields.empty());
    for (auto& entry : _fields._fields) {
<<<<<<< HEAD
       toVelocyPack(entry, fieldsBuilder);
=======
      toVelocyPack(entry, fieldsBuilder);
>>>>>>> b06b6873
    }
  }
  builder.add(arangodb::StaticStrings::IndexFields, fieldsBuilder.slice());

<<<<<<< HEAD
  if (_features) { 
=======
  if (_features) {
>>>>>>> b06b6873
    VPackBuilder tmp;
    _features->toVelocyPack(tmp);
    builder.add(kFeaturesFieldName, tmp.slice());
  }

<<<<<<< HEAD
  builder.add(kTrackListPositionsFieldName, VPackValue(_fields._trackListPositions));
  builder.add(kIncludeAllFieldsFieldName, VPackValue(_fields._includeAllFields));
=======
  builder.add(kTrackListPositionsFieldName,
              VPackValue(_fields._trackListPositions));
  builder.add(kIncludeAllFieldsFieldName,
              VPackValue(_fields._includeAllFields));
>>>>>>> b06b6873

  return true;
}

bool IResearchInvertedIndexMeta::operator==(
    IResearchInvertedIndexMeta const& other) const noexcept {
  if (*static_cast<IResearchDataStoreMeta const*>(this) !=
      static_cast<IResearchDataStoreMeta const&>(other)) {
    return false;
  }

  if (_sort != other._sort) {
    return false;
  }

  if (_storedValues != other._storedValues) {
    return false;
  }

  if (_version != other._version) {
    return false;
  }

  if (_fields._fields.size() != other._fields._fields.size()) {
    return false;
  }

  size_t matched{0};
  for (auto const& thisField : _fields._fields) {
    for (auto const& otherField : _fields._fields) {
      if (thisField.namesMatch(otherField)) {
        matched++;
        break;
      }
    }
  }
  return matched == _fields._fields.size();
}

bool IResearchInvertedIndexMeta::matchesFieldsDefinition(
    IResearchInvertedIndexMeta const& meta, VPackSlice other) {
  auto value = other.get(arangodb::StaticStrings::IndexFields);

  if (!value.isArray()) {
    return false;
  }

  size_t const n = static_cast<size_t>(value.length());
  auto const count = meta._fields._fields.size();
  if (n != count) {
    return false;
  }

  // Order of fields does not matter
  std::vector<arangodb::basics::AttributeName> translate;
  size_t matched{0};
  for (auto fieldSlice : VPackArrayIterator(value)) {
    TRI_ASSERT(fieldSlice.isObject());  // We expect only normalized definitions
                                        // here. Otherwise we will need vocbase
                                        // to properly match analyzers.
    if (ADB_UNLIKELY(!fieldSlice.isObject())) {
      return false;
    }

    auto name = fieldSlice.get("name");
    auto analyzer = fieldSlice.get("analyzer");
    TRI_ASSERT(
        name.isString() &&     // We expect only normalized definitions here.
        analyzer.isString());  // Otherwise we will need vocbase to properly
                               // match analyzers.
    if (ADB_UNLIKELY(!name.isString() || !analyzer.isString())) {
      return false;
    }

    auto in = name.stringView();
    irs::string_ref analyzerName = analyzer.stringView();
    TRI_ParseAttributeString(in, translate, true);
    for (auto const& f : meta._fields._fields) {
      if (f.isIdentical(translate, analyzerName)) {
        matched++;
        break;
      }
    }
    translate.clear();
  }
  return matched == count;
}

<<<<<<< HEAD


IResearchInvertedIndexMeta::FieldRecord::FieldRecord(
    std::vector<basics::AttributeName> const& path, FieldMeta::Analyzer&& a,
    std::vector<FieldRecord>&& nested, std::optional<Features>&& features,
    std::string&& expression, bool isArray, bool includeAllFields, bool trackListPositions,
    bool overrideValue, bool isPrimitiveAnalyzer, std::string_view parentName)
    : _fields(std::move(nested)),
      _includeAllFields(includeAllFields),
      _trackListPositions(trackListPositions),
      _analyzers{std::move(a)},
      _features(std::move(features)),
      _primitiveOffset(isPrimitiveAnalyzer ? 1 : 0),
      _expression(std::move(expression)),
      _isArray(isArray),
      _overrideValue(overrideValue) {
=======
InvertedIndexField::InvertedIndexField(
    std::vector<basics::AttributeName> const& path, FieldMeta::Analyzer&& a,
    std::vector<InvertedIndexField>&& nested,
    std::optional<Features>&& features, std::string&& expression, bool isArray,
    bool includeAllFields, bool trackListPositions, bool overrideValue,
    bool isPrimitiveAnalyzer, std::string_view parentName)
    : _fields(std::move(nested)),
      _analyzers{std::move(a)},
      _features(std::move(features)),
      _primitiveOffset(isPrimitiveAnalyzer ? 1 : 0),
      _includeAllFields(includeAllFields),
      _trackListPositions(trackListPositions),
      _isArray(isArray),
      _overrideValue(overrideValue),
      _expression(std::move(expression)) {
>>>>>>> b06b6873
  TRI_ASSERT(_attribute.empty());
  TRI_ASSERT(_expansion.empty());
  auto it = path.begin();
  while (it != path.end()) {
    _attribute.push_back(*it);
    if (it->shouldExpand) {
      ++it;
      break;
    }
    ++it;
  }
  while (it != path.end()) {
    TRI_ASSERT(
        !it->shouldExpand);  // only one expansion per attribute is supported!
    _expansion.push_back(*it);
    ++it;
  }
  _path = parentName;
#ifdef USE_ENTERPRISE
  if (!parentName.empty()) {
    _path += ".";
  }
#endif
  {
    std::string tmp;
    TRI_AttributeNamesToString(_attribute, tmp, _expansion.empty());
    _path += tmp;
    if (!_expansion.empty()) {
      _path += ".";
      std::string exp;
      TRI_AttributeNamesToString(_expansion, exp, true);
      _path += exp;
    }
  }
}

<<<<<<< HEAD


std::string IResearchInvertedIndexMeta::FieldRecord::toString() const {
=======
std::string InvertedIndexField::toString() const {
>>>>>>> b06b6873
  std::string attr;
  TRI_AttributeNamesToString(_attribute, attr, false);
  if (!_expansion.empty()) {
    attr += ".";
    std::string exp;
    TRI_AttributeNamesToString(_expansion, exp, true);
    attr += exp;
  }
  return attr;
}

<<<<<<< HEAD
std::string IResearchInvertedIndexMeta::FieldRecord::attributeString() const {
=======
std::string InvertedIndexField::attributeString() const {
>>>>>>> b06b6873
  std::string attr;
  TRI_AttributeNamesToString(_attribute, attr, true);
  return attr;
}

<<<<<<< HEAD
std::string_view IResearchInvertedIndexMeta::FieldRecord::path() const noexcept {
   return _path;
}

std::vector<arangodb::basics::AttributeName>
IResearchInvertedIndexMeta::FieldRecord::combinedName() const {
=======
std::string_view InvertedIndexField::path() const noexcept { return _path; }

std::vector<arangodb::basics::AttributeName> InvertedIndexField::combinedName()
    const {
>>>>>>> b06b6873
  std::vector<arangodb::basics::AttributeName> combined;
  combined.reserve(_attribute.size() + _expansion.size());
  combined.insert(combined.end(), std::begin(_attribute), std::end(_attribute));
  combined.insert(combined.end(), std::begin(_expansion), std::end(_expansion));
  return combined;
}

<<<<<<< HEAD
bool IResearchInvertedIndexMeta::FieldRecord::namesMatch(
    FieldRecord const& other) const noexcept {
=======
bool InvertedIndexField::namesMatch(
    InvertedIndexField const& other) const noexcept {
>>>>>>> b06b6873
  return analyzerName() == other.analyzerName() &&
         basics::AttributeName::namesMatch(_attribute, other._attribute) &&
         basics::AttributeName::namesMatch(_expansion, other._expansion);
}

<<<<<<< HEAD
bool IResearchInvertedIndexMeta::FieldRecord::isIdentical(
=======
bool InvertedIndexField::isIdentical(
>>>>>>> b06b6873
    std::vector<basics::AttributeName> const& path,
    irs::string_ref analyzerName) const noexcept {
  if (_analyzers.front()._shortName == analyzerName &&
      path.size() == (_attribute.size() + _expansion.size())) {
    auto it = path.begin();
    auto atr = _attribute.begin();
    while (it != path.end() && atr != _attribute.end()) {
      if (it->name != atr->name || it->shouldExpand != atr->shouldExpand) {
        return false;
      }
      ++atr;
      ++it;
    }
    auto exp = _expansion.begin();
    while (it != path.end() && exp != _expansion.end()) {
      if (it->name != exp->name || it->shouldExpand != exp->shouldExpand) {
        return false;
      }
      ++exp;
      ++it;
    }
  }
  return false;
}

size_t IResearchInvertedIndexSort::memory() const noexcept {
  size_t size = sizeof(*this);

  for (auto& field : _fields) {
    size += sizeof(basics::AttributeName) * field.size();
    for (auto& entry : field) {
      size += entry.name.size();
    }
  }

  size += irs::math::math_traits<size_t>::div_ceil(_directions.size(), 8);

  return size;
}
<<<<<<< HEAD
bool IResearchInvertedIndexSort::toVelocyPack(velocypack::Builder& builder) const {
=======
bool IResearchInvertedIndexSort::toVelocyPack(
    velocypack::Builder& builder) const {
>>>>>>> b06b6873
  VPackObjectBuilder objectScope(&builder);
  {
    VPackBuilder fields;
    VPackArrayBuilder arrayScope(&fields);
    std::string fieldName;
    auto visitor = [&fields, &fieldName](
                       std::vector<basics::AttributeName> const& field,
                       bool direction) {
      fieldName.clear();
      basics::TRI_AttributeNamesToString(field, fieldName, true);

      arangodb::velocypack::ObjectBuilder sortEntryBuilder(&fields);
      fields.add(kFieldName, VPackValue(fieldName));
      fields.add(kAscFieldName, VPackValue(direction));

      return true;
    };

    if (!visit(visitor)) {
      return false;
    }
    builder.add(kFieldsFieldName, fields.slice());
  }

  {
    auto compression = columnCompressionToString(_sortCompression);
    addStringRef(builder, kSortCompressionFieldName, compression);
  }

  if (!_locale.isBogus()) {
    builder.add(kLocaleFieldName, VPackValue(_locale.getName()));
  }
  return true;
}
bool IResearchInvertedIndexSort::fromVelocyPack(velocypack::Slice slice,
                                                std::string& error) {
  clear();

  if (!slice.isObject()) {
    return false;
  }

  auto fieldsSlice = slice.get(kFieldsFieldName);
  if (!fieldsSlice.isArray()) {
    error = kFieldsFieldName;
    return false;
  }

  _fields.reserve(fieldsSlice.length());
  _directions.reserve(fieldsSlice.length());

  for (auto sortSlice : velocypack::ArrayIterator(fieldsSlice)) {
    if (!sortSlice.isObject() || sortSlice.length() != 2) {
      error = "[" + std::to_string(size()) + "]";
      return false;
    }

    bool direction;

    auto const directionSlice = sortSlice.get(kDirectionFieldName);
    if (!directionSlice.isNone()) {
      if (!parseDirectionString(directionSlice, direction)) {
<<<<<<< HEAD
        error = "[" + std::to_string(size()) + "]." + std::string(kDirectionFieldName);
=======
        error = "[" + std::to_string(size()) + "]." +
                std::string(kDirectionFieldName);
>>>>>>> b06b6873
        return false;
      }
    } else if (!parseDirectionBool(sortSlice.get(kAscFieldName), direction)) {
      error = "[" + std::to_string(size()) + "]." + std::string(kAscFieldName);
      return false;
    }

    auto const fieldSlice = sortSlice.get(kFieldName);

    if (!fieldSlice.isString()) {
      error = "[" + std::to_string(size()) + "]." + std::string(kFieldName);
      return false;
    }

    std::vector<arangodb::basics::AttributeName> field;

    try {
      arangodb::basics::TRI_ParseAttributeString(
          arangodb::iresearch::getStringRef(fieldSlice), field, false);
    } catch (...) {
      error = "[" + std::to_string(size()) + "]." + std::string(kFieldName);
      return false;
    }

    emplace_back(std::move(field), direction);
  }

  if (slice.hasKey(kSortCompressionFieldName)) {
    auto const field = slice.get(kSortCompressionFieldName);

    if (!field.isNone() && ((_sortCompression = columnCompressionFromString(
                                 getStringRef(field))) == nullptr)) {
      error = kSortCompressionFieldName;
      return false;
    }
<<<<<<< HEAD
  } 
=======
  }
>>>>>>> b06b6873

  if (slice.hasKey(kLocaleFieldName)) {
    auto localeSlice = slice.get(kLocaleFieldName);
    if (!localeSlice.isString()) {
      error = kLocaleFieldName;
      return false;
    }
<<<<<<< HEAD
    // intentional string copy here as createCanonical expects null-ternibated string
    // and string_view has no such guarantees
=======
    // intentional string copy here as createCanonical expects null-ternibated
    // string and string_view has no such guarantees
>>>>>>> b06b6873
    _locale = icu::Locale::createCanonical(localeSlice.copyString().c_str());
    if (_locale.isBogus()) {
      error = kLocaleFieldName;
      return false;
    }
  }

  return true;
}
}  // namespace arangodb::iresearch<|MERGE_RESOLUTION|>--- conflicted
+++ resolved
@@ -40,16 +40,9 @@
 using namespace arangodb::iresearch;
 
 constexpr auto consistencyTypeMap =
-<<<<<<< HEAD
-    frozen::map<irs::string_ref, Consistency, 2>({
-        {"eventual", Consistency::kEventual},
-        {"immediate", Consistency::kImmediate}
-    });
-=======
     frozen::map<irs::string_ref, Consistency, 2>(
         {{"eventual", Consistency::kEventual},
          {"immediate", Consistency::kImmediate}});
->>>>>>> b06b6873
 
 constexpr std::string_view kNameFieldName("name");
 constexpr std::string_view kAnalyzerFieldName("analyzer");
@@ -67,11 +60,7 @@
 constexpr std::string_view kLocaleFieldName = "locale";
 constexpr std::string_view kOverrideFieldName = "override";
 
-<<<<<<< HEAD
-std::optional<IResearchInvertedIndexMeta::FieldRecord> fromVelocyPack(
-=======
 std::optional<InvertedIndexField> fromVelocyPack(
->>>>>>> b06b6873
     VPackSlice slice, bool isNested,
     IResearchInvertedIndexMeta::AnalyzerDefinitions& analyzerDefinitions,
     AnalyzerPool::ptr versionSpecificIdentity, LinkVersion version,
@@ -79,11 +68,7 @@
     irs::string_ref const defaultVocbase, std::string& errorField,
     std::string_view parentName) {
   std::optional<Features> features;
-<<<<<<< HEAD
-  std::vector<IResearchInvertedIndexMeta::FieldRecord> nestedFields;
-=======
   std::vector<InvertedIndexField> nestedFields;
->>>>>>> b06b6873
   AnalyzerPool::ptr analyzer;
   std::string expression;
   std::vector<basics::AttributeName> fieldParts;
@@ -130,11 +115,7 @@
             shortName = IResearchAnalyzerFeature::normalize(
                 name, defaultVocbase, false);
           }
-<<<<<<< HEAD
-         
-=======
-
->>>>>>> b06b6873
+
           bool found = false;
           if (!analyzerDefinitions.empty()) {
             auto it = analyzerDefinitions.find(irs::string_ref(name));
@@ -216,17 +197,10 @@
         kludge::mangleNested(myPath);
 
         for (auto it = VPackArrayIterator(nestedSlice); it.valid(); ++it) {
-<<<<<<< HEAD
-          auto nested = fromVelocyPack(
-              it.value(), true, analyzerDefinitions, versionSpecificIdentity,
-              version, extendedNames, analyzers, defaultVocbase, localError,
-              myPath);
-=======
           auto nested =
               fromVelocyPack(it.value(), true, analyzerDefinitions,
                              versionSpecificIdentity, version, extendedNames,
                              analyzers, defaultVocbase, localError, myPath);
->>>>>>> b06b6873
           if (nested) {
             nestedFields.push_back(std::move(*nested));
           } else {
@@ -310,21 +284,6 @@
   }
   bool const isAnalyzerPrimitive =
       !analyzer->accepts(AnalyzerValueType::Array | AnalyzerValueType::Object);
-<<<<<<< HEAD
-  return std::make_optional<IResearchInvertedIndexMeta::FieldRecord>(
-      std::move(fieldParts), FieldMeta::Analyzer(std::move(analyzer), std::move(shortName)),
-      std::move(nestedFields), std::move(features), std::move(expression),
-      isArray, includeAllFields, trackListPositions, overrideValue, isAnalyzerPrimitive, parentName);
-}
-
-void toVelocyPack(IResearchInvertedIndexMeta::FieldRecord const& field, VPackBuilder& vpack) {
-  TRI_ASSERT(vpack.isOpenArray());
-   VPackObjectBuilder fieldObject(&vpack);
-  vpack.add(kNameFieldName, VPackValue(field.toString()));
-  vpack.add(kAnalyzerFieldName, VPackValue(field.analyzerName()));
-  vpack.add(kIsArrayFieldName, VPackValue(field.isArray()));
-  vpack.add(kTrackListPositionsFieldName, VPackValue(field.trackListPositions()));
-=======
   return std::make_optional<InvertedIndexField>(
       std::move(fieldParts),
       FieldMeta::Analyzer(std::move(analyzer), std::move(shortName)),
@@ -341,7 +300,6 @@
   vpack.add(kIsArrayFieldName, VPackValue(field.isArray()));
   vpack.add(kTrackListPositionsFieldName,
             VPackValue(field.trackListPositions()));
->>>>>>> b06b6873
   vpack.add(kIncludeAllFieldsFieldName, VPackValue(field.includeAllFields()));
   vpack.add(kOverrideFieldName, VPackValue(field.overrideValue()));
   if (field.features()) {
@@ -349,19 +307,11 @@
     field.features()->toVelocyPack(tmp);
     vpack.add(kFeaturesFieldName, tmp.slice());
   }
-<<<<<<< HEAD
-  if (!field.nested().empty()) {
-    VPackBuilder nestedFields;
-    {
-      VPackArrayBuilder nestedArray(&nestedFields);
-      for (auto const& nested : field.nested()) {
-=======
   if (!field._fields.empty()) {
     VPackBuilder nestedFields;
     {
       VPackArrayBuilder nestedArray(&nestedFields);
       for (auto const& nested : field._fields) {
->>>>>>> b06b6873
         toVelocyPack(nested, nestedFields);
       }
     }
@@ -369,11 +319,7 @@
   }
 }
 
-<<<<<<< HEAD
-} // namespace
-=======
 }  // namespace
->>>>>>> b06b6873
 
 namespace arangodb::iresearch {
 
@@ -382,19 +328,11 @@
   return meta;
 }
 
-<<<<<<< HEAD
-
-=======
->>>>>>> b06b6873
 bool IResearchInvertedIndexMeta::init(arangodb::ArangodServer& server,
                                       VPackSlice const& slice,
                                       bool readAnalyzerDefinition,
                                       std::string& errorField,
                                       irs::string_ref const defaultVocbase) {
-<<<<<<< HEAD
-
-=======
->>>>>>> b06b6873
   if (!IResearchDataStoreMeta::init(slice, errorField, DEFAULT(), nullptr)) {
     return false;
   }
@@ -417,10 +355,6 @@
         return false;
       }
     }
-<<<<<<< HEAD
-   
-=======
->>>>>>> b06b6873
   }
   // copied part begin FIXME: verify and move to common base class if possible
   {
@@ -617,32 +551,6 @@
   for (VPackArrayIterator itr(field); itr.valid(); itr.next()) {
     std::string localError;
     auto field = fromVelocyPack(itr.value(), false, _analyzerDefinitions,
-<<<<<<< HEAD
-                                versionSpecificIdentity, LinkVersion{_version}, extendedNames,
-                                analyzers, defaultVocbase, localError, "");
-    if (field) {
-      _fields._fields.push_back(std::move(*field));
-    }
-    else {
-      errorField = std::string{kFieldsFieldName} + "[" +
-                   basics::StringUtils::itoa(itr.index()) + "]." + localError;
-      return false;
-    } 
-  }
-
-  if (slice.hasKey(kTrackListPositionsFieldName)) {
-    auto subSlice = slice.get(kTrackListPositionsFieldName);
-    if (!subSlice.isBool()) {
-      errorField = kTrackListPositionsFieldName;
-      return false;
-    }
-    _fields._trackListPositions = subSlice.getBool();
-  }
-  if (slice.hasKey(kIncludeAllFieldsFieldName)) {
-    auto subSlice = slice.get(kIncludeAllFieldsFieldName);
-    if (!subSlice.isBool()) {
-      errorField = kIncludeAllFieldsFieldName;
-=======
                                 versionSpecificIdentity, LinkVersion{_version},
                                 extendedNames, analyzers, defaultVocbase,
                                 localError, "");
@@ -651,7 +559,22 @@
     } else {
       errorField = std::string{kFieldsFieldName} + "[" +
                    basics::StringUtils::itoa(itr.index()) + "]." + localError;
->>>>>>> b06b6873
+      return false;
+    }
+  }
+
+  if (slice.hasKey(kTrackListPositionsFieldName)) {
+    auto subSlice = slice.get(kTrackListPositionsFieldName);
+    if (!subSlice.isBool()) {
+      errorField = kTrackListPositionsFieldName;
+      return false;
+    }
+    _fields._trackListPositions = subSlice.getBool();
+  }
+  if (slice.hasKey(kIncludeAllFieldsFieldName)) {
+    auto subSlice = slice.get(kIncludeAllFieldsFieldName);
+    if (!subSlice.isBool()) {
+      errorField = kIncludeAllFieldsFieldName;
       return false;
     }
     _fields._includeAllFields = subSlice.getBool();
@@ -669,35 +592,6 @@
     _features = std::move(tmp);
   }
 
-  if (slice.hasKey(kTrackListPositionsFieldName)) {
-    auto subSlice = slice.get(kTrackListPositionsFieldName);
-    if (!subSlice.isBool()) {
-      errorField = kTrackListPositionsFieldName;
-      return false;
-    }
-    _fields._trackListPositions = subSlice.getBool();
-  }
-  if (slice.hasKey(kIncludeAllFieldsFieldName)) {
-    auto subSlice = slice.get(kIncludeAllFieldsFieldName);
-    if (!subSlice.isBool()) {
-      errorField = kIncludeAllFieldsFieldName;
-      return false;
-    }
-    _fields._includeAllFields = subSlice.getBool();
-  }
-
-  if (slice.hasKey(kFeaturesFieldName)) {
-    Features tmp;
-    auto featuresRes = tmp.fromVelocyPack(slice.get(kFeaturesFieldName));
-    if (featuresRes.fail()) {
-      errorField = kFeaturesFieldName;
-      LOG_TOPIC("2d51a", ERR, arangodb::iresearch::TOPIC)
-          << "Error parsing features " << featuresRes.errorMessage();
-      return false;
-    }
-    _features = std::move(tmp);
-  }
-
   _hasNested = std::find_if(fields().begin(), fields().end(),
                             [](InvertedIndexField const& r) {
                               return !r._fields.empty();
@@ -710,10 +604,6 @@
     arangodb::ArangodServer& server, VPackBuilder& builder,
     bool writeAnalyzerDefinition,
     TRI_vocbase_t const* defaultVocbase /*= nullptr*/) const {
-<<<<<<< HEAD
-
-=======
->>>>>>> b06b6873
   if (!IResearchDataStoreMeta::json(builder)) {
     return false;
   }
@@ -737,34 +627,21 @@
     VPackArrayBuilder fieldsArray(&fieldsBuilder);
     TRI_ASSERT(!_fields._fields.empty());
     for (auto& entry : _fields._fields) {
-<<<<<<< HEAD
-       toVelocyPack(entry, fieldsBuilder);
-=======
       toVelocyPack(entry, fieldsBuilder);
->>>>>>> b06b6873
     }
   }
   builder.add(arangodb::StaticStrings::IndexFields, fieldsBuilder.slice());
 
-<<<<<<< HEAD
-  if (_features) { 
-=======
   if (_features) {
->>>>>>> b06b6873
     VPackBuilder tmp;
     _features->toVelocyPack(tmp);
     builder.add(kFeaturesFieldName, tmp.slice());
   }
 
-<<<<<<< HEAD
-  builder.add(kTrackListPositionsFieldName, VPackValue(_fields._trackListPositions));
-  builder.add(kIncludeAllFieldsFieldName, VPackValue(_fields._includeAllFields));
-=======
   builder.add(kTrackListPositionsFieldName,
               VPackValue(_fields._trackListPositions));
   builder.add(kIncludeAllFieldsFieldName,
               VPackValue(_fields._includeAllFields));
->>>>>>> b06b6873
 
   return true;
 }
@@ -853,24 +730,6 @@
   return matched == count;
 }
 
-<<<<<<< HEAD
-
-
-IResearchInvertedIndexMeta::FieldRecord::FieldRecord(
-    std::vector<basics::AttributeName> const& path, FieldMeta::Analyzer&& a,
-    std::vector<FieldRecord>&& nested, std::optional<Features>&& features,
-    std::string&& expression, bool isArray, bool includeAllFields, bool trackListPositions,
-    bool overrideValue, bool isPrimitiveAnalyzer, std::string_view parentName)
-    : _fields(std::move(nested)),
-      _includeAllFields(includeAllFields),
-      _trackListPositions(trackListPositions),
-      _analyzers{std::move(a)},
-      _features(std::move(features)),
-      _primitiveOffset(isPrimitiveAnalyzer ? 1 : 0),
-      _expression(std::move(expression)),
-      _isArray(isArray),
-      _overrideValue(overrideValue) {
-=======
 InvertedIndexField::InvertedIndexField(
     std::vector<basics::AttributeName> const& path, FieldMeta::Analyzer&& a,
     std::vector<InvertedIndexField>&& nested,
@@ -886,7 +745,6 @@
       _isArray(isArray),
       _overrideValue(overrideValue),
       _expression(std::move(expression)) {
->>>>>>> b06b6873
   TRI_ASSERT(_attribute.empty());
   TRI_ASSERT(_expansion.empty());
   auto it = path.begin();
@@ -923,13 +781,7 @@
   }
 }
 
-<<<<<<< HEAD
-
-
-std::string IResearchInvertedIndexMeta::FieldRecord::toString() const {
-=======
 std::string InvertedIndexField::toString() const {
->>>>>>> b06b6873
   std::string attr;
   TRI_AttributeNamesToString(_attribute, attr, false);
   if (!_expansion.empty()) {
@@ -941,29 +793,16 @@
   return attr;
 }
 
-<<<<<<< HEAD
-std::string IResearchInvertedIndexMeta::FieldRecord::attributeString() const {
-=======
 std::string InvertedIndexField::attributeString() const {
->>>>>>> b06b6873
   std::string attr;
   TRI_AttributeNamesToString(_attribute, attr, true);
   return attr;
 }
 
-<<<<<<< HEAD
-std::string_view IResearchInvertedIndexMeta::FieldRecord::path() const noexcept {
-   return _path;
-}
-
-std::vector<arangodb::basics::AttributeName>
-IResearchInvertedIndexMeta::FieldRecord::combinedName() const {
-=======
 std::string_view InvertedIndexField::path() const noexcept { return _path; }
 
 std::vector<arangodb::basics::AttributeName> InvertedIndexField::combinedName()
     const {
->>>>>>> b06b6873
   std::vector<arangodb::basics::AttributeName> combined;
   combined.reserve(_attribute.size() + _expansion.size());
   combined.insert(combined.end(), std::begin(_attribute), std::end(_attribute));
@@ -971,23 +810,14 @@
   return combined;
 }
 
-<<<<<<< HEAD
-bool IResearchInvertedIndexMeta::FieldRecord::namesMatch(
-    FieldRecord const& other) const noexcept {
-=======
 bool InvertedIndexField::namesMatch(
     InvertedIndexField const& other) const noexcept {
->>>>>>> b06b6873
   return analyzerName() == other.analyzerName() &&
          basics::AttributeName::namesMatch(_attribute, other._attribute) &&
          basics::AttributeName::namesMatch(_expansion, other._expansion);
 }
 
-<<<<<<< HEAD
-bool IResearchInvertedIndexMeta::FieldRecord::isIdentical(
-=======
 bool InvertedIndexField::isIdentical(
->>>>>>> b06b6873
     std::vector<basics::AttributeName> const& path,
     irs::string_ref analyzerName) const noexcept {
   if (_analyzers.front()._shortName == analyzerName &&
@@ -1027,12 +857,8 @@
 
   return size;
 }
-<<<<<<< HEAD
-bool IResearchInvertedIndexSort::toVelocyPack(velocypack::Builder& builder) const {
-=======
 bool IResearchInvertedIndexSort::toVelocyPack(
     velocypack::Builder& builder) const {
->>>>>>> b06b6873
   VPackObjectBuilder objectScope(&builder);
   {
     VPackBuilder fields;
@@ -1095,12 +921,8 @@
     auto const directionSlice = sortSlice.get(kDirectionFieldName);
     if (!directionSlice.isNone()) {
       if (!parseDirectionString(directionSlice, direction)) {
-<<<<<<< HEAD
-        error = "[" + std::to_string(size()) + "]." + std::string(kDirectionFieldName);
-=======
         error = "[" + std::to_string(size()) + "]." +
                 std::string(kDirectionFieldName);
->>>>>>> b06b6873
         return false;
       }
     } else if (!parseDirectionBool(sortSlice.get(kAscFieldName), direction)) {
@@ -1136,11 +958,7 @@
       error = kSortCompressionFieldName;
       return false;
     }
-<<<<<<< HEAD
-  } 
-=======
-  }
->>>>>>> b06b6873
+  }
 
   if (slice.hasKey(kLocaleFieldName)) {
     auto localeSlice = slice.get(kLocaleFieldName);
@@ -1148,13 +966,8 @@
       error = kLocaleFieldName;
       return false;
     }
-<<<<<<< HEAD
-    // intentional string copy here as createCanonical expects null-ternibated string
-    // and string_view has no such guarantees
-=======
     // intentional string copy here as createCanonical expects null-ternibated
     // string and string_view has no such guarantees
->>>>>>> b06b6873
     _locale = icu::Locale::createCanonical(localeSlice.copyString().c_str());
     if (_locale.isBogus()) {
       error = kLocaleFieldName;
