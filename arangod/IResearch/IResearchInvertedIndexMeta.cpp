--- conflicted
+++ resolved
@@ -538,14 +538,6 @@
       }
     }
 
-<<<<<<< HEAD
-    auto in = name.stringView();
-    irs::string_ref analyzerName = analyzer.stringView();
-    TRI_ParseAttributeString(in, translate, true);
-    for (auto const& f : meta._fields) {
-      if (f.isIdentical(translate, analyzerName)) {
-        matched++;
-=======
     if (slice.hasKey(kAnalyzerFieldName)) {
       AnalyzerPool::ptr analyzer;
       auto analyzerSlice = slice.get(kAnalyzerFieldName);
@@ -703,7 +695,6 @@
       isFirst = false;
       _attributeName += it.name;
       if (it.shouldExpand) {
->>>>>>> c27a15b5
         break;
       }
     }
@@ -720,70 +711,6 @@
     _path += tmp;
   }
 
-<<<<<<< HEAD
-bool InvertedIndexField::json(
-    arangodb::ArangodServer& server, VPackBuilder& builder,
-    InvertedIndexField const& parent, bool rootMode,
-    TRI_vocbase_t const* defaultVocbase /*= nullptr*/) const {
-  if (rootMode || parent._isArray != _isArray) {
-    builder.add(kIsArrayFieldName, VPackValue(_isArray));
-  }
-  if (rootMode || parent._trackListPositions != _trackListPositions) {
-    builder.add(kTrackListPositionsFieldName, VPackValue(_trackListPositions));
-  }
-  if (rootMode || parent._includeAllFields != _includeAllFields) {
-    builder.add(kIncludeAllFieldsFieldName, VPackValue(_includeAllFields));
-  }
-  if (rootMode || parent._overrideValue != _overrideValue) {
-    builder.add(kOverrideFieldName, VPackValue(_overrideValue));
-  }
-  if (rootMode || parent._features != _features) {
-    VPackBuilder tmp;
-    _features.toVelocyPack(tmp);
-    builder.add(kFeaturesFieldName, tmp.slice());
-  }
-  if (parent._expression != _expression) {
-    builder.add(kExpressionFieldName, VPackValue(_expression));
-  }
-
-  if (rootMode || _analyzers.size() != parent._analyzers.size() ||
-      _analyzers[0]._pool->name() != parent._analyzers[0]._pool->name()) {
-    std::string name;
-
-    if (defaultVocbase) {
-      // @note: DBServerAgencySync::getLocalCollections(...) generates
-      //        'forPersistence' definitions that are then compared in
-      //        Maintenance.cpp:compareIndexes(...) via
-      //        arangodb::Index::Compare(...) without access to
-      //        'defaultVocbase', hence the generated definitions must not
-      //        rely on 'defaultVocbase'
-      //        hence must use 'expandVocbasePrefix==true' if
-      //        'writeAnalyzerDefinition==true' for normalize
-      //        for 'writeAnalyzerDefinition==false' must use
-      //        'expandVocbasePrefix==false' so that dump/restore can restore
-      //        definitions into differently named databases
-      name = IResearchAnalyzerFeature::normalize(_analyzers[0]._pool->name(),
-                                                 defaultVocbase->name(), false);
-    } else {
-      name =
-          _analyzers[0]._pool->name();  // verbatim (assume already normalized)
-    }
-
-    builder.add(kAnalyzerFieldName, VPackValue(name));
-  }
-
-  if (!rootMode) {
-    builder.add(kNameFieldName, VPackValue(toString()));
-  }
-
-  if (!_fields.empty()) {
-    auto fieldsAttributeName =
-        rootMode ? kFieldsFieldName : kNestedFieldsFieldName;
-    VPackArrayBuilder nestedArray(&builder, fieldsAttributeName);
-    for (auto const& f : _fields) {
-      VPackObjectBuilder obj(&builder);
-      if (!f.json(server, builder, *this, false, defaultVocbase)) {
-=======
   auto fieldsAttributeName =
       rootMode ? kFieldsFieldName : kNestedFieldsFieldName;
 #ifndef USE_ENTERPRISE
@@ -832,7 +759,6 @@
             .append(std::to_string(it.index()))
             .append("].")
             .append(localError);
->>>>>>> c27a15b5
         return false;
       }
     }
@@ -840,286 +766,6 @@
   return true;
 }
 
-<<<<<<< HEAD
-bool InvertedIndexField::init(
-    VPackSlice slice,
-    InvertedIndexField::AnalyzerDefinitions& analyzerDefinitions,
-    LinkVersion version, bool extendedNames,
-    IResearchAnalyzerFeature& analyzers, InvertedIndexField const& parent,
-    irs::string_ref const defaultVocbase, bool rootMode,
-    std::string& errorField) {
-  // Fill inherited fields
-  if (!rootMode) {
-    _features = parent._features;
-    _includeAllFields = parent._includeAllFields;
-    _trackListPositions = parent._trackListPositions;
-    _isArray = parent._isArray;
-    _overrideValue = parent._overrideValue;
-    _expression = parent._expression;
-  }
-  std::vector<basics::AttributeName> fieldParts;
-  if (slice.isString()) {
-    TRI_ASSERT(!rootMode);
-    try {
-      TRI_ASSERT(!parent._analyzers.empty());
-      _analyzers[0] = parent.analyzer();
-      TRI_ParseAttributeString(slice.stringView(), fieldParts, true);
-      TRI_ASSERT(!fieldParts.empty());
-    } catch (arangodb::basics::Exception const& err) {
-      LOG_TOPIC("1d04c", ERR, arangodb::iresearch::TOPIC)
-          << "Error parsing attribute: " << err.what();
-      errorField = slice.stringView();
-      return false;
-    }
-  } else if (slice.isObject()) {
-    if (!rootMode) {
-      // name attribute
-      auto nameSlice = slice.get(kNameFieldName);
-      if (!nameSlice.isString()) {
-        errorField = kNameFieldName;
-        return false;
-      }
-      try {
-        TRI_ParseAttributeString(nameSlice.stringView(), fieldParts, true);
-        TRI_ASSERT(!fieldParts.empty());
-      } catch (arangodb::basics::Exception const& err) {
-        LOG_TOPIC("84c20", ERR, arangodb::iresearch::TOPIC)
-            << "Error parsing attribute: " << err.what();
-        errorField = kNameFieldName;
-        return false;
-      }
-    }
-
-    if (slice.hasKey(kAnalyzerFieldName)) {
-      AnalyzerPool::ptr analyzer;
-      auto analyzerSlice = slice.get(kAnalyzerFieldName);
-      if (analyzerSlice.isString()) {
-        auto name = analyzerSlice.copyString();
-        auto shortName = name;
-        if (!defaultVocbase.null()) {
-          name = IResearchAnalyzerFeature::normalize(name, defaultVocbase);
-          shortName =
-              IResearchAnalyzerFeature::normalize(name, defaultVocbase, false);
-        }
-
-        bool found = false;
-        if (!analyzerDefinitions.empty()) {
-          auto it = analyzerDefinitions.find(irs::string_ref(name));
-
-          if (it != analyzerDefinitions.end()) {
-            analyzer = *it;
-            found = static_cast<bool>(analyzer);
-
-            if (ADB_UNLIKELY(!found)) {
-              TRI_ASSERT(false);              // should not happen
-              analyzerDefinitions.erase(it);  // remove null analyzer
-            }
-          }
-        }
-        if (!found) {
-          // for cluster only check cache to avoid ClusterInfo locking
-          // issues analyzer should have been populated via
-          // 'analyzerDefinitions' above
-          analyzer = analyzers.get(name, QueryAnalyzerRevisions::QUERY_LATEST,
-                                   ServerState::instance()->isClusterRole());
-          if (analyzer) {
-            // Remap analyzer features to match version.
-            AnalyzerPool::ptr remappedAnalyzer;
-
-            auto const res = IResearchAnalyzerFeature::copyAnalyzerPool(
-                remappedAnalyzer, *analyzer, LinkVersion{version},
-                extendedNames);
-
-            LOG_TOPIC_IF("2d81d", ERR, arangodb::iresearch::TOPIC, res.fail())
-                << "Error remapping analyzer '" << name
-                << "' Error:" << res.errorMessage();
-            analyzer = remappedAnalyzer;
-          }
-        }
-        if (!analyzer) {
-          errorField = kAnalyzerFieldName;
-          LOG_TOPIC("2d79d", ERR, arangodb::iresearch::TOPIC)
-              << "Error loading analyzer '" << name << "'";
-          return false;
-        }
-        if (!found) {
-          // save in referencedAnalyzers
-          analyzerDefinitions.emplace(analyzer);
-        }
-        _analyzers[0] =
-            FieldMeta::Analyzer(std::move(analyzer), std::move(shortName));
-      } else {
-        errorField = kAnalyzerFieldName;
-        return false;
-      }
-    } else if (!rootMode) {
-      _analyzers[0] = parent.analyzer();
-    }
-    if (slice.hasKey(kFeaturesFieldName)) {
-      Features tmp;
-      auto featuresRes = tmp.fromVelocyPack(slice.get(kFeaturesFieldName));
-      if (featuresRes.fail()) {
-        errorField = kFeaturesFieldName;
-        LOG_TOPIC("2d52d", ERR, arangodb::iresearch::TOPIC)
-            << "Error parsing features " << featuresRes.errorMessage();
-        return false;
-      }
-      _features = std::move(tmp);
-    }
-    if (!rootMode && slice.hasKey(kExpressionFieldName)) {
-      auto subSlice = slice.get(kExpressionFieldName);
-      if (!subSlice.isString()) {
-        errorField = kExpressionFieldName;
-        return false;
-      }
-      _expression = subSlice.stringView();
-    }
-    if (slice.hasKey(kIsArrayFieldName)) {
-      auto subSlice = slice.get(kIsArrayFieldName);
-      if (!subSlice.isBool()) {
-        errorField = kIsArrayFieldName;
-        return false;
-      }
-      _isArray = subSlice.getBool();
-    }
-    if (slice.hasKey(kTrackListPositionsFieldName)) {
-      auto subSlice = slice.get(kTrackListPositionsFieldName);
-      if (!subSlice.isBool()) {
-        errorField = kTrackListPositionsFieldName;
-        return false;
-      }
-      _trackListPositions = subSlice.getBool();
-    }
-    if (slice.hasKey(kIncludeAllFieldsFieldName)) {
-      auto subSlice = slice.get(kIncludeAllFieldsFieldName);
-      if (!subSlice.isBool()) {
-        errorField = kIncludeAllFieldsFieldName;
-        return false;
-      }
-      _includeAllFields = subSlice.getBool();
-    }
-    if (slice.hasKey(kOverrideFieldName)) {
-      auto subSlice = slice.get(kOverrideFieldName);
-      if (!subSlice.isBoolean()) {
-        errorField = kOverrideFieldName;
-        return false;
-      }
-      _overrideValue = subSlice.getBoolean();
-    }
-  } else {
-    errorField = "<String or object expected>";
-    return false;
-  }
-  _primitiveOffset =
-      !analyzer()->accepts(AnalyzerValueType::Array | AnalyzerValueType::Object)
-          ? 1
-          : 0;
-  if (!rootMode) {
-    // we only allow one expansion
-    size_t expansionCount{0};
-    std::for_each(fieldParts.begin(), fieldParts.end(),
-                  [&expansionCount](basics::AttributeName const& a) -> void {
-                    if (a.shouldExpand) {
-                      ++expansionCount;
-                    }
-                  });
-    if (expansionCount > 1 && parent._attribute.empty()) {
-      LOG_TOPIC("2646b", ERR, arangodb::iresearch::TOPIC)
-          << "Error parsing field: '" << kNameFieldName << "'. "
-          << "Expansion is allowed only once.";
-      errorField = kNameFieldName;
-      return false;
-    } else if (expansionCount > 0 && !parent._attribute.empty()) {
-      LOG_TOPIC("2646d", ERR, arangodb::iresearch::TOPIC)
-          << "Error parsing field: '" << kNameFieldName << "'. "
-          << "Expansion is not allowed for nested fields.";
-      errorField = kNameFieldName;
-      return false;
-    }
-    _hasExpansion = expansionCount != 0;
-    _attribute = std::move(fieldParts);
-    bool isFirst = true;
-    _attributeName.clear();
-    for (auto const& it : _attribute) {
-      if (!isFirst) {
-        _attributeName += ".";
-      }
-      isFirst = false;
-      _attributeName += it.name;
-      if (it.shouldExpand) {
-        break;
-      }
-    }
-    _path = parent.path();
-#ifdef USE_ENTERPRISE
-    if (!_path.empty()) {
-      kludge::mangleNested(_path);
-      _path += ".";
-    }
-#endif
-    std::string tmp;
-    // last expansion is not emitted as field name in the index!
-    TRI_AttributeNamesToString(_attribute, tmp, _attribute.back().shouldExpand);
-    _path += tmp;
-  }
-
-  auto fieldsAttributeName =
-      rootMode ? kFieldsFieldName : kNestedFieldsFieldName;
-#ifndef USE_ENTERPRISE
-  if (!rootMode) {
-    return true;
-  }
-#endif
-  if (slice.isObject() && slice.hasKey(fieldsAttributeName)) {
-    auto nestedSlice = slice.get(fieldsAttributeName);
-    if (!nestedSlice.isArray()) {
-      errorField = fieldsAttributeName;
-      return false;
-    }
-    if (!rootMode && _trackListPositions) {
-      if (slice.hasKey(kTrackListPositionsFieldName)) {
-        // explicit track list positions is forbidden
-        // if nested fields are present
-        errorField = kTrackListPositionsFieldName;
-        return false;
-      }
-      // implicit is just disabled
-      _trackListPositions = false;
-    }
-    if (_hasExpansion) {
-      errorField = kNameFieldName;
-      return false;
-    }
-    std::string localError;
-    containers::FlatHashSet<std::string> fieldsDeduplicator;
-    for (auto it = VPackArrayIterator(nestedSlice); it.valid(); ++it) {
-      InvertedIndexField nested;
-      if (nested.init(it.value(), analyzerDefinitions, version, extendedNames,
-                      analyzers, *this, defaultVocbase, false, localError)) {
-        if (!fieldsDeduplicator.emplace(nested.path()).second) {
-          errorField = fieldsAttributeName;
-          errorField.append("[")
-              .append(std::to_string(it.index()))
-              .append("]")
-              .append(" is duplicated");
-          return false;
-        }
-        _fields.push_back(std::move(nested));
-      } else {
-        errorField = fieldsAttributeName;
-        errorField.append("[")
-            .append(std::to_string(it.index()))
-            .append("].")
-            .append(localError);
-        return false;
-      }
-    }
-  }
-  return true;
-}
-
-=======
->>>>>>> c27a15b5
 std::string InvertedIndexField::toString() const {
   std::string attr;
   TRI_AttributeNamesToString(_attribute, attr, false);
