////////////////////////////////////////////////////////////////////////////////
/// DISCLAIMER
///
/// Copyright 2014-2022 ArangoDB GmbH, Cologne, Germany
/// Copyright 2004-2014 triAGENS GmbH, Cologne, Germany
///
/// Licensed under the Apache License, Version 2.0 (the "License");
/// you may not use this file except in compliance with the License.
/// You may obtain a copy of the License at
///
///     http://www.apache.org/licenses/LICENSE-2.0
///
/// Unless required by applicable law or agreed to in writing, software
/// distributed under the License is distributed on an "AS IS" BASIS,
/// WITHOUT WARRANTIES OR CONDITIONS OF ANY KIND, either express or implied.
/// See the License for the specific language governing permissions and
/// limitations under the License.
///
/// Copyright holder is ArangoDB GmbH, Cologne, Germany
///
/// @author Andrei Lobov
////////////////////////////////////////////////////////////////////////////////

#include "IResearchInvertedIndexMeta.h"

#include "frozen/map.h"

#include "ApplicationFeatures/ApplicationServer.h"
#include "Basics/StaticStrings.h"
#include "Cluster/ServerState.h"
#include "IResearch/IResearchKludge.h"
#include "RestServer/SystemDatabaseFeature.h"
#include "RestServer/DatabaseFeature.h"
#include "VelocyPackHelper.h"
#include "velocypack/Builder.h"
#include "velocypack/Iterator.h"
#include "VocBase/vocbase.h"

namespace {
using namespace arangodb;
using namespace arangodb::iresearch;

constexpr auto consistencyTypeMap =
    frozen::map<irs::string_ref, Consistency, 2>(
        {{"eventual", Consistency::kEventual},
         {"immediate", Consistency::kImmediate}});

constexpr std::string_view kNameFieldName = "name";
constexpr std::string_view kAnalyzerFieldName = "analyzer";
constexpr std::string_view kNestedFieldsFieldName = "nested";
constexpr std::string_view kFeaturesFieldName = "features";
constexpr std::string_view kExpressionFieldName = "expression";
constexpr std::string_view kIsArrayFieldName = "isArray";
constexpr std::string_view kIncludeAllFieldsFieldName = "includeAllFields";
constexpr std::string_view kTrackListPositionsFieldName = "trackListPositions";
constexpr std::string_view kFieldName = "field";
constexpr std::string_view kFieldsFieldName = "fields";
constexpr std::string_view kCompressionFieldName = "compression";
constexpr std::string_view kLocaleFieldName = "locale";
constexpr std::string_view kOverrideFieldName = "override";
constexpr std::string_view kPrimarySortFieldName = "primarySort";
constexpr std::string_view kVersionFieldName = "version";
constexpr std::string_view kStoredValuesFieldName = "storedValues";
constexpr std::string_view kConsistencyFieldName = "consistency";
constexpr std::string_view kAnalyzerDefinitionsFieldName =
    "analyzerDefinitions";
constexpr std::string_view kIsSearchField = "searchField";

#ifdef USE_ENTERPRISE
void gatherNestedNulls(std::string_view parent,
                       arangodb::iresearch::MissingFieldsMap& map,
                       arangodb::iresearch::InvertedIndexField const& field) {
  std::string nestedObjectsPath(field.path());
  std::string self;
  arangodb::iresearch::kludge::mangleNested(self);
  self += parent;
  if (!parent.empty()) {
    arangodb::iresearch::kludge::mangleNested(self);
  }
  map[self].emplace(field.path());
  arangodb::iresearch::kludge::mangleNested(nestedObjectsPath);
  for (auto const& sf : field._fields) {
    if (!sf._fields.empty()) {
      gatherNestedNulls(field.path(), map, sf);
    }
    map[nestedObjectsPath].emplace(sf.path());
  }
}
#endif

arangodb::iresearch::MissingFieldsMap gatherMissingFields(
    arangodb::iresearch::IResearchInvertedIndexMetaIndexingContext const&
        field) {
  arangodb::iresearch::MissingFieldsMap map;
  for (auto const& f : field._meta->_fields) {
    // always monitor on root level plain fields to track completely missing
    // hierarchies. trackListPositions enabled arrays are excluded as we could
    // never predict if array[12345] will exist so we do not emit such "nulls".
    // It is not supported in general indexes anyway
    if ((!field._trackListPositions || !field._meta->_hasExpansion) &&
        f._fields.empty()) {
      map[""].emplace(f._attribute.back().shouldExpand ? f.attributeString()
                                                       : f.path());
    }
    // but for individual objects in array we always could track expected fields
    // and emit "nulls"
    if (f._hasExpansion && !f._attribute.back().shouldExpand) {
      TRI_ASSERT(f._fields.empty());
      // monitor array subobjects
      map[f.attributeString()].emplace(f.path());
    }
#ifdef USE_ENTERPRISE
    if (!f._fields.empty()) {
      gatherNestedNulls("", map, f);
    }
#endif
  }
  return map;
}
}  // namespace

namespace arangodb::iresearch {

const IResearchInvertedIndexMeta& IResearchInvertedIndexMeta::DEFAULT() {
  static const IResearchInvertedIndexMeta meta{};
  return meta;
}

IResearchInvertedIndexMeta::IResearchInvertedIndexMeta() {
  _analyzers[0] = IResearchAnalyzerFeature::identity();
  _primitiveOffset = 1;
  _indexingContext =
      std::make_unique<IResearchInvertedIndexMetaIndexingContext>(this, false);
}

// FIXME(Dronplane): make all constexpr defines consistent
bool IResearchInvertedIndexMeta::init(arangodb::ArangodServer& server,
                                      VPackSlice const& slice,
                                      bool readAnalyzerDefinition,
                                      std::string& errorField,
                                      irs::string_ref const defaultVocbase) {
  if (!IResearchDataStoreMeta::init(slice, errorField, DEFAULT(), nullptr)) {
    return false;
  }

  if (ServerState::instance()->isDBServer()) {
    auto collectionName = slice.get(StaticStrings::CollectionNameField);
    if (collectionName.isString()) {
      _collectionName = collectionName.stringView();
    } else if (!collectionName.isNone()) {
      errorField = StaticStrings::CollectionNameField;
      return false;
    }
  }

  // consistency (optional)
  {
    auto consistencySlice = slice.get(kConsistencyFieldName);
    if (!consistencySlice.isNone()) {
      if (consistencySlice.isString()) {
        auto it = consistencyTypeMap.find(consistencySlice.stringView());
        if (it != consistencyTypeMap.end()) {
          _consistency = it->second;
        } else {
          errorField = kConsistencyFieldName;
          return false;
        }
      } else {
        errorField = kConsistencyFieldName;
        return false;
      }
    }
  }
  {
    // optional stored values
    auto const field = slice.get(kStoredValuesFieldName);
    if (!field.isNone() && !_storedValues.fromVelocyPack(field, errorField)) {
      errorField = kStoredValuesFieldName;
      return false;
    }
  }
  {
    // optional primarySort
    auto const field = slice.get(kPrimarySortFieldName);
    if (!field.isNone() && !_sort.fromVelocyPack(field, errorField)) {
      errorField = kPrimarySortFieldName;
      return false;
    }
  }
  {
    // optional version
    auto const field = slice.get(kVersionFieldName);
    if (field.isNumber()) {
      auto version = field.getNumber<uint32_t>();
      if (version > static_cast<uint32_t>(LinkVersion::MAX)) {
        errorField = kVersionFieldName;
        return false;
      }
      _version = static_cast<uint32_t>(static_cast<LinkVersion>(version));
    } else if (field.isNone()) {
      // not present -> last version
      _version = static_cast<uint32_t>(LinkVersion::MAX);
    } else {
      errorField = kVersionFieldName;
      return false;
    }
  }
  bool const extendedNames =
      server.getFeature<DatabaseFeature>().extendedNamesForAnalyzers();

  auto const& identity = *IResearchAnalyzerFeature::identity();
  AnalyzerPool::ptr versionSpecificIdentity;

  auto const res = IResearchAnalyzerFeature::copyAnalyzerPool(
      versionSpecificIdentity, identity, static_cast<LinkVersion>(_version),
      extendedNames);

  if (res.fail() || !versionSpecificIdentity) {
    TRI_ASSERT(false);
    return false;
  }
  // replace default with version specific default
  _analyzers[0] = std::move(versionSpecificIdentity);

  {
    // clear existing definitions
    _analyzerDefinitions.clear();

    // optional object list
    // load analyzer definitions if requested (used on cluster)
    // @note must load definitions before loading 'analyzers' to ensure presence
    if (readAnalyzerDefinition && slice.hasKey(kAnalyzerDefinitionsFieldName)) {
      auto field = slice.get(kAnalyzerDefinitionsFieldName);

      if (!field.isArray()) {
        errorField = kAnalyzerDefinitionsFieldName;
        return false;
      }

      for (velocypack::ArrayIterator itr(field); itr.valid(); ++itr) {
        auto value = *itr;

        if (!value.isObject()) {
          errorField = std::string{kAnalyzerDefinitionsFieldName} + "[" +
                       std::to_string(itr.index()) + "]";

          return false;
        }

        std::string name;

        {
          // required string value
          constexpr std::string_view kSubFieldName{"name"};

          if (!value.hasKey(kSubFieldName)  // missing required filed
              || !value.get(kSubFieldName).isString()) {
            errorField = std::string{kAnalyzerDefinitionsFieldName} + "[" +
                         std::to_string(itr.index()) + "]." +
                         std::string{kSubFieldName};

            return false;
          }

          name = value.get(kSubFieldName).copyString();
          if (!defaultVocbase.null()) {
            name =
                IResearchAnalyzerFeature::normalize(name, defaultVocbase, true);
          }
        }
        std::string_view type;

        {
          // required string value
          constexpr std::string_view kSubFieldName{"type"};
          auto typeSlice = value.get(kSubFieldName);

          if (!typeSlice.isString()) {
            errorField = std::string{kAnalyzerDefinitionsFieldName} + "[" +
                         std::to_string(itr.index()) + "]." +
                         std::string{kSubFieldName};
            return false;
          }

          type = typeSlice.stringView();
        }

        VPackSlice properties;

        {
          // optional string value
          constexpr std::string_view kSubFieldName{"properties"};

          if (value.hasKey(kSubFieldName)) {
            auto subField = value.get(kSubFieldName);

            if (!subField.isObject() && !subField.isNull()) {
              errorField = std::string{kAnalyzerDefinitionsFieldName} + "[" +
                           std::to_string(itr.index()) + "]." +
                           std::string{kSubFieldName};
              return false;
            }

            properties = subField;
          }
        }
        Features features;
        {
          // optional string list
          constexpr std::string_view kSubFieldName{"features"};

          if (value.hasKey(kSubFieldName)) {
            auto subField = value.get(kSubFieldName);
            auto featuresRes = features.fromVelocyPack(subField);
            if (featuresRes.fail()) {
              errorField = std::string{kAnalyzerDefinitionsFieldName}
                               .append(" (")
                               .append(featuresRes.errorMessage())
                               .append(")");
              return false;
            }
          }
        }

        arangodb::AnalyzersRevision::Revision revision{
            arangodb::AnalyzersRevision::MIN};
        auto const revisionSlice =
            value.get(arangodb::StaticStrings::AnalyzersRevision);
        if (!revisionSlice.isNone()) {
          if (revisionSlice.isNumber()) {
            revision = revisionSlice
                           .getNumber<arangodb::AnalyzersRevision::Revision>();
          } else {
            errorField = arangodb::StaticStrings::AnalyzersRevision;
            return false;
          }
        }

        AnalyzerPool::ptr analyzer;
        auto const res = IResearchAnalyzerFeature::createAnalyzerPool(
            analyzer, name, type, properties, revision, features,
            static_cast<LinkVersion>(_version), extendedNames);

        if (res.fail() || !analyzer) {
          errorField =
              std::string{kFieldName} + "[" + std::to_string(itr.index()) + "]";
          if (res.fail()) {
            errorField.append(": ").append(res.errorMessage());
          }
          return false;
        }
        _analyzerDefinitions.emplace(analyzer);
      }
    }
  }
  auto& analyzers = server.getFeature<IResearchAnalyzerFeature>();

  if (!InvertedIndexField::init(
          slice, _analyzerDefinitions, static_cast<LinkVersion>(_version),
          extendedNames, analyzers, *this, defaultVocbase, true, errorField)) {
    return false;
  }
  _hasNested = std::find_if(_fields.begin(), _fields.end(),
                            [](InvertedIndexField const& r) {
                              return !r._fields.empty();
                            }) != _fields.end();

  _indexingContext =
      std::make_unique<IResearchInvertedIndexMetaIndexingContext>(this, true);
  // only root level need to have missing fields map
  _indexingContext->_missingFieldsMap = gatherMissingFields(*_indexingContext);
  return true;
}

bool IResearchInvertedIndexMeta::json(
    arangodb::ArangodServer& server, VPackBuilder& builder,
    bool writeAnalyzerDefinition,
    TRI_vocbase_t const* defaultVocbase /*= nullptr*/) const {
  if (!IResearchDataStoreMeta::json(builder)) {
    return false;
  }

  if (!builder.isOpenObject()) {
    return false;
  }

  // output definitions if 'writeAnalyzerDefinition' requested and not maked
  // this should be the case for the default top-most call
  if (writeAnalyzerDefinition) {
    VPackArrayBuilder arrayScope(&builder, kAnalyzerDefinitionsFieldName);

    for (auto& entry : _analyzerDefinitions) {
      TRI_ASSERT(entry);  // ensured by emplace into 'analyzers' above
      entry->toVelocyPack(builder, defaultVocbase);
    }
  }

  {
    VPackObjectBuilder obj(&builder, kPrimarySortFieldName);
    if (!_sort.toVelocyPack(builder)) {
      return false;
    }
  }

  {
    VPackArrayBuilder arr(&builder, kStoredValuesFieldName);
    if (!_storedValues.toVelocyPack(builder)) {
      return false;
    }
  }

  // FIXME: Uncomment once support is done
  // for (auto const& it : consistencyTypeMap) {
  //  if (it.second == _consistency) {
  //    builder.add(kConsistencyFieldName, VPackValue(it.first));
  //  }
  //}

  if (writeAnalyzerDefinition && ServerState::instance()->isDBServer() &&
      !_collectionName.empty()) {
    builder.add(StaticStrings::CollectionNameField,
                velocypack::Value{_collectionName});
  }

  return InvertedIndexField::json(server, builder, *this, true, defaultVocbase);
}

bool IResearchInvertedIndexMeta::operator==(
    IResearchInvertedIndexMeta const& other) const noexcept {
  return _consistency == other._consistency &&
         (static_cast<IResearchDataStoreMeta const&>(*this) ==
          static_cast<IResearchDataStoreMeta const&>(other)) &&
         (static_cast<InvertedIndexField const&>(*this) ==
          static_cast<InvertedIndexField const&>(other)) &&
         _sort == other._sort && _storedValues == other._storedValues;
}

bool IResearchInvertedIndexMeta::matchesDefinition(
    IResearchInvertedIndexMeta const& meta, VPackSlice other,
    TRI_vocbase_t const& vocbase) {
  auto value = other.get(arangodb::StaticStrings::IndexFields);

  if (!value.isArray()) {
    return false;
  }

  size_t const n = static_cast<size_t>(value.length());
  auto const count = meta._fields.size();
  if (n != count) {
    return false;
  }

  IResearchInvertedIndexMeta otherMeta;
  std::string errorField;
  return otherMeta.init(vocbase.server(), other, true, errorField,
                        vocbase.name()) &&
         meta == otherMeta;
}

bool InvertedIndexField::json(
    arangodb::ArangodServer& server, VPackBuilder& builder,
    InvertedIndexField const& parent, bool rootMode,
    TRI_vocbase_t const* defaultVocbase /*= nullptr*/) const {
  // FIXME: uncomment once parameter is supported
  // if (rootMode || parent._isArray != _isArray) {
  //  builder.add(kIsArrayFieldName, VPackValue(_isArray));
  //}
  if (rootMode || parent._trackListPositions != _trackListPositions) {
    builder.add(kTrackListPositionsFieldName, VPackValue(_trackListPositions));
  }
  if (rootMode || parent._includeAllFields != _includeAllFields) {
    builder.add(kIncludeAllFieldsFieldName, VPackValue(_includeAllFields));
  }
  // FIXME: uncomment once parameter is supported
  // if (rootMode || parent._overrideValue != _overrideValue) {
  //  builder.add(kOverrideFieldName, VPackValue(_overrideValue));
  //}
  if (rootMode || parent._features != _features) {
    VPackBuilder tmp;
    _features.toVelocyPack(tmp);
    builder.add(kFeaturesFieldName, tmp.slice());
  }
  // FIXME: uncomment once parameter is supported
  // if (parent._expression != _expression) {
  //  builder.add(kExpressionFieldName, VPackValue(_expression));
  //}

  if (rootMode || _analyzers.size() != parent._analyzers.size() ||
      _analyzers[0]._pool->name() != parent._analyzers[0]._pool->name()) {
    std::string name;

    if (defaultVocbase) {
      // @note: DBServerAgencySync::getLocalCollections(...) generates
      //        'forPersistence' definitions that are then compared in
      //        Maintenance.cpp:compareIndexes(...) via
      //        arangodb::Index::Compare(...) without access to
      //        'defaultVocbase', hence the generated definitions must not
      //        rely on 'defaultVocbase'
      //        hence must use 'expandVocbasePrefix==true' if
      //        'writeAnalyzerDefinition==true' for normalize
      //        for 'writeAnalyzerDefinition==false' must use
      //        'expandVocbasePrefix==false' so that dump/restore can restore
      //        definitions into differently named databases
      name = IResearchAnalyzerFeature::normalize(_analyzers[0]._pool->name(),
                                                 defaultVocbase->name(), false);
    } else {
      // verbatim (assume already normalized)
      name = _analyzers[0]._pool->name();
    }

    builder.add(kAnalyzerFieldName, VPackValue(name));
  }

  if (!rootMode) {
    builder.add(kNameFieldName, VPackValue(toString()));
  }

  if (rootMode || parent._isSearchField != _isSearchField) {
    builder.add(kIsSearchField, VPackValue(_isSearchField));
  }

  if (!_fields.empty() || rootMode) {
    auto fieldsAttributeName =
        rootMode ? kFieldsFieldName : kNestedFieldsFieldName;
    VPackArrayBuilder nestedArray(&builder, fieldsAttributeName);
    for (auto const& f : _fields) {
      VPackObjectBuilder obj(&builder);
      if (!f.json(server, builder, *this, false, defaultVocbase)) {
        return false;
      }
    }
  }
  return true;
}

bool InvertedIndexField::init(
    VPackSlice slice,
    InvertedIndexField::AnalyzerDefinitions& analyzerDefinitions,
    LinkVersion version, bool extendedNames,
    IResearchAnalyzerFeature& analyzers, InvertedIndexField const& parent,
    irs::string_ref const defaultVocbase, bool rootMode,
    std::string& errorField) {
  // Fill inherited fields
  if (!rootMode) {
    _includeAllFields = parent._includeAllFields;
    _trackListPositions = parent._trackListPositions;
    _isArray = parent._isArray;
    _overrideValue = parent._overrideValue;
    _expression = parent._expression;
    _isSearchField = parent._isSearchField;
  }
  std::vector<basics::AttributeName> fieldParts;
  if (slice.isString()) {
    TRI_ASSERT(!rootMode);
    try {
      TRI_ASSERT(!parent._analyzers.empty());
<<<<<<< HEAD
      _analyzers[0] = parent.analyzer();
      _features = parent._features;
=======
>>>>>>> db28cb5f
      TRI_ParseAttributeString(slice.stringView(), fieldParts, !_isSearchField);
      _analyzers[0] = parent.analyzer();
      TRI_ASSERT(!fieldParts.empty());
    } catch (arangodb::basics::Exception const& err) {
      LOG_TOPIC("1d04c", ERR, arangodb::iresearch::TOPIC)
          << "Error parsing attribute: " << err.what();
      errorField = slice.stringView();
      return false;
    }
  } else if (slice.isObject()) {
    if (slice.hasKey(kIsSearchField)) {
      auto value = slice.get(kIsSearchField);
      if (value.isBoolean()) {
        _isSearchField = value.getBoolean();
      } else {
        LOG_TOPIC("1d04d", ERR, arangodb::iresearch::TOPIC)
            << "Error parsing attribute: " << kIsSearchField;
        errorField = kIsSearchField;
        return false;
      }
    }
    if (!rootMode) {
      // name attribute
      auto nameSlice = slice.get(kNameFieldName);
      if (!nameSlice.isString()) {
        errorField = kNameFieldName;
        return false;
      }
      try {
        TRI_ParseAttributeString(nameSlice.stringView(), fieldParts,
                                 !_isSearchField);
        TRI_ASSERT(!fieldParts.empty());
      } catch (arangodb::basics::Exception const& err) {
        LOG_TOPIC("84c20", ERR, arangodb::iresearch::TOPIC)
            << "Error parsing attribute: " << err.what();
        errorField = kNameFieldName;
        return false;
      }
    }

    if (slice.hasKey(kAnalyzerFieldName)) {
      AnalyzerPool::ptr analyzer;
      auto analyzerSlice = slice.get(kAnalyzerFieldName);
      if (analyzerSlice.isString()) {
        auto name = analyzerSlice.copyString();
        auto shortName = name;
        if (!defaultVocbase.null()) {
          name = IResearchAnalyzerFeature::normalize(name, defaultVocbase);
          shortName =
              IResearchAnalyzerFeature::normalize(name, defaultVocbase, false);
        }

        bool found = false;
        if (!analyzerDefinitions.empty()) {
          auto it = analyzerDefinitions.find(irs::string_ref(name));

          if (it != analyzerDefinitions.end()) {
            analyzer = *it;
            found = static_cast<bool>(analyzer);

            if (ADB_UNLIKELY(!found)) {
              TRI_ASSERT(false);              // should not happen
              analyzerDefinitions.erase(it);  // remove null analyzer
            }
          }
        }
        if (!found) {
          // for cluster only check cache to avoid ClusterInfo locking
          // issues analyzer should have been populated via
          // 'analyzerDefinitions' above
          analyzer = analyzers.get(name, QueryAnalyzerRevisions::QUERY_LATEST,
                                   ServerState::instance()->isClusterRole());
          if (analyzer) {
            // Remap analyzer features to match version.
            AnalyzerPool::ptr remappedAnalyzer;

            auto const res = IResearchAnalyzerFeature::copyAnalyzerPool(
                remappedAnalyzer, *analyzer, LinkVersion{version},
                extendedNames);

            LOG_TOPIC_IF("2d81d", ERR, arangodb::iresearch::TOPIC, res.fail())
                << "Error remapping analyzer '" << name
                << "' Error:" << res.errorMessage();
            analyzer = remappedAnalyzer;
          }
        }
        if (!analyzer) {
          errorField = kAnalyzerFieldName;
          LOG_TOPIC("2d79d", ERR, arangodb::iresearch::TOPIC)
              << "Error loading analyzer '" << name << "'";
          return false;
        }
        // save in referencedAnalyzers
        analyzerDefinitions.emplace(analyzer);
        _analyzers[0] =
            FieldMeta::Analyzer(std::move(analyzer), std::move(shortName));
      } else {
        errorField = kAnalyzerFieldName;
        return false;
      }
    } else {
      auto& analyzer = parent.analyzer();
      if (!rootMode) {
        _analyzers[0] = analyzer;
      }
      analyzerDefinitions.emplace(analyzer._pool);
    }
    if (slice.hasKey(kFeaturesFieldName)) {
      Features tmp;
      auto featuresRes = tmp.fromVelocyPack(slice.get(kFeaturesFieldName));
      if (featuresRes.fail()) {
        errorField = kFeaturesFieldName;
        LOG_TOPIC("2d52d", ERR, arangodb::iresearch::TOPIC)
            << "Error parsing features " << featuresRes.errorMessage();
        return false;
      }
      _features = std::move(tmp);
    } else if (slice.hasKey(kAnalyzerFieldName) || rootMode) {
      TRI_ASSERT(_analyzers[0]);
      _features = _analyzers[0]._pool->features();
    } else {
      _features = parent._features;
    }
    if (!rootMode && slice.hasKey(kExpressionFieldName)) {
      auto subSlice = slice.get(kExpressionFieldName);
      if (!subSlice.isString()) {
        errorField = kExpressionFieldName;
        return false;
      }
      _expression = subSlice.stringView();
    }
    if (slice.hasKey(kIsArrayFieldName)) {
      auto subSlice = slice.get(kIsArrayFieldName);
      if (!subSlice.isBool()) {
        errorField = kIsArrayFieldName;
        return false;
      }
      _isArray = subSlice.getBool();
    }
    if (slice.hasKey(kTrackListPositionsFieldName)) {
      auto subSlice = slice.get(kTrackListPositionsFieldName);
      if (!subSlice.isBool()) {
        errorField = kTrackListPositionsFieldName;
        return false;
      }
      _trackListPositions = subSlice.getBool();
    }
    if (slice.hasKey(kIncludeAllFieldsFieldName)) {
      auto subSlice = slice.get(kIncludeAllFieldsFieldName);
      if (!subSlice.isBool()) {
        errorField = kIncludeAllFieldsFieldName;
        return false;
      }
      _includeAllFields = subSlice.getBool();
    }
    if (slice.hasKey(kOverrideFieldName)) {
      auto subSlice = slice.get(kOverrideFieldName);
      if (!subSlice.isBoolean()) {
        errorField = kOverrideFieldName;
        return false;
      }
      _overrideValue = subSlice.getBoolean();
    }
  } else {
    errorField = "<String or object expected>";
    return false;
  }
  _primitiveOffset =
      !analyzer()->accepts(AnalyzerValueType::Array | AnalyzerValueType::Object)
          ? 1
          : 0;
  if (!rootMode) {
    // we only allow one expansion
    size_t expansionCount{0};
    std::for_each(fieldParts.begin(), fieldParts.end(),
                  [&expansionCount](basics::AttributeName const& a) -> void {
                    if (a.shouldExpand) {
                      ++expansionCount;
                    }
                  });
    if (expansionCount > 1 && parent._attribute.empty()) {
      LOG_TOPIC("2646b", ERR, arangodb::iresearch::TOPIC)
          << "Error parsing field: '" << kNameFieldName << "'. "
          << "Expansion is allowed only once.";
      errorField = kNameFieldName;
      return false;
    } else if (expansionCount > 0 && !parent._attribute.empty()) {
      LOG_TOPIC("2646d", ERR, arangodb::iresearch::TOPIC)
          << "Error parsing field: '" << kNameFieldName << "'. "
          << "Expansion is not allowed for nested fields.";
      errorField = kNameFieldName;
      return false;
    }
    _hasExpansion = expansionCount != 0;
    _attribute = std::move(fieldParts);
    bool isFirst = true;
    _attributeName.clear();
    for (auto const& it : _attribute) {
      if (!isFirst) {
        _attributeName += ".";
      }
      isFirst = false;
      _attributeName += it.name;
      if (it.shouldExpand) {
        break;
      }
    }
    _path = parent.path();
#ifdef USE_ENTERPRISE
    if (!_path.empty()) {
      kludge::mangleNested(_path);
      _path += ".";
    }
#endif
    std::string tmp;
    // last expansion is not emitted as field name in the index!
    TRI_AttributeNamesToString(_attribute, tmp, _attribute.back().shouldExpand);
    _path += tmp;
  }

#ifndef USE_ENTERPRISE
  if (!rootMode) {
    if (slice.isObject() && slice.hasKey(kNestedFieldsFieldName)) {
      errorField =
          absl::StrCat(kNestedFieldsFieldName,
                       " is supported in ArangoDB Enterprise Edition only.");
      return false;
    }

    return true;
  }
#endif
  auto const fieldsAttributeName =
      rootMode ? kFieldsFieldName : kNestedFieldsFieldName;

  if (slice.isObject() && slice.hasKey(fieldsAttributeName)) {
    auto nestedSlice = slice.get(fieldsAttributeName);
    if (!nestedSlice.isArray()) {
      errorField = fieldsAttributeName;
      return false;
    }
    if (!rootMode && _trackListPositions) {
      if (slice.hasKey(kTrackListPositionsFieldName)) {
        // explicit track list positions is forbidden
        // if nested fields are present
        errorField = kTrackListPositionsFieldName;
        return false;
      }
      // implicit is just disabled
      _trackListPositions = false;
    }
    if (_hasExpansion) {
      errorField = kNameFieldName;
      return false;
    }
    std::string localError;
    containers::FlatHashSet<std::string> fieldsDeduplicator;
    for (auto it = VPackArrayIterator(nestedSlice); it.valid(); ++it) {
      InvertedIndexField nested;
      if (nested.init(it.value(), analyzerDefinitions, version, extendedNames,
                      analyzers, *this, defaultVocbase, false, localError)) {
        if (!fieldsDeduplicator.emplace(nested.path()).second) {
          errorField = fieldsAttributeName;
          errorField.append("[")
              .append(std::to_string(it.index()))
              .append("]")
              .append(" is duplicated");
          return false;
        }
        _fields.push_back(std::move(nested));
      } else {
        errorField = fieldsAttributeName;
        errorField.append("[")
            .append(std::to_string(it.index()))
            .append("].")
            .append(localError);
        return false;
      }
    }
  }
  if (rootMode && _fields.empty() && !_includeAllFields) {
    errorField = kFieldsFieldName;
    return false;
  }
  return true;
}

std::string InvertedIndexField::toString() const {
  std::string attr;
  TRI_AttributeNamesToString(_attribute, attr, false);
  return attr;
}

std::string_view InvertedIndexField::attributeString() const {
  return _attributeName;
}

std::string_view InvertedIndexField::path() const noexcept { return _path; }

bool InvertedIndexField::operator==(
    InvertedIndexField const& other) const noexcept {
  if (!(analyzerName() == other.analyzerName() &&
        basics::AttributeName::namesMatch(_attribute, other._attribute) &&
        _includeAllFields == other._includeAllFields &&
        _trackListPositions == other._trackListPositions &&
        _features == other._features && _isArray == other._isArray &&
        _overrideValue == other._overrideValue &&
        _expression == other._expression &&
        _isSearchField == other._isSearchField &&
        _fields.size() == other._fields.size())) {
    return false;
  }
  for (auto const& otherField : other._fields) {
    if (std::end(_fields) ==
        std::find(std::begin(_fields), std::end(_fields), otherField)) {
      return false;
    }
  }
  return true;
}

bool IResearchInvertedIndexSort::toVelocyPack(
    velocypack::Builder& builder) const {
  if (!builder.isOpenObject()) {
    return false;
  }
  {
    VPackArrayBuilder arrayScope(&builder, kFieldsFieldName);
    if (!IResearchSortBase::toVelocyPack(builder)) {
      return false;
    }
  }

  {
    auto compression = columnCompressionToString(_sortCompression);
    addStringRef(builder, kCompressionFieldName, compression);
  }

  // FIXME: Uncomment once support is done
  // if (!_locale.isBogus()) {
  //  builder.add(kLocaleFieldName, VPackValue(_locale.getName()));
  //}
  return true;
}

bool IResearchInvertedIndexSort::fromVelocyPack(velocypack::Slice slice,
                                                std::string& error) {
  clear();
  if (!slice.isObject()) {
    return false;
  }

  auto fieldsSlice = slice.get(kFieldsFieldName);
  if (!fieldsSlice.isArray()) {
    error = kFieldsFieldName;
    return false;
  }
  if (!IResearchSortBase::fromVelocyPack(fieldsSlice, error)) {
    return false;
  }

  auto const compression = slice.get(kCompressionFieldName);
  if (!compression.isNone()) {
    if (!compression.isString()) {
      error = kCompressionFieldName;
      return false;
    }
    auto sort = columnCompressionFromString(compression.stringView());
    if (!sort) {
      error = kCompressionFieldName;
      return false;
    }
    _sortCompression = sort;
  }

  auto localeSlice = slice.get(kLocaleFieldName);
  if (!localeSlice.isNone()) {
    if (!localeSlice.isString()) {
      error = kLocaleFieldName;
      return false;
    }
    // intentional string copy here as createCanonical expects null-terminated
    // string and string_view has no such guarantees
    _locale = icu::Locale::createCanonical(localeSlice.copyString().c_str());
    if (_locale.isBogus()) {
      error = kLocaleFieldName;
      return false;
    }
  }

  return true;
}

IResearchInvertedIndexMetaIndexingContext::
    IResearchInvertedIndexMetaIndexingContext(
        IResearchInvertedIndexMeta const* field, bool add)
    : _analyzers(&field->_analyzers),
      _primitiveOffset(field->_primitiveOffset),
      _meta(field),
      _sort(field->_sort),
      _storedValues(field->_storedValues),
      _hasNested(field->_hasNested),
      _includeAllFields(field->_includeAllFields),
      _trackListPositions(field->_trackListPositions),
      _isSearchField(field->_isSearchField) {
  setFeatures(field->_features);
  if (add) {
    addField(*field, false);
  }
}

void IResearchInvertedIndexMetaIndexingContext::setFeatures(
  Features const& features) {
  _features = features;
  _fieldFeatures = _features.fieldFeatures(static_cast<LinkVersion>(_meta->_version));
}

void IResearchInvertedIndexMetaIndexingContext::addField(
    InvertedIndexField const& field, bool nested) {
  for (auto const& f : field._fields) {
    auto current = this;
    for (size_t i = 0; i < f._attribute.size(); ++i) {
      auto const& a = f._attribute[i];
      auto& fieldsContainer =
          nested && i == 0 ? current->_nested : current->_fields;
      auto emplaceRes = fieldsContainer.emplace(
          a.name, IResearchInvertedIndexMetaIndexingContext{_meta, false});

      if (!emplaceRes.second) {
        // first emplaced as nested root then array may come as regular field
        emplaceRes.first->second._isArray |= a.shouldExpand;
        current = &(emplaceRes.first->second);
        current->_hasNested |= !f._fields.empty();
      } else {
        current = &(emplaceRes.first->second);
        current->_isArray = a.shouldExpand;
        current->_hasNested = !f._fields.empty();
      }
      if (i == f._attribute.size() - 1) {
        current->_analyzers = &f._analyzers;
        current->_primitiveOffset = f._primitiveOffset;
        current->_includeAllFields = f._includeAllFields;
        current->_trackListPositions = f._trackListPositions;
        current->_isSearchField = f._isSearchField;
        current->setFeatures(f._features);
      }
    }
#ifdef USE_ENTERPRISE
    if (!f._fields.empty()) {
      current->_hasNested = true;
      current->addField(f, true);
    }
#endif
  }
}
}  // namespace arangodb::iresearch<|MERGE_RESOLUTION|>--- conflicted
+++ resolved
@@ -554,13 +554,9 @@
     TRI_ASSERT(!rootMode);
     try {
       TRI_ASSERT(!parent._analyzers.empty());
-<<<<<<< HEAD
       _analyzers[0] = parent.analyzer();
       _features = parent._features;
-=======
->>>>>>> db28cb5f
       TRI_ParseAttributeString(slice.stringView(), fieldParts, !_isSearchField);
-      _analyzers[0] = parent.analyzer();
       TRI_ASSERT(!fieldParts.empty());
     } catch (arangodb::basics::Exception const& err) {
       LOG_TOPIC("1d04c", ERR, arangodb::iresearch::TOPIC)
