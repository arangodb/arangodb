--- conflicted
+++ resolved
@@ -36,14 +36,9 @@
 
 /*static*/ std::shared_ptr<LogicalView> IResearchViewCoordinator::make(
     TRI_vocbase_t& vocbase,
-<<<<<<< HEAD
     velocypack::Slice const& info,
-    uint64_t planVersion
-=======
-    arangodb::velocypack::Slice const& info,
     uint64_t planVersion,
     LogicalView::PreCommitCallback const& preCommit
->>>>>>> 68442dae
 ) {
   auto view = std::unique_ptr<IResearchViewCoordinator>(
     new IResearchViewCoordinator(vocbase, info, planVersion)
@@ -77,7 +72,7 @@
     TRI_vocbase_t& vocbase,
     velocypack::Slice info,
     uint64_t planVersion
-) : LogicalView(&vocbase, info, planVersion) {
+) : LogicalView(vocbase, info, planVersion) {
   TRI_ASSERT(ServerState::instance()->isCoordinator());
 }
 
