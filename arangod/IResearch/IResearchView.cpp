--- conflicted
+++ resolved
@@ -323,10 +323,7 @@
   if (!engine->inRecovery()) {
     // change view throws exception on error
     try {
-<<<<<<< HEAD
       engine->changeView(view.vocbase(), view, true);
-=======
-      engine->changeView(view.vocbase(), view.id(), view, true);
     } catch (arangodb::basics::Exception& e) {
       IR_LOG_EXCEPTION();
 
@@ -334,7 +331,6 @@
         e.code(),
         std::string("caught exception during persistance of properties for IResearch View '") + view.name() + "': " + e.what()
       );
->>>>>>> 02a2a02a
     } catch (std::exception const& e) {
       IR_LOG_EXCEPTION();
 
@@ -394,10 +390,7 @@
 
       // change view throws exception on error
       try {
-<<<<<<< HEAD
         engine->changeView(view.vocbase(), view, true);
-=======
-        engine->changeView(view.vocbase(), view.id(), view, true);
       } catch (arangodb::basics::Exception& e) {
         IR_LOG_EXCEPTION();
 
@@ -405,7 +398,6 @@
           e.code(),
           std::string("caught exception during persistance of properties for IResearch View '") + view.name() + "': " + e.what()
         );
->>>>>>> 02a2a02a
       } catch (std::exception const& e) {
         IR_LOG_EXCEPTION();
 
