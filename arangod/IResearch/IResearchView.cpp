//////////////////////////////////////////////////////////////////////////////
/// DISCLAIMER
///
/// Copyright 2017 EMC Corporation
///
/// Licensed under the Apache License, Version 2.0 (the "License");
/// you may not use this file except in compliance with the License.
/// You may obtain a copy of the License at
///
///     http://www.apache.org/licenses/LICENSE-2.0
///
/// Unless required by applicable law or agreed to in writing, software
/// distributed under the License is distributed on an "AS IS" BASIS,
/// WITHOUT WARRANTIES OR CONDITIONS OF ANY KIND, either express or implied.
/// See the License for the specific language governing permissions and
/// limitations under the License.
///
/// Copyright holder is EMC Corporation
///
/// @author Andrey Abramov
/// @author Vasiliy Nabatchikov
////////////////////////////////////////////////////////////////////////////////

#include "formats/formats.hpp"
#include "search/all_filter.hpp"
#include "search/boolean_filter.hpp"
#include "search/scorers.hpp"
#include "search/score.hpp"
#include "store/memory_directory.hpp"
#include "store/mmap_directory.hpp"
#include "utils/directory_utils.hpp"
#include "utils/memory.hpp"
#include "utils/misc.hpp"

#include "ApplicationServerHelper.h"
#include "IResearchAttributes.h"
#include "IResearchDocument.h"
#include "IResearchOrderFactory.h"
#include "IResearchFilterFactory.h"
#include "IResearchFeature.h"
#include "IResearchLink.h"
#include "ExpressionFilter.h"
#include "AqlHelper.h"

#include "ApplicationFeatures/ApplicationServer.h"
#include "Aql/AstNode.h"
#include "Aql/ExecutionPlan.h"
#include "Aql/SortCondition.h"
#include "Basics/Result.h"
#include "Basics/files.h"
#include "Logger/Logger.h"
#include "Logger/LogMacros.h"
#include "StorageEngine/EngineSelectorFeature.h"
#include "StorageEngine/StorageEngine.h"
#include "RestServer/DatabaseFeature.h"
#include "RestServer/DatabasePathFeature.h"
#include "RestServer/FlushFeature.h"
#include "Transaction/StandaloneContext.h"
#include "Utils/CollectionNameResolver.h"
#include "Transaction/UserTransaction.h"
#include "velocypack/Builder.h"
#include "velocypack/Iterator.h"
#include "VocBase/LocalDocumentId.h"
#include "VocBase/LogicalCollection.h"
#include "VocBase/LogicalView.h"

#include "IResearchView.h"

NS_LOCAL

////////////////////////////////////////////////////////////////////////////////
/// @brief surrogate root for all queries without a filter
////////////////////////////////////////////////////////////////////////////////
arangodb::aql::AstNode ALL(true, arangodb::aql::VALUE_TYPE_BOOL);

////////////////////////////////////////////////////////////////////////////////
/// @brief the storage format used with iResearch writers
////////////////////////////////////////////////////////////////////////////////
const irs::string_ref IRESEARCH_STORE_FORMAT("1_0");

////////////////////////////////////////////////////////////////////////////////
/// @brief the name of the field in the iResearch View definition denoting the
///        corresponding link definitions
////////////////////////////////////////////////////////////////////////////////
const std::string LINKS_FIELD("links");

typedef irs::async_utils::read_write_mutex::read_mutex ReadMutex;
typedef irs::async_utils::read_write_mutex::write_mutex WriteMutex;

////////////////////////////////////////////////////////////////////////////////
/// --SECTION--                                               utility constructs
////////////////////////////////////////////////////////////////////////////////

////////////////////////////////////////////////////////////////////////////////
/// @brief index reader implementation over multiple directory readers
////////////////////////////////////////////////////////////////////////////////
class CompoundReader final: public arangodb::iresearch::PrimaryKeyIndexReader {
 public:
  CompoundReader(ReadMutex& viewMutex);
  irs::sub_reader const& operator[](
      size_t subReaderId
  ) const noexcept override {
    return *(_subReaders[subReaderId].first);
  }

  void add(irs::directory_reader const& reader);
  virtual reader_iterator begin() const override;
  virtual uint64_t docs_count() const override;
  virtual uint64_t docs_count(const irs::string_ref& field) const override;
  virtual reader_iterator end() const override;
  virtual uint64_t live_docs_count() const override;

  irs::columnstore_reader::values_reader_f const& pkColumn(
      size_t subReaderId
  ) const noexcept override {
    return _subReaders[subReaderId].second;
  }

  virtual size_t size() const noexcept override { return _subReaders.size(); }

 private:
  typedef std::vector<
    std::pair<irs::sub_reader*, irs::columnstore_reader::values_reader_f>
  > SubReadersType;

  class IteratorImpl final: public irs::index_reader::reader_iterator_impl {
   public:
    explicit IteratorImpl(SubReadersType::const_iterator const& itr)
      : _itr(itr) {
    }

    virtual void operator++() noexcept override { ++_itr; }
    virtual reference operator*() noexcept override { return *(_itr->first); }

    virtual const_reference operator*() const noexcept override {
      return *(_itr->first);
    }

    virtual bool operator==(
        const reader_iterator_impl& other
    ) noexcept override {
      return static_cast<IteratorImpl const&>(other)._itr == _itr;
    }

   private:
    SubReadersType::const_iterator _itr;
  };

  std::vector<irs::directory_reader> _readers;
  SubReadersType _subReaders;
  std::lock_guard<ReadMutex> _viewLock; // prevent data-store deallocation (lock @ AsyncSelf)
};

CompoundReader::CompoundReader(ReadMutex& viewMutex): _viewLock(viewMutex) {
}

void CompoundReader::add(irs::directory_reader const& reader) {
  _readers.emplace_back(reader);

  for(auto& entry: _readers.back()) {
    const auto* pkColumn =
      entry.column_reader(arangodb::iresearch::DocumentPrimaryKey::PK());

    if (!pkColumn) {
      LOG_TOPIC(WARN, arangodb::iresearch::IResearchFeature::IRESEARCH)
        << "encountered a sub-reader without a primary key column while creating a reader for IResearch view, ignoring";

      continue;
    }

    _subReaders.emplace_back(&entry, pkColumn->values());
  }
}

irs::index_reader::reader_iterator CompoundReader::begin() const {
  return reader_iterator(new IteratorImpl(_subReaders.begin()));
}

uint64_t CompoundReader::docs_count() const {
  uint64_t count = 0;

  for (auto& entry: _subReaders) {
    count += entry.first->docs_count();
  }

  return count;
}

uint64_t CompoundReader::docs_count(const irs::string_ref& field) const {
  uint64_t count = 0;

  for (auto& entry: _subReaders) {
    count += entry.first->docs_count(field);
  }

  return count;
}

irs::index_reader::reader_iterator CompoundReader::end() const {
  return reader_iterator(new IteratorImpl(_subReaders.end()));
}

uint64_t CompoundReader::live_docs_count() const {
  uint64_t count = 0;

  for (auto& entry: _subReaders) {
    count += entry.first->live_docs_count();
  }

  return count;
}

////////////////////////////////////////////////////////////////////////////////
/// @brief the container storing the view state for a given TransactionState
////////////////////////////////////////////////////////////////////////////////
struct ViewState: public arangodb::TransactionState::Cookie {
  CompoundReader _snapshot;
  ViewState(ReadMutex& mutex): _snapshot(mutex) {}
};

////////////////////////////////////////////////////////////////////////////////
/// @brief generates user-friendly description of the specified view
////////////////////////////////////////////////////////////////////////////////
std::string toString(arangodb::iresearch::IResearchView const& view) {
  std::string str(arangodb::iresearch::IResearchView::type().name());

  str += ":";
  str += std::to_string(view.id());

  return str;
}

////////////////////////////////////////////////////////////////////////////////
/// @returns 'Flush' feature from AppicationServer
////////////////////////////////////////////////////////////////////////////////
inline arangodb::FlushFeature* getFlushFeature() noexcept {
  return arangodb::iresearch::getFeature<arangodb::FlushFeature>("Flush");
}

////////////////////////////////////////////////////////////////////////////////
/// @brief append link removal directives to the builder and return success
////////////////////////////////////////////////////////////////////////////////
bool appendLinkRemoval(
    arangodb::velocypack::Builder& builder,
    arangodb::iresearch::IResearchViewMeta const& meta
) {
  if (!builder.isOpenObject()) {
    return false;
  }

  for (auto& entry: meta._collections) {
    builder.add(
      std::to_string(entry),
      arangodb::velocypack::Value(arangodb::velocypack::ValueType::Null)
    );
  }

  return true;
}

// @brief approximate iResearch directory instance size
size_t directoryMemory(irs::directory const& directory, TRI_voc_cid_t viewId) noexcept {
  size_t size = 0;

  try {
    directory.visit([&directory, &size](std::string& file)->bool {
      uint64_t length;

      size += directory.length(length, file) ? length : 0;

      return true;
    });
  } catch (std::exception const& e) {
    LOG_TOPIC(WARN, arangodb::iresearch::IResearchFeature::IRESEARCH)
      << "caught error while calculating size of iResearch view '" << viewId << "': " << e.what();
    IR_LOG_EXCEPTION();
  } catch (...) {
    LOG_TOPIC(WARN, arangodb::iresearch::IResearchFeature::IRESEARCH)
      << "caught error while calculating size of iResearch view '" << viewId << "'";
    IR_LOG_EXCEPTION();
  }

  return size;
}

std::shared_ptr<arangodb::iresearch::IResearchLink> findFirstMatchingLink(
    arangodb::LogicalCollection const& collection,
    arangodb::iresearch::IResearchView const& view
) {
  for (auto& index: collection.getIndexes()) {
    if (!index || arangodb::Index::TRI_IDX_TYPE_IRESEARCH_LINK != index->type()) {
      continue; // not an iresearch Link
    }

    // TODO FIXME find a better way to retrieve an iResearch Link
    // cannot use static_cast/reinterpret_cast since Index is not related to IResearchLink
    auto link =
      std::dynamic_pointer_cast<arangodb::iresearch::IResearchLink>(index);

    if (link && *link == view) {
      return link; // found required link
    }
  }

  return nullptr;
}

////////////////////////////////////////////////////////////////////////////////
/// @brief compute the data path to user for iresearch persisted-store
///        get base path from DatabaseServerFeature (similar to MMFilesEngine)
///        the path is hardcoded to reside under:
///        <DatabasePath>/<IResearchView::type()>-<view id>
///        similar to the data path calculation for collections
////////////////////////////////////////////////////////////////////////////////
irs::utf8_path getPersistedPath(
    arangodb::DatabasePathFeature const& dbPathFeature, TRI_voc_cid_t id
) {
  irs::utf8_path dataPath(dbPathFeature.directory());
  static const std::string subPath("databases");

  dataPath /= subPath;
  dataPath /= arangodb::iresearch::IResearchView::type().name();
  dataPath += "-";
  dataPath += std::to_string(id);

  return dataPath;
}

////////////////////////////////////////////////////////////////////////////////
/// @brief inserts ArangoDB document into an IResearch data store
////////////////////////////////////////////////////////////////////////////////
inline void insertDocument(
    irs::segment_writer::document& doc,
    arangodb::iresearch::FieldIterator& body,
    TRI_voc_cid_t cid,
    TRI_voc_rid_t rid) {
  using namespace arangodb::iresearch;

  // reuse the 'Field' instance stored
  // inside the 'FieldIterator' after
  auto& field = const_cast<Field&>(*body);

  // User fields
  while (body.valid()) {
    doc.insert(irs::action::index_store, field);
    ++body;
  }

  // System fields
  // Indexed: CID
  Field::setCidValue(field, cid, Field::init_stream_t());
  doc.insert(irs::action::index, field);

  // Indexed: RID
  Field::setRidValue(field, rid);
  doc.insert(irs::action::index, field);

  // Stored: CID + RID
  DocumentPrimaryKey const primaryKey(cid, rid);
  doc.insert(irs::action::store, primaryKey);
}

////////////////////////////////////////////////////////////////////////////////
/// @brief persist view definition to the storage engine
///        if in-recovery then register a post-recovery lambda for persistence
/// @return success
////////////////////////////////////////////////////////////////////////////////
arangodb::Result persistProperties(
    arangodb::LogicalView const& view,
    arangodb::iresearch::IResearchView::AsyncSelf::ptr asyncSelf
) {
  auto* engine = arangodb::EngineSelectorFeature::ENGINE;

  if (!engine) {
    return arangodb::Result(
      TRI_ERROR_INTERNAL,
      std::string("failure to get storage engine while persisting definition for LogicalView '") + view.name() + "'"
    );
  }

  if (!engine->inRecovery()) {
    // change view throws exception on error
    try {
      engine->changeView(view.vocbase(), view.id(), &view, true);
    } catch (std::exception const& e) {
      return arangodb::Result(
        TRI_ERROR_INTERNAL,
        std::string("caught exception during persistance of properties for IResearch View '") + view.name() + "': " + e.what()
      );
    } catch (...) {
      return arangodb::Result(
        TRI_ERROR_INTERNAL,
        std::string("caught exception during persistance of properties for IResearch View '") + view.name() + "'"
      );
    }

    return arangodb::Result();
  }

  auto* feature =
    arangodb::iresearch::getFeature<arangodb::DatabaseFeature>("Database");

  if (!feature) {
    return arangodb::Result(
      TRI_ERROR_INTERNAL,
      std::string("failure to get 'Database' feature while persisting definition for LogicalView '") + view.name() + "'"
    );
  }

  return feature->registerPostRecoveryCallback(
    [&view, asyncSelf]()->arangodb::Result {
      auto* engine = arangodb::EngineSelectorFeature::ENGINE;

      if (!engine) {
        return arangodb::Result(
          TRI_ERROR_INTERNAL,
          std::string("failure to get storage engine while persisting definition for LogicalView")
        );
      }

      if (!asyncSelf) {
        return arangodb::Result(
          TRI_ERROR_INTERNAL,
          std::string("invalid view instance passed while persisting definition for LogicalView")
        );
      }

      SCOPED_LOCK(asyncSelf->mutex());

      if (!asyncSelf->get()) {
        LOG_TOPIC(INFO, arangodb::iresearch::IResearchFeature::IRESEARCH)
          << "no view instance available while persisting definition for LogicalView";

        return arangodb::Result(); // nothing to persist, view allready deallocated
      }

      // change view throws exception on error
      try {
        engine->changeView(view.vocbase(), view.id(), &view, true);
      } catch (std::exception const& e) {
        return arangodb::Result(
          TRI_ERROR_INTERNAL,
          std::string("caught exception during persistance of properties for IResearch View '") + view.name() + "': " + e.what()
        );
      } catch (...) {
        return arangodb::Result(
          TRI_ERROR_INTERNAL,
          std::string("caught exception during persistance of properties for IResearch View '") + view.name() + "'"
        );
      }

      return arangodb::Result();
    }
  );
}

////////////////////////////////////////////////////////////////////////////////
/// @brief syncs an IResearch DataStore if required
/// @return a sync was executed
////////////////////////////////////////////////////////////////////////////////
bool syncStore(
    irs::directory& directory,
    irs::directory_reader& reader,
    irs::index_writer& writer,
    std::atomic<size_t>& segmentCount,
    arangodb::iresearch::IResearchViewMeta::CommitMeta::ConsolidationPolicies const& policies,
    bool forceCommit,
    bool runCleanupAfterCommit,
    std::string const& viewName
) {
  char runId = 0; // value not used

  // ...........................................................................
  // apply consolidation policies
  // ...........................................................................

  for (auto& entry: policies) {
    if (!entry.segmentThreshold()
        || entry.segmentThreshold() > segmentCount.load()) {
      continue; // skip if interval not reached or no valid policy to execute
    }

    LOG_TOPIC(DEBUG, arangodb::iresearch::IResearchFeature::IRESEARCH)
      << "registering consolidation policy '" << size_t(entry.type()) << "' with IResearch view '" << viewName << "' run id '" << size_t(&runId) << " segment threshold '" << entry.segmentThreshold() << "' segment count '" << segmentCount.load() << "'";

    try {
      writer.consolidate(entry.policy(), false);
      forceCommit = true; // a consolidation policy was found requiring commit
    } catch (std::exception const& e) {
      LOG_TOPIC(WARN, arangodb::iresearch::IResearchFeature::IRESEARCH)
        << "caught exception during registeration of consolidation policy '" << size_t(entry.type()) << "' with IResearch view '" << viewName << "': " << e.what();
      IR_LOG_EXCEPTION();
    } catch (...) {
      LOG_TOPIC(WARN, arangodb::iresearch::IResearchFeature::IRESEARCH)
        << "caught exception during registeration of consolidation policy '" << size_t(entry.type()) << "' with IResearch view '" << viewName << "'";
      IR_LOG_EXCEPTION();
    }

    LOG_TOPIC(DEBUG, arangodb::iresearch::IResearchFeature::IRESEARCH)
      << "finished registering consolidation policy '" << size_t(entry.type()) << "' with IResearch view '" << viewName << "' run id '" << size_t(&runId) << "'";
  }

  if (!forceCommit) {
    LOG_TOPIC(DEBUG, arangodb::iresearch::IResearchFeature::IRESEARCH)
      << "skipping store sync since no consolidation policies matched and sync not forced for IResearch view '" << viewName << "' run id '" << size_t(&runId) << "'";

    return false; // commit not done
  }

  // ...........................................................................
  // apply data store commit
  // ...........................................................................

  LOG_TOPIC(DEBUG, arangodb::iresearch::IResearchFeature::IRESEARCH)
    << "starting store sync for IResearch view '" << viewName << "' run id '" << size_t(&runId) << "' segment count before '" << segmentCount.load() << "'";

  try {
    segmentCount.store(0); // reset to zero to get count of new segments that appear during commit
    writer.commit();
    reader = reader.reopen(); // update reader
    segmentCount += reader.size(); // add commited segments
  } catch (std::exception const& e) {
    LOG_TOPIC(WARN, arangodb::iresearch::IResearchFeature::IRESEARCH)
      << "caught exception during sync of IResearch view '" << viewName << "': " << e.what();
    IR_LOG_EXCEPTION();
  } catch (...) {
    LOG_TOPIC(WARN, arangodb::iresearch::IResearchFeature::IRESEARCH)
      << "caught exception during sync of IResearch view '" << viewName << "'";
    IR_LOG_EXCEPTION();
  }

  LOG_TOPIC(DEBUG, arangodb::iresearch::IResearchFeature::IRESEARCH)
    << "finished store sync for IResearch view '" << viewName << "' run id '" << size_t(&runId) << "' segment count after '" << segmentCount.load() << "'";

  if (!runCleanupAfterCommit) {
    return true; // commit done
  }

  // ...........................................................................
  // apply cleanup
  // ...........................................................................

  LOG_TOPIC(DEBUG, arangodb::iresearch::IResearchFeature::IRESEARCH)
    << "starting cleanup for IResearch view '" << viewName << "' run id '" << size_t(&runId) << "'";

  try {
    irs::directory_utils::remove_all_unreferenced(directory);
  } catch (std::exception const& e) {
    LOG_TOPIC(WARN, arangodb::iresearch::IResearchFeature::IRESEARCH)
      << "caught exception during cleanup of IResearch view '" << viewName << "': " << e.what();
    IR_LOG_EXCEPTION();
  } catch (...) {
    LOG_TOPIC(WARN, arangodb::iresearch::IResearchFeature::IRESEARCH)
      << "caught exception during cleanup of IResearch view '" << viewName << "'";
    IR_LOG_EXCEPTION();
  }

  LOG_TOPIC(DEBUG, arangodb::iresearch::IResearchFeature::IRESEARCH)
    << "finished cleanup for IResearch view '" << viewName << "' run id '" << size_t(&runId) << "'";

  return true;
}

////////////////////////////////////////////////////////////////////////////////
/// @brief updates the collections in 'vocbase' to match the specified
///        IResearchLink definitions
////////////////////////////////////////////////////////////////////////////////
arangodb::Result updateLinks(
    std::unordered_set<TRI_voc_cid_t>& modified,
    TRI_vocbase_t& vocbase,
    arangodb::iresearch::IResearchView& view,
    arangodb::velocypack::Slice const& links
) noexcept {
  try {
    if (!links.isObject()) {
      return arangodb::Result(
        TRI_ERROR_BAD_PARAMETER,
        std::string("error parsing link parameters from json for iResearch view '") + std::to_string(view.id()) + "'"
      );
    }

    struct State {
      std::shared_ptr<arangodb::LogicalCollection> _collection;
      size_t _collectionsToLockOffset; // std::numeric_limits<size_t>::max() == removal only
      std::shared_ptr<arangodb::iresearch::IResearchLink> _link;
      size_t _linkDefinitionsOffset;
      bool _valid = true;
      explicit State(size_t collectionsToLockOffset)
        : State(collectionsToLockOffset, std::numeric_limits<size_t>::max()) {}
      State(size_t collectionsToLockOffset, size_t linkDefinitionsOffset)
        : _collectionsToLockOffset(collectionsToLockOffset), _linkDefinitionsOffset(linkDefinitionsOffset) {}
    };
    std::vector<std::string> collectionsToLock;
    std::vector<std::pair<arangodb::velocypack::Builder, arangodb::iresearch::IResearchLinkMeta>> linkDefinitions;
    std::vector<State> linkModifications;

    for (arangodb::velocypack::ObjectIterator linksItr(links); linksItr.valid(); ++linksItr) {
      auto collection = linksItr.key();

      if (!collection.isString()) {
        return arangodb::Result(
          TRI_ERROR_BAD_PARAMETER,
          std::string("error parsing link parameters from json for iResearch view '") + std::to_string(view.id()) + "' offset '" + arangodb::basics::StringUtils::itoa(linksItr.index()) + '"'
        );
      }

      auto link = linksItr.value();
      auto collectionName = collection.copyString();

      if (link.isNull()) {
        linkModifications.emplace_back(collectionsToLock.size());
        collectionsToLock.emplace_back(collectionName);

        continue; // only removal requested
      }

      arangodb::velocypack::Builder namedJson;

      namedJson.openObject();

      if (!arangodb::iresearch::mergeSlice(namedJson, link)
          || !arangodb::iresearch::IResearchLink::setType(namedJson)
          || !arangodb::iresearch::IResearchLink::setView(namedJson, view.id())) {
        return arangodb::Result(
          TRI_ERROR_INTERNAL,
          std::string("failed to update link definition with the view name while updating iResearch view '") + std::to_string(view.id()) + "' collection '" + collectionName + "'"
        );
      }

      namedJson.close();

      std::string error;
      arangodb::iresearch::IResearchLinkMeta linkMeta;

      if (!linkMeta.init(namedJson.slice(), error)) {
        return arangodb::Result(
          TRI_ERROR_BAD_PARAMETER,
          std::string("error parsing link parameters from json for iResearch view '") + std::to_string(view.id()) + "' collection '" + collectionName + "' error '" + error + "'"
        );
      }

      linkModifications.emplace_back(collectionsToLock.size(), linkDefinitions.size());
      collectionsToLock.emplace_back(collectionName);
      linkDefinitions.emplace_back(std::move(namedJson), std::move(linkMeta));
    }

    if (collectionsToLock.empty()) {
      return arangodb::Result(/*TRI_ERROR_NO_ERROR*/); // nothing to update
    }

    static std::vector<std::string> const EMPTY;
    arangodb::transaction::UserTransaction trx(
      arangodb::transaction::StandaloneContext::Create(&vocbase),
      EMPTY, // readCollections
      EMPTY, // writeCollections
      collectionsToLock, // exclusiveCollections
      arangodb::transaction::Options() // use default lock timeout
    );
    auto res = trx.begin();

    if (res.fail()) {
      return res;
//      return arangodb::Result(
//        res.error,
//        std::string("failed to start collection updating transaction for iResearch view '") + view.name() + "'"
//      );
    }

    auto* vocbase = trx.vocbase();

    if (!vocbase) {
      return arangodb::Result(
        TRI_ERROR_INTERNAL,
        std::string("failed to get vocbase from transaction while updating while IResearch view '") + std::to_string(view.id()) + "'"
      );
    }

    {
      std::unordered_set<TRI_voc_cid_t> collectionsToRemove; // track removal for potential reindex
      std::unordered_set<TRI_voc_cid_t> collectionsToUpdate; // track reindex requests

      // resolve corresponding collection and link
      for (auto itr = linkModifications.begin(); itr != linkModifications.end();) {
        auto& state = *itr;
        auto& collectionName = collectionsToLock[state._collectionsToLockOffset];

        state._collection = vocbase->lookupCollection(collectionName);

        if (!state._collection) {
          // remove modification state if removal of non-existant link on non-existant collection
          if (state._linkDefinitionsOffset >= linkDefinitions.size()) { // link removal request
            itr = linkModifications.erase(itr);
            continue;
          }

          return arangodb::Result(
            TRI_ERROR_ARANGO_DATA_SOURCE_NOT_FOUND,
            std::string("failed to get collection while updating iResearch view '") + std::to_string(view.id()) + "' collection '" + collectionName + "'"
          );
        }

        state._link = findFirstMatchingLink(*(state._collection), view);

        // remove modification state if removal of non-existant link
        if (!state._link // links currently does not exist
            && state._linkDefinitionsOffset >= linkDefinitions.size()) { // link removal request
          view.drop(state._collection->id()); // drop any stale data for the specified collection
          itr = linkModifications.erase(itr);
          continue;
        }

        if (state._link // links currently exists
            && state._linkDefinitionsOffset >= linkDefinitions.size()) { // link removal request
          auto cid = state._collection->id();

          // remove duplicate removal requests (e.g. by name + by CID)
          if (collectionsToRemove.find(cid) != collectionsToRemove.end()) { // removal previously requested
            itr = linkModifications.erase(itr);
            continue;
          }

          collectionsToRemove.emplace(cid);
        }

        if (state._link // links currently exists
            && state._linkDefinitionsOffset < linkDefinitions.size()) { // link update request
          collectionsToUpdate.emplace(state._collection->id());
        }

        ++itr;
      }

      // remove modification state if no change on existing link and reindex not requested
      for (auto itr = linkModifications.begin(); itr != linkModifications.end();) {
        auto& state = *itr;

        // remove modification if removal request with an update request also present
        if (state._link // links currently exists
            && state._linkDefinitionsOffset >= linkDefinitions.size() // link removal request
            && collectionsToUpdate.find(state._collection->id()) != collectionsToUpdate.end()) { // also has a reindex request
          itr = linkModifications.erase(itr);
          continue;
        }

        // remove modification state if no change on existing link or
        if (state._link // links currently exists
            && state._linkDefinitionsOffset < linkDefinitions.size() // link creation request
            && collectionsToRemove.find(state._collection->id()) == collectionsToRemove.end() // not a reindex request
            && *(state._link) == linkDefinitions[state._linkDefinitionsOffset].second) { // link meta not modified
          itr = linkModifications.erase(itr);
          continue;
        }

        ++itr;
      }
    }

    // execute removals
    for (auto& state: linkModifications) {
      if (state._link) { // link removal or recreate request
        modified.emplace(state._collection->id());
        state._valid = state._collection->dropIndex(state._link->id());
      }
    }

    // execute additions
    for (auto& state: linkModifications) {
      if (state._valid && state._linkDefinitionsOffset < linkDefinitions.size()) {
        bool isNew = false;
        auto linkPtr = state._collection->createIndex(&trx, linkDefinitions[state._linkDefinitionsOffset].first.slice(), isNew);

        modified.emplace(state._collection->id());
        state._valid = linkPtr && isNew;
      }
    }

    std::string error;

    // validate success
    for (auto& state: linkModifications) {
      if (!state._valid) {
        error.append(error.empty() ? "" : ", ").append(collectionsToLock[state._collectionsToLockOffset]);
      }
    }

    if (error.empty()) {
      return arangodb::Result(trx.commit());
    }

    return arangodb::Result(
      TRI_ERROR_ARANGO_ILLEGAL_STATE,
      std::string("failed to update links while updating iResearch view '") + std::to_string(view.id()) + "', retry same request or examine errors for collections: " + error
    );
  } catch (std::exception const& e) {
    LOG_TOPIC(WARN, arangodb::iresearch::IResearchFeature::IRESEARCH)
      << "caught exception while updating links for iResearch view '" << view.id() << "': " << e.what();
    IR_LOG_EXCEPTION();
    return arangodb::Result(
      TRI_ERROR_BAD_PARAMETER,
      std::string("error updating links for iResearch view '") + std::to_string(view.id()) + "'"
    );
  } catch (...) {
    LOG_TOPIC(WARN, arangodb::iresearch::IResearchFeature::IRESEARCH)
      << "caught exception while updating links for iResearch view '" << view.id() << "'";
    IR_LOG_EXCEPTION();
    return arangodb::Result(
      TRI_ERROR_BAD_PARAMETER,
      std::string("error updating links for iResearch view '") + std::to_string(view.id()) + "'"
    );
  }
}

////////////////////////////////////////////////////////////////////////////////
/// @brief remove all cids from 'collections' that do not actually exist in
///        'vocbase' for the specified 'view'
////////////////////////////////////////////////////////////////////////////////
void validateLinks(
    std::unordered_set<TRI_voc_cid_t>& collections,
    TRI_vocbase_t& vocbase,
    arangodb::iresearch::IResearchView const& view
) {
  for (auto itr = collections.begin(), end = collections.end(); itr != end;) {
    auto collection = vocbase.lookupCollection(*itr);

    if (!collection || !findFirstMatchingLink(*collection, view)) {
      itr = collections.erase(itr);
    } else {
      ++itr;
    }
  }
}

NS_END

NS_BEGIN(arangodb)
NS_BEGIN(iresearch)

///////////////////////////////////////////////////////////////////////////////
/// --SECTION--                                    IResearchView implementation
///////////////////////////////////////////////////////////////////////////////

IResearchView::DataStore::DataStore(DataStore&& other) noexcept {
  *this = std::move(other);
}

IResearchView::DataStore& IResearchView::DataStore::operator=(
    IResearchView::DataStore&& other
) noexcept {
  if (this != &other) {
    _directory = std::move(other._directory);
    _reader = std::move(other._reader);
    _writer = std::move(other._writer);
  }

  return *this;
}

void IResearchView::DataStore::sync() {
  TRI_ASSERT(_writer && _reader);
  _segmentCount.store(0); // reset to zero to get count of new segments that appear during commit
  _writer->commit();
  _reader = _reader.reopen(); // update reader
  _segmentCount += _reader.size(); // add commited segments
}

IResearchView::MemoryStore::MemoryStore() {
  auto format = irs::formats::get(IRESEARCH_STORE_FORMAT);

  _directory = irs::directory::make<irs::memory_directory>();

  // create writer before reader to ensure data directory is present
  _writer = irs::index_writer::make(*_directory, format, irs::OM_CREATE_APPEND);
  _writer->commit(); // initialize 'store'
  _reader = irs::directory_reader::open(*_directory); // open after 'commit' for valid 'store'
}

IResearchView::PersistedStore::PersistedStore(irs::utf8_path&& path)
  : _path(std::move(path)) {
}

IResearchView::IResearchView(
    TRI_vocbase_t* vocbase,
    arangodb::velocypack::Slice const& info,
    arangodb::DatabasePathFeature const& dbPathFeature,
    bool isNew
): DBServerLogicalView(vocbase, info, isNew),
    FlushTransaction(toString(*this)),
   _asyncMetaRevision(1),
   _asyncSelf(irs::memory::make_unique<AsyncSelf>(this)),
   _asyncTerminate(false),
   _memoryNode(&_memoryNodes[0]), // set current memory node (arbitrarily 0)
   _toFlush(&_memoryNodes[1]), // set flush-pending memory node (not same as _memoryNode)
   _storePersisted(getPersistedPath(dbPathFeature, id())),
   _threadPool(0, 0), // 0 == create pool with no threads, i.e. not running anything
   _inRecovery(false) {
  // set up in-recovery insertion hooks
  auto* feature = arangodb::iresearch::getFeature<arangodb::DatabaseFeature>("Database");

  if (feature) {
    auto view = _asyncSelf; // create copy for lambda

    feature->registerPostRecoveryCallback([view]()->arangodb::Result {
      auto viewMutex = view->mutex();
      SCOPED_LOCK(viewMutex); // ensure view does not get deallocated before call back finishes
      auto* viewPtr = view->get();

      if (!viewPtr) {
        LOG_TOPIC(WARN, IResearchFeature::IRESEARCH)
          << "Invalid call to post-recovery callback of iResearch view";

        return arangodb::Result(); // view no longer in recovery state
      }

      viewPtr->verifyKnownCollections();

      if (viewPtr->_storePersisted) {
        LOG_TOPIC(DEBUG, IResearchFeature::IRESEARCH)
          << "starting persisted-sync sync for iResearch view '" << viewPtr->id() << "'";

        try {
          viewPtr->_storePersisted.sync();
        } catch (std::exception const& e) {
          LOG_TOPIC(ERR, IResearchFeature::IRESEARCH)
            << "caught exception while committing persisted store for iResearch view '" << viewPtr->id()
            << "': " << e.what();

          return arangodb::Result(TRI_ERROR_INTERNAL, e.what());
        } catch (...) {
          LOG_TOPIC(ERR, IResearchFeature::IRESEARCH)
            << "caught exception while committing persisted store for iResearch view '" << viewPtr->id() << "'";

          return arangodb::Result(TRI_ERROR_INTERNAL);
        }

        LOG_TOPIC(DEBUG, IResearchFeature::IRESEARCH)
          << "finished persisted-sync sync for iResearch view '" << viewPtr->id() << "'";
      }

      viewPtr->_threadPool.max_threads(viewPtr->_meta._threadsMaxTotal); // start pool
      viewPtr->_inRecovery = false;

      return arangodb::Result();
    });
  }

  // initialize round-robin memory store chain
  auto it = _memoryNodes;
  for (auto next = it + 1, end = std::end(_memoryNodes); next < end; ++it, ++next) {
    it->_next = next;
  }
  it->_next = _memoryNodes;

  auto* viewPtr = this;

  // initialize transaction read callback
  _trxReadCallback = [viewPtr](arangodb::TransactionState& state)->void {
    switch(state.status()) {
     case transaction::Status::RUNNING:
      viewPtr->snapshot(state, true);
      return;
     default:
      {} // NOOP
    }
  };

  // initialize transaction write callback
  _trxWriteCallback = [viewPtr](arangodb::TransactionState& state)->void {
    switch (state.status()) {
     case transaction::Status::ABORTED: {
      auto res = viewPtr->finish(state.id(), false);

      if (TRI_ERROR_NO_ERROR != res) {
        LOG_TOPIC(WARN, IResearchFeature::IRESEARCH)
          << "failed to finish abort while processing write-transaction callback for IResearch view '" << viewPtr->name() << "'";
      }

      return;
     }
     case transaction::Status::COMMITTED: {
      auto res = viewPtr->finish(state.id(), true);

      if (TRI_ERROR_NO_ERROR != res) {
        LOG_TOPIC(WARN, IResearchFeature::IRESEARCH)
          << "failed to finish commit while processing write-transaction callback for IResearch view '" << viewPtr->name() << "'";
      } else if (state.waitForSync() && !viewPtr->sync()) {
        LOG_TOPIC(WARN, IResearchFeature::IRESEARCH)
          << "failed to sync while processing write-transaction callback for IResearch view '" << viewPtr->name() << "'";
      }

      return;
     }
     default:
      {} // NOOP
    }
  };

  // add asynchronous commit job
  _threadPool.run([this]()->void {
    struct DataStoreState {
      size_t _cleanupIntervalCount;
      DataStore& _dataStore;
      DataStoreState(DataStore& store)
        : _cleanupIntervalCount(0), _dataStore(store) {}
    };

    size_t asyncMetaRevision = 0; // '0' differs from IResearchView constructor above
    size_t cleanupIntervalStep = std::numeric_limits<size_t>::max(); // will be initialized when states are updated below
    auto commitIntervalMsecRemainder = std::numeric_limits<size_t>::max(); // longest possible time for std::min(...)
    size_t commitTimeoutMsec = 0; // will be initialized when states are updated below
    IResearchViewMeta::CommitMeta::ConsolidationPolicies consolidationPolicies;
    DataStoreState states[] = {
      DataStoreState(_memoryNodes[0]._store),
      DataStoreState(_memoryNodes[1]._store),
      DataStoreState(_storePersisted)
    };
    ReadMutex mutex(_mutex); // '_meta' can be asynchronously modified

    for(;;) {
      bool commitTimeoutReached = false;

      // sleep until timeout
      {
        SCOPED_LOCK_NAMED(mutex, lock); // for '_meta._commit._commitIntervalMsec'
        SCOPED_LOCK_NAMED(_asyncMutex, asyncLock); // aquire before '_asyncTerminate' check

        if (_asyncTerminate.load()) {
          return; // termination requested
        }

        if (!_meta._commit._commitIntervalMsec) {
          lock.unlock(); // do not hold read lock while waiting on condition
          _asyncCondition.wait(asyncLock); // wait forever
        } else {
          auto msecRemainder =
            std::min(commitIntervalMsecRemainder, _meta._commit._commitIntervalMsec);
          auto startTime = std::chrono::system_clock::now();
          auto endTime = startTime + std::chrono::milliseconds(msecRemainder);

          lock.unlock(); // do not hold read lock while waiting on condition
          commitIntervalMsecRemainder = std::numeric_limits<size_t>::max(); // longest possible time assuming an uninterrupted sleep
          commitTimeoutReached = true;

          if (std::cv_status::timeout != _asyncCondition.wait_until(asyncLock, endTime)) {
            auto nowTime = std::chrono::system_clock::now();

            // if still need to sleep more then must relock '_meta' and sleep for min (remainder, interval)
            if (nowTime < endTime) {
              commitIntervalMsecRemainder = std::chrono::duration_cast<std::chrono::milliseconds>(endTime - nowTime).count();
              commitTimeoutReached = false;
            }
          }
        }

        if (_asyncTerminate.load()) {
          return; // termination requested
        }
      }

      SCOPED_LOCK(mutex); // '_meta'/'_memoryStore'/'_storePersisted' can be asynchronously modified

      // reload states if required
      if (_asyncMetaRevision.load() != asyncMetaRevision) {
        asyncMetaRevision = _asyncMetaRevision.load();
        cleanupIntervalStep = _meta._commit._cleanupIntervalStep;
        commitTimeoutMsec = _meta._commit._commitTimeoutMsec;
        consolidationPolicies = _meta._commit._consolidationPolicies; // local copy
      }

      auto thresholdSec = TRI_microtime() + commitTimeoutMsec/1000.0;

      // perform sync
      for (size_t i = 0, count = IRESEARCH_COUNTOF(states);
           i < count && TRI_microtime() <= thresholdSec;
           ++i) {
        auto& state = states[i];
        auto runCleanupAfterCommit =
          state._cleanupIntervalCount > cleanupIntervalStep;

        if (state._dataStore._directory
            && state._dataStore._writer
            && syncStore(*(state._dataStore._directory),
                         state._dataStore._reader,
                         *(state._dataStore._writer),
                         state._dataStore._segmentCount,
                         consolidationPolicies,
                         commitTimeoutReached,
                         runCleanupAfterCommit,
                         name()
                        )) {
          commitIntervalMsecRemainder = std::numeric_limits<size_t>::max(); // longest possible time for std::min(...)

          if (runCleanupAfterCommit
              && ++state._cleanupIntervalCount >= cleanupIntervalStep) {
            state._cleanupIntervalCount = 0;
          }
        }
      }
    }
  });
}

IResearchView::~IResearchView() {
  {
    WriteMutex mutex(_asyncSelf->_mutex);
    SCOPED_LOCK(mutex); // wait for all the view users to finish
    _asyncSelf->_value.store(nullptr); // the view is being deallocated, its use is no longer valid
  }

  _asyncTerminate.store(true); // mark long-running async jobs for terminatation

  {
    SCOPED_LOCK(_asyncMutex);
    _asyncCondition.notify_all(); // trigger reload of settings for async jobs
  }

  _threadPool.max_threads_delta(int(std::max(size_t(std::numeric_limits<int>::max()), _threadPool.tasks_pending()))); // finish ASAP
  _threadPool.stop();

  _flushCallback.reset(); // unregister flush callback from flush thread

  {
    WriteMutex mutex(_mutex); // '_meta' can be asynchronously read
    SCOPED_LOCK(mutex);

    if (_storePersisted) {
      try {
        _storePersisted._writer->commit();
        _storePersisted._writer->close();
        _storePersisted._writer.reset();
        _storePersisted._directory->close();
        _storePersisted._directory.reset();
      } catch (...) {
        // FIXME add logging
        // must not propagate exception out of destructor
      }
    }
  }

  // noexcept below
  if (deleted()) {
    StorageEngine* engine = EngineSelectorFeature::ENGINE;
    TRI_ASSERT(engine);
    engine->destroyView(vocbase(), this);
  }
}

IResearchView::MemoryStore& IResearchView::activeMemoryStore() const {
  return _memoryNode->_store;
}

void IResearchView::apply(arangodb::TransactionState& state) {
  state.addStatusChangeCallback(_trxReadCallback);
}

void IResearchView::drop() {
  std::unordered_set<TRI_voc_cid_t> collections;

  // drop all known links
  if (vocbase()) {
    arangodb::velocypack::Builder builder;

    {
      ReadMutex mutex(_mutex);
      SCOPED_LOCK(mutex); // '_meta' and '_trackedCids' can be asynchronously updated

      builder.openObject();

      if (!appendLinkRemoval(builder, _meta)) {
        throw std::runtime_error(std::string("failed to construct link removal directive while removing iResearch view '") + std::to_string(id()) + "'");
      }

      builder.close();
    }

    if (!updateLinks(collections, *(vocbase()), *this, builder.slice()).ok()) {
      throw std::runtime_error(std::string("failed to remove links while removing iResearch view '") + std::to_string(id()) + "'");
    }
  }

  {
    WriteMutex mutex(_asyncSelf->_mutex);
    SCOPED_LOCK(mutex); // wait for all the view users to finish
    _asyncSelf->_value.store(nullptr); // the view data-stores are being deallocated, view use is no longer valid
  }

  _asyncTerminate.store(true); // mark long-running async jobs for terminatation

  {
    SCOPED_LOCK(_asyncMutex);
    _asyncCondition.notify_all(); // trigger reload of settings for async jobs
  }

  _threadPool.stop();

  WriteMutex mutex(_mutex); // members can be asynchronously updated
  SCOPED_LOCK(mutex);

  collections.insert(_meta._collections.begin(), _meta._collections.end());

  if (vocbase()) {
    validateLinks(collections, *(vocbase()), *this);
  }

  // ArangoDB global consistency check, no known dangling links
  if (!collections.empty()) {
    throw std::runtime_error(std::string("links still present while removing iResearch view '") + std::to_string(id()) + "'");
  }

  // ...........................................................................
  // if an exception occurs below than a drop retry would most likely happen
  // ...........................................................................
  try {
    _storeByTid.clear();

    for (size_t i = 0, count = IRESEARCH_COUNTOF(_memoryNodes); i < count; ++i) {
      auto& memoryStore = _memoryNodes[i]._store;

      memoryStore._writer->close();
      memoryStore._writer.reset();
      memoryStore._directory->close();
      memoryStore._directory.reset();
    }

    if (_storePersisted) {
      _storePersisted._writer->close();
      _storePersisted._writer.reset();
      _storePersisted._directory->close();
      _storePersisted._directory.reset();
    }

    bool exists;

    // remove persisted data store directory if present
    if (_storePersisted._path.exists_directory(exists)
        && (!exists || _storePersisted._path.remove())) {
      deleted(true);

      return; // success
    }
  } catch (std::exception const& e) {
    LOG_TOPIC(WARN, IResearchFeature::IRESEARCH)
      << "caught exception while removing iResearch view '" << id() << "': " << e.what();
    IR_LOG_EXCEPTION();
    throw;
  } catch (...) {
    LOG_TOPIC(WARN, IResearchFeature::IRESEARCH)
      << "caught exception while removing iResearch view '" << id() << "'";
    IR_LOG_EXCEPTION();
    throw;
  }

  throw std::runtime_error(std::string("failed to remove iResearch view '") + arangodb::basics::StringUtils::itoa(id()) + "'");
}

int IResearchView::drop(TRI_voc_cid_t cid) {
  std::shared_ptr<irs::filter> shared_filter(iresearch::FilterFactory::filter(cid));
  WriteMutex mutex(_mutex); // '_meta' and '_storeByTid' can be asynchronously updated
  SCOPED_LOCK(mutex);
  auto cid_itr = _meta._collections.find(cid);

  if (cid_itr != _meta._collections.end()) {
    auto result = persistProperties(*this, _asyncSelf);

    if (!result.ok()) {
      LOG_TOPIC(WARN, IResearchFeature::IRESEARCH)
        << "failed to persist logical view while dropping collection ' " << cid
        << "' from IResearch View '" << name() << "': " << result.errorMessage();

      return result.errorNumber();
    }

    _meta._collections.erase(cid_itr);
  }

  mutex.unlock(true); // downgrade to a read-lock

  // ...........................................................................
  // if an exception occurs below than a drop retry would most likely happen
  // ...........................................................................
  try {
    for (auto& tidStore: _storeByTid) {
      tidStore.second._store._writer->remove(shared_filter);
    }

    auto& memoryStore = activeMemoryStore();
    memoryStore._writer->remove(shared_filter);

    if (_storePersisted) {
      _storePersisted._writer->remove(shared_filter);
    }

    return TRI_ERROR_NO_ERROR;
  } catch (std::exception const& e) {
    LOG_TOPIC(WARN, IResearchFeature::IRESEARCH)
      << "caught exception while removing from iResearch view '" << id()
      << "', collection '" << cid << "': " << e.what();
    IR_LOG_EXCEPTION();
  } catch (...) {
    LOG_TOPIC(WARN, IResearchFeature::IRESEARCH)
      << "caught exception while removing from iResearch view '" << id()
      << "', collection '" << cid << "'";
    IR_LOG_EXCEPTION();
  }

  return TRI_ERROR_INTERNAL;
}

bool IResearchView::emplace(TRI_voc_cid_t cid) {
  WriteMutex mutex(_mutex); // '_meta' can be asynchronously updated
  SCOPED_LOCK(mutex);
  arangodb::Result result;

  if (!_meta._collections.emplace(cid).second) {
    return false;
  }

  try {
    result = persistProperties(*this, _asyncSelf);

    if (result.ok()) {
      return true;
    }
  } catch (std::exception const& e) {
    _meta._collections.erase(cid); // undo meta modification
    LOG_TOPIC(WARN, IResearchFeature::IRESEARCH)
      << "caught exception during persisting of logical view while emplacing collection ' " << cid
      << "' into IResearch View '" << name() << "': " << e.what();
    IR_LOG_EXCEPTION();
    throw;
  } catch (...) {
    _meta._collections.erase(cid); // undo meta modification
    LOG_TOPIC(WARN, IResearchFeature::IRESEARCH)
      << "caught exception during persisting of logical view while emplacing collection ' " << cid
      << "' into IResearch View '" << name() << "'";
    IR_LOG_EXCEPTION();
    throw;
  }

  _meta._collections.erase(cid); // undo meta modification
  LOG_TOPIC(WARN, IResearchFeature::IRESEARCH)
    << "failed to persist logical view while emplacing collection ' " << cid
    << "' into IResearch View '" << name() << "': " << result.errorMessage();

  return false;
}

int IResearchView::finish(TRI_voc_tid_t tid, bool commit) {
  std::vector<std::shared_ptr<irs::filter>> removals;
  DataStore trxStore;

  {
    SCOPED_LOCK(_trxStoreMutex); // '_storeByTid' can be asynchronously updated

    auto tidStoreItr = _storeByTid.find(tid);

    if (tidStoreItr == _storeByTid.end()) {
      return TRI_ERROR_NO_ERROR; // nothing to finish
    }

    if (!commit) {
      _storeByTid.erase(tidStoreItr);

      return TRI_ERROR_NO_ERROR; // nothing more to do
    }

    // no need to lock TidStore::_mutex since have write-lock on IResearchView::_mutex
    removals = std::move(tidStoreItr->second._removals);
    trxStore = std::move(tidStoreItr->second._store);

    _storeByTid.erase(tidStoreItr);
  }

  ReadMutex mutex(_mutex); // '_memoryStore'/'_storePersisted' can be asynchronously modified
  SCOPED_LOCK(mutex);

  try {
    // transfer filters first since they only apply to pre-merge data
    for (auto& filter: removals) {
      // FIXME TODO potential problem of loss of 'remove' if:
      // 'insert' in '_toFlush' and 'remove' comes during IResearchView::commit()
      // after '_toFlush' is commit()ed but before '_toFlush' in import()ed
      _memoryNode->_store._writer->remove(filter);
      _toFlush->_store._writer->remove(filter);
    }

    // transfer filters to persisted store as well otherwise query resuts will be incorrect
    // on recovery the same removals will be replayed from the WAL
    if (_storePersisted) {
      for (auto& filter: removals) {
        _storePersisted._writer->remove(filter);
      }
    }

    auto& memoryStore = activeMemoryStore();

    trxStore._writer->commit(); // ensure have latest view in reader
    memoryStore._writer->import(trxStore._reader.reopen());
    ++memoryStore._segmentCount; // a new segment was imported
    _asyncCondition.notify_all(); // trigger recheck of sync

    return TRI_ERROR_NO_ERROR;
  } catch (std::exception const& e) {
    LOG_TOPIC(ERR, IResearchFeature::IRESEARCH)
      << "caught exception while committing transaction for iResearch view '" << id()
      << "', tid '" << tid << "': " << e.what();
    IR_LOG_EXCEPTION();
  } catch (...) {
    LOG_TOPIC(ERR, IResearchFeature::IRESEARCH)
      << "caught exception while committing transaction for iResearch view '" << id()
      << "', tid '" << tid << "'";
    IR_LOG_EXCEPTION();
  }

  return TRI_ERROR_INTERNAL;
}

arangodb::Result IResearchView::commit() {
  ReadMutex mutex(_mutex); // '_storePersisted' can be asynchronously updated
  SCOPED_LOCK(mutex);

  if (!_storePersisted) {
    return {}; // nothing more to do
  }

  auto& memoryStore = _toFlush->_store;

  try {
    memoryStore._writer->commit(); // ensure have latest view in reader

    // intentional copy since `memoryStore._reader` may be updated
    const auto reader = (
      memoryStore._reader = memoryStore._reader.reopen() // update reader
    );

    // merge memory store into persisted
    if (!_storePersisted._writer->import(reader)) {
      return {TRI_ERROR_INTERNAL};
    }

    SCOPED_LOCK(_toFlush->_reopenMutex); // do not allow concurrent reopen
    _storePersisted._segmentCount.store(0); // reset to zero to get count of new segments that appear during commit
    _storePersisted._writer->commit(); // finishing flush transaction
    memoryStore._segmentCount.store(0); // reset to zero to get count of new segments that appear during commit
    memoryStore._writer->clear(); // prepare the store for reuse

    SCOPED_LOCK(_toFlush->_readMutex); // do not allow concurrent read since _storePersisted/_toFlush need to be updated atomically
    _storePersisted._reader = _storePersisted._reader.reopen(); // update reader
    _storePersisted._segmentCount += _storePersisted._reader.size(); // add commited segments
    memoryStore._reader = memoryStore._reader.reopen(); // update reader
    memoryStore._segmentCount += memoryStore._reader.size(); // add commited segments

    _asyncCondition.notify_all(); // trigger recheck of sync

    return TRI_ERROR_NO_ERROR;
  } catch (std::exception const& e) {
    LOG_TOPIC(ERR, IResearchFeature::IRESEARCH)
      << "caught exception while committing memory store for iResearch view '" << id() << "': " << e.what();
    IR_LOG_EXCEPTION();
  } catch (...) {
    LOG_TOPIC(ERR, IResearchFeature::IRESEARCH)
      << "caught exception while committing memory store for iResearch view '" << id();
    IR_LOG_EXCEPTION();
  }

  return {TRI_ERROR_INTERNAL};
}

void IResearchView::getPropertiesVPack(
  arangodb::velocypack::Builder& builder, bool forPersistence
) const {
  ReadMutex mutex(_mutex);
  SCOPED_LOCK(mutex); // '_meta'/'_links' can be asynchronously updated

  _meta.json(builder);

  if (!vocbase() || forPersistence) {
    return; // nothing more to output (persistent configuration does not need links)
  }

  std::vector<std::string> collections;

  // add CIDs of known collections to list
  for (auto& entry: _meta._collections) {
    // skip collections missing from vocbase or UserTransaction constructor will throw an exception
    if (nullptr != vocbase()->lookupCollection(entry)) {
      collections.emplace_back(std::to_string(entry));
    }
  }

  arangodb::velocypack::Builder linksBuilder;

  static std::vector<std::string> const EMPTY;

  // use default lock timeout
  arangodb::transaction::Options options;
  options.waitForSync = false;
  options.allowImplicitCollections = false;

  try {
    arangodb::transaction::UserTransaction trx(
      transaction::StandaloneContext::Create(vocbase()),
      collections, // readCollections
      EMPTY, // writeCollections
      EMPTY, // exclusiveCollections
      options
    );

    if (trx.begin().fail()) {
      return; // nothing more to output
    }

    auto* state = trx.state();

    if (!state) {
      return; // nothing more to output
    }

    arangodb::velocypack::ObjectBuilder linksBuilderWrapper(&linksBuilder);

    for (auto& collectionName: state->collectionNames()) {
      for (auto& index: trx.indexesForCollection(collectionName)) {
        if (index && arangodb::Index::IndexType::TRI_IDX_TYPE_IRESEARCH_LINK == index->type()) {
          // TODO FIXME find a better way to retrieve an iResearch Link
          // cannot use static_cast/reinterpret_cast since Index is not related to IResearchLink
          auto* ptr = dynamic_cast<IResearchLink*>(index.get());

          if (!ptr || *ptr != *this) {
            continue; // the index is not a link for the current view
          }

          arangodb::velocypack::Builder linkBuilder;

          linkBuilder.openObject();

          if (!ptr->json(linkBuilder, false)) {
            LOG_TOPIC(WARN, IResearchFeature::IRESEARCH)
              << "failed to generate json for IResearch link '" << ptr->id()
              << "' while generating json for IResearch view '" << id() << "'";
            continue; // skip invalid link definitions
          }

          linkBuilder.close();
          linksBuilderWrapper->add(collectionName, linkBuilder.slice());
        }
      }
    }

    trx.commit();
  } catch (std::exception const& e) {
    LOG_TOPIC(WARN, IResearchFeature::IRESEARCH)
      << "caught exception while generating json for IResearch view '" << id() << "': " << e.what();
    IR_LOG_EXCEPTION();
    return; // do not add 'links' section
  } catch (...) {
    LOG_TOPIC(WARN, IResearchFeature::IRESEARCH)
      << "caught exception while generating json for IResearch view '" << id() << "'";
    IR_LOG_EXCEPTION();
    return; // do not add 'links' section
  }

  builder.add(LINKS_FIELD, linksBuilder.slice());
}

int IResearchView::insert(
    transaction::Methods& trx,
    TRI_voc_cid_t cid,
    arangodb::LocalDocumentId const& documentId,
    arangodb::velocypack::Slice const& doc,
    IResearchLinkMeta const& meta
) {
  if (!trx.state()) {
    return TRI_ERROR_BAD_PARAMETER; // 'trx' and transaction id required
  }

  DataStore* store;

  if (_inRecovery) {
    _storePersisted._writer->remove(FilterFactory::filter(cid, documentId.id()));

    store = &_storePersisted;
  } else {
    // '_storeByTid' can be asynchronously updated
    SCOPED_LOCK(_trxStoreMutex);

    auto storeItr = irs::map_utils::try_emplace(_storeByTid, trx.state()->id());

    if (storeItr.second) {
      trx.state()->addStatusChangeCallback(_trxWriteCallback);
    }

    store = &(storeItr.first->second._store);
  }

  TRI_ASSERT(store);

  FieldIterator body(doc, meta);

  if (!body.valid()) {
    return TRI_ERROR_NO_ERROR; // nothing to index
  }

  auto insert = [&body, cid, documentId](irs::segment_writer::document& doc)->bool {
    insertDocument(doc, body, cid, documentId.id());

    return false; // break the loop
  };

  try {
    if (store->_writer->insert(insert)) {
      return TRI_ERROR_NO_ERROR;
    }

    LOG_TOPIC(WARN, IResearchFeature::IRESEARCH)
      << "failed inserting into iResearch view '" << id()
      << "', collection '" << cid << "', revision '" << documentId.id() << "'";
  } catch (std::exception const& e) {
    LOG_TOPIC(WARN, IResearchFeature::IRESEARCH)
      << "caught exception while inserting into iResearch view '" << id()
      << "', collection '" << cid << "', revision '" << documentId.id() << "': " << e.what();
    IR_LOG_EXCEPTION();
  } catch (...) {
    LOG_TOPIC(WARN, IResearchFeature::IRESEARCH)
      << "caught exception while inserting into iResearch view '" << id()
      << "', collection '" << cid << "', revision '" << documentId.id() << "'";
    IR_LOG_EXCEPTION();
  }

  return TRI_ERROR_INTERNAL;
}

int IResearchView::insert(
    transaction::Methods& trx,
    TRI_voc_cid_t cid,
    std::vector<std::pair<arangodb::LocalDocumentId, arangodb::velocypack::Slice>> const& batch,
    IResearchLinkMeta const& meta
) {
  if (!trx.state()) {
    return TRI_ERROR_BAD_PARAMETER; // 'trx' and transaction id required
  }

  DataStore* store;

  if (_inRecovery) {
    for (auto& doc : batch) {
      _storePersisted._writer->remove(FilterFactory::filter(cid, doc.first.id()));
    }

    store = &_storePersisted;
  } else {
    // '_storeByTid' can be asynchronously updated
    SCOPED_LOCK(_trxStoreMutex);

    auto storeItr = irs::map_utils::try_emplace(_storeByTid, trx.state()->id());

    if (storeItr.second) {
      trx.state()->addStatusChangeCallback(_trxWriteCallback);
    }

    store = &(storeItr.first->second._store);
  }

  TRI_ASSERT(store);

  auto begin = batch.begin();
  auto const end = batch.end();
  FieldIterator body;
  TRI_voc_rid_t rid = 0; // initialize to an arbitary value to avoid compile warning

  // find first valid document
  while (!body.valid() && begin != end) {
    body.reset(begin->second, meta);
    rid = begin->first.id();
    ++begin;
  }

  if (!body.valid()) {
    return TRI_ERROR_NO_ERROR; // nothing to index
  }

  auto insert = [&meta, &begin, &end, &body, cid, &rid](irs::segment_writer::document& doc)->bool {
    insertDocument(doc, body, cid, rid);

    // find next valid document
    while (begin != end) {
      body.reset(begin->second, meta);
      rid = begin->first.id();
      ++begin;

      if (body.valid()) {
        return true; // next document available
      }
    }

    return false; // break the loop
  };

  try {
    if (!store->_writer->insert(insert)) {
      LOG_TOPIC(WARN, IResearchFeature::IRESEARCH)
        << "failed inserting batch into iResearch view '" << id() << "', collection '" << cid;
      return TRI_ERROR_INTERNAL;
    }

    store->_writer->commit(); // no need to consolidate if batch size is set correctly
  } catch (std::exception const& e) {
    LOG_TOPIC(WARN, IResearchFeature::IRESEARCH)
      << "caught exception while inserting batch into iResearch view '" << id() << "', collection '" << cid << e.what();
    IR_LOG_EXCEPTION();
  } catch (...) {
    LOG_TOPIC(WARN, IResearchFeature::IRESEARCH)
      << "caught exception while inserting batch into iResearch view '" << id() << "', collection '" << cid;
    IR_LOG_EXCEPTION();
  }

  return TRI_ERROR_NO_ERROR;
}

arangodb::Result IResearchView::link(
    TRI_voc_cid_t cid,
    arangodb::velocypack::Slice const link
) {
  auto* vocbase = this->vocbase();

  if (!vocbase) {
    return arangodb::Result(
      TRI_ERROR_INTERNAL,
      std::string("failed to find vocbase while linking IResearch view '") + std::to_string(id()) + "'"
    );
  }

  arangodb::velocypack::Builder builder;

  builder.openObject();
  builder.add(
    std::to_string(cid),
    arangodb::velocypack::Value(arangodb::velocypack::ValueType::Null)
  );

  if (link.isObject()) {
    builder.add(std::to_string(cid), link);
  }

  builder.close();

  std::unordered_set<TRI_voc_cid_t> collections;

  return updateLinks(collections, *vocbase, *this, builder.slice());
}

/*static*/ std::shared_ptr<LogicalView> IResearchView::make(
    TRI_vocbase_t& vocbase,
    arangodb::velocypack::Slice const& info,
    bool isNew
) {
  auto* feature =
    arangodb::iresearch::getFeature<arangodb::DatabasePathFeature>("DatabasePath");

  if (!feature) {
    LOG_TOPIC(WARN, IResearchFeature::IRESEARCH)
      << "failure to find feature 'DatabasePath' while constructing IResearch View in database '" << vocbase.id() << "'";

    return nullptr;
  }

  PTR_NAMED(IResearchView, view, &vocbase, info, *feature, isNew);
  auto& impl = reinterpret_cast<IResearchView&>(*view);
  auto& json = info.isObject() ? info : emptyObjectSlice(); // if no 'info' then assume defaults
  auto props = json.get("properties");
  auto& properties = props.isObject() ? props : emptyObjectSlice(); // if no 'info' then assume defaults
  std::string error;

  if (impl._meta.init(properties, error)) {
    return view;
  }

  LOG_TOPIC(WARN, IResearchFeature::IRESEARCH)
    << "failed to initialize iResearch view from definition, error: " << error;

  return nullptr;
}

size_t IResearchView::memory() const {
  ReadMutex mutex(_mutex); // view members can be asynchronously updated
  SCOPED_LOCK(mutex);
  size_t size = sizeof(IResearchView);

  size += _meta.memory();

  for (auto& tidEntry: _storeByTid) {
    size += sizeof(tidEntry.first) + sizeof(tidEntry.second);
    size += directoryMemory(*tidEntry.second._store._directory, id());

    // no way to determine size of actual filter
    SCOPED_LOCK(tidEntry.second._mutex);
    size += tidEntry.second._removals.size() * (sizeof(decltype(tidEntry.second._removals)::pointer) + sizeof(decltype(tidEntry.second._removals)::value_type));
  }

  size += sizeof(_memoryNode) + sizeof(_toFlush) + sizeof(_memoryNodes);
  size += directoryMemory(*(_memoryNode->_store._directory), id());
  size += directoryMemory(*(_toFlush->_store._directory), id());

  if (_storePersisted) {
    size += directoryMemory(*(_storePersisted._directory), id());
    size += _storePersisted._path.native().size() * sizeof(irs::utf8_path::native_char_t);
  }

  return size;
}

void IResearchView::open() {
  auto* engine = arangodb::EngineSelectorFeature::ENGINE;

  if (engine) {
    _inRecovery = engine->inRecovery();
  } else {
    LOG_TOPIC(WARN, IResearchFeature::IRESEARCH)
      << "failure to get storage engine while opening IResearch View: " << name();
    // assume not inRecovery()
  }

  WriteMutex mutex(_mutex); // '_meta' can be asynchronously updated
  SCOPED_LOCK(mutex);

  if (_storePersisted) {
    return; // view already open
  }

  try {
    auto format = irs::formats::get(IRESEARCH_STORE_FORMAT);

    if (format) {
      _storePersisted._directory =
        irs::directory::make<irs::mmap_directory>(_storePersisted._path.utf8());

      if (_storePersisted._directory) {
        // create writer before reader to ensure data directory is present
        _storePersisted._writer =
          irs::index_writer::make(*(_storePersisted._directory), format, irs::OM_CREATE_APPEND);

        if (_storePersisted._writer) {
          _storePersisted._writer->commit(); // initialize 'store'
          _threadPool.max_idle(_meta._threadsMaxIdle);

          if (!_inRecovery) {
            // start pool only if we're not in recovery now,
            // otherwise 'PostRecoveryCallback' will take care of that
            _threadPool.max_threads(_meta._threadsMaxTotal);
          }

          _storePersisted._reader
            = irs::directory_reader::open(*(_storePersisted._directory));

          if (_storePersisted._reader) {
            registerFlushCallback();

            return; // success
          }

          _storePersisted._writer.reset(); // unlock the directory
        }
      }
    }
  } catch (std::exception const& e) {
    LOG_TOPIC(WARN, IResearchFeature::IRESEARCH)
      << "caught exception while opening iResearch view '" << id() << "': " << e.what();
    IR_LOG_EXCEPTION();
    throw;
  } catch (...) {
    LOG_TOPIC(WARN, IResearchFeature::IRESEARCH)
      << "caught exception while opening iResearch view '" << id() << "'";
    IR_LOG_EXCEPTION();
    throw;
  }

  LOG_TOPIC(WARN, IResearchFeature::IRESEARCH)
    << "failed to open IResearch view '" << name() << "' at: " << _storePersisted._path.utf8();

  throw std::runtime_error(
    std::string("failed to open iResearch view '") + name() + "' at: " + _storePersisted._path.utf8()
  );
}

int IResearchView::remove(
  transaction::Methods& trx,
  TRI_voc_cid_t cid,
  arangodb::LocalDocumentId const& documentId
) {
  if (!trx.state()) {
    return TRI_ERROR_BAD_PARAMETER; // 'trx' and transaction id required
  }

  std::shared_ptr<irs::filter> shared_filter(FilterFactory::filter(cid, documentId.id()));

  if (_inRecovery) {
    // FIXME TODO potential problem of loss of 'remove' if:
    // 'insert' in '_toFlush' and 'remove' comes during IResearchView::commit()
    // after '_toFlush' is commit()ed but before '_toFlush' in import()ed
    _memoryNode->_store._writer->remove(shared_filter);
    _toFlush->_store._writer->remove(shared_filter);
    _storePersisted._writer->remove(shared_filter);

    return TRI_ERROR_NO_ERROR;
  }

  TidStore* store;

  {
    SCOPED_LOCK(_trxStoreMutex); // '_storeByTid' can be asynchronously updated

    auto storeItr = irs::map_utils::try_emplace(_storeByTid, trx.state()->id());

    if (storeItr.second) {
      trx.state()->addStatusChangeCallback(_trxWriteCallback);
    }

    store = &(storeItr.first->second);
  }

  TRI_ASSERT(store);

  // ...........................................................................
  // if an exception occurs below than the transaction is droped including all
  // all of its fid stores, no impact to iResearch View data integrity
  // ...........................................................................
  try {
    store->_store._writer->remove(shared_filter);

    SCOPED_LOCK(store->_mutex); // '_removals' can be asynchronously updated
    store->_removals.emplace_back(shared_filter);

    return TRI_ERROR_NO_ERROR;
  } catch (std::exception const& e) {
    LOG_TOPIC(WARN, IResearchFeature::IRESEARCH)
      << "caught exception while removing from iResearch view '" << id()
      << "', collection '" << cid << "', revision '" << documentId.id() << "': " << e.what();
    IR_LOG_EXCEPTION();
  } catch (...) {
    LOG_TOPIC(WARN, IResearchFeature::IRESEARCH)
      << "caught exception while removing from iResearch view '" << id()
      << "', collection '" << cid << "', revision '" << documentId.id() << "'";
    IR_LOG_EXCEPTION();
  }

  return TRI_ERROR_INTERNAL;
}

PrimaryKeyIndexReader* IResearchView::snapshot(
    TransactionState& state,
    bool force /*= false*/
) const {
  // TODO FIXME find a better way to look up a ViewState
  #ifdef ARANGODB_ENABLE_MAINTAINER_MODE
    auto* cookie = dynamic_cast<ViewState*>(state.cookie(this));
  #else
    auto* cookie = static_cast<ViewState*>(state.cookie(this));
  #endif

  if (cookie) {
    return &(cookie->_snapshot);
  }

  if (!force) {
    return nullptr;
  }

<<<<<<< HEAD
  if (state.waitForSync() && !const_cast<IResearchView*>(this)->sync()) {
    LOG_TOPIC(WARN, iresearch::IResearchFeature::IRESEARCH)
=======
  if (state.waitForSync() && !sync()) {
    LOG_TOPIC(WARN, IResearchFeature::IRESEARCH)
>>>>>>> f9b456f3
      << "failed to sync while creating snapshot for IResearch view '" << name() << "', previous snapshot will be used instead";
  }

  auto cookiePtr = irs::memory::make_unique<ViewState>(_asyncSelf->mutex()); // will aquire read-lock to prevent data-store deallocation
  auto& reader = cookiePtr->_snapshot;

  if (!_asyncSelf->get()) {
    return nullptr; // the current view is no longer valid (checked after ReadLock aquisition)
  }

  try {
    ReadMutex mutex(_mutex); // _memoryNodes/_storePersisted can be asynchronously updated
    SCOPED_LOCK(mutex);

    reader.add(_memoryNode->_store._reader);
    SCOPED_LOCK(_toFlush->_readMutex);
    reader.add(_toFlush->_store._reader);

    if (_storePersisted) {
      reader.add(_storePersisted._reader);
    }
  } catch (std::exception const& e) {
    LOG_TOPIC(WARN, IResearchFeature::IRESEARCH)
      << "caught exception while collecting readers for snapshot of IResearch view '" << id()
      << "': " << e.what();
    IR_LOG_EXCEPTION();

    return nullptr;
  } catch (...) {
    LOG_TOPIC(WARN, IResearchFeature::IRESEARCH)
      << "caught exception while collecting readers for snapshot of IResearch view '" << id() << "'";
    IR_LOG_EXCEPTION();

    return nullptr;
  }

  state.cookie(this, std::move(cookiePtr));

  return &reader;
}

IResearchView::AsyncSelf::ptr IResearchView::self() const {
  return _asyncSelf;
}

bool IResearchView::sync(size_t maxMsec /*= 0*/) {
  ReadMutex mutex(_mutex);
  auto thresholdSec = TRI_microtime() + maxMsec/1000.0;

  try {
    SCOPED_LOCK(mutex);

    LOG_TOPIC(DEBUG, IResearchFeature::IRESEARCH)
      << "starting active memory-store sync for iResearch view '" << id() << "'";
    _memoryNode->_store.sync();
    LOG_TOPIC(DEBUG, IResearchFeature::IRESEARCH)
      << "finished memory-store sync for iResearch view '" << id() << "'";

    if (maxMsec && TRI_microtime() >= thresholdSec) {
      return true; // skip if timout exceeded
    }

    LOG_TOPIC(DEBUG, IResearchFeature::IRESEARCH)
      << "starting pending memory-store sync for iResearch view '" << id() << "'";
    _toFlush->_store._segmentCount.store(0); // reset to zero to get count of new segments that appear during commit
    _toFlush->_store._writer->commit();

    {
      SCOPED_LOCK(_toFlush->_reopenMutex);
      _toFlush->_store._reader = _toFlush->_store._reader.reopen(); // update reader
      _toFlush->_store._segmentCount += _toFlush->_store._reader.size(); // add commited segments
    }

    LOG_TOPIC(DEBUG, IResearchFeature::IRESEARCH)
      << "finished pending memory-store sync for iResearch view '" << id() << "'";

    if (maxMsec && TRI_microtime() >= thresholdSec) {
      return true; // skip if timout exceeded
    }

    // must sync persisted store as well to ensure removals are applied
    if (_storePersisted) {
      LOG_TOPIC(DEBUG, IResearchFeature::IRESEARCH)
        << "starting persisted-sync sync for iResearch view '" << id() << "'";
      _storePersisted._segmentCount.store(0); // reset to zero to get count of new segments that appear during commit
      _storePersisted._writer->commit();

      {
        SCOPED_LOCK(_toFlush->_reopenMutex);
        _storePersisted._reader = _storePersisted._reader.reopen(); // update reader
        _storePersisted._segmentCount += _storePersisted._reader.size(); // add commited segments
      }

      LOG_TOPIC(DEBUG, IResearchFeature::IRESEARCH)
        << "finished persisted-sync sync for iResearch view '" << id() << "'";
    }

    return true;
  } catch (std::exception const& e) {
    LOG_TOPIC(WARN, IResearchFeature::IRESEARCH)
      << "caught exception during sync of iResearch view '" << id() << "': " << e.what();
    IR_LOG_EXCEPTION();
  } catch (...) {
    LOG_TOPIC(WARN, IResearchFeature::IRESEARCH)
      << "caught exception during sync of iResearch view '" << id() << "'";
    IR_LOG_EXCEPTION();
  }

  return false;
}

/*static*/ arangodb::LogicalDataSource::Type const& IResearchView::type() noexcept {
  static auto& type = arangodb::LogicalDataSource::Type::emplace(
    arangodb::velocypack::StringRef(IResearchFeature::type())
  );

  return type;
}

arangodb::Result IResearchView::updateProperties(
    arangodb::velocypack::Slice const& slice,
    bool partialUpdate
) {
  auto* vocbase = this->vocbase();

  if (!vocbase) {
    return arangodb::Result(
      TRI_ERROR_INTERNAL,
      std::string("failed to find vocbase while updating links for iResearch view '") + std::to_string(id()) + "'"
    );
  }

  std::string error;
  IResearchViewMeta meta;
  IResearchViewMeta::Mask mask;
  WriteMutex mutex(_mutex); // '_meta' can be asynchronously read
  arangodb::Result res;

  {
    SCOPED_LOCK(mutex);

    arangodb::velocypack::Builder originalMetaJson; // required for reverting links on failure

    if (!_meta.json(arangodb::velocypack::ObjectBuilder(&originalMetaJson))) {
      return arangodb::Result(
        TRI_ERROR_INTERNAL,
        std::string("failed to generate json definition while updating iResearch view '") + std::to_string(id()) + "'"
      );
    }

    auto& initialMeta = partialUpdate ? _meta : IResearchViewMeta::DEFAULT();

    if (!meta.init(slice, error, initialMeta, &mask)) {
      return arangodb::Result(TRI_ERROR_BAD_PARAMETER, std::move(error));
    }

    // FIXME TODO remove once View::updateProperties(...) will be fixed to write
    // the update delta into the WAL marker instead of the full persisted state
    // below is a very dangerous hack as it allows multiple links from the same
    // collection to point to the same view, thus breaking view data consistency
    {
      auto* engine = arangodb::EngineSelectorFeature::ENGINE;

      if (engine && engine->inRecovery()) {
        arangodb::velocypack::Builder linksBuilder;

        linksBuilder.openObject();

        // remove links no longer present in incming update
        for (auto& cid: _meta._collections) {
          if (meta._collections.find(cid) == meta._collections.end()) {
            linksBuilder.add(
              std::to_string(cid),
              arangodb::velocypack::Value(arangodb::velocypack::ValueType::Null)
            );
          }
        }

        for (auto& cid: meta._collections) {
          auto collection = vocbase->lookupCollection(cid);

          if (collection) {
            _meta._collections.emplace(cid);

            for (auto& index: collection->getIndexes()) {
              if (index && arangodb::Index::TRI_IDX_TYPE_IRESEARCH_LINK == index->type()) {
                auto* link = dynamic_cast<arangodb::iresearch::IResearchLink*>(index.get());

                if (link && link->_defaultId == id() && !link->view()) {
                  arangodb::velocypack::Builder linkBuilder;
                  bool valid;

                  linkBuilder.openObject();
                  valid = link->json(linkBuilder, true);
                  linkBuilder.close();

                  linksBuilder.add(
                    std::to_string(cid),
                    arangodb::velocypack::Value(arangodb::velocypack::ValueType::Null)
                  );

                  if (valid) {
                    linksBuilder.add(std::to_string(cid), linkBuilder.slice());
                  }
                }
              }
            }
          }
        }

        std::unordered_set<TRI_voc_cid_t> collections;

        linksBuilder.close();
        updateLinks(collections, *vocbase, *this, linksBuilder.slice());
        collections.insert(_meta._collections.begin(), _meta._collections.end());
        validateLinks(collections, *vocbase, *this); // remove invalid cids (no such collection or no such link)
        _meta._collections = std::move(collections);
      }
    }

    // reset non-updatable values to match current meta
    meta._collections = _meta._collections;

    if (mask._threadsMaxIdle) {
      _threadPool.max_idle(meta._threadsMaxIdle);
    }

    if (mask._threadsMaxTotal) {
      _threadPool.max_threads(meta._threadsMaxTotal);
    }

    {
      SCOPED_LOCK(_asyncMutex);
      _asyncCondition.notify_all(); // trigger reload of timeout settings for async jobs
    }

    _meta = std::move(meta);
  }

  if (!slice.hasKey(LINKS_FIELD)) {
    return res;
  }

  // ...........................................................................
  // update links if requested (on a best-effort basis)
  // indexing of collections is done in different threads so no locks can be held and rollback is not possible
  // as a result it's also possible for links to be simultaneously modified via a different callflow (e.g. from collections)
  // ...........................................................................

  std::unordered_set<TRI_voc_cid_t> collections;

  if (partialUpdate) {
    return updateLinks(collections, *vocbase, *this, slice.get(LINKS_FIELD));
  }

  arangodb::velocypack::Builder builder;

  builder.openObject();

  if (!appendLinkRemoval(builder, _meta)
      || !mergeSlice(builder, slice.get(LINKS_FIELD))) {
    return arangodb::Result(
      TRI_ERROR_INTERNAL,
      std::string("failed to construct link update directive while updating IResearch View '") + name() + "'"
    );
  }

  builder.close();

  return updateLinks(collections, *vocbase, *this, builder.slice());
}

void IResearchView::registerFlushCallback() {
  auto* flush = getFlushFeature();

  if (!flush) {
    // feature not registered
    return;
  }

  flush->registerCallback(this, [this]() noexcept {
    ////////////////////////////////////////////////////////////////////////////////
    /// @brief opens a flush transaction and returns a control object to be used
    ///        by FlushThread spawned by FlushFeature
    /// @returns empty object if something's gone wrong
    ////////////////////////////////////////////////////////////////////////////////
    WriteMutex mutex(_mutex); // ensure that _memoryNode->_store is not in use
    SCOPED_LOCK(mutex);

    _toFlush = _memoryNode; // memory store to be flushed into the persisted store
    _memoryNode = _memoryNode->_next; // switch to the next node

    mutex.unlock(true); // downgrade to a read-lock

    return IResearchView::FlushTransactionPtr(
      this,
      [](arangodb::FlushTransaction*){} // empty deleter
    );
  });

  // noexcept
  _flushCallback.reset(this); // mark for future unregistration
}

bool IResearchView::visitCollections(
    LogicalView::CollectionVisitor const& visitor
) const {
  ReadMutex mutex(_mutex);
  SCOPED_LOCK(mutex);

  for (auto& cid: _meta._collections) {
    if (!visitor(cid)) {
      return false;
    }
  }

  return true;
}

void IResearchView::FlushCallbackUnregisterer::operator()(IResearchView* view) const noexcept {
  arangodb::FlushFeature* flush = nullptr;

  if (!view || !(flush = getFlushFeature())) {
    return;
  }

  try {
    flush->unregisterCallback(view);
  } catch (...) {
    // suppress all errors
  }
}

void IResearchView::verifyKnownCollections() {
  std::unordered_set<TRI_voc_cid_t> cids;

  {
    static const arangodb::transaction::Options defaults;
    struct State final: public arangodb::TransactionState {
      State(): arangodb::TransactionState(nullptr, defaults) {}
      virtual arangodb::Result abortTransaction(
          arangodb::transaction::Methods*
      ) override { return TRI_ERROR_NOT_IMPLEMENTED; }
      virtual arangodb::Result beginTransaction(
          arangodb::transaction::Hints
      ) override { return TRI_ERROR_NOT_IMPLEMENTED; }
      virtual arangodb::Result commitTransaction(
          arangodb::transaction::Methods*
      ) override { return TRI_ERROR_NOT_IMPLEMENTED; }
      virtual bool hasFailedOperations() const override { return false; }
    };

    State state;

    if (!appendKnownCollections(cids, *snapshot(state, true))) {
      LOG_TOPIC(ERR, IResearchFeature::IRESEARCH)
        << "failed to collect collection IDs for IResearch view '" << id() << "'";

      return;
    }
  }

  for (auto cid : cids) {
    auto collection = vocbase()->lookupCollection(cid);

    if (!collection) {
      // collection no longer exists, drop it and move on
      LOG_TOPIC(TRACE, IResearchFeature::IRESEARCH)
        << "collection '" << cid
        << "' no longer exists! removing from IResearch view '"
        << id() << "'";
      drop(cid);
    } else {
      // see if the link still exists, otherwise drop and move on
      auto link = findFirstMatchingLink(*collection, *this);
      if (!link) {
        LOG_TOPIC(TRACE, IResearchFeature::IRESEARCH)
          << "collection '" << cid
          << "' no longer linked! removing from IResearch view '"
          << id() << "'";
        drop(cid);
      }
    }
  }
}

NS_END // iresearch
NS_END // arangodb

// -----------------------------------------------------------------------------
// --SECTION--                                                       END-OF-FILE
// -----------------------------------------------------------------------------<|MERGE_RESOLUTION|>--- conflicted
+++ resolved
@@ -1963,13 +1963,8 @@
     return nullptr;
   }
 
-<<<<<<< HEAD
   if (state.waitForSync() && !const_cast<IResearchView*>(this)->sync()) {
-    LOG_TOPIC(WARN, iresearch::IResearchFeature::IRESEARCH)
-=======
-  if (state.waitForSync() && !sync()) {
     LOG_TOPIC(WARN, IResearchFeature::IRESEARCH)
->>>>>>> f9b456f3
       << "failed to sync while creating snapshot for IResearch view '" << name() << "', previous snapshot will be used instead";
   }
 
