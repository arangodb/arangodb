//////////////////////////////////////////////////////////////////////////////
/// DISCLAIMER
///
/// Copyright 2017 EMC Corporation
///
/// Licensed under the Apache License, Version 2.0 (the "License");
/// you may not use this file except in compliance with the License.
/// You may obtain a copy of the License at
///
///     http://www.apache.org/licenses/LICENSE-2.0
///
/// Unless required by applicable law or agreed to in writing, software
/// distributed under the License is distributed on an "AS IS" BASIS,
/// WITHOUT WARRANTIES OR CONDITIONS OF ANY KIND, either express or implied.
/// See the License for the specific language governing permissions and
/// limitations under the License.
///
/// Copyright holder is EMC Corporation
///
/// @author Andrey Abramov
/// @author Vasiliy Nabatchikov
////////////////////////////////////////////////////////////////////////////////

#include <array>

#include "formats/formats.hpp"
#include "search/all_filter.hpp"
#include "store/memory_directory.hpp"
#include "store/mmap_directory.hpp"
#include "utils/directory_utils.hpp"
#include "utils/memory.hpp"
#include "utils/misc.hpp"

#include "IResearchCommon.h"
#include "IResearchDocument.h"
#include "IResearchFeature.h"
#include "IResearchFilterFactory.h"
#include "IResearchLink.h"
#include "IResearchLinkHelper.h"

#include "Aql/AstNode.h"
#include "Aql/QueryCache.h"
#include "Logger/LogMacros.h"
#include "StorageEngine/EngineSelectorFeature.h"
#include "StorageEngine/TransactionState.h"
#include "StorageEngine/StorageEngine.h"
#include "RestServer/DatabaseFeature.h"
#include "RestServer/DatabasePathFeature.h"
#include "RestServer/FlushFeature.h"
#include "Transaction/Methods.h"
#include "Transaction/StandaloneContext.h"
#include "Utils/ExecContext.h"
#include "velocypack/Iterator.h"
#include "VocBase/LogicalCollection.h"
#include "VocBase/vocbase.h"

#include "IResearchView.h"

NS_LOCAL

////////////////////////////////////////////////////////////////////////////////
/// @brief surrogate root for all queries without a filter
////////////////////////////////////////////////////////////////////////////////
arangodb::aql::AstNode ALL(true, arangodb::aql::VALUE_TYPE_BOOL);

////////////////////////////////////////////////////////////////////////////////
/// @brief the storage format used with iResearch writers
////////////////////////////////////////////////////////////////////////////////
const irs::string_ref IRESEARCH_STORE_FORMAT("1_0");

typedef irs::async_utils::read_write_mutex::read_mutex ReadMutex;
typedef irs::async_utils::read_write_mutex::write_mutex WriteMutex;

////////////////////////////////////////////////////////////////////////////////
/// --SECTION--                                               utility constructs
////////////////////////////////////////////////////////////////////////////////

////////////////////////////////////////////////////////////////////////////////
/// @brief index reader implementation over multiple directory readers
////////////////////////////////////////////////////////////////////////////////
class CompoundReader final: public arangodb::iresearch::PrimaryKeyIndexReader {
 public:
  explicit CompoundReader(ReadMutex& viewMutex) noexcept
    : _viewLock(viewMutex) {
  }
  irs::sub_reader const& operator[](
      size_t subReaderId
  ) const noexcept override {
    return *(_subReaders[subReaderId].first);
  }

  void add(irs::directory_reader const& reader);
  virtual reader_iterator begin() const override {
    return reader_iterator(new IteratorImpl(_subReaders.begin()));
  }
  virtual uint64_t docs_count() const override;
  virtual reader_iterator end() const override {
    return reader_iterator(new IteratorImpl(_subReaders.end()));
  }
  virtual uint64_t live_docs_count() const override;

  irs::columnstore_reader::values_reader_f const& pkColumn(
      size_t subReaderId
  ) const noexcept override {
    return _subReaders[subReaderId].second;
  }

  virtual size_t size() const noexcept override { return _subReaders.size(); }

  void clear() noexcept {
    _subReaders.clear();
    _readers.clear();
  }

 private:
  typedef std::vector<
    std::pair<irs::sub_reader*, irs::columnstore_reader::values_reader_f>
  > SubReadersType;

  class IteratorImpl final: public irs::index_reader::reader_iterator_impl {
   public:
    explicit IteratorImpl(SubReadersType::const_iterator const& itr) noexcept
      : _itr(itr) {
    }
    virtual void operator++() noexcept override { ++_itr; }
    virtual reference operator*() noexcept override { return *(_itr->first); }

    virtual const_reference operator*() const noexcept override {
      return *(_itr->first);
    }
    virtual bool operator==(
        const reader_iterator_impl& other
    ) noexcept override {
      return static_cast<IteratorImpl const&>(other)._itr == _itr;
    }

   private:
    SubReadersType::const_iterator _itr;
  };

  std::vector<irs::directory_reader> _readers;
  SubReadersType _subReaders;
  std::lock_guard<ReadMutex> _viewLock; // prevent data-store deallocation (lock @ AsyncSelf)
};

void CompoundReader::add(irs::directory_reader const& reader) {
  _readers.emplace_back(reader);

  for(auto& entry: _readers.back()) {
    const auto* pkColumn =
      entry.column_reader(arangodb::iresearch::DocumentPrimaryKey::PK());

    if (!pkColumn) {
      LOG_TOPIC(WARN, arangodb::iresearch::TOPIC)
        << "encountered a sub-reader without a primary key column while creating a reader for arangosearch view, ignoring";

      continue;
    }

    _subReaders.emplace_back(&entry, pkColumn->values());
  }
}

uint64_t CompoundReader::docs_count() const {
  uint64_t count = 0;

  for (auto& entry: _subReaders) {
    count += entry.first->docs_count();
  }

  return count;
}

uint64_t CompoundReader::live_docs_count() const {
  uint64_t count = 0;

  for (auto& entry: _subReaders) {
    count += entry.first->live_docs_count();
  }

  return count;
}

////////////////////////////////////////////////////////////////////////////////
/// @brief generates user-friendly description of the specified view
////////////////////////////////////////////////////////////////////////////////
std::string toString(arangodb::iresearch::IResearchView const& view) {
  std::string str(arangodb::iresearch::DATA_SOURCE_TYPE.name());

  str += ":";
  str += std::to_string(view.id());

  return str;
}

////////////////////////////////////////////////////////////////////////////////
/// @returns 'Flush' feature from AppicationServer
////////////////////////////////////////////////////////////////////////////////
inline arangodb::FlushFeature* getFlushFeature() noexcept {
  return arangodb::application_features::ApplicationServer::lookupFeature<
    arangodb::FlushFeature
  >("Flush");
}

// @brief approximate iResearch directory instance size
size_t directoryMemory(irs::directory const& directory, TRI_voc_cid_t viewId) noexcept {
  size_t size = 0;

  try {
    directory.visit([&directory, &size](std::string& file)->bool {
      uint64_t length;

      size += directory.length(length, file) ? length : 0;

      return true;
    });
  } catch (arangodb::basics::Exception& e) {
    LOG_TOPIC(WARN, arangodb::iresearch::TOPIC)
      << "caught error while calculating size of arangosearch view '" << viewId << "': " << e.code() << " " << e.what();
    IR_LOG_EXCEPTION();
  } catch (std::exception const& e) {
    LOG_TOPIC(WARN, arangodb::iresearch::TOPIC)
      << "caught error while calculating size of iResearch view '" << viewId << "': " << e.what();
    IR_LOG_EXCEPTION();
  } catch (...) {
    LOG_TOPIC(WARN, arangodb::iresearch::TOPIC)
      << "caught error while calculating size of iResearch view '" << viewId << "'";
    IR_LOG_EXCEPTION();
  }

  return size;
}

////////////////////////////////////////////////////////////////////////////////
/// @brief compute the data path to user for iresearch persisted-store
///        get base path from DatabaseServerFeature (similar to MMFilesEngine)
///        the path is hardcoded to reside under:
///        <DatabasePath>/<IResearchView::type()>-<view id>
///        similar to the data path calculation for collections
////////////////////////////////////////////////////////////////////////////////
irs::utf8_path getPersistedPath(
    arangodb::DatabasePathFeature const& dbPathFeature,
    TRI_vocbase_t const& vocbase,
    TRI_voc_cid_t id
) {
  irs::utf8_path dataPath(dbPathFeature.directory());
  static const std::string subPath("databases");
  static const std::string dbPath("database-");

  dataPath /= subPath;
  dataPath /= dbPath;
  dataPath += std::to_string(vocbase.id());
  dataPath /= arangodb::iresearch::DATA_SOURCE_TYPE.name();
  dataPath += "-";
  dataPath += std::to_string(id);

  return dataPath;
}

////////////////////////////////////////////////////////////////////////////////
/// @brief inserts ArangoDB document into an IResearch data store
////////////////////////////////////////////////////////////////////////////////
inline void insertDocument(
    irs::segment_writer::document& doc,
    arangodb::iresearch::FieldIterator& body,
    TRI_voc_cid_t cid,
    TRI_voc_rid_t rid) {
  using namespace arangodb::iresearch;

  // reuse the 'Field' instance stored
  // inside the 'FieldIterator' after
  auto& field = const_cast<Field&>(*body);

  // User fields
  while (body.valid()) {
    if (ValueStorage::NONE == field._storeValues) {
      doc.insert(irs::action::index, field);
    } else {
      doc.insert(irs::action::index_store, field);
    }

    ++body;
  }

  // System fields
  // Indexed: CID
  Field::setCidValue(field, cid, Field::init_stream_t());
  doc.insert(irs::action::index, field);

  // Indexed: RID
  Field::setRidValue(field, rid);
  doc.insert(irs::action::index, field);

  // Stored: CID + RID
  DocumentPrimaryKey const primaryKey(cid, rid);
  doc.insert(irs::action::store, primaryKey);
}

////////////////////////////////////////////////////////////////////////////////
/// @brief persist view definition to the storage engine
///        if in-recovery then register a post-recovery lambda for persistence
/// @return success
////////////////////////////////////////////////////////////////////////////////
arangodb::Result persistProperties(
    arangodb::LogicalView const& view,
    arangodb::iresearch::IResearchView::AsyncSelf::ptr asyncSelf
) {
  auto* engine = arangodb::EngineSelectorFeature::ENGINE;

  if (!engine) {
    return arangodb::Result(
      TRI_ERROR_INTERNAL,
      std::string("failure to get storage engine while persisting definition for LogicalView '") + view.name() + "'"
    );
  }

  if (!engine->inRecovery()) {
    // change view throws exception on error
    try {
      engine->changeView(view.vocbase(), view, true);
    } catch (arangodb::basics::Exception& e) {
      IR_LOG_EXCEPTION();

      return arangodb::Result(
        e.code(),
        std::string("caught exception during persistance of properties for IResearch View '") + view.name() + "': " + e.what()
      );
    } catch (std::exception const& e) {
      IR_LOG_EXCEPTION();

      return arangodb::Result(
        TRI_ERROR_INTERNAL,
        std::string("caught exception during persistance of properties for IResearch View '") + view.name() + "': " + e.what()
      );
    } catch (...) {
      IR_LOG_EXCEPTION();

      return arangodb::Result(
        TRI_ERROR_INTERNAL,
        std::string("caught exception during persistance of properties for IResearch View '") + view.name() + "'"
      );
    }

    return arangodb::Result();
  }

  auto* feature = arangodb::application_features::ApplicationServer::lookupFeature<
    arangodb::DatabaseFeature
  >("Database");

  if (!feature) {
    return arangodb::Result(
      TRI_ERROR_INTERNAL,
      std::string("failure to get 'Database' feature while persisting definition for LogicalView '") + view.name() + "'"
    );
  }

  return feature->registerPostRecoveryCallback(
    [&view, asyncSelf]()->arangodb::Result {
      auto* engine = arangodb::EngineSelectorFeature::ENGINE;

      if (!engine) {
        return arangodb::Result(
          TRI_ERROR_INTERNAL,
          std::string("failure to get storage engine while persisting definition for LogicalView")
        );
      }

      if (!asyncSelf) {
        return arangodb::Result(
          TRI_ERROR_INTERNAL,
          std::string("invalid view instance passed while persisting definition for LogicalView")
        );
      }

      SCOPED_LOCK(asyncSelf->mutex());

      if (!asyncSelf->get()) {
        LOG_TOPIC(INFO, arangodb::iresearch::TOPIC)
          << "no view instance available while persisting definition for LogicalView";

        return arangodb::Result(); // nothing to persist, view allready deallocated
      }

      // change view throws exception on error
      try {
        engine->changeView(view.vocbase(), view, true);
      } catch (arangodb::basics::Exception& e) {
        IR_LOG_EXCEPTION();

        return arangodb::Result(
          e.code(),
          std::string("caught exception during persistance of properties for IResearch View '") + view.name() + "': " + e.what()
        );
      } catch (std::exception const& e) {
        IR_LOG_EXCEPTION();

        return arangodb::Result(
          TRI_ERROR_INTERNAL,
          std::string("caught exception during persistance of properties for IResearch View '") + view.name() + "': " + e.what()
        );
      } catch (...) {
        IR_LOG_EXCEPTION();

        return arangodb::Result(
          TRI_ERROR_INTERNAL,
          std::string("caught exception during persistance of properties for IResearch View '") + view.name() + "'"
        );
      }

      return arangodb::Result();
    }
  );
}

////////////////////////////////////////////////////////////////////////////////
/// @brief syncs an IResearch DataStore if required
/// @return a sync was executed
////////////////////////////////////////////////////////////////////////////////
bool syncStore(
    irs::directory& directory,
    irs::directory_reader& reader,
    irs::index_writer& writer,
    std::atomic<size_t>& segmentCount,
    arangodb::iresearch::IResearchViewMeta::ConsolidationPolicy const& policy,
    bool forceCommit,
    bool runCleanupAfterCommit,
    arangodb::iresearch::IResearchView const& view,
    const char* storeName
) {
  char runId = 0; // value not used

  // ...........................................................................
  // apply consolidation policy
  // ...........................................................................

  // skip if interval not reached or no valid policy to execute
  if (policy.policy() && policy.segmentThreshold() < segmentCount.load()) {
    LOG_TOPIC(TRACE, arangodb::iresearch::TOPIC)
      << "registering consolidation policy '" << policy.type() << "for store '" << storeName << "' with arangosearch view '" << view.name() << "' run id '" << size_t(&runId) << " segment threshold '" << policy.segmentThreshold() << "' segment count '" << segmentCount.load() << "'";

    try {
      writer.consolidate(policy.policy());
      forceCommit = true; // a consolidation policy was found requiring commit
    } catch (arangodb::basics::Exception const& e) {
      LOG_TOPIC(WARN, arangodb::iresearch::TOPIC)
        << "caught exception during registration of consolidation policy '" << policy.type() << "' for store '" << storeName << "' with arangosearch view '" << view.name() << "': " << e.code() << " " << e.what();
      IR_LOG_EXCEPTION();
    } catch (std::exception const& e) {
      LOG_TOPIC(WARN, arangodb::iresearch::TOPIC)
        << "caught exception during registration of consolidation policy '" << policy.type() << "' for store '" << storeName << "' with arangosearch view '" << view.name() << "': " << e.what();
      IR_LOG_EXCEPTION();
    } catch (...) {
      LOG_TOPIC(WARN, arangodb::iresearch::TOPIC)
        << "caught exception during registration of consolidation policy '" << policy.type() << "' for store '" << storeName << "' with arangosearch view '" << view.name() << "'";
      IR_LOG_EXCEPTION();
    }

    LOG_TOPIC(TRACE, arangodb::iresearch::TOPIC)
      << "finished registering consolidation policy '" << policy.type() << "' for store '" << storeName << "' with arangosearch view '" << view.name() << "' run id '" << size_t(&runId) << "'";
  }

  if (!forceCommit) {
    LOG_TOPIC(TRACE, arangodb::iresearch::TOPIC)
      << "skipping store sync since no consolidation policies matched and sync not forced for store '" << storeName << "' with arangosearch view '" << view.name() << "' run id '" << size_t(&runId) << "'";

    return false; // commit not done
  }

  // ...........................................................................
  // apply data store commit
  // ...........................................................................

  LOG_TOPIC(TRACE, arangodb::iresearch::TOPIC)
    << "starting '" << storeName << "' store sync for arangosearch view '" << view.name() << "' run id '" << size_t(&runId) << "' segment count before '" << segmentCount.load() << "'";

  try {
    segmentCount.store(0); // reset to zero to get count of new segments that appear during commit
    writer.commit();
    const auto newReader = reader.reopen(); // update reader

    if (newReader != reader) {
      // invalidate query cache if there were some data changes
      arangodb::aql::QueryCache::instance()->invalidate(
        &view.vocbase(),
        view.name()
      );

      reader = newReader;
    }

    segmentCount += reader.size(); // add commited segments
  } catch (arangodb::basics::Exception& e) {
    LOG_TOPIC(WARN, arangodb::iresearch::TOPIC)
      << "caught exception during sync of '" << storeName << "' store of arangosearch view '" << view.name() << "': " << e.code() << " " << e.what();
    IR_LOG_EXCEPTION();
  } catch (std::exception const& e) {
    LOG_TOPIC(WARN, arangodb::iresearch::TOPIC)
      << "caught exception during sync of '" << storeName << "' store of arangosearch view '" << view.name() << "': " << e.what();
    IR_LOG_EXCEPTION();
  } catch (...) {
    LOG_TOPIC(WARN, arangodb::iresearch::TOPIC)
      << "caught exception during sync of '" << storeName << "' store of arangosearch view '" << view.name() << "'";
    IR_LOG_EXCEPTION();
  }

  LOG_TOPIC(TRACE, arangodb::iresearch::TOPIC)
    << "finished '" << storeName << "' store sync for arangosearch view '" << view.name() << "' run id '" << size_t(&runId) << "' segment count after '" << segmentCount.load() << "'";

  if (!runCleanupAfterCommit) {
    return true; // commit done
  }

  // ...........................................................................
  // apply cleanup
  // ...........................................................................

  LOG_TOPIC(TRACE, arangodb::iresearch::TOPIC)
    << "starting '" << storeName << "' store cleanup for arangosearch view '" << view.name() << "' run id '" << size_t(&runId) << "'";

  try {
    irs::directory_utils::remove_all_unreferenced(directory);
  } catch (arangodb::basics::Exception& e) {
    LOG_TOPIC(WARN, arangodb::iresearch::TOPIC)
      << "caught exception during cleanup of '" << storeName << "' store of arangosearch view '" << view.name() << "': " << e.code() << " " << e.what();
    IR_LOG_EXCEPTION();
  } catch (std::exception const& e) {
    LOG_TOPIC(WARN, arangodb::iresearch::TOPIC)
      << "caught exception during cleanup of '" << storeName << "' store of arangosearch view '" << view.name() << "': " << e.what();
    IR_LOG_EXCEPTION();
  } catch (...) {
    LOG_TOPIC(WARN, arangodb::iresearch::TOPIC)
      << "caught exception during cleanup of '" << storeName << "' of arangosearch view '" << view.name() << "'";
    IR_LOG_EXCEPTION();
  }

  LOG_TOPIC(TRACE, arangodb::iresearch::TOPIC)
    << "finished '" << storeName << "' store cleanup for arangosearch view '" << view.name() << "' run id '" << size_t(&runId) << "'";

  return true;
}

NS_END

NS_BEGIN(arangodb)
NS_BEGIN(iresearch)

///////////////////////////////////////////////////////////////////////////////
/// --SECTION--                                    IResearchView implementation
///////////////////////////////////////////////////////////////////////////////

IResearchView::DataStore::DataStore(DataStore&& other) noexcept {
  *this = std::move(other);
}

IResearchView::DataStore& IResearchView::DataStore::operator=(
    IResearchView::DataStore&& other
) noexcept {
  if (this != &other) {
    _directory = std::move(other._directory);
    _reader = std::move(other._reader);
    _writer = std::move(other._writer);
  }

  return *this;
}

void IResearchView::DataStore::sync() {
  TRI_ASSERT(_writer && _reader);
  _segmentCount.store(0); // reset to zero to get count of new segments that appear during commit
  _writer->commit();
  _reader = _reader.reopen(); // update reader
  _segmentCount += _reader.size(); // add commited segments
}

IResearchView::MemoryStore::MemoryStore() {
  auto format = irs::formats::get(IRESEARCH_STORE_FORMAT);

  _directory = irs::directory::make<irs::memory_directory>();

  // do not lock repository
  irs::index_writer::options options;
  options.lock_repository = false;

  // create writer before reader to ensure data directory is present
  _writer = irs::index_writer::make(
    *_directory, format, irs::OM_CREATE | irs::OM_APPEND, options
  );

  _writer->commit(); // initialize 'store'
  _reader = irs::directory_reader::open(*_directory); // open after 'commit' for valid 'store'
}

IResearchView::PersistedStore::PersistedStore(irs::utf8_path&& path)
  : _path(std::move(path)) {
}

////////////////////////////////////////////////////////////////////////////////
/// @brief container storing the view 'read' state for a given TransactionState
////////////////////////////////////////////////////////////////////////////////
struct IResearchView::ViewStateRead: public arangodb::TransactionState::Cookie {
  CompoundReader _snapshot;
  explicit ViewStateRead(ReadMutex& mutex) noexcept
    : _snapshot(mutex) {
  }
};

////////////////////////////////////////////////////////////////////////////////
/// @brief container storing the view 'write' state for a given TransactionState
////////////////////////////////////////////////////////////////////////////////
struct IResearchView::ViewStateWrite
  : public arangodb::TransactionState::Cookie,
    public IResearchView::MemoryStore {
  // removal filters to be applied to during merge
  // transactions are single-threaded so no mutex is required
  std::vector<std::shared_ptr<irs::filter>> _removals;
  std::lock_guard<ReadMutex> _viewLock; // prevent data-store deallocation (lock @ AsyncSelf)

  explicit ViewStateWrite(ReadMutex& viewMutex) noexcept
    : _viewLock(viewMutex) {
  }
};

////////////////////////////////////////////////////////////////////////////////
/// @brief helper class for retrieving/setting view transaction states
////////////////////////////////////////////////////////////////////////////////
class IResearchView::ViewStateHelper {
 public:
  static IResearchView::ViewStateRead* read(
      arangodb::TransactionState& state,
      IResearchView const& view
  ) {
    static_assert(sizeof(IResearchView) > Reader, "'Reader' offset >= sizeof(IResearchView)");
    auto* key = &view + Reader;

    // TODO FIXME find a better way to look up a ViewState
    #ifdef ARANGODB_ENABLE_MAINTAINER_MODE
      return dynamic_cast<IResearchView::ViewStateRead*>(state.cookie(key));
    #else
      return static_cast<IResearchView::ViewStateRead*>(state.cookie(key));
    #endif
  }

  static bool read(
      arangodb::TransactionState& state,
      IResearchView const& view,
      std::unique_ptr<IResearchView::ViewStateRead>&& value
  ) {
    static_assert(sizeof(IResearchView) > Reader, "'Reader' offset >= sizeof(IResearchView)");
    auto* key = &view + Reader;
    auto prev = state.cookie(key, std::move(value));

    if (!prev) {
      return true;
    }

    state.cookie(key, std::move(prev)); // put back original value

    return false;
  }

  static IResearchView::ViewStateWrite* write(
      arangodb::TransactionState& state,
      IResearchView const& view
  ) {
    static_assert(sizeof(IResearchView) > Writer, "'Writer' offset >= sizeof(IResearchView)");
    auto* key = &view + Writer;

    // TODO FIXME find a better way to look up a ViewState
    #ifdef ARANGODB_ENABLE_MAINTAINER_MODE
      return dynamic_cast<IResearchView::ViewStateWrite*>(state.cookie(key));
    #else
      return static_cast<IResearchView::ViewStateWrite*>(state.cookie(key));
    #endif
  }

  static bool write(
      arangodb::TransactionState& state,
      IResearchView const& view,
      std::unique_ptr<IResearchView::ViewStateWrite>&& value
  ) {
    static_assert(sizeof(IResearchView) > Writer, "'Writer' offset >= sizeof(IResearchView)");
    auto* key = &view + Writer;
    auto prev = state.cookie(key, std::move(value));

    if (!prev) {
      return true;
    }

    state.cookie(key, std::move(prev)); // put back original value

    return false;
  }

 private:
  enum offsets { Reader, Writer }; // offsets from key
};

IResearchView::IResearchView(
    TRI_vocbase_t& vocbase,
    arangodb::velocypack::Slice const& info,
    arangodb::DatabasePathFeature const& dbPathFeature,
    uint64_t planVersion
): LogicalViewStorageEngine(vocbase, info, planVersion),
    FlushTransaction(toString(*this)),
   _asyncFeature(nullptr),
   _asyncSelf(irs::memory::make_unique<AsyncSelf>(this)),
   _asyncTerminate(false),
   _meta(std::make_shared<AsyncMeta>()),
   _memoryNode(&_memoryNodes[0]), // set current memory node (arbitrarily 0)
   _toFlush(&_memoryNodes[1]), // set flush-pending memory node (not same as _memoryNode)
   _storePersisted(getPersistedPath(dbPathFeature, vocbase, id())),
   _inRecovery(false) {
  // set up in-recovery insertion hooks
  auto* feature = arangodb::application_features::ApplicationServer::lookupFeature<
    arangodb::DatabaseFeature
  >("Database");

  if (feature) {
    auto view = _asyncSelf; // create copy for lambda

    feature->registerPostRecoveryCallback([view]()->arangodb::Result {
      auto viewMutex = view->mutex();
      SCOPED_LOCK(viewMutex); // ensure view does not get deallocated before call back finishes
      auto* viewPtr = view->get();

      if (!viewPtr) {
        LOG_TOPIC(WARN, arangodb::iresearch::TOPIC)
          << "Invalid call to post-recovery callback of iResearch view";

        return arangodb::Result(); // view no longer in recovery state
      }

      viewPtr->verifyKnownCollections();

      if (viewPtr->_storePersisted) {
        LOG_TOPIC(TRACE, arangodb::iresearch::TOPIC)
          << "starting persisted-sync sync for iResearch view '" << viewPtr->id() << "'";

        try {
          viewPtr->_storePersisted.sync();
        } catch (arangodb::basics::Exception& e) {
          LOG_TOPIC(ERR, arangodb::iresearch::TOPIC)
            << "caught exception while committing persisted store for arangosearch view '" << viewPtr->id()
            << "': " << e.code() << " " << e.what();
          IR_LOG_EXCEPTION();

          return arangodb::Result(
            e.code(),
            std::string("error committing persisted store for arangosearch view '") + viewPtr->name() + "'"
          );
        } catch (std::exception const& e) {
          LOG_TOPIC(ERR, arangodb::iresearch::TOPIC)
            << "caught exception while committing persisted store for iResearch view '" << viewPtr->id()
            << "': " << e.what();
          IR_LOG_EXCEPTION();

          return arangodb::Result(
            TRI_ERROR_INTERNAL,
            std::string("error committing persisted store for arangosearch view '") + viewPtr->name() + "'"
          );
        } catch (...) {
          LOG_TOPIC(ERR, arangodb::iresearch::TOPIC)
            << "caught exception while committing persisted store for iResearch view '" << viewPtr->id() << "'";
          IR_LOG_EXCEPTION();

          return arangodb::Result(
            TRI_ERROR_INTERNAL,
            std::string("error committing persisted store for arangosearch view '") + viewPtr->name() + "'"
          );
        }

        LOG_TOPIC(TRACE, arangodb::iresearch::TOPIC)
          << "finished persisted-sync sync for iResearch view '" << viewPtr->id() << "'";
      }

      viewPtr->_inRecovery = false;

      return arangodb::Result();
    });
  }

  // initialize round-robin memory store chain
  auto it = _memoryNodes;
  for (auto next = it + 1, end = std::end(_memoryNodes); next < end; ++it, ++next) {
    it->_next = next;
  }
  it->_next = _memoryNodes;

  auto* viewPtr = this;

  _asyncFeature = arangodb::application_features::ApplicationServer::lookupFeature<
    arangodb::iresearch::IResearchFeature
  >();

  // add asynchronous commit tasks
  if (_asyncFeature) {
    struct State: public IResearchViewMeta {
      size_t _cleanupIntervalCount{ 0 };
      std::chrono::system_clock::time_point _last{ std::chrono::system_clock::now() };
    };

    typedef std::pair<DataStore*, const char*> DataStoreEntry;

    #if defined(__APPLE__)
      std::vector<DataStoreEntry> dataStores = {
    #else
      std::array<DataStoreEntry, 3> dataStores = {
    #endif
      DataStoreEntry{ &(_memoryNode[0]._store), "memory store 0" },
      DataStoreEntry{ &(_memoryNode[1]._store), "memory store 1" },
      DataStoreEntry{ &_storePersisted, "persistent store" }
    };

    State state;

    for (auto& storeEntry: dataStores) {
      auto task = [this, storeEntry, state](size_t& timeoutMsec, bool) mutable ->bool {
        auto* store = storeEntry.first;

        if (_asyncTerminate.load()) {
          return false; // termination requested
        }

        // reload meta
        {
          auto meta = std::atomic_load(&_meta);
          SCOPED_LOCK(meta->read());

          if (state != *meta) {
            static_cast<IResearchViewMeta&>(state) = *meta;
          }
        }

        if (!state._consolidationIntervalMsec) {
          timeoutMsec = 0; // task not enabled

          return true; // reschedule
        }

        size_t usedMsec = std::chrono::duration_cast<std::chrono::milliseconds>(
          std::chrono::system_clock::now() - state._last
        ).count();

        if (usedMsec < state._consolidationIntervalMsec) {
          timeoutMsec = state._consolidationIntervalMsec - usedMsec; // still need to sleep

          return true; // reschedule (with possibly updated '_commitIntervalMsec')
        }

        state._last = std::chrono::system_clock::now(); // remember last task start time
        timeoutMsec = state._consolidationIntervalMsec;

        auto const runCleanupAfterCommit =
          state._cleanupIntervalCount > state._cleanupIntervalStep;

        ReadMutex mutex(_mutex); // 'store' can be asynchronously modified
        SCOPED_LOCK(mutex);

        const auto readerBeforeSync = store->_reader;

        if (store->_directory
            && store->_writer
            && syncStore(*(store->_directory),
                         store->_reader,
                         *(store->_writer),
                         store->_segmentCount,
                         state._consolidationPolicy,
                         true,
                         runCleanupAfterCommit,
                         *this,
                         storeEntry.second
                        )
            && state._cleanupIntervalStep
            && state._cleanupIntervalCount++ > state._cleanupIntervalStep) {
          state._cleanupIntervalCount = 0;
        };

        return true; // reschedule
      };

      _asyncFeature->async(self(), std::move(task));
    }
  }

  // initialize transaction read callback
  _trxReadCallback = [viewPtr](
      arangodb::transaction::Methods& trx,
      arangodb::transaction::Status status
  )->void {
    if (arangodb::transaction::Status::RUNNING != status) {
      return; // NOOP
    }

    viewPtr->snapshot(trx, IResearchView::Snapshot::FindOrCreate);
  };

  // initialize transaction write callback
  _trxWriteCallback = [viewPtr](
      arangodb::transaction::Methods& trx,
      arangodb::transaction::Status status
  )->void {
    auto* state = trx.state();

    // check state of the top-most transaction only
    if (!state || arangodb::transaction::Status::COMMITTED != state->status()) {
      return; // NOOP
    }

    auto* cookie = ViewStateHelper::write(*state, *viewPtr);
    TRI_ASSERT(cookie); // must have been added together with this callback
    ReadMutex mutex(viewPtr->_mutex); // '_memoryStore'/'_storePersisted' can be asynchronously modified

    try {
      {
        SCOPED_LOCK(mutex);

        // transfer filters first since they only apply to pre-merge data
        // transactions are single-threaded so no mutex is required for '_removals'
        for (auto& filter: cookie->_removals) {
          // FIXME TODO potential problem of loss of 'remove' if:
          // 'insert' in '_toFlush' and 'remove' comes during IResearchView::commit()
          // after '_toFlush' is commit()ed but before '_toFlush' in import()ed
          viewPtr->_memoryNode->_store._writer->documents().remove(filter);
          viewPtr->_toFlush->_store._writer->documents().remove(filter);
        }

        // transfer filters to persisted store as well otherwise query resuts will be incorrect
        // on recovery the same removals will be replayed from the WAL
        if (viewPtr->_storePersisted) {
          // transactions are single-threaded so no mutex is required for '_removals'
          for (auto& filter: cookie->_removals) {
            viewPtr->_storePersisted._writer->documents().remove(filter);
          }
        }

        auto& memoryStore = viewPtr->activeMemoryStore();

        cookie->_writer->commit(); // ensure have latest view in reader
        memoryStore._writer->import(cookie->_reader.reopen());
        ++memoryStore._segmentCount; // a new segment was imported
      }

      if (state->waitForSync() && !viewPtr->sync()) {
        LOG_TOPIC(WARN, arangodb::iresearch::TOPIC)
          << "failed to sync while committing transaction for arangosearch view '" << viewPtr->name()
          << "', tid '" << state->id() << "'";
      }
    } catch (arangodb::basics::Exception& e) {
      LOG_TOPIC(ERR, arangodb::iresearch::TOPIC)
        << "caught exception while committing transaction for arangosearch view '" << viewPtr->name()
        << "', tid '" << state->id() << "': " << e.code() << " " << e.what();
      IR_LOG_EXCEPTION();
    } catch (std::exception const& e) {
      LOG_TOPIC(ERR, arangodb::iresearch::TOPIC)
        << "caught exception while committing transaction for arangosearch view '" << viewPtr->name()
        << "', tid '" << state->id() << "': " << e.what();
      IR_LOG_EXCEPTION();
    } catch (...) {
      LOG_TOPIC(ERR, arangodb::iresearch::TOPIC)
        << "caught exception while committing transaction for iResearch view '" << viewPtr->name()
        << "', tid '" << state->id() << "'";
      IR_LOG_EXCEPTION();
    }
  };
}

IResearchView::~IResearchView() {
  _asyncTerminate.store(true); // mark long-running async jobs for terminatation
  updateProperties(_meta); // trigger reload of settings for async jobs
  _asyncSelf->reset(); // the view is being deallocated, its use is no longer valid (wait for all the view users to finish)
  _flushCallback.reset(); // unregister flush callback from flush thread

  {
    WriteMutex mutex(_mutex); // '_meta' can be asynchronously read
    SCOPED_LOCK(mutex);

    if (_storePersisted) {
      try {
        _storePersisted._writer->commit();
        _storePersisted._writer->close();
        _storePersisted._writer.reset();
        _storePersisted._directory->close();
        _storePersisted._directory.reset();
      } catch (...) {
        // must not propagate exception out of destructor
        LOG_TOPIC(ERR, arangodb::iresearch::TOPIC)
          << "caught exception while closing persisted store for arangosearch view '" << name() << "'";
        IR_LOG_EXCEPTION();
      }
    }
  }

  // noexcept below
  if (deleted()) {
    StorageEngine* engine = EngineSelectorFeature::ENGINE;
    TRI_ASSERT(engine);
    engine->destroyView(vocbase(), *this);
  }
}

IResearchView::MemoryStore& IResearchView::activeMemoryStore() const {
  return _memoryNode->_store;
}

arangodb::Result IResearchView::appendVelocyPackDetailed(
    arangodb::velocypack::Builder& builder,
    bool forPersistence
) const {
  if (!builder.isOpenObject()) {
    return arangodb::Result(TRI_ERROR_BAD_PARAMETER);
  }

  std::vector<std::string> collections;

  {
    ReadMutex mutex(_mutex);
    SCOPED_LOCK(mutex); // '_metaState' can be asynchronously updated

    auto meta = std::atomic_load(&_meta);
    SCOPED_LOCK(meta->read()); // '_meta' can be asynchronously updated

    if (!meta->json(builder)) {
      return arangodb::Result(
        TRI_ERROR_INTERNAL,
        std::string("failure to generate definition while generating properties jSON for IResearch View in database '") + vocbase().name() + "'"
      );
    }

    if (forPersistence) {
      _metaState.json(builder);

      return arangodb::Result(); // nothing more to output (persistent configuration does not need links)
    }

    // add CIDs of known collections to list
    for (auto& entry: _metaState._collections) {
      // skip collections missing from vocbase or UserTransaction constructor will throw an exception
      if (vocbase().lookupCollection(entry)) {
        collections.emplace_back(std::to_string(entry));
      }
    }
  }

  arangodb::velocypack::Builder linksBuilder;
  static std::vector<std::string> const EMPTY;

  // use default lock timeout
  arangodb::transaction::Options options;

  options.waitForSync = false;
  options.allowImplicitCollections = false;

  try {
    arangodb::transaction::Methods trx(
      transaction::StandaloneContext::Create(vocbase()),
      collections, // readCollections
      EMPTY, // writeCollections
      EMPTY, // exclusiveCollections
      options
    );
    auto res = trx.begin();

    if (!res.ok()) {
      return res; // nothing more to output
    }

    auto* state = trx.state();

    if (!state) {
      return arangodb::Result(
        TRI_ERROR_INTERNAL,
        std::string("failed to get transaction state while generating json for arangosearch view '") + name() + "'"
      );
    }

    arangodb::velocypack::ObjectBuilder linksBuilderWrapper(&linksBuilder);

    for (auto& collectionName: state->collectionNames()) {
      for (auto& index: trx.indexesForCollection(collectionName)) {
        if (index && arangodb::Index::IndexType::TRI_IDX_TYPE_IRESEARCH_LINK == index->type()) {
          // TODO FIXME find a better way to retrieve an iResearch Link
          // cannot use static_cast/reinterpret_cast since Index is not related to IResearchLink
          auto* ptr = dynamic_cast<IResearchLink*>(index.get());

          if (!ptr || *ptr != *this) {
            continue; // the index is not a link for the current view
          }

          arangodb::velocypack::Builder linkBuilder;

          linkBuilder.openObject();

          if (!ptr->json(linkBuilder)) {
            LOG_TOPIC(WARN, arangodb::iresearch::TOPIC)
              << "failed to generate json for IResearch link '" << ptr->id()
              << "' while generating json for arangosearch view '" << id() << "'";
            continue; // skip invalid link definitions
          }

          linkBuilder.close();
          linksBuilderWrapper->add(collectionName, linkBuilder.slice());
        }
      }
    }

    trx.commit();
  } catch (arangodb::basics::Exception& e) {
    IR_LOG_EXCEPTION();

    return arangodb::Result(
      e.code(),
      std::string("caught exception while generating json for arangosearch view '") + name() + "': " + e.what()
    );
  } catch (std::exception const& e) {
    IR_LOG_EXCEPTION();

    return arangodb::Result(
      TRI_ERROR_INTERNAL,
      std::string("caught exception while generating json for arangosearch view '") + name() + "': " + e.what()
    );
  } catch (...) {
    IR_LOG_EXCEPTION();

    return arangodb::Result(
      TRI_ERROR_INTERNAL,
      std::string("caught exception while generating json for arangosearch view '") + name() + "'"
    );
  }

  builder.add(StaticStrings::LinksField, linksBuilder.slice());

  return arangodb::Result();
}

bool IResearchView::apply(arangodb::transaction::Methods& trx) {
  // called from IResearchView when this view is added to a transaction
  return trx.addStatusChangeCallback(&_trxReadCallback); // add shapshot
}

arangodb::Result IResearchView::drop(
    TRI_voc_cid_t cid,
    bool unlink /*= true*/
) {
  std::shared_ptr<irs::filter> shared_filter(iresearch::FilterFactory::filter(cid));
  WriteMutex rmutex(_mutex); // '_meta' and '_storeByTid' can be asynchronously updated
  WriteMutex wmutex(_mutex); // '_meta' and '_storeByTid' can be asynchronously updated
  DEFER_SCOPED_LOCK_NAMED(rmutex, rlock);
  DEFER_SCOPED_LOCK_NAMED(wmutex, wlock);

  if (!unlink) {
    rlock.lock(); // aquire only a read-lock since do not need a write-lock
  } else {
    wlock.lock(); // aquire a write-lock that will be downgraded to a read-lock

    auto cid_itr = _metaState._collections.find(cid);

    if (cid_itr != _metaState._collections.end()) {
      auto collections = _metaState._collections;

      _metaState._collections.erase(cid_itr);

      try {
        auto result = persistProperties(*this, _asyncSelf);

        if (!result.ok()) {
          _metaState._collections.swap(collections); // restore original collections

          return result;
        }
      } catch(...) {
        _metaState._collections.swap(collections); // restore original collections
        IR_LOG_EXCEPTION();

        return arangodb::Result(
          TRI_ERROR_INTERNAL,
          std::string("caught error during persistance of properties for IResearch View '") + name() + "' while dropping collection ' " + std::to_string(cid) + "'"
        );
      }
    }

    wmutex.unlock(true); // downgrade to a read-lock
  }

  // ...........................................................................
  // if an errors occurs below than a drop retry would most likely happen
  // ...........................................................................

  try {
    // FIXME TODO remove from in-progress transactions, i.e. ViewStateWrite ???
    // FIXME TODO remove from '_toFlush' memory-store ???
    auto& memoryStore = activeMemoryStore();
    memoryStore._writer->documents().remove(shared_filter);

    if (_storePersisted) {
      _storePersisted._writer->documents().remove(shared_filter);
    }
  } catch (arangodb::basics::Exception& e) {
    IR_LOG_EXCEPTION();

    return arangodb::Result(
      e.code(),
      std::string("caught exception while removing from arangosearch view '") + name() + "', collection '" + std::to_string(cid) + "': " + e.what()
    );
  } catch (std::exception const& e) {
    IR_LOG_EXCEPTION();

    return arangodb::Result(
      TRI_ERROR_INTERNAL,
      std::string("caught exception while removing from arangosearch view '") + name() + "', collection '" + std::to_string(cid) + "': " + e.what()
    );
  } catch (...) {
    IR_LOG_EXCEPTION();

    return arangodb::Result(
      TRI_ERROR_INTERNAL,
      std::string("caught exception while removing from arangosearch view '") + name() + "', collection '" + std::to_string(cid) + "'"
    );
  }

  return arangodb::Result();
}

arangodb::Result IResearchView::dropImpl() {
  std::unordered_set<TRI_voc_cid_t> stale;

  // drop all known links
  {
    ReadMutex mutex(_mutex);
    SCOPED_LOCK(mutex); // '_meta' can be asynchronously updated
    stale = _metaState._collections;
  }

  // check link auth as per https://github.com/arangodb/backlog/issues/459
  if (arangodb::ExecContext::CURRENT) {
    for (auto& entry: stale) {
      auto collection = vocbase().lookupCollection(entry);

      if (collection
          && !arangodb::ExecContext::CURRENT->canUseCollection(vocbase().name(), collection->name(), arangodb::auth::Level::RO)) {
        return arangodb::Result(TRI_ERROR_FORBIDDEN);
      }
    }
  }

  std::unordered_set<TRI_voc_cid_t> collections;
  auto res = IResearchLinkHelper::updateLinks(
    collections, vocbase(), *this, emptyObjectSlice(), stale
  );

  if (!res.ok()) {
    return arangodb::Result(
      res.errorNumber(),
      std::string("failed to remove links while removing arangosearch view '") + name() + "': " + res.errorMessage()
    );
  }

  _asyncTerminate.store(true); // mark long-running async jobs for terminatation
  updateProperties(_meta); // trigger reload of settings for async jobs
  _asyncSelf->reset(); // the view data-stores are being deallocated, view use is no longer valid (wait for all the view users to finish)

  WriteMutex mutex(_mutex); // members can be asynchronously updated
  SCOPED_LOCK(mutex);

  collections.insert(
    _metaState._collections.begin(), _metaState._collections.end()
  );

  auto collectionsCount = collections.size();

  for (auto& entry: collections) {
    auto collection = vocbase().lookupCollection(entry);

    if (!collection
        || !arangodb::iresearch::IResearchLink::find(*collection, *this)) {
      --collectionsCount;
    }
  }

  // ArangoDB global consistency check, no known dangling links
  if (collectionsCount) {
    return arangodb::Result(
      TRI_ERROR_INTERNAL,
      std::string("links still present while removing iResearch view '") + std::to_string(id()) + "'"
    );
  }

  // ...........................................................................
  // if an exception occurs below than a drop retry would most likely happen
  // ...........................................................................
  try {
    for (size_t i = 0, count = IRESEARCH_COUNTOF(_memoryNodes); i < count; ++i) {
      auto& memoryStore = _memoryNodes[i]._store;

      // ensure no error on double-drop
      if (memoryStore) {
        memoryStore._writer->close();
        memoryStore._writer.reset();
        memoryStore._directory->close();
        memoryStore._directory.reset();
      }
    }

    if (_storePersisted) {
      _storePersisted._writer->close();
      _storePersisted._writer.reset();
      _storePersisted._directory->close();
      _storePersisted._directory.reset();
    }

    bool exists;

    // remove persisted data store directory if present
    if (_storePersisted._path.exists_directory(exists)
        && (!exists || _storePersisted._path.remove())) {
      return arangodb::Result(); // success
    }
  } catch (arangodb::basics::Exception& e) {
    LOG_TOPIC(WARN, arangodb::iresearch::TOPIC)
      << "caught exception while removing arangosearch view '" << name() << "': " << e.code() << " " << e.what();
    IR_LOG_EXCEPTION();

    return arangodb::Result(
      e.code(),
      std::string("caught exception while removing arangosearch view '") + name() + "': " + e.what()
    );
  } catch (std::exception const& e) {
    LOG_TOPIC(WARN, arangodb::iresearch::TOPIC)
      << "caught exception while removing arangosearch view '" << name() << "': " << e.what();
    IR_LOG_EXCEPTION();

    return arangodb::Result(
      TRI_ERROR_INTERNAL,
      std::string("caught exception while removing arangosearch view '") + name() + "': " + e.what()
    );
  } catch (...) {
    LOG_TOPIC(WARN, arangodb::iresearch::TOPIC)
      << "caught exception while removing arangosearch view '" << name() << "'";
    IR_LOG_EXCEPTION();

    return arangodb::Result(
      TRI_ERROR_INTERNAL,
      std::string("caught exception while removing arangosearch view '") + name() + "'"
    );
  }

  return arangodb::Result(
    TRI_ERROR_INTERNAL,
    std::string("failed to remove arangosearch view '") + name() + "'"
  );
}

bool IResearchView::emplace(TRI_voc_cid_t cid) {
  WriteMutex mutex(_mutex); // '_meta' can be asynchronously updated
  SCOPED_LOCK(mutex);
  arangodb::Result result;

  if (!_metaState._collections.emplace(cid).second) {
    return false;
  }

  try {
    result = persistProperties(*this, _asyncSelf);

    if (result.ok()) {
      return true;
    }
  } catch (arangodb::basics::Exception& e) {
    _metaState._collections.erase(cid); // undo meta modification
    LOG_TOPIC(WARN, arangodb::iresearch::TOPIC)
      << "caught exception during persisting of logical view while emplacing collection ' " << cid
      << "' into IResearch View '" << name() << "': " << e.code() << " " << e.what();
    IR_LOG_EXCEPTION();
    throw;
  } catch (std::exception const& e) {
    _metaState._collections.erase(cid); // undo meta modification
    LOG_TOPIC(WARN, arangodb::iresearch::TOPIC)
      << "caught exception during persisting of logical view while emplacing collection ' " << cid
      << "' into IResearch View '" << name() << "': " << e.what();
    IR_LOG_EXCEPTION();
    throw;
  } catch (...) {
    _metaState._collections.erase(cid); // undo meta modification
    LOG_TOPIC(WARN, arangodb::iresearch::TOPIC)
      << "caught exception during persisting of logical view while emplacing collection ' " << cid
      << "' into IResearch View '" << name() << "'";
    IR_LOG_EXCEPTION();
    throw;
  }

  _metaState._collections.erase(cid); // undo meta modification
  LOG_TOPIC(WARN, arangodb::iresearch::TOPIC)
    << "failed to persist logical view while emplacing collection ' " << cid
    << "' into IResearch View '" << name() << "': " << result.errorMessage();

  return false;
}

arangodb::Result IResearchView::commit() {
  ReadMutex mutex(_mutex); // '_storePersisted' can be asynchronously updated
  SCOPED_LOCK(mutex);

  if (!_storePersisted) {
    return {}; // nothing more to do
  }

  LOG_TOPIC(TRACE, arangodb::iresearch::TOPIC)
      << "beginning flush commit for " << name();

  auto& memoryStore = _toFlush->_store;

  try {
    memoryStore._writer->commit(); // ensure have latest view in reader

    // intentional copy since `memoryStore._reader` may be updated
    const auto reader = (
      memoryStore._reader = memoryStore._reader.reopen() // update reader
    );

    // merge memory store into persisted
    if (!_storePersisted._writer->import(reader)) {
      LOG_TOPIC(WARN, arangodb::iresearch::TOPIC)
          << "error while flushing " << name();
      return {TRI_ERROR_INTERNAL};
    }

    SCOPED_LOCK(_toFlush->_reopenMutex); // do not allow concurrent reopen
    _storePersisted._segmentCount.store(0); // reset to zero to get count of new segments that appear during commit
    _storePersisted._writer->commit(); // finishing flush transaction

    memoryStore._segmentCount.store(0); // reset to zero to get count of new segments that appear during commit
    memoryStore._writer->clear(); // prepare the store for reuse

    SCOPED_LOCK(_toFlush->_readMutex); // do not allow concurrent read since _storePersisted/_toFlush need to be updated atomically
    const auto newReader = _storePersisted._reader.reopen(); // update reader

    if (newReader != _storePersisted._reader) {
       // invalidate query cache if there were some data changes
       arangodb::aql::QueryCache::instance()->invalidate(
         &vocbase(),
         name()
       );

       _storePersisted._reader = newReader;
    }

    _storePersisted._segmentCount += _storePersisted._reader.size(); // add commited segments
    memoryStore._reader = memoryStore._reader.reopen(); // update reader
    memoryStore._segmentCount += memoryStore._reader.size(); // add commited segments

    LOG_TOPIC(TRACE, arangodb::iresearch::TOPIC)
        << "done with flush commit for " << name();

    return TRI_ERROR_NO_ERROR;
  } catch (arangodb::basics::Exception& e) {
    LOG_TOPIC(ERR, arangodb::iresearch::TOPIC)
      << "caught exception while committing memory store for iResearch view '" << id() << "': " << e.code() << " " << e.what();
    IR_LOG_EXCEPTION();
  } catch (std::exception const& e) {
    LOG_TOPIC(ERR, arangodb::iresearch::TOPIC)
      << "caught exception while committing memory store for iResearch view '" << id() << "': " << e.what();
    IR_LOG_EXCEPTION();
  } catch (...) {
    LOG_TOPIC(ERR, arangodb::iresearch::TOPIC)
      << "caught exception while committing memory store for iResearch view '" << id();
    IR_LOG_EXCEPTION();
  }

  return {TRI_ERROR_INTERNAL};
}

int IResearchView::insert(
    transaction::Methods& trx,
    TRI_voc_cid_t cid,
    arangodb::LocalDocumentId const& documentId,
    arangodb::velocypack::Slice const& doc,
    IResearchLinkMeta const& meta
) {
  DataStore* store;

  if (_inRecovery) {
    _storePersisted._writer->documents().remove(FilterFactory::filter(cid, documentId.id()));
    store = &_storePersisted;
  } else if (!trx.state()) {
    return TRI_ERROR_BAD_PARAMETER; // 'trx' and transaction state required
  } else {
    auto& state = *(trx.state());

    store = ViewStateHelper::write(state, *this);

    if (!store) {
      auto ptr = irs::memory::make_unique<ViewStateWrite>(_asyncSelf->mutex()); // will aquire read-lock to prevent data-store deallocation

      if (!_asyncSelf->get()) {
        return TRI_ERROR_INTERNAL; // the current view is no longer valid (checked after ReadLock aquisition)
      }

      store = ptr.get();

      if (!ViewStateHelper::write(state, *this, std::move(ptr))
          || !trx.addStatusChangeCallback(&_trxWriteCallback)) {
        LOG_TOPIC(WARN, arangodb::iresearch::TOPIC)
          << "failed to store state into a TransactionState for insert into arangosearch view '" << name() << "'"
          << "', tid '" << state.id() << "', collection '" << cid << "', revision '" << documentId.id() << "'";

        return TRI_ERROR_INTERNAL;
      }
    }
  }

  TRI_ASSERT(store && false == !*store);

  FieldIterator body(doc, meta);

  if (!body.valid()) {
    return TRI_ERROR_NO_ERROR; // nothing to index
  }

  try {
    auto doc = store->_writer->documents().insert();
    insertDocument(doc, body, cid, documentId.id());

<<<<<<< HEAD
    if (doc) {
=======
    return false; // break the loop
  };

  try {
    if (store->_writer->insert(insert)) {
      LOG_TOPIC(TRACE, arangodb::iresearch::TOPIC)
          << "inserted '" << documentId.id() << "' with body '"
          << doc.toJson(trx.transactionContext()->getVPackOptions())
          << "'" << "into view '" << id() << "'";
>>>>>>> 68a44490
      return TRI_ERROR_NO_ERROR;
    }

    LOG_TOPIC(WARN, arangodb::iresearch::TOPIC)
      << "failed inserting into iResearch view '" << id()
      << "', collection '" << cid << "', revision '" << documentId.id() << "'";
  } catch (arangodb::basics::Exception& e) {
    LOG_TOPIC(WARN, arangodb::iresearch::TOPIC)
      << "caught exception while inserting into iResearch view '" << id()
      << "', collection '" << cid << "', revision '" << documentId.id() << "': " << e.code() << " " << e.what();
    IR_LOG_EXCEPTION();
  } catch (std::exception const& e) {
    LOG_TOPIC(WARN, arangodb::iresearch::TOPIC)
      << "caught exception while inserting into iResearch view '" << id()
      << "', collection '" << cid << "', revision '" << documentId.id() << "': " << e.what();
    IR_LOG_EXCEPTION();
  } catch (...) {
    LOG_TOPIC(WARN, arangodb::iresearch::TOPIC)
      << "caught exception while inserting into iResearch view '" << id()
      << "', collection '" << cid << "', revision '" << documentId.id() << "'";
    IR_LOG_EXCEPTION();
  }

  return TRI_ERROR_INTERNAL;
}

int IResearchView::insert(
    transaction::Methods& trx,
    TRI_voc_cid_t cid,
    std::vector<std::pair<arangodb::LocalDocumentId, arangodb::velocypack::Slice>> const& batch,
    IResearchLinkMeta const& meta
) {
  DataStore* store;

  if (_inRecovery) {
    for (auto& doc : batch) {
      _storePersisted._writer->documents().remove(FilterFactory::filter(cid, doc.first.id()));
    }

    store = &_storePersisted;
  } else if (!trx.state()) {
    return TRI_ERROR_BAD_PARAMETER; // 'trx' and transaction state required
  } else {
    auto& state = *(trx.state());

    store = ViewStateHelper::write(state, *this);

    if (!store) {
      auto ptr = irs::memory::make_unique<ViewStateWrite>(_asyncSelf->mutex()); // will aquire read-lock to prevent data-store deallocation

      if (!_asyncSelf->get()) {
        return TRI_ERROR_INTERNAL; // the current view is no longer valid (checked after ReadLock aquisition)
      }

      store = ptr.get();

      if (!ViewStateHelper::write(state, *this, std::move(ptr))
          || !trx.addStatusChangeCallback(&_trxWriteCallback)) {
        LOG_TOPIC(WARN, arangodb::iresearch::TOPIC)
          << "failed to store state into a TransactionState for insert into arangosearch view '" << name() << "'"
          << "', tid '" << state.id() << "', collection '" << cid << "'";

        return TRI_ERROR_INTERNAL;
      }
    }
  }

  TRI_ASSERT(store && false == !*store);

  auto begin = batch.begin();
  auto const end = batch.end();

  try {
    {
      auto segment = store->_writer->documents();

      for (FieldIterator body; begin != end; ++begin) {
        body.reset(begin->second, meta);

        if (!body.valid()) {
          // find first valid document
          continue;
        }

        auto doc = segment.insert();
        insertDocument(doc, body, cid, begin->first.id());

        if (!doc) {
          LOG_TOPIC(WARN, arangodb::iresearch::TOPIC)
            << "failed inserting batch into iResearch view '" << id() << "', collection '" << cid;
          return TRI_ERROR_INTERNAL;
        }
      }
    }

    store->_writer->commit(); // no need to consolidate if batch size is set correctly
  } catch (arangodb::basics::Exception& e) {
    LOG_TOPIC(WARN, arangodb::iresearch::TOPIC)
      << "caught exception while inserting batch into iResearch view '" << id() << "', collection '" << cid << "': " << e.code() << " " << e.what();
    IR_LOG_EXCEPTION();
  } catch (std::exception const& e) {
    LOG_TOPIC(WARN, arangodb::iresearch::TOPIC)
      << "caught exception while inserting batch into iResearch view '" << id() << "', collection '" << cid << "': " << e.what();
    IR_LOG_EXCEPTION();
  } catch (...) {
    LOG_TOPIC(WARN, arangodb::iresearch::TOPIC)
      << "caught exception while inserting batch into iResearch view '" << id() << "', collection '" << cid << "'";
    IR_LOG_EXCEPTION();
  }

  return TRI_ERROR_NO_ERROR;
}

/*static*/ std::shared_ptr<LogicalView> IResearchView::make(
    TRI_vocbase_t& vocbase,
    arangodb::velocypack::Slice const& info,
    bool isNew,
    uint64_t planVersion,
    LogicalView::PreCommitCallback const& preCommit /*= {}*/
) {
  auto* feature = arangodb::application_features::ApplicationServer::lookupFeature<
    arangodb::DatabasePathFeature
  >("DatabasePath");


  if (!feature) {
    LOG_TOPIC(WARN, arangodb::iresearch::TOPIC)
      << "failure to find feature 'DatabasePath' while constructing IResearch View in database '" << vocbase.id() << "'";

    return nullptr;
  }

  auto view = std::shared_ptr<IResearchView>(
    new IResearchView(vocbase, info, *feature, planVersion)
  );
  auto& impl = reinterpret_cast<IResearchView&>(*view);
  auto& properties = info.isObject() ? info : emptyObjectSlice(); // if no 'info' then assume defaults
  std::string error;

  if (!impl._meta->init(properties, error)
      || !impl._metaState.init(properties, error)) {
    TRI_set_errno(TRI_ERROR_BAD_PARAMETER);
    LOG_TOPIC(WARN, arangodb::iresearch::TOPIC)
      << "failed to initialize iResearch view from definition, error: " << error;

    return nullptr;
  }

  if (preCommit && !preCommit(view)) {
    LOG_TOPIC(ERR, arangodb::iresearch::TOPIC)
      << "Failure during pre-commit while constructing IResearch View in database '" << vocbase.id() << "'";

    return nullptr;
  }

  if (isNew) {
    auto const res = create(static_cast<arangodb::LogicalViewStorageEngine&>(*view));

    if (!res.ok()) {
      TRI_set_errno(res.errorNumber());
      LOG_TOPIC(ERR, arangodb::iresearch::TOPIC)
        << "Failure during commit of created view while constructing IResearch View in database '" << vocbase.id() << "', error: " << res.errorMessage();

      return nullptr;
    }
  }

  return view;
}

size_t IResearchView::memory() const {
  ReadMutex mutex(_mutex); // view members can be asynchronously updated
  SCOPED_LOCK(mutex);
  size_t size = sizeof(IResearchView);

  {
    auto meta = std::atomic_load(&_meta);
    SCOPED_LOCK(meta->read()); // '_meta' can be asynchronously updated

    size += meta->memory();
  }

  size += _metaState.memory();
  // FIXME TODO somehow compute the size of TransactionState cookies for this view
  size += sizeof(_memoryNode) + sizeof(_toFlush) + sizeof(_memoryNodes);
  size += directoryMemory(*(_memoryNode->_store._directory), id());
  size += directoryMemory(*(_toFlush->_store._directory), id());

  if (_storePersisted) {
    size += directoryMemory(*(_storePersisted._directory), id());
    size += _storePersisted._path.native().size() * sizeof(irs::utf8_path::native_char_t);
  }

  return size;
}

void IResearchView::open() {
  auto* engine = arangodb::EngineSelectorFeature::ENGINE;

  if (engine) {
    _inRecovery = engine->inRecovery();
  } else {
    LOG_TOPIC(WARN, arangodb::iresearch::TOPIC)
      << "failure to get storage engine while opening IResearch View: " << name();
    // assume not inRecovery()
  }

  WriteMutex mutex(_mutex); // '_meta' can be asynchronously updated
  SCOPED_LOCK(mutex);

  if (_storePersisted) {
    return; // view already open
  }

  try {
    auto format = irs::formats::get(IRESEARCH_STORE_FORMAT);

    if (format) {
      if (!_storePersisted._path.mkdir()) {
        // check errno
        TRI_SYSTEM_ERROR();

        throw std::runtime_error(
          std::string("failed to create data directory for iResearch view '") + name()
            + "' at: '" + _storePersisted._path.utf8()
            + "' error: '" + std::to_string(errno) + "'"
        );
      }

      _storePersisted._directory =
        irs::directory::make<irs::mmap_directory>(_storePersisted._path.utf8());

      if (_storePersisted._directory) {
        // do not lock index, ArangoDB has it's own lock
        irs::index_writer::options options;
        options.lock_repository = false;

        // create writer before reader to ensure data directory is present
        _storePersisted._writer = irs::index_writer::make(
          *(_storePersisted._directory), format, irs::OM_CREATE | irs::OM_APPEND, options
        );

        if (_storePersisted._writer) {
          _storePersisted._writer->commit(); // initialize 'store'
          _storePersisted._reader = irs::directory_reader::open(
            *(_storePersisted._directory)
          );

          if (_storePersisted._reader) {
            registerFlushCallback();
            updateProperties(_meta);

            return; // success
          }

          _storePersisted._writer.reset(); // unlock the directory
        }
      }
    }
  } catch (arangodb::basics::Exception const& e) {
    LOG_TOPIC(WARN, arangodb::iresearch::TOPIC)
      << "caught exception while opening iResearch view '" << id() << "': " << e.code() << " " << e.what();
    IR_LOG_EXCEPTION();
    throw;
  } catch (std::exception const& e) {
    LOG_TOPIC(WARN, arangodb::iresearch::TOPIC)
      << "caught exception while opening iResearch view '" << id() << "': " << e.what();
    IR_LOG_EXCEPTION();
    throw;
  } catch (...) {
    LOG_TOPIC(WARN, arangodb::iresearch::TOPIC)
      << "caught exception while opening iResearch view '" << id() << "'";
    IR_LOG_EXCEPTION();
    throw;
  }

  LOG_TOPIC(WARN, arangodb::iresearch::TOPIC)
    << "failed to open arangosearch view '" << name() << "' at: " << _storePersisted._path.utf8();

  throw std::runtime_error(
    std::string("failed to open iResearch view '") + name() + "' at: " + _storePersisted._path.utf8()
  );
}

int IResearchView::remove(
  transaction::Methods& trx,
  TRI_voc_cid_t cid,
  arangodb::LocalDocumentId const& documentId
) {
  std::shared_ptr<irs::filter> shared_filter(FilterFactory::filter(cid, documentId.id()));

  if (_inRecovery) {
    // FIXME TODO potential problem of loss of 'remove' if:
    // 'insert' in '_toFlush' and 'remove' comes during IResearchView::commit()
    // after '_toFlush' is commit()ed but before '_toFlush' in import()ed
    _memoryNode->_store._writer->documents().remove(shared_filter);
    _toFlush->_store._writer->documents().remove(shared_filter);
    _storePersisted._writer->documents().remove(shared_filter);

    return TRI_ERROR_NO_ERROR;
  }

  if (!trx.state()) {
    return TRI_ERROR_BAD_PARAMETER; // 'trx' and transaction state required
  }

  auto& state = *(trx.state());
  auto* store = ViewStateHelper::write(state, *this);

  if (!store) {
    auto ptr = irs::memory::make_unique<ViewStateWrite>(_asyncSelf->mutex()); // will aquire read-lock to prevent data-store deallocation

    if (!_asyncSelf->get()) {
      return TRI_ERROR_INTERNAL; // the current view is no longer valid (checked after ReadLock aquisition)
    }

    store = ptr.get();

    if (!ViewStateHelper::write(state, *this, std::move(ptr))
        || !trx.addStatusChangeCallback(&_trxWriteCallback)) {
      LOG_TOPIC(WARN, arangodb::iresearch::TOPIC)
        << "failed to store state into a TransactionState for insert into arangosearch view '" << name() << "'"
        << "', tid '" << state.id() << "', collection '" << cid << "', revision '" << documentId.id() << "'";

      return TRI_ERROR_INTERNAL;
    }
  }

  TRI_ASSERT(store && false == !*store);

  // ...........................................................................
  // if an exception occurs below than the transaction is droped including all
  // all of its fid stores, no impact to iResearch View data integrity
  // ...........................................................................
  try {
    store->_writer->documents().remove(shared_filter);
    store->_removals.emplace_back(shared_filter); // transactions are single-threaded so no mutex is required for '_removals'

    return TRI_ERROR_NO_ERROR;
  } catch (arangodb::basics::Exception& e) {
    LOG_TOPIC(WARN, arangodb::iresearch::TOPIC)
      << "caught exception while removing from iResearch view '" << id()
      << "', tid '" << state.id() << "', collection '" << cid << "', revision '" << documentId.id() << "': " << e.code() << " " << e.what();
    IR_LOG_EXCEPTION();
  } catch (std::exception const& e) {
    LOG_TOPIC(WARN, arangodb::iresearch::TOPIC)
      << "caught exception while removing from iResearch view '" << id()
      << "', tid '" << state.id() << "', collection '" << cid << "', revision '" << documentId.id() << "': " << e.what();
    IR_LOG_EXCEPTION();
  } catch (...) {
    LOG_TOPIC(WARN, arangodb::iresearch::TOPIC)
      << "caught exception while removing from iResearch view '" << id()
      << "', tid '" << state.id() << "', collection '" << cid << "', revision '" << documentId.id() << "'";
    IR_LOG_EXCEPTION();
  }

  return TRI_ERROR_INTERNAL;
}

PrimaryKeyIndexReader* IResearchView::snapshot(
    transaction::Methods& trx,
    IResearchView::Snapshot mode /*= IResearchView::Snapshot::Find*/
) const {
  auto* state = trx.state();

  if (!state) {
    LOG_TOPIC(WARN, arangodb::iresearch::TOPIC)
      << "failed to get transaction state while creating IResearchView snapshot";

    return nullptr;
  }

  auto* cookie = ViewStateHelper::read(*state, *this);

  switch (mode) {
    case Snapshot::Find:
      return cookie ? &cookie->_snapshot : nullptr;
    case Snapshot::FindOrCreate:
      if (cookie) {
        return &cookie->_snapshot;
      }
      break;
    case Snapshot::SyncAndReplace:
      // ingore existing cookie, recreate snapshot
      if (!const_cast<IResearchView*>(this)->sync()) {
        LOG_TOPIC(WARN, arangodb::iresearch::TOPIC)
          << "failed to sync while creating snapshot for arangosearch view '" << name() << "', previous snapshot will be used instead";
      }
      break;
  }

  std::unique_ptr<ViewStateRead> cookiePtr;
  CompoundReader* reader = nullptr;

  if (!cookie) {
    // will acquire read-lock to prevent data-store deallocation
    cookiePtr = irs::memory::make_unique<ViewStateRead>(_asyncSelf->mutex());
    reader = &cookiePtr->_snapshot;
  } else {
    reader = &cookie->_snapshot;
    reader->clear();
  }

  TRI_ASSERT(reader);

  if (!_asyncSelf->get()) {
    LOG_TOPIC(WARN, arangodb::iresearch::TOPIC)
        << "current view no longer valid while creating arangosearch view "
        << "snapshot";
    return nullptr; // the current view is no longer valid (checked after ReadLock aquisition)
  }

  try {
    ReadMutex mutex(_mutex); // _memoryNodes/_storePersisted can be asynchronously updated
    SCOPED_LOCK(mutex);

    reader->add(_memoryNode->_store._reader);
    SCOPED_LOCK(_toFlush->_readMutex);
    reader->add(_toFlush->_store._reader);

    if (_storePersisted) {
      reader->add(_storePersisted._reader);
    }
  } catch (arangodb::basics::Exception& e) {
    LOG_TOPIC(WARN, arangodb::iresearch::TOPIC)
      << "caught exception while collecting readers for snapshot of arangosearch view '" << name()
      << "', tid '" << state->id() << "': " << e.code() << " " << e.what();
    IR_LOG_EXCEPTION();

    return nullptr;
  } catch (std::exception const& e) {
    LOG_TOPIC(WARN, arangodb::iresearch::TOPIC)
      << "caught exception while collecting readers for snapshot of arangosearch view '" << name()
      << "', tid '" << state->id() << "': " << e.what();
    IR_LOG_EXCEPTION();

    return nullptr;
  } catch (...) {
    LOG_TOPIC(WARN, arangodb::iresearch::TOPIC)
      << "caught exception while collecting readers for snapshot of arangosearch view '" << name()
      << "', tid '" << state->id() << "'";
    IR_LOG_EXCEPTION();

    return nullptr;
  }

  if (cookiePtr && !ViewStateHelper::read(*state, *this, std::move(cookiePtr))) {
    LOG_TOPIC(WARN, arangodb::iresearch::TOPIC)
        << "failed to store state into a TransactionState for snapshot of arangosearch view '" << name()
        << "', tid '" << state->id() << "'";

    return nullptr;
  }

  return reader;
}

IResearchView::AsyncSelf::ptr IResearchView::self() const {
  return _asyncSelf;
}

bool IResearchView::sync(size_t maxMsec /*= 0*/) {
  ReadMutex mutex(_mutex);
  auto thresholdSec = TRI_microtime() + maxMsec/1000.0;

  try {
    SCOPED_LOCK(mutex);

    bool invalidateCache = false;

    auto cacheInvalidator = irs::make_finally([&invalidateCache, this]() {
      if (invalidateCache) {
        // invalidate query cache if there were some data changes
        arangodb::aql::QueryCache::instance()->invalidate(&vocbase(), name());
      }
    });

    LOG_TOPIC(TRACE, arangodb::iresearch::TOPIC)
      << "starting active memory-store sync for iResearch view '" << id() << "'";
    {
      auto const reader = _memoryNode->_store._reader;
      _memoryNode->_store.sync();
      invalidateCache = invalidateCache  || (reader != _memoryNode->_store._reader);
    }

    LOG_TOPIC(TRACE, arangodb::iresearch::TOPIC)
      << "finished memory-store sync for iResearch view '" << id() << "'";

    if (maxMsec && TRI_microtime() >= thresholdSec) {
      return true; // skip if timout exceeded
    }

    LOG_TOPIC(TRACE, arangodb::iresearch::TOPIC)
      << "starting pending memory-store sync for iResearch view '" << id() << "'";
    _toFlush->_store._segmentCount.store(0); // reset to zero to get count of new segments that appear during commit
    _toFlush->_store._writer->commit();


    {
      SCOPED_LOCK(_toFlush->_reopenMutex);
      auto const reader = _toFlush->_store._reader;
      _toFlush->_store._reader = _toFlush->_store._reader.reopen(); // update reader
      _toFlush->_store._segmentCount += _toFlush->_store._reader.size(); // add commited segments
      invalidateCache = invalidateCache  || (reader != _toFlush->_store._reader);
    }

    LOG_TOPIC(TRACE, arangodb::iresearch::TOPIC)
      << "finished pending memory-store sync for iResearch view '" << id() << "'";

    if (maxMsec && TRI_microtime() >= thresholdSec) {
      return true; // skip if timout exceeded
    }

    // must sync persisted store as well to ensure removals are applied
    if (_storePersisted) {
      LOG_TOPIC(TRACE, arangodb::iresearch::TOPIC)
        << "starting persisted-sync sync for iResearch view '" << id() << "'";
      _storePersisted._segmentCount.store(0); // reset to zero to get count of new segments that appear during commit
      _storePersisted._writer->commit();

      {
        SCOPED_LOCK(_toFlush->_reopenMutex);
        auto const reader = _storePersisted._reader;
        _storePersisted._reader = _storePersisted._reader.reopen(); // update reader
        _storePersisted._segmentCount += _storePersisted._reader.size(); // add commited segments
        invalidateCache = invalidateCache  || (reader != _storePersisted._reader);
      }

      LOG_TOPIC(TRACE, arangodb::iresearch::TOPIC)
        << "finished persisted-sync sync for iResearch view '" << id() << "'";
    }

    return true;
  } catch (arangodb::basics::Exception& e) {
    LOG_TOPIC(WARN, arangodb::iresearch::TOPIC)
      << "caught exception during sync of iResearch view '" << id() << "': " << e.code() << " " << e.what();
    IR_LOG_EXCEPTION();
  } catch (std::exception const& e) {
    LOG_TOPIC(WARN, arangodb::iresearch::TOPIC)
      << "caught exception during sync of iResearch view '" << id() << "': " << e.what();
    IR_LOG_EXCEPTION();
  } catch (...) {
    LOG_TOPIC(WARN, arangodb::iresearch::TOPIC)
      << "caught exception during sync of iResearch view '" << id() << "'";
    IR_LOG_EXCEPTION();
  }

  return false;
}

arangodb::Result IResearchView::updateProperties(
    arangodb::velocypack::Slice const& slice,
    bool partialUpdate
) {
  std::string error;
  IResearchViewMeta meta;
  WriteMutex mutex(_mutex); // '_metaState' can be asynchronously read
  arangodb::Result res;
  SCOPED_LOCK_NAMED(mutex, mtx);

  {
    auto viewMeta = std::atomic_load(&_meta);
    SCOPED_LOCK(viewMeta->write());
    IResearchViewMeta* metaPtr = viewMeta.get();
    auto& initialMeta = partialUpdate ? *metaPtr : IResearchViewMeta::DEFAULT();

    if (!meta.init(slice, error, initialMeta)) {
      return arangodb::Result(TRI_ERROR_BAD_PARAMETER, std::move(error));
    }

    // reset non-updatable values to match current meta
    meta._locale = viewMeta->_locale;

    if (arangodb::ServerState::instance()->isDBServer()) {
      viewMeta = std::make_shared<AsyncMeta>(); // create an instance not shared with cluster-view
    }

    // check link auth as per https://github.com/arangodb/backlog/issues/459
    if (arangodb::ExecContext::CURRENT) {
      // check existing links
      for (auto& entry: _metaState._collections) {
        auto collection = vocbase().lookupCollection(entry);

        if (collection
            && !arangodb::ExecContext::CURRENT->canUseCollection(vocbase().name(), collection->name(), arangodb::auth::Level::RO)) {
          return arangodb::Result(TRI_ERROR_FORBIDDEN);
        }
      }

      // check new links
      if (slice.hasKey(StaticStrings::LinksField)) {
        for (arangodb::velocypack::ObjectIterator itr(slice.get(StaticStrings::LinksField)); itr.valid(); ++itr) {
          if (!itr.key().isString()) {
            continue; // not a resolvable collection (invalid jSON)
          }

          auto collection= vocbase().lookupCollection(itr.key().copyString());

          if (collection
              && !arangodb::ExecContext::CURRENT->canUseCollection(vocbase().name(), collection->name(), arangodb::auth::Level::RO)) {
            return arangodb::Result(TRI_ERROR_FORBIDDEN);
          }
        }
      }
    }

    static_cast<IResearchViewMeta&>(*viewMeta) = std::move(meta);
    updateProperties(viewMeta); // trigger reload of settings for async jobs
  }

  mutex.unlock(true); // downgrade to a read-lock

  if (!slice.hasKey(StaticStrings::LinksField)
      && (partialUpdate || _inRecovery.load())) { // ignore missing links coming from WAL (inRecovery)
    return res;
  }

  // ...........................................................................
  // update links if requested (on a best-effort basis)
  // indexing of collections is done in different threads so no locks can be held and rollback is not possible
  // as a result it's also possible for links to be simultaneously modified via a different callflow (e.g. from collections)
  // ...........................................................................

  std::unordered_set<TRI_voc_cid_t> collections;
  auto links = slice.hasKey(StaticStrings::LinksField)
             ? slice.get(StaticStrings::LinksField)
             : arangodb::velocypack::Slice::emptyObjectSlice(); // used for !partialUpdate

  if (partialUpdate) {
    mtx.unlock(); // release lock

    return IResearchLinkHelper::updateLinks(
      collections, vocbase(), *this, links
    );
  }

  auto stale = _metaState._collections;

  mtx.unlock(); // release lock

  return IResearchLinkHelper::updateLinks(
    collections, vocbase(), *this, links, stale
  );
}

arangodb::Result IResearchView::updateProperties(
  std::shared_ptr<AsyncMeta> const& meta
) {
  if (!meta) {
    return arangodb::Result(TRI_ERROR_BAD_PARAMETER);
  }

  std::atomic_store(&_meta, meta);

  if (_asyncFeature) {
    _asyncFeature->asyncNotify();
  }

  return arangodb::Result();
}

void IResearchView::registerFlushCallback() {
  auto* flush = getFlushFeature();

  if (!flush) {
    // feature not registered
    return;
  }

  flush->registerCallback(this, [this]() noexcept {
    ////////////////////////////////////////////////////////////////////////////////
    /// @brief opens a flush transaction and returns a control object to be used
    ///        by FlushThread spawned by FlushFeature
    /// @returns empty object if something's gone wrong
    ////////////////////////////////////////////////////////////////////////////////
    WriteMutex mutex(_mutex); // ensure that _memoryNode->_store is not in use
    SCOPED_LOCK(mutex);

    _toFlush = _memoryNode; // memory store to be flushed into the persisted store
    _memoryNode = _memoryNode->_next; // switch to the next node

    mutex.unlock(true); // downgrade to a read-lock

    return IResearchView::FlushTransactionPtr(
      this,
      [](arangodb::FlushTransaction*){} // empty deleter
    );
  });

  // noexcept
  _flushCallback.reset(this); // mark for future unregistration
}

bool IResearchView::visitCollections(
    LogicalView::CollectionVisitor const& visitor
) const {
  ReadMutex mutex(_mutex);
  SCOPED_LOCK(mutex);

  for (auto& cid: _metaState._collections) {
    if (!visitor(cid)) {
      return false;
    }
  }

  return true;
}

void IResearchView::FlushCallbackUnregisterer::operator()(IResearchView* view) const noexcept {
  arangodb::FlushFeature* flush = nullptr;

  if (!view || !(flush = getFlushFeature())) {
    return;
  }

  try {
    flush->unregisterCallback(view);
  } catch (...) {
    // suppress all errors
  }
}

void IResearchView::verifyKnownCollections() {
  // do not need to lock '_metaState' since only caller is a single-threaded recovery callback
  auto cids = _metaState._collections;

  {
    struct DummyTransaction : transaction::Methods {
      explicit DummyTransaction(std::shared_ptr<transaction::Context> const& ctx)
        : transaction::Methods(ctx) {
      }
    };

    transaction::StandaloneContext context(vocbase());
    std::shared_ptr<transaction::Context> dummy;  // intentionally empty
    DummyTransaction trx(std::shared_ptr<transaction::Context>(dummy, &context)); // use aliasing constructor

    if (!appendKnownCollections(cids, *snapshot(trx, Snapshot::FindOrCreate))) {
      LOG_TOPIC(ERR, arangodb::iresearch::TOPIC)
        << "failed to collect collection IDs for arangosearch view '" << id() << "'";

      return;
    }
  }

  for (auto cid : cids) {
    auto collection = vocbase().lookupCollection(cid);

    if (!collection) {
      // collection no longer exists, drop it and move on
      LOG_TOPIC(TRACE, arangodb::iresearch::TOPIC)
        << "collection '" << cid
        << "' no longer exists! removing from arangosearch view '"
        << id() << "'";
      drop(cid);
    } else {
      // see if the link still exists, otherwise drop and move on
      auto link = IResearchLink::find(*collection, *this);
      if (!link) {
        LOG_TOPIC(TRACE, arangodb::iresearch::TOPIC)
          << "collection '" << cid
          << "' no longer linked! removing from arangosearch view '"
          << id() << "'";
        drop(cid);
      }
    }
  }
}

size_t IResearchView::count() {
  struct DummyTransaction : transaction::Methods {
    explicit DummyTransaction(std::shared_ptr<transaction::Context> const& ctx)
      : transaction::Methods(ctx) {
    }
  };

  transaction::StandaloneContext context(vocbase());
  std::shared_ptr<transaction::Context> dummy;  // intentionally empty
  DummyTransaction trx(std::shared_ptr<transaction::Context>(dummy, &context)); // use aliasing constructor
  auto reader = snapshot(trx, IResearchView::Snapshot::FindOrCreate);
  TRI_ASSERT(reader != nullptr);
  return reader->docs_count();
}

NS_END // iresearch
NS_END // arangodb

// -----------------------------------------------------------------------------
// --SECTION--                                                       END-OF-FILE
// -----------------------------------------------------------------------------<|MERGE_RESOLUTION|>--- conflicted
+++ resolved
@@ -220,11 +220,11 @@
     IR_LOG_EXCEPTION();
   } catch (std::exception const& e) {
     LOG_TOPIC(WARN, arangodb::iresearch::TOPIC)
-      << "caught error while calculating size of iResearch view '" << viewId << "': " << e.what();
+      << "caught error while calculating size of arangosearch view '" << viewId << "': " << e.what();
     IR_LOG_EXCEPTION();
   } catch (...) {
     LOG_TOPIC(WARN, arangodb::iresearch::TOPIC)
-      << "caught error while calculating size of iResearch view '" << viewId << "'";
+      << "caught error while calculating size of arangosearch view '" << viewId << "'";
     IR_LOG_EXCEPTION();
   }
 
@@ -323,21 +323,21 @@
 
       return arangodb::Result(
         e.code(),
-        std::string("caught exception during persistance of properties for IResearch View '") + view.name() + "': " + e.what()
+        std::string("caught exception during persistance of properties for arangosearch View '") + view.name() + "': " + e.what()
       );
     } catch (std::exception const& e) {
       IR_LOG_EXCEPTION();
 
       return arangodb::Result(
         TRI_ERROR_INTERNAL,
-        std::string("caught exception during persistance of properties for IResearch View '") + view.name() + "': " + e.what()
+        std::string("caught exception during persistance of properties for arangosearch View '") + view.name() + "': " + e.what()
       );
     } catch (...) {
       IR_LOG_EXCEPTION();
 
       return arangodb::Result(
         TRI_ERROR_INTERNAL,
-        std::string("caught exception during persistance of properties for IResearch View '") + view.name() + "'"
+        std::string("caught exception during persistance of properties for arangosearch View '") + view.name() + "'"
       );
     }
 
@@ -390,21 +390,21 @@
 
         return arangodb::Result(
           e.code(),
-          std::string("caught exception during persistance of properties for IResearch View '") + view.name() + "': " + e.what()
+          std::string("caught exception during persistance of properties for arangosearch View '") + view.name() + "': " + e.what()
         );
       } catch (std::exception const& e) {
         IR_LOG_EXCEPTION();
 
         return arangodb::Result(
           TRI_ERROR_INTERNAL,
-          std::string("caught exception during persistance of properties for IResearch View '") + view.name() + "': " + e.what()
+          std::string("caught exception during persistance of properties for arangosearch View '") + view.name() + "': " + e.what()
         );
       } catch (...) {
         IR_LOG_EXCEPTION();
 
         return arangodb::Result(
           TRI_ERROR_INTERNAL,
-          std::string("caught exception during persistance of properties for IResearch View '") + view.name() + "'"
+          std::string("caught exception during persistance of properties for arangosearch View '") + view.name() + "'"
         );
       }
 
@@ -726,7 +726,7 @@
 
       if (!viewPtr) {
         LOG_TOPIC(WARN, arangodb::iresearch::TOPIC)
-          << "Invalid call to post-recovery callback of iResearch view";
+          << "Invalid call to post-recovery callback of arangosearch view";
 
         return arangodb::Result(); // view no longer in recovery state
       }
@@ -735,7 +735,7 @@
 
       if (viewPtr->_storePersisted) {
         LOG_TOPIC(TRACE, arangodb::iresearch::TOPIC)
-          << "starting persisted-sync sync for iResearch view '" << viewPtr->id() << "'";
+          << "starting persisted-sync sync for arangosearch view '" << viewPtr->id() << "'";
 
         try {
           viewPtr->_storePersisted.sync();
@@ -751,7 +751,7 @@
           );
         } catch (std::exception const& e) {
           LOG_TOPIC(ERR, arangodb::iresearch::TOPIC)
-            << "caught exception while committing persisted store for iResearch view '" << viewPtr->id()
+            << "caught exception while committing persisted store for arangosearch view '" << viewPtr->id()
             << "': " << e.what();
           IR_LOG_EXCEPTION();
 
@@ -761,7 +761,7 @@
           );
         } catch (...) {
           LOG_TOPIC(ERR, arangodb::iresearch::TOPIC)
-            << "caught exception while committing persisted store for iResearch view '" << viewPtr->id() << "'";
+            << "caught exception while committing persisted store for arangosearch view '" << viewPtr->id() << "'";
           IR_LOG_EXCEPTION();
 
           return arangodb::Result(
@@ -771,7 +771,7 @@
         }
 
         LOG_TOPIC(TRACE, arangodb::iresearch::TOPIC)
-          << "finished persisted-sync sync for iResearch view '" << viewPtr->id() << "'";
+          << "finished persisted-sync sync for arangosearch view '" << viewPtr->id() << "'";
       }
 
       viewPtr->_inRecovery = false;
@@ -958,7 +958,7 @@
       IR_LOG_EXCEPTION();
     } catch (...) {
       LOG_TOPIC(ERR, arangodb::iresearch::TOPIC)
-        << "caught exception while committing transaction for iResearch view '" << viewPtr->name()
+        << "caught exception while committing transaction for arangosearch view '" << viewPtr->name()
         << "', tid '" << state->id() << "'";
       IR_LOG_EXCEPTION();
     }
@@ -1023,7 +1023,7 @@
     if (!meta->json(builder)) {
       return arangodb::Result(
         TRI_ERROR_INTERNAL,
-        std::string("failure to generate definition while generating properties jSON for IResearch View in database '") + vocbase().name() + "'"
+        std::string("failure to generate definition while generating properties jSON for arangosearch View in database '") + vocbase().name() + "'"
       );
     }
 
@@ -1093,7 +1093,7 @@
 
           if (!ptr->json(linkBuilder)) {
             LOG_TOPIC(WARN, arangodb::iresearch::TOPIC)
-              << "failed to generate json for IResearch link '" << ptr->id()
+              << "failed to generate json for arangosearch link '" << ptr->id()
               << "' while generating json for arangosearch view '" << id() << "'";
             continue; // skip invalid link definitions
           }
@@ -1174,7 +1174,7 @@
 
         return arangodb::Result(
           TRI_ERROR_INTERNAL,
-          std::string("caught error during persistance of properties for IResearch View '") + name() + "' while dropping collection ' " + std::to_string(cid) + "'"
+          std::string("caught error during persistance of properties for arangosearch View '") + name() + "' while dropping collection ' " + std::to_string(cid) + "'"
         );
       }
     }
@@ -1281,7 +1281,7 @@
   if (collectionsCount) {
     return arangodb::Result(
       TRI_ERROR_INTERNAL,
-      std::string("links still present while removing iResearch view '") + std::to_string(id()) + "'"
+      std::string("links still present while removing arangosearch view '") + std::to_string(id()) + "'"
     );
   }
 
@@ -1369,21 +1369,21 @@
     _metaState._collections.erase(cid); // undo meta modification
     LOG_TOPIC(WARN, arangodb::iresearch::TOPIC)
       << "caught exception during persisting of logical view while emplacing collection ' " << cid
-      << "' into IResearch View '" << name() << "': " << e.code() << " " << e.what();
+      << "' into arangosearch View '" << name() << "': " << e.code() << " " << e.what();
     IR_LOG_EXCEPTION();
     throw;
   } catch (std::exception const& e) {
     _metaState._collections.erase(cid); // undo meta modification
     LOG_TOPIC(WARN, arangodb::iresearch::TOPIC)
       << "caught exception during persisting of logical view while emplacing collection ' " << cid
-      << "' into IResearch View '" << name() << "': " << e.what();
+      << "' into arangosearch View '" << name() << "': " << e.what();
     IR_LOG_EXCEPTION();
     throw;
   } catch (...) {
     _metaState._collections.erase(cid); // undo meta modification
     LOG_TOPIC(WARN, arangodb::iresearch::TOPIC)
       << "caught exception during persisting of logical view while emplacing collection ' " << cid
-      << "' into IResearch View '" << name() << "'";
+      << "' into arangosearch View '" << name() << "'";
     IR_LOG_EXCEPTION();
     throw;
   }
@@ -1391,7 +1391,7 @@
   _metaState._collections.erase(cid); // undo meta modification
   LOG_TOPIC(WARN, arangodb::iresearch::TOPIC)
     << "failed to persist logical view while emplacing collection ' " << cid
-    << "' into IResearch View '" << name() << "': " << result.errorMessage();
+    << "' into arangosearch View '" << name() << "': " << result.errorMessage();
 
   return false;
 }
@@ -1454,15 +1454,15 @@
     return TRI_ERROR_NO_ERROR;
   } catch (arangodb::basics::Exception& e) {
     LOG_TOPIC(ERR, arangodb::iresearch::TOPIC)
-      << "caught exception while committing memory store for iResearch view '" << id() << "': " << e.code() << " " << e.what();
+      << "caught exception while committing memory store for arangosearch view '" << id() << "': " << e.code() << " " << e.what();
     IR_LOG_EXCEPTION();
   } catch (std::exception const& e) {
     LOG_TOPIC(ERR, arangodb::iresearch::TOPIC)
-      << "caught exception while committing memory store for iResearch view '" << id() << "': " << e.what();
+      << "caught exception while committing memory store for arangosearch view '" << id() << "': " << e.what();
     IR_LOG_EXCEPTION();
   } catch (...) {
     LOG_TOPIC(ERR, arangodb::iresearch::TOPIC)
-      << "caught exception while committing memory store for iResearch view '" << id();
+      << "caught exception while committing memory store for arangosearch view '" << id();
     IR_LOG_EXCEPTION();
   }
 
@@ -1520,38 +1520,26 @@
     auto doc = store->_writer->documents().insert();
     insertDocument(doc, body, cid, documentId.id());
 
-<<<<<<< HEAD
     if (doc) {
-=======
-    return false; // break the loop
-  };
-
-  try {
-    if (store->_writer->insert(insert)) {
-      LOG_TOPIC(TRACE, arangodb::iresearch::TOPIC)
-          << "inserted '" << documentId.id() << "' with body '"
-          << doc.toJson(trx.transactionContext()->getVPackOptions())
-          << "'" << "into view '" << id() << "'";
->>>>>>> 68a44490
       return TRI_ERROR_NO_ERROR;
     }
 
     LOG_TOPIC(WARN, arangodb::iresearch::TOPIC)
-      << "failed inserting into iResearch view '" << id()
+      << "failed inserting into arangosearch view '" << id()
       << "', collection '" << cid << "', revision '" << documentId.id() << "'";
   } catch (arangodb::basics::Exception& e) {
     LOG_TOPIC(WARN, arangodb::iresearch::TOPIC)
-      << "caught exception while inserting into iResearch view '" << id()
+      << "caught exception while inserting into arangosearch view '" << id()
       << "', collection '" << cid << "', revision '" << documentId.id() << "': " << e.code() << " " << e.what();
     IR_LOG_EXCEPTION();
   } catch (std::exception const& e) {
     LOG_TOPIC(WARN, arangodb::iresearch::TOPIC)
-      << "caught exception while inserting into iResearch view '" << id()
+      << "caught exception while inserting into arangosearch view '" << id()
       << "', collection '" << cid << "', revision '" << documentId.id() << "': " << e.what();
     IR_LOG_EXCEPTION();
   } catch (...) {
     LOG_TOPIC(WARN, arangodb::iresearch::TOPIC)
-      << "caught exception while inserting into iResearch view '" << id()
+      << "caught exception while inserting into arangosearch view '" << id()
       << "', collection '" << cid << "', revision '" << documentId.id() << "'";
     IR_LOG_EXCEPTION();
   }
@@ -1622,7 +1610,7 @@
 
         if (!doc) {
           LOG_TOPIC(WARN, arangodb::iresearch::TOPIC)
-            << "failed inserting batch into iResearch view '" << id() << "', collection '" << cid;
+            << "failed inserting batch into arangosearch view '" << id() << "', collection '" << cid;
           return TRI_ERROR_INTERNAL;
         }
       }
@@ -1631,15 +1619,15 @@
     store->_writer->commit(); // no need to consolidate if batch size is set correctly
   } catch (arangodb::basics::Exception& e) {
     LOG_TOPIC(WARN, arangodb::iresearch::TOPIC)
-      << "caught exception while inserting batch into iResearch view '" << id() << "', collection '" << cid << "': " << e.code() << " " << e.what();
+      << "caught exception while inserting batch into arangosearch view '" << id() << "', collection '" << cid << "': " << e.code() << " " << e.what();
     IR_LOG_EXCEPTION();
   } catch (std::exception const& e) {
     LOG_TOPIC(WARN, arangodb::iresearch::TOPIC)
-      << "caught exception while inserting batch into iResearch view '" << id() << "', collection '" << cid << "': " << e.what();
+      << "caught exception while inserting batch into arangosearch view '" << id() << "', collection '" << cid << "': " << e.what();
     IR_LOG_EXCEPTION();
   } catch (...) {
     LOG_TOPIC(WARN, arangodb::iresearch::TOPIC)
-      << "caught exception while inserting batch into iResearch view '" << id() << "', collection '" << cid << "'";
+      << "caught exception while inserting batch into arangosearch view '" << id() << "', collection '" << cid << "'";
     IR_LOG_EXCEPTION();
   }
 
@@ -1660,7 +1648,7 @@
 
   if (!feature) {
     LOG_TOPIC(WARN, arangodb::iresearch::TOPIC)
-      << "failure to find feature 'DatabasePath' while constructing IResearch View in database '" << vocbase.id() << "'";
+      << "failure to find feature 'DatabasePath' while constructing arangosearch View in database '" << vocbase.id() << "'";
 
     return nullptr;
   }
@@ -1676,14 +1664,14 @@
       || !impl._metaState.init(properties, error)) {
     TRI_set_errno(TRI_ERROR_BAD_PARAMETER);
     LOG_TOPIC(WARN, arangodb::iresearch::TOPIC)
-      << "failed to initialize iResearch view from definition, error: " << error;
+      << "failed to initialize arangosearch view from definition, error: " << error;
 
     return nullptr;
   }
 
   if (preCommit && !preCommit(view)) {
     LOG_TOPIC(ERR, arangodb::iresearch::TOPIC)
-      << "Failure during pre-commit while constructing IResearch View in database '" << vocbase.id() << "'";
+      << "Failure during pre-commit while constructing arangosearch View in database '" << vocbase.id() << "'";
 
     return nullptr;
   }
@@ -1694,7 +1682,7 @@
     if (!res.ok()) {
       TRI_set_errno(res.errorNumber());
       LOG_TOPIC(ERR, arangodb::iresearch::TOPIC)
-        << "Failure during commit of created view while constructing IResearch View in database '" << vocbase.id() << "', error: " << res.errorMessage();
+        << "Failure during commit of created view while constructing arangosearch View in database '" << vocbase.id() << "', error: " << res.errorMessage();
 
       return nullptr;
     }
@@ -1736,7 +1724,7 @@
     _inRecovery = engine->inRecovery();
   } else {
     LOG_TOPIC(WARN, arangodb::iresearch::TOPIC)
-      << "failure to get storage engine while opening IResearch View: " << name();
+      << "failure to get storage engine while opening arangosearch view: " << name();
     // assume not inRecovery()
   }
 
@@ -1756,7 +1744,7 @@
         TRI_SYSTEM_ERROR();
 
         throw std::runtime_error(
-          std::string("failed to create data directory for iResearch view '") + name()
+          std::string("failed to create data directory for arangosearch view '") + name()
             + "' at: '" + _storePersisted._path.utf8()
             + "' error: '" + std::to_string(errno) + "'"
         );
@@ -1794,17 +1782,17 @@
     }
   } catch (arangodb::basics::Exception const& e) {
     LOG_TOPIC(WARN, arangodb::iresearch::TOPIC)
-      << "caught exception while opening iResearch view '" << id() << "': " << e.code() << " " << e.what();
+      << "caught exception while opening arangosearch view '" << id() << "': " << e.code() << " " << e.what();
     IR_LOG_EXCEPTION();
     throw;
   } catch (std::exception const& e) {
     LOG_TOPIC(WARN, arangodb::iresearch::TOPIC)
-      << "caught exception while opening iResearch view '" << id() << "': " << e.what();
+      << "caught exception while opening arangosearch view '" << id() << "': " << e.what();
     IR_LOG_EXCEPTION();
     throw;
   } catch (...) {
     LOG_TOPIC(WARN, arangodb::iresearch::TOPIC)
-      << "caught exception while opening iResearch view '" << id() << "'";
+      << "caught exception while opening arangosearch view '" << id() << "'";
     IR_LOG_EXCEPTION();
     throw;
   }
@@ -1813,7 +1801,7 @@
     << "failed to open arangosearch view '" << name() << "' at: " << _storePersisted._path.utf8();
 
   throw std::runtime_error(
-    std::string("failed to open iResearch view '") + name() + "' at: " + _storePersisted._path.utf8()
+    std::string("failed to open arangosearch view '") + name() + "' at: " + _storePersisted._path.utf8()
   );
 }
 
@@ -1874,17 +1862,17 @@
     return TRI_ERROR_NO_ERROR;
   } catch (arangodb::basics::Exception& e) {
     LOG_TOPIC(WARN, arangodb::iresearch::TOPIC)
-      << "caught exception while removing from iResearch view '" << id()
+      << "caught exception while removing from arangosearch view '" << id()
       << "', tid '" << state.id() << "', collection '" << cid << "', revision '" << documentId.id() << "': " << e.code() << " " << e.what();
     IR_LOG_EXCEPTION();
   } catch (std::exception const& e) {
     LOG_TOPIC(WARN, arangodb::iresearch::TOPIC)
-      << "caught exception while removing from iResearch view '" << id()
+      << "caught exception while removing from arangosearch view '" << id()
       << "', tid '" << state.id() << "', collection '" << cid << "', revision '" << documentId.id() << "': " << e.what();
     IR_LOG_EXCEPTION();
   } catch (...) {
     LOG_TOPIC(WARN, arangodb::iresearch::TOPIC)
-      << "caught exception while removing from iResearch view '" << id()
+      << "caught exception while removing from arangosearch view '" << id()
       << "', tid '" << state.id() << "', collection '" << cid << "', revision '" << documentId.id() << "'";
     IR_LOG_EXCEPTION();
   }
@@ -1900,7 +1888,7 @@
 
   if (!state) {
     LOG_TOPIC(WARN, arangodb::iresearch::TOPIC)
-      << "failed to get transaction state while creating IResearchView snapshot";
+      << "failed to get transaction state while creating arangosearch view snapshot";
 
     return nullptr;
   }
@@ -2011,7 +1999,7 @@
     });
 
     LOG_TOPIC(TRACE, arangodb::iresearch::TOPIC)
-      << "starting active memory-store sync for iResearch view '" << id() << "'";
+      << "starting active memory-store sync for arangosearch view '" << id() << "'";
     {
       auto const reader = _memoryNode->_store._reader;
       _memoryNode->_store.sync();
@@ -2019,14 +2007,14 @@
     }
 
     LOG_TOPIC(TRACE, arangodb::iresearch::TOPIC)
-      << "finished memory-store sync for iResearch view '" << id() << "'";
+      << "finished memory-store sync for arangosearch view '" << id() << "'";
 
     if (maxMsec && TRI_microtime() >= thresholdSec) {
       return true; // skip if timout exceeded
     }
 
     LOG_TOPIC(TRACE, arangodb::iresearch::TOPIC)
-      << "starting pending memory-store sync for iResearch view '" << id() << "'";
+      << "starting pending memory-store sync for arangosearch view '" << id() << "'";
     _toFlush->_store._segmentCount.store(0); // reset to zero to get count of new segments that appear during commit
     _toFlush->_store._writer->commit();
 
@@ -2040,7 +2028,7 @@
     }
 
     LOG_TOPIC(TRACE, arangodb::iresearch::TOPIC)
-      << "finished pending memory-store sync for iResearch view '" << id() << "'";
+      << "finished pending memory-store sync for arangosearch view '" << id() << "'";
 
     if (maxMsec && TRI_microtime() >= thresholdSec) {
       return true; // skip if timout exceeded
@@ -2049,7 +2037,7 @@
     // must sync persisted store as well to ensure removals are applied
     if (_storePersisted) {
       LOG_TOPIC(TRACE, arangodb::iresearch::TOPIC)
-        << "starting persisted-sync sync for iResearch view '" << id() << "'";
+        << "starting persisted-sync sync for arangosearch view '" << id() << "'";
       _storePersisted._segmentCount.store(0); // reset to zero to get count of new segments that appear during commit
       _storePersisted._writer->commit();
 
@@ -2062,21 +2050,21 @@
       }
 
       LOG_TOPIC(TRACE, arangodb::iresearch::TOPIC)
-        << "finished persisted-sync sync for iResearch view '" << id() << "'";
+        << "finished persisted-sync sync for arangosearch view '" << id() << "'";
     }
 
     return true;
   } catch (arangodb::basics::Exception& e) {
     LOG_TOPIC(WARN, arangodb::iresearch::TOPIC)
-      << "caught exception during sync of iResearch view '" << id() << "': " << e.code() << " " << e.what();
+      << "caught exception during sync of arangosearch view '" << id() << "': " << e.code() << " " << e.what();
     IR_LOG_EXCEPTION();
   } catch (std::exception const& e) {
     LOG_TOPIC(WARN, arangodb::iresearch::TOPIC)
-      << "caught exception during sync of iResearch view '" << id() << "': " << e.what();
+      << "caught exception during sync of arangosearch view '" << id() << "': " << e.what();
     IR_LOG_EXCEPTION();
   } catch (...) {
     LOG_TOPIC(WARN, arangodb::iresearch::TOPIC)
-      << "caught exception during sync of iResearch view '" << id() << "'";
+      << "caught exception during sync of arangosearch view '" << id() << "'";
     IR_LOG_EXCEPTION();
   }
 
