--- conflicted
+++ resolved
@@ -439,10 +439,7 @@
     arangodb::iresearch::getStringRef(args[1].slice()) :
     iresearch::string_ref(arangodb::iresearch::IResearchAnalyzerFeature::identity()->name());
 
-<<<<<<< HEAD
   auto& server = arangodb::application_features::ApplicationServer::server();
-=======
->>>>>>> 1b9cc85c
   if( args.size() > 1) {
     auto& analyzers = server.getFeature<arangodb::iresearch::IResearchAnalyzerFeature>();
     if (trx) {
