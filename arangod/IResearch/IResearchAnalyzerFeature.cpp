--- conflicted
+++ resolved
@@ -1959,11 +1959,7 @@
     }
 
     auto& engine = server().getFeature<EngineSelectorFeature>().engine();
-<<<<<<< HEAD
-    auto* vocbase = _databaseFeature.lookupDatabase(database);
-=======
-    auto vocbase = dbFeature.useDatabase(database);
->>>>>>> d88c1d9e
+    auto vocbase = _databaseFeature.useDatabase(database);
     if (!vocbase) {
       if (engine.inRecovery()) {
         return {};  // database might not have come up yet
@@ -2131,12 +2127,7 @@
     auto& engine = server().getFeature<EngineSelectorFeature>().engine();
     auto itr = _lastLoad.find(database);
 
-<<<<<<< HEAD
-    auto* vocbase = _databaseFeature.lookupDatabase(database);
-=======
-    auto vocbase = dbFeature.useDatabase(database);
->>>>>>> d88c1d9e
-
+    auto vocbase = _databaseFeature.useDatabase(database);
     if (!vocbase) {
       if (engine.inRecovery()) {
         return {};  // database might not have come up yet
