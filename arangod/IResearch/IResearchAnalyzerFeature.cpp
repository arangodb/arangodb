--- conflicted
+++ resolved
@@ -1060,18 +1060,8 @@
   _key = irs::string_ref(_config.c_str() + keyOffset, key.size());
 }
 
-<<<<<<< HEAD
-bool AnalyzerPool::requireMangled() const noexcept {
-  return _requireMangling;
-}
-
 AnalyzerPool::CacheType::ptr AnalyzerPool::get() const noexcept {
   try {
-    // FIXME do not use shared_ptr
-=======
-AnalyzerPool::CacheType::ptr AnalyzerPool::get() const noexcept {
-  try {
->>>>>>> dfbe4b91
     return _cache.emplace(_type, _properties);
   } catch (basics::Exception const& e) {
     LOG_TOPIC("c9256", WARN, iresearch::TOPIC)
