--- conflicted
+++ resolved
@@ -1968,7 +1968,6 @@
   return FEATURE_NAME;
 }
 
-<<<<<<< HEAD
 /*static*/ irs::string_ref IResearchAnalyzerFeature::extractVocbaseName(
     irs::string_ref const& name) {// analyzer name (normalized)
   auto split = splitAnalyzerName(name);
@@ -1981,13 +1980,6 @@
   TRI_vocbase_t const& activeVocbase, // fallback vocbase if not part of name
   TRI_vocbase_t const& systemVocbase, // the system vocbase for use with empty prefix
   bool expandVocbasePrefix /*= true*/ // use full vocbase name as prefix for active/system v.s. EMPTY/'::'
-=======
-/*static*/ std::string IResearchAnalyzerFeature::normalize(  // normalize name
-    irs::string_ref const& name,                             // analyzer name
-    TRI_vocbase_t const& activeVocbase,  // fallback vocbase if not part of name
-    TRI_vocbase_t const& systemVocbase,  // the system vocbase for use with empty prefix
-    bool expandVocbasePrefix /*= true*/  // use full vocbase name as prefix for active/system v.s. EMPTY/'::'
->>>>>>> 4fc4e0ec
 ) {
   auto& staticAnalyzers = getStaticAnalyzers();
 
