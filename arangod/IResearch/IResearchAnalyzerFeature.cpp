--- conflicted
+++ resolved
@@ -84,12 +84,7 @@
 static size_t const ANALYZER_PROPERTIES_SIZE_MAX = 1024 * 1024; // arbitrary value
 static size_t const DEFAULT_POOL_SIZE = 8;  // arbitrary value
 static std::string const FEATURE_NAME("ArangoSearchAnalyzer");
-<<<<<<< HEAD
-static irs::string_ref const IDENTITY_ANALYZER_NAME("identity");
-=======
 static irs::string_ref constexpr IDENTITY_ANALYZER_NAME("identity");
-static auto const RELOAD_INTERVAL = std::chrono::seconds(60); // arbitrary value
->>>>>>> 62afbcc2
 
 bool normalize(std::string& out,
                irs::string_ref const& type,
