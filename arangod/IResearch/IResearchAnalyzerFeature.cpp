////////////////////////////////////////////////////////////////////////////////
/// DISCLAIMER
///
/// Copyright 2014-2020 ArangoDB GmbH, Cologne, Germany
/// Copyright 2004-2014 triAGENS GmbH, Cologne, Germany
///
/// Licensed under the Apache License, Version 2.0 (the "License");
/// you may not use this file except in compliance with the License.
/// You may obtain a copy of the License at
///
///     http://www.apache.org/licenses/LICENSE-2.0
///
/// Unless required by applicable law or agreed to in writing, software
/// distributed under the License is distributed on an "AS IS" BASIS,
/// WITHOUT WARRANTIES OR CONDITIONS OF ANY KIND, either express or implied.
/// See the License for the specific language governing permissions and
/// limitations under the License.
///
/// Copyright holder is ArangoDB GmbH, Cologne, Germany
///
/// @author Andrey Abramov
/// @author Vasiliy Nabatchikov
////////////////////////////////////////////////////////////////////////////////

// otherwise define conflict between 3rdParty\date\include\date\date.h and
// 3rdParty\iresearch\core\shared.hpp
#if defined(_MSC_VER)
#include "date/date.h"
#endif

#include "analysis/analyzers.hpp"
#include "analysis/token_attributes.hpp"
#include "analysis/text_token_stream.hpp"
#include "analysis/delimited_token_stream.hpp"
#include "analysis/ngram_token_stream.hpp"
#include "analysis/token_streams.hpp"
#include "analysis/text_token_stemming_stream.hpp"
#include "analysis/text_token_normalizing_stream.hpp"
#include "analysis/pipeline_token_stream.hpp"
#include "utils/hash_utils.hpp"
#include "utils/object_pool.hpp"

#include "ApplicationFeatures/CommunicationFeaturePhase.h"
#include "ApplicationServerHelper.h"
#include "Aql/AqlFunctionFeature.h"
#include "Aql/ExpressionContext.h"
#include "Aql/OptimizerRulesFeature.h"
#include "Aql/Query.h"
#include "Aql/QueryString.h"
#include "Basics/StaticStrings.h"
#include "Basics/StringUtils.h"
#include "Basics/VelocyPackHelper.h"
#include "Basics/FunctionUtils.h"
#include "Basics/application-exit.h"
#include "Cluster/ClusterFeature.h"
#include "Cluster/ServerState.h"
#include "FeaturePhases/V8FeaturePhase.h"
#include "IResearchAnalyzerFeature.h"
#include "IResearchCommon.h"
#include "IResearchLink.h"
#include "Logger/LogMacros.h"
#include "Network/Methods.h"
#include "Network/NetworkFeature.h"
#include "Network/Utils.h"
#include "RestHandler/RestVocbaseBaseHandler.h"
#include "RestServer/AqlFeature.h"
#include "RestServer/DatabaseFeature.h"
#include "RestServer/QueryRegistryFeature.h"
#include "RestServer/SystemDatabaseFeature.h"
#include "StorageEngine/EngineSelectorFeature.h"
#include "StorageEngine/StorageEngine.h"
#include "StorageEngine/TransactionState.h"
#include "Transaction/StandaloneContext.h"
#include "Utils/ExecContext.h"
#include "Utils/OperationOptions.h"
#include "Utils/SingleCollectionTransaction.h"
#include "VelocyPackHelper.h"
#include "VocBase/Identifiers/LocalDocumentId.h"
#include "VocBase/LogicalCollection.h"
#include "VocBase/LogicalView.h"
#include "VocBase/Methods/Collections.h"
#include "VocBase/vocbase.h"

#include <Containers/HashSet.h>

namespace {

using namespace std::literals::string_literals;

static char const ANALYZER_PREFIX_DELIM = ':'; // name prefix delimiter (2 chars)
static size_t const ANALYZER_PROPERTIES_SIZE_MAX = 1024 * 1024; // arbitrary value
static size_t const DEFAULT_POOL_SIZE = 8;  // arbitrary value
static std::string const FEATURE_NAME("ArangoSearchAnalyzer");
static irs::string_ref constexpr IDENTITY_ANALYZER_NAME("identity");

bool normalize(std::string& out,
               irs::string_ref const& type,
               VPackSlice const properties) {
  if (type.empty()) {
    // in ArangoSearch we don't allow to have analyzers with empty type string
    return false;
  }

  // for API consistency we only support analyzers configurable via jSON
  return irs::analysis::analyzers::normalize(
    out, type,
    irs::type<irs::text_format::vpack>::get(),
    arangodb::iresearch::ref<char>(properties),
    false);
}

class IdentityAnalyzer final : public irs::analysis::analyzer {
 public:
  static constexpr irs::string_ref type_name() noexcept {
    return IDENTITY_ANALYZER_NAME;
  }

  static bool normalize(const irs::string_ref& /*args*/, std::string& out) {
    out.resize(VPackSlice::emptyObjectSlice().byteSize());
    std::memcpy(&out[0], VPackSlice::emptyObjectSlice().begin(), out.size());
    return true;
  }

  static irs::analysis::analyzer::ptr make(irs::string_ref const& /*args*/) {
    return std::make_shared<IdentityAnalyzer>();
  }

  IdentityAnalyzer()
    : irs::analysis::analyzer(irs::type<IdentityAnalyzer>::get()),
      _empty(true) {
  }

  virtual irs::attribute* get_mutable(irs::type_info::type_id type) noexcept override {
    if (type == irs::type<irs::increment>::id()) {
      return &_inc;
    }

    return type == irs::type<irs::term_attribute>::id()
        ? &_term
        : nullptr;
  }

  virtual bool next() noexcept override {
    auto const empty = _empty;

    _empty = true;

    return !empty;
  }

  virtual bool reset(irs::string_ref const& data) noexcept override {
    _empty = false;
    _term.value = irs::ref_cast<irs::byte_type>(data);

    return true;
  }

 private:
  irs::term_attribute _term;
  irs::increment _inc;
  bool _empty;
}; // IdentityAnalyzer

REGISTER_ANALYZER_VPACK(IdentityAnalyzer, IdentityAnalyzer::make, IdentityAnalyzer::normalize);

// Delimiter analyzer vpack routines ////////////////////////////
namespace delimiter_vpack {
const irs::string_ref DELIMITER_PARAM_NAME = "delimiter";

bool parse_delimiter_vpack_config(const irs::string_ref& args, std::string& delimiter) {
  auto slice = arangodb::iresearch::slice<char>(args);
  if (slice.isString()) {
    delimiter = arangodb::iresearch::getStringRef(slice);
    return true;
  } else if (slice.isObject()) {
    bool seen = false;
    return arangodb::iresearch::getString(delimiter, slice,
                                          DELIMITER_PARAM_NAME, seen, "") &&
           seen;
  }
  LOG_TOPIC("4342c", WARN, arangodb::iresearch::TOPIC) <<
    "Missing '" << DELIMITER_PARAM_NAME << "' while constructing delimited_token_stream from jSON "
    "arguments: " << slice.toString();
  return false;
}

irs::analysis::analyzer::ptr delimiter_vpack_builder(irs::string_ref const& args) {
  std::string delimiter;
  if (parse_delimiter_vpack_config(args, delimiter)) {
    return irs::analysis::delimited_token_stream::make(delimiter);
  }
  return nullptr;
}

bool delimiter_vpack_normalizer(const irs::string_ref& args, std::string& out) {
  std::string tmp;
  if (parse_delimiter_vpack_config(args, tmp)) {
    VPackBuilder vpack;
    {
      VPackObjectBuilder scope(&vpack);
      arangodb::iresearch::addStringRef(vpack, DELIMITER_PARAM_NAME, tmp);
    }
    out.resize(vpack.slice().byteSize());
    std::memcpy(&out[0], vpack.slice().begin(), out.size());
    return true;
  }
  return false;
}

REGISTER_ANALYZER_VPACK(irs::analysis::delimited_token_stream,
                        delimiter_vpack_builder, delimiter_vpack_normalizer);
}  // namespace delimiter_vpack
namespace ngram_vpack {
const irs::string_ref MIN_PARAM_NAME = "min";
const irs::string_ref MAX_PARAM_NAME = "max";
const irs::string_ref PRESERVE_ORIGINAL_PARAM_NAME = "preserveOriginal";
const irs::string_ref STREAM_TYPE_PARAM_NAME       = "streamType";
const irs::string_ref START_MARKER_PARAM_NAME      = "startMarker";
const irs::string_ref END_MARKER_PARAM_NAME        = "endMarker";

const std::map<irs::string_ref, irs::analysis::ngram_token_stream_base::InputType> STREAM_TYPE_CONVERT_MAP = {
  { "binary", irs::analysis::ngram_token_stream_base::InputType::Binary },
  { "utf8", irs::analysis::ngram_token_stream_base::InputType::UTF8 }
};

bool parse_ngram_vpack_config(const irs::string_ref& args, irs::analysis::ngram_token_stream_base::Options& options) {
  auto slice = arangodb::iresearch::slice<char>(args);

  if (!slice.isObject()) {
    LOG_TOPIC("c0168", WARN, arangodb::iresearch::TOPIC)
      << "Not a jSON object passed while constructing ngram_token_stream, "
      "arguments: " << slice.toString();
    return false;
  }

  uint64_t min = 0, max = 0;
  bool seen = false;
  if (!arangodb::iresearch::getNumber(min, slice, MIN_PARAM_NAME, seen, min) || !seen) {
    LOG_TOPIC("7b706", WARN, arangodb::iresearch::TOPIC)
      << "Failed to read '" << MIN_PARAM_NAME
      << "' attribute as number while constructing "
         "ngram_token_stream from jSON arguments: "
      << slice.toString();
    return false;
  }

  if (!arangodb::iresearch::getNumber(max, slice, MAX_PARAM_NAME, seen, max) || !seen) {
    LOG_TOPIC("eae46", WARN, arangodb::iresearch::TOPIC)
      << "Failed to read '" << MAX_PARAM_NAME
      << "' attribute as number while constructing "
      "ngram_token_stream from jSON arguments: "
      << slice.toString();
    return false;
  }

  if (!slice.hasKey(PRESERVE_ORIGINAL_PARAM_NAME) ||
      !slice.get(PRESERVE_ORIGINAL_PARAM_NAME).isBool()) {
    LOG_TOPIC("e95d3", WARN, arangodb::iresearch::TOPIC)
      << "Failed to read '" << PRESERVE_ORIGINAL_PARAM_NAME
      << "' attribute as boolean while constructing "
      "ngram_token_stream from jSON arguments: "
      << slice.toString();
    return false;
  }

  if (slice.hasKey(START_MARKER_PARAM_NAME.c_str())) {
    auto start_marker_json = slice.get(START_MARKER_PARAM_NAME.c_str());
    if (start_marker_json.isString()) {
      options.start_marker = irs::ref_cast<irs::byte_type>(
        arangodb::iresearch::getStringRef(start_marker_json));
    } else {
      std::string argString = slice.toJson();
      IR_FRMT_ERROR(
          "Failed to read '%s' attribute as string while constructing "
          "ngram_token_stream from jSON arguments: %s",
          START_MARKER_PARAM_NAME.c_str(), argString.c_str());
      return false;
    }
  }

  if (slice.hasKey(END_MARKER_PARAM_NAME.c_str())) {
    auto end_marker_json = slice.get(END_MARKER_PARAM_NAME.c_str());
    if (end_marker_json.isString()) {
      options.end_marker = irs::ref_cast<irs::byte_type>(
        arangodb::iresearch::getStringRef(end_marker_json));
    } else {
      std::string argString = slice.toJson();
      IR_FRMT_ERROR(
          "Failed to read '%s' attribute as string while constructing "
          "ngram_token_stream from jSON arguments: %s",
          END_MARKER_PARAM_NAME.c_str(), argString.c_str());
      return false;
    }
  }

  if (slice.hasKey(STREAM_TYPE_PARAM_NAME.c_str())) {
      auto stream_type_json = slice.get(STREAM_TYPE_PARAM_NAME.c_str());

      if (!stream_type_json.isString()) {
        std::string argString = slice.toJson();
        IR_FRMT_WARN(
            "Non-string value in '%s' while constructing ngram_token_stream "
            "from jSON arguments: %s",
            STREAM_TYPE_PARAM_NAME.c_str(), argString.c_str());
        return false;
      }
      auto itr = STREAM_TYPE_CONVERT_MAP.find(arangodb::iresearch::getStringRef(stream_type_json));
      if (itr == STREAM_TYPE_CONVERT_MAP.end()) {
        std::string argString = slice.toJson();
        IR_FRMT_WARN(
            "Invalid value in '%s' while constructing ngram_token_stream from "
            "jSON arguments: %s",
            STREAM_TYPE_PARAM_NAME.c_str(), argString.c_str());
        return false;
      }
      options.stream_bytes_type = itr->second;
  }

  min = std::max(min, decltype(min)(1));
  max = std::max(max, min);

  options.min_gram = min;
  options.max_gram = max;
  options.preserve_original = slice.get(PRESERVE_ORIGINAL_PARAM_NAME).getBool();

  return true;
}


irs::analysis::analyzer::ptr ngram_vpack_builder(irs::string_ref const& args) {
  irs::analysis::ngram_token_stream_base::Options tmp;
  if (parse_ngram_vpack_config(args, tmp)) {
    switch (tmp.stream_bytes_type) {
      case irs::analysis::ngram_token_stream_base::InputType::Binary:
        return irs::analysis::ngram_token_stream<irs::analysis::ngram_token_stream_base::InputType::Binary>::make(tmp);
      case irs::analysis::ngram_token_stream_base::InputType::UTF8:
        return irs::analysis::ngram_token_stream<irs::analysis::ngram_token_stream_base::InputType::UTF8>::make(tmp);
    }
  }

  return nullptr;
}


bool ngram_vpack_normalizer(const irs::string_ref& args, std::string& out) {
  irs::analysis::ngram_token_stream_base::Options tmp;
  if (parse_ngram_vpack_config(args, tmp)) {
    VPackBuilder vpack;
    {
      VPackObjectBuilder scope(&vpack);
      vpack.add(MIN_PARAM_NAME.c_str(), MIN_PARAM_NAME.size(), VPackValue(tmp.min_gram));
      vpack.add(MAX_PARAM_NAME.c_str(), MAX_PARAM_NAME.size(), VPackValue(tmp.max_gram));
      vpack.add(PRESERVE_ORIGINAL_PARAM_NAME.c_str(), PRESERVE_ORIGINAL_PARAM_NAME.size(),
                VPackValue(tmp.preserve_original));
      vpack.add(START_MARKER_PARAM_NAME.c_str(), START_MARKER_PARAM_NAME.size(),
                arangodb::iresearch::toValuePair(irs::ref_cast<char>(tmp.start_marker)));
      vpack.add(END_MARKER_PARAM_NAME.c_str(), END_MARKER_PARAM_NAME.size(),
                arangodb::iresearch::toValuePair(irs::ref_cast<char>(tmp.end_marker)));

      auto stream_type_value = std::find_if(STREAM_TYPE_CONVERT_MAP.begin(), STREAM_TYPE_CONVERT_MAP.end(),
        [&tmp](const decltype(STREAM_TYPE_CONVERT_MAP)::value_type& v) {
          return v.second == tmp.stream_bytes_type;
        });

      if (stream_type_value != STREAM_TYPE_CONVERT_MAP.end()) {
        vpack.add(STREAM_TYPE_PARAM_NAME.c_str(), STREAM_TYPE_PARAM_NAME.size(),
                  VPackValue(stream_type_value->first.c_str()));
      } else {
        IR_FRMT_ERROR(
          "Invalid %s value in ngram analyzer options: %d",
          STREAM_TYPE_PARAM_NAME.c_str(),
          static_cast<int>(tmp.stream_bytes_type));
        return false;
      }
    }

    out.assign(vpack.slice().startAs<char>(), vpack.slice().byteSize());
    return true;
  }
  return false;
}

REGISTER_ANALYZER_VPACK(irs::analysis::ngram_token_stream_base,
    ngram_vpack_builder, ngram_vpack_normalizer);
}  // namespace ngram_vpack

namespace text_vpack {
// FIXME implement proper vpack parsing
irs::analysis::analyzer::ptr text_vpack_builder(irs::string_ref const& args) {
  auto slice = arangodb::iresearch::slice<char>(args);
  if (!slice.isNone()) {
    return irs::analysis::analyzers::get("text", irs::type<irs::text_format::json>::get(),
      slice.toString(),
      false);
  }
  return nullptr;
}

bool text_vpack_normalizer(const irs::string_ref& args, std::string& out) {
  std::string tmp;
  auto slice = arangodb::iresearch::slice<char>(args);

  if (!slice.isNone() &&
      irs::analysis::analyzers::normalize(tmp, "text", irs::type<irs::text_format::json>::get(),
                                          slice.toString(),
                                          false)) {
    auto vpack = VPackParser::fromJson(tmp);
    out.assign(vpack->slice().startAs<char>(), vpack->slice().byteSize());
    return true;
  }
  return false;
}

REGISTER_ANALYZER_VPACK(irs::analysis::text_token_stream, text_vpack_builder,
                        text_vpack_normalizer);
} // namespace text_vpack

namespace stem_vpack {
  // FIXME implement proper vpack parsing
  irs::analysis::analyzer::ptr stem_vpack_builder(irs::string_ref const& args) {
    auto slice = arangodb::iresearch::slice<char>(args);
    if (!slice.isNone()) {
      return irs::analysis::analyzers::get("stem", irs::type<irs::text_format::json>::get(),
        slice.toString(),
        false);
    }
    return nullptr;
  }

  bool stem_vpack_normalizer(const irs::string_ref& args, std::string& out) {
    std::string tmp;
    auto slice = arangodb::iresearch::slice<char>(args);
    if (!slice.isNone() &&
        irs::analysis::analyzers::normalize(tmp, "stem", irs::type<irs::text_format::json>::get(),
      slice.toString(), false)) {
      auto vpack = VPackParser::fromJson(tmp);
      out.assign(vpack->slice().startAs<char>(), vpack->slice().byteSize());
      return true;
    }
    return false;
  }

  REGISTER_ANALYZER_VPACK(irs::analysis::text_token_stemming_stream, stem_vpack_builder,
    stem_vpack_normalizer);
} // namespace stem_vpack

namespace norm_vpack {
  // FIXME implement proper vpack parsing
  irs::analysis::analyzer::ptr norm_vpack_builder(irs::string_ref const& args) {
    auto slice = arangodb::iresearch::slice<char>(args);
    if (!slice.isNone()) {//cannot be created without properties
      return irs::analysis::analyzers::get("norm", irs::type<irs::text_format::json>::get(),
        slice.toString(),
        false);
    }
    return nullptr;
  }

  bool norm_vpack_normalizer(const irs::string_ref& args, std::string& out) {
    std::string tmp;
    auto slice = arangodb::iresearch::slice<char>(args);
    if (!slice.isNone() && //cannot be created without properties
        irs::analysis::analyzers::normalize(tmp, "norm", irs::type<irs::text_format::json>::get(),
      slice.toString(), false)) {
      auto vpack = VPackParser::fromJson(tmp);
      out.assign(vpack->slice().startAs<char>(), vpack->slice().byteSize());
      return true;
    }
    return false;
  }

  REGISTER_ANALYZER_VPACK(irs::analysis::text_token_normalizing_stream, norm_vpack_builder,
    norm_vpack_normalizer);
} // namespace norm_vpack

<<<<<<< HEAD
namespace calculation_vpack {
  class CalculationAnalyzer final : public irs::analysis::analyzer{
  public:

    static arangodb::SystemDatabaseFeature* dbFeature;

    static constexpr irs::string_ref type_name() noexcept {
      return "calculation";
    }

    static bool normalize(const irs::string_ref& /*args*/, std::string& out) {
      out.resize(VPackSlice::emptyObjectSlice().byteSize());
      std::memcpy(&out[0], VPackSlice::emptyObjectSlice().begin(), out.size());
      return true;
    }

    static irs::analysis::analyzer::ptr make(irs::string_ref const& /*args*/) {
      return std::make_shared<CalculationAnalyzer>(*dbFeature->use());
    }

    CalculationAnalyzer(TRI_vocbase_t& vocbase)
      : irs::analysis::analyzer(irs::type<CalculationAnalyzer>::get()),
        _ctx(_vocbase),
        //_trx(arangodb::transaction::StandaloneContext::Create(vocbase),
        //  {}, {}, {}, arangodb::transaction::Options()),
        _query(std::shared_ptr<arangodb::transaction::Context>(std::shared_ptr<int>(), &_ctx), arangodb::aql::QueryString("RETURN 'CALCULON'"),
               std::shared_ptr<arangodb::velocypack::Builder>(), std::make_shared<arangodb::velocypack::Builder>()){
      // TODO: check query somehow
      // TODO: Forbid to use TOKENS inside query -> problems on recovery as analyzers are not available for querying!
    }

    virtual irs::attribute* get_mutable(irs::type_info::type_id type) noexcept override {
      if (type == irs::type<irs::increment>::id()) {
        return &_inc;
      }

      return type == irs::type<irs::term_attribute>::id()
        ? &_term
        : nullptr;
    }

    virtual bool next() override {
      if (_queryResult.ok() && _has_data) {
        _has_data = false;
        if (_queryResult.data->slice().isArray()) {
          auto value = _queryResult.data->slice().at(0);
          _str = value.copyString(); // TODO: maybe just process all with copyBinary?
          _term.value = irs::ref_cast<irs::byte_type>(irs::string_ref(_str));
          return true;
        } else { // TODO: remove me!!!
          _str = _queryResult.data->slice().typeName();
          _term.value = irs::ref_cast<irs::byte_type>(irs::string_ref(_str));
          return true;
        }
      }
      return false;
    }

    virtual bool reset(irs::string_ref const&) noexcept override {
      _query.prepareQuery(arangodb::aql::SerializationFormat::SHADOWROWS);
      _query.execute(_queryResult);
      _has_data = true;
      return _queryResult.ok();
    }

  private:
    irs::term_attribute _term;
    irs::increment _inc;
    arangodb::transaction::StandaloneContext _ctx;
    arangodb::aql::Query _query;
    //arangodb::transaction ::Methods _trx;
    arangodb::aql::QueryResult _queryResult;
    bool _has_data{ false };
    std::string _str;
  }; // CalculationAnalyzer

  arangodb::SystemDatabaseFeature* CalculationAnalyzer::dbFeature;

  REGISTER_ANALYZER_VPACK(CalculationAnalyzer, CalculationAnalyzer::make,
                          CalculationAnalyzer::normalize);
}

=======
namespace pipeline_vpack {
// FIXME implement proper vpack parsing
irs::analysis::analyzer::ptr pipeline_vpack_builder(irs::string_ref const& args) {
  auto slice = arangodb::iresearch::slice<char>(args);
  if (!slice.isNone()) {//cannot be created without properties
    return irs::analysis::analyzers::get("pipeline", irs::type<irs::text_format::json>::get(),
      slice.toString(),
      false);
  }
  return nullptr;
}

bool pipeline_vpack_normalizer(const irs::string_ref& args, std::string& out) {
  std::string tmp;
  auto slice = arangodb::iresearch::slice<char>(args);
  if (!slice.isNone() && //cannot be created without properties
    irs::analysis::analyzers::normalize(tmp, "pipeline", irs::type<irs::text_format::json>::get(),
      slice.toString(), false)) {
    auto vpack = VPackParser::fromJson(tmp);
    out.assign(vpack->slice().startAs<char>(), vpack->slice().byteSize());
    return true;
  }
  return false;
}

REGISTER_ANALYZER_VPACK(irs::analysis::pipeline_token_stream, pipeline_vpack_builder,
  pipeline_vpack_normalizer);
} // namespace pipeline_vpack

>>>>>>> 533a8395
arangodb::aql::AqlValue aqlFnTokens(arangodb::aql::ExpressionContext* /*expressionContext*/,
                                    arangodb::transaction::Methods* trx,
                                    arangodb::aql::VPackFunctionParameters const& args) {
  if (ADB_UNLIKELY(args.empty() || args.size() > 2)) {
    irs::string_ref const message =
        "invalid arguments count while computing result for function 'TOKENS'";
    LOG_TOPIC("740fd", WARN, arangodb::iresearch::TOPIC) << message;
    THROW_ARANGO_EXCEPTION_MESSAGE(TRI_ERROR_QUERY_FUNCTION_ARGUMENT_NUMBER_MISMATCH, message);
  }

  if (args.size() > 1 && !args[1].isString()) { // second arg must be analyzer name
    irs::string_ref const message =
        "invalid analyzer name argument type while computing result for function 'TOKENS',"
        " string expected";
    LOG_TOPIC("d0b60", WARN, arangodb::iresearch::TOPIC) << message;
    THROW_ARANGO_EXCEPTION_MESSAGE(TRI_ERROR_BAD_PARAMETER, message);
  }

  arangodb::iresearch::AnalyzerPool::ptr pool;
  // identity now is default analyzer
  auto const name = args.size() > 1 ?
    arangodb::iresearch::getStringRef(args[1].slice()) :
    iresearch::string_ref(arangodb::iresearch::IResearchAnalyzerFeature::identity()->name());

  TRI_ASSERT(trx);
  auto& server = trx->vocbase().server();
  if (args.size() > 1) {
    auto& analyzers = server.getFeature<arangodb::iresearch::IResearchAnalyzerFeature>();
    auto sysVocbase = server.hasFeature<arangodb::SystemDatabaseFeature>()
                          ? server.getFeature<arangodb::SystemDatabaseFeature>().use()
                          : nullptr;
    if (sysVocbase) {
      pool = analyzers.get(name, trx->vocbase(), *sysVocbase,
                           trx->state()->analyzersRevision());
    }
  } else { //do not look for identity, we already have reference)
    pool = arangodb::iresearch::IResearchAnalyzerFeature::identity();
  }

  if (!pool) {
    auto const message = "failure to find arangosearch analyzer with name '"s +
                         static_cast<std::string>(name) +
                         "' while computing result for function 'TOKENS'";

    LOG_TOPIC("0d256", WARN, arangodb::iresearch::TOPIC) << message;
    THROW_ARANGO_EXCEPTION_MESSAGE(TRI_ERROR_BAD_PARAMETER, message);
  }

  auto string_analyzer = pool->get();

  if (!string_analyzer) {
    auto const message = "failure to get arangosearch analyzer with name '"s +
                         static_cast<std::string>(name) +
                         "' while computing result for function 'TOKENS'";
    LOG_TOPIC("d7477", WARN, arangodb::iresearch::TOPIC) << message;
    THROW_ARANGO_EXCEPTION_MESSAGE(TRI_ERROR_BAD_PARAMETER, message);
  }

  auto* string_token = irs::get<irs::term_attribute>(*string_analyzer);

  if (ADB_UNLIKELY(!string_token)) {
    auto const message =
        "failure to retrieve values from arangosearch analyzer name '"s +
        static_cast<std::string>(name) +
        "' while computing result for function 'TOKENS'";

    LOG_TOPIC("f46f2", WARN, arangodb::iresearch::TOPIC) << message;
    THROW_ARANGO_EXCEPTION_MESSAGE(TRI_ERROR_INTERNAL, message);
  }

  std::unique_ptr<irs::numeric_token_stream> numeric_analyzer;
  const irs::term_attribute* numeric_token = nullptr;

  // to avoid copying Builder's default buffer when initializing AqlValue
  // create the buffer externally and pass ownership directly into AqlValue
  arangodb::velocypack::Buffer<uint8_t> buffer;
  arangodb::velocypack::Builder builder(buffer);
  builder.openArray();
  std::vector<arangodb::velocypack::ArrayIterator> arrayIteratorStack;
  auto current = args[0].slice();
  do {
    // stack opening non-empty arrays
    while (current.isArray() && !current.isEmptyArray()) {
      arrayIteratorStack.emplace_back(current);
      builder.openArray();
      current = arrayIteratorStack.back().value();
    }
    // process current item
    switch (current.type()) {
    case VPackValueType::String:
      if (!string_analyzer->reset(arangodb::iresearch::getStringRef(current))) {
        auto const message = "failure to reset arangosearch analyzer: ' "s +
          static_cast<std::string>(name) +
          "' while computing result for function 'TOKENS'";
        LOG_TOPIC("45a2d", WARN, arangodb::iresearch::TOPIC) << message;
        THROW_ARANGO_EXCEPTION_MESSAGE(TRI_ERROR_INTERNAL, message);
      }
      while (string_analyzer->next()) {
        builder.add(
          arangodb::iresearch::toValuePair(irs::ref_cast<char>(string_token->value)));
      }
      break;
    case VPackValueType::Bool:
      builder.add(
        arangodb::iresearch::toValuePair(
          arangodb::basics::StringUtils::encodeBase64(irs::ref_cast<char>(
            irs::boolean_token_stream::value(current.getBoolean())))));
      break;
    case VPackValueType::Null:
      builder.add(
        arangodb::iresearch::toValuePair(
          arangodb::basics::StringUtils::encodeBase64(
          irs::ref_cast<char>(irs::null_token_stream::value_null()))));
      break;
    case VPackValueType::Array: // we get there only when empty array encountered
      TRI_ASSERT(current.isEmptyArray());
      // empty array in = empty array out
      builder.openArray();
      builder.close();
      break;
    default:
      if (current.isNumber()) { // there are many "number" types. To adopt all current and future ones just
                                // deal with them all here in generic way
        if (!numeric_analyzer) {
          numeric_analyzer = std::make_unique<irs::numeric_token_stream>();
          numeric_token = irs::get<irs::term_attribute>(*numeric_analyzer);
          if (ADB_UNLIKELY(!numeric_token)) {
            auto const message =
              "failure to retrieve values from arangosearch numeric analyzer "
              "while computing result for function 'TOKENS'";
            LOG_TOPIC("7d5df", WARN, arangodb::iresearch::TOPIC) << message;
            THROW_ARANGO_EXCEPTION_MESSAGE(TRI_ERROR_INTERNAL, message);
          }
        }
        // we read all numers as doubles because ArangoSearch indexes
        // all numbers as doubles, so do we there, as out goal is to
        // return same tokens as will be in index for this specific number
        numeric_analyzer->reset(current.getNumber<double>());
        while (numeric_analyzer->next()) {
          builder.add(
            arangodb::iresearch::toValuePair(
              arangodb::basics::StringUtils::encodeBase64(
                  irs::ref_cast<char>(numeric_token->value))));
        }
      } else {
        auto const message = "unexpected parameter type '"s + current.typeName() +
          "' while computing result for function 'TOKENS'";
        LOG_TOPIC("45a2e", WARN, arangodb::iresearch::TOPIC) << message;
        THROW_ARANGO_EXCEPTION_MESSAGE(TRI_ERROR_BAD_PARAMETER, message);
      }
    }
    // de-stack all closing arrays
    while (!arrayIteratorStack.empty()) {
      auto& currentArrayIterator = arrayIteratorStack.back();
      if (!currentArrayIterator.isLast()) {
        currentArrayIterator.next();
        current = currentArrayIterator.value();
        //next array for next item
        builder.close();
        builder.openArray();
        break;
      } else {
        arrayIteratorStack.pop_back();
        builder.close();
      }
    }
  } while (!arrayIteratorStack.empty());

  builder.close();

  return arangodb::aql::AqlValue(std::move(buffer));
}

void addFunctions(arangodb::aql::AqlFunctionFeature& functions) {
  arangodb::iresearch::addFunction(
      functions,
      arangodb::aql::Function{
          "TOKENS",  // name
          ".|.",     // positional arguments (data[,analyzer])
          // deterministic (true == called during AST optimization and will be
          // used to calculate values for constant expressions)
          arangodb::aql::Function::makeFlags(arangodb::aql::Function::Flags::Deterministic,
                                             arangodb::aql::Function::Flags::Cacheable,
                                             arangodb::aql::Function::Flags::CanRunOnDBServer),
          &aqlFnTokens  // function implementation
      });
}

////////////////////////////////////////////////////////////////////////////////
/// @return pool will generate analyzers as per supplied parameters
////////////////////////////////////////////////////////////////////////////////
bool equalAnalyzer(
    arangodb::iresearch::AnalyzerPool const& pool,
    irs::string_ref const& type,
    VPackSlice const properties,
    irs::flags const& features) {
  std::string normalizedProperties;

  if (!::normalize(normalizedProperties, type, properties)) {
    // failed to normalize definition
    LOG_TOPIC("dfac1", WARN, arangodb::iresearch::TOPIC)
      << "failed to normalize properties for analyzer type '" << type << "' properties '"
      << properties.toString() << "'";
    return false;
  }

  // first check non-normalizeable portion of analyzer definition
  // to rule out need to check normalization of properties
  if (type != pool.type() || features != pool.features()) {
    return false;
  }

  // this check is not final as old-normalized definition may be present in database!
  if (arangodb::basics::VelocyPackHelper::equal(arangodb::iresearch::slice(normalizedProperties),
                                                pool.properties(), false)) {
    return true;
  }

  // Here could be analyzer definition with old-normalized properties (see Issue #9652)
  // To make sure properties really differ, let`s re-normalize and re-check
  std::string reNormalizedProperties;
  if (ADB_UNLIKELY(!::normalize(reNormalizedProperties, pool.type(), pool.properties()))) {
    // failed to re-normalize definition - strange. It was already normalized once.
    // Some bug in load/store?
    TRI_ASSERT(FALSE);
    LOG_TOPIC("a4073", WARN, arangodb::iresearch::TOPIC)
        << "failed to re-normalize properties for analyzer type '"
        << pool.type()
        << "' properties '" << pool.properties().toString() << "'";
    return false;
  }
  return arangodb::basics::VelocyPackHelper::equal(
      arangodb::iresearch::slice(normalizedProperties),
      arangodb::iresearch::slice(reNormalizedProperties), false);
}

////////////////////////////////////////////////////////////////////////////////
/// @brief read analyzers from vocbase
/// @return visitation completed fully
////////////////////////////////////////////////////////////////////////////////
arangodb::Result visitAnalyzers(
    TRI_vocbase_t& vocbase,
    std::function<arangodb::Result(VPackSlice const&)> const& visitor) {
  static const auto resultVisitor = [](
      std::function<arangodb::Result(VPackSlice const&)> const& visitor,
      TRI_vocbase_t const& vocbase,
      VPackSlice const& slice) -> arangodb::Result {
    if (!slice.isArray()) {
      return {
        TRI_ERROR_INTERNAL,
        "failed to parse contents of collection '" + arangodb::StaticStrings::AnalyzersCollection +
        "' in database '" + vocbase.name() + " while visiting analyzers" };
    }

    for (VPackArrayIterator itr(slice); itr.valid(); ++itr) {
      auto const res = visitor(itr.value().resolveExternal());

      if (!res.ok()) {
        return res;
      }
    }

    return {};
  };

  static const auto queryString = arangodb::aql::QueryString(
    "FOR d IN " + arangodb::StaticStrings::AnalyzersCollection + " RETURN d");

  if (arangodb::ServerState::instance()->isDBServer()) {
     arangodb::NetworkFeature const& feature =
       vocbase.server().getFeature<arangodb::NetworkFeature>();
     arangodb::network::ConnectionPool* pool = feature.pool();

    if (!pool) {
      return {
        TRI_ERROR_SHUTTING_DOWN,
        "failure to find connection pool while visiting Analyzer collection '" +
        arangodb::StaticStrings::AnalyzersCollection +
        "' in vocbase '" + vocbase.name() + "'"
      };
    }

    auto& server = vocbase.server();

    std::vector<std::string> coords;
    if (server.hasFeature<arangodb::ClusterFeature>()) {
      coords = server.getFeature<arangodb::ClusterFeature>()
                     .clusterInfo()
                     .getCurrentCoordinators();
    }

    arangodb::Result res;
    if (!coords.empty() &&
        !vocbase.isSystem() && // System database could be on other server so OneShard optimization will not work
        (vocbase.server().getFeature<arangodb::ClusterFeature>().forceOneShard() ||
          vocbase.isShardingSingle())) {
      auto& clusterInfo = server.getFeature<arangodb::ClusterFeature>().clusterInfo();
      auto collection = clusterInfo.getCollectionNT(vocbase.name(), arangodb::StaticStrings::AnalyzersCollection);
      if (!collection) {
        return {}; // treat missing collection as if there are no analyzers
      }

      auto shards = collection->shardIds();
      if (ADB_UNLIKELY(!shards)) {
        TRI_ASSERT(FALSE);
        return {};  // treat missing collection as if there are no analyzers
      }

#ifdef ARANGODB_ENABLE_MAINTAINER_MODE
      LOG_TOPIC("e07d4", TRACE, arangodb::iresearch::TOPIC)
          << "OneShard optimization found " << shards->size() << " shards "
          << " for server " << arangodb::ServerState::instance()->getId();
      for (auto const& shard : *shards) {
        LOG_TOPIC("31300", TRACE, arangodb::iresearch::TOPIC)
            << "Shard '" << shard.first << "' on servers:";
        for (auto const& server : shard.second) {
          LOG_TOPIC("ead22", TRACE, arangodb::iresearch::TOPIC)
              << "Shard server '" << server << "'";
        }
      }
#endif

      if (shards->empty()) {
        return {}; // treat missing collection as if there are no analyzers
      }
      // If this is indeed OneShard this should be us!
      TRI_ASSERT(shards->begin()->second.front() == arangodb::ServerState::instance()->getId());
      const auto oneShardQueryString = arangodb::aql::QueryString(
        "FOR d IN "s + shards->begin()->first + " RETURN d");
      arangodb::aql::Query query(arangodb::transaction::StandaloneContext::Create(vocbase),
        oneShardQueryString, nullptr, nullptr);

      auto result = query.executeSync();

      if (TRI_ERROR_ARANGO_DATA_SOURCE_NOT_FOUND == result.result.errorNumber()) {
        return {}; // treat missing collection as if there are no analyzers
      }

      if (result.result.fail()) {
        return result.result;
      }

      auto slice = result.data->slice();

      return resultVisitor(visitor, vocbase, slice);
    }


    arangodb::network::RequestOptions reqOpts;
    reqOpts.database = vocbase.name();

    VPackBuffer<uint8_t> buffer;
    {
      VPackBuilder builder(buffer);
      builder.openObject();
      builder.add("query", VPackValue(queryString.string()));
      builder.close();
    }


    for (auto const& coord : coords) {
      auto f = arangodb::network::sendRequest(
            pool,
            "server:" + coord,
            arangodb::fuerte::RestVerb::Post,
            arangodb::RestVocbaseBaseHandler::CURSOR_PATH,
            buffer,
            reqOpts);

      auto& response = f.get();

      if (response.error == arangodb::fuerte::Error::RequestTimeout) {
        // timeout, try another coordinator
        res = arangodb::Result{ arangodb::network::fuerteToArangoErrorCode(response) };
        continue;
      } else if (response.fail()) { // any other error abort
        return { arangodb::network::fuerteToArangoErrorCode(response) };
      }

      if (response.response->statusCode() == arangodb::fuerte::StatusNotFound) {
        return { TRI_ERROR_ARANGO_DATA_SOURCE_NOT_FOUND };
      }

      std::vector<VPackSlice> slices = response.response->slices();
      if (slices.empty() || !slices[0].isObject()) {
        return {
          TRI_ERROR_INTERNAL,
          "got misformed result while visiting Analyzer collection'" +
            arangodb::StaticStrings::AnalyzersCollection +
            "' in vocbase '" + vocbase.name() + "'"
        };
      }

      VPackSlice answer = slices[0];
      auto result = arangodb::network::resultFromBody(answer, TRI_ERROR_NO_ERROR);
      if (result.fail()) {
        return result;
      }

      if (!answer.hasKey("result")) {
        return {
          TRI_ERROR_INTERNAL,
          "failed to parse result while visiting Analyzer collection '" +
            arangodb::StaticStrings::AnalyzersCollection +
            "' in vocbase '" + vocbase.name() + "'"
        };
      }

      res = resultVisitor(visitor, vocbase, answer.get("result"));

      break;
    }

    return res;
  }

  arangodb::aql::Query query(arangodb::transaction::StandaloneContext::Create(vocbase),
                             queryString, nullptr, nullptr);

  auto result = query.executeSync();

  if (TRI_ERROR_ARANGO_DATA_SOURCE_NOT_FOUND == result.result.errorNumber()) {
    return {}; // treat missing collection as if there are no analyzers
  }

  if (result.result.fail()) {
    return result.result;
  }

  auto slice = result.data->slice();

  return resultVisitor(visitor, vocbase, slice);
}

//////////////////////////////////////////////////////////////////
/// @brief parses common part of stored analyzers slice. This could be
///        loaded from collection or received via replication api
/// @param slice analyzer definition
/// @param name parsed name
/// @param type parsed type
/// @param features parsed features
/// @param properties slice for properties or null slice if absent
/// @return parse result
//////////////////////////////////////////////////////////////////
::arangodb::Result parseAnalyzerSlice(VPackSlice const& slice,
                          irs::string_ref& name,
                          irs::string_ref& type,
                          irs::flags& features,
                          VPackSlice& properties) {
  TRI_ASSERT(slice.isObject());
  if (!slice.hasKey("name") // no such field (required)
    || !(slice.get("name").isString() || slice.get("name").isNull())) {
    return { TRI_ERROR_BAD_PARAMETER,
             "failed to find a string value for analyzer 'name' " };
  }

  name = ::arangodb::iresearch::getStringRef(slice.get("name"));

  if (!slice.hasKey("type") // no such field (required)
    || !(slice.get("type").isString() || slice.get("name").isNull())) {
    return { TRI_ERROR_BAD_PARAMETER,
             "failed to find a string value for analyzer 'type'" };
  }

  type = ::arangodb::iresearch::getStringRef(slice.get("type"));

  if (slice.hasKey("properties")) {
    auto subSlice = slice.get("properties");

    if (subSlice.isArray() || subSlice.isObject()) {
      properties = subSlice; // format as a jSON encoded string
    } else {
      return { TRI_ERROR_BAD_PARAMETER,
               "failed to find a string value for analyzer 'properties'" };
    }
  }

  if (slice.hasKey("features")) {
    auto subSlice = slice.get("features");

    if (!subSlice.isArray()) {
      return { TRI_ERROR_BAD_PARAMETER,
               "failed to find an array value for analyzer 'features'" };
    }

    for (VPackArrayIterator subItr(subSlice); subItr.valid(); ++subItr) {
      auto subEntry = *subItr;

      if (!subEntry.isString() && !subSlice.isNull()) {
        return { TRI_ERROR_BAD_PARAMETER,
                 "failed to find a string value for an entry in analyzer 'features'" };
      }

      const auto featureName = ::arangodb::iresearch::getStringRef(subEntry);
      const auto feature = irs::attributes::get(featureName);

      if (!feature) {
        return { TRI_ERROR_BAD_PARAMETER,
                 "failed to find feature '"s.append(std::string(featureName)).append("'")};
      }

      features.add(feature.id());
    }
  }
  return {};
}

inline std::string normalizedAnalyzerName(
    std::string database,
    irs::string_ref const& analyzer) {
  return database.append(2, ANALYZER_PREFIX_DELIM).append(analyzer);
}

bool analyzerInUse(arangodb::application_features::ApplicationServer& server,
                   irs::string_ref const& dbName,
                   arangodb::iresearch::AnalyzerPool::ptr const& analyzerPtr) {
  TRI_ASSERT(analyzerPtr);

  if (analyzerPtr.use_count() > 1) { // +1 for ref in '_analyzers'
    return true;
  }

  auto checkDatabase = [analyzer = analyzerPtr.get()](TRI_vocbase_t* vocbase) {
    if (!vocbase) {
      // no database
      return false;
    }

    bool found = false;

    auto visitor = [&found, analyzer](std::shared_ptr<arangodb::LogicalCollection> const& collection) {
      if (!collection) {
        return;
      }

      for (auto const& index : collection->getIndexes()) {
        if (!index || arangodb::Index::TRI_IDX_TYPE_IRESEARCH_LINK != index->type()) {
          continue;  // not an IResearchLink
        }

        // TODO FIXME find a better way to retrieve an iResearch Link
        // cannot use static_cast/reinterpret_cast since Index is not related to
        // IResearchLink
        auto link = std::dynamic_pointer_cast<arangodb::iresearch::IResearchLink>(index);

        if (!link) {
          continue;
        }

        if (nullptr != link->findAnalyzer(*analyzer)) {
          // found referenced analyzer
          found = true;
          return;
        }
      }
    };

    arangodb::methods::Collections::enumerate(vocbase, visitor);

    return found;
  };

  TRI_vocbase_t* vocbase{};

  // check analyzer database

  if (server.hasFeature<arangodb::DatabaseFeature>()) {
    vocbase = server.getFeature<arangodb::DatabaseFeature>()
                    .lookupDatabase(dbName);

    if (checkDatabase(vocbase)) {
      return true;
    }
  }

  // check system database if necessary
  if (server.hasFeature<arangodb::SystemDatabaseFeature>()) {
    auto sysVocbase = server.getFeature<arangodb::SystemDatabaseFeature>().use();

    if (sysVocbase.get() != vocbase && checkDatabase(sysVocbase.get())) {
      return true;
    }
  }

  return false;
}

typedef irs::async_utils::read_write_mutex::read_mutex ReadMutex;
typedef irs::async_utils::read_write_mutex::write_mutex WriteMutex;

arangodb::AnalyzerModificationTransaction::Ptr createAnalyzerModificationTransaction(
  arangodb::application_features::ApplicationServer& server,
  irs::string_ref const& vocbase) {
  if (arangodb::ServerState::instance()->isCoordinator() && !vocbase.empty()) {
    TRI_ASSERT(server.hasFeature<arangodb::ClusterFeature>());
    auto& engine = server.getFeature<arangodb::ClusterFeature>().clusterInfo();
    return std::make_unique<arangodb::AnalyzerModificationTransaction>(vocbase, &engine, false);
  }
  return nullptr;
}

// Auto-repair of dangling AnalyzersRevisions
void queueGarbageCollection(std::mutex& mutex, arangodb::Scheduler::WorkHandle& workItem,
                            std::function<void(bool)>& gcfunc) {
  bool queued = false;
  {
    std::lock_guard<std::mutex> guard(mutex);
    std::tie(queued, workItem) =
        arangodb::basics::function_utils::retryUntilTimeout<arangodb::Scheduler::WorkHandle>(
            [&gcfunc]() -> std::pair<bool, arangodb::Scheduler::WorkHandle> {
              auto off = std::chrono::seconds(5);
              return arangodb::SchedulerFeature::SCHEDULER->queueDelay(arangodb::RequestLane::INTERNAL_LOW,
                                                                       off, gcfunc);
            },
            arangodb::iresearch::TOPIC,
            "queue analyzers garbage collection");
  }
  if (!queued) {
    LOG_TOPIC("f25ad", FATAL, arangodb::iresearch::TOPIC)
        << "Failed to queue analyzers garbage collection, for 5 minutes, "
           "exiting.";
    FATAL_ERROR_EXIT();
  }
}
} // namespace

namespace arangodb {
namespace iresearch {

void AnalyzerPool::toVelocyPack(
    VPackBuilder& builder,
    irs::string_ref const& name) {
  TRI_ASSERT(builder.isOpenObject());
  addStringRef(builder, StaticStrings::AnalyzerNameField, name);
  addStringRef(builder, StaticStrings::AnalyzerTypeField, type());
  builder.add(StaticStrings::AnalyzerPropertiesField, properties());

  // add features
  VPackArrayBuilder featuresScope(&builder, StaticStrings::AnalyzerFeaturesField);
  for (auto& feature : features()) {
    TRI_ASSERT(feature); // has to be non-nullptr
    addStringRef(builder, feature().name());
  }
}

void AnalyzerPool::toVelocyPack(VPackBuilder& builder,
                                TRI_vocbase_t const* vocbase /*= nullptr*/) {
  irs::string_ref name = this->name();
  if (vocbase) {
    auto const split = IResearchAnalyzerFeature::splitAnalyzerName(name);
    if (!split.first.null()) {
      if (split.first == vocbase->name()) {
        name = split.second;
      } else {
        name = irs::string_ref(split.second.c_str()-2, split.second.size()+2);
      }
    }
  }

  VPackObjectBuilder rootScope(&builder);
  toVelocyPack(builder, name);
}

void AnalyzerPool::toVelocyPack(VPackBuilder& builder,
                                bool forPersistence /*= false*/) {
  irs::string_ref name = this->name();

  VPackObjectBuilder rootScope(&builder);

  if (forPersistence) {
    name = IResearchAnalyzerFeature::splitAnalyzerName(name).second;

    // ensure names are unique
    addStringRef(builder, arangodb::StaticStrings::KeyString, name);

    // only persistence needs revision to be stored
    // link definitions live always without revisions
    // analyzer definitions are stored in link itself
    builder.add(arangodb::StaticStrings::AnalyzersRevision,
                VPackValue(static_cast<uint64_t>(_revision)));
  }

  toVelocyPack(builder, name);
}

/*static*/ AnalyzerPool::Builder::ptr
AnalyzerPool::Builder::make(
    irs::string_ref const& type,
    VPackSlice properties) {
  if (type.empty()) {
    // in ArangoSearch we don't allow to have analyzers with empty type string
    return nullptr;
  }

  // for API consistency we only support analyzers configurable via jSON
  return irs::analysis::analyzers::get(
    type, irs::type<irs::text_format::vpack>::get(), iresearch::ref<char>(properties), false);
}

AnalyzerPool::AnalyzerPool(irs::string_ref const& name)
  : _cache(DEFAULT_POOL_SIZE),
    _name(name) {
}

bool AnalyzerPool::operator==(AnalyzerPool const& rhs) const {
  // intentionally do not check revision! Revision does not affects analyzer functionality!
  return _name == rhs._name &&
      _type == rhs._type &&
      _features == rhs._features &&
      basics::VelocyPackHelper::equal(_properties, rhs._properties, true);
}

bool AnalyzerPool::init(
    irs::string_ref const& type,
    VPackSlice const properties,
    AnalyzersRevision::Revision revision,
    irs::flags const& features /*= irs::flags::empty_instance()*/) {
  try {
    _cache.clear();  // reset for new type/properties
    _config.clear();

    if (!::normalize(_config, type, properties)) {
      // failed to normalize analyzer definition
      _config.clear();

      return false;
    }
    if (_config.empty()) {
      // even empty slice has some bytes in it.
      // zero bytes output while returned true is clearly a bug
      // in analyzer`s normalization function
      TRI_ASSERT(!_config.empty());
      // in non maintainer mode just prevent corrupted analyzer from activating
      return false;
    }

    // ensure no reallocations will happen
    _config.reserve(_config.size() + type.size());

    auto instance = _cache.emplace(type, iresearch::slice(_config));

    if (instance) {
      _properties = VPackSlice::noneSlice();
      _type = irs::string_ref::NIL;
      _key = irs::string_ref::NIL;

      _properties = iresearch::slice(_config);

      if (!type.null()) {
        _config.append(type);
        _type = irs::string_ref(_config.c_str() + _properties.byteSize() , type.size());
      }

      _features = features;  // store only requested features
      _revision = revision;
      return true;
    }
  } catch (basics::Exception& e) {
    LOG_TOPIC("62062", WARN, iresearch::TOPIC)
        << "caught exception while initializing an arangosearch analizer type '" << _type
        << "' properties '" << _properties << "': " << e.code() << " " << e.what();
    IR_LOG_EXCEPTION();
  } catch (std::exception& e) {
    LOG_TOPIC("a9196", WARN, iresearch::TOPIC)
        << "caught exception while initializing an arangosearch analizer type '"
        << _type << "' properties '" << _properties << "': " << e.what();
    IR_LOG_EXCEPTION();
  } catch (...) {
    LOG_TOPIC("7524a", WARN, iresearch::TOPIC)
        << "caught exception while initializing an arangosearch analizer type '"
        << _type << "' properties '" << _properties << "'";
    IR_LOG_EXCEPTION();
  }

  _config.clear();                        // set as uninitialized
  _key = irs::string_ref::NIL;            // set as uninitialized
  _type = irs::string_ref::NIL;           // set as uninitialized
  _properties = VPackSlice::noneSlice();  // set as uninitialized
  _features.clear();                      // set as uninitialized

  return false;
}

void AnalyzerPool::setKey(irs::string_ref const& key) {
  if (key.null()) {
    _key = irs::string_ref::NIL;

    return;  // nothing more to do
  }

  // since VPackSlice is not blind pointer
  // store properties status before append.
  // After reallocation all methods of Slice will not work!
  const auto propertiesIsNone = _properties.isNone();
  const auto propertiesByteSize = propertiesIsNone ? 0 : _properties.byteSize();

  const auto keyOffset = _config.size();
  _config.append(key.c_str(), key.size());

  // update '_properties' since '_config' might have been reallocated during
  // append(...)
  if (!propertiesIsNone) {
    TRI_ASSERT(propertiesByteSize <= _config.size());
    _properties = iresearch::slice(_config);
  }

  // update '_type' since '_config' might have been reallocated during
  // append(...)
  if (!_type.null()) {
    TRI_ASSERT(_properties.byteSize() + _type.size() <= _config.size());
    _type = irs::string_ref(_config.c_str() + _properties.byteSize(), _type.size());
  }

  _key = irs::string_ref(_config.c_str() + keyOffset, key.size());
}

irs::analysis::analyzer::ptr AnalyzerPool::get() const noexcept {
  try {
    // FIXME do not use shared_ptr
    return _cache.emplace(_type, _properties).release();
  } catch (basics::Exception const& e) {
    LOG_TOPIC("c9256", WARN, iresearch::TOPIC)
        << "caught exception while instantiating an arangosearch analizer type "
           "'"
        << _type << "' properties '" << _properties << "': " << e.code() << " "
        << e.what();
    IR_LOG_EXCEPTION();
  } catch (std::exception& e) {
    LOG_TOPIC("93baf", WARN, iresearch::TOPIC)
        << "caught exception while instantiating an arangosearch analizer type "
           "'"
        << _type << "' properties '" << _properties << "': " << e.what();
    IR_LOG_EXCEPTION();
  } catch (...) {
    LOG_TOPIC("08db9", WARN, iresearch::TOPIC)
        << "caught exception while instantiating an arangosearch analizer type "
           "'"
        << _type << "' properties '" << _properties << "'";
    IR_LOG_EXCEPTION();
  }

  return nullptr;
}

IResearchAnalyzerFeature::IResearchAnalyzerFeature(application_features::ApplicationServer& server)
    : ApplicationFeature(server, IResearchAnalyzerFeature::name()) {
  setOptional(true);
  startsAfter<arangodb::application_features::V8FeaturePhase>();
  // used for registering IResearch analyzer functions
  startsAfter<arangodb::aql::AqlFunctionFeature>();
  // used for getting the system database
  // containing the persisted configuration
  startsAfter<arangodb::SystemDatabaseFeature>();
  startsAfter<application_features::CommunicationFeaturePhase>();
  startsAfter<AqlFeature>();
  startsAfter<aql::OptimizerRulesFeature>();
  startsAfter<QueryRegistryFeature>();
  startsAfter<SchedulerFeature>();

  _gcfunc = [this](bool canceled) {
    if (canceled) {
      return;
    }

    auto cleanupTrans =
      this->server().getFeature<ClusterFeature>().clusterInfo().createAnalyzersCleanupTrans();
    if (cleanupTrans) {
      if (cleanupTrans->start().ok()) {
        cleanupTrans->commit();
      }
    }

    if (!this->server().isStopping()) {
      ::queueGarbageCollection(_workItemMutex, _workItem, _gcfunc);
    }
  };
}

/*static*/ bool IResearchAnalyzerFeature::canUseVocbase(irs::string_ref const& vocbaseName,
                                                        auth::Level const& level) {
  TRI_ASSERT(!vocbaseName.empty());
  auto& ctx = arangodb::ExecContext::current();

  return ctx.canUseDatabase(vocbaseName, level) &&  // can use vocbase
         ctx.canUseCollection(vocbaseName, arangodb::StaticStrings::AnalyzersCollection,
                              level);  // can use analyzers
}

/*static*/ bool IResearchAnalyzerFeature::canUse(
    TRI_vocbase_t const& vocbase,
    auth::Level const& level) {
  return canUseVocbase(vocbase.name(), level);
}

/*static*/ bool IResearchAnalyzerFeature::canUse(
    irs::string_ref const& name,
    auth::Level const& level) {
  auto& ctx = arangodb::ExecContext::current();

  if (ctx.isAdminUser()) {
    return true; // authentication not enabled
  }

  auto& staticAnalyzers = getStaticAnalyzers();

  if (staticAnalyzers.find(irs::make_hashed_ref(name, std::hash<irs::string_ref>())) != staticAnalyzers.end()) {
    return true; // special case for singleton static analyzers (always allowed)
  }

  auto split = splitAnalyzerName(name);

  return split.first.null() // static analyzer (always allowed)
    || (ctx.canUseDatabase(split.first, level) // can use vocbase
        && ctx.canUseCollection(split.first, arangodb::StaticStrings::AnalyzersCollection, level)); // can use analyzers
}


/*static*/ Result IResearchAnalyzerFeature::createAnalyzerPool(
    AnalyzerPool::ptr& pool,
    irs::string_ref const& name,
    irs::string_ref const& type,
    VPackSlice const properties,
    arangodb::AnalyzersRevision::Revision revision,
    irs::flags const& features) {
  // check type available
  if (!irs::analysis::analyzers::exists(type, irs::type<irs::text_format::vpack>::get(), false)) {
    return {
      TRI_ERROR_NOT_IMPLEMENTED,
      "Not implemented analyzer type '" + std::string(type) + "'."
    };
  }

  // validate analyzer name
  auto split = splitAnalyzerName(name);

  if (!TRI_vocbase_t::IsAllowedName(false, velocypack::StringRef(split.second.c_str(), split.second.size()))) {
    return {
      TRI_ERROR_BAD_PARAMETER,
      std::string("invalid characters in analyzer name '") + std::string(split.second) + "'"
    };
  }

  // validate that features are supported by arangod an ensure that their
  // dependencies are met
  for (auto& feature : features) {
    if (irs::type<irs::frequency>::id() == feature) {
      // no extra validation required
    } else if (irs::type<irs::norm>::id() == feature) {
      // no extra validation required
    } else if (irs::type<irs::position>::id() == feature) {
      if (!features.check(irs::type<irs::frequency>::id())) {
        return {
          TRI_ERROR_BAD_PARAMETER,
          "missing feature '" + std::string(irs::type<irs::frequency>::name()) +
          "' required when '" + std::string(feature().name()) + "' feature is specified"
        };
      }
    } else if (feature) {
      return {
        TRI_ERROR_BAD_PARAMETER,
        "unsupported analyzer feature '" + std::string(feature().name()) + "'"
      };
    }
  }

  // limit the maximum size of analyzer properties
  if (ANALYZER_PROPERTIES_SIZE_MAX < properties.byteSize()) {
    return {
      TRI_ERROR_BAD_PARAMETER,
      "analyzer properties size of '" + std::to_string(properties.byteSize()) +
      "' exceeds the maximum allowed limit of '" + std::to_string(ANALYZER_PROPERTIES_SIZE_MAX) + "'"
    };
  }

  auto analyzerPool = std::make_shared<AnalyzerPool>(name);

  if (!analyzerPool->init(type, properties, revision, features)) {
    return {
      TRI_ERROR_BAD_PARAMETER,
      "Failure initializing an arangosearch analyzer instance for name '" + std::string(name) +
      "' type '" + std::string(type) + "'." +
      (properties.isNone() ?
        std::string(" Init without properties")
        : std::string(" Properties '") + properties.toString() + "'") +
      " was rejected by analyzer. Please check documentation for corresponding analyzer type."
    };
  }

  // noexcept
  pool = analyzerPool;
  return {};
}

////////////////////////////////////////////////////////////////////////////////
/// @brief validate analyzer parameters and emplace into map
////////////////////////////////////////////////////////////////////////////////
Result IResearchAnalyzerFeature::emplaceAnalyzer( // emplace
    EmplaceAnalyzerResult& result, // emplacement result on success (out-param)
    Analyzers& analyzers,
    irs::string_ref const& name,
    irs::string_ref const& type,
    VPackSlice const properties,
    irs::flags const& features,
    AnalyzersRevision::Revision revision) {
  // check type available
  if (!irs::analysis::analyzers::exists(type, irs::type<irs::text_format::vpack>::get(), false)) {
    return {
      TRI_ERROR_NOT_IMPLEMENTED,
      "Not implemented analyzer type '" + std::string(type) + "'." };
  }

  // validate analyzer name
  auto split = splitAnalyzerName(name);

  if (!TRI_vocbase_t::IsAllowedName(false, velocypack::StringRef(split.second.c_str(), split.second.size()))) {
    return {
      TRI_ERROR_BAD_PARAMETER,
      std::string("invalid characters in analyzer name '") + std::string(split.second) + "'" };
  }

  // validate that features are supported by arangod an ensure that their
  // dependencies are met
  for (auto& feature : features) {
    if (irs::type<irs::frequency>::id() == feature) {
      // no extra validation required
    } else if (irs::type<irs::norm>::id() == feature) {
      // no extra validation required
    } else if (irs::type<irs::position>::id() == feature) {
      if (!features.check(irs::type<irs::frequency>::id())) {
        return {
          TRI_ERROR_BAD_PARAMETER,
          "missing feature '" + std::string(irs::type<irs::frequency>::name()) +
          "' required when '" + std::string(feature().name()) + "' feature is specified" };
      }
    } else if (feature) {
      return {
        TRI_ERROR_BAD_PARAMETER,
        "unsupported analyzer feature '" + std::string(feature().name()) + "'" };
    }
  }

  // limit the maximum size of analyzer properties
  if (ANALYZER_PROPERTIES_SIZE_MAX < properties.byteSize()) {
    return {
      TRI_ERROR_BAD_PARAMETER,
      "analyzer properties size of '" + std::to_string(properties.byteSize()) +
      "' exceeds the maximum allowed limit of '" + std::to_string(ANALYZER_PROPERTIES_SIZE_MAX) + "'" };
  }

  static const auto generator = []( // key + value generator
      irs::hashed_string_ref const& key,
      AnalyzerPool::ptr const& value)->irs::hashed_string_ref {
    auto pool = std::make_shared<AnalyzerPool>(key); // allocate pool
    const_cast<AnalyzerPool::ptr&>(value) = pool; // lazy-instantiate pool to avoid allocation if pool is already present
    return pool ? irs::hashed_string_ref(key.hash(), pool->name()) : key; // reuse hash but point ref at value in pool
  };
  auto itr = irs::map_utils::try_emplace_update_key( // emplace and update key
    analyzers, // destination
    generator, // key generator
    irs::make_hashed_ref(name, std::hash<irs::string_ref>()));
  auto analyzer = itr.first->second;

  if (!analyzer) {
    return {
      TRI_ERROR_BAD_PARAMETER,
      "failure creating an arangosearch analyzer instance for name '" + std::string(name) +
      "' type '" + std::string(type) + "' properties '" + properties.toString() + "'" };
  }

  // new analyzer creation, validate
  if (itr.second) {
    bool erase = true; // potentially invalid insertion took place
    auto cleanup = irs::make_finally([&erase, &analyzers, &itr]()->void {
      // cppcheck-suppress knownConditionTrueFalse
      if (erase) {
        analyzers.erase(itr.first); // ensure no broken analyzers are left behind
      }
    });

    if (!analyzer->init(type, properties, revision, features)) {
      return {
        TRI_ERROR_BAD_PARAMETER,
        "Failure initializing an arangosearch analyzer instance for name '" + std::string(name) +
        "' type '" + std::string(type) + "'." +
        (properties.isNone() ?
          std::string(" Init without properties")
          : std::string(" Properties '") + properties.toString() + "'") +
        " was rejected by analyzer. Please check documentation for corresponding analyzer type." };
    }

    erase = false;
  } else if (!equalAnalyzer(*analyzer, type, properties, features)) { // duplicate analyzer with different configuration
    std::ostringstream errorText; // make it look more like velocypack toString result
    errorText << "Name collision detected while registering an arangosearch analyzer.\n"
      << "Current definition is:\n{\n  name:'" << name << "'\n"
      << "  type: '" << type << "'\n";
    if (!properties.isNone()) {
      errorText << "  properties:'" << properties.toString() << "'\n";
    }
    errorText  << "  features: [\n";
    for (auto feature = std::begin(features); feature != std::end(features);) {
      errorText << "    '" << (*feature)().name() << "'";
      ++feature;
      if (feature != std::end(features)) {
        errorText << ",";
      }
      errorText << "\n";
    }
    VPackBuilder existingDefinition;
    analyzer->toVelocyPack(existingDefinition, false);
    errorText << "  ]\n}\nPrevious definition was:\n"
      << existingDefinition.toString();
    return  {TRI_ERROR_BAD_PARAMETER, errorText.str() };
  }

  result = itr;

  return {};
}

Result IResearchAnalyzerFeature::emplace(
    EmplaceResult& result,
    irs::string_ref const& name,
    irs::string_ref const& type,
    VPackSlice const properties,
    irs::flags const& features /* = irs::flags::empty_instance() */) {
  auto const split = splitAnalyzerName(name);

  auto transaction = createAnalyzerModificationTransaction(server(), split.first);
  if (transaction) {
    auto startRes = transaction->start();
    if (startRes.fail()) {
      return startRes;
    }
  }

  try {
    if (!split.first.null()) { // do not trigger load for static-analyzer requests
      if (transaction) {
        auto cleanupResult = cleanupAnalyzersCollection(split.first,
                                                        transaction->buildingRevision());
        if (cleanupResult.fail()) {
          return cleanupResult;
        }
      }

      auto res = loadAnalyzers(split.first);

      if (!res.ok()) {
        return res;
      }
    }

    WriteMutex mutex(_mutex);
    SCOPED_LOCK(mutex);

    // validate and emplace an analyzer
    EmplaceAnalyzerResult itr;
    auto res = emplaceAnalyzer(itr, _analyzers, name, type, properties, features,
                               transaction? transaction->buildingRevision() : AnalyzersRevision::MIN);

    if (!res.ok()) {
      return res;
    }

    auto* engine = EngineSelectorFeature::ENGINE;
    bool erase = itr.second; // an insertion took place
    auto cleanup = irs::make_finally([&erase, this, &itr]()->void {
      if (erase) {
        _analyzers.erase(itr.first); // ensure no broken analyzers are left behind
      }
    });
    auto pool = itr.first->second;

    // new pool creation
    if (itr.second) {
      if (!pool) {
        return {
          TRI_ERROR_INTERNAL,
          "failure creating an arangosearch analyzer instance for name '" + std::string(name) +
          "' type '" + std::string(type) +
          "' properties '" + properties.toString() + "'" };
      }

      // persist only on coordinator and single-server while not in recovery
      if ((!engine || !engine->inRecovery()) // do not persist during recovery
          && (ServerState::instance()->isCoordinator() // coordinator
              || ServerState::instance()->isSingleServer())) {// single-server
        res = storeAnalyzer(*pool);
      }

      if (res.fail()) {
        return res;
      }

      // cppcheck-suppress unreadVariable
      if (transaction) {
        res = transaction->commit();
        if (res.fail()) {
          return res;
        }
        auto cached = _lastLoad.find(split.first);
        TRI_ASSERT(cached != _lastLoad.end());
        if (ADB_LIKELY(cached != _lastLoad.end())) {
          cached->second = transaction->buildingRevision(); // as we already "updated cache" to this revision
        }
      }
      erase = false;
    }
    result = std::make_pair(pool, itr.second);
  } catch (basics::Exception const& e) {
    return {
      e.code(),
      "caught exception while registering an arangosearch analyzer name '" + std::string(name) +
      "' type '" + std::string(type) +
      "' properties '" + properties.toString() +
      "': " + std::to_string(e.code()) + " " + e.what() };
  } catch (std::exception const& e) {
    return {
      TRI_ERROR_INTERNAL,
      "caught exception while registering an arangosearch analyzer name '" + std::string(name) +
      "' type '" + std::string(type) +
      "' properties '" + properties.toString() + "': " + e.what() };
  } catch (...) {
    return {
      TRI_ERROR_INTERNAL, // code
      "caught exception while registering an arangosearch analyzer name '" + std::string(name) +
      "' type '" + std::string(type) +
      "' properties '" + properties.toString() + "'" };
  }

  return {};
}

Result IResearchAnalyzerFeature::removeAllAnalyzers(TRI_vocbase_t& vocbase) {
  auto analyzerModificationTrx = createAnalyzerModificationTransaction(server(), vocbase.name());
  if (analyzerModificationTrx) {
    auto startRes = analyzerModificationTrx->start();
    if (startRes.fail()) {
      return startRes;
    }
    auto cleanupResult = cleanupAnalyzersCollection(vocbase.name(),
                                                    analyzerModificationTrx->buildingRevision());
    if (cleanupResult.fail()) {
      return cleanupResult;
    }
  }
  auto* engine = EngineSelectorFeature::ENGINE;
  TRI_ASSERT(engine && !engine->inRecovery());
  if (!analyzerModificationTrx) {
    // no modification transaction. Just truncate
    auto ctx = transaction::StandaloneContext::Create(vocbase);
    SingleCollectionTransaction trx(ctx, arangodb::StaticStrings::AnalyzersCollection,
                                    AccessMode::Type::EXCLUSIVE);

    auto res = trx.begin();
    if (res.fail()) {
      return res;
    }

    OperationOptions options;
    trx.truncateAsync(arangodb::StaticStrings::AnalyzersCollection, options).get();
    res = trx.commitAsync().get();
    if (res.ok()) {
      invalidate(vocbase);
    }
    return res;
  } else {
    // as in single analyzer case. First mark for deletion (but all at once)
    auto stringRev = std::to_string(analyzerModificationTrx->buildingRevision());
    std::string aql("FOR u IN ");
    aql.append(arangodb::StaticStrings::AnalyzersCollection).append(" UPDATE u.")
       .append(arangodb::StaticStrings::KeyString).append(" WITH { ")
       .append(arangodb::StaticStrings::AnalyzersDeletedRevision)
       .append(": ").append(stringRev).append("} IN ")
       .append(arangodb::StaticStrings::AnalyzersCollection);

    { // SingleCollectionTransaction scope
      auto ctx = transaction::StandaloneContext::Create(vocbase);
      SingleCollectionTransaction trx(ctx, arangodb::StaticStrings::AnalyzersCollection,
                                      AccessMode::Type::EXCLUSIVE);

      auto res = trx.begin();
      if (res.fail()) {
        return res;
      }
      arangodb::aql::Query query(ctx, arangodb::aql::QueryString(aql), nullptr, nullptr);
      aql::QueryResult queryResult = query.executeSync();
      if (queryResult.fail()) {
        return queryResult.result;
      }
      res = trx.commitAsync().get();
      if (!res.ok()) {
        return res;
      }
      res = analyzerModificationTrx->commit();
      if (res.fail()) {
        return res;
      }
    }
    { // SingleCollectionTransaction scope
      // now let`s do cleanup
      auto ctx = transaction::StandaloneContext::Create(vocbase);
      SingleCollectionTransaction truncateTrx(ctx, arangodb::StaticStrings::AnalyzersCollection,
                                              AccessMode::Type::EXCLUSIVE);

      auto res = truncateTrx.begin();

      if (res.ok()) {
        OperationOptions options;
        truncateTrx.truncateAsync(arangodb::StaticStrings::AnalyzersCollection, options).get();
        res = truncateTrx.commitAsync().get();
      }
      if (res.fail()) {
        // failed cleanup is not critical problem. just log it
        LOG_TOPIC("70a8c", WARN, iresearch::TOPIC) << " Failed to finalize analyzer truncation"
          << " Error Code:" << res.errorNumber() << " Error:" << res.errorMessage();
      }
    }
    invalidate(vocbase);
    return {};
  }
}

Result IResearchAnalyzerFeature::bulkEmplace(TRI_vocbase_t& vocbase,
                                             VPackSlice const dumpedAnalyzers) {
  TRI_ASSERT(dumpedAnalyzers.isArray());
  TRI_ASSERT(!dumpedAnalyzers.isEmptyArray());
  auto transaction = createAnalyzerModificationTransaction(server(), vocbase.name());
  if (transaction) {
    auto startRes = transaction->start();
    if (startRes.fail()) {
      return startRes;
    }
  }
  try {
    if (transaction) {
      auto cleanupResult = cleanupAnalyzersCollection(vocbase.name(),
                                                      transaction->buildingRevision());
      if (cleanupResult.fail()) {
        return cleanupResult;
      }
    }
    auto res = loadAnalyzers(vocbase.name());
    if (!res.ok()) {
      return res;
    }
    
    WriteMutex mutex(_mutex);
    SCOPED_LOCK(mutex);

    auto* engine = EngineSelectorFeature::ENGINE;
    TRI_ASSERT(engine && !engine->inRecovery());
    bool erase = true;
    std::vector<irs::hashed_string_ref> inserted;
    auto cleanup = irs::make_finally([&erase, &inserted, this]()->void {
      if (erase) {
        for (auto const& s : inserted) {
          auto itr = _analyzers.find(s);
          if (itr == _analyzers.end()) {
            _analyzers.erase(itr); // ensure no broken analyzers are left behind
          }
        }
      }
      });
    for (auto const& slice : VPackArrayIterator(dumpedAnalyzers)) {
      if (!slice.isObject()) {
        continue;
      }
      irs::flags features;
      irs::string_ref name;
      irs::string_ref type;
      VPackSlice properties;
      auto parseRes = parseAnalyzerSlice(slice, name, type, features, properties);
      if (parseRes.fail()) {
        LOG_TOPIC("83638", ERR, iresearch::TOPIC)
          << parseRes.errorMessage() << " while loading analyzer from dump"
          << ", skipping it: " << slice.toString();
        continue;
      }

      EmplaceAnalyzerResult itr;
      auto normalizedName = normalizedAnalyzerName(vocbase.name(), name);
      auto res = emplaceAnalyzer(itr, _analyzers, normalizedName, type, properties, features,
        transaction ? transaction->buildingRevision() : AnalyzersRevision::MIN);

      if (!res.ok()) {
        LOG_TOPIC("9b095", ERR, arangodb::iresearch::TOPIC)
          << "failed to emplace analyzer from dump"
          << " because of: " << res.errorMessage()
          << ", skipping it: " << slice.toString();
        // here we differs from loadAnalyzers.
        // we allow to import as many analyzers as possible and not break at first emplace failure
        // maybe there is old dump and properties not supported anymore and so on.
        continue; // skip analyzer
      }

      auto pool = itr.first->second;
      // new pool creation
      if (itr.second) {
        inserted.push_back(itr.first->first);
        if (!pool) {
          // no pool means something heavily broken
          // better to abort
          return {
            TRI_ERROR_INTERNAL,
            "failure creating an arangosearch analyzer instance for name '" + std::string(name) +
            "' type '" + std::string(type) +
            "' properties '" + properties.toString() + "'" };
        }
        TRI_ASSERT(engine && !engine->inRecovery());
        // persist only on coordinator and single-server while not in recovery
        if (ServerState::instance()->isCoordinator() // coordinator
          || ServerState::instance()->isSingleServer()) {// single-server
          res = storeAnalyzer(*pool);
        }

        if (res.fail()) {
          // storage errors are considered critical
          // as that means database is broken or we have write conflict
          // better to totally abort emplacing
          return res;
        }
      }
    }
    if (ADB_UNLIKELY(inserted.empty())) {
      // nothing changed. So nothing to commit;
      return {};
    }
    // cppcheck-suppress unreadVariable
    if (transaction) {
      res = transaction->commit();
      if (res.fail()) {
        return res;
      }
      auto cached = _lastLoad.find(vocbase.name());
      TRI_ASSERT(cached != _lastLoad.end());
      if (ADB_LIKELY(cached != _lastLoad.end())) {
        cached->second = transaction->buildingRevision(); // as we already "updated cache" to this revision
      }
    }
    erase = false;
  } catch (basics::Exception const& e) {
    return {
      e.code(),
      "caught exception while registering an arangosearch analyzers"
      ": " + std::to_string(e.code()) + " " + e.what() };
  } catch (std::exception const& e) {
    return {
      TRI_ERROR_INTERNAL,
      "caught exception while registering an arangosearch analyzers: "s + e.what() };
  } catch (...) {
    return {
      TRI_ERROR_INTERNAL, // code
      "caught exception while registering an arangosearch analyzers" };
  }

  return {};
}

AnalyzerPool::ptr IResearchAnalyzerFeature::get(
    irs::string_ref const& normalizedName,
    AnalyzerName const& name,
    AnalyzersRevision::Revision const revision,
    bool onlyCached) const noexcept {
  try {
    if (!name.first.null()) { // check if analyzer is static
      if (!onlyCached) {
        // load analyzers for database
        auto const endTime = TRI_microtime() + 5.0; // arbitrary value - give some time to update plan
        do {
          auto const res = const_cast<IResearchAnalyzerFeature*>(this)->loadAnalyzers(name.first);
          if (!res.ok()) {
            LOG_TOPIC("36062", WARN, iresearch::TOPIC)
              << "failure to load analyzers for database '" << name.first
              << "' while getting analyzer '" << name
              << "': " << res.errorNumber() << " " << res.errorMessage();
            TRI_set_errno(res.errorNumber());

            return nullptr;
          }
          if (revision == AnalyzersRevision::LATEST) {
            break; // we don`t care about specific revision.
          }
          {
            ReadMutex mutex(_mutex);
            SCOPED_LOCK(mutex);
            auto itr = _lastLoad.find(name.first);
            if (itr != _lastLoad.end() && itr->second >= revision) {
              break; // expected or later revision is loaded
            }
          }
          if (TRI_microtime() > endTime) {
            LOG_TOPIC("6a908", WARN, iresearch::TOPIC)
              << "Failed to update analyzers cache to revision: '" << revision
              << "' in database '" << name.first << "'";
            break; // do not return error. Maybe requested analyzer was already presented earlier, so we still may succeed
          }
          LOG_TOPIC("6879a", DEBUG, iresearch::TOPIC)
            << "Failed to update analyzers cache to revision: '" << revision
            << "' in database '" << name.first << "' Retrying...";
        } while (true);
      }
    }

    ReadMutex mutex(_mutex);
    SCOPED_LOCK(mutex);
    auto itr = _analyzers.find(irs::make_hashed_ref(normalizedName, std::hash<irs::string_ref>()));

    if (itr == _analyzers.end()) {
      LOG_TOPIC("4049c", WARN, iresearch::TOPIC)
          << "failure to find arangosearch analyzer name '" << normalizedName << "'";

      return nullptr;
    }

    auto pool = itr->second;

    if (pool) {
      if (pool->revision() <= revision) {
        return pool;
      } else {
        LOG_TOPIC("c4c20", WARN, iresearch::TOPIC)
          << "invalid analyzer revision. Requested " << revision << " got " << pool->revision();
      }
    }

    LOG_TOPIC("1a29c", WARN, iresearch::TOPIC)
        << "failure to get arangosearch analyzer name '" << normalizedName << "'";
    TRI_set_errno(TRI_ERROR_INTERNAL);
  } catch (basics::Exception const& e) {
    LOG_TOPIC("29eff", WARN, iresearch::TOPIC)
        << "caught exception while retrieving an arangosearch analizer name '"
        << normalizedName << "': " << e.code() << " " << e.what();
  } catch (std::exception const& e) {
    LOG_TOPIC("ce8d5", WARN, iresearch::TOPIC)
        << "caught exception while retrieving an arangosearch analizer name '"
        << normalizedName << "': " << e.what();
  } catch (...) {
    LOG_TOPIC("5505f", WARN, iresearch::TOPIC)
        << "caught exception while retrieving an arangosearch analizer name '"
        << normalizedName << "'";
  }

  return nullptr;
}

AnalyzerPool::ptr IResearchAnalyzerFeature::get(
    irs::string_ref const& name,
    TRI_vocbase_t const& activeVocbase,
    TRI_vocbase_t const& systemVocbase,
    arangodb::QueryAnalyzerRevisions const& revision,
    bool onlyCached /*= false*/) const {
  auto const normalizedName = normalize(name, activeVocbase, systemVocbase, true);

  auto const split = splitAnalyzerName(normalizedName);

  if (!split.first.null() &&
      split.first != activeVocbase.name() &&
      split.first != systemVocbase.name()) {
    // accessing local analyzer from within another database
    return nullptr;
  }
  // getVocbaseRevision expects vocbase name and this is ensured by
  // normalize with expandVocbasePrefx = true
  TRI_ASSERT(split.first.null() || !split.first.empty());
  return get(normalizedName, split,
             split.first.null() ? AnalyzersRevision::MIN // built-in analyzers always has MIN revision
               : revision.getVocbaseRevision(split.first),
             onlyCached);
}

////////////////////////////////////////////////////////////////////////////////
/// @brief return a container of statically defined/initialized analyzers
////////////////////////////////////////////////////////////////////////////////
/*static*/ IResearchAnalyzerFeature::Analyzers const& IResearchAnalyzerFeature::getStaticAnalyzers() {
  struct Instance {
    Analyzers analyzers;
    Instance() {
      // register the identity analyzer
      {
        irs::flags const extraFeatures = {irs::type<irs::frequency>::get(), irs::type<irs::norm>::get()};

        auto pool = std::make_shared<AnalyzerPool>(IDENTITY_ANALYZER_NAME);


        if (!pool || !pool->init(irs::type<IdentityAnalyzer>::name(),
                                 VPackSlice::emptyObjectSlice(),
                                 AnalyzersRevision::MIN,
                                 extraFeatures)) {
          LOG_TOPIC("26de1", WARN, iresearch::TOPIC)
              << "failure creating an arangosearch static analyzer instance "
                 "for name '"
              << IDENTITY_ANALYZER_NAME << "'";

          // this should never happen, treat as an assertion failure
          THROW_ARANGO_EXCEPTION_MESSAGE(TRI_ERROR_INTERNAL,
                                         "failed to create arangosearch static analyzer");
        }

        analyzers.try_emplace(
          irs::make_hashed_ref(irs::string_ref(pool->name()), std::hash<irs::string_ref>()),
          pool);
      }

      // register the text analyzers
      {
        // Note: ArangoDB strings coming from JavaScript user input are UTF-8 encoded
        irs::string_ref const locales[] = {
          "de", "en", "es", "fi", "fr", "it",
          "nl", "no", "pt", "ru", "sv", "zh"
        };

        irs::flags const extraFeatures = {
          irs::type<irs::frequency>::get(),
          irs::type<irs::norm>::get(),
          irs::type<irs::position>::get()
        };  // add norms + frequency/position for by_phrase

        irs::string_ref const type("text");

        std::string name;
        VPackBuilder properties;
        for (auto const& locale : locales) {
          // "text_<locale>"
          {
            name = "text_";
            name.append(locale.c_str(), locale.size());
          }

          // { locale: "<locale>.UTF-8", stopwords: [] }
          {
            properties.clear();
            VPackObjectBuilder rootScope(&properties);
            properties.add("locale", VPackValue(std::string(locale) + ".UTF-8"));
            VPackArrayBuilder stopwordsArrayScope(&properties, "stopwords");
          }

          auto pool = std::make_shared<AnalyzerPool>(name);

          if (!pool->init(type, properties.slice(), AnalyzersRevision::MIN, extraFeatures)) {
            LOG_TOPIC("e25f5", WARN, iresearch::TOPIC)
                << "failure creating an arangosearch static analyzer instance "
                   "for name '"
                << name << "'";

            // this should never happen, treat as an assertion failure
            THROW_ARANGO_EXCEPTION_MESSAGE(TRI_ERROR_INTERNAL, "failed to create arangosearch static analyzer instance");
          }

          analyzers.try_emplace(
            irs::make_hashed_ref(irs::string_ref(pool->name()), std::hash<irs::string_ref>()),
            pool);
        }
      }
    }
  };
  static const Instance instance;

  // cppcheck-suppress returnReference
  return instance.analyzers;
}

/*static*/ AnalyzerPool::ptr IResearchAnalyzerFeature::identity() noexcept {
  struct Identity {
    AnalyzerPool::ptr instance;
    Identity() {
      // find the 'identity' analyzer pool in the static analyzers
      auto& staticAnalyzers = getStaticAnalyzers();
      auto key = irs::make_hashed_ref(IDENTITY_ANALYZER_NAME, std::hash<irs::string_ref>());
      auto itr = staticAnalyzers.find(key);

      if (itr != staticAnalyzers.end()) {
        instance = itr->second;
      }
    }
  };
  static const Identity identity;

  return identity.instance;
}

Result IResearchAnalyzerFeature::cleanupAnalyzersCollection(irs::string_ref const& database,
                                                            AnalyzersRevision::Revision buildingRevision) {
  if (ServerState::instance()->isCoordinator()) {
    if (!server().hasFeature<DatabaseFeature>()) {
      return {
        TRI_ERROR_INTERNAL,
        "failure to find feature 'Database' while loading analyzers for database '" + std::string(database) + "'"
      };
    }

    auto& dbFeature = server().getFeature<DatabaseFeature>();
    auto* engine = EngineSelectorFeature::ENGINE;
    auto* vocbase = dbFeature.lookupDatabase(database);
    if (!vocbase) {
      if (engine && engine->inRecovery()) {
        return {}; // database might not have come up yet
      }
      return {
        TRI_ERROR_INTERNAL,
        "failure to find feature database while loading analyzers for database '" + std::string(database) + "'"
      };
    }
    static const auto queryDeleteString = arangodb::aql::QueryString(
      "FOR d IN " + arangodb::StaticStrings::AnalyzersCollection + " FILTER d." +
      arangodb::StaticStrings::AnalyzersRevision + " >= @rev OR ( HAS(d, '" +
      arangodb::StaticStrings::AnalyzersDeletedRevision +  "') AND d." +
      arangodb::StaticStrings::AnalyzersDeletedRevision + " < @rev) REMOVE d IN " +
      arangodb::StaticStrings::AnalyzersCollection);


    auto bindBuilder = std::make_shared<VPackBuilder>();
    bindBuilder->openObject();
    bindBuilder->add("rev", VPackValue(buildingRevision));
    bindBuilder->close();

    auto ctx = arangodb::transaction::StandaloneContext::Create(*vocbase);
    SingleCollectionTransaction trx(ctx, arangodb::StaticStrings::AnalyzersCollection, AccessMode::Type::WRITE);
    trx.begin();

    arangodb::aql::Query queryDelete(ctx, queryDeleteString, bindBuilder, nullptr);

    auto deleteResult = queryDelete.executeSync();
    if (deleteResult.fail()) {
      return {
        TRI_ERROR_INTERNAL,
        "failure to remove dangling analyzers from '" + std::string(database) + "' Aql error: (" +
        std::to_string(deleteResult.errorNumber()) + " ) " +
        deleteResult.errorMessage()
      };
    }

    static const auto queryUpdateString = arangodb::aql::QueryString(
      "FOR d IN " + arangodb::StaticStrings::AnalyzersCollection + " FILTER " +
      " ( HAS(d, '" + arangodb::StaticStrings::AnalyzersDeletedRevision + "') AND d." +
      arangodb::StaticStrings::AnalyzersDeletedRevision + " >= @rev) " +
      "UPDATE d WITH UNSET(d, '" + arangodb::StaticStrings::AnalyzersDeletedRevision  + "') IN " +
      arangodb::StaticStrings::AnalyzersCollection);
    arangodb::aql::Query queryUpdate(ctx, queryUpdateString, bindBuilder, nullptr);

    auto updateResult = queryUpdate.executeSync();
    if (updateResult.fail()) {
      return {
        TRI_ERROR_INTERNAL,
        "failure to restore dangling analyzers from '" + std::string(database) + "' Aql error: (" +
        std::to_string(updateResult.errorNumber()) + " ) " +
        updateResult.errorMessage()
      };
    }

    auto commitRes = trx.finish(Result{});
    if (commitRes.fail()) {
      return commitRes;
    }
  }
  return {};
}

Result IResearchAnalyzerFeature::loadAvailableAnalyzers(irs::string_ref const& dbName) {
  if (!ServerState::instance()->isCoordinator()) {
    // Single-servers will load analyzers they need in regular get call.
    // DbServer receives analyzers definitions from coordinators in ddl requests
    // and dbservers never should start ddl by themselves.
    return {};
  }
  Result res{};
  if (canUseVocbase(dbName, auth::Level::RO)) {
    res = loadAnalyzers(dbName);
    if (res.fail()) {
      return res;
    }
  }
  if (dbName != arangodb::StaticStrings::SystemDatabase &&
      canUseVocbase(arangodb::StaticStrings::SystemDatabase, auth::Level::RO)) {
    // System is available for all other databases. So reload its analyzers too
    res = loadAnalyzers(arangodb::StaticStrings::SystemDatabase);
  }
  return res;
}


Result IResearchAnalyzerFeature::loadAnalyzers(
    irs::string_ref const& database /*= irs::string_ref::NIL*/) {
  if (!server().hasFeature<DatabaseFeature>()) {
    return {
      TRI_ERROR_INTERNAL,
      "failure to find feature 'Database' while loading analyzers for database '" + std::string(database)+ "'"
    };
  }

  auto& dbFeature = server().getFeature<DatabaseFeature>();

  try {
    WriteMutex mutex(_mutex);
    SCOPED_LOCK(mutex); // '_analyzers'/'_lastLoad' can be asynchronously read

    // load all databases
    if (database.null()) {
      Result res;
      std::unordered_set<irs::hashed_string_ref> seen;
      auto visitor = [this, &res, &seen](TRI_vocbase_t& vocbase)->void {
        auto name = irs::make_hashed_ref(irs::string_ref(vocbase.name()),
                                         std::hash<irs::string_ref>());
        auto result = loadAnalyzers(name);
        auto itr = _lastLoad.find(name);

        if (itr != _lastLoad.end()) {
          seen.insert(name);
        } else if (res.ok()) { // load errors take precedence
          res = {
            TRI_ERROR_INTERNAL,
            "failure to find database last load timestamp after loading analyzers"
          };
        }

        if (!result.ok()) {
          res = result;
        }
      };

      dbFeature.enumerateDatabases(visitor);

      std::unordered_set<std::string> unseen; // make copy since original removed

      // remove unseen databases from timestamp list
      for (auto itr = _lastLoad.begin(), end = _lastLoad.end(); itr != end;) {
        auto name = irs::make_hashed_ref(irs::string_ref(itr->first),
                                         std::hash<irs::string_ref>());
        auto seenItr = seen.find(name);

        if (seenItr == seen.end()) {
          unseen.insert(std::move(itr->first)); // reuse key
          itr = _lastLoad.erase(itr);
        } else {
          ++itr;
        }
      }

      // remove no longer valid analyzers (force remove)
      for (auto itr = _analyzers.begin(), end = _analyzers.end(); itr != end;) {
        auto split = splitAnalyzerName(itr->first);
        // ignore static analyzers
        auto unseenItr = split.first.null() ? unseen.end() : unseen.find(split.first);

        if (unseenItr != unseen.end()) {
          itr = _analyzers.erase(itr);
        } else {
          ++itr;
        }
      }

      return res;
    }

    // .........................................................................
    // after here load analyzers from a specific database
    // .........................................................................

    auto databaseKey = // database key used in '_lastLoad'
      irs::make_hashed_ref(database, std::hash<irs::string_ref>());
    auto* engine = EngineSelectorFeature::ENGINE;
    auto itr = _lastLoad.find(databaseKey); // find last update timestamp

    auto* vocbase = dbFeature.lookupDatabase(database);

    if (!vocbase) {
      if (engine && engine->inRecovery()) {
        return {}; // database might not have come up yet
      }
      if (itr != _lastLoad.end()) {
        cleanupAnalyzers(database); // cleanup any analyzers for 'database'
        _lastLoad.erase(itr);
      }

      return {
        TRI_ERROR_ARANGO_DATABASE_NOT_FOUND,
        "failed to find database '" + std::string(database) + "' while loading analyzers"
      };
    }

    AnalyzersRevision::Revision loadingRevision{getAnalyzersRevision(*vocbase, true)->getRevision()};

    if (!engine || engine->inRecovery()) {
      // always load if inRecovery since collection contents might have changed
      // unless on db-server which does not store analyzer definitions in collections
      if (ServerState::instance()->isDBServer()) {
        return {}; // db-server should not access cluster during inRecovery
      }
    } else if (ServerState::instance()->isSingleServer()) { // single server
      if (itr != _lastLoad.end()) {
        return {}; // do not reload on single-server
      }
    } else if (itr != _lastLoad.end() // had a previous load
               && itr->second == loadingRevision) { // nothing changed
      LOG_TOPIC("47cb8", TRACE, arangodb::iresearch::TOPIC)
        << "Load skipped. Revision:" << itr->second
        << " Current revision:" << loadingRevision;
      return {}; // reload interval not reached
    }

    Analyzers analyzers;
    auto visitor = [this, &analyzers, &vocbase, &loadingRevision](velocypack::Slice const& slice)-> Result {
      if (!slice.isObject()) {
        LOG_TOPIC("5c7a5", ERR, iresearch::TOPIC)
          << "failed to find an object value for analyzer definition while loading analyzer form collection '"
          << arangodb::StaticStrings::AnalyzersCollection
          << "' in database '" << vocbase->name()
          << "', skipping it: " << slice.toString();

        return {}; // skip analyzer
      }

      irs::flags features;
      irs::string_ref key;
      irs::string_ref name;
      irs::string_ref type;
      VPackSlice properties;
      if (!slice.hasKey(arangodb::StaticStrings::KeyString) // no such field (required)
          || !slice.get(arangodb::StaticStrings::KeyString).isString()) {
        LOG_TOPIC("1dc56", ERR, iresearch::TOPIC)
          << "failed to find a string value for analyzer '" << arangodb::StaticStrings::KeyString
          << "' while loading analyzer form collection '" << arangodb::StaticStrings::AnalyzersCollection
          << "' in database '" << vocbase->name() << "', skipping it: " << slice.toString();

        return {}; // skip analyzer
      }

      key = getStringRef(slice.get(arangodb::StaticStrings::KeyString));

      auto parseRes = parseAnalyzerSlice(slice, name, type, features, properties);

      if (parseRes.fail()) {
        LOG_TOPIC("f5920", ERR, iresearch::TOPIC)
          << parseRes.errorMessage() << " while loading analyzer form collection '"
          << arangodb::StaticStrings::AnalyzersCollection
          << "' in database '" << vocbase->name()
          << "', skipping it: " << slice.toString();

        return {}; // skip analyzer
      }

      AnalyzersRevision::Revision revision{ AnalyzersRevision::MIN };
      if (slice.hasKey(arangodb::StaticStrings::AnalyzersRevision)) {
        revision = slice.get(arangodb::StaticStrings::AnalyzersRevision).getNumber<AnalyzersRevision::Revision>();
      }
      if (revision > loadingRevision) {
        LOG_TOPIC("44a5b", DEBUG, arangodb::iresearch::TOPIC)
          << "analyzer " << name << " ignored as not existed. Revision:" << revision
          << " Current revision:" << loadingRevision;
        return {}; // this analyzers is still not exists for our revision
      }
      if (slice.hasKey(arangodb::StaticStrings::AnalyzersDeletedRevision)) {
        auto  deletedRevision = slice.get(arangodb::StaticStrings::AnalyzersDeletedRevision).getNumber<AnalyzersRevision::Revision>();
        if (deletedRevision <= loadingRevision) {
          LOG_TOPIC("93b34", DEBUG, arangodb::iresearch::TOPIC)
            << "analyzer " << name << " ignored as deleted. Deleted revision:" << deletedRevision
            << " Current revision:" << loadingRevision;
          return {}; // this analyzers already not exists for our revision
        }
      }

      auto normalizedName = normalizedAnalyzerName(vocbase->name(), name);
      EmplaceAnalyzerResult result;
      auto res = emplaceAnalyzer(result, analyzers, normalizedName, type, properties, features, revision);

      if (!res.ok()) {
        return res; // caught error emplacing analyzer (abort further processing)
      }

      if (result.second && result.first->second) {
        result.first->second->setKey(key); // update key
      }
      return {};
    };
    auto const res = visitAnalyzers(*vocbase, visitor);
    if (!res.ok()) {
      if (res.errorNumber() == TRI_ERROR_ARANGO_DATA_SOURCE_NOT_FOUND) {
        // collection not found, cleanup any analyzers for 'database'
        if (itr != _lastLoad.end()) {
          cleanupAnalyzers(database);
        }
        _lastLoad[databaseKey] = loadingRevision;
        return {}; // no collection means nothing to load
      }
      return res;
    }

    // copy over relevant analyzers from '_analyzers' and validate no duplicates
    for (auto& entry : _analyzers) {
      if (!entry.second) {
        continue; // invalid analyzer (should never happen if insertions done via here)
      }

      auto split = splitAnalyzerName(entry.first);


      Analyzers::iterator itr;
      // different database
      if (split.first != vocbase->name()) {
        auto result = analyzers.emplace(entry.first, entry.second);
        if (!result.second) { // existing entry
          itr = result.first;
        } else {
          itr = analyzers.end();
        }
      } else {
        itr = analyzers.find(entry.first);
      }
      if (itr == analyzers.end()) {
        continue; // no conflict or removed analyzer
      }
      if (!itr->second || equalAnalyzer(*(entry.second),
          itr->second->type(),
          itr->second->properties(),
          itr->second->features())) {
          itr->second = entry.second; // reuse old analyzer pool to avoid duplicates in memmory
          const_cast<Analyzers::key_type&>(itr->first) = entry.first; // point key at old pool
      } else if (itr->second->revision() == entry.second->revision()) {
        return {
          TRI_ERROR_BAD_PARAMETER,
          "name collision detected while re-registering a duplicate arangosearch analyzer name '" +
          std::string(itr->second->name()) +
          "' type '" + std::string(itr->second->type()) +
          "' properties '" + itr->second->properties().toString() +
          "', revision " + std::to_string(itr->second->revision()) +
          ", previous registration type '" + std::string(entry.second->type()) +
          "' properties '" + entry.second->properties().toString() + "'" +
          ", revision " + std::to_string(entry.second->revision())
        };
      }
    }
    _lastLoad[databaseKey] = loadingRevision;
    _analyzers = std::move(analyzers); // update mappings
  } catch (basics::Exception const& e) {
    return { e.code(),
             "caught exception while loading configuration for arangosearch analyzers from database '" +
              std::string(database) + "': " + std::to_string(e.code()) + " "+ e.what() };
  } catch (std::exception const& e) {
    return { TRI_ERROR_INTERNAL,
             "caught exception while loading configuration for arangosearch analyzers from database '" +
             std::string(database) + "': " + e.what() };
  } catch (...) {
    return { TRI_ERROR_INTERNAL,
             "caught exception while loading configuration for arangosearch analyzers from database '" +
             std::string(database) + "'" };
  }

  return {};
}

/*static*/ std::string const& IResearchAnalyzerFeature::name() noexcept {
  return FEATURE_NAME;
}

/*static*/ bool IResearchAnalyzerFeature::analyzerReachableFromDb(
    irs::string_ref const& dbNameFromAnalyzer,
    irs::string_ref const& currentDbName, bool forGetters) noexcept {
  TRI_ASSERT(!currentDbName.empty());
  if (dbNameFromAnalyzer.null()) { // NULL means local db name = always reachable
    return true;
  }
  if (dbNameFromAnalyzer.empty()) { // empty name with :: means always system
    if (forGetters) {
      return true; // system database is always accessible for reading analyzer from any other db
    }
    return currentDbName == arangodb::StaticStrings::SystemDatabase;
  }
  return currentDbName == dbNameFromAnalyzer ||
         (forGetters && dbNameFromAnalyzer == arangodb::StaticStrings::SystemDatabase);
}

/*static*/ std::pair<irs::string_ref, irs::string_ref> IResearchAnalyzerFeature::splitAnalyzerName(
    irs::string_ref const& analyzer) noexcept {
  // search for vocbase prefix ending with '::'
  for (size_t i = 1, count = analyzer.size(); i < count; ++i) {
    if (analyzer[i] == ANALYZER_PREFIX_DELIM // current is delim
        && analyzer[i - 1] == ANALYZER_PREFIX_DELIM) { // previous is also delim
      auto vocbase = i > 1 // non-empty prefix, +1 for first delimiter char
        ? irs::string_ref(analyzer.c_str(), i - 1) // -1 for the first ':' delimiter
        : irs::string_ref::EMPTY;
      auto name = i < count - 1 // have suffix
        ? irs::string_ref(analyzer.c_str() + i + 1, count - i - 1) // +-1 for the suffix after '::'
        : irs::string_ref::EMPTY; // do not point after end of buffer

      return std::make_pair(vocbase, name); // prefixed analyzer name
    }
  }

  return std::make_pair(irs::string_ref::NIL, analyzer); // unprefixed analyzer name
}

/*static*/ std::string IResearchAnalyzerFeature::normalize( // normalize name
    irs::string_ref const& name, // analyzer name
    TRI_vocbase_t const& activeVocbase, // fallback vocbase if not part of name
    TRI_vocbase_t const& systemVocbase, // the system vocbase for use with empty prefix
    bool expandVocbasePrefix /*= true*/) { // use full vocbase name as prefix for active/system v.s. EMPTY/'::'
  auto& staticAnalyzers = getStaticAnalyzers();

  if (staticAnalyzers.find(irs::make_hashed_ref(name, std::hash<irs::string_ref>())) != staticAnalyzers.end()) {
    return name; // special case for singleton static analyzers
  }

  auto split = splitAnalyzerName(name);

  if (expandVocbasePrefix) {
    if (split.first.null()) {
      return normalizedAnalyzerName(activeVocbase.name(), split.second);
    }

    if (split.first.empty()) {
      return normalizedAnalyzerName(systemVocbase.name(), split.second);
    }
  } else {
    // .........................................................................
    // normalize vocbase such that active vocbase takes precedence over system
    // vocbase i.e. prefer NIL over EMPTY
    // .........................................................................
    if (&systemVocbase == &activeVocbase ||
        split.first.null() ||
        (split.first == activeVocbase.name())) { // active vocbase
      return split.second;
    }

    if (split.first.empty() || split.first == systemVocbase.name()) { // system vocbase
      return normalizedAnalyzerName("", split.second);
    }
  }

  return name; // name prefixed with vocbase (or NIL)
}

AnalyzersRevision::Ptr IResearchAnalyzerFeature::getAnalyzersRevision(const irs::string_ref& vocbaseName,
                                                                     bool forceLoadPlan /* = false */) const {
  TRI_vocbase_t* vocbase{ nullptr };
  auto& dbFeature = server().getFeature<DatabaseFeature>();
  vocbase = dbFeature.useDatabase(vocbaseName.empty() ? irs::string_ref(arangodb::StaticStrings::SystemDatabase) : vocbaseName);
  if (vocbase) {
    return getAnalyzersRevision(*vocbase, forceLoadPlan);
  }
  return AnalyzersRevision::getEmptyRevision();
}

AnalyzersRevision::Ptr IResearchAnalyzerFeature::getAnalyzersRevision(const TRI_vocbase_t& vocbase,
                                                                      bool forceLoadPlan /* = false */) const {
  if (ServerState::instance()->isRunningInCluster()) {
    auto const& server = vocbase.server();
    if (server.hasFeature<arangodb::ClusterFeature>()) {
      auto ptr = server.getFeature<arangodb::ClusterFeature>()
        .clusterInfo().getAnalyzersRevision(vocbase.name(), forceLoadPlan);
      // could be null if plan is still not loaded
      return ptr? ptr : AnalyzersRevision::getEmptyRevision();
    }
  }
  return AnalyzersRevision::getEmptyRevision();
}

void IResearchAnalyzerFeature::prepare() {
  if (!isEnabled()) {
    return;
  }

  // load all known analyzers
  ::iresearch::analysis::analyzers::init();

  // load all static analyzers
  _analyzers = getStaticAnalyzers();
  auto& dbFeature = server().getFeature<SystemDatabaseFeature>();
  calculation_vpack::CalculationAnalyzer::dbFeature = &dbFeature;
}

Result IResearchAnalyzerFeature::removeFromCollection(irs::string_ref const& name, irs::string_ref const& vocbase) {
  auto& dbFeature = server().getFeature<DatabaseFeature>();
  auto* voc = dbFeature.useDatabase(vocbase);
  if (!voc) {
    return {
      TRI_ERROR_ARANGO_DATABASE_NOT_FOUND,
      "failure to find vocbase while removing arangosearch analyzer '" + std::string(name) + "'"
    };
  }
  SingleCollectionTransaction trx(transaction::StandaloneContext::Create(*voc),
                                  arangodb::StaticStrings::AnalyzersCollection,
                                  AccessMode::Type::WRITE);
  auto res = trx.begin();

  if (!res.ok()) {
    return res;
  }

  velocypack::Builder builder;
  OperationOptions options;

  builder.openObject();
  addStringRef(builder, arangodb::StaticStrings::KeyString, name);
  builder.close();

  auto result = trx.remove(arangodb::StaticStrings::AnalyzersCollection,
                           builder.slice(),
                           options);

  if (!result.ok()) {
    trx.abort();

    return result.result;
  }

  return trx.commit();
}

Result IResearchAnalyzerFeature::finalizeRemove(irs::string_ref const& name, irs::string_ref const& vocbase) {
  TRI_IF_FAILURE("FinalizeAnalyzerRemove") {
    return Result(TRI_ERROR_DEBUG);
  }

  try {
    return removeFromCollection(name, vocbase);
  }
  catch (basics::Exception const& e) {
    return { e.code(),
            "caught exception while finalizing removing configuration for arangosearch analyzer name '" +
            std::string(name) + "': " + std::to_string(e.code()) + " " + e.what() };
  }
  catch (std::exception const& e) {
    return { TRI_ERROR_INTERNAL,
             "caught exception while finalizing removing configuration for arangosearch analyzer name '" +
             std::string(name) + "': " + e.what() };
  }
  catch (...) {
    return { TRI_ERROR_INTERNAL,
             "caught exception while finalizing removing configuration for arangosearch analyzer name '" +
             std::string(name) + "'" };
  }
  return {};
}

Result IResearchAnalyzerFeature::remove(
    irs::string_ref const& name,
    bool force /*= false*/) {
  try {
    auto split = splitAnalyzerName(name);

    if (split.first.null()) {
      return { TRI_ERROR_FORBIDDEN, "built-in analyzers cannot be removed" };
    }

    // FIXME: really strange  we don`t have this load in remove
    //        This means if we just start server and call remove - we will fail
    //        Even test IResearchAnalyzerFeatureTest.test_persistence_remove_existing_records  checks this behaviour
    //        Maybe this is to avoid having here something like onlyCached kludge in get ?
    //if (!split.first.null()) { // do not trigger load for static-analyzer requests
    //  auto res = loadAnalyzers(split.first);

    //  if (!res.ok()) {
    //    return res;
    //  }
    //}

    WriteMutex mutex(_mutex);
    SCOPED_LOCK(mutex);

    auto itr = _analyzers.find(irs::make_hashed_ref(name, std::hash<irs::string_ref>()));

    if (itr == _analyzers.end()) {
      return {
        TRI_ERROR_ARANGO_DOCUMENT_NOT_FOUND,
        "failure to find analyzer while removing arangosearch analyzer '" + std::string(name)+ "'"
      };
    }

    auto& pool = itr->second;

    // this should never happen since analyzers should always be valid, but this
    // will make the state consistent again
    if (!pool) {
      _analyzers.erase(itr);
      return {
        TRI_ERROR_ARANGO_DOCUMENT_NOT_FOUND,
        "failure to find a valid analyzer while removing arangosearch analyzer '" + std::string(name)+ "'"
      };
    }

    if (!force && analyzerInUse(server(), split.first, pool)) {  // +1 for ref in '_analyzers'
      return {
        TRI_ERROR_ARANGO_CONFLICT,
        "analyzer in-use while removing arangosearch analyzer '" + std::string(name)+ "'"
      };
    }

    // on db-server analyzers are not persisted
    // allow removal even inRecovery()
    if (ServerState::instance()->isDBServer()) {
      _analyzers.erase(itr);

      return {};
    }

    auto analyzerModificationTrx = createAnalyzerModificationTransaction(server(), split.first);
    if (analyzerModificationTrx) {
      auto startRes = analyzerModificationTrx->start();
      if (startRes.fail()) {
        return startRes;
      }
      auto cleanupResult = cleanupAnalyzersCollection(split.first,
                                                      analyzerModificationTrx->buildingRevision());
      if (cleanupResult.fail()) {
        return cleanupResult;
      }
    }
    // .........................................................................
    // after here the analyzer must be removed from the persisted store first
    // .........................................................................

    // this should never happen since non-static analyzers should always have a
    // valid '_key' after
    if (pool->_key.null()) {
      return {
        TRI_ERROR_INTERNAL,
        "failure to find '" + arangodb::StaticStrings::KeyString +
        "' while removing arangosearch analyzer '" + std::string(name)+ "'" };
    }

    auto* engine = EngineSelectorFeature::ENGINE;

    // do not allow persistence while in recovery
    if (engine && engine->inRecovery()) {
      return { TRI_ERROR_INTERNAL,
               "failure to remove arangosearch analyzer '" + std::string(name) +
               "' configuration while storage engine in recovery" };
    }

    if (!analyzerModificationTrx) {
      TRI_ASSERT(ServerState::instance()->isSingleServer());
      auto commitResult = removeFromCollection(pool->_key, split.first);
      if (!commitResult.ok()) {
        return commitResult;
      }
      _analyzers.erase(itr);
    } else {
      auto& dbFeature = server().getFeature<DatabaseFeature>();

      auto* vocbase = dbFeature.useDatabase(split.first);

      if (!vocbase) {
        return {
          TRI_ERROR_ARANGO_DATABASE_NOT_FOUND,
          "failure to find vocbase while removing arangosearch analyzer '" + std::string(name) + "'"
        };
      }

      SingleCollectionTransaction trx(transaction::StandaloneContext::Create(*vocbase),
        arangodb::StaticStrings::AnalyzersCollection,
        AccessMode::Type::WRITE);
      auto res = trx.begin();

      if (!res.ok()) {
        return res;
      }

      velocypack::Builder builder;
      OperationOptions options;

      builder.openObject();
      addStringRef(builder, arangodb::StaticStrings::KeyString, pool->_key);
      builder.add(arangodb::StaticStrings::AnalyzersDeletedRevision,
        VPackValue(analyzerModificationTrx->buildingRevision()));
      builder.close();

      auto result = trx.update(arangodb::StaticStrings::AnalyzersCollection,
        builder.slice(),
        options);

      if (!result.ok()) {
        trx.abort();

        return result.result;
      }

      TRI_IF_FAILURE("UpdateAnalyzerForRemove") {
        return Result(TRI_ERROR_DEBUG);
      }

      res = trx.commit();
      if (!res.ok()) {
        return res;
      }
      res = analyzerModificationTrx->commit();
      if (res.fail()) {
        return res;
      }

      // this is ok. As if we got  there removal is committed into agency
      _analyzers.erase(itr);
      auto cached = _lastLoad.find(split.first);
      TRI_ASSERT(cached != _lastLoad.end());
      if (ADB_LIKELY(cached != _lastLoad.end())) {
        // we are hodling writelock so nobody should be able reload analyzers and update cache.
        TRI_ASSERT(cached->second < analyzerModificationTrx->buildingRevision());
        cached->second = analyzerModificationTrx->buildingRevision(); // as we already "updated cache" to this revision
      }
      res = removeFromCollection(split.second, split.first);
      if (res.fail()) {
        // just log this error. Analyzer is already "deleted" for the whole cluster
        // so we must report success. Leftovers will be cleaned up on the next operation
        LOG_TOPIC("70a8b", WARN, iresearch::TOPIC) << " Failed to finalize analyzer '" << split.second << "'"
          << " Error Code:" << res.errorNumber() << " Error:" << res.errorMessage();
      }
    }
  } catch (basics::Exception const& e) {
    return { e.code(),
            "caught exception while removing configuration for arangosearch analyzer name '" +
            std::string(name) + "': " + std::to_string(e.code()) + " "+ e.what() };
  } catch (std::exception const& e) {
    return { TRI_ERROR_INTERNAL,
             "caught exception while removing configuration for arangosearch analyzer name '" +
             std::string(name) + "': " + e.what() };
  } catch (...) {
    return { TRI_ERROR_INTERNAL,
             "caught exception while removing configuration for arangosearch analyzer name '" +
             std::string(name) + "'" };
  }

  return {};
}

void IResearchAnalyzerFeature::start() {
  if (!isEnabled()) {
    return;
  }

#ifdef ARANGODB_ENABLE_MAINTAINER_MODE
  // we rely on having a system database
  if (server().hasFeature<SystemDatabaseFeature>()) {
    auto vocbase = server().getFeature<SystemDatabaseFeature>()
                           .use();
    if (vocbase) {  // feature/db may be absent in some unit-test enviroment
      TRI_ASSERT(vocbase->name() == arangodb::StaticStrings::SystemDatabase);
    }
  }
#endif
  // register analyzer functions
  if (server().hasFeature<aql::AqlFunctionFeature>()) {
    addFunctions(server().getFeature<aql::AqlFunctionFeature>());
  }

  if (server().hasFeature<ClusterFeature>() &&
      server().hasFeature<SchedulerFeature>() && // Mostly for tests without scheduler
      ServerState::instance()->isCoordinator()) {
    queueGarbageCollection(_workItemMutex, _workItem, _gcfunc);
  }
}

void IResearchAnalyzerFeature::beginShutdown() {
  std::lock_guard<std::mutex> guard(_workItemMutex);
  _workItem.reset();
}

void IResearchAnalyzerFeature::stop() {
  if (!isEnabled()) {
    return;
  }

  {
    WriteMutex mutex(_mutex);
    SCOPED_LOCK(mutex); // '_analyzers' can be asynchronously read

    _analyzers = getStaticAnalyzers();  // clear cache and reload static analyzers
  }
  {
    // reset again, as there may be a race between beginShutdown and
    // the execution of the deferred _workItem
    std::lock_guard<std::mutex> guard(_workItemMutex);
    _workItem.reset();
  }
}

Result IResearchAnalyzerFeature::storeAnalyzer(AnalyzerPool& pool) {
  TRI_IF_FAILURE("FailStoreAnalyzer") {
    return Result(TRI_ERROR_DEBUG);
  }

  try {
    auto& dbFeature = server().getFeature<DatabaseFeature>();

    if (pool.type().null()) {
      return { TRI_ERROR_BAD_PARAMETER,
               "failure to persist arangosearch analyzer '" +
               pool.name() + "' configuration with 'null' type" };
    }

    auto* engine = EngineSelectorFeature::ENGINE;

    // do not allow persistence while in recovery
    if (engine && engine->inRecovery()) {
      return { TRI_ERROR_INTERNAL,
               "failure to persist arangosearch analyzer '" + pool.name() +
               "' configuration while storage engine in recovery" };
    }

    auto split = splitAnalyzerName(pool.name());
    auto* vocbase = dbFeature.useDatabase(split.first);

    if (!vocbase) {
      return { TRI_ERROR_INTERNAL,
               "failure to find vocbase while persising arangosearch analyzer '" +
               pool.name() + "'" };
    }

    SingleCollectionTransaction trx(transaction::StandaloneContext::Create(*vocbase),
                                    arangodb::StaticStrings::AnalyzersCollection,
                                    AccessMode::Type::WRITE);
    auto res = trx.begin();

    if (!res.ok()) {
      return res;
    }

    velocypack::Builder builder;
    // for storing in db analyzers collection - store only analyzer name
    pool.toVelocyPack(builder, true);

    OperationOptions options;
    options.waitForSync = true;

    auto result = trx.insert(arangodb::StaticStrings::AnalyzersCollection,
                             builder.slice(), options);

    if (!result.ok()) {
      trx.abort();

      return result.result;
    }

    auto slice = result.slice();

    if (!slice.isObject()) {
      return { TRI_ERROR_INTERNAL,
               "failure to parse result as a JSON object while persisting configuration for arangosearch analyzer name '" +
               pool.name() + "'" };
    }

    auto key = slice.get(arangodb::StaticStrings::KeyString);

    if (!key.isString()) {
      return { TRI_ERROR_INTERNAL,
               "failure to find the resulting key field while persisting configuration for arangosearch analyzer name '" +
               pool.name() + "'" };
    }

    res = trx.commit();

    if (!res.ok()) {
      trx.abort();

      return res;
    }

    pool.setKey(getStringRef(key));
  } catch (basics::Exception const& e) {
    return { e.code(),
             "caught exception while persisting configuration for arangosearch analyzer name '" +
             pool.name() + "': " + std::to_string(e.code()) + " "+ e.what() };
  } catch (std::exception const& e) {
    return { TRI_ERROR_INTERNAL,
             "caught exception while persisting configuration for arangosearch analyzer name '" +
             pool.name() + "': " + e.what() };
  } catch (...) {
    return { TRI_ERROR_INTERNAL,
             "caught exception while persisting configuration for arangosearch analyzer name '" +
             pool.name() + "'" };
  }

  return {};
}

bool IResearchAnalyzerFeature::visit(
    std::function<bool(AnalyzerPool::ptr const&)> const& visitor) const {
  Analyzers analyzers;

  {
    ReadMutex mutex(_mutex);
    SCOPED_LOCK(mutex);
    analyzers = _analyzers;
  }

  for (auto& entry : analyzers) {
    if (entry.second && !visitor(entry.second)) {
      return false; // termination request
    }
  }

  return true;
}

bool IResearchAnalyzerFeature::visit(
    std::function<bool(AnalyzerPool::ptr const&)> const& visitor,
    TRI_vocbase_t const* vocbase) const {
  // static analyzer visitation
  if (!vocbase) {
    for (auto& entry : getStaticAnalyzers()) {
      if (entry.second && !visitor(entry.second)) {
        return false; // termination request
      }
    }

    return true;
  }

  auto res = const_cast<IResearchAnalyzerFeature*>(this)->loadAnalyzers(vocbase->name());

  if (!res.ok()) {
    LOG_TOPIC("73695", WARN, iresearch::TOPIC)
      << "failure to load analyzers while visiting database '" << vocbase->name() << "': " << res.errorNumber() << " " << res.errorMessage();
    TRI_set_errno(res.errorNumber());

    return false;
  }

  Analyzers analyzers;

  {
    ReadMutex mutex(_mutex);
    SCOPED_LOCK(mutex);
    analyzers = _analyzers;
  }

  for (auto& entry : analyzers) {
    if (entry.second // have entry
        && (splitAnalyzerName(entry.first).first == vocbase->name()) // requested vocbase
        && !visitor(entry.second) // termination request
       ) {
      return false;
    }
  }

  return true;
}

void IResearchAnalyzerFeature::cleanupAnalyzers(irs::string_ref const& database) {
  if (ADB_UNLIKELY(database.empty())) {
    TRI_ASSERT(FALSE);
    return;
  }
  for (auto itr = _analyzers.begin(), end = _analyzers.end();  itr != end;) {
    auto split = splitAnalyzerName(itr->first);
    if (split.first == database) {
      itr = _analyzers.erase(itr);
    } else {
      ++itr;
    }
  }
}

void IResearchAnalyzerFeature::invalidate(const TRI_vocbase_t& vocbase) {
  WriteMutex mutex(_mutex);
  SCOPED_LOCK(mutex);
  auto database = irs::string_ref(vocbase.name());
  auto itr = _lastLoad.find(
      irs::make_hashed_ref(database, std::hash<irs::string_ref>()));
  if (itr != _lastLoad.end()) {
    cleanupAnalyzers(database);
    _lastLoad.erase(itr);
  }
}

}  // namespace iresearch
}  // namespace arangodb

// -----------------------------------------------------------------------------
// --SECTION--                                                       END-OF-FILE
// -----------------------------------------------------------------------------<|MERGE_RESOLUTION|>--- conflicted
+++ resolved
@@ -473,7 +473,35 @@
     norm_vpack_normalizer);
 } // namespace norm_vpack
 
-<<<<<<< HEAD
+namespace pipeline_vpack {
+// FIXME implement proper vpack parsing
+irs::analysis::analyzer::ptr pipeline_vpack_builder(irs::string_ref const& args) {
+  auto slice = arangodb::iresearch::slice<char>(args);
+  if (!slice.isNone()) {//cannot be created without properties
+    return irs::analysis::analyzers::get("pipeline", irs::type<irs::text_format::json>::get(),
+      slice.toString(),
+      false);
+  }
+  return nullptr;
+}
+
+bool pipeline_vpack_normalizer(const irs::string_ref& args, std::string& out) {
+  std::string tmp;
+  auto slice = arangodb::iresearch::slice<char>(args);
+  if (!slice.isNone() && //cannot be created without properties
+    irs::analysis::analyzers::normalize(tmp, "pipeline", irs::type<irs::text_format::json>::get(),
+      slice.toString(), false)) {
+    auto vpack = VPackParser::fromJson(tmp);
+    out.assign(vpack->slice().startAs<char>(), vpack->slice().byteSize());
+    return true;
+  }
+  return false;
+}
+
+REGISTER_ANALYZER_VPACK(irs::analysis::pipeline_token_stream, pipeline_vpack_builder,
+  pipeline_vpack_normalizer);
+} // namespace pipeline_vpack
+
 namespace calculation_vpack {
   class CalculationAnalyzer final : public irs::analysis::analyzer{
   public:
@@ -556,37 +584,7 @@
                           CalculationAnalyzer::normalize);
 }
 
-=======
-namespace pipeline_vpack {
-// FIXME implement proper vpack parsing
-irs::analysis::analyzer::ptr pipeline_vpack_builder(irs::string_ref const& args) {
-  auto slice = arangodb::iresearch::slice<char>(args);
-  if (!slice.isNone()) {//cannot be created without properties
-    return irs::analysis::analyzers::get("pipeline", irs::type<irs::text_format::json>::get(),
-      slice.toString(),
-      false);
-  }
-  return nullptr;
-}
-
-bool pipeline_vpack_normalizer(const irs::string_ref& args, std::string& out) {
-  std::string tmp;
-  auto slice = arangodb::iresearch::slice<char>(args);
-  if (!slice.isNone() && //cannot be created without properties
-    irs::analysis::analyzers::normalize(tmp, "pipeline", irs::type<irs::text_format::json>::get(),
-      slice.toString(), false)) {
-    auto vpack = VPackParser::fromJson(tmp);
-    out.assign(vpack->slice().startAs<char>(), vpack->slice().byteSize());
-    return true;
-  }
-  return false;
-}
-
-REGISTER_ANALYZER_VPACK(irs::analysis::pipeline_token_stream, pipeline_vpack_builder,
-  pipeline_vpack_normalizer);
-} // namespace pipeline_vpack
-
->>>>>>> 533a8395
+
 arangodb::aql::AqlValue aqlFnTokens(arangodb::aql::ExpressionContext* /*expressionContext*/,
                                     arangodb::transaction::Methods* trx,
                                     arangodb::aql::VPackFunctionParameters const& args) {
