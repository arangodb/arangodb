--- conflicted
+++ resolved
@@ -77,21 +77,8 @@
 #include "VocBase/Methods/Collections.h"
 #include "VocBase/vocbase.h"
 
-<<<<<<< HEAD
 #include <Containers/HashSet.h>
 
-namespace iresearch {
-namespace text_format {
-
-static const irs::text_format::type_id VPACK("vpack");
-
-const type_id& vpack_t() { return VPACK; }
-
-} // iresearch
-} // text_format
-
-=======
->>>>>>> 084379ab
 namespace {
 
 using namespace std::literals::string_literals;
