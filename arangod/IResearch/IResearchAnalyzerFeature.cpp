--- conflicted
+++ resolved
@@ -414,14 +414,9 @@
     arangodb::iresearch::getStringRef(args[1].slice()) :
     iresearch::string_ref(arangodb::iresearch::IResearchAnalyzerFeature::identity()->name());
 
-<<<<<<< HEAD
   TRI_ASSERT(trx);
   auto& server = trx->vocbase().server();
   if( args.size() > 1) {
-=======
-  auto& server = arangodb::application_features::ApplicationServer::server();
-  if (args.size() > 1) {
->>>>>>> af1a10f9
     auto& analyzers = server.getFeature<arangodb::iresearch::IResearchAnalyzerFeature>();
     auto sysVocbase = server.hasFeature<arangodb::SystemDatabaseFeature>()
                           ? server.getFeature<arangodb::SystemDatabaseFeature>().use()
