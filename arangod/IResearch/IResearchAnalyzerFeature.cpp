////////////////////////////////////////////////////////////////////////////////
/// DISCLAIMER
///
/// Copyright 2014-2020 ArangoDB GmbH, Cologne, Germany
/// Copyright 2004-2014 triAGENS GmbH, Cologne, Germany
///
/// Licensed under the Apache License, Version 2.0 (the "License");
/// you may not use this file except in compliance with the License.
/// You may obtain a copy of the License at
///
///     http://www.apache.org/licenses/LICENSE-2.0
///
/// Unless required by applicable law or agreed to in writing, software
/// distributed under the License is distributed on an "AS IS" BASIS,
/// WITHOUT WARRANTIES OR CONDITIONS OF ANY KIND, either express or implied.
/// See the License for the specific language governing permissions and
/// limitations under the License.
///
/// Copyright holder is ArangoDB GmbH, Cologne, Germany
///
/// @author Andrey Abramov
/// @author Vasiliy Nabatchikov
////////////////////////////////////////////////////////////////////////////////

// otherwise define conflict between 3rdParty\date\include\date\date.h and
// 3rdParty\iresearch\core\shared.hpp
#if defined(_MSC_VER)
#include "date/date.h"
#endif

#include "velocypack/velocypack-aliases.h"

#include "analysis/analyzers.hpp"
#include "analysis/token_attributes.hpp"
#include "analysis/text_token_stream.hpp"
#include "analysis/delimited_token_stream.hpp"
#include "analysis/ngram_token_stream.hpp"
#include "analysis/token_streams.hpp"
#include "analysis/text_token_stemming_stream.hpp"
#include "analysis/text_token_normalizing_stream.hpp"
#include "analysis/pipeline_token_stream.hpp"
#include "utils/hash_utils.hpp"
#include "utils/object_pool.hpp"

#include "ApplicationFeatures/CommunicationFeaturePhase.h"
#include "ApplicationServerHelper.h"
#include "Aql/AqlFunctionFeature.h"
#include "Aql/ExpressionContext.h"
#include "Aql/OptimizerRulesFeature.h"
#include "Aql/Query.h"
#include "Aql/QueryString.h"
#include "Basics/StaticStrings.h"
#include "Basics/StringUtils.h"
#include "Basics/VelocyPackHelper.h"
#include "Basics/FunctionUtils.h"
#include "Basics/application-exit.h"
#include "Cluster/ClusterFeature.h"
#include "Cluster/ServerState.h"
#include "FeaturePhases/V8FeaturePhase.h"
#include "IResearch/IResearchAnalyzerFeature.h"
#include "IResearch/GeoAnalyzer.h"
#include "IResearch/IResearchCommon.h"
#include "IResearch/IResearchIdentityAnalyzer.h"
#include "IResearch/IResearchLink.h"
#include "Logger/LogMacros.h"
#include "Network/Methods.h"
#include "Network/NetworkFeature.h"
#include "Network/Utils.h"
#include "RestHandler/RestVocbaseBaseHandler.h"
#include "RestServer/AqlFeature.h"
#include "RestServer/DatabaseFeature.h"
#include "RestServer/QueryRegistryFeature.h"
#include "RestServer/SystemDatabaseFeature.h"
#include "StorageEngine/EngineSelectorFeature.h"
#include "StorageEngine/StorageEngine.h"
#include "StorageEngine/TransactionState.h"
#include "Transaction/StandaloneContext.h"
#include "Utils/ExecContext.h"
#include "Utils/OperationOptions.h"
#include "Utils/SingleCollectionTransaction.h"
#include "VelocyPackHelper.h"
#include "VocBase/Identifiers/LocalDocumentId.h"
#include "VocBase/LogicalCollection.h"
#include "VocBase/LogicalView.h"
#include "VocBase/Methods/Collections.h"
#include "VocBase/vocbase.h"

#include <Containers/HashSet.h>

namespace {

using namespace std::literals::string_literals;
using namespace arangodb;
using namespace arangodb::iresearch;

static char const ANALYZER_PREFIX_DELIM = ':'; // name prefix delimiter (2 chars)
static size_t const ANALYZER_PROPERTIES_SIZE_MAX = 1024 * 1024; // arbitrary value
static size_t const DEFAULT_POOL_SIZE = 8;  // arbitrary value
static std::string const FEATURE_NAME("ArangoSearchAnalyzer");

REGISTER_ANALYZER_VPACK(IdentityAnalyzer, IdentityAnalyzer::make, IdentityAnalyzer::normalize);
REGISTER_ANALYZER_VPACK(GeoJSONAnalyzer, GeoJSONAnalyzer::make, GeoJSONAnalyzer::normalize);
REGISTER_ANALYZER_VPACK(GeoPointAnalyzer, GeoPointAnalyzer::make, GeoPointAnalyzer::normalize);

bool normalize(std::string& out,
               irs::string_ref const& type,
               VPackSlice const properties) {
  if (type.empty()) {
    // in ArangoSearch we don't allow to have analyzers with empty type string
    return false;
  }

  // for API consistency we only support analyzers configurable via jSON
  return irs::analysis::analyzers::normalize(
    out, type,
    irs::type<irs::text_format::vpack>::get(),
    arangodb::iresearch::ref<char>(properties),
    false);
}

// Delimiter analyzer vpack routines ////////////////////////////
namespace delimiter_vpack {
const irs::string_ref DELIMITER_PARAM_NAME = "delimiter";

bool parse_delimiter_vpack_config(const irs::string_ref& args, std::string& delimiter) {
  auto slice = arangodb::iresearch::slice<char>(args);
  if (slice.isString()) {
    delimiter = arangodb::iresearch::getStringRef(slice);
    return true;
  } else if (slice.isObject()) {
    bool seen = false;
    return arangodb::iresearch::getString(delimiter, slice,
                                          DELIMITER_PARAM_NAME, seen, "") &&
           seen;
  }
  LOG_TOPIC("4342c", WARN, arangodb::iresearch::TOPIC) <<
    "Missing '" << DELIMITER_PARAM_NAME << "' while constructing delimited_token_stream from jSON "
    "arguments: " << slice.toString();
  return false;
}

irs::analysis::analyzer::ptr delimiter_vpack_builder(irs::string_ref const& args) {
  std::string delimiter;
  if (parse_delimiter_vpack_config(args, delimiter)) {
    return irs::analysis::delimited_token_stream::make(delimiter);
  }
  return nullptr;
}

bool delimiter_vpack_normalizer(const irs::string_ref& args, std::string& out) {
  std::string tmp;
  if (parse_delimiter_vpack_config(args, tmp)) {
    VPackBuilder vpack;
    {
      VPackObjectBuilder scope(&vpack);
      arangodb::iresearch::addStringRef(vpack, DELIMITER_PARAM_NAME, tmp);
    }
    out.resize(vpack.slice().byteSize());
    std::memcpy(&out[0], vpack.slice().begin(), out.size());
    return true;
  }
  return false;
}

REGISTER_ANALYZER_VPACK(irs::analysis::delimited_token_stream,
                        delimiter_vpack_builder, delimiter_vpack_normalizer);
}  // namespace delimiter_vpack
namespace ngram_vpack {
const irs::string_ref MIN_PARAM_NAME = "min";
const irs::string_ref MAX_PARAM_NAME = "max";
const irs::string_ref PRESERVE_ORIGINAL_PARAM_NAME = "preserveOriginal";
const irs::string_ref STREAM_TYPE_PARAM_NAME       = "streamType";
const irs::string_ref START_MARKER_PARAM_NAME      = "startMarker";
const irs::string_ref END_MARKER_PARAM_NAME        = "endMarker";

const std::map<irs::string_ref, irs::analysis::ngram_token_stream_base::InputType> STREAM_TYPE_CONVERT_MAP = {
  { "binary", irs::analysis::ngram_token_stream_base::InputType::Binary },
  { "utf8", irs::analysis::ngram_token_stream_base::InputType::UTF8 }
};

bool parse_ngram_vpack_config(const irs::string_ref& args, irs::analysis::ngram_token_stream_base::Options& options) {
  auto slice = arangodb::iresearch::slice<char>(args);

  if (!slice.isObject()) {
    LOG_TOPIC("c0168", WARN, arangodb::iresearch::TOPIC)
      << "Not a jSON object passed while constructing ngram_token_stream, "
      "arguments: " << slice.toString();
    return false;
  }

  uint64_t min = 0, max = 0;
  bool seen = false;
  if (!arangodb::iresearch::getNumber(min, slice, MIN_PARAM_NAME, seen, min) || !seen) {
    LOG_TOPIC("7b706", WARN, arangodb::iresearch::TOPIC)
      << "Failed to read '" << MIN_PARAM_NAME
      << "' attribute as number while constructing "
         "ngram_token_stream from jSON arguments: "
      << slice.toString();
    return false;
  }

  if (!arangodb::iresearch::getNumber(max, slice, MAX_PARAM_NAME, seen, max) || !seen) {
    LOG_TOPIC("eae46", WARN, arangodb::iresearch::TOPIC)
      << "Failed to read '" << MAX_PARAM_NAME
      << "' attribute as number while constructing "
      "ngram_token_stream from jSON arguments: "
      << slice.toString();
    return false;
  }

  if (!slice.hasKey(PRESERVE_ORIGINAL_PARAM_NAME) ||
      !slice.get(PRESERVE_ORIGINAL_PARAM_NAME).isBool()) {
    LOG_TOPIC("e95d3", WARN, arangodb::iresearch::TOPIC)
      << "Failed to read '" << PRESERVE_ORIGINAL_PARAM_NAME
      << "' attribute as boolean while constructing "
      "ngram_token_stream from jSON arguments: "
      << slice.toString();
    return false;
  }

  if (slice.hasKey(START_MARKER_PARAM_NAME.c_str())) {
    auto start_marker_json = slice.get(START_MARKER_PARAM_NAME.c_str());
    if (start_marker_json.isString()) {
      options.start_marker = irs::ref_cast<irs::byte_type>(
        arangodb::iresearch::getStringRef(start_marker_json));
    } else {
      std::string argString = slice.toJson();
      IR_FRMT_ERROR(
          "Failed to read '%s' attribute as string while constructing "
          "ngram_token_stream from jSON arguments: %s",
          START_MARKER_PARAM_NAME.c_str(), argString.c_str());
      return false;
    }
  }

  if (slice.hasKey(END_MARKER_PARAM_NAME.c_str())) {
    auto end_marker_json = slice.get(END_MARKER_PARAM_NAME.c_str());
    if (end_marker_json.isString()) {
      options.end_marker = irs::ref_cast<irs::byte_type>(
        arangodb::iresearch::getStringRef(end_marker_json));
    } else {
      std::string argString = slice.toJson();
      IR_FRMT_ERROR(
          "Failed to read '%s' attribute as string while constructing "
          "ngram_token_stream from jSON arguments: %s",
          END_MARKER_PARAM_NAME.c_str(), argString.c_str());
      return false;
    }
  }

  if (slice.hasKey(STREAM_TYPE_PARAM_NAME.c_str())) {
      auto stream_type_json = slice.get(STREAM_TYPE_PARAM_NAME.c_str());

      if (!stream_type_json.isString()) {
        std::string argString = slice.toJson();
        IR_FRMT_WARN(
            "Non-string value in '%s' while constructing ngram_token_stream "
            "from jSON arguments: %s",
            STREAM_TYPE_PARAM_NAME.c_str(), argString.c_str());
        return false;
      }
      auto itr = STREAM_TYPE_CONVERT_MAP.find(arangodb::iresearch::getStringRef(stream_type_json));
      if (itr == STREAM_TYPE_CONVERT_MAP.end()) {
        std::string argString = slice.toJson();
        IR_FRMT_WARN(
            "Invalid value in '%s' while constructing ngram_token_stream from "
            "jSON arguments: %s",
            STREAM_TYPE_PARAM_NAME.c_str(), argString.c_str());
        return false;
      }
      options.stream_bytes_type = itr->second;
  }

  min = std::max(min, decltype(min)(1));
  max = std::max(max, min);

  options.min_gram = min;
  options.max_gram = max;
  options.preserve_original = slice.get(PRESERVE_ORIGINAL_PARAM_NAME).getBool();

  return true;
}


irs::analysis::analyzer::ptr ngram_vpack_builder(irs::string_ref const& args) {
  irs::analysis::ngram_token_stream_base::Options tmp;
  if (parse_ngram_vpack_config(args, tmp)) {
    switch (tmp.stream_bytes_type) {
      case irs::analysis::ngram_token_stream_base::InputType::Binary:
        return irs::analysis::ngram_token_stream<irs::analysis::ngram_token_stream_base::InputType::Binary>::make(tmp);
      case irs::analysis::ngram_token_stream_base::InputType::UTF8:
        return irs::analysis::ngram_token_stream<irs::analysis::ngram_token_stream_base::InputType::UTF8>::make(tmp);
    }
  }

  return nullptr;
}


bool ngram_vpack_normalizer(const irs::string_ref& args, std::string& out) {
  irs::analysis::ngram_token_stream_base::Options tmp;
  if (parse_ngram_vpack_config(args, tmp)) {
    VPackBuilder vpack;
    {
      VPackObjectBuilder scope(&vpack);
      vpack.add(MIN_PARAM_NAME.c_str(), MIN_PARAM_NAME.size(), VPackValue(tmp.min_gram));
      vpack.add(MAX_PARAM_NAME.c_str(), MAX_PARAM_NAME.size(), VPackValue(tmp.max_gram));
      vpack.add(PRESERVE_ORIGINAL_PARAM_NAME.c_str(), PRESERVE_ORIGINAL_PARAM_NAME.size(),
                VPackValue(tmp.preserve_original));
      vpack.add(START_MARKER_PARAM_NAME.c_str(), START_MARKER_PARAM_NAME.size(),
                arangodb::iresearch::toValuePair(irs::ref_cast<char>(tmp.start_marker)));
      vpack.add(END_MARKER_PARAM_NAME.c_str(), END_MARKER_PARAM_NAME.size(),
                arangodb::iresearch::toValuePair(irs::ref_cast<char>(tmp.end_marker)));

      auto stream_type_value = std::find_if(STREAM_TYPE_CONVERT_MAP.begin(), STREAM_TYPE_CONVERT_MAP.end(),
        [&tmp](const decltype(STREAM_TYPE_CONVERT_MAP)::value_type& v) {
          return v.second == tmp.stream_bytes_type;
        });

      if (stream_type_value != STREAM_TYPE_CONVERT_MAP.end()) {
        vpack.add(STREAM_TYPE_PARAM_NAME.c_str(), STREAM_TYPE_PARAM_NAME.size(),
                  VPackValue(stream_type_value->first.c_str()));
      } else {
        IR_FRMT_ERROR(
          "Invalid %s value in ngram analyzer options: %d",
          STREAM_TYPE_PARAM_NAME.c_str(),
          static_cast<int>(tmp.stream_bytes_type));
        return false;
      }
    }

    out.assign(vpack.slice().startAs<char>(), vpack.slice().byteSize());
    return true;
  }
  return false;
}

REGISTER_ANALYZER_VPACK(irs::analysis::ngram_token_stream_base,
    ngram_vpack_builder, ngram_vpack_normalizer);
}  // namespace ngram_vpack

namespace text_vpack {
// FIXME implement proper vpack parsing
irs::analysis::analyzer::ptr text_vpack_builder(irs::string_ref const& args) {
  auto slice = arangodb::iresearch::slice<char>(args);
  if (!slice.isNone()) {
    return irs::analysis::analyzers::get("text", irs::type<irs::text_format::json>::get(),
      slice.toString(),
      false);
  }
  return nullptr;
}

bool text_vpack_normalizer(const irs::string_ref& args, std::string& out) {
  std::string tmp;
  auto slice = arangodb::iresearch::slice<char>(args);

  if (!slice.isNone() &&
      irs::analysis::analyzers::normalize(tmp, "text", irs::type<irs::text_format::json>::get(),
                                          slice.toString(),
                                          false)) {
    auto vpack = VPackParser::fromJson(tmp);
    out.assign(vpack->slice().startAs<char>(), vpack->slice().byteSize());
    return true;
  }
  return false;
}

REGISTER_ANALYZER_VPACK(irs::analysis::text_token_stream, text_vpack_builder,
                        text_vpack_normalizer);
} // namespace text_vpack

namespace stem_vpack {
  // FIXME implement proper vpack parsing
  irs::analysis::analyzer::ptr stem_vpack_builder(irs::string_ref const& args) {
    auto slice = arangodb::iresearch::slice<char>(args);
    if (!slice.isNone()) {
      return irs::analysis::analyzers::get("stem", irs::type<irs::text_format::json>::get(),
        slice.toString(),
        false);
    }
    return nullptr;
  }

  bool stem_vpack_normalizer(const irs::string_ref& args, std::string& out) {
    std::string tmp;
    auto slice = arangodb::iresearch::slice<char>(args);
    if (!slice.isNone() &&
        irs::analysis::analyzers::normalize(tmp, "stem", irs::type<irs::text_format::json>::get(),
      slice.toString(), false)) {
      auto vpack = VPackParser::fromJson(tmp);
      out.assign(vpack->slice().startAs<char>(), vpack->slice().byteSize());
      return true;
    }
    return false;
  }

  REGISTER_ANALYZER_VPACK(irs::analysis::text_token_stemming_stream, stem_vpack_builder,
    stem_vpack_normalizer);
} // namespace stem_vpack

namespace norm_vpack {
  // FIXME implement proper vpack parsing
  irs::analysis::analyzer::ptr norm_vpack_builder(irs::string_ref const& args) {
    auto slice = arangodb::iresearch::slice<char>(args);
    if (!slice.isNone()) {//cannot be created without properties
      return irs::analysis::analyzers::get("norm", irs::type<irs::text_format::json>::get(),
        slice.toString(),
        false);
    }
    return nullptr;
  }

  bool norm_vpack_normalizer(const irs::string_ref& args, std::string& out) {
    std::string tmp;
    auto slice = arangodb::iresearch::slice<char>(args);
    if (!slice.isNone() && //cannot be created without properties
        irs::analysis::analyzers::normalize(tmp, "norm", irs::type<irs::text_format::json>::get(),
      slice.toString(), false)) {
      auto vpack = VPackParser::fromJson(tmp);
      out.assign(vpack->slice().startAs<char>(), vpack->slice().byteSize());
      return true;
    }
    return false;
  }

  REGISTER_ANALYZER_VPACK(irs::analysis::text_token_normalizing_stream, norm_vpack_builder,
    norm_vpack_normalizer);
} // namespace norm_vpack

namespace pipeline_vpack {
// FIXME implement proper vpack parsing
irs::analysis::analyzer::ptr pipeline_vpack_builder(irs::string_ref const& args) {
  auto slice = arangodb::iresearch::slice<char>(args);
  if (!slice.isNone()) {//cannot be created without properties
    return irs::analysis::analyzers::get("pipeline", irs::type<irs::text_format::json>::get(),
      slice.toString(),
      false);
  }
  return nullptr;
}

bool pipeline_vpack_normalizer(const irs::string_ref& args, std::string& out) {
  std::string tmp;
  auto slice = arangodb::iresearch::slice<char>(args);
  if (!slice.isNone() && //cannot be created without properties
    irs::analysis::analyzers::normalize(tmp, "pipeline", irs::type<irs::text_format::json>::get(),
      slice.toString(), false)) {
    auto vpack = VPackParser::fromJson(tmp);
    out.assign(vpack->slice().startAs<char>(), vpack->slice().byteSize());
    return true;
  }
  return false;
}

REGISTER_ANALYZER_VPACK(irs::analysis::pipeline_token_stream, pipeline_vpack_builder,
  pipeline_vpack_normalizer);
} // namespace pipeline_vpack

arangodb::aql::AqlValue aqlFnTokens(arangodb::aql::ExpressionContext* /*expressionContext*/,
                                    arangodb::transaction::Methods* trx,
                                    arangodb::aql::VPackFunctionParameters const& args) {
  if (ADB_UNLIKELY(args.empty() || args.size() > 2)) {
    irs::string_ref const message =
        "invalid arguments count while computing result for function 'TOKENS'";
    LOG_TOPIC("740fd", WARN, arangodb::iresearch::TOPIC) << message;
    THROW_ARANGO_EXCEPTION_MESSAGE(TRI_ERROR_QUERY_FUNCTION_ARGUMENT_NUMBER_MISMATCH, message);
  }

  if (args.size() > 1 && !args[1].isString()) { // second arg must be analyzer name
    irs::string_ref const message =
        "invalid analyzer name argument type while computing result for function 'TOKENS',"
        " string expected";
    LOG_TOPIC("d0b60", WARN, arangodb::iresearch::TOPIC) << message;
    THROW_ARANGO_EXCEPTION_MESSAGE(TRI_ERROR_BAD_PARAMETER, message);
  }

  arangodb::iresearch::AnalyzerPool::ptr pool;
  // identity now is default analyzer
  auto const name = args.size() > 1 ?
    arangodb::iresearch::getStringRef(args[1].slice()) :
    irs::string_ref(arangodb::iresearch::IResearchAnalyzerFeature::identity()->name());

  TRI_ASSERT(trx);
  auto& server = trx->vocbase().server();
  if (args.size() > 1) {
    auto& analyzers = server.getFeature<arangodb::iresearch::IResearchAnalyzerFeature>();
<<<<<<< HEAD
    pool = analyzers.get(name, trx->vocbase(),
                         trx->state()->analyzersRevision());
=======
    auto sysVocbase = server.hasFeature<SystemDatabaseFeature>()
                          ? server.getFeature<SystemDatabaseFeature>().use()
                          : nullptr;
    if (sysVocbase) {
      pool = analyzers.get(name, trx->vocbase(), *sysVocbase,
                           trx->state()->analyzersRevision());
    }
>>>>>>> eb71062b
  } else { //do not look for identity, we already have reference)
    pool = arangodb::iresearch::IResearchAnalyzerFeature::identity();
  }

  if (!pool) {
    auto const message = "failure to find arangosearch analyzer with name '"s +
                         static_cast<std::string>(name) +
                         "' while computing result for function 'TOKENS'";

    LOG_TOPIC("0d256", WARN, arangodb::iresearch::TOPIC) << message;
    THROW_ARANGO_EXCEPTION_MESSAGE(TRI_ERROR_BAD_PARAMETER, message);
  }

  auto analyzer = pool->get();

  if (!analyzer) {
    auto const message = "failure to get arangosearch analyzer with name '"s +
                         static_cast<std::string>(name) +
                         "' while computing result for function 'TOKENS'";
    LOG_TOPIC("d7477", WARN, arangodb::iresearch::TOPIC) << message;
    THROW_ARANGO_EXCEPTION_MESSAGE(TRI_ERROR_BAD_PARAMETER, message);
  }

  auto* token = irs::get<irs::term_attribute>(*analyzer);

  if (ADB_UNLIKELY(!token)) {
    auto const message =
        "failure to retrieve values from arangosearch analyzer name '"s +
        static_cast<std::string>(name) +
        "' while computing result for function 'TOKENS'";

    LOG_TOPIC("f46f2", WARN, arangodb::iresearch::TOPIC) << message;
    THROW_ARANGO_EXCEPTION_MESSAGE(TRI_ERROR_INTERNAL, message);
  }

  std::unique_ptr<irs::numeric_token_stream> numeric_analyzer;
  const irs::term_attribute* numeric_token = nullptr;

  // to avoid copying Builder's default buffer when initializing AqlValue
  // create the buffer externally and pass ownership directly into AqlValue
  arangodb::velocypack::Buffer<uint8_t> buffer;
  VPackBuilder builder(buffer);
  builder.openArray();
  std::vector<VPackArrayIterator> arrayIteratorStack;
  auto current = args[0].slice();
  do {
    // stack opening non-empty arrays
    while (current.isArray() && !current.isEmptyArray()) {
      arrayIteratorStack.emplace_back(current);
      builder.openArray();
      current = arrayIteratorStack.back().value();
    }
    // process current item
    switch (current.type()) {
      case VPackValueType::Object:
      case VPackValueType::String: {
        irs::string_ref value;
        AnalyzerValueType valueType{AnalyzerValueType::Undefined};
        if (current.isObject()) {
          valueType = AnalyzerValueType::Object;
          value = arangodb::iresearch::ref<char>(current);
        } else {
          valueType = AnalyzerValueType::String;
          value = arangodb::iresearch::getStringRef(current);
        }

        if (!pool->accepts(valueType)) {
          auto const message = "unexpected parameter type '"s + current.typeName() +
            "' while computing result for function 'TOKENS'";
          LOG_TOPIC("45a21", WARN, arangodb::iresearch::TOPIC) << message;
          THROW_ARANGO_EXCEPTION_MESSAGE(TRI_ERROR_BAD_PARAMETER, message);
        }

        if (!analyzer->reset(value)) {
          auto const message = "failure to reset arangosearch analyzer: '"s +
            static_cast<std::string>(name) +
            "' while computing result for function 'TOKENS'";
          LOG_TOPIC("45a2d", WARN, arangodb::iresearch::TOPIC) << message;
          THROW_ARANGO_EXCEPTION_MESSAGE(TRI_ERROR_INTERNAL, message);
        }
        while (analyzer->next()) {
          builder.add(
            arangodb::iresearch::toValuePair(irs::ref_cast<char>(token->value)));
        }
      } break;
      case VPackValueType::Bool:
        builder.add(
          arangodb::iresearch::toValuePair(
            basics::StringUtils::encodeBase64(irs::ref_cast<char>(
              irs::boolean_token_stream::value(current.getBoolean())))));
        break;
      case VPackValueType::Null:
        builder.add(
          arangodb::iresearch::toValuePair(
            basics::StringUtils::encodeBase64(
            irs::ref_cast<char>(irs::null_token_stream::value_null()))));
        break;
      case VPackValueType::Array: // we get there only when empty array encountered
        TRI_ASSERT(current.isEmptyArray());
        // empty array in = empty array out
        builder.openArray();
        builder.close();
        break;
      default:
        if (current.isNumber()) { // there are many "number" types. To adopt all current and future ones just
                                  // deal with them all here in generic way
          if (!numeric_analyzer) {
            numeric_analyzer = std::make_unique<irs::numeric_token_stream>();
            numeric_token = irs::get<irs::term_attribute>(*numeric_analyzer);
            if (ADB_UNLIKELY(!numeric_token)) {
              auto const message =
                "failure to retrieve values from arangosearch numeric analyzer "
                "while computing result for function 'TOKENS'";
              LOG_TOPIC("7d5df", WARN, arangodb::iresearch::TOPIC) << message;
              THROW_ARANGO_EXCEPTION_MESSAGE(TRI_ERROR_INTERNAL, message);
            }
          }
          // we read all numers as doubles because ArangoSearch indexes
          // all numbers as doubles, so do we there, as out goal is to
          // return same tokens as will be in index for this specific number
          numeric_analyzer->reset(current.getNumber<double>());
          while (numeric_analyzer->next()) {
            builder.add(
              arangodb::iresearch::toValuePair(
                arangodb::basics::StringUtils::encodeBase64(
                    irs::ref_cast<char>(numeric_token->value))));
          }
        } else {
          auto const message = "unexpected parameter type '"s + current.typeName() +
            "' while computing result for function 'TOKENS'";
          LOG_TOPIC("45a2e", WARN, arangodb::iresearch::TOPIC) << message;
          THROW_ARANGO_EXCEPTION_MESSAGE(TRI_ERROR_BAD_PARAMETER, message);
        }
    }
    // de-stack all closing arrays
    while (!arrayIteratorStack.empty()) {
      auto& currentArrayIterator = arrayIteratorStack.back();
      if (!currentArrayIterator.isLast()) {
        currentArrayIterator.next();
        current = currentArrayIterator.value();
        //next array for next item
        builder.close();
        builder.openArray();
        break;
      } else {
        arrayIteratorStack.pop_back();
        builder.close();
      }
    }
  } while (!arrayIteratorStack.empty());

  builder.close();

  return aql::AqlValue(std::move(buffer));
}

void addFunctions(arangodb::aql::AqlFunctionFeature& functions) {
  arangodb::iresearch::addFunction(
      functions,
      arangodb::aql::Function{
          "TOKENS",  // name
          ".|.",     // positional arguments (data[,analyzer])
          // deterministic (true == called during AST optimization and will be
          // used to calculate values for constant expressions)
          arangodb::aql::Function::makeFlags(arangodb::aql::Function::Flags::Deterministic,
                                             arangodb::aql::Function::Flags::Cacheable,
                                             arangodb::aql::Function::Flags::CanRunOnDBServer),
          &aqlFnTokens  // function implementation
      });
}

////////////////////////////////////////////////////////////////////////////////
/// @return pool will generate analyzers as per supplied parameters
////////////////////////////////////////////////////////////////////////////////
bool equalAnalyzer(
    arangodb::iresearch::AnalyzerPool const& pool,
    irs::string_ref const& type,
    VPackSlice const properties,
    irs::flags const& features) {
  std::string normalizedProperties;

  if (!::normalize(normalizedProperties, type, properties)) {
    // failed to normalize definition
    LOG_TOPIC("dfac1", WARN, arangodb::iresearch::TOPIC)
      << "failed to normalize properties for analyzer type '" << type << "' properties '"
      << properties.toString() << "'";
    return false;
  }

  // first check non-normalizeable portion of analyzer definition
  // to rule out need to check normalization of properties
  if (type != pool.type() || features != pool.features()) {
    return false;
  }

  // this check is not final as old-normalized definition may be present in database!
  if (arangodb::basics::VelocyPackHelper::equal(arangodb::iresearch::slice(normalizedProperties),
                                                pool.properties(), false)) {
    return true;
  }

  // Here could be analyzer definition with old-normalized properties (see Issue #9652)
  // To make sure properties really differ, let`s re-normalize and re-check
  std::string reNormalizedProperties;
  if (ADB_UNLIKELY(!::normalize(reNormalizedProperties, pool.type(), pool.properties()))) {
    // failed to re-normalize definition - strange. It was already normalized once.
    // Some bug in load/store?
    TRI_ASSERT(FALSE);
    LOG_TOPIC("a4073", WARN, arangodb::iresearch::TOPIC)
        << "failed to re-normalize properties for analyzer type '"
        << pool.type()
        << "' properties '" << pool.properties().toString() << "'";
    return false;
  }
  return arangodb::basics::VelocyPackHelper::equal(
      arangodb::iresearch::slice(normalizedProperties),
      arangodb::iresearch::slice(reNormalizedProperties), false);
}

////////////////////////////////////////////////////////////////////////////////
/// @brief read analyzers from vocbase
/// @return visitation completed fully
////////////////////////////////////////////////////////////////////////////////
arangodb::Result visitAnalyzers(
    TRI_vocbase_t& vocbase,
    std::function<arangodb::Result(VPackSlice const&)> const& visitor) {
  static const auto resultVisitor = [](
      std::function<arangodb::Result(VPackSlice const&)> const& visitor,
      TRI_vocbase_t const& vocbase,
      VPackSlice const& slice) -> arangodb::Result {
    if (!slice.isArray()) {
      return {
        TRI_ERROR_INTERNAL,
        "failed to parse contents of collection '" + arangodb::StaticStrings::AnalyzersCollection +
        "' in database '" + vocbase.name() + " while visiting analyzers" };
    }

    for (VPackArrayIterator itr(slice); itr.valid(); ++itr) {
      auto const res = visitor(itr.value().resolveExternal());

      if (!res.ok()) {
        return res;
      }
    }

    return {};
  };

  static const auto queryString = arangodb::aql::QueryString(
    "FOR d IN " + arangodb::StaticStrings::AnalyzersCollection + " RETURN d");

  if (arangodb::ServerState::instance()->isDBServer()) {
     arangodb::NetworkFeature const& feature =
       vocbase.server().getFeature<arangodb::NetworkFeature>();
     arangodb::network::ConnectionPool* pool = feature.pool();

    if (!pool) {
      return {
        TRI_ERROR_SHUTTING_DOWN,
        "failure to find connection pool while visiting Analyzer collection '" +
        arangodb::StaticStrings::AnalyzersCollection +
        "' in vocbase '" + vocbase.name() + "'"
      };
    }

    auto& server = vocbase.server();

    std::vector<std::string> coords;
    if (server.hasFeature<arangodb::ClusterFeature>()) {
      coords = server.getFeature<arangodb::ClusterFeature>()
                     .clusterInfo()
                     .getCurrentCoordinators();
    }

    arangodb::Result res;
    if (!coords.empty() &&
        !vocbase.isSystem() && // System database could be on other server so OneShard optimization will not work
        (vocbase.server().getFeature<arangodb::ClusterFeature>().forceOneShard() ||
          vocbase.isShardingSingle())) {
      auto& clusterInfo = server.getFeature<arangodb::ClusterFeature>().clusterInfo();
      auto collection = clusterInfo.getCollectionNT(vocbase.name(), arangodb::StaticStrings::AnalyzersCollection);
      if (!collection) {
        return {}; // treat missing collection as if there are no analyzers
      }

      auto shards = collection->shardIds();
      if (ADB_UNLIKELY(!shards)) {
        TRI_ASSERT(FALSE);
        return {};  // treat missing collection as if there are no analyzers
      }

#ifdef ARANGODB_ENABLE_MAINTAINER_MODE
      LOG_TOPIC("e07d4", TRACE, arangodb::iresearch::TOPIC)
          << "OneShard optimization found " << shards->size() << " shards "
          << " for server " << arangodb::ServerState::instance()->getId();
      for (auto const& shard : *shards) {
        LOG_TOPIC("31300", TRACE, arangodb::iresearch::TOPIC)
            << "Shard '" << shard.first << "' on servers:";
        for (auto const& server : shard.second) {
          LOG_TOPIC("ead22", TRACE, arangodb::iresearch::TOPIC)
              << "Shard server '" << server << "'";
        }
      }
#endif

      if (shards->empty()) {
        return {}; // treat missing collection as if there are no analyzers
      }
      // If this is indeed OneShard this should be us!
      TRI_ASSERT(shards->begin()->second.front() == arangodb::ServerState::instance()->getId());
      const auto oneShardQueryString = arangodb::aql::QueryString(
        "FOR d IN "s + shards->begin()->first + " RETURN d");
      arangodb::aql::Query query(arangodb::transaction::StandaloneContext::Create(vocbase),
        oneShardQueryString, nullptr, nullptr);

      auto result = query.executeSync();

      if (TRI_ERROR_ARANGO_DATA_SOURCE_NOT_FOUND == result.result.errorNumber()) {
        return {}; // treat missing collection as if there are no analyzers
      }

      if (result.result.fail()) {
        return result.result;
      }

      auto slice = result.data->slice();

      return resultVisitor(visitor, vocbase, slice);
    }


    arangodb::network::RequestOptions reqOpts;
    reqOpts.database = vocbase.name();

    VPackBuffer<uint8_t> buffer;
    {
      VPackBuilder builder(buffer);
      builder.openObject();
      builder.add("query", VPackValue(queryString.string()));
      builder.close();
    }


    for (auto const& coord : coords) {
      auto f = arangodb::network::sendRequest(
            pool,
            "server:" + coord,
            arangodb::fuerte::RestVerb::Post,
            arangodb::RestVocbaseBaseHandler::CURSOR_PATH,
            buffer,
            reqOpts);

      auto& response = f.get();

      if (response.error == arangodb::fuerte::Error::RequestTimeout) {
        // timeout, try another coordinator
        res = arangodb::Result{ arangodb::network::fuerteToArangoErrorCode(response) };
        continue;
      } else if (response.fail()) { // any other error abort
        return { arangodb::network::fuerteToArangoErrorCode(response) };
      }

      if (response.response->statusCode() == arangodb::fuerte::StatusNotFound) {
        return { TRI_ERROR_ARANGO_DATA_SOURCE_NOT_FOUND };
      }

      std::vector<VPackSlice> slices = response.response->slices();
      if (slices.empty() || !slices[0].isObject()) {
        return {
          TRI_ERROR_INTERNAL,
          "got misformed result while visiting Analyzer collection'" +
            arangodb::StaticStrings::AnalyzersCollection +
            "' in vocbase '" + vocbase.name() + "'"
        };
      }

      VPackSlice answer = slices[0];
      auto result = arangodb::network::resultFromBody(answer, TRI_ERROR_NO_ERROR);
      if (result.fail()) {
        return result;
      }

      if (!answer.hasKey("result")) {
        return {
          TRI_ERROR_INTERNAL,
          "failed to parse result while visiting Analyzer collection '" +
            arangodb::StaticStrings::AnalyzersCollection +
            "' in vocbase '" + vocbase.name() + "'"
        };
      }

      res = resultVisitor(visitor, vocbase, answer.get("result"));

      break;
    }

    return res;
  }

  arangodb::aql::Query query(arangodb::transaction::StandaloneContext::Create(vocbase),
                             queryString, nullptr, nullptr);

  auto result = query.executeSync();

  if (TRI_ERROR_ARANGO_DATA_SOURCE_NOT_FOUND == result.result.errorNumber()) {
    return {}; // treat missing collection as if there are no analyzers
  }

  if (result.result.fail()) {
    return result.result;
  }

  auto slice = result.data->slice();

  return resultVisitor(visitor, vocbase, slice);
}

//////////////////////////////////////////////////////////////////
/// @brief parses common part of stored analyzers slice. This could be
///        loaded from collection or received via replication api
/// @param slice analyzer definition
/// @param name parsed name
/// @param type parsed type
/// @param features parsed features
/// @param properties slice for properties or null slice if absent
/// @return parse result
//////////////////////////////////////////////////////////////////
::arangodb::Result parseAnalyzerSlice(VPackSlice const& slice,
                          irs::string_ref& name,
                          irs::string_ref& type,
                          irs::flags& features,
                          VPackSlice& properties) {
  TRI_ASSERT(slice.isObject());
  if (!slice.hasKey("name") // no such field (required)
    || !(slice.get("name").isString() || slice.get("name").isNull())) {
    return { TRI_ERROR_BAD_PARAMETER,
             "failed to find a string value for analyzer 'name' " };
  }

  name = ::arangodb::iresearch::getStringRef(slice.get("name"));

  if (!slice.hasKey("type") // no such field (required)
    || !(slice.get("type").isString() || slice.get("name").isNull())) {
    return { TRI_ERROR_BAD_PARAMETER,
             "failed to find a string value for analyzer 'type'" };
  }

  type = ::arangodb::iresearch::getStringRef(slice.get("type"));

  if (slice.hasKey("properties")) {
    auto subSlice = slice.get("properties");

    if (subSlice.isArray() || subSlice.isObject()) {
      properties = subSlice; // format as a jSON encoded string
    } else {
      return { TRI_ERROR_BAD_PARAMETER,
               "failed to find a string value for analyzer 'properties'" };
    }
  }

  if (slice.hasKey("features")) {
    auto subSlice = slice.get("features");

    if (!subSlice.isArray()) {
      return { TRI_ERROR_BAD_PARAMETER,
               "failed to find an array value for analyzer 'features'" };
    }

    for (VPackArrayIterator subItr(subSlice); subItr.valid(); ++subItr) {
      auto subEntry = *subItr;

      if (!subEntry.isString() && !subSlice.isNull()) {
        return { TRI_ERROR_BAD_PARAMETER,
                 "failed to find a string value for an entry in analyzer 'features'" };
      }

      const auto featureName = ::arangodb::iresearch::getStringRef(subEntry);
      const auto feature = irs::attributes::get(featureName);

      if (!feature) {
        return { TRI_ERROR_BAD_PARAMETER,
                 "failed to find feature '"s.append(std::string(featureName)).append("'")};
      }

      features.add(feature.id());
    }
  }
  return {};
}

inline std::string normalizedAnalyzerName(
    std::string database,
    irs::string_ref const& analyzer) {
  return database.append(2, ANALYZER_PREFIX_DELIM).append(analyzer);
}

bool analyzerInUse(arangodb::application_features::ApplicationServer& server,
                   irs::string_ref const& dbName,
                   arangodb::iresearch::AnalyzerPool::ptr const& analyzerPtr) {
  TRI_ASSERT(analyzerPtr);

  if (analyzerPtr.use_count() > 1) { // +1 for ref in '_analyzers'
    return true;
  }

  auto checkDatabase = [analyzer = analyzerPtr.get()](TRI_vocbase_t* vocbase) {
    if (!vocbase) {
      // no database
      return false;
    }

    bool found = false;

    auto visitor = [&found, analyzer](std::shared_ptr<arangodb::LogicalCollection> const& collection) {
      if (!collection) {
        return;
      }

      for (auto const& index : collection->getIndexes()) {
        if (!index || arangodb::Index::TRI_IDX_TYPE_IRESEARCH_LINK != index->type()) {
          continue;  // not an IResearchLink
        }

        // TODO FIXME find a better way to retrieve an iResearch Link
        // cannot use static_cast/reinterpret_cast since Index is not related to
        // IResearchLink
        auto link = std::dynamic_pointer_cast<arangodb::iresearch::IResearchLink>(index);

        if (!link) {
          continue;
        }

        if (nullptr != link->findAnalyzer(*analyzer)) {
          // found referenced analyzer
          found = true;
          return;
        }
      }
    };

    arangodb::methods::Collections::enumerate(vocbase, visitor);

    return found;
  };

  TRI_vocbase_t* vocbase{};

  // check analyzer database

  if (server.hasFeature<arangodb::DatabaseFeature>()) {
    vocbase = server.getFeature<arangodb::DatabaseFeature>()
                    .lookupDatabase(dbName);

    if (checkDatabase(vocbase)) {
      return true;
    }
  }

  // check system database if necessary
  if (server.hasFeature<arangodb::SystemDatabaseFeature>()) {
    auto sysVocbase = server.getFeature<arangodb::SystemDatabaseFeature>().use();

    if (sysVocbase.get() != vocbase && checkDatabase(sysVocbase.get())) {
      return true;
    }
  }

  return false;
}

typedef irs::async_utils::read_write_mutex::read_mutex ReadMutex;
typedef irs::async_utils::read_write_mutex::write_mutex WriteMutex;

arangodb::AnalyzerModificationTransaction::Ptr createAnalyzerModificationTransaction(
  arangodb::application_features::ApplicationServer& server,
  irs::string_ref const& vocbase) {
  if (arangodb::ServerState::instance()->isCoordinator() && !vocbase.empty()) {
    TRI_ASSERT(server.hasFeature<arangodb::ClusterFeature>());
    auto& engine = server.getFeature<arangodb::ClusterFeature>().clusterInfo();
    return std::make_unique<arangodb::AnalyzerModificationTransaction>(vocbase, &engine, false);
  }
  return nullptr;
}

// Auto-repair of dangling AnalyzersRevisions
void queueGarbageCollection(std::mutex& mutex, arangodb::Scheduler::WorkHandle& workItem,
                            std::function<void(bool)>& gcfunc) {
  bool queued = false;
  {
    std::lock_guard<std::mutex> guard(mutex);
    std::tie(queued, workItem) =
        arangodb::basics::function_utils::retryUntilTimeout<arangodb::Scheduler::WorkHandle>(
            [&gcfunc]() -> std::pair<bool, arangodb::Scheduler::WorkHandle> {
              auto off = std::chrono::seconds(5);
              return arangodb::SchedulerFeature::SCHEDULER->queueDelay(arangodb::RequestLane::INTERNAL_LOW,
                                                                       off, gcfunc);
            },
            arangodb::iresearch::TOPIC,
            "queue analyzers garbage collection");
  }
  if (!queued) {
    LOG_TOPIC("f25ad", FATAL, arangodb::iresearch::TOPIC)
        << "Failed to queue analyzers garbage collection, for 5 minutes, "
           "exiting.";
    FATAL_ERROR_EXIT();
  }
}

// first - input type,
// second - output type
std::tuple<AnalyzerValueType, AnalyzerValueType, AnalyzerPool::StoreFunc>
getAnalyzerMeta(irs::type_info::type_id type) noexcept {
  if (type == irs::type<GeoJSONAnalyzer>::id()) {
    return { AnalyzerValueType::Object, AnalyzerValueType::String, &GeoJSONAnalyzer::store };
  } else if (type == irs::type<GeoPointAnalyzer>::id()) {
    return { AnalyzerValueType::Object, AnalyzerValueType::String, &GeoPointAnalyzer::store };
  }

#ifdef ARANGODB_USE_GOOGLE_TESTS
  if ("iresearch-vpack-analyzer" == type().name()) {
    return { AnalyzerValueType::Array | AnalyzerValueType::Object,
             AnalyzerValueType::String,
             nullptr };
  }
#endif

  return { AnalyzerValueType::String, AnalyzerValueType::String, nullptr };
}

} // namespace

namespace arangodb {
namespace iresearch {

void AnalyzerPool::toVelocyPack(
    VPackBuilder& builder,
    irs::string_ref const& name) {
  TRI_ASSERT(builder.isOpenObject());
  addStringRef(builder, StaticStrings::AnalyzerNameField, name);
  addStringRef(builder, StaticStrings::AnalyzerTypeField, type());
  builder.add(StaticStrings::AnalyzerPropertiesField, properties());

  // add features
  VPackArrayBuilder featuresScope(&builder, StaticStrings::AnalyzerFeaturesField);
  for (auto& feature : features()) {
    TRI_ASSERT(feature); // has to be non-nullptr
    addStringRef(builder, feature().name());
  }
}

void AnalyzerPool::toVelocyPack(VPackBuilder& builder,
                                TRI_vocbase_t const* vocbase /*= nullptr*/) {
  irs::string_ref name = this->name();
  if (vocbase) {
    auto const split = IResearchAnalyzerFeature::splitAnalyzerName(name);
    if (!split.first.null()) {
      if (split.first == vocbase->name()) {
        name = split.second;
      } else {
        name = irs::string_ref(split.second.c_str()-2, split.second.size()+2);
      }
    }
  }

  VPackObjectBuilder rootScope(&builder);
  toVelocyPack(builder, name);
}

void AnalyzerPool::toVelocyPack(VPackBuilder& builder,
                                bool forPersistence /*= false*/) {
  irs::string_ref name = this->name();

  VPackObjectBuilder rootScope(&builder);

  if (forPersistence) {
    name = IResearchAnalyzerFeature::splitAnalyzerName(name).second;

    // ensure names are unique
    addStringRef(builder, arangodb::StaticStrings::KeyString, name);

    // only persistence needs revision to be stored
    // link definitions live always without revisions
    // analyzer definitions are stored in link itself
    builder.add(arangodb::StaticStrings::AnalyzersRevision,
                VPackValue(static_cast<uint64_t>(_revision)));
  }

  toVelocyPack(builder, name);
}

/*static*/ AnalyzerPool::Builder::ptr
AnalyzerPool::Builder::make(
    irs::string_ref const& type,
    VPackSlice properties) {
  if (type.empty()) {
    // in ArangoSearch we don't allow to have analyzers with empty type string
    return nullptr;
  }

  // for API consistency we only support analyzers configurable via jSON
  return irs::analysis::analyzers::get(
    type, irs::type<irs::text_format::vpack>::get(), iresearch::ref<char>(properties), false);
}

AnalyzerPool::AnalyzerPool(irs::string_ref const& name)
  : _cache(DEFAULT_POOL_SIZE),
    _name(name) {

  //TODO: add validation for name - should  be only normalized or static!
}

bool AnalyzerPool::operator==(AnalyzerPool const& rhs) const {
  // intentionally do not check revision! Revision does not affects analyzer functionality!
  return _name == rhs._name &&
      _type == rhs._type &&
      _inputType == rhs._inputType &&
      _returnType == rhs._returnType &&
      _features == rhs._features &&
      basics::VelocyPackHelper::equal(_properties, rhs._properties, true);
}

bool AnalyzerPool::init(
    irs::string_ref const& type,
    VPackSlice const properties,
    AnalyzersRevision::Revision revision,
    irs::flags const& features /*= irs::flags::empty_instance()*/) {
  try {
    _cache.clear();  // reset for new type/properties
    _config.clear();

    if (!::normalize(_config, type, properties)) {
      // failed to normalize analyzer definition
      _config.clear();

      return false;
    }
    if (_config.empty()) {
      // even empty slice has some bytes in it.
      // zero bytes output while returned true is clearly a bug
      // in analyzer`s normalization function
      TRI_ASSERT(!_config.empty());
      // in non maintainer mode just prevent corrupted analyzer from activating
      return false;
    }

    // ensure no reallocations will happen
    _config.reserve(_config.size() + type.size());

    auto instance = _cache.emplace(type, iresearch::slice(_config));

    if (instance) {
      _properties = VPackSlice::noneSlice();
      _type = irs::string_ref::NIL;
      _key = irs::string_ref::NIL;

      _properties = iresearch::slice(_config);

      if (!type.null()) {
        _config.append(type);
        _type = irs::string_ref(_config.c_str() + _properties.byteSize() , type.size());
      }

      std::tie(_inputType, _returnType, _storeFunc) = getAnalyzerMeta(instance->type());
      _features = features;  // store only requested features
      _revision = revision;
      return true;
    }
  } catch (basics::Exception& e) {
    LOG_TOPIC("62062", WARN, iresearch::TOPIC)
        << "caught exception while initializing an arangosearch analizer type '" << _type
        << "' properties '" << _properties << "': " << e.code() << " " << e.what();
    IR_LOG_EXCEPTION();
  } catch (std::exception& e) {
    LOG_TOPIC("a9196", WARN, iresearch::TOPIC)
        << "caught exception while initializing an arangosearch analizer type '"
        << _type << "' properties '" << _properties << "': " << e.what();
    IR_LOG_EXCEPTION();
  } catch (...) {
    LOG_TOPIC("7524a", WARN, iresearch::TOPIC)
        << "caught exception while initializing an arangosearch analizer type '"
        << _type << "' properties '" << _properties << "'";
    IR_LOG_EXCEPTION();
  }

  _config.clear();                        // set as uninitialized
  _key = irs::string_ref::NIL;            // set as uninitialized
  _type = irs::string_ref::NIL;           // set as uninitialized
  _properties = VPackSlice::noneSlice();  // set as uninitialized
  _features.clear();                      // set as uninitialized

  return false;
}

void AnalyzerPool::setKey(irs::string_ref const& key) {
  if (key.null()) {
    _key = irs::string_ref::NIL;

    return;  // nothing more to do
  }

  // since VPackSlice is not blind pointer
  // store properties status before append.
  // After reallocation all methods of Slice will not work!
  const auto propertiesIsNone = _properties.isNone();
  const auto propertiesByteSize = propertiesIsNone ? 0 : _properties.byteSize();

  const auto keyOffset = _config.size();
  _config.append(key.c_str(), key.size());

  // update '_properties' since '_config' might have been reallocated during
  // append(...)
  if (!propertiesIsNone) {
    TRI_ASSERT(propertiesByteSize <= _config.size());
    _properties = iresearch::slice(_config);
  }

  // update '_type' since '_config' might have been reallocated during
  // append(...)
  if (!_type.null()) {
    TRI_ASSERT(_properties.byteSize() + _type.size() <= _config.size());
    _type = irs::string_ref(_config.c_str() + _properties.byteSize(), _type.size());
  }

  _key = irs::string_ref(_config.c_str() + keyOffset, key.size());
}

irs::analysis::analyzer::ptr AnalyzerPool::get() const noexcept {
  try {
    // FIXME do not use shared_ptr
    return _cache.emplace(_type, _properties).release();
  } catch (basics::Exception const& e) {
    LOG_TOPIC("c9256", WARN, iresearch::TOPIC)
        << "caught exception while instantiating an arangosearch analizer type "
           "'"
        << _type << "' properties '" << _properties << "': " << e.code() << " "
        << e.what();
    IR_LOG_EXCEPTION();
  } catch (std::exception& e) {
    LOG_TOPIC("93baf", WARN, iresearch::TOPIC)
        << "caught exception while instantiating an arangosearch analizer type "
           "'"
        << _type << "' properties '" << _properties << "': " << e.what();
    IR_LOG_EXCEPTION();
  } catch (...) {
    LOG_TOPIC("08db9", WARN, iresearch::TOPIC)
        << "caught exception while instantiating an arangosearch analizer type "
           "'"
        << _type << "' properties '" << _properties << "'";
    IR_LOG_EXCEPTION();
  }

  return nullptr;
}

IResearchAnalyzerFeature::IResearchAnalyzerFeature(application_features::ApplicationServer& server)
    : ApplicationFeature(server, IResearchAnalyzerFeature::name()) {
  setOptional(true);
  startsAfter<arangodb::application_features::V8FeaturePhase>();
  // used for registering IResearch analyzer functions
  startsAfter<arangodb::aql::AqlFunctionFeature>();
  // used for getting the system database
  // containing the persisted configuration
  startsAfter<arangodb::SystemDatabaseFeature>();
  startsAfter<application_features::CommunicationFeaturePhase>();
  startsAfter<AqlFeature>();
  startsAfter<aql::OptimizerRulesFeature>();
  startsAfter<QueryRegistryFeature>();
  startsAfter<SchedulerFeature>();

  _gcfunc = [this](bool canceled) {
    if (canceled) {
      return;
    }

    auto cleanupTrans =
      this->server().getFeature<ClusterFeature>().clusterInfo().createAnalyzersCleanupTrans();
    if (cleanupTrans) {
      if (cleanupTrans->start().ok()) {
        cleanupTrans->commit();
      }
    }

    if (!this->server().isStopping()) {
      ::queueGarbageCollection(_workItemMutex, _workItem, _gcfunc);
    }
  };
}

/*static*/ bool IResearchAnalyzerFeature::canUseVocbase(irs::string_ref const& vocbaseName,
                                                        auth::Level const& level) {
  TRI_ASSERT(!vocbaseName.empty());
  auto& ctx = arangodb::ExecContext::current();

  return ctx.canUseDatabase(vocbaseName, level) &&  // can use vocbase
         ctx.canUseCollection(vocbaseName, arangodb::StaticStrings::AnalyzersCollection,
                              level);  // can use analyzers
}

/*static*/ bool IResearchAnalyzerFeature::canUse(
    TRI_vocbase_t const& vocbase,
    auth::Level const& level) {
  return canUseVocbase(vocbase.name(), level);
}

/*static*/ bool IResearchAnalyzerFeature::canUse(
    irs::string_ref const& name,
    auth::Level const& level) {
  auto& ctx = arangodb::ExecContext::current();

  if (ctx.isAdminUser()) {
    return true; // authentication not enabled
  }

  auto& staticAnalyzers = getStaticAnalyzers();

  if (staticAnalyzers.find(irs::make_hashed_ref(name, std::hash<irs::string_ref>())) != staticAnalyzers.end()) {
    return true; // special case for singleton static analyzers (always allowed)
  }

  auto split = splitAnalyzerName(name);

  return split.first.null() // static analyzer (always allowed)
    || (ctx.canUseDatabase(split.first, level) // can use vocbase
        && ctx.canUseCollection(split.first, arangodb::StaticStrings::AnalyzersCollection, level)); // can use analyzers
}


/*static*/ Result IResearchAnalyzerFeature::createAnalyzerPool(
    AnalyzerPool::ptr& pool,
    irs::string_ref const& name,
    irs::string_ref const& type,
    VPackSlice const properties,
    arangodb::AnalyzersRevision::Revision revision,
    irs::flags const& features) {
  // check type available
  if (!irs::analysis::analyzers::exists(type, irs::type<irs::text_format::vpack>::get(), false)) {
    return {
      TRI_ERROR_NOT_IMPLEMENTED,
      "Not implemented analyzer type '" + std::string(type) + "'."
    };
  }

  // validate analyzer name
  auto split = splitAnalyzerName(name);

  if (!TRI_vocbase_t::IsAllowedName(false, velocypack::StringRef(split.second.c_str(), split.second.size()))) {
    return {
      TRI_ERROR_BAD_PARAMETER,
      std::string("invalid characters in analyzer name '") + std::string(split.second) + "'"
    };
  }

  // validate that features are supported by arangod an ensure that their
  // dependencies are met
  for (auto& feature : features) {
    if (irs::type<irs::frequency>::id() == feature) {
      // no extra validation required
    } else if (irs::type<irs::norm>::id() == feature) {
      // no extra validation required
    } else if (irs::type<irs::position>::id() == feature) {
      if (!features.check(irs::type<irs::frequency>::id())) {
        return {
          TRI_ERROR_BAD_PARAMETER,
          "missing feature '" + std::string(irs::type<irs::frequency>::name()) +
          "' required when '" + std::string(feature().name()) + "' feature is specified"
        };
      }
    } else if (feature) {
      return {
        TRI_ERROR_BAD_PARAMETER,
        "unsupported analyzer feature '" + std::string(feature().name()) + "'"
      };
    }
  }

  // limit the maximum size of analyzer properties
  if (ANALYZER_PROPERTIES_SIZE_MAX < properties.byteSize()) {
    return {
      TRI_ERROR_BAD_PARAMETER,
      "analyzer properties size of '" + std::to_string(properties.byteSize()) +
      "' exceeds the maximum allowed limit of '" + std::to_string(ANALYZER_PROPERTIES_SIZE_MAX) + "'"
    };
  }

  auto analyzerPool = std::make_shared<AnalyzerPool>(name);

  if (!analyzerPool->init(type, properties, revision, features)) {
    return {
      TRI_ERROR_BAD_PARAMETER,
      "Failure initializing an arangosearch analyzer instance for name '" + std::string(name) +
      "' type '" + std::string(type) + "'." +
      (properties.isNone() ?
        std::string(" Init without properties")
        : std::string(" Properties '") + properties.toString() + "'") +
      " was rejected by analyzer. Please check documentation for corresponding analyzer type."
    };
  }

  // noexcept
  pool = analyzerPool;
  return {};
}

////////////////////////////////////////////////////////////////////////////////
/// @brief validate analyzer parameters and emplace into map
////////////////////////////////////////////////////////////////////////////////
Result IResearchAnalyzerFeature::emplaceAnalyzer( // emplace
    EmplaceAnalyzerResult& result, // emplacement result on success (out-param)
    Analyzers& analyzers,
    irs::string_ref const& name,
    irs::string_ref const& type,
    VPackSlice const properties,
    irs::flags const& features,
    AnalyzersRevision::Revision revision) {
  // check type available
  if (!irs::analysis::analyzers::exists(type, irs::type<irs::text_format::vpack>::get(), false)) {
    return {
      TRI_ERROR_NOT_IMPLEMENTED,
      "Not implemented analyzer type '" + std::string(type) + "'." };
  }

  // validate analyzer name
  auto split = splitAnalyzerName(name);

  if (!TRI_vocbase_t::IsAllowedName(false, velocypack::StringRef(split.second.c_str(), split.second.size()))) {
    return {
      TRI_ERROR_BAD_PARAMETER,
      std::string("invalid characters in analyzer name '") + std::string(split.second) + "'" };
  }

  // validate that features are supported by arangod an ensure that their
  // dependencies are met
  for (auto& feature : features) {
    if (irs::type<irs::frequency>::id() == feature) {
      // no extra validation required
    } else if (irs::type<irs::norm>::id() == feature) {
      // no extra validation required
    } else if (irs::type<irs::position>::id() == feature) {
      if (!features.check(irs::type<irs::frequency>::id())) {
        return {
          TRI_ERROR_BAD_PARAMETER,
          "missing feature '" + std::string(irs::type<irs::frequency>::name()) +
          "' required when '" + std::string(feature().name()) + "' feature is specified" };
      }
    } else if (feature) {
      return {
        TRI_ERROR_BAD_PARAMETER,
        "unsupported analyzer feature '" + std::string(feature().name()) + "'" };
    }
  }

  // limit the maximum size of analyzer properties
  if (ANALYZER_PROPERTIES_SIZE_MAX < properties.byteSize()) {
    return {
      TRI_ERROR_BAD_PARAMETER,
      "analyzer properties size of '" + std::to_string(properties.byteSize()) +
      "' exceeds the maximum allowed limit of '" + std::to_string(ANALYZER_PROPERTIES_SIZE_MAX) + "'" };
  }

  static const auto generator = []( // key + value generator
      irs::hashed_string_ref const& key,
      AnalyzerPool::ptr const& value)->irs::hashed_string_ref {
    auto pool = std::make_shared<AnalyzerPool>(key); // allocate pool
    const_cast<AnalyzerPool::ptr&>(value) = pool; // lazy-instantiate pool to avoid allocation if pool is already present
    return pool ? irs::hashed_string_ref(key.hash(), pool->name()) : key; // reuse hash but point ref at value in pool
  };
  auto itr = irs::map_utils::try_emplace_update_key( // emplace and update key
    analyzers, // destination
    generator, // key generator
    irs::make_hashed_ref(name, std::hash<irs::string_ref>()));
  auto analyzer = itr.first->second;

  if (!analyzer) {
    return {
      TRI_ERROR_BAD_PARAMETER,
      "failure creating an arangosearch analyzer instance for name '" + std::string(name) +
      "' type '" + std::string(type) + "' properties '" + properties.toString() + "'" };
  }

  // new analyzer creation, validate
  if (itr.second) {
    bool erase = true; // potentially invalid insertion took place
    auto cleanup = irs::make_finally([&erase, &analyzers, &itr]()->void {
      // cppcheck-suppress knownConditionTrueFalse
      if (erase) {
        analyzers.erase(itr.first); // ensure no broken analyzers are left behind
      }
    });

    if (!analyzer->init(type, properties, revision, features)) {
      return {
        TRI_ERROR_BAD_PARAMETER,
        "Failure initializing an arangosearch analyzer instance for name '" + std::string(name) +
        "' type '" + std::string(type) + "'." +
        (properties.isNone() ?
          std::string(" Init without properties")
          : std::string(" Properties '") + properties.toString() + "'") +
        " was rejected by analyzer. Please check documentation for corresponding analyzer type." };
    }

    erase = false;
  } else if (!equalAnalyzer(*analyzer, type, properties, features)) { // duplicate analyzer with different configuration
    std::ostringstream errorText; // make it look more like velocypack toString result
    errorText << "Name collision detected while registering an arangosearch analyzer.\n"
      << "Current definition is:\n{\n  name:'" << name << "'\n"
      << "  type: '" << type << "'\n";
    if (!properties.isNone()) {
      errorText << "  properties:'" << properties.toString() << "'\n";
    }
    errorText  << "  features: [\n";
    for (auto feature = std::begin(features); feature != std::end(features);) {
      errorText << "    '" << (*feature)().name() << "'";
      ++feature;
      if (feature != std::end(features)) {
        errorText << ",";
      }
      errorText << "\n";
    }
    VPackBuilder existingDefinition;
    analyzer->toVelocyPack(existingDefinition, false);
    errorText << "  ]\n}\nPrevious definition was:\n"
      << existingDefinition.toString();
    return  {TRI_ERROR_BAD_PARAMETER, errorText.str() };
  }

  result = itr;

  return {};
}

Result IResearchAnalyzerFeature::emplace(
    EmplaceResult& result,
    irs::string_ref const& name,
    irs::string_ref const& type,
    VPackSlice const properties,
    irs::flags const& features /* = irs::flags::empty_instance() */) {
  auto const split = splitAnalyzerName(name);

  auto transaction = createAnalyzerModificationTransaction(server(), split.first);
  if (transaction) {
    auto startRes = transaction->start();
    if (startRes.fail()) {
      return startRes;
    }
  }

  try {
    if (!split.first.null()) { // do not trigger load for static-analyzer requests
      if (transaction) {
        auto cleanupResult = cleanupAnalyzersCollection(split.first,
                                                        transaction->buildingRevision());
        if (cleanupResult.fail()) {
          return cleanupResult;
        }
      }

      auto res = loadAnalyzers(split.first);

      if (!res.ok()) {
        return res;
      }
    }

    WriteMutex mutex(_mutex);
    SCOPED_LOCK(mutex);

    // validate and emplace an analyzer
    EmplaceAnalyzerResult itr;
    auto res = emplaceAnalyzer(itr, _analyzers, name, type, properties, features,
                               transaction? transaction->buildingRevision() : AnalyzersRevision::MIN);

    if (!res.ok()) {
      return res;
    }

    auto* engine = EngineSelectorFeature::ENGINE;
    bool erase = itr.second; // an insertion took place
    auto cleanup = irs::make_finally([&erase, this, &itr]()->void {
      if (erase) {
        _analyzers.erase(itr.first); // ensure no broken analyzers are left behind
      }
    });
    auto pool = itr.first->second;

    // new pool creation
    if (itr.second) {
      if (!pool) {
        return {
          TRI_ERROR_INTERNAL,
          "failure creating an arangosearch analyzer instance for name '" + std::string(name) +
          "' type '" + std::string(type) +
          "' properties '" + properties.toString() + "'" };
      }

      // persist only on coordinator and single-server while not in recovery
      if ((!engine || !engine->inRecovery()) // do not persist during recovery
          && (ServerState::instance()->isCoordinator() // coordinator
              || ServerState::instance()->isSingleServer())) {// single-server
        res = storeAnalyzer(*pool);
      }

      if (res.fail()) {
        return res;
      }

      // cppcheck-suppress unreadVariable
      if (transaction) {
        res = transaction->commit();
        if (res.fail()) {
          return res;
        }
        auto cached = _lastLoad.find(split.first);
        TRI_ASSERT(cached != _lastLoad.end());
        if (ADB_LIKELY(cached != _lastLoad.end())) {
          cached->second = transaction->buildingRevision(); // as we already "updated cache" to this revision
        }
      }
      erase = false;
    }
    result = std::make_pair(pool, itr.second);
  } catch (basics::Exception const& e) {
    return {
      e.code(),
      "caught exception while registering an arangosearch analyzer name '" + std::string(name) +
      "' type '" + std::string(type) +
      "' properties '" + properties.toString() +
      "': " + std::to_string(e.code()) + " " + e.what() };
  } catch (std::exception const& e) {
    return {
      TRI_ERROR_INTERNAL,
      "caught exception while registering an arangosearch analyzer name '" + std::string(name) +
      "' type '" + std::string(type) +
      "' properties '" + properties.toString() + "': " + e.what() };
  } catch (...) {
    return {
      TRI_ERROR_INTERNAL, // code
      "caught exception while registering an arangosearch analyzer name '" + std::string(name) +
      "' type '" + std::string(type) +
      "' properties '" + properties.toString() + "'" };
  }

  return {};
}

Result IResearchAnalyzerFeature::removeAllAnalyzers(TRI_vocbase_t& vocbase) {
  auto analyzerModificationTrx = createAnalyzerModificationTransaction(server(), vocbase.name());
  if (analyzerModificationTrx) {
    auto startRes = analyzerModificationTrx->start();
    if (startRes.fail()) {
      return startRes;
    }
    auto cleanupResult = cleanupAnalyzersCollection(vocbase.name(),
                                                    analyzerModificationTrx->buildingRevision());
    if (cleanupResult.fail()) {
      return cleanupResult;
    }
  }
  auto* engine = EngineSelectorFeature::ENGINE;
  TRI_ASSERT(engine && !engine->inRecovery());
  if (!analyzerModificationTrx) {
    // no modification transaction. Just truncate
    auto ctx = transaction::StandaloneContext::Create(vocbase);
    SingleCollectionTransaction trx(ctx, arangodb::StaticStrings::AnalyzersCollection,
                                    AccessMode::Type::EXCLUSIVE);

    auto res = trx.begin();
    if (res.fail()) {
      return res;
    }

    OperationOptions options;
    trx.truncateAsync(arangodb::StaticStrings::AnalyzersCollection, options).get();
    res = trx.commitAsync().get();
    if (res.ok()) {
      invalidate(vocbase);
    }
    return res;
  } else {
    // as in single analyzer case. First mark for deletion (but all at once)
    auto stringRev = std::to_string(analyzerModificationTrx->buildingRevision());
    std::string aql("FOR u IN ");
    aql.append(arangodb::StaticStrings::AnalyzersCollection).append(" UPDATE u.")
       .append(arangodb::StaticStrings::KeyString).append(" WITH { ")
       .append(arangodb::StaticStrings::AnalyzersDeletedRevision)
       .append(": ").append(stringRev).append("} IN ")
       .append(arangodb::StaticStrings::AnalyzersCollection);

    { // SingleCollectionTransaction scope
      auto ctx = transaction::StandaloneContext::Create(vocbase);
      SingleCollectionTransaction trx(ctx, arangodb::StaticStrings::AnalyzersCollection,
                                      AccessMode::Type::EXCLUSIVE);

      auto res = trx.begin();
      if (res.fail()) {
        return res;
      }
      arangodb::aql::Query query(ctx, arangodb::aql::QueryString(aql), nullptr, nullptr);
      aql::QueryResult queryResult = query.executeSync();
      if (queryResult.fail()) {
        return queryResult.result;
      }
      res = trx.commitAsync().get();
      if (!res.ok()) {
        return res;
      }
      res = analyzerModificationTrx->commit();
      if (res.fail()) {
        return res;
      }
    }
    { // SingleCollectionTransaction scope
      // now let`s do cleanup
      auto ctx = transaction::StandaloneContext::Create(vocbase);
      SingleCollectionTransaction truncateTrx(ctx, arangodb::StaticStrings::AnalyzersCollection,
                                              AccessMode::Type::EXCLUSIVE);

      auto res = truncateTrx.begin();

      if (res.ok()) {
        OperationOptions options;
        truncateTrx.truncateAsync(arangodb::StaticStrings::AnalyzersCollection, options).get();
        res = truncateTrx.commitAsync().get();
      }
      if (res.fail()) {
        // failed cleanup is not critical problem. just log it
        LOG_TOPIC("70a8c", WARN, iresearch::TOPIC) << " Failed to finalize analyzer truncation"
          << " Error Code:" << res.errorNumber() << " Error:" << res.errorMessage();
      }
    }
    invalidate(vocbase);
    return {};
  }
}

Result IResearchAnalyzerFeature::bulkEmplace(TRI_vocbase_t& vocbase,
                                             VPackSlice const dumpedAnalyzers) {
  TRI_ASSERT(dumpedAnalyzers.isArray());
  TRI_ASSERT(!dumpedAnalyzers.isEmptyArray());
  auto transaction = createAnalyzerModificationTransaction(server(), vocbase.name());
  if (transaction) {
    auto startRes = transaction->start();
    if (startRes.fail()) {
      return startRes;
    }
  }
  try {
    if (transaction) {
      auto cleanupResult = cleanupAnalyzersCollection(vocbase.name(),
                                                      transaction->buildingRevision());
      if (cleanupResult.fail()) {
        return cleanupResult;
      }
    }
    auto res = loadAnalyzers(vocbase.name());
    if (!res.ok()) {
      return res;
    }
    
    WriteMutex mutex(_mutex);
    SCOPED_LOCK(mutex);

    auto* engine = EngineSelectorFeature::ENGINE;
    TRI_ASSERT(engine && !engine->inRecovery());
    bool erase = true;
    std::vector<irs::hashed_string_ref> inserted;
    auto cleanup = irs::make_finally([&erase, &inserted, this]()->void {
      if (erase) {
        for (auto const& s : inserted) {
          auto itr = _analyzers.find(s);
          if (itr == _analyzers.end()) {
            _analyzers.erase(itr); // ensure no broken analyzers are left behind
          }
        }
      }
      });
    for (auto const& slice : VPackArrayIterator(dumpedAnalyzers)) {
      if (!slice.isObject()) {
        continue;
      }
      irs::flags features;
      irs::string_ref name;
      irs::string_ref type;
      VPackSlice properties;
      auto parseRes = parseAnalyzerSlice(slice, name, type, features, properties);
      if (parseRes.fail()) {
        LOG_TOPIC("83638", ERR, iresearch::TOPIC)
          << parseRes.errorMessage() << " while loading analyzer from dump"
          << ", skipping it: " << slice.toString();
        continue;
      }

      EmplaceAnalyzerResult itr;
      auto normalizedName = normalizedAnalyzerName(vocbase.name(), name);
      auto res = emplaceAnalyzer(itr, _analyzers, normalizedName, type, properties, features,
        transaction ? transaction->buildingRevision() : AnalyzersRevision::MIN);

      if (!res.ok()) {
        LOG_TOPIC("9b095", ERR, arangodb::iresearch::TOPIC)
          << "failed to emplace analyzer from dump"
          << " because of: " << res.errorMessage()
          << ", skipping it: " << slice.toString();
        // here we differs from loadAnalyzers.
        // we allow to import as many analyzers as possible and not break at first emplace failure
        // maybe there is old dump and properties not supported anymore and so on.
        continue; // skip analyzer
      }

      auto pool = itr.first->second;
      // new pool creation
      if (itr.second) {
        inserted.push_back(itr.first->first);
        if (!pool) {
          // no pool means something heavily broken
          // better to abort
          return {
            TRI_ERROR_INTERNAL,
            "failure creating an arangosearch analyzer instance for name '" + std::string(name) +
            "' type '" + std::string(type) +
            "' properties '" + properties.toString() + "'" };
        }
        TRI_ASSERT(engine && !engine->inRecovery());
        // persist only on coordinator and single-server while not in recovery
        if (ServerState::instance()->isCoordinator() // coordinator
          || ServerState::instance()->isSingleServer()) {// single-server
          res = storeAnalyzer(*pool);
        }

        if (res.fail()) {
          // storage errors are considered critical
          // as that means database is broken or we have write conflict
          // better to totally abort emplacing
          return res;
        }
      }
    }
    if (ADB_UNLIKELY(inserted.empty())) {
      // nothing changed. So nothing to commit;
      return {};
    }
    // cppcheck-suppress unreadVariable
    if (transaction) {
      res = transaction->commit();
      if (res.fail()) {
        return res;
      }
      auto cached = _lastLoad.find(vocbase.name());
      TRI_ASSERT(cached != _lastLoad.end());
      if (ADB_LIKELY(cached != _lastLoad.end())) {
        cached->second = transaction->buildingRevision(); // as we already "updated cache" to this revision
      }
    }
    erase = false;
  } catch (basics::Exception const& e) {
    return {
      e.code(),
      "caught exception while registering an arangosearch analyzers"
      ": " + std::to_string(e.code()) + " " + e.what() };
  } catch (std::exception const& e) {
    return {
      TRI_ERROR_INTERNAL,
      "caught exception while registering an arangosearch analyzers: "s + e.what() };
  } catch (...) {
    return {
      TRI_ERROR_INTERNAL, // code
      "caught exception while registering an arangosearch analyzers" };
  }

  return {};
}

AnalyzerPool::ptr IResearchAnalyzerFeature::get(
    irs::string_ref const& normalizedName,
    AnalyzerName const& name,
    AnalyzersRevision::Revision const revision,
    bool onlyCached) const noexcept {
  try {
    if (!name.first.null()) { // check if analyzer is static
      if (!onlyCached) {
        // load analyzers for database
        auto const endTime = TRI_microtime() + 5.0; // arbitrary value - give some time to update plan
        do {
          auto const res = const_cast<IResearchAnalyzerFeature*>(this)->loadAnalyzers(name.first);
          if (!res.ok()) {
            LOG_TOPIC("36062", WARN, iresearch::TOPIC)
              << "failure to load analyzers for database '" << name.first
              << "' while getting analyzer '" << name
              << "': " << res.errorNumber() << " " << res.errorMessage();
            TRI_set_errno(res.errorNumber());

            return nullptr;
          }
          if (revision == AnalyzersRevision::LATEST) {
            break; // we don`t care about specific revision.
          }
          {
            ReadMutex mutex(_mutex);
            SCOPED_LOCK(mutex);
            auto itr = _lastLoad.find(name.first);
            if (itr != _lastLoad.end() && itr->second >= revision) {
              break; // expected or later revision is loaded
            }
          }
          if (TRI_microtime() > endTime) {
            LOG_TOPIC("6a908", WARN, iresearch::TOPIC)
              << "Failed to update analyzers cache to revision: '" << revision
              << "' in database '" << name.first << "'";
            break; // do not return error. Maybe requested analyzer was already presented earlier, so we still may succeed
          }
          LOG_TOPIC("6879a", DEBUG, iresearch::TOPIC)
            << "Failed to update analyzers cache to revision: '" << revision
            << "' in database '" << name.first << "' Retrying...";
        } while (true);
      }
    }

    ReadMutex mutex(_mutex);
    SCOPED_LOCK(mutex);
    auto itr = _analyzers.find(irs::make_hashed_ref(normalizedName, std::hash<irs::string_ref>()));

    if (itr == _analyzers.end()) {
      LOG_TOPIC("4049c", WARN, iresearch::TOPIC)
          << "failure to find arangosearch analyzer name '" << normalizedName << "'";

      return nullptr;
    }

    auto pool = itr->second;

    if (pool) {
      if (pool->revision() <= revision) {
        return pool;
      } else {
        LOG_TOPIC("c4c20", WARN, iresearch::TOPIC)
          << "invalid analyzer revision. Requested " << revision << " got " << pool->revision();
      }
    }

    LOG_TOPIC("1a29c", WARN, iresearch::TOPIC)
        << "failure to get arangosearch analyzer name '" << normalizedName << "'";
    TRI_set_errno(TRI_ERROR_INTERNAL);
  } catch (basics::Exception const& e) {
    LOG_TOPIC("29eff", WARN, iresearch::TOPIC)
        << "caught exception while retrieving an arangosearch analizer name '"
        << normalizedName << "': " << e.code() << " " << e.what();
  } catch (std::exception const& e) {
    LOG_TOPIC("ce8d5", WARN, iresearch::TOPIC)
        << "caught exception while retrieving an arangosearch analizer name '"
        << normalizedName << "': " << e.what();
  } catch (...) {
    LOG_TOPIC("5505f", WARN, iresearch::TOPIC)
        << "caught exception while retrieving an arangosearch analizer name '"
        << normalizedName << "'";
  }

  return nullptr;
}

AnalyzerPool::ptr IResearchAnalyzerFeature::get(
    irs::string_ref const& name,
    TRI_vocbase_t const& activeVocbase,
    arangodb::QueryAnalyzerRevisions const& revision,
    bool onlyCached /*= false*/) const {
  auto const normalizedName = normalize(name, activeVocbase, true);

  auto const split = splitAnalyzerName(normalizedName);

  if (!split.first.null() &&
      split.first != activeVocbase.name() &&
      split.first != arangodb::StaticStrings::SystemDatabase) {
    // accessing local analyzer from within another database
    return nullptr;
  }
  // getVocbaseRevision expects vocbase name and this is ensured by
  // normalize with expandVocbasePrefx = true
  TRI_ASSERT(split.first.null() || !split.first.empty());
  return get(normalizedName, split,
             split.first.null() ? AnalyzersRevision::MIN // built-in analyzers always has MIN revision
               : revision.getVocbaseRevision(split.first),
             onlyCached);
}

////////////////////////////////////////////////////////////////////////////////
/// @brief return a container of statically defined/initialized analyzers
////////////////////////////////////////////////////////////////////////////////
/*static*/ IResearchAnalyzerFeature::Analyzers const& IResearchAnalyzerFeature::getStaticAnalyzers() {
  struct Instance {
    Analyzers analyzers;
    Instance() {
      // register the identity analyzer
      {
        irs::flags const extraFeatures = {irs::type<irs::frequency>::get(), irs::type<irs::norm>::get()};

        auto pool = std::make_shared<AnalyzerPool>(IdentityAnalyzer::type_name());


        if (!pool || !pool->init(irs::type<IdentityAnalyzer>::name(),
                                 VPackSlice::emptyObjectSlice(),
                                 AnalyzersRevision::MIN,
                                 extraFeatures)) {
          LOG_TOPIC("26de1", WARN, iresearch::TOPIC)
              << "failure creating an arangosearch static analyzer instance "
                 "for name '"
              << IdentityAnalyzer::type_name() << "'";

          // this should never happen, treat as an assertion failure
          THROW_ARANGO_EXCEPTION_MESSAGE(TRI_ERROR_INTERNAL,
                                         "failed to create arangosearch static analyzer");
        }

        analyzers.try_emplace(
          irs::make_hashed_ref(irs::string_ref(pool->name()), std::hash<irs::string_ref>()),
          pool);
      }

      // register the text analyzers
      {
        // Note: ArangoDB strings coming from JavaScript user input are UTF-8 encoded
        irs::string_ref const locales[] = {
          "de", "en", "es", "fi", "fr", "it",
          "nl", "no", "pt", "ru", "sv", "zh"
        };

        irs::flags const extraFeatures = {
          irs::type<irs::frequency>::get(),
          irs::type<irs::norm>::get(),
          irs::type<irs::position>::get()
        };  // add norms + frequency/position for by_phrase

        irs::string_ref const type("text");

        std::string name;
        VPackBuilder properties;
        for (auto const& locale : locales) {
          // "text_<locale>"
          {
            name = "text_";
            name.append(locale.c_str(), locale.size());
          }

          // { locale: "<locale>.UTF-8", stopwords: [] }
          {
            properties.clear();
            VPackObjectBuilder rootScope(&properties);
            properties.add("locale", VPackValue(std::string(locale) + ".UTF-8"));
            VPackArrayBuilder stopwordsArrayScope(&properties, "stopwords");
          }

          auto pool = std::make_shared<AnalyzerPool>(name);

          if (!pool->init(type, properties.slice(), AnalyzersRevision::MIN, extraFeatures)) {
            LOG_TOPIC("e25f5", WARN, iresearch::TOPIC)
                << "failure creating an arangosearch static analyzer instance "
                   "for name '"
                << name << "'";

            // this should never happen, treat as an assertion failure
            THROW_ARANGO_EXCEPTION_MESSAGE(TRI_ERROR_INTERNAL, "failed to create arangosearch static analyzer instance");
          }

          analyzers.try_emplace(
            irs::make_hashed_ref(irs::string_ref(pool->name()), std::hash<irs::string_ref>()),
            pool);
        }
      }
    }
  };
  static const Instance instance;

  // cppcheck-suppress returnReference
  return instance.analyzers;
}

/*static*/ AnalyzerPool::ptr IResearchAnalyzerFeature::identity() noexcept {
  struct Identity {
    AnalyzerPool::ptr instance;
    Identity() {
      // find the 'identity' analyzer pool in the static analyzers
      auto& staticAnalyzers = getStaticAnalyzers();
      auto key = irs::make_hashed_ref(IdentityAnalyzer::type_name(), std::hash<irs::string_ref>());
      auto itr = staticAnalyzers.find(key);

      if (itr != staticAnalyzers.end()) {
        instance = itr->second;
      }
    }
  };
  static const Identity identity;

  return identity.instance;
}

Result IResearchAnalyzerFeature::cleanupAnalyzersCollection(irs::string_ref const& database,
                                                            AnalyzersRevision::Revision buildingRevision) {
  if (ServerState::instance()->isCoordinator()) {
    if (!server().hasFeature<DatabaseFeature>()) {
      return {
        TRI_ERROR_INTERNAL,
        "failure to find feature 'Database' while loading analyzers for database '" + std::string(database) + "'"
      };
    }

    auto& dbFeature = server().getFeature<DatabaseFeature>();
    auto* engine = EngineSelectorFeature::ENGINE;
    auto* vocbase = dbFeature.lookupDatabase(database);
    if (!vocbase) {
      if (engine && engine->inRecovery()) {
        return {}; // database might not have come up yet
      }
      return {
        TRI_ERROR_INTERNAL,
        "failure to find feature database while loading analyzers for database '" + std::string(database) + "'"
      };
    }
    static const auto queryDeleteString = arangodb::aql::QueryString(
      "FOR d IN " + arangodb::StaticStrings::AnalyzersCollection + " FILTER d." +
      arangodb::StaticStrings::AnalyzersRevision + " >= @rev OR ( HAS(d, '" +
      arangodb::StaticStrings::AnalyzersDeletedRevision +  "') AND d." +
      arangodb::StaticStrings::AnalyzersDeletedRevision + " < @rev) REMOVE d IN " +
      arangodb::StaticStrings::AnalyzersCollection);


    auto bindBuilder = std::make_shared<VPackBuilder>();
    bindBuilder->openObject();
    bindBuilder->add("rev", VPackValue(buildingRevision));
    bindBuilder->close();

    auto ctx = arangodb::transaction::StandaloneContext::Create(*vocbase);
    SingleCollectionTransaction trx(ctx, arangodb::StaticStrings::AnalyzersCollection, AccessMode::Type::WRITE);
    trx.begin();

    arangodb::aql::Query queryDelete(ctx, queryDeleteString, bindBuilder, nullptr);

    auto deleteResult = queryDelete.executeSync();
    if (deleteResult.fail()) {
      return {
        TRI_ERROR_INTERNAL,
        "failure to remove dangling analyzers from '" + std::string(database) + "' Aql error: (" +
        std::to_string(deleteResult.errorNumber()) + " ) " +
        deleteResult.errorMessage()
      };
    }

    static const auto queryUpdateString = arangodb::aql::QueryString(
      "FOR d IN " + arangodb::StaticStrings::AnalyzersCollection + " FILTER " +
      " ( HAS(d, '" + arangodb::StaticStrings::AnalyzersDeletedRevision + "') AND d." +
      arangodb::StaticStrings::AnalyzersDeletedRevision + " >= @rev) " +
      "UPDATE d WITH UNSET(d, '" + arangodb::StaticStrings::AnalyzersDeletedRevision  + "') IN " +
      arangodb::StaticStrings::AnalyzersCollection);
    arangodb::aql::Query queryUpdate(ctx, queryUpdateString, bindBuilder, nullptr);

    auto updateResult = queryUpdate.executeSync();
    if (updateResult.fail()) {
      return {
        TRI_ERROR_INTERNAL,
        "failure to restore dangling analyzers from '" + std::string(database) + "' Aql error: (" +
        std::to_string(updateResult.errorNumber()) + " ) " +
        updateResult.errorMessage()
      };
    }

    auto commitRes = trx.finish(Result{});
    if (commitRes.fail()) {
      return commitRes;
    }
  }
  return {};
}

Result IResearchAnalyzerFeature::loadAvailableAnalyzers(irs::string_ref const& dbName) {
  if (!ServerState::instance()->isCoordinator()) {
    // Single-servers will load analyzers they need in regular get call.
    // DbServer receives analyzers definitions from coordinators in ddl requests
    // and dbservers never should start ddl by themselves.
    return {};
  }
  Result res{};
  if (canUseVocbase(dbName, auth::Level::RO)) {
    res = loadAnalyzers(dbName);
    if (res.fail()) {
      return res;
    }
  }
  if (dbName != arangodb::StaticStrings::SystemDatabase &&
      canUseVocbase(arangodb::StaticStrings::SystemDatabase, auth::Level::RO)) {
    // System is available for all other databases. So reload its analyzers too
    res = loadAnalyzers(arangodb::StaticStrings::SystemDatabase);
  }
  return res;
}


Result IResearchAnalyzerFeature::loadAnalyzers(
    irs::string_ref const& database /*= irs::string_ref::NIL*/) {
  if (!server().hasFeature<DatabaseFeature>()) {
    return {
      TRI_ERROR_INTERNAL,
      "failure to find feature 'Database' while loading analyzers for database '" + std::string(database)+ "'"
    };
  }

  auto& dbFeature = server().getFeature<DatabaseFeature>();

  try {
    WriteMutex mutex(_mutex);
    SCOPED_LOCK(mutex); // '_analyzers'/'_lastLoad' can be asynchronously read

    // load all databases
    if (database.null()) {
      Result res;
      std::unordered_set<irs::hashed_string_ref> seen;
      auto visitor = [this, &res, &seen](TRI_vocbase_t& vocbase)->void {
        auto name = irs::make_hashed_ref(irs::string_ref(vocbase.name()),
                                         std::hash<irs::string_ref>());
        auto result = loadAnalyzers(name);
        auto itr = _lastLoad.find(name);

        if (itr != _lastLoad.end()) {
          seen.insert(name);
        } else if (res.ok()) { // load errors take precedence
          res = {
            TRI_ERROR_INTERNAL,
            "failure to find database last load timestamp after loading analyzers"
          };
        }

        if (!result.ok()) {
          res = result;
        }
      };

      dbFeature.enumerateDatabases(visitor);

      std::unordered_set<std::string> unseen; // make copy since original removed

      // remove unseen databases from timestamp list
      for (auto itr = _lastLoad.begin(), end = _lastLoad.end(); itr != end;) {
        auto name = irs::make_hashed_ref(irs::string_ref(itr->first),
                                         std::hash<irs::string_ref>());
        auto seenItr = seen.find(name);

        if (seenItr == seen.end()) {
          unseen.insert(std::move(itr->first)); // reuse key
          itr = _lastLoad.erase(itr);
        } else {
          ++itr;
        }
      }

      // remove no longer valid analyzers (force remove)
      for (auto itr = _analyzers.begin(), end = _analyzers.end(); itr != end;) {
        auto split = splitAnalyzerName(itr->first);
        // ignore static analyzers
        auto unseenItr = split.first.null() ? unseen.end() : unseen.find(split.first);

        if (unseenItr != unseen.end()) {
          itr = _analyzers.erase(itr);
        } else {
          ++itr;
        }
      }

      return res;
    }

    // .........................................................................
    // after here load analyzers from a specific database
    // .........................................................................

    auto databaseKey = // database key used in '_lastLoad'
      irs::make_hashed_ref(database, std::hash<irs::string_ref>());
    auto* engine = EngineSelectorFeature::ENGINE;
    auto itr = _lastLoad.find(databaseKey); // find last update timestamp

    auto* vocbase = dbFeature.lookupDatabase(database);

    if (!vocbase) {
      if (engine && engine->inRecovery()) {
        return {}; // database might not have come up yet
      }
      if (itr != _lastLoad.end()) {
        cleanupAnalyzers(database); // cleanup any analyzers for 'database'
        _lastLoad.erase(itr);
      }

      return {
        TRI_ERROR_ARANGO_DATABASE_NOT_FOUND,
        "failed to find database '" + std::string(database) + "' while loading analyzers"
      };
    }

    AnalyzersRevision::Revision loadingRevision{getAnalyzersRevision(*vocbase, true)->getRevision()};

    if (!engine || engine->inRecovery()) {
      // always load if inRecovery since collection contents might have changed
      // unless on db-server which does not store analyzer definitions in collections
      if (ServerState::instance()->isDBServer()) {
        return {}; // db-server should not access cluster during inRecovery
      }
    } else if (ServerState::instance()->isSingleServer()) { // single server
      if (itr != _lastLoad.end()) {
        return {}; // do not reload on single-server
      }
    } else if (itr != _lastLoad.end() // had a previous load
               && itr->second == loadingRevision) { // nothing changed
      LOG_TOPIC("47cb8", TRACE, arangodb::iresearch::TOPIC)
        << "Load skipped. Revision:" << itr->second
        << " Current revision:" << loadingRevision;
      return {}; // reload interval not reached
    }

    Analyzers analyzers;
    auto visitor = [this, &analyzers, &vocbase, &loadingRevision](velocypack::Slice const& slice)-> Result {
      if (!slice.isObject()) {
        LOG_TOPIC("5c7a5", ERR, iresearch::TOPIC)
          << "failed to find an object value for analyzer definition while loading analyzer form collection '"
          << arangodb::StaticStrings::AnalyzersCollection
          << "' in database '" << vocbase->name()
          << "', skipping it: " << slice.toString();

        return {}; // skip analyzer
      }

      irs::flags features;
      irs::string_ref key;
      irs::string_ref name;
      irs::string_ref type;
      VPackSlice properties;
      if (!slice.hasKey(arangodb::StaticStrings::KeyString) // no such field (required)
          || !slice.get(arangodb::StaticStrings::KeyString).isString()) {
        LOG_TOPIC("1dc56", ERR, iresearch::TOPIC)
          << "failed to find a string value for analyzer '" << arangodb::StaticStrings::KeyString
          << "' while loading analyzer form collection '" << arangodb::StaticStrings::AnalyzersCollection
          << "' in database '" << vocbase->name() << "', skipping it: " << slice.toString();

        return {}; // skip analyzer
      }

      key = getStringRef(slice.get(arangodb::StaticStrings::KeyString));

      auto parseRes = parseAnalyzerSlice(slice, name, type, features, properties);

      if (parseRes.fail()) {
        LOG_TOPIC("f5920", ERR, iresearch::TOPIC)
          << parseRes.errorMessage() << " while loading analyzer form collection '"
          << arangodb::StaticStrings::AnalyzersCollection
          << "' in database '" << vocbase->name()
          << "', skipping it: " << slice.toString();

        return {}; // skip analyzer
      }

      AnalyzersRevision::Revision revision{ AnalyzersRevision::MIN };
      if (slice.hasKey(arangodb::StaticStrings::AnalyzersRevision)) {
        revision = slice.get(arangodb::StaticStrings::AnalyzersRevision).getNumber<AnalyzersRevision::Revision>();
      }
      if (revision > loadingRevision) {
        LOG_TOPIC("44a5b", DEBUG, arangodb::iresearch::TOPIC)
          << "analyzer " << name << " ignored as not existed. Revision:" << revision
          << " Current revision:" << loadingRevision;
        return {}; // this analyzers is still not exists for our revision
      }
      if (slice.hasKey(arangodb::StaticStrings::AnalyzersDeletedRevision)) {
        auto  deletedRevision = slice.get(arangodb::StaticStrings::AnalyzersDeletedRevision).getNumber<AnalyzersRevision::Revision>();
        if (deletedRevision <= loadingRevision) {
          LOG_TOPIC("93b34", DEBUG, arangodb::iresearch::TOPIC)
            << "analyzer " << name << " ignored as deleted. Deleted revision:" << deletedRevision
            << " Current revision:" << loadingRevision;
          return {}; // this analyzers already not exists for our revision
        }
      }

      auto normalizedName = normalizedAnalyzerName(vocbase->name(), name);
      EmplaceAnalyzerResult result;
      auto res = emplaceAnalyzer(result, analyzers, normalizedName, type, properties, features, revision);

      if (!res.ok()) {
        return res; // caught error emplacing analyzer (abort further processing)
      }

      if (result.second && result.first->second) {
        result.first->second->setKey(key); // update key
      }
      return {};
    };
    auto const res = visitAnalyzers(*vocbase, visitor);
    if (!res.ok()) {
      if (res.errorNumber() == TRI_ERROR_ARANGO_DATA_SOURCE_NOT_FOUND) {
        // collection not found, cleanup any analyzers for 'database'
        if (itr != _lastLoad.end()) {
          cleanupAnalyzers(database);
        }
        _lastLoad[databaseKey] = loadingRevision;
        return {}; // no collection means nothing to load
      }
      return res;
    }

    // copy over relevant analyzers from '_analyzers' and validate no duplicates
    for (auto& entry : _analyzers) {
      if (!entry.second) {
        continue; // invalid analyzer (should never happen if insertions done via here)
      }

      auto split = splitAnalyzerName(entry.first);


      Analyzers::iterator itr;
      // different database
      if (split.first != vocbase->name()) {
        auto result = analyzers.emplace(entry.first, entry.second);
        if (!result.second) { // existing entry
          itr = result.first;
        } else {
          itr = analyzers.end();
        }
      } else {
        itr = analyzers.find(entry.first);
      }
      if (itr == analyzers.end()) {
        continue; // no conflict or removed analyzer
      }
      if (!itr->second || equalAnalyzer(*(entry.second),
          itr->second->type(),
          itr->second->properties(),
          itr->second->features())) {
          itr->second = entry.second; // reuse old analyzer pool to avoid duplicates in memmory
          const_cast<Analyzers::key_type&>(itr->first) = entry.first; // point key at old pool
      } else if (itr->second->revision() == entry.second->revision()) {
        return {
          TRI_ERROR_BAD_PARAMETER,
          "name collision detected while re-registering a duplicate arangosearch analyzer name '" +
          std::string(itr->second->name()) +
          "' type '" + std::string(itr->second->type()) +
          "' properties '" + itr->second->properties().toString() +
          "', revision " + std::to_string(itr->second->revision()) +
          ", previous registration type '" + std::string(entry.second->type()) +
          "' properties '" + entry.second->properties().toString() + "'" +
          ", revision " + std::to_string(entry.second->revision())
        };
      }
    }
    _lastLoad[databaseKey] = loadingRevision;
    _analyzers = std::move(analyzers); // update mappings
  } catch (basics::Exception const& e) {
    return { e.code(),
             "caught exception while loading configuration for arangosearch analyzers from database '" +
              std::string(database) + "': " + std::to_string(e.code()) + " "+ e.what() };
  } catch (std::exception const& e) {
    return { TRI_ERROR_INTERNAL,
             "caught exception while loading configuration for arangosearch analyzers from database '" +
             std::string(database) + "': " + e.what() };
  } catch (...) {
    return { TRI_ERROR_INTERNAL,
             "caught exception while loading configuration for arangosearch analyzers from database '" +
             std::string(database) + "'" };
  }

  return {};
}

/*static*/ std::string const& IResearchAnalyzerFeature::name() noexcept {
  return FEATURE_NAME;
}

/*static*/ bool IResearchAnalyzerFeature::analyzerReachableFromDb(
    irs::string_ref const& dbNameFromAnalyzer,
    irs::string_ref const& currentDbName, bool forGetters) noexcept {
  TRI_ASSERT(!currentDbName.empty());
  if (dbNameFromAnalyzer.null()) { // NULL means local db name = always reachable
    return true;
  }
  if (dbNameFromAnalyzer.empty()) { // empty name with :: means always system
    if (forGetters) {
      return true; // system database is always accessible for reading analyzer from any other db
    }
    return currentDbName == arangodb::StaticStrings::SystemDatabase;
  }
  return currentDbName == dbNameFromAnalyzer ||
         (forGetters && dbNameFromAnalyzer == arangodb::StaticStrings::SystemDatabase);
}

/*static*/ std::pair<irs::string_ref, irs::string_ref> IResearchAnalyzerFeature::splitAnalyzerName(
    irs::string_ref const& analyzer) noexcept {
  // search for vocbase prefix ending with '::'
  for (size_t i = 1, count = analyzer.size(); i < count; ++i) {
    if (analyzer[i] == ANALYZER_PREFIX_DELIM // current is delim
        && analyzer[i - 1] == ANALYZER_PREFIX_DELIM) { // previous is also delim
      auto vocbase = i > 1 // non-empty prefix, +1 for first delimiter char
        ? irs::string_ref(analyzer.c_str(), i - 1) // -1 for the first ':' delimiter
        : irs::string_ref::EMPTY;
      auto name = i < count - 1 // have suffix
        ? irs::string_ref(analyzer.c_str() + i + 1, count - i - 1) // +-1 for the suffix after '::'
        : irs::string_ref::EMPTY; // do not point after end of buffer

      return std::make_pair(vocbase, name); // prefixed analyzer name
    }
  }

  return std::make_pair(irs::string_ref::NIL, analyzer); // unprefixed analyzer name
}

/*static*/ std::string IResearchAnalyzerFeature::normalize( // normalize name
    irs::string_ref const& name, // analyzer name
    TRI_vocbase_t const& activeVocbase, // fallback vocbase if not part of name
    bool expandVocbasePrefix /*= true*/) { // use full vocbase name as prefix for active/system v.s. EMPTY/'::'
  auto& staticAnalyzers = getStaticAnalyzers();

  if (staticAnalyzers.find(irs::make_hashed_ref(name, std::hash<irs::string_ref>())) != staticAnalyzers.end()) {
    return name; // special case for singleton static analyzers
  }

  auto split = splitAnalyzerName(name);

  if (expandVocbasePrefix) {
    if (split.first.null()) {
      return normalizedAnalyzerName(activeVocbase.name(), split.second);
    }

    if (split.first.empty()) {
      return normalizedAnalyzerName(arangodb::StaticStrings::SystemDatabase, split.second);
    }
  } else {
    // .........................................................................
    // normalize vocbase such that active vocbase takes precedence over system
    // vocbase i.e. prefer NIL over EMPTY
    // .........................................................................
    if (arangodb::StaticStrings::SystemDatabase == activeVocbase.name() ||
        split.first.null() ||
        (split.first == activeVocbase.name())) { // active vocbase
      return split.second;
    }

    if (split.first.empty() || split.first == arangodb::StaticStrings::SystemDatabase) { // system vocbase
      return normalizedAnalyzerName("", split.second);
    }
  }

  return name; // name prefixed with vocbase (or NIL)
}

AnalyzersRevision::Ptr IResearchAnalyzerFeature::getAnalyzersRevision(const irs::string_ref& vocbaseName,
                                                                     bool forceLoadPlan /* = false */) const {
  TRI_vocbase_t* vocbase{ nullptr };
  auto& dbFeature = server().getFeature<DatabaseFeature>();
  vocbase = dbFeature.useDatabase(vocbaseName.empty() ? irs::string_ref(arangodb::StaticStrings::SystemDatabase) : vocbaseName);
  if (vocbase) {
    return getAnalyzersRevision(*vocbase, forceLoadPlan);
  }
  return AnalyzersRevision::getEmptyRevision();
}

AnalyzersRevision::Ptr IResearchAnalyzerFeature::getAnalyzersRevision(const TRI_vocbase_t& vocbase,
                                                                      bool forceLoadPlan /* = false */) const {
  if (ServerState::instance()->isRunningInCluster()) {
    auto const& server = vocbase.server();
    if (server.hasFeature<arangodb::ClusterFeature>()) {
      auto ptr = server.getFeature<arangodb::ClusterFeature>()
        .clusterInfo().getAnalyzersRevision(vocbase.name(), forceLoadPlan);
      // could be null if plan is still not loaded
      return ptr? ptr : AnalyzersRevision::getEmptyRevision();
    }
  }
  return AnalyzersRevision::getEmptyRevision();
}

void IResearchAnalyzerFeature::prepare() {
  if (!isEnabled()) {
    return;
  }

  // load all known analyzers
  ::iresearch::analysis::analyzers::init();

  // load all static analyzers
  _analyzers = getStaticAnalyzers();
}

Result IResearchAnalyzerFeature::removeFromCollection(irs::string_ref const& name, irs::string_ref const& vocbase) {
  auto& dbFeature = server().getFeature<DatabaseFeature>();
  auto* voc = dbFeature.useDatabase(vocbase);
  if (!voc) {
    return {
      TRI_ERROR_ARANGO_DATABASE_NOT_FOUND,
      "failure to find vocbase while removing arangosearch analyzer '" + std::string(name) + "'"
    };
  }
  SingleCollectionTransaction trx(transaction::StandaloneContext::Create(*voc),
                                  arangodb::StaticStrings::AnalyzersCollection,
                                  AccessMode::Type::WRITE);
  auto res = trx.begin();

  if (!res.ok()) {
    return res;
  }

  velocypack::Builder builder;
  OperationOptions options;

  builder.openObject();
  addStringRef(builder, arangodb::StaticStrings::KeyString, name);
  builder.close();

  auto result = trx.remove(arangodb::StaticStrings::AnalyzersCollection,
                           builder.slice(),
                           options);

  if (!result.ok()) {
    trx.abort();

    return result.result;
  }

  return trx.commit();
}

Result IResearchAnalyzerFeature::finalizeRemove(irs::string_ref const& name, irs::string_ref const& vocbase) {
  TRI_IF_FAILURE("FinalizeAnalyzerRemove") {
    return Result(TRI_ERROR_DEBUG);
  }

  try {
    return removeFromCollection(name, vocbase);
  }
  catch (basics::Exception const& e) {
    return { e.code(),
            "caught exception while finalizing removing configuration for arangosearch analyzer name '" +
            std::string(name) + "': " + std::to_string(e.code()) + " " + e.what() };
  }
  catch (std::exception const& e) {
    return { TRI_ERROR_INTERNAL,
             "caught exception while finalizing removing configuration for arangosearch analyzer name '" +
             std::string(name) + "': " + e.what() };
  }
  catch (...) {
    return { TRI_ERROR_INTERNAL,
             "caught exception while finalizing removing configuration for arangosearch analyzer name '" +
             std::string(name) + "'" };
  }
  return {};
}

Result IResearchAnalyzerFeature::remove(
    irs::string_ref const& name,
    bool force /*= false*/) {
  try {
    auto split = splitAnalyzerName(name);

    if (split.first.null()) {
      return { TRI_ERROR_FORBIDDEN, "built-in analyzers cannot be removed" };
    }

    // FIXME: really strange  we don`t have this load in remove
    //        This means if we just start server and call remove - we will fail
    //        Even test IResearchAnalyzerFeatureTest.test_persistence_remove_existing_records  checks this behaviour
    //        Maybe this is to avoid having here something like onlyCached kludge in get ?
    //if (!split.first.null()) { // do not trigger load for static-analyzer requests
    //  auto res = loadAnalyzers(split.first);

    //  if (!res.ok()) {
    //    return res;
    //  }
    //}

    WriteMutex mutex(_mutex);
    SCOPED_LOCK(mutex);

    auto itr = _analyzers.find(irs::make_hashed_ref(name, std::hash<irs::string_ref>()));

    if (itr == _analyzers.end()) {
      return {
        TRI_ERROR_ARANGO_DOCUMENT_NOT_FOUND,
        "failure to find analyzer while removing arangosearch analyzer '" + std::string(name)+ "'"
      };
    }

    auto& pool = itr->second;

    // this should never happen since analyzers should always be valid, but this
    // will make the state consistent again
    if (!pool) {
      _analyzers.erase(itr);
      return {
        TRI_ERROR_ARANGO_DOCUMENT_NOT_FOUND,
        "failure to find a valid analyzer while removing arangosearch analyzer '" + std::string(name)+ "'"
      };
    }

    if (!force && analyzerInUse(server(), split.first, pool)) {  // +1 for ref in '_analyzers'
      return {
        TRI_ERROR_ARANGO_CONFLICT,
        "analyzer in-use while removing arangosearch analyzer '" + std::string(name)+ "'"
      };
    }

    // on db-server analyzers are not persisted
    // allow removal even inRecovery()
    if (ServerState::instance()->isDBServer()) {
      _analyzers.erase(itr);

      return {};
    }

    auto analyzerModificationTrx = createAnalyzerModificationTransaction(server(), split.first);
    if (analyzerModificationTrx) {
      auto startRes = analyzerModificationTrx->start();
      if (startRes.fail()) {
        return startRes;
      }
      auto cleanupResult = cleanupAnalyzersCollection(split.first,
                                                      analyzerModificationTrx->buildingRevision());
      if (cleanupResult.fail()) {
        return cleanupResult;
      }
    }
    // .........................................................................
    // after here the analyzer must be removed from the persisted store first
    // .........................................................................

    // this should never happen since non-static analyzers should always have a
    // valid '_key' after
    if (pool->_key.null()) {
      return {
        TRI_ERROR_INTERNAL,
        "failure to find '" + arangodb::StaticStrings::KeyString +
        "' while removing arangosearch analyzer '" + std::string(name)+ "'" };
    }

    auto* engine = EngineSelectorFeature::ENGINE;

    // do not allow persistence while in recovery
    if (engine && engine->inRecovery()) {
      return { TRI_ERROR_INTERNAL,
               "failure to remove arangosearch analyzer '" + std::string(name) +
               "' configuration while storage engine in recovery" };
    }

    if (!analyzerModificationTrx) {
      TRI_ASSERT(ServerState::instance()->isSingleServer());
      auto commitResult = removeFromCollection(pool->_key, split.first);
      if (!commitResult.ok()) {
        return commitResult;
      }
      _analyzers.erase(itr);
    } else {
      auto& dbFeature = server().getFeature<DatabaseFeature>();

      auto* vocbase = dbFeature.useDatabase(split.first);

      if (!vocbase) {
        return {
          TRI_ERROR_ARANGO_DATABASE_NOT_FOUND,
          "failure to find vocbase while removing arangosearch analyzer '" + std::string(name) + "'"
        };
      }

      SingleCollectionTransaction trx(transaction::StandaloneContext::Create(*vocbase),
        arangodb::StaticStrings::AnalyzersCollection,
        AccessMode::Type::WRITE);
      auto res = trx.begin();

      if (!res.ok()) {
        return res;
      }

      velocypack::Builder builder;
      OperationOptions options;

      builder.openObject();
      addStringRef(builder, arangodb::StaticStrings::KeyString, pool->_key);
      builder.add(arangodb::StaticStrings::AnalyzersDeletedRevision,
        VPackValue(analyzerModificationTrx->buildingRevision()));
      builder.close();

      auto result = trx.update(arangodb::StaticStrings::AnalyzersCollection,
        builder.slice(),
        options);

      if (!result.ok()) {
        trx.abort();

        return result.result;
      }

      TRI_IF_FAILURE("UpdateAnalyzerForRemove") {
        return Result(TRI_ERROR_DEBUG);
      }

      res = trx.commit();
      if (!res.ok()) {
        return res;
      }
      res = analyzerModificationTrx->commit();
      if (res.fail()) {
        return res;
      }

      // this is ok. As if we got  there removal is committed into agency
      _analyzers.erase(itr);
      auto cached = _lastLoad.find(split.first);
      TRI_ASSERT(cached != _lastLoad.end());
      if (ADB_LIKELY(cached != _lastLoad.end())) {
        // we are hodling writelock so nobody should be able reload analyzers and update cache.
        TRI_ASSERT(cached->second < analyzerModificationTrx->buildingRevision());
        cached->second = analyzerModificationTrx->buildingRevision(); // as we already "updated cache" to this revision
      }
      res = removeFromCollection(split.second, split.first);
      if (res.fail()) {
        // just log this error. Analyzer is already "deleted" for the whole cluster
        // so we must report success. Leftovers will be cleaned up on the next operation
        LOG_TOPIC("70a8b", WARN, iresearch::TOPIC) << " Failed to finalize analyzer '" << split.second << "'"
          << " Error Code:" << res.errorNumber() << " Error:" << res.errorMessage();
      }
    }
  } catch (basics::Exception const& e) {
    return { e.code(),
            "caught exception while removing configuration for arangosearch analyzer name '" +
            std::string(name) + "': " + std::to_string(e.code()) + " "+ e.what() };
  } catch (std::exception const& e) {
    return { TRI_ERROR_INTERNAL,
             "caught exception while removing configuration for arangosearch analyzer name '" +
             std::string(name) + "': " + e.what() };
  } catch (...) {
    return { TRI_ERROR_INTERNAL,
             "caught exception while removing configuration for arangosearch analyzer name '" +
             std::string(name) + "'" };
  }

  return {};
}

void IResearchAnalyzerFeature::start() {
  if (!isEnabled()) {
    return;
  }

#ifdef ARANGODB_ENABLE_MAINTAINER_MODE
  // we rely on having a system database
  if (server().hasFeature<SystemDatabaseFeature>()) {
    auto vocbase = server().getFeature<SystemDatabaseFeature>()
                           .use();
    if (vocbase) {  // feature/db may be absent in some unit-test enviroment
      TRI_ASSERT(vocbase->name() == arangodb::StaticStrings::SystemDatabase);
    }
  }
#endif
  // register analyzer functions
  if (server().hasFeature<aql::AqlFunctionFeature>()) {
    addFunctions(server().getFeature<aql::AqlFunctionFeature>());
  }

  if (server().hasFeature<ClusterFeature>() &&
      server().hasFeature<SchedulerFeature>() && // Mostly for tests without scheduler
      ServerState::instance()->isCoordinator()) {
    queueGarbageCollection(_workItemMutex, _workItem, _gcfunc);
  }
}

void IResearchAnalyzerFeature::beginShutdown() {
  std::lock_guard<std::mutex> guard(_workItemMutex);
  _workItem.reset();
}

void IResearchAnalyzerFeature::stop() {
  if (!isEnabled()) {
    return;
  }

  {
    WriteMutex mutex(_mutex);
    SCOPED_LOCK(mutex); // '_analyzers' can be asynchronously read

    _analyzers = getStaticAnalyzers();  // clear cache and reload static analyzers
  }
  {
    // reset again, as there may be a race between beginShutdown and
    // the execution of the deferred _workItem
    std::lock_guard<std::mutex> guard(_workItemMutex);
    _workItem.reset();
  }
}

Result IResearchAnalyzerFeature::storeAnalyzer(AnalyzerPool& pool) {
  TRI_IF_FAILURE("FailStoreAnalyzer") {
    return Result(TRI_ERROR_DEBUG);
  }

  try {
    auto& dbFeature = server().getFeature<DatabaseFeature>();

    if (pool.type().null()) {
      return { TRI_ERROR_BAD_PARAMETER,
               "failure to persist arangosearch analyzer '" +
               pool.name() + "' configuration with 'null' type" };
    }

    auto* engine = EngineSelectorFeature::ENGINE;

    // do not allow persistence while in recovery
    if (engine && engine->inRecovery()) {
      return { TRI_ERROR_INTERNAL,
               "failure to persist arangosearch analyzer '" + pool.name() +
               "' configuration while storage engine in recovery" };
    }

    auto split = splitAnalyzerName(pool.name());
    auto* vocbase = dbFeature.useDatabase(split.first);

    if (!vocbase) {
      return { TRI_ERROR_INTERNAL,
               "failure to find vocbase while persising arangosearch analyzer '" +
               pool.name() + "'" };
    }

    SingleCollectionTransaction trx(transaction::StandaloneContext::Create(*vocbase),
                                    arangodb::StaticStrings::AnalyzersCollection,
                                    AccessMode::Type::WRITE);
    auto res = trx.begin();

    if (!res.ok()) {
      return res;
    }

    velocypack::Builder builder;
    // for storing in db analyzers collection - store only analyzer name
    pool.toVelocyPack(builder, true);

    OperationOptions options;
    options.waitForSync = true;

    auto result = trx.insert(arangodb::StaticStrings::AnalyzersCollection,
                             builder.slice(), options);

    if (!result.ok()) {
      trx.abort();

      return result.result;
    }

    auto slice = result.slice();

    if (!slice.isObject()) {
      return { TRI_ERROR_INTERNAL,
               "failure to parse result as a JSON object while persisting configuration for arangosearch analyzer name '" +
               pool.name() + "'" };
    }

    auto key = slice.get(arangodb::StaticStrings::KeyString);

    if (!key.isString()) {
      return { TRI_ERROR_INTERNAL,
               "failure to find the resulting key field while persisting configuration for arangosearch analyzer name '" +
               pool.name() + "'" };
    }

    res = trx.commit();

    if (!res.ok()) {
      trx.abort();

      return res;
    }

    pool.setKey(getStringRef(key));
  } catch (basics::Exception const& e) {
    return { e.code(),
             "caught exception while persisting configuration for arangosearch analyzer name '" +
             pool.name() + "': " + std::to_string(e.code()) + " "+ e.what() };
  } catch (std::exception const& e) {
    return { TRI_ERROR_INTERNAL,
             "caught exception while persisting configuration for arangosearch analyzer name '" +
             pool.name() + "': " + e.what() };
  } catch (...) {
    return { TRI_ERROR_INTERNAL,
             "caught exception while persisting configuration for arangosearch analyzer name '" +
             pool.name() + "'" };
  }

  return {};
}

bool IResearchAnalyzerFeature::visit(
    std::function<bool(AnalyzerPool::ptr const&)> const& visitor) const {
  Analyzers analyzers;

  {
    ReadMutex mutex(_mutex);
    SCOPED_LOCK(mutex);
    analyzers = _analyzers;
  }

  for (auto& entry : analyzers) {
    if (entry.second && !visitor(entry.second)) {
      return false; // termination request
    }
  }

  return true;
}

bool IResearchAnalyzerFeature::visit(
    std::function<bool(AnalyzerPool::ptr const&)> const& visitor,
    TRI_vocbase_t const* vocbase) const {
  // static analyzer visitation
  if (!vocbase) {
    for (auto& entry : getStaticAnalyzers()) {
      if (entry.second && !visitor(entry.second)) {
        return false; // termination request
      }
    }

    return true;
  }

  auto res = const_cast<IResearchAnalyzerFeature*>(this)->loadAnalyzers(vocbase->name());

  if (!res.ok()) {
    LOG_TOPIC("73695", WARN, iresearch::TOPIC)
      << "failure to load analyzers while visiting database '" << vocbase->name() << "': " << res.errorNumber() << " " << res.errorMessage();
    TRI_set_errno(res.errorNumber());

    return false;
  }

  Analyzers analyzers;

  {
    ReadMutex mutex(_mutex);
    SCOPED_LOCK(mutex);
    analyzers = _analyzers;
  }

  for (auto& entry : analyzers) {
    if (entry.second // have entry
        && (splitAnalyzerName(entry.first).first == vocbase->name()) // requested vocbase
        && !visitor(entry.second) // termination request
       ) {
      return false;
    }
  }

  return true;
}

void IResearchAnalyzerFeature::cleanupAnalyzers(irs::string_ref const& database) {
  if (ADB_UNLIKELY(database.empty())) {
    TRI_ASSERT(FALSE);
    return;
  }
  for (auto itr = _analyzers.begin(), end = _analyzers.end();  itr != end;) {
    auto split = splitAnalyzerName(itr->first);
    if (split.first == database) {
      itr = _analyzers.erase(itr);
    } else {
      ++itr;
    }
  }
}

void IResearchAnalyzerFeature::invalidate(const TRI_vocbase_t& vocbase) {
  WriteMutex mutex(_mutex);
  SCOPED_LOCK(mutex);
  auto database = irs::string_ref(vocbase.name());
  auto itr = _lastLoad.find(
      irs::make_hashed_ref(database, std::hash<irs::string_ref>()));
  if (itr != _lastLoad.end()) {
    cleanupAnalyzers(database);
    _lastLoad.erase(itr);
  }
}

}  // namespace iresearch
}  // namespace arangodb

// -----------------------------------------------------------------------------
// --SECTION--                                                       END-OF-FILE
// -----------------------------------------------------------------------------<|MERGE_RESOLUTION|>--- conflicted
+++ resolved
@@ -485,18 +485,8 @@
   auto& server = trx->vocbase().server();
   if (args.size() > 1) {
     auto& analyzers = server.getFeature<arangodb::iresearch::IResearchAnalyzerFeature>();
-<<<<<<< HEAD
     pool = analyzers.get(name, trx->vocbase(),
                          trx->state()->analyzersRevision());
-=======
-    auto sysVocbase = server.hasFeature<SystemDatabaseFeature>()
-                          ? server.getFeature<SystemDatabaseFeature>().use()
-                          : nullptr;
-    if (sysVocbase) {
-      pool = analyzers.get(name, trx->vocbase(), *sysVocbase,
-                           trx->state()->analyzersRevision());
-    }
->>>>>>> eb71062b
   } else { //do not look for identity, we already have reference)
     pool = arangodb::iresearch::IResearchAnalyzerFeature::identity();
   }
