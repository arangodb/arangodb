--- conflicted
+++ resolved
@@ -51,11 +51,7 @@
                    arangodb::LocalDocumentId const& value, bool nested) noexcept
       : irs::filter(PrimaryKeyFilter::type(engine)),
         _pk(DocumentPrimaryKey::encode(value)),
-<<<<<<< HEAD
-        _pkSeen(false) {}
-=======
         _pkSeen(false), _nested(nested) {}
->>>>>>> b06b6873
 
   virtual irs::doc_iterator::ptr execute(
       irs::sub_reader const& segment, irs::Order const& /*order*/,
@@ -123,10 +119,7 @@
   mutable PrimaryKeyIterator _pkIterator;
   // true == do not perform further execution (first-match optimization)
   mutable bool _pkSeen;
-<<<<<<< HEAD
-=======
   bool _nested;
->>>>>>> b06b6873
 };
 
 ///////////////////////////////////////////////////////////////////////////////
@@ -145,13 +138,8 @@
   PrimaryKeyFilterContainer& operator=(PrimaryKeyFilterContainer&&) = default;
 
   PrimaryKeyFilter& emplace(StorageEngine& engine,
-<<<<<<< HEAD
-                            arangodb::LocalDocumentId value) {
-    _filters.emplace_back(engine, value);
-=======
                             arangodb::LocalDocumentId value, bool nested) {
     _filters.emplace_back(engine, value, nested);
->>>>>>> b06b6873
 
     return _filters.back();
   }
