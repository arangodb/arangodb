--- conflicted
+++ resolved
@@ -199,13 +199,8 @@
           return false;
         }
       } else {
-<<<<<<< HEAD
-        if (!buildStoredColumnFromSlice(columnSlice, uniqueColumns, fieldNames,
-                                        &getDefaultCompression())) {
-=======
         if (!buildStoredColumnFromSlice(columnSlice, uniqueColumns,
                                         fieldNames, getDefaultCompression())) {
->>>>>>> 9995aeb8
           errorField = "[" + std::to_string(idx) + "]." + FIELD_COLUMN_PARAM;
           return false;
         }
