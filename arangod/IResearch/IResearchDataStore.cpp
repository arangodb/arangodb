////////////////////////////////////////////////////////////////////////////////
/// DISCLAIMER
///
/// Copyright 2014-2023 ArangoDB GmbH, Cologne, Germany
/// Copyright 2004-2014 triAGENS GmbH, Cologne, Germany
///
/// Licensed under the Apache License, Version 2.0 (the "License");
/// you may not use this file except in compliance with the License.
/// You may obtain a copy of the License at
///
///     http://www.apache.org/licenses/LICENSE-2.0
///
/// Unless required by applicable law or agreed to in writing, software
/// distributed under the License is distributed on an "AS IS" BASIS,
/// WITHOUT WARRANTIES OR CONDITIONS OF ANY KIND, either express or implied.
/// See the License for the specific language governing permissions and
/// limitations under the License.
///
/// Copyright holder is ArangoDB GmbH, Cologne, Germany
///
/// @author Andrei Lobov
////////////////////////////////////////////////////////////////////////////////

#include "IResearchDataStore.h"
#include "IResearchDocument.h"
#include "IResearchKludge.h"
#include "IResearchFeature.h"
#include "ApplicationFeatures/ApplicationServer.h"
#include "Basics/Exceptions.h"
#include "Basics/ReadLocker.h"
#include "Basics/StaticStrings.h"
#include "Basics/DownCast.h"
#include "Cluster/ClusterInfo.h"
#include "Cluster/ServerState.h"
#include "Logger/LogMacros.h"
#include "Metrics/ClusterMetricsFeature.h"
#include "Metrics/Gauge.h"
#include "Metrics/Guard.h"
#include "RestServer/FlushFeature.h"
#include "RestServer/DatabaseFeature.h"
#include "RestServer/DatabasePathFeature.h"
#include "StorageEngine/EngineSelectorFeature.h"
#include "StorageEngine/StorageEngine.h"
#include "StorageEngine/TransactionState.h"
#include "Transaction/Helpers.h"
#include "Transaction/Methods.h"
#include "VocBase/LogicalCollection.h"

#ifdef USE_ENTERPRISE
#include "Enterprise/IResearch/IResearchDocumentEE.h"
#include "Cluster/ClusterMethods.h"
#endif

#include <index/column_info.hpp>
#include <store/caching_directory.hpp>
#include <store/mmap_directory.hpp>
#include <store/store_utils.hpp>
#include <utils/encryption.hpp>
#include <utils/singleton.hpp>
#include <utils/file_utils.hpp>
#include <chrono>

#include <absl/cleanup/cleanup.h>
#include <absl/strings/str_cat.h>

using namespace std::literals;

namespace arangodb::iresearch {

#ifdef USE_ENTERPRISE
size_t getPrimaryDocsCount(irs::DirectoryReader const& reader);
#endif

namespace {

class IResearchFlushSubscription final : public FlushSubscription {
 public:
  explicit IResearchFlushSubscription(TRI_voc_tick_t tick = 0) noexcept
      : _tick{tick} {}

  /// @brief earliest tick that can be released
  [[nodiscard]] TRI_voc_tick_t tick() const noexcept final {
    return _tick.load(std::memory_order_acquire);
  }

  void tick(TRI_voc_tick_t tick) noexcept {
    auto value = _tick.load(std::memory_order_acquire);
    TRI_ASSERT(value <= tick);

    // tick value must never go backwards
    while (tick > value) {
      if (_tick.compare_exchange_weak(value, tick, std::memory_order_release,
                                      std::memory_order_acquire)) {
        break;
      }
    }
  }

 private:
  std::atomic<TRI_voc_tick_t> _tick;
};

enum class SegmentPayloadVersion : uint32_t {
  // Only low tick stored.
  // Possibly has committed WAL records after it, but mostly uncommitted.
  SingleTick = 0,
  // Two stage commit ticks are stored.
  // low tick is fully committed but between low and high tick
  // uncommitted WAL records may be present.
  // After high tick nothing is committed.
  TwoStageTick = 1
};

bool readTick(irs::bytes_view payload, uint64_t& tickLow,
              uint64_t& tickHigh) noexcept {
  if (payload.size() < sizeof(uint64_t)) {
    LOG_TOPIC("41474", ERR, TOPIC) << "Unexpected segment payload size "
                                   << payload.size() << " for initial check";
    return false;
  }
  std::memcpy(&tickLow, payload.data(), sizeof(uint64_t));
  tickLow = irs::numeric_utils::ntoh64(tickLow);
  tickHigh = std::numeric_limits<uint64_t>::max();
  using Version = std::underlying_type_t<SegmentPayloadVersion>;
  Version version;
  if (payload.size() < sizeof(uint64_t) + sizeof(version)) {
    return true;
  }
  std::memcpy(&version, payload.data() + sizeof(uint64_t), sizeof(version));
  version = irs::numeric_utils::ntoh32(version);
  switch (version) {
    case (static_cast<Version>(SegmentPayloadVersion::TwoStageTick)): {
      if (payload.size() == (2 * sizeof(uint64_t)) + sizeof(version)) {
        std::memcpy(&tickHigh,
                    payload.data() + sizeof(uint64_t) + sizeof(version),
                    sizeof(uint64_t));
        tickHigh = irs::numeric_utils::ntoh64(tickHigh);
      } else {
        LOG_TOPIC("49b4d", ERR, TOPIC)
            << "Unexpected segment payload size " << payload.size()
            << " for version '" << version << "'";
      }
    } break;
    default:
      // falling back to SingleTick as it always present
      LOG_TOPIC("fad1f", WARN, TOPIC)
          << "Unexpected segment payload version '" << version
          << "' fallback to minimal version";
  }
  return true;
}

struct ThreadGroupStats : std::tuple<size_t, size_t, size_t> {
  explicit ThreadGroupStats(std::tuple<size_t, size_t, size_t>&& stats) noexcept
      : std::tuple<size_t, size_t, size_t>{std::move(stats)} {}
};

std::ostream& operator<<(std::ostream& out, const ThreadGroupStats& stats) {
  out << "Active=" << std::get<0>(stats) << ", Pending=" << std::get<1>(stats)
      << ", Threads=" << std::get<2>(stats);
  return out;
}

////////////////////////////////////////////////////////////////////////////////
/// @struct Task
/// @brief base class for asynchronous maintenance tasks
////////////////////////////////////////////////////////////////////////////////
template<typename T>
struct Task {
  void schedule(std::chrono::milliseconds delay) const {
    LOG_TOPIC("eb0da", TRACE, TOPIC)
        << "scheduled a " << T::typeName() << " task for ArangoSearch index '"
        << id << "', delay '" << delay.count() << "'";

    LOG_TOPIC("eb0d2", TRACE, TOPIC)
        << T::typeName()
        << " pool: " << ThreadGroupStats{async->stats(T::threadGroup())};

    if (!asyncLink->empty()) {
      async->queue(T::threadGroup(), delay, static_cast<const T&>(*this));
    }
  }

  std::shared_ptr<MaintenanceState> state;
  IResearchFeature* async{nullptr};
  IResearchDataStore::AsyncLinkPtr asyncLink;
  IndexId id;
};

uint64_t computeAvg(std::atomic<uint64_t>& timeNum, uint64_t newTime) {
  constexpr uint64_t kWindowSize{10};
  auto const oldTimeNum =
      timeNum.fetch_add((newTime << 32U) + 1, std::memory_order_relaxed);
  auto const oldTime = oldTimeNum >> 32U;
  auto const oldNum = oldTimeNum & std::numeric_limits<uint32_t>::max();
  if (oldNum >= kWindowSize) {
    timeNum.fetch_sub(((oldTime / oldNum) << 32U) + 1,
                      std::memory_order_relaxed);
  }
  return (oldTime + newTime) / (oldNum + 1);
}

template<typename NormyType>
auto getIndexFeatures() {
  return [](irs::type_info::type_id id) {
    TRI_ASSERT(irs::type<NormyType>::id() == id ||
               irs::type<irs::granularity_prefix>::id() == id);
    const irs::ColumnInfo info{
        irs::type<irs::compression::none>::get(), {}, false};

    if (irs::type<NormyType>::id() == id) {
      return std::make_pair(info, &NormyType::MakeWriter);
    }

    return std::make_pair(info, irs::FeatureWriterFactory{});
  };
}

////////////////////////////////////////////////////////////////////////////////
/// @brief inserts ArangoDB document into an IResearch data store
////////////////////////////////////////////////////////////////////////////////
template<typename FieldIteratorType, typename MetaType>
Result insertDocument(IResearchDataStore const& dataStore,
                      irs::IndexWriter::Transaction& ctx,
                      transaction::Methods const& trx,
                      velocypack::Slice document, LocalDocumentId documentId,
                      MetaType const& meta, IndexId id) {
  auto const collectionNameString = [&] {
    if (!ServerState::instance()->isSingleServer()) {
      return std::string{};
    }
    auto name = dataStore.index().collection().name();
#ifdef USE_ENTERPRISE
    ClusterMethods::realNameFromSmartName(name);
#endif
    return name;
  }();
  std::string_view collection = collectionNameString.empty()
                                    ? meta.collectionName()
                                    : collectionNameString;
  FieldIteratorType body{collection, dataStore.index().id()};
  body.reset(document, meta);  // reset reusable container to doc

  if (!body.valid()) {
    return {};  // no fields to index
  }
  auto& field = *body;
#ifdef USE_ENTERPRISE
  auto eeRes = insertDocumentEE(ctx, body, id, documentId);
  if (eeRes.fail()) {
    return eeRes;
  }
#endif
  auto doc = ctx.Insert(body.disableFlush());
  if (!doc) {
    return {TRI_ERROR_INTERNAL,
            absl::StrCat("failed to insert document into ArangoSearch index '",
                         id.id(), "', documentId '", documentId.id(), "'")};
  }

  // User fields
  while (body.valid()) {
#ifdef USE_ENTERPRISE
    if (field._root) {
      handleNestedRoot(doc, field);
    } else
#endif
        if (ValueStorage::NONE == field._storeValues) {
      doc.template Insert<irs::Action::INDEX>(field);
    } else {
      doc.template Insert<irs::Action::INDEX | irs::Action::STORE>(field);
    }
    ++body;
  }

  // Sorted field
  {
    SortedValue field{collection, dataStore.index().id(), document};
    for (auto& sortField : meta._sort.fields()) {
      field.slice = get(document, sortField, VPackSlice::nullSlice());
      doc.template Insert<irs::Action::STORE_SORTED>(field);
    }
  }

  // Stored value field
  {
    StoredValue field{collection, dataStore.index().id(), document};
    for (auto const& column : meta._storedValues.columns()) {
      field.fieldName = column.name;
      field.fields = &column.fields;
      doc.template Insert<irs::Action::STORE>(field);
    }
  }

  // System fields
  // Indexed and Stored: LocalDocumentId
  auto docPk = DocumentPrimaryKey::encode(documentId);

  // reuse the 'Field' instance stored inside the 'FieldIterator'
  Field::setPkValue(const_cast<Field&>(field), docPk);
  doc.template Insert<irs::Action::INDEX | irs::Action::STORE>(field);

  if (trx.state()->hasHint(transaction::Hints::Hint::INDEX_CREATION)) {
    ctx.SetLastTick(dataStore.engine()->currentTick());
  }
  return {};
}

std::string toString(irs::DirectoryReader const& reader, bool isNew, IndexId id,
                     uint64_t tickLow, uint64_t tickHigh) {
  auto const& meta = reader.Meta();
  std::string_view const newOrExisting{isNew ? "new" : "existing"};

  return absl::StrCat("Successfully opened data store reader for the ",
                      newOrExisting, " ArangoSearchIndex '", id.id(),
                      "', snapshot '", meta.filename, "', docs count '",
                      reader.docs_count(), "', live docs count '",
                      reader.live_docs_count(), "', number of segments '",
                      meta.index_meta.segments.size(), "', recovery tick low '",
                      tickLow, "' and recovery tick high '", tickHigh, "'");
}

static std::atomic_bool kHasClusterMetrics{false};

}  // namespace

void clusterCollectionName(LogicalCollection const& collection, ClusterInfo* ci,
                           uint64_t id, bool indexIdAttribute,
                           std::string& name) {
  // Upgrade step for old link definition without collection name
  // could be received from agency while shard of the collection was moved
  // or added to the server. New links already has collection name set,
  // but here we must get this name on our own.
  if (name.empty()) {
    name = ci ? ci->getCollectionNameForShard(collection.name())
              : collection.name();
    LOG_TOPIC("86ece", TRACE, TOPIC) << "Setting collection name '" << name
                                     << "' for new index '" << id << "'";
    if (ADB_UNLIKELY(name.empty())) {
      LOG_TOPIC_IF("67da6", WARN, TOPIC, indexIdAttribute)
          << "Failed to init collection name for the index '" << id
          << "'. Index will not index '_id' attribute."
             "Please recreate the index if this is necessary!";
    }
#ifdef USE_ENTERPRISE
    ClusterMethods::realNameFromSmartName(name);
#endif
  }
}

////////////////////////////////////////////////////////////////////////////////
/// @struct MaintenanceState
////////////////////////////////////////////////////////////////////////////////
struct MaintenanceState {
  std::atomic_size_t pendingCommits{0};
  std::atomic_size_t nonEmptyCommits{0};
  std::atomic_size_t pendingConsolidations{0};
  std::atomic_size_t noopConsolidationCount{0};
  std::atomic_size_t noopCommitCount{0};
};

////////////////////////////////////////////////////////////////////////////////
/// @struct CommitTask
/// @brief represents a commit task
/// @note thread group 0 is dedicated to commit
////////////////////////////////////////////////////////////////////////////////
struct CommitTask : Task<CommitTask> {
  static constexpr ThreadGroup threadGroup() noexcept {
    return ThreadGroup::_0;
  }

  static constexpr const char* typeName() noexcept { return "commit"; }

  void operator()();
  void finalize(IResearchDataStore& link,
                IResearchDataStore::CommitResult code);

  size_t cleanupIntervalCount{};
  std::chrono::milliseconds commitIntervalMsec{};
  std::chrono::milliseconds consolidationIntervalMsec{};
  size_t cleanupIntervalStep{};
};

void CommitTask::finalize(IResearchDataStore& link,
                          IResearchDataStore::CommitResult code) {
  constexpr size_t kMaxNonEmptyCommits = 10;
  constexpr size_t kMaxPendingConsolidations = 3;

  if (code != IResearchDataStore::CommitResult::NO_CHANGES) {
    state->pendingCommits.fetch_add(1, std::memory_order_release);
    schedule(commitIntervalMsec);

    if (code == IResearchDataStore::CommitResult::DONE) {
      state->noopCommitCount.store(0, std::memory_order_release);
      state->noopConsolidationCount.store(0, std::memory_order_release);

      if (state->pendingConsolidations.load(std::memory_order_acquire) <
              kMaxPendingConsolidations &&
          state->nonEmptyCommits.fetch_add(1, std::memory_order_acq_rel) >=
              kMaxNonEmptyCommits) {
        link.scheduleConsolidation(consolidationIntervalMsec);
        state->nonEmptyCommits.store(0, std::memory_order_release);
      }
    }
  } else {
    state->nonEmptyCommits.store(0, std::memory_order_release);
    state->noopCommitCount.fetch_add(1, std::memory_order_release);

    for (auto count = state->pendingCommits.load(std::memory_order_acquire);
         count < 1;) {
      if (state->pendingCommits.compare_exchange_weak(
              count, 1, std::memory_order_acq_rel)) {
        schedule(commitIntervalMsec);
        break;
      }
    }
  }
}

void CommitTask::operator()() {
  const char runId = 0;
  state->pendingCommits.fetch_sub(1, std::memory_order_release);

  auto linkLock = asyncLink->lock();
  if (!linkLock) {
    LOG_TOPIC("ebada", DEBUG, TOPIC)
        << "index '" << id << "' is no longer valid, run id '" << size_t(&runId)
        << "'";
    return;
  }

  auto code = IResearchDataStore::CommitResult::UNDEFINED;
  auto reschedule = scopeGuard([&code, link = linkLock.get(), this]() noexcept {
    try {
      finalize(*link, code);
    } catch (std::exception const& ex) {
      LOG_TOPIC("ad67d", ERR, TOPIC)
          << "failed to call finalize: " << ex.what();
    }
  });

  // reload RuntimeState
  {
    TRI_IF_FAILURE("IResearchCommitTask::lockDataStore") {
      THROW_ARANGO_EXCEPTION(TRI_ERROR_DEBUG);
    }
    TRI_ASSERT(linkLock->_dataStore);
    // must be valid if linkLock->lock() is valid
    READ_LOCKER(lock, linkLock->_dataStore._mutex);
    // '_meta' can be asynchronously modified
    auto& meta = linkLock->_dataStore._meta;

    commitIntervalMsec = std::chrono::milliseconds(meta._commitIntervalMsec);
    consolidationIntervalMsec =
        std::chrono::milliseconds(meta._consolidationIntervalMsec);
    cleanupIntervalStep = meta._cleanupIntervalStep;
  }

  if (std::chrono::milliseconds::zero() == commitIntervalMsec) {
    reschedule.cancel();
    LOG_TOPIC("eba4a", DEBUG, TOPIC) << "sync is disabled for the index '" << id
                                     << "', runId '" << size_t(&runId) << "'";
    return;
  }

  TRI_IF_FAILURE("IResearchCommitTask::commitUnsafe") {
    THROW_ARANGO_EXCEPTION(TRI_ERROR_DEBUG);
  }
  // run commit ('_asyncSelf' locked by async task)
  auto [res, timeMs] = linkLock->commitUnsafe(false, nullptr, code);

  if (res.ok()) {
    LOG_TOPIC("7e323", TRACE, TOPIC)
        << "successful sync of ArangoSearch index '" << id << "', run id '"
        << size_t(&runId) << "', took: " << timeMs << "ms";
  } else {
    LOG_TOPIC("8377b", WARN, TOPIC)
        << "error after running for " << timeMs
        << "ms while committing ArangoSearch index '" << linkLock->index().id()
        << "', run id '" << size_t(&runId) << "': " << res.errorNumber() << " "
        << res.errorMessage();
  }
  if (cleanupIntervalStep &&
      ++cleanupIntervalCount >= cleanupIntervalStep) {  // if enabled
    cleanupIntervalCount = 0;
    TRI_IF_FAILURE("IResearchCommitTask::cleanupUnsafe") {
      THROW_ARANGO_EXCEPTION(TRI_ERROR_DEBUG);
    }

    // run cleanup ('_asyncSelf' locked by async task)
    auto [res, timeMs] = linkLock->cleanupUnsafe();

    if (res.ok()) {
      LOG_TOPIC("7e821", TRACE, TOPIC)
          << "successful cleanup of ArangoSearch index '" << id << "', run id '"
          << size_t(&runId) << "', took: " << timeMs << "ms";
    } else {
      LOG_TOPIC("130de", WARN, TOPIC)
          << "error after running for " << timeMs
          << "ms while cleaning up ArangoSearch index '" << id << "', run id '"
          << size_t(&runId) << "': " << res.errorNumber() << " "
          << res.errorMessage();
    }
  }
}

////////////////////////////////////////////////////////////////////////////////
/// @struct ConsolidationTask
/// @brief represents a consolidation task
/// @note thread group 1 is dedicated to commit
////////////////////////////////////////////////////////////////////////////////
struct ConsolidationTask : Task<ConsolidationTask> {
  static constexpr ThreadGroup threadGroup() noexcept {
    return ThreadGroup::_1;
  }
  static constexpr const char* typeName() noexcept { return "consolidation"; }
  void operator()();
  irs::MergeWriter::FlushProgress progress;
  IResearchDataStoreMeta::ConsolidationPolicy consolidationPolicy;
  std::chrono::milliseconds consolidationIntervalMsec{};
};

void ConsolidationTask::operator()() {
  const char runId = 0;
  state->pendingConsolidations.fetch_sub(1, std::memory_order_release);

  auto linkLock = asyncLink->lock();
  if (!linkLock) {
    LOG_TOPIC("eb0d1", DEBUG, TOPIC)
        << "index '" << id << "' is no longer valid, run id '" << size_t(&runId)
        << "'";
    return;
  }
  auto reschedule = scopeGuard([this]() noexcept {
    try {
      for (auto count =
               state->pendingConsolidations.load(std::memory_order_acquire);
           count < 1;) {
        if (state->pendingConsolidations.compare_exchange_weak(
                count, count + 1, std::memory_order_acq_rel)) {
          schedule(consolidationIntervalMsec);
          break;
        }
      }
    } catch (std::exception const& ex) {
      LOG_TOPIC("2642a", ERR, TOPIC) << "failed to reschedule: " << ex.what();
    }
  });

  // reload RuntimeState
  {
    TRI_IF_FAILURE("IResearchConsolidationTask::lockDataStore") {
      THROW_ARANGO_EXCEPTION(TRI_ERROR_DEBUG);
    }

    TRI_ASSERT(linkLock->_dataStore);
    // must be valid if _asyncSelf->lock() is valid
    READ_LOCKER(lock, linkLock->_dataStore._mutex);
    // '_meta' can be asynchronously modified
    auto& meta = linkLock->_dataStore._meta;

    consolidationPolicy = meta._consolidationPolicy;
    consolidationIntervalMsec =
        std::chrono::milliseconds(meta._consolidationIntervalMsec);
  }
  if (std::chrono::milliseconds::zero() ==
          consolidationIntervalMsec        // disabled via interval
      || !consolidationPolicy.policy()) {  // disabled via policy
    reschedule.cancel();

    LOG_TOPIC("eba3a", DEBUG, TOPIC)
        << "consolidation is disabled for the index '" << id << "', runId '"
        << size_t(&runId) << "'";
    return;
  }
  constexpr size_t kMaxNoopCommits = 10;
  constexpr size_t kMaxNoopConsolidations = 10;
  if (state->noopCommitCount.load(std::memory_order_acquire) <
          kMaxNoopCommits &&
      state->noopConsolidationCount.load(std::memory_order_acquire) <
          kMaxNoopConsolidations) {
    state->pendingConsolidations.fetch_add(1, std::memory_order_release);
    schedule(consolidationIntervalMsec);
  }
  TRI_IF_FAILURE("IResearchConsolidationTask::consolidateUnsafe") {
    THROW_ARANGO_EXCEPTION(TRI_ERROR_DEBUG);
  }

  // run consolidation ('_asyncSelf' locked by async task)
  bool emptyConsolidation = false;
  auto const [res, timeMs] = linkLock->consolidateUnsafe(
      consolidationPolicy, progress, emptyConsolidation);

  if (res.ok()) {
    if (emptyConsolidation) {
      state->noopConsolidationCount.fetch_add(1, std::memory_order_release);
    } else {
      state->noopConsolidationCount.store(0, std::memory_order_release);
    }
    LOG_TOPIC("7e828", TRACE, TOPIC)
        << "successful consolidation of ArangoSearch index '"
        << linkLock->index().id() << "', run id '" << size_t(&runId)
        << "', took: " << timeMs << "ms";
  } else {
    LOG_TOPIC("bce4f", DEBUG, TOPIC)
        << "error after running for " << timeMs
        << "ms while consolidating ArangoSearch index '"
        << linkLock->index().id() << "', run id '" << size_t(&runId)
        << "': " << res.errorNumber() << " " << res.errorMessage();
  }
}

IResearchDataStore::IResearchDataStore(ArangodServer& server)
    : _asyncFeature(&server.getFeature<IResearchFeature>()),
      // mark as data store not initialized
      _asyncSelf(std::make_shared<AsyncLinkHandle>(nullptr)),
      _error(DataStoreError::kNoError),
      _maintenanceState(std::make_shared<MaintenanceState>()) {
  // initialize transaction callback
  _beforeCommitCallback = [this](TransactionState& state) {
    auto prev = state.cookie(this);  // get existing cookie
    if (!prev) {
      return;
    }
    // TODO FIXME find a better way to look up a ViewState
    auto& ctx = basics::downCast<IResearchTrxState>(*prev);
#if ARANGODB_ENABLE_MAINTAINER_MODE && ARANGODB_ENABLE_FAILURE_TESTS
    TRI_IF_FAILURE("ArangoSearch::ThreeTransactionsMisorder") {
      size_t myNumber{0};
      while (true) {
        std::unique_lock sync{_t3FailureSync};
        if (_t3PreCommit < 3) {
          if (!myNumber) {
            myNumber = ++_t3PreCommit;
            LOG_TOPIC("76f6a", DEBUG, TOPIC)
                << myNumber << " arrived to preCommit";
          } else {
            sync.unlock();
            std::this_thread::sleep_for(100ms);
          }
        } else {
          if (myNumber == 2) {
            // Number 2 should go tho another flush context
            // so wait for commit to start and
            // then give writer some time to switch flush context
            if (!_t3CommitSignal) {
              sync.unlock();
              std::this_thread::sleep_for(100ms);
              continue;
            }
            std::this_thread::sleep_for(5s);
          }
          ctx._ctx.ForceFlush();
          LOG_TOPIC("cdc04", DEBUG, TOPIC) << myNumber << " added to flush";
          ++_t3NumFlushRegistered;
          break;
        }
      }
      // this transaction is flushed. Need to wait for all to arrive
      while (true) {
        std::unique_lock sync{_t3FailureSync};
        if (_t3NumFlushRegistered == 3) {
          // all are fluhing. Now release in order 1 2 3
          sync.unlock();
          std::this_thread::sleep_for(std::chrono::seconds(myNumber));
          LOG_TOPIC("0a90a", DEBUG, TOPIC)
              << myNumber << " released  thread " << std::this_thread::get_id();
          break;
        } else {
          sync.unlock();
          std::this_thread::sleep_for(50ms);
        }
      }
    }
    else {
      ctx._ctx.ForceFlush();
    }
#else
    ctx._ctx.ForceFlush();
#endif
  };
  _afterCommitCallback = [this](TransactionState& state) {
    auto prev = state.cookie(this, nullptr);  // extract existing cookie
    if (!prev) {
      return;
    }
    // TODO FIXME find a better way to look up a ViewState
    auto& ctx = basics::downCast<IResearchTrxState>(*prev);
    if (!ctx._removals.empty()) {
      // hold references even after transaction
      auto filter =
          std::make_unique<PrimaryKeyFilterContainer>(std::move(ctx._removals));
      ctx._ctx.Remove(std::unique_ptr<irs::filter>(std::move(filter)));
    }
    auto const lastOperationTick = state.lastOperationTick();
#if ARANGODB_ENABLE_MAINTAINER_MODE && ARANGODB_ENABLE_FAILURE_TESTS
    TRI_IF_FAILURE("ArangoSearch::ThreeTransactionsMisorder") {
      LOG_TOPIC("8ac71", DEBUG, TOPIC)
          << lastOperationTick << " arrived to post commit in thread "
          << std::this_thread::get_id();
      bool inList{false};
      while (true) {
        std::unique_lock sync{_t3FailureSync};
        if (_t3Candidates.size() >= 3) {
          if (inList) {
            // decide who we are  - 1/3 or 2?
            bool lessTick{false}, moreTick{false};
            for (auto t : _t3Candidates) {
              if (t > lastOperationTick) {
                moreTick = true;
              } else if (t < lastOperationTick) {
                lessTick = true;
              }
            }
            if (lessTick && moreTick) {
              sync.unlock();
              // we are number 2. We must wait for 1/3 to commit
              std::this_thread::sleep_for(10s);
              TRI_IF_FAILURE(
                  "ArangoSearch::ThreeTransactionsMisorder::Number2Crash") {
                TRI_TerminateDebugging(
                    "ArangoSearch::ThreeTransactionsMisorder Number2");
              }
            }
          }
          LOG_TOPIC("182ec", DEBUG, TOPIC) << lastOperationTick << " released";
          break;
        }
        if (!inList) {
          LOG_TOPIC("d3db7", DEBUG, TOPIC)
              << lastOperationTick << " in wait list";
          _t3Candidates.push_back(lastOperationTick);
          inList = true;
        } else {
          // just arbitrary wait. We need all 3 candidates to gather
          sync.unlock();
          std::this_thread::sleep_for(500ms);
        }
      }
    }
#endif
    ctx._ctx.SetLastTick(lastOperationTick);
    if (ADB_LIKELY(!_engine->inRecovery())) {
      ctx._ctx.SetFirstTick(lastOperationTick - state.numPrimitiveOperations());
    }
    TRI_ASSERT(ctx._wasCommit == false);
    ctx._wasCommit = true;
  };
}

IResearchDataStore::~IResearchDataStore() {
  if (isOutOfSync()) {
    TRI_ASSERT(_asyncFeature != nullptr);
    // count down the number of out of sync links
    _asyncFeature->untrackOutOfSyncLink();
  }
  // if triggered  - no unload was called prior to deleting index object
  TRI_ASSERT(!_dataStore);
}

IResearchDataStore::Snapshot IResearchDataStore::snapshot() const {
  auto linkLock = _asyncSelf->lock();
  // '_dataStore' can be asynchronously modified
  if (!linkLock) {
    LOG_TOPIC("f42dc", WARN, TOPIC)
        << "failed to lock ArangoSearch index '" << index().id()
        << "' while retrieving snapshot from it";
    return {};  // return an empty reader
  }
  if (failQueriesOnOutOfSync() && linkLock->isOutOfSync()) {
    // link has failed, we cannot use it for querying
    THROW_ARANGO_EXCEPTION_MESSAGE(
        TRI_ERROR_CLUSTER_AQL_COLLECTION_OUT_OF_SYNC,
        absl::StrCat("ArangoSearch index '", linkLock->index().id().id(),
                     "' is out of sync and needs to be recreated"));
  }

  auto reader = IResearchDataStore::reader(linkLock);
  return {std::move(linkLock), std::move(reader)};
}

IResearchDataStore::DataSnapshotPtr IResearchDataStore::reader(
    LinkLock const& linkLock) {
  TRI_ASSERT(linkLock);
  TRI_ASSERT(linkLock->_dataStore);
  auto snapshot = linkLock->_dataStore.loadSnapshot();
  TRI_ASSERT(snapshot);
  return snapshot;
}

void IResearchDataStore::scheduleCommit(std::chrono::milliseconds delay) {
  CommitTask task;
  task.asyncLink = _asyncSelf;
  task.async = _asyncFeature;
  task.id = index().id();
  task.state = _maintenanceState;

  _maintenanceState->pendingCommits.fetch_add(1, std::memory_order_release);
  task.schedule(delay);
}

void IResearchDataStore::scheduleConsolidation(
    std::chrono::milliseconds delay) {
  ConsolidationTask task;
  task.asyncLink = _asyncSelf;
  task.async = _asyncFeature;
  task.id = index().id();
  task.state = _maintenanceState;
  task.progress = [link = _asyncSelf.get()] { return !link->empty(); };

  _maintenanceState->pendingConsolidations.fetch_add(1,
                                                     std::memory_order_release);
  task.schedule(delay);
}

////////////////////////////////////////////////////////////////////////////////
/// @note assumes that '_asyncSelf' is read-locked (for use with async tasks)
////////////////////////////////////////////////////////////////////////////////
IResearchDataStore::UnsafeOpResult IResearchDataStore::cleanupUnsafe() {
  auto begin = std::chrono::steady_clock::now();
  auto result = cleanupUnsafeImpl();
  uint64_t timeMs = std::chrono::duration_cast<std::chrono::milliseconds>(
                        std::chrono::steady_clock::now() - begin)
                        .count();
  if (bool ok = result.ok(); ok && _avgCleanupTimeMs != nullptr) {
    _avgCleanupTimeMs->store(computeAvg(_cleanupTimeNum, timeMs),
                             std::memory_order_relaxed);
  } else if (!ok && _numFailedCleanups != nullptr) {
    _numFailedCleanups->fetch_add(1, std::memory_order_relaxed);
  }
  return {result, timeMs};
}

////////////////////////////////////////////////////////////////////////////////
/// @note assumes that '_asyncSelf' is read-locked (for use with async tasks)
////////////////////////////////////////////////////////////////////////////////
Result IResearchDataStore::cleanupUnsafeImpl() {
  // NOTE: assumes that '_asyncSelf' is read-locked (for use with async tasks)
  TRI_ASSERT(_dataStore);  // must be valid if _asyncSelf->lock() is valid

  try {
    irs::directory_utils::RemoveAllUnreferenced(*(_dataStore._directory));
  } catch (std::exception const& e) {
    return {
        TRI_ERROR_INTERNAL,
        absl::StrCat("caught exception while cleaning up ArangoSearch index '",
                     index().id().id(), "': ", e.what())};
  } catch (...) {
    return {
        TRI_ERROR_INTERNAL,
        absl::StrCat("caught exception while cleaning up ArangoSearch index '",
                     index().id().id(), "'")};
  }
  return {};
}

Result IResearchDataStore::commit(bool wait /*= true*/) {
  auto linkLock = _asyncSelf->lock();  // '_dataStore' can be async modified
  if (!linkLock) {
    // the current link is no longer valid (checked after ReadLock acquisition)
    return {TRI_ERROR_ARANGO_INDEX_HANDLE_BAD,
            absl::StrCat("failed to lock ArangoSearch index '",
                         index().id().id(), "' while committing it")};
  }
  return commit(linkLock, wait);
}

Result IResearchDataStore::commit(LinkLock& linkLock, bool wait) {
  TRI_ASSERT(linkLock);
  TRI_ASSERT(linkLock->_dataStore);

  // must be valid if _asyncSelf->lock() is valid
  CommitResult code = CommitResult::UNDEFINED;
  auto result = linkLock->commitUnsafe(wait, nullptr, code).result;
  size_t commitMsec = 0;
  size_t cleanupStep = 0;
  {
    READ_LOCKER(metaLock, linkLock->_dataStore._mutex);
    // '_meta' can be asynchronously modified
    commitMsec = linkLock->_dataStore._meta._commitIntervalMsec;
    cleanupStep = linkLock->_dataStore._meta._cleanupIntervalStep;
  }
  // If auto commit is disabled,
  // we want to manually trigger the cleanup for the consistent API
  if (commitMsec == 0 && cleanupStep != 0 &&
      ++linkLock->_cleanupIntervalCount >= cleanupStep) {
    linkLock->_cleanupIntervalCount = 0;
    std::ignore = linkLock->cleanupUnsafe();
  }

  return result;
}

////////////////////////////////////////////////////////////////////////////////
/// @note assumes that '_asyncSelf' is read-locked (for use with async tasks)
////////////////////////////////////////////////////////////////////////////////
IResearchDataStore::UnsafeOpResult IResearchDataStore::commitUnsafe(
    bool wait, irs::ProgressReportCallback const& progress,
    CommitResult& code) {
  auto begin = std::chrono::steady_clock::now();
  auto result = commitUnsafeImpl(wait, progress, code);
  uint64_t timeMs = std::chrono::duration_cast<std::chrono::milliseconds>(
                        std::chrono::steady_clock::now() - begin)
                        .count();

  TRI_IF_FAILURE("ArangoSearch::FailOnCommit") {
    // intentionally mark the commit as failed
    result.reset(TRI_ERROR_DEBUG);
  }

  if (result.fail() && !isOutOfSync()) {
    // mark DataStore as out of sync if it wasn't marked like that before.

    if (setOutOfSync()) {
      // persist "outOfSync" flag in RocksDB once. note: if this fails, it will
      // throw an exception
      try {
        _engine->changeCollection(index().collection().vocbase(),
                                  index().collection());
      } catch (std::exception const& ex) {
        // we couldn't persist the outOfSync flag, but we can't mark the data
        // store as "not outOfSync" again. not much we can do except logging.
        LOG_TOPIC("211d2", WARN, iresearch::TOPIC)
            << "failed to store 'outOfSync' flag for ArangoSearch index '"
            << index().id() << "': " << ex.what();
      }
    }
  }

  if (bool ok = result.ok(); !ok && _numFailedCommits != nullptr) {
    _numFailedCommits->fetch_add(1, std::memory_order_relaxed);
  } else if (ok && code == CommitResult::DONE && _avgCommitTimeMs != nullptr) {
    _avgCommitTimeMs->store(computeAvg(_commitTimeNum, timeMs),
                            std::memory_order_relaxed);
  }
  return {result, timeMs};
}

////////////////////////////////////////////////////////////////////////////////
/// @note assumes that '_asyncSelf' is read-locked (for use with async tasks)
////////////////////////////////////////////////////////////////////////////////
Result IResearchDataStore::commitUnsafeImpl(
    bool wait, irs::ProgressReportCallback const& progress,
    CommitResult& code) {
  code = CommitResult::NO_CHANGES;
  // NOTE: assumes that '_asyncSelf' is read-locked (for use with async tasks)
  TRI_ASSERT(_dataStore);  // must be valid if _asyncSelf->get() is valid

  auto subscription = std::atomic_load(&_flushSubscription);
  if (!subscription) {  // already released
    return {};
  }

  auto& impl = basics::downCast<IResearchFlushSubscription>(*subscription);

  try {
    std::unique_lock commitLock{_commitMutex, std::try_to_lock};
    if (!commitLock.owns_lock()) {
      if (!wait) {
        LOG_TOPIC("37bcc", TRACE, iresearch::TOPIC)
            << "Commit for ArangoSearch index '" << index().id()
            << "' is already in progress, skipping";

        code = CommitResult::IN_PROGRESS;
        return {};
      }

      LOG_TOPIC("37bca", TRACE, iresearch::TOPIC)
          << "Commit for ArangoSearch index '" << index().id()
          << "' is already in progress, waiting";

      commitLock.lock();
    }
    _commitStageOne = true;
    auto stageOneGuard = absl::Cleanup{
        [&, lastCommittedTickOne = _lastCommittedTickOne]() noexcept {
          _lastCommittedTickOne = lastCommittedTickOne;
        }};
    auto engineSnapshot = _engine->currentSnapshot();
    if (ADB_UNLIKELY(!engineSnapshot)) {
      return {TRI_ERROR_INTERNAL,
              absl::StrCat("Failed to get engine snapshot while committing "
                           "ArangoSearch index '",
                           index().id().id(), "'")};
    }
    auto const lastTickBeforeCommitOne = engineSnapshot->tick();
#if ARANGODB_ENABLE_MAINTAINER_MODE && ARANGODB_ENABLE_FAILURE_TESTS
    TRI_IF_FAILURE("ArangoSearch::ThreeTransactionsMisorder") {
      std::unique_lock sync{_t3FailureSync};
      while (_t3NumFlushRegistered < 2) {
        sync.unlock();
        std::this_thread::sleep_for(100ms);
        sync.lock();
      }
      _t3CommitSignal = true;
      LOG_TOPIC("4cb66", DEBUG, TOPIC) << "Commit started";
    }
#endif
<<<<<<< HEAD
    auto const commitOne = _dataStore._writer->Commit(std::numeric_limits<uint64_t>::max(), progress);
=======
    auto const commitOne = _dataStore._writer->Commit(
        std::numeric_limits<uint64_t>::max(), progress);
>>>>>>> 0374e13a
    std::move(stageOneGuard).Cancel();
    if (!commitOne) {
      LOG_TOPIC("7e319", TRACE, TOPIC)
          << "First commit for ArangoSearch index '" << index().id()
          << "' is no changes tick " << lastTickBeforeCommitOne;
      TRI_ASSERT(_lastCommittedTickOne <= lastTickBeforeCommitOne);
      TRI_ASSERT(_lastCommittedTickTwo <= lastTickBeforeCommitOne);
      // no changes, can release the latest tick before commit one
      _lastCommittedTickOne = lastTickBeforeCommitOne;
      _lastCommittedTickTwo = lastTickBeforeCommitOne;
      impl.tick(_lastCommittedTickOne);
      auto reader = _dataStore.loadSnapshot()->_reader;
      _dataStore.storeSnapshot(
          std::make_shared<DataSnapshot>(std::move(reader), engineSnapshot));
      return {};
    } else {
      code = CommitResult::DONE;
    }
#if ARANGODB_ENABLE_MAINTAINER_MODE && ARANGODB_ENABLE_FAILURE_TESTS
    TRI_IF_FAILURE("ArangoSearch::ThreeTransactionsMisorder::StageOneKill") {
      std::unique_lock sync{_t3FailureSync};
      // if all candidates gathered and max tick is committed it's time to crash
      if (_t3Candidates.size() >= 3 &&
          std::find_if(_t3Candidates.begin(), _t3Candidates.end(),
                       [this](uint64_t t) {
                         return t > _lastCommittedTickOne;
                       }) == _t3Candidates.end()) {
        TRI_TerminateDebugging("Killed on commit stage one");
      }
    }
#endif
    // now commit what has possibly accumulated in the second flush context
    // but won't move the tick as it possibly contains "3rd" generation changes
    _commitStageOne = false;
    auto stageTwoGuard = absl::Cleanup{
        [&, lastCommittedTickTwo = _lastCommittedTickTwo]() noexcept {
          _lastCommittedTickTwo = lastCommittedTickTwo;
        }};
    auto const lastTickBeforeCommitTwo = _engine->currentTick();
    auto const commitTwo = _dataStore._writer->Commit(
        std::numeric_limits<uint64_t>::max(), progress);
    std::move(stageTwoGuard).Cancel();
    if (!commitTwo) {
      LOG_TOPIC("21bda", TRACE, TOPIC)
          << "Second commit for ArangoSearch index '" << index().id()
          << "' is no changes tick " << lastTickBeforeCommitTwo;
      TRI_ASSERT(_lastCommittedTickOne <= lastTickBeforeCommitTwo);
      TRI_ASSERT(_lastCommittedTickTwo <= lastTickBeforeCommitTwo);
      // no changes, can release the latest tick before commit two
      _lastCommittedTickOne = lastTickBeforeCommitTwo;
      _lastCommittedTickTwo = lastTickBeforeCommitTwo;
    }
#if ARANGODB_ENABLE_MAINTAINER_MODE && ARANGODB_ENABLE_FAILURE_TESTS
    TRI_IF_FAILURE("ArangoSearch::ThreeTransactionsMisorder::StageTwoKill") {
      std::unique_lock sync{_t3FailureSync};
      // if all candidates gathered and max tick is committed - it is time to
      // crash
      if (_t3Candidates.size() >= 3 &&
          std::find_if(_t3Candidates.begin(), _t3Candidates.end(),
                       [this](uint64_t t) {
                         return t > _lastCommittedTickOne;
                       }) == _t3Candidates.end()) {
        TRI_TerminateDebugging("Killed on commit stage two");
      }
    }
#endif
    // get new reader
    auto reader = _dataStore._writer->GetSnapshot();

    if (!reader) {
      // nothing more to do
      LOG_TOPIC("37bcf", WARN, TOPIC)
          << "Failed to update snapshot after commit, reuse "
             "the existing snapshot for ArangoSearch index '"
          << index().id() << "'";

      return {};
    }

    // update reader
    TRI_ASSERT(_dataStore.loadSnapshot()->_reader != reader);
    auto const readerSize = reader->size();
    auto const docsCount = reader->docs_count();
    auto const liveDocsCount = reader->live_docs_count();

    // For now we want to retain old behavior that
    // storage snapshot is not older than iresearch snapshot
    // TODO: Remove this as soon as index_writer will start accepting limiting
    // tick for commit
    auto engineSnapshotAfterCommit = _engine->currentSnapshot();
    if (ADB_UNLIKELY(!engineSnapshotAfterCommit)) {
      return {
          TRI_ERROR_INTERNAL,
          absl::StrCat("Failed to get engine snapshot while finishing commit "
                       "ArangoSearch index '",
                       index().id().id(), "'")};
    }

    _dataStore.storeSnapshot(std::make_shared<DataSnapshot>(
        std::move(reader), std::move(engineSnapshotAfterCommit)));

    // update stats
    updateStatsUnsafe();

    // update last committed tick
    impl.tick(_lastCommittedTickOne);

    invalidateQueryCache(&index().collection().vocbase());

    LOG_TOPIC("7e328", DEBUG, iresearch::TOPIC)
        << "successful sync of ArangoSearch index '" << index().id()
        << "', segments '" << readerSize << "', docs count '" << docsCount
        << "', live docs count '" << liveDocsCount
        << "', last operation tick low '" << _lastCommittedTickOne << "'"
        << "', last operation tick high '" << _lastCommittedTickTwo << "'";
  } catch (basics::Exception const& e) {
    return {
        e.code(),
        absl::StrCat("caught exception while committing ArangoSearch index '",
                     index().id().id(), "': ", e.message())};
  } catch (std::exception const& e) {
    return {
        TRI_ERROR_INTERNAL,
        absl::StrCat("caught exception while committing ArangoSearch index '",
                     index().id().id(), "': ", e.what())};
  } catch (...) {
    return {
        TRI_ERROR_INTERNAL,
        absl::StrCat("caught exception while committing ArangoSearch index '",
                     index().id().id(), "'")};
  }
  return {};
}

////////////////////////////////////////////////////////////////////////////////
/// @note assumes that '_asyncSelf' is read-locked (for use with async tasks)
////////////////////////////////////////////////////////////////////////////////
IResearchDataStore::UnsafeOpResult IResearchDataStore::consolidateUnsafe(
    IResearchDataStoreMeta::ConsolidationPolicy const& policy,
    irs::MergeWriter::FlushProgress const& progress, bool& emptyConsolidation) {
  auto begin = std::chrono::steady_clock::now();
  auto result = consolidateUnsafeImpl(policy, progress, emptyConsolidation);
  uint64_t timeMs = std::chrono::duration_cast<std::chrono::milliseconds>(
                        std::chrono::steady_clock::now() - begin)
                        .count();
  if (bool ok = result.ok(); ok && _avgConsolidationTimeMs != nullptr) {
    _avgConsolidationTimeMs->store(computeAvg(_consolidationTimeNum, timeMs),
                                   std::memory_order_relaxed);
  } else if (!ok && _numFailedConsolidations != nullptr) {
    _numFailedConsolidations->fetch_add(1, std::memory_order_relaxed);
  }
  return {result, timeMs};
}

////////////////////////////////////////////////////////////////////////////////
/// @note assumes that '_asyncSelf' is read-locked (for use with async tasks)
////////////////////////////////////////////////////////////////////////////////
Result IResearchDataStore::consolidateUnsafeImpl(
    IResearchDataStoreMeta::ConsolidationPolicy const& policy,
    irs::MergeWriter::FlushProgress const& progress, bool& emptyConsolidation) {
  emptyConsolidation = false;  // TODO Why?

  if (!policy.policy()) {
    return {
        TRI_ERROR_BAD_PARAMETER,
        absl::StrCat(
            "unset consolidation policy while executing consolidation policy '",
            policy.properties().toString(), "' on ArangoSearch index '",
            index().id().id(), "'")};
  }

  // NOTE: assumes that '_asyncSelf' is read-locked (for use with async tasks)
  TRI_ASSERT(_dataStore);  // must be valid if _asyncSelf->get() is valid

  try {
    auto const res =
        _dataStore._writer->Consolidate(policy.policy(), nullptr, progress);
    if (!res) {
      return {
          TRI_ERROR_INTERNAL,
          absl::StrCat("failure while executing consolidation policy '",
                       policy.properties().toString(),
                       "' on ArangoSearch index '", index().id().id(), "'")};
    }

    emptyConsolidation = (res.size == 0);
  } catch (std::exception const& e) {
    return {TRI_ERROR_INTERNAL,
            absl::StrCat(
                "caught exception while executing consolidation policy '",
                policy.properties().toString(), "' on ArangoSearch index '",
                index().id().id(), "': ", e.what())};
  } catch (...) {
    return {
        TRI_ERROR_INTERNAL,
        absl::StrCat("caught exception while executing consolidation policy '",
                     policy.properties().toString(),
                     "' on ArangoSearch index '", index().id().id(), "'")};
  }
  return {};
}

void IResearchDataStore::shutdownDataStore() noexcept {
  std::atomic_store(&_flushSubscription, {});  // reset together with _asyncSelf
  // the data-store is being deallocated, link use is no longer valid
  _asyncSelf->reset();  // wait for all the view users to finish
  try {
    if (_dataStore) {
      removeMetrics();  // TODO(MBkkt) Should be noexcept?
    }
  } catch (std::exception const& e) {
    LOG_TOPIC("bad00", ERR, TOPIC)
        << "caught exception while removeMetrics arangosearch data store '"
        << index().id().id() << "': " << e.what();
  } catch (...) {
    LOG_TOPIC("bad01", ERR, TOPIC)
        << "caught something while removeMetrics arangosearch data store '"
        << index().id().id() << "'";
  }
  _dataStore.resetDataStore();
}

Result IResearchDataStore::deleteDataStore() noexcept {
  shutdownDataStore();
  bool exists;
  // remove persisted data store directory if present
  if (!irs::file_utils::exists_directory(exists, _dataStore._path.c_str()) ||
      (exists && !irs::file_utils::remove(_dataStore._path.c_str()))) {
    return {TRI_ERROR_INTERNAL,
            absl::StrCat("failed to remove ArangoSearch index '",
                         index().id().id(), "'")};
  }
  return {};
}

bool IResearchDataStore::failQueriesOnOutOfSync() const noexcept {
  return _asyncFeature->failQueriesOnOutOfSync();
}

bool IResearchDataStore::setOutOfSync() noexcept {
  // should never be called on coordinators, only on DB servers and
  // single servers
  TRI_ASSERT(!ServerState::instance()->isCoordinator());

  auto error = _error.load(std::memory_order_acquire);
  if (error == DataStoreError::kNoError) {
    if (_error.compare_exchange_strong(error, DataStoreError::kOutOfSync,
                                       std::memory_order_release)) {
      // increase metric for number of out-of-sync links, only once per link
      TRI_ASSERT(_asyncFeature != nullptr);
      _asyncFeature->trackOutOfSyncLink();

      return true;
    }
  }

  return false;
}

bool IResearchDataStore::isOutOfSync() const noexcept {
  // the out of sync flag is expected to be set either during the
  // recovery phase, or when a commit goes wrong.
  return _error.load(std::memory_order_acquire) == DataStoreError::kOutOfSync;
}

void IResearchDataStore::initAsyncSelf() {
  _asyncSelf->reset();
  _asyncSelf = std::make_shared<AsyncLinkHandle>(this);
}

irs::IndexWriterOptions IResearchDataStore::getWriterOptions(
    irs::IndexReaderOptions const& readerOptions, uint32_t version, bool sorted,
    bool nested,
    std::span<const IResearchViewStoredValues::StoredColumn> storedColumns,
    irs::type_info::type_id primarySortCompression) {
  irs::IndexWriterOptions options;
  options.reader_options = readerOptions;
  // Set 256MB limit during recovery. Actual "operational" limit will be set
  // later when this link will be added to the view.
  options.segment_memory_max = 256 * (size_t{1} << 20);
  // Do not lock index, ArangoDB has its own lock.
  options.lock_repository = false;
  // Set comparator if requested.
  options.comparator = sorted ? getComparator() : nullptr;
  // Set index features.
  if (LinkVersion{version} < LinkVersion::MAX) {
    options.features = getIndexFeatures<irs::Norm>();
  } else {
    options.features = getIndexFeatures<irs::Norm2>();
  }
  // initialize commit callback
  options.meta_payload_provider = [this](uint64_t tick, irs::bstring& out) {
    const auto version = irs::numeric_utils::hton32(
        static_cast<std::underlying_type_t<SegmentPayloadVersion>>(
            SegmentPayloadVersion::TwoStageTick));

    // call from commit under lock _commitMutex (_dataStore._writer->Commit())
    // update current stage commit tick
    auto lastCommittedTick =
        _commitStageOne ? &_lastCommittedTickOne : &_lastCommittedTickTwo;
    *lastCommittedTick = std::max(*lastCommittedTick, tick);
    // convert to BE and write low tick
    tick = irs::numeric_utils::hton64(uint64_t{
        _commitStageOne ? _lastCommittedTickTwo : _lastCommittedTickOne});
    out.append(reinterpret_cast<irs::byte_type const*>(&tick), sizeof(tick));
    // write converted to BE version
    out.append(reinterpret_cast<irs::byte_type const*>(&version),
               sizeof(version));
    // convert to BE and write high tick
    tick = irs::numeric_utils::hton64(
        std::max(_lastCommittedTickOne, _lastCommittedTickTwo));
    out.append(reinterpret_cast<irs::byte_type const*>(&tick), sizeof(tick));
    return true;
  };

  // as meta is still not filled at this moment
  // we need to store all compression mapping there
  // as values provided may be temporary
  std::map<std::string, irs::type_info::type_id, std::less<>> compressionMap;
  for (auto const& c : storedColumns) {
    if (ADB_LIKELY(c.compression != nullptr)) {
      compressionMap.emplace(c.name, c.compression);
    } else {
      TRI_ASSERT(false);
      compressionMap.emplace(c.name, getDefaultCompression());
    }
  }
  // setup columnstore compression/encryption if requested by storage engine
  auto const encrypt =
      (nullptr != _dataStore._directory->attributes().encryption());
  options.column_info =
      [nested, encrypt, compressionMap = std::move(compressionMap),
       primarySortCompression](std::string_view name) -> irs::ColumnInfo {
    if (irs::IsNull(name)) {
      return {.compression = primarySortCompression(),
              .options = {},
              .encryption = encrypt,
              .track_prev_doc = false};
    }
    if (auto compress = compressionMap.find(name);
        compress != compressionMap.end()) {
      // do not waste resources to encrypt primary key column
      return {.compression = compress->second(),
              .options = {},
              .encryption = encrypt && (DocumentPrimaryKey::PK() != name),
              .track_prev_doc = kludge::needTrackPrevDoc(name, nested)};
    }
    return {.compression = getDefaultCompression()(),
            .options = {},
            .encryption = encrypt && (DocumentPrimaryKey::PK() != name),
            .track_prev_doc = kludge::needTrackPrevDoc(name, nested)};
  };
  return options;
}

Result IResearchDataStore::initDataStore(
    bool& pathExists, InitCallback const& initCallback, uint32_t version,
    bool sorted, bool nested,
    std::span<const IResearchViewStoredValues::StoredColumn> storedColumns,
    irs::type_info::type_id primarySortCompression,
    irs::IndexReaderOptions const& readerOptions) {
  // Reset together with '_asyncSelf'
  std::atomic_store(&_flushSubscription, {});
  // The data-store is being deallocated, link use is no longer valid
  // (wait for all the view users to finish)
  _asyncSelf->reset();
  _hasNestedFields = nested;
  auto& server = index().collection().vocbase().server();
  if (!server.hasFeature<DatabasePathFeature>()) {
    return {TRI_ERROR_INTERNAL,
            absl::StrCat("Failed to find feature 'DatabasePath' while "
                         "initializing data store '",
                         index().id().id(), "'")};
  }
  if (!server.hasFeature<FlushFeature>()) {
    return {TRI_ERROR_INTERNAL,
            absl::StrCat("Failed to find feature 'FlushFeature' while "
                         "initializing data store '",
                         index().id().id(), "'")};
  }

  auto& dbPathFeature = server.getFeature<DatabasePathFeature>();
  auto& flushFeature = server.getFeature<FlushFeature>();

  auto const formatId = getFormat(LinkVersion{version});
  auto format = irs::formats::get(formatId);
  if (!format) {
    return {TRI_ERROR_INTERNAL,
            absl::StrCat("Failed to get data store codec '", formatId,
                         "' while initializing ArangoSearch index '",
                         index().id().id(), "'")};
  }

  _engine = &server.getFeature<EngineSelectorFeature>().engine();

  _dataStore._path = getPersistedPath(dbPathFeature, *this);

  // Must manually ensure that the data store directory exists (since not
  // using a lockfile)
  if (!irs::file_utils::exists_directory(pathExists,
                                         _dataStore._path.c_str()) ||
      (!pathExists &&
       !irs::file_utils::mkdir(_dataStore._path.c_str(), true))) {
    return {TRI_ERROR_CANNOT_CREATE_DIRECTORY,
            absl::StrCat("Failed to create data store directory with path '",
                         _dataStore._path.string(),
                         "' while initializing ArangoSearch index '",
                         index().id().id(), "'")};
  }

  _dataStore._directory = std::make_unique<irs::MMapDirectory>(
      _dataStore._path.u8string(),
      initCallback ? initCallback() : irs::directory_attributes{});

  switch (_engine->recoveryState()) {
    case RecoveryState::BEFORE:  // Link is being opened before recovery
      [[fallthrough]];
    case RecoveryState::DONE: {  // Link is being created after recovery
      // Will be adjusted in post-recovery callback
      _dataStore._inRecovery.store(true, std::memory_order_release);
      _dataStore._recoveryTickHigh = _dataStore._recoveryTickLow =
          _engine->recoveryTick();
    } break;
    case RecoveryState::IN_PROGRESS: {  // Link is being created during recovery
      _dataStore._inRecovery.store(false, std::memory_order_release);
      _dataStore._recoveryTickHigh = _dataStore._recoveryTickLow =
          _engine->releasedTick();
    } break;
  }
  _lastCommittedTickTwo = _lastCommittedTickOne = _dataStore._recoveryTickLow;

  auto const openMode =
      pathExists ? (irs::OM_CREATE | irs::OM_APPEND) : irs::OM_CREATE;
  auto const options = getWriterOptions(readerOptions, version, sorted, nested,
                                        storedColumns, primarySortCompression);
  _dataStore._writer = irs::IndexWriter::Make(
      *(_dataStore._directory), std::move(format), openMode, options);
  IRS_ASSERT(_dataStore._writer);

  if (!pathExists) {
    // Initialize empty store
    _dataStore._writer->Commit();
  }

  auto reader = _dataStore._writer->GetSnapshot();
  TRI_ASSERT(reader);

  if (pathExists) {  // Read payload from the existing ArangoSearch index
    if (!readTick(irs::GetPayload(reader.Meta().index_meta),
                  _dataStore._recoveryTickLow, _dataStore._recoveryTickHigh)) {
      return {
          TRI_ERROR_INTERNAL,
          absl::StrCat("Failed to get last committed tick while initializing "
                       "ArangoSearch index '",
                       index().id().id(), "'")};
    }
    _lastCommittedTickTwo = _lastCommittedTickOne = _dataStore._recoveryTickLow;
  }

  LOG_TOPIC("7e028", DEBUG, TOPIC)
      << toString(reader, !pathExists, index().id(),
                  _dataStore._recoveryTickLow, _dataStore._recoveryTickHigh);

  auto engineSnapshot = _engine->currentSnapshot();
  if (!engineSnapshot) {
    return {TRI_ERROR_INTERNAL,
            absl::StrCat("Failed to get engine snapshot while initializing "
                         "ArangoSearch index '",
                         index().id().id(), "'")};
  }
  _dataStore.storeSnapshot(std::make_shared<DataSnapshot>(
      std::move(reader), std::move(engineSnapshot)));

  _flushSubscription =
      std::make_shared<IResearchFlushSubscription>(_dataStore._recoveryTickLow);

  // Reset data store meta, will be updated at runtime via properties(...)
  _dataStore._meta._cleanupIntervalStep = 0;        // 0 == disable
  _dataStore._meta._commitIntervalMsec = 0;         // 0 == disable
  _dataStore._meta._consolidationIntervalMsec = 0;  // 0 == disable
  _dataStore._meta._consolidationPolicy =
      IResearchDataStoreMeta::ConsolidationPolicy();  // disable
  _dataStore._meta._writebufferActive = options.segment_count_max;
  _dataStore._meta._writebufferIdle = options.segment_pool_size;
  _dataStore._meta._writebufferSizeMax = options.segment_memory_max;

  // Create a new 'self' (previous was reset during unload() above)
  TRI_ASSERT(_asyncSelf->empty());
  _asyncSelf = std::make_shared<AsyncLinkHandle>(this);

  // Register metrics before starting any background threads
  insertMetrics();
  updateStatsUnsafe();

  // ...........................................................................
  // Set up in-recovery insertion hooks
  // ...........................................................................

  if (!server.hasFeature<DatabaseFeature>()) {
    return {};  // nothing more to do
  }
  auto& dbFeature = server.getFeature<DatabaseFeature>();

  return dbFeature.registerPostRecoveryCallback(  // register callback
      [asyncSelf = _asyncSelf, &flushFeature,
       asyncFeature = _asyncFeature]() -> Result {
        auto linkLock = asyncSelf->lock();
        // ensure link does not get deallocated before callback finishes

        if (!linkLock) {
          // link no longer in recovery state, i.e. during recovery
          // it was created and later dropped
          return {};
        }

        if (!linkLock->_flushSubscription) {
          return {TRI_ERROR_INTERNAL,
                  absl::StrCat("Failed to register flush subscription for "
                               "ArangoSearch index '",
                               linkLock->index().id().id(), "'")};
        }

        auto& dataStore = linkLock->_dataStore;

        // recovery finished
        dataStore._inRecovery.store(linkLock->_engine->inRecovery(),
                                    std::memory_order_release);

        bool outOfSync = false;
        if (asyncFeature->linkSkippedDuringRecovery(linkLock->index().id())) {
          LOG_TOPIC("2721a", WARN, iresearch::TOPIC)
              << "Marking ArangoSearch index '" << linkLock->index().id().id()
              << "' as out of sync, consider to drop and re-create the index "
                 "in order to synchronize it";

          outOfSync = true;
        } else if (dataStore._recoveryTickLow >
                   linkLock->_engine->recoveryTick()) {
          LOG_TOPIC("5b59f", WARN, iresearch::TOPIC)
              << "ArangoSearch index '" << linkLock->index().id()
              << "' is recovered at tick '" << dataStore._recoveryTickLow
              << "' less than storage engine tick '"
              << linkLock->_engine->recoveryTick()
              << "', it seems WAL tail was lost and index is out of sync with "
                 "the underlying collection '"
              << linkLock->index().collection().name()
              << "', consider to re-create the index in order to synchronize "
                 "it";

          outOfSync = true;
        }

        if (outOfSync) {
          // mark link as out of sync
          linkLock->setOutOfSync();
          // persist "out of sync" flag in RocksDB. note: if this fails, it
          // will throw an exception and abort the recovery & startup.
          linkLock->_engine->changeCollection(
              linkLock->index().collection().vocbase(),
              linkLock->index().collection());

          if (asyncFeature->failQueriesOnOutOfSync()) {
            // we cannot return an error from here as this would abort the
            // entire recovery and fail the startup.
            return {};
          }
        }

        irs::ProgressReportCallback progress =
            [id = linkLock->index().id(), asyncFeature](
                std::string_view phase, size_t current, size_t total) {
              // forward progress reporting to asyncFeature
              asyncFeature->reportRecoveryProgress(id, phase, current, total);
            };

        LOG_TOPIC("5b59c", TRACE, iresearch::TOPIC)
            << "Start sync for ArangoSearch index '" << linkLock->index().id()
            << "'";

        CommitResult code{CommitResult::UNDEFINED};
        auto [res, timeMs] = linkLock->commitUnsafe(true, progress, code);

        LOG_TOPIC("0e0ca", TRACE, iresearch::TOPIC)
            << "Finish sync for ArangoSearch index '" << linkLock->index().id()
            << "'";

        // register flush subscription
        flushFeature.registerFlushSubscription(linkLock->_flushSubscription);

        // setup asynchronous tasks for commit, cleanup if enabled
        if (dataStore._meta._commitIntervalMsec) {
          linkLock->scheduleCommit(0ms);
        }

        // setup asynchronous tasks for consolidation if enabled
        if (dataStore._meta._consolidationIntervalMsec) {
          linkLock->scheduleConsolidation(0ms);
        }

        return res;
      });
}

Result IResearchDataStore::properties(IResearchDataStoreMeta const& meta) {
  auto linkLock = _asyncSelf->lock();
  // '_dataStore' can be asynchronously modified
  if (!linkLock) {
    // the current link is no longer valid (checked after ReadLock
    // acquisition)
    return {
        TRI_ERROR_ARANGO_INDEX_HANDLE_BAD,
        absl::StrCat("failed to lock ArangoSearch index '", index().id().id(),
                     "' while modifying properties of it")};
  }
  properties(std::move(linkLock), meta);
  return {};
}

void IResearchDataStore::properties(LinkLock linkLock,
                                    IResearchDataStoreMeta const& meta) {
  TRI_ASSERT(linkLock);
  TRI_ASSERT(linkLock->_dataStore);
  // must be valid if _asyncSelf->lock() is valid
  {
    WRITE_LOCKER(writeLock, linkLock->_dataStore._mutex);
    // '_meta' can be asynchronously modified
    linkLock->_dataStore._meta.storeFull(meta);
  }

  if (linkLock->_engine->recoveryState() == RecoveryState::DONE) {
    if (meta._commitIntervalMsec) {
      linkLock->scheduleCommit(
          std::chrono::milliseconds(meta._commitIntervalMsec));
    }

    if (meta._consolidationIntervalMsec && meta._consolidationPolicy.policy()) {
      linkLock->scheduleConsolidation(
          std::chrono::milliseconds(meta._consolidationIntervalMsec));
    }
  }

  irs::SegmentOptions const properties{
      .segment_count_max = meta._writebufferActive,
      .segment_memory_max = meta._writebufferSizeMax};

  static_assert(noexcept(linkLock->_dataStore._writer->Options(properties)));
  linkLock->_dataStore._writer->Options(properties);
}

Result IResearchDataStore::remove(transaction::Methods& trx,
                                  LocalDocumentId documentId, bool nested,
                                  uint64_t const* recoveryTick) {
  TRI_ASSERT(trx.state());

  auto& state = *(trx.state());

  TRI_ASSERT(!state.hasHint(transaction::Hints::Hint::INDEX_CREATION));

  if (recoveryTick && *recoveryTick <= _dataStore._recoveryTickLow) {
    LOG_TOPIC("7d228", TRACE, TOPIC)
        << "skipping 'removal', operation tick '" << *recoveryTick
        << "', recovery tick '" << _dataStore._recoveryTickLow << "'";

    return {};
  }

  if (_asyncFeature->failQueriesOnOutOfSync() && isOutOfSync()) {
    return {};
  }

  auto* key = this;
  // TODO FIXME find a better way to look up a ViewState
  auto* ctx = basics::downCast<IResearchTrxState>(state.cookie(key));
  if (!ctx) {
    // '_dataStore' can be asynchronously modified
    auto linkLock = _asyncSelf->lock();
    if (!linkLock) {
      // the current link is no longer valid
      // (checked after ReadLock acquisition)

      return {TRI_ERROR_ARANGO_INDEX_HANDLE_BAD,
              absl::StrCat(
                  "failed to lock ArangoSearch index '", index().id().id(),
                  "'while removing a document from it: tid '", state.id().id(),
                  "', documentId '", documentId.id(), "'")};
    }

    TRI_ASSERT(_dataStore);  // must be valid if _asyncSelf->get() is valid

    auto ptr = std::make_unique<IResearchTrxState>(std::move(linkLock),
                                                   *(_dataStore._writer));

    ctx = ptr.get();
    state.cookie(key, std::move(ptr));
    if (!ctx) {
      return {
          TRI_ERROR_INTERNAL,
          absl::StrCat(
              "failed to store state into a TransactionState for remove from "
              "ArangoSearch index '",
              index().id().id(), "', tid '", state.id().id(), "', documentId '",
              documentId.id(), "'")};
    }
    state.addBeforeCommitCallback(&_beforeCommitCallback);
    state.addAfterCommitCallback(&_afterCommitCallback);
  }

  // ...........................................................................
  // if an exception occurs below than the transaction is dropped including
  // all all of its fid stores, no impact to iResearch View data integrity
  // ...........................................................................
  try {
    ctx->remove(documentId, nested);

    return {TRI_ERROR_NO_ERROR};
  } catch (basics::Exception const& e) {
    return {e.code(), absl::StrCat("caught exception while removing document "
                                   "from ArangoSearch index '",
                                   index().id().id(), "', documentId '",
                                   documentId.id(), "': ", e.message())};
  } catch (std::exception const& e) {
    return {TRI_ERROR_INTERNAL,
            absl::StrCat("caught exception while removing document from "
                         "ArangoSearch index '",
                         index().id().id(), "', documentId '", documentId.id(),
                         "': ", e.what())};
  } catch (...) {
    return {TRI_ERROR_INTERNAL,
            absl::StrCat("caught exception while removing document from "
                         "ArangoSearch index '",
                         index().id().id(), "', documentId '", documentId.id(),
                         "'")};
  }

  return {};
}

bool IResearchDataStore::exists(IResearchDataStore::Snapshot const& snapshot,
                                LocalDocumentId documentId,
                                TRI_voc_tick_t const* recoveryTick) const {
  if (recoveryTick == nullptr) {
    // skip recovery check
  } else if (*recoveryTick <= _dataStore._recoveryTickLow) {
    LOG_TOPIC("6e128", TRACE, TOPIC)
        << "skipping 'exists', operation tick '" << *recoveryTick
        << "', recovery tick low '" << _dataStore._recoveryTickLow << "'";

    return true;
  } else if (*recoveryTick > _dataStore._recoveryTickHigh) {
    LOG_TOPIC("6e129", TRACE, TOPIC)
        << "skipping 'exists', operation tick '" << *recoveryTick
        << "', recovery tick high '" << _dataStore._recoveryTickHigh << "'";
    return false;
  }

  auto const encoded = DocumentPrimaryKey::encode(documentId);

  auto const pk =
      irs::numeric_utils::numeric_traits<LocalDocumentId::BaseType>::raw_ref(
          encoded);

  for (auto const& segment : snapshot.getDirectoryReader()) {
    auto const* pkField = segment.field(DocumentPrimaryKey::PK());

    if (ADB_UNLIKELY(!pkField)) {
      continue;
    }

    auto const meta = pkField->term(pk);

    if (meta.docs_count) {
      return true;
    }
  }

  return false;
}

template<typename FieldIteratorType, typename MetaType>
Result IResearchDataStore::insert(transaction::Methods& trx,
                                  LocalDocumentId documentId,
                                  velocypack::Slice doc, MetaType const& meta,
                                  uint64_t const* recoveryTick) {
  TRI_ASSERT(trx.state());

  auto& state = *(trx.state());

  if (recoveryTick && *recoveryTick <= _dataStore._recoveryTickLow) {
    LOG_TOPIC("7c228", TRACE, TOPIC)
        << "skipping 'insert', operation tick '" << *recoveryTick
        << "', recovery tick '" << _dataStore._recoveryTickLow << "'";

    return {};
  }

  if (_asyncFeature->failQueriesOnOutOfSync() && isOutOfSync()) {
    return {};
  }

  auto insertImpl = [&, &self = *this, id = index().id()](
                        irs::IndexWriter::Transaction& ctx) -> Result {
    try {
      return insertDocument<FieldIteratorType>(self, ctx, trx, doc, documentId,
                                               meta, id);
    } catch (basics::Exception const& e) {
      return {e.code(), absl::StrCat("caught exception while inserting "
                                     "document into arangosearch index '",
                                     id.id(), "', documentId '",
                                     documentId.id(), "': ", e.what())};
    } catch (std::exception const& e) {
      return {TRI_ERROR_INTERNAL,
              absl::StrCat("caught exception while inserting document into "
                           "arangosearch index '",
                           id.id(), "', documentId '", documentId.id(),
                           "': ", e.what())};
    } catch (...) {
      return {TRI_ERROR_INTERNAL,
              absl::StrCat("caught exception while inserting document into "
                           "arangosearch index '",
                           id.id(), "', documentId '", documentId.id(), "'")};
    }
  };

  TRI_IF_FAILURE("ArangoSearch::BlockInsertsWithoutIndexCreationHint") {
    if (!state.hasHint(transaction::Hints::Hint::INDEX_CREATION)) {
      return {TRI_ERROR_DEBUG};
    }
  }

  if (state.hasHint(transaction::Hints::Hint::INDEX_CREATION)) {
    auto linkLock = _asyncSelf->lock();
    if (!linkLock) {
      return {TRI_ERROR_INTERNAL};
    }
    auto ctx = _dataStore._writer->GetBatch();
    TRI_IF_FAILURE("ArangoSearch::MisreportCreationInsertAsFailed") {
      auto res = insertImpl(ctx);  // we need insert to succeed, so  we have
                                   // things to cleanup in storage
      if (res.fail()) {
        return res;
      }
      return {TRI_ERROR_DEBUG};
    }
    return insertImpl(ctx);
  }
  auto* key = this;
  // TODO FIXME find a better way to look up a ViewState
  auto* ctx = basics::downCast<IResearchTrxState>(state.cookie(key));
  if (!ctx) {
    // '_dataStore' can be asynchronously modified
    auto linkLock = _asyncSelf->lock();

    if (!linkLock) {
      // the current link is no longer valid (checked after ReadLock
      // acquisition)
      return {
          TRI_ERROR_ARANGO_INDEX_HANDLE_BAD,
          absl::StrCat("failed to lock ArangoSearch index '", index().id().id(),
                       "' while inserting a document into it")};
    }

    TRI_ASSERT(_dataStore);  // must be valid if _asyncSelf->get() is valid

    // FIXME try to preserve optimization
    //    // optimization for single-document insert-only transactions
    //    if (trx.isSingleOperationTransaction() // only for single-docuemnt
    //    transactions
    //        && !_dataStore._inRecovery) {
    //      auto ctx = _dataStore._writer->documents();
    //
    //      return insertImpl(ctx);
    //    }

    auto ptr = std::make_unique<IResearchTrxState>(std::move(linkLock),
                                                   *(_dataStore._writer));

    ctx = ptr.get();
    state.cookie(key, std::move(ptr));

    if (!ctx) {
      return {TRI_ERROR_INTERNAL,
              absl::StrCat("failed to store state into a TransactionState for "
                           "insert into ArangoSearch index '",
                           index().id().id(), "', tid '", state.id().id(),
                           "', revision '", documentId.id(), "'")};
    }
    state.addBeforeCommitCallback(&_beforeCommitCallback);
    state.addAfterCommitCallback(&_afterCommitCallback);
  }

  return insertImpl(ctx->_ctx);
}

void IResearchDataStore::afterTruncate(TRI_voc_tick_t tick,
                                       transaction::Methods* trx) {
  // '_dataStore' can be asynchronously modified
  auto linkLock = _asyncSelf->lock();

  bool ok{false};
  irs::Finally computeMetrics = [&]() noexcept {
    // We don't measure time because we believe that it should tend to zero
    if (!ok && _numFailedCommits != nullptr) {
      _numFailedCommits->fetch_add(1, std::memory_order_relaxed);
    }
  };

  TRI_IF_FAILURE("ArangoSearchTruncateFailure") {
    THROW_ARANGO_EXCEPTION(TRI_ERROR_DEBUG);
  }

  if (!linkLock) {
    // the current link is no longer valid (checked after ReadLock
    // acquisition)
    THROW_ARANGO_EXCEPTION_MESSAGE(
        TRI_ERROR_ARANGO_INDEX_HANDLE_BAD,
        absl::StrCat("failed to lock ArangoSearch index '", index().id().id(),
                     "' while truncating it"));
  }

  TRI_ASSERT(_dataStore);  // must be valid if _asyncSelf->get() is valid

  if (trx != nullptr) {
    auto* key = this;

    auto& state = *(trx->state());
    // TODO FIXME find a better way to look up a ViewState
    auto* ctx = basics::downCast<IResearchTrxState>(state.cookie(key));
    if (ctx) {
      // throw away all pending operations as clear will overwrite them all
      // force active segment release to allow commit go and avoid deadlock in
      // clear
      state.cookie(key, nullptr);
    }
  }

  std::lock_guard commitLock{_commitMutex};
  auto clearGuard =
      absl::Cleanup{[&, lastCommittedTickOne = _lastCommittedTickOne,
                     lastCommittedTickTwo = _lastCommittedTickTwo]() noexcept {
        _lastCommittedTickOne = lastCommittedTickOne;
        _lastCommittedTickTwo = lastCommittedTickTwo;
      }};
  _lastCommittedTickTwo = tick;
  _commitStageOne = true;
  try {
    _dataStore._writer->Clear(tick);
    std::move(clearGuard).Cancel();
    // payload will not be called is index already empty
    _lastCommittedTickOne = std::max(tick, _lastCommittedTickOne);
    _lastCommittedTickTwo = _lastCommittedTickOne;

    auto snapshot = _engine->currentSnapshot();
    if (ADB_UNLIKELY(!snapshot)) {
      // we reuse storage snapshot in this unlikely. Technically this is not
      // right as old storage snapshot is most likely outdated.
      // but index is empty so it makes no sense as we will not
      // materialize anything anyway.
      // get new reader
      snapshot = _dataStore.loadSnapshot()->_snapshot;
    }
    auto reader = _dataStore._writer->GetSnapshot();
    TRI_ASSERT(reader);

    // update reader
    _dataStore.storeSnapshot(
        std::make_shared<DataSnapshot>(std::move(reader), std::move(snapshot)));

    updateStatsUnsafe();

    auto subscription = std::atomic_load(&_flushSubscription);

    if (subscription) {
      auto& impl = static_cast<IResearchFlushSubscription&>(*subscription);

      impl.tick(_lastCommittedTickOne);
    }
    invalidateQueryCache(&index().collection().vocbase());
    ok = true;
  } catch (std::exception const& e) {
    LOG_TOPIC("a3c57", ERR, TOPIC)
        << "caught exception while truncating ArangoSearch index '"
        << index().id() << "': " << e.what();
    throw;
  } catch (...) {
    LOG_TOPIC("79a7d", WARN, TOPIC)
        << "caught exception while truncating ArangoSearch index '"
        << index().id() << "'";
    throw;
  }
}

IResearchDataStore::Stats IResearchDataStore::stats() const {
  auto linkLock = _asyncSelf->lock();
  if (!linkLock) {
    return {};
  }
  if (_metricStats) {
    return _metricStats->load();
  }
  return updateStatsUnsafe();
}

IResearchDataStore::Stats IResearchDataStore::updateStatsUnsafe() const {
  TRI_ASSERT(_dataStore);
  // copy of 'reader' is important to hold reference to the current snapshot
  auto reader = _dataStore.loadSnapshot()->_reader;
  if (!reader) {
    return {};
  }
  Stats stats;
  stats.numSegments = reader->size();
  stats.numDocs = reader->docs_count();
#ifdef USE_ENTERPRISE
  if (hasNestedFields()) {
    stats.numPrimaryDocs = getPrimaryDocsCount(reader);
  } else {
    stats.numPrimaryDocs = stats.numDocs;
  }
#else
  stats.numPrimaryDocs = stats.numDocs;
#endif
  stats.numLiveDocs = reader->live_docs_count();
  stats.numFiles = 1;  // +1 for segments file
  for (auto const& segment : reader->Meta().index_meta.segments) {
    auto const& meta = segment.meta;
    stats.indexSize += meta.byte_size;
    stats.numFiles += meta.files.size();
  }
  if (_metricStats) {
    _metricStats->store(stats);
  }
  return stats;
}

void IResearchDataStore::toVelocyPackStats(VPackBuilder& builder) const {
  TRI_ASSERT(builder.isOpenObject());

  auto const stats = this->stats();

  builder.add("numDocs", VPackValue(stats.numDocs));
  builder.add("numPrimaryDocs", VPackValue(stats.numPrimaryDocs));
  builder.add("numLiveDocs", VPackValue(stats.numLiveDocs));
  builder.add("numSegments", VPackValue(stats.numSegments));
  builder.add("numFiles", VPackValue(stats.numFiles));
  builder.add("indexSize", VPackValue(stats.indexSize));
}

#ifdef ARANGODB_USE_GOOGLE_TESTS

std::tuple<uint64_t, uint64_t, uint64_t> IResearchDataStore::numFailed() const {
  return {_numFailedCommits ? _numFailedCommits->load(std::memory_order_relaxed)
                            : 0,
          _numFailedCleanups
              ? _numFailedCleanups->load(std::memory_order_relaxed)
              : 0,
          _numFailedConsolidations
              ? _numFailedConsolidations->load(std::memory_order_relaxed)
              : 0};
}

std::tuple<uint64_t, uint64_t, uint64_t> IResearchDataStore::avgTime() const {
  return {
      _avgCommitTimeMs ? _avgCommitTimeMs->load(std::memory_order_relaxed) : 0,
      _avgCleanupTimeMs ? _avgCleanupTimeMs->load(std::memory_order_relaxed)
                        : 0,
      _avgConsolidationTimeMs
          ? _avgConsolidationTimeMs->load(std::memory_order_relaxed)
          : 0};
}

#endif

void IResearchDataStore::initClusterMetrics() const {
  TRI_ASSERT(ServerState::instance()->isCoordinator());
  if (kHasClusterMetrics.load(std::memory_order_relaxed)) {
    return;
  }
  if (kHasClusterMetrics.exchange(true)) {
    return;
  }
  using namespace metrics;
  auto& metric = index()
                     .collection()
                     .vocbase()
                     .server()
                     .getFeature<ClusterMetricsFeature>();

  auto batchToCoordinator = [](ClusterMetricsFeature::Metrics& metrics,
                               std::string_view name, velocypack::Slice labels,
                               velocypack::Slice value) {
    // TODO(MBkkt) remove std::string
    auto& v =
        metrics.values[{std::string{name}, std::string{labels.stringView()}}];
    std::get<uint64_t>(v) += value.getNumber<uint64_t>();
  };
  auto batchToPrometheus = [](std::string& result, std::string_view globals,
                              std::string_view name, std::string_view labels,
                              ClusterMetricsFeature::MetricValue const& value) {
    Metric::addMark(result, name, globals, labels);
    absl::StrAppend(&result, std::get<uint64_t>(value), "\n");
  };
  metric.add("arangodb_search_num_docs", batchToCoordinator, batchToPrometheus);
  metric.add("arangodb_search_num_live_docs", batchToCoordinator,
             batchToPrometheus);
  metric.add("arangodb_search_num_primary_docs", batchToCoordinator,
             batchToPrometheus);
  metric.add("arangodb_search_num_segments", batchToCoordinator,
             batchToPrometheus);
  metric.add("arangodb_search_num_files", batchToCoordinator,
             batchToPrometheus);
  metric.add("arangodb_search_index_size", batchToCoordinator,
             batchToPrometheus);
  auto gaugeToCoordinator = [](ClusterMetricsFeature::Metrics& metrics,
                               std::string_view name, velocypack::Slice labels,
                               velocypack::Slice value) {
    auto labelsStr = labels.stringView();
    auto end = labelsStr.find(",shard=\"");
    TRI_ASSERT(end != std::string_view::npos);
    labelsStr = labelsStr.substr(0, end);
    // TODO(MBkkt) remove std::string
    auto& v = metrics.values[{std::string{name}, std::string{labelsStr}}];
    std::get<uint64_t>(v) += value.getNumber<uint64_t>();
  };
  metric.add("arangodb_search_num_failed_commits", gaugeToCoordinator);
  metric.add("arangodb_search_num_failed_cleanups", gaugeToCoordinator);
  metric.add("arangodb_search_num_failed_consolidations", gaugeToCoordinator);
  metric.add("arangodb_search_commit_time", gaugeToCoordinator);
  metric.add("arangodb_search_cleanup_time", gaugeToCoordinator);
  metric.add("arangodb_search_consolidation_time", gaugeToCoordinator);
}

////////////////////////////////////////////////////////////////////////////////
/// @brief compute the data path to user for iresearch data store
///        get base path from DatabaseServerFeature (similar to MMFilesEngine)
///        the path is hardcoded to reside under:
///        <DatabasePath>/<IResearchLink::type()>-<link id>
///        similar to the data path calculation for collections
////////////////////////////////////////////////////////////////////////////////
std::filesystem::path getPersistedPath(DatabasePathFeature const& dbPathFeature,
                                       IResearchDataStore const& dataStore) {
  std::filesystem::path dataPath{dbPathFeature.directory()};

  dataPath /= "databases";
  auto& i = dataStore.index();
  dataPath /= absl::StrCat("database-", i.collection().vocbase().id());
  dataPath /=
      absl::StrCat(StaticStrings::ViewArangoSearchType, "-",
                   // has to be 'id' since this can be a per-shard collection
                   i.collection().id().id(), "_", i.id().id());

  return dataPath;
}

template Result
IResearchDataStore::insert<FieldIterator<FieldMeta>, IResearchLinkMeta>(
    transaction::Methods& trx, LocalDocumentId documentId,
    velocypack::Slice doc, IResearchLinkMeta const& meta,
    uint64_t const* recoveryTick);

template Result IResearchDataStore::insert<
    FieldIterator<IResearchInvertedIndexMetaIndexingContext>,
    IResearchInvertedIndexMetaIndexingContext>(
    transaction::Methods& trx, LocalDocumentId documentId,
    velocypack::Slice doc,
    IResearchInvertedIndexMetaIndexingContext const& meta,
    uint64_t const* recoveryTick);

}  // namespace arangodb::iresearch<|MERGE_RESOLUTION|>--- conflicted
+++ resolved
@@ -996,12 +996,8 @@
       LOG_TOPIC("4cb66", DEBUG, TOPIC) << "Commit started";
     }
 #endif
-<<<<<<< HEAD
-    auto const commitOne = _dataStore._writer->Commit(std::numeric_limits<uint64_t>::max(), progress);
-=======
     auto const commitOne = _dataStore._writer->Commit(
         std::numeric_limits<uint64_t>::max(), progress);
->>>>>>> 0374e13a
     std::move(stageOneGuard).Cancel();
     if (!commitOne) {
       LOG_TOPIC("7e319", TRACE, TOPIC)
