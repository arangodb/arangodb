////////////////////////////////////////////////////////////////////////////////
/// DISCLAIMER
///
/// Copyright 2014-2022 ArangoDB GmbH, Cologne, Germany
/// Copyright 2004-2014 triAGENS GmbH, Cologne, Germany
///
/// Licensed under the Apache License, Version 2.0 (the "License");
/// you may not use this file except in compliance with the License.
/// You may obtain a copy of the License at
///
///     http://www.apache.org/licenses/LICENSE-2.0
///
/// Unless required by applicable law or agreed to in writing, software
/// distributed under the License is distributed on an "AS IS" BASIS,
/// WITHOUT WARRANTIES OR CONDITIONS OF ANY KIND, either express or implied.
/// See the License for the specific language governing permissions and
/// limitations under the License.
///
/// Copyright holder is ArangoDB GmbH, Cologne, Germany
///
/// @author Andrei Lobov
////////////////////////////////////////////////////////////////////////////////
#include "IResearchDataStore.h"
#include "IResearchDocument.h"
#include "IResearchFeature.h"
#include "ApplicationFeatures/ApplicationServer.h"
#include "Basics/ReadLocker.h"
#include "Basics/StaticStrings.h"
#include "Basics/DownCast.h"

#include "Metrics/Gauge.h"
#include "Metrics/Guard.h"
#include "RestServer/FlushFeature.h"
#include "RestServer/DatabaseFeature.h"
#include "RestServer/DatabasePathFeature.h"
#include "StorageEngine/EngineSelectorFeature.h"
#include "StorageEngine/StorageEngine.h"
#include "StorageEngine/TransactionState.h"
#include "Transaction/Helpers.h"
#include "Transaction/Methods.h"
#include "VocBase/LogicalCollection.h"

#include <index/column_info.hpp>
#include <store/mmap_directory.hpp>
#include <store/store_utils.hpp>
#include <utils/encryption.hpp>
#include <utils/singleton.hpp>
#include <utils/file_utils.hpp>
#include <chrono>

using namespace std::literals;

namespace arangodb::iresearch {
namespace {

class IResearchFlushSubscription final : public FlushSubscription {
 public:
  explicit IResearchFlushSubscription(TRI_voc_tick_t tick = 0) noexcept
      : _tick{tick} {}

  /// @brief earliest tick that can be released
  [[nodiscard]] TRI_voc_tick_t tick() const noexcept final {
    return _tick.load(std::memory_order_acquire);
  }

  void tick(TRI_voc_tick_t tick) noexcept {
<<<<<<< HEAD
    auto value = _tick.load(std::memory_order_acquire);
    // tick value must never go backwards
    while (tick > value) {
      if (_tick.compare_exchange_weak(value, tick, std::memory_order_release,
                                      std::memory_order_acquire)) {
        break;
      }
    }
=======
    TRI_ASSERT(_tick.load(std::memory_order_acquire) <= tick);
    _tick.store(tick, std::memory_order_release);
>>>>>>> cb282386
  }

 private:
  std::atomic<TRI_voc_tick_t> _tick;
};

bool readTick(irs::bytes_ref const& payload, TRI_voc_tick_t& tick) noexcept {
  static_assert(sizeof(uint64_t) == sizeof(TRI_voc_tick_t));

  if (payload.size() != sizeof(uint64_t)) {
    return false;
  }

  std::memcpy(&tick, payload.c_str(), sizeof(uint64_t));
  tick = TRI_voc_tick_t(irs::numeric_utils::ntoh64(tick));

  return true;
}

struct ThreadGroupStats : std::tuple<size_t, size_t, size_t> {
  explicit ThreadGroupStats(std::tuple<size_t, size_t, size_t>&& stats) noexcept
      : std::tuple<size_t, size_t, size_t>{std::move(stats)} {}
};

std::ostream& operator<<(std::ostream& out, const ThreadGroupStats& stats) {
  out << "Active=" << std::get<0>(stats) << ", Pending=" << std::get<1>(stats)
      << ", Threads=" << std::get<2>(stats);
  return out;
}

////////////////////////////////////////////////////////////////////////////////
/// @struct Task
/// @brief base class for asynchronous maintenance tasks
////////////////////////////////////////////////////////////////////////////////
template<typename T>
struct Task {
  void schedule(std::chrono::milliseconds delay) const {
    LOG_TOPIC("eb0da", TRACE, TOPIC)
        << "scheduled a " << T::typeName() << " task for arangosearch link '"
        << id << "', delay '" << delay.count() << "'";

    LOG_TOPIC("eb0d2", TRACE, TOPIC)
        << T::typeName()
        << " pool: " << ThreadGroupStats{async->stats(T::threadGroup())};

    if (!asyncLink->terminationRequested()) {
      async->queue(T::threadGroup(), delay, static_cast<const T&>(*this));
    }
  }

  std::shared_ptr<MaintenanceState> state;
  IResearchFeature* async{nullptr};
  IResearchDataStore::AsyncLinkPtr asyncLink;
  IndexId id;
};

uint64_t computeAvg(std::atomic<uint64_t>& timeNum, uint64_t newTime) {
  constexpr uint64_t kWindowSize{10};
  auto const oldTimeNum =
      timeNum.fetch_add((newTime << 32U) + 1, std::memory_order_relaxed);
  auto const oldTime = oldTimeNum >> 32U;
  auto const oldNum = oldTimeNum & std::numeric_limits<uint32_t>::max();
  if (oldNum >= kWindowSize) {
    timeNum.fetch_sub((oldTime / oldNum) + 1, std::memory_order_relaxed);
  }
  return (oldTime + newTime) / (oldNum + 1);
}

template<typename NormyType>
auto getIndexFeatures() {
  return [](irs::type_info::type_id id) {
    TRI_ASSERT(irs::type<NormyType>::id() == id ||
               irs::type<irs::granularity_prefix>::id() == id);
    const irs::column_info info{
        irs::type<irs::compression::none>::get(), {}, false};

    if (irs::type<NormyType>::id() == id) {
      return std::make_pair(info, &NormyType::MakeWriter);
    }

    return std::make_pair(info, irs::feature_writer_factory_t{});
  };
}

////////////////////////////////////////////////////////////////////////////////
/// @brief inserts ArangoDB document into an IResearch data store
////////////////////////////////////////////////////////////////////////////////
template<typename FieldIteratorType, typename MetaType>
Result insertDocument(irs::index_writer::documents_context& ctx,
                      transaction::Methods const& trx, FieldIteratorType& body,
                      velocypack::Slice document, LocalDocumentId documentId,
                      MetaType const& meta, IndexId id,
                      arangodb::StorageEngine* engine) {
  body.reset(document, meta);  // reset reusable container to doc

  if (!body.valid()) {
    return {};  // no fields to index
  }

  auto doc = ctx.insert();
  auto& field = *body;

  // User fields
  while (body.valid()) {
    if (ValueStorage::NONE == field._storeValues) {
      doc.insert<irs::Action::INDEX>(field);
    } else {
      doc.insert<irs::Action::INDEX | irs::Action::STORE>(field);
    }
    ++body;
  }

  // Sorted field
  {
    struct SortedField {
      bool write(irs::data_output& out) const {
        out.write_bytes(slice.start(), slice.byteSize());
        return true;
      }
      VPackSlice slice;
    } field;  // SortedField
    for (auto& sortField : meta._sort.fields()) {
      field.slice = get(document, sortField, VPackSlice::nullSlice());
      doc.insert<irs::Action::STORE_SORTED>(field);
    }
  }

  // Stored value field
  {
    StoredValue field(trx, meta._collectionName, document, id);
    for (auto const& column : meta._storedValues.columns()) {
      field.fieldName = column.name;
      field.fields = &column.fields;
      doc.insert<irs::Action::STORE>(field);
    }
  }

  // System fields

  // Indexed and Stored: LocalDocumentId
  auto docPk = DocumentPrimaryKey::encode(documentId);

  // reuse the 'Field' instance stored inside the 'FieldIterator'
  Field::setPkValue(const_cast<Field&>(field), docPk);
  doc.insert<irs::Action::INDEX | irs::Action::STORE>(field);

  if (!doc) {
    return {TRI_ERROR_INTERNAL,
            "failed to insert document into arangosearch link '" +
                std::to_string(id.id()) + "', revision '" +
                std::to_string(documentId.id()) + "'"};
  }

  if (trx.state()->hasHint(transaction::Hints::Hint::INDEX_CREATION)) {
    ctx.tick(engine->currentTick());
  }
  return {};
}
}  // namespace

AsyncLinkHandle::AsyncLinkHandle(IResearchDataStore* link) : _link{link} {}

AsyncLinkHandle::~AsyncLinkHandle() = default;

void AsyncLinkHandle::reset() {
  // mark long-running async jobs for termination
  _asyncTerminate.store(true, std::memory_order_release);
  // the data-store is being deallocated, link use is no longer valid
  // (wait for all the view users to finish)
  _link.reset();
}

////////////////////////////////////////////////////////////////////////////////
/// @struct MaintenanceState
////////////////////////////////////////////////////////////////////////////////
struct MaintenanceState {
  std::atomic_size_t pendingCommits{0};
  std::atomic_size_t nonEmptyCommits{0};
  std::atomic_size_t pendingConsolidations{0};
  std::atomic_size_t noopConsolidationCount{0};
  std::atomic_size_t noopCommitCount{0};
};

////////////////////////////////////////////////////////////////////////////////
/// @struct CommitTask
/// @brief represents a commit task
/// @note thread group 0 is dedicated to commit
////////////////////////////////////////////////////////////////////////////////
struct CommitTask : Task<CommitTask> {
  static constexpr ThreadGroup threadGroup() noexcept {
    return ThreadGroup::_0;
  }

  static constexpr const char* typeName() noexcept { return "commit"; }

  void operator()();
  void finalize(IResearchDataStore& link,
                IResearchDataStore::CommitResult code);

  size_t cleanupIntervalCount{};
  std::chrono::milliseconds commitIntervalMsec{};
  std::chrono::milliseconds consolidationIntervalMsec{};
  size_t cleanupIntervalStep{};
};

void CommitTask::finalize(IResearchDataStore& link,
                          IResearchDataStore::CommitResult code) {
  constexpr size_t kMaxNonEmptyCommits = 10;
  constexpr size_t kMaxPendingConsolidations = 3;

  if (code != IResearchDataStore::CommitResult::NO_CHANGES) {
    state->pendingCommits.fetch_add(1, std::memory_order_release);
    schedule(commitIntervalMsec);

    if (code == IResearchDataStore::CommitResult::DONE) {
      state->noopCommitCount.store(0, std::memory_order_release);
      state->noopConsolidationCount.store(0, std::memory_order_release);

      if (state->pendingConsolidations.load(std::memory_order_acquire) <
              kMaxPendingConsolidations &&
          state->nonEmptyCommits.fetch_add(1, std::memory_order_acq_rel) >=
              kMaxNonEmptyCommits) {
        link.scheduleConsolidation(consolidationIntervalMsec);
        state->nonEmptyCommits.store(0, std::memory_order_release);
      }
    }
  } else {
    state->nonEmptyCommits.store(0, std::memory_order_release);
    state->noopCommitCount.fetch_add(1, std::memory_order_release);

    for (auto count = state->pendingCommits.load(std::memory_order_acquire);
         count < 1;) {
      if (state->pendingCommits.compare_exchange_weak(
              count, 1, std::memory_order_acq_rel)) {
        schedule(commitIntervalMsec);
        break;
      }
    }
  }
}

void CommitTask::operator()() {
  const char runId = 0;
  state->pendingCommits.fetch_sub(1, std::memory_order_release);

  if (asyncLink->terminationRequested()) {
    LOG_TOPIC("eba1a", DEBUG, TOPIC)
        << "termination requested while committing the link '" << id
        << "', runId '" << size_t(&runId) << "'";
    return;
  }

  auto linkLock = asyncLink->lock();
  if (!linkLock) {
    LOG_TOPIC("ebada", DEBUG, TOPIC)
        << "link '" << id << "' is no longer valid, run id '" << size_t(&runId)
        << "'";
    return;
  }

  auto code = IResearchDataStore::CommitResult::UNDEFINED;
  auto reschedule = scopeGuard([&code, link = linkLock.get(), this]() noexcept {
    try {
      finalize(*link, code);
    } catch (std::exception const& ex) {
      LOG_TOPIC("ad67d", ERR, TOPIC)
          << "failed to call finalize: " << ex.what();
    }
  });

  // reload RuntimeState
  {
    TRI_IF_FAILURE("IResearchCommitTask::lockDataStore") {
      THROW_ARANGO_EXCEPTION(TRI_ERROR_DEBUG);
    }
    TRI_ASSERT(linkLock->_dataStore);
    // must be valid if linkLock->lock() is valid
    READ_LOCKER(lock, linkLock->_dataStore._mutex);
    // '_meta' can be asynchronously modified
    auto& meta = linkLock->_dataStore._meta;

    commitIntervalMsec = std::chrono::milliseconds(meta._commitIntervalMsec);
    consolidationIntervalMsec =
        std::chrono::milliseconds(meta._consolidationIntervalMsec);
    cleanupIntervalStep = meta._cleanupIntervalStep;
  }

  if (std::chrono::milliseconds::zero() == commitIntervalMsec) {
    reschedule.cancel();
    LOG_TOPIC("eba4a", DEBUG, TOPIC) << "sync is disabled for the link '" << id
                                     << "', runId '" << size_t(&runId) << "'";
    return;
  }

  TRI_IF_FAILURE("IResearchCommitTask::commitUnsafe") {
    THROW_ARANGO_EXCEPTION(TRI_ERROR_DEBUG);
  }
  // run commit ('_asyncSelf' locked by async task)
  auto [res, timeMs] = linkLock->commitUnsafe(false, &code);

  if (res.ok()) {
    LOG_TOPIC("7e323", TRACE, TOPIC)
        << "successful sync of arangosearch link '" << id << "', run id '"
        << size_t(&runId) << "', took: " << timeMs << "ms";
  } else {
    LOG_TOPIC("8377b", WARN, TOPIC)
        << "error after running for " << timeMs
        << "ms while committing arangosearch link '" << linkLock->id()
        << "', run id '" << size_t(&runId) << "': " << res.errorNumber() << " "
        << res.errorMessage();
  }
  if (cleanupIntervalStep &&
      ++cleanupIntervalCount >= cleanupIntervalStep) {  // if enabled
    cleanupIntervalCount = 0;
    TRI_IF_FAILURE("IResearchCommitTask::cleanupUnsafe") {
      THROW_ARANGO_EXCEPTION(TRI_ERROR_DEBUG);
    }

    // run cleanup ('_asyncSelf' locked by async task)
    auto [res, timeMs] = linkLock->cleanupUnsafe();

    if (res.ok()) {
      LOG_TOPIC("7e821", TRACE, TOPIC)
          << "successful cleanup of arangosearch link '" << id << "', run id '"
          << size_t(&runId) << "', took: " << timeMs << "ms";
    } else {
      LOG_TOPIC("130de", WARN, TOPIC)
          << "error after running for " << timeMs
          << "ms while cleaning up arangosearch link '" << id << "', run id '"
          << size_t(&runId) << "': " << res.errorNumber() << " "
          << res.errorMessage();
    }
  }
}

////////////////////////////////////////////////////////////////////////////////
/// @struct ConsolidationTask
/// @brief represents a consolidation task
/// @note thread group 1 is dedicated to commit
////////////////////////////////////////////////////////////////////////////////
struct ConsolidationTask : Task<ConsolidationTask> {
  static constexpr ThreadGroup threadGroup() noexcept {
    return ThreadGroup::_1;
  }
  static constexpr const char* typeName() noexcept { return "consolidation"; }
  void operator()();
  irs::merge_writer::flush_progress_t progress;
  IResearchViewMeta::ConsolidationPolicy consolidationPolicy;
  std::chrono::milliseconds consolidationIntervalMsec{};
};
void ConsolidationTask::operator()() {
  const char runId = 0;
  state->pendingConsolidations.fetch_sub(1, std::memory_order_release);

  if (asyncLink->terminationRequested()) {
    LOG_TOPIC("eba2a", DEBUG, TOPIC)
        << "termination requested while consolidating the link '" << id
        << "', runId '" << size_t(&runId) << "'";
    return;
  }

  auto linkLock = asyncLink->lock();
  if (!linkLock) {
    LOG_TOPIC("eb0d1", DEBUG, TOPIC)
        << "link '" << id << "' is no longer valid, run id '" << size_t(&runId)
        << "'";
    return;
  }
  auto reschedule = scopeGuard([this]() noexcept {
    try {
      for (auto count =
               state->pendingConsolidations.load(std::memory_order_acquire);
           count < 1;) {
        if (state->pendingConsolidations.compare_exchange_weak(
                count, count + 1, std::memory_order_acq_rel)) {
          schedule(consolidationIntervalMsec);
          break;
        }
      }
    } catch (std::exception const& ex) {
      LOG_TOPIC("2642a", ERR, TOPIC) << "failed to reschedule: " << ex.what();
    }
  });

  // reload RuntimeState
  {
    TRI_IF_FAILURE("IResearchConsolidationTask::lockDataStore") {
      THROW_ARANGO_EXCEPTION(TRI_ERROR_DEBUG);
    }

    TRI_ASSERT(linkLock->_dataStore);
    // must be valid if _asyncSelf->lock() is valid
    READ_LOCKER(lock, linkLock->_dataStore._mutex);
    // '_meta' can be asynchronously modified
    auto& meta = linkLock->_dataStore._meta;

    consolidationPolicy = meta._consolidationPolicy;
    consolidationIntervalMsec =
        std::chrono::milliseconds(meta._consolidationIntervalMsec);
  }
  if (std::chrono::milliseconds::zero() ==
          consolidationIntervalMsec        // disabled via interval
      || !consolidationPolicy.policy()) {  // disabled via policy
    reschedule.cancel();

    LOG_TOPIC("eba3a", DEBUG, TOPIC)
        << "consolidation is disabled for the link '" << id << "', runId '"
        << size_t(&runId) << "'";
    return;
  }
  constexpr size_t kMaxNoopCommits = 10;
  constexpr size_t kMaxNoopConsolidations = 10;
  if (state->noopCommitCount.load(std::memory_order_acquire) <
          kMaxNoopCommits &&
      state->noopConsolidationCount.load(std::memory_order_acquire) <
          kMaxNoopConsolidations) {
    state->pendingConsolidations.fetch_add(1, std::memory_order_release);
    schedule(consolidationIntervalMsec);
  }
  TRI_IF_FAILURE("IResearchConsolidationTask::consolidateUnsafe") {
    THROW_ARANGO_EXCEPTION(TRI_ERROR_DEBUG);
  }

  // run consolidation ('_asyncSelf' locked by async task)
  bool emptyConsolidation = false;
  auto const [res, timeMs] = linkLock->consolidateUnsafe(
      consolidationPolicy, progress, emptyConsolidation);

  if (res.ok()) {
    if (emptyConsolidation) {
      state->noopConsolidationCount.fetch_add(1, std::memory_order_release);
    } else {
      state->noopConsolidationCount.store(0, std::memory_order_release);
    }
    LOG_TOPIC("7e828", TRACE, TOPIC)
        << "successful consolidation of arangosearch link '" << linkLock->id()
        << "', run id '" << size_t(&runId) << "', took: " << timeMs << "ms";
  } else {
    LOG_TOPIC("bce4f", DEBUG, TOPIC)
        << "error after running for " << timeMs
        << "ms while consolidating arangosearch link '" << linkLock->id()
        << "', run id '" << size_t(&runId) << "': " << res.errorNumber() << " "
        << res.errorMessage();
  }
}

IResearchDataStore::IResearchDataStore(IndexId iid,
                                       LogicalCollection& collection)
    : _engine(nullptr),
      _asyncFeature(
          &collection.vocbase().server().getFeature<IResearchFeature>()),
      // mark as data store not initialized
      _asyncSelf(std::make_shared<AsyncLinkHandle>(nullptr)),
      _collection(collection),
      _maintenanceState(std::make_shared<MaintenanceState>()),
      _id(iid),
      _lastCommittedTick(0),
      _cleanupIntervalCount{0},
      _numFailedCommits{nullptr},
      _numFailedCleanups{nullptr},
      _numFailedConsolidations{nullptr},
      _commitTimeNum{0},
      _avgCommitTimeMs{nullptr},
      _cleanupTimeNum{0},
      _avgCleanupTimeMs{nullptr},
      _consolidationTimeNum{0},
      _avgConsolidationTimeMs{nullptr},
      _metricStats{nullptr} {
  auto* key = this;

  // initialize transaction callback
  _trxCallback = [key](transaction::Methods& trx,
                       transaction::Status status) -> void {
    auto* state = trx.state();
    TRI_ASSERT(state != nullptr);

    // check state of the top-most transaction only
    if (!state) {
      return;  // NOOP
    }

    auto prev = state->cookie(key, nullptr);  // get existing cookie

    if (prev) {
      // TODO FIXME find a better way to look up a ViewState
      auto& ctx = basics::downCast<IResearchTrxState>(*prev);
      if (transaction::Status::COMMITTED != status) {  // rollback
        ctx.reset();
      } else {
        ctx._ctx.tick(state->lastOperationTick());
      }
    }

    prev.reset();
  };
}

IResearchDataStore::Snapshot IResearchDataStore::snapshot() const {
  auto linkLock = _asyncSelf->lock();
  // '_dataStore' can be asynchronously modified
  if (!linkLock) {
    LOG_TOPIC("f42dc", WARN, TOPIC)
        << "failed to lock arangosearch link while retrieving snapshot from "
           "arangosearch link '"
        << id() << "'";
    return {};  // return an empty reader
  }
  return snapshot(std::move(linkLock));
}

IResearchDataStore::Snapshot IResearchDataStore::snapshot(LinkLock linkLock) {
  TRI_ASSERT(linkLock);
  TRI_ASSERT(linkLock->_dataStore);
  // must be valid if _asyncSelf->lock() is valid
  return {std::move(linkLock),
          irs::directory_reader(linkLock->_dataStore._reader)};
}

void IResearchDataStore::scheduleCommit(std::chrono::milliseconds delay) {
  CommitTask task;
  task.asyncLink = _asyncSelf;
  task.async = _asyncFeature;
  task.id = id();
  task.state = _maintenanceState;

  _maintenanceState->pendingCommits.fetch_add(1, std::memory_order_release);
  task.schedule(delay);
}

void IResearchDataStore::scheduleConsolidation(
    std::chrono::milliseconds delay) {
  ConsolidationTask task;
  task.asyncLink = _asyncSelf;
  task.async = _asyncFeature;
  task.id = id();
  task.state = _maintenanceState;
  task.progress = [link = _asyncSelf.get()] {
    return !link->terminationRequested();
  };

  _maintenanceState->pendingConsolidations.fetch_add(1,
                                                     std::memory_order_release);
  task.schedule(delay);
}

////////////////////////////////////////////////////////////////////////////////
/// @note assumes that '_asyncSelf' is read-locked (for use with async tasks)
////////////////////////////////////////////////////////////////////////////////
IResearchDataStore::UnsafeOpResult IResearchDataStore::cleanupUnsafe() {
  auto begin = std::chrono::steady_clock::now();
  auto result = cleanupUnsafeImpl();
  uint64_t timeMs = std::chrono::duration_cast<std::chrono::milliseconds>(
                        std::chrono::steady_clock::now() - begin)
                        .count();
  if (bool ok = result.ok(); ok && _avgCleanupTimeMs != nullptr) {
    _avgCleanupTimeMs->store(computeAvg(_cleanupTimeNum, timeMs),
                             std::memory_order_relaxed);
  } else if (!ok && _numFailedCleanups != nullptr) {
    _numFailedCleanups->fetch_add(1, std::memory_order_relaxed);
  }
  return {result, timeMs};
}

////////////////////////////////////////////////////////////////////////////////
/// @note assumes that '_asyncSelf' is read-locked (for use with async tasks)
////////////////////////////////////////////////////////////////////////////////
Result IResearchDataStore::cleanupUnsafeImpl() {
  // NOTE: assumes that '_asyncSelf' is read-locked (for use with async tasks)
  TRI_ASSERT(_dataStore);  // must be valid if _asyncSelf->lock() is valid

  try {
    irs::directory_utils::remove_all_unreferenced(*(_dataStore._directory));
  } catch (std::exception const& e) {
    return {TRI_ERROR_INTERNAL,
            "caught exception while cleaning up arangosearch link '" +
                std::to_string(id().id()) + "': " + e.what()};
  } catch (...) {
    return {TRI_ERROR_INTERNAL,
            "caught exception while cleaning up arangosearch link '" +
                std::to_string(id().id()) + "'"};
  }
  return {};
}

Result IResearchDataStore::commit(bool wait /*= true*/) {
  auto linkLock = _asyncSelf->lock();  // '_dataStore' can be async modified
  if (!linkLock) {
    // the current link is no longer valid (checked after ReadLock acquisition)
    return {TRI_ERROR_ARANGO_INDEX_HANDLE_BAD,
            "failed to lock arangosearch link while committing arangosearch "
            "link '" +
                std::to_string(id().id()) + "'"};
  }
  return commit(std::move(linkLock), wait);
}

Result IResearchDataStore::commit(LinkLock linkLock, bool wait) {
  TRI_ASSERT(linkLock);
  TRI_ASSERT(linkLock->_dataStore);
  // must be valid if _asyncSelf->lock() is valid
  CommitResult code = CommitResult::UNDEFINED;
  auto result = linkLock->commitUnsafe(wait, &code).result;
  size_t commitMsec = 0;
  size_t cleanupStep = 0;
  {
    READ_LOCKER(metaLock, linkLock->_dataStore._mutex);
    // '_meta' can be asynchronously modified
    commitMsec = linkLock->_dataStore._meta._commitIntervalMsec;
    cleanupStep = linkLock->_dataStore._meta._cleanupIntervalStep;
  }
  // If auto commit is disabled,
  // we want to manually trigger the cleanup for the consistent API
  if (commitMsec == 0 && cleanupStep != 0 &&
      ++linkLock->_cleanupIntervalCount >= cleanupStep) {
    linkLock->_cleanupIntervalCount = 0;
    std::ignore = linkLock->cleanupUnsafe();
  }
  return result;
}

////////////////////////////////////////////////////////////////////////////////
/// @note assumes that '_asyncSelf' is read-locked (for use with async tasks)
////////////////////////////////////////////////////////////////////////////////
IResearchDataStore::UnsafeOpResult IResearchDataStore::commitUnsafe(
    bool wait, CommitResult* code) {
  auto begin = std::chrono::steady_clock::now();
  auto result = commitUnsafeImpl(wait, code);
  uint64_t timeMs = std::chrono::duration_cast<std::chrono::milliseconds>(
                        std::chrono::steady_clock::now() - begin)
                        .count();

  if (bool ok = result.ok(); !ok && _numFailedCommits != nullptr) {
    _numFailedCommits->fetch_add(1, std::memory_order_relaxed);
  } else if (ok && *code == CommitResult::DONE && _avgCommitTimeMs != nullptr) {
    _avgCommitTimeMs->store(computeAvg(_commitTimeNum, timeMs),
                            std::memory_order_relaxed);
  }
  return {result, timeMs};
}

////////////////////////////////////////////////////////////////////////////////
/// @note assumes that '_asyncSelf' is read-locked (for use with async tasks)
////////////////////////////////////////////////////////////////////////////////
Result IResearchDataStore::commitUnsafeImpl(bool wait, CommitResult* code) {
  // NOTE: assumes that '_asyncSelf' is read-locked (for use with async tasks)
  TRI_ASSERT(_dataStore);  // must be valid if _asyncSelf->get() is valid

  auto subscription = std::atomic_load(&_flushSubscription);

  if (!subscription) {
    // already released
    *code = CommitResult::NO_CHANGES;
    return {};
  }

  auto& impl = static_cast<IResearchFlushSubscription&>(*subscription);

  try {
    auto const lastTickBeforeCommit = _engine->currentTick();

    std::unique_lock commitLock{_commitMutex, std::try_to_lock};
    if (!commitLock.owns_lock()) {
      if (!wait) {
        LOG_TOPIC("37bcc", TRACE, iresearch::TOPIC)
            << "commit for arangosearch link '" << id()
            << "' is already in progress, skipping";

        *code = CommitResult::IN_PROGRESS;
        return {};
      }

      LOG_TOPIC("37bca", TRACE, iresearch::TOPIC)
          << "commit for arangosearch link '" << id()
          << "' is already in progress, waiting";

      commitLock.lock();
    }

    auto const lastCommittedTick = _lastCommittedTick;

    try {
      // _lastCommittedTick is being updated in '_before_commit'
      *code = _dataStore._writer->commit() ? CommitResult::DONE
                                           : CommitResult::NO_CHANGES;
    } catch (...) {
      // restore last committed tick in case of any error
      _lastCommittedTick = lastCommittedTick;
      throw;
    }

    if (CommitResult::NO_CHANGES == *code) {
      LOG_TOPIC("7e319", TRACE, iresearch::TOPIC)
          << "no changes registered for arangosearch link '" << id()
          << "' got last operation tick '" << _lastCommittedTick << "'";

      // no changes, can release the latest tick before commit
      impl.tick(lastTickBeforeCommit);
      _lastCommittedTick = lastTickBeforeCommit;
      return {};
    }

    // get new reader
    auto reader = _dataStore._reader.reopen();

    if (!reader) {
      // nothing more to do
      LOG_TOPIC("37bcf", WARN, iresearch::TOPIC)
          << "failed to update snapshot after commit, reuse "
             "the existing snapshot for arangosearch link '"
          << id() << "'";

      return {};
    }

    // update reader
    TRI_ASSERT(_dataStore._reader != reader);
    _dataStore._reader = reader;

    // update stats
    updateStatsUnsafe();

    // update last committed tick
    impl.tick(_lastCommittedTick);

    invalidateQueryCache(&_collection.vocbase());

    LOG_TOPIC("7e328", DEBUG, iresearch::TOPIC)
        << "successful sync of arangosearch link '" << id() << "', segments '"
        << reader->size() << "', docs count '" << reader->docs_count()
        << "', live docs count '" << reader->docs_count()
        << "', live docs count '" << reader->live_docs_count()
        << "', last operation tick '" << _lastCommittedTick << "'";
  } catch (basics::Exception const& e) {
    return {e.code(), "caught exception while committing arangosearch link '" +
                          std::to_string(id().id()) + "': " + e.what()};
  } catch (std::exception const& e) {
    return {TRI_ERROR_INTERNAL,
            "caught exception while committing arangosearch link '" +
                std::to_string(id().id()) + "': " + e.what()};
  } catch (...) {
    return {TRI_ERROR_INTERNAL,
            "caught exception while committing arangosearch link '" +
                std::to_string(id().id())};
  }
  return {};
}

////////////////////////////////////////////////////////////////////////////////
/// @note assumes that '_asyncSelf' is read-locked (for use with async tasks)
////////////////////////////////////////////////////////////////////////////////
IResearchDataStore::UnsafeOpResult IResearchDataStore::consolidateUnsafe(
    IResearchViewMeta::ConsolidationPolicy const& policy,
    irs::merge_writer::flush_progress_t const& progress,
    bool& emptyConsolidation) {
  auto begin = std::chrono::steady_clock::now();
  auto result = consolidateUnsafeImpl(policy, progress, emptyConsolidation);
  uint64_t timeMs = std::chrono::duration_cast<std::chrono::milliseconds>(
                        std::chrono::steady_clock::now() - begin)
                        .count();
  if (bool ok = result.ok(); ok && _avgConsolidationTimeMs != nullptr) {
    _avgConsolidationTimeMs->store(computeAvg(_consolidationTimeNum, timeMs),
                                   std::memory_order_relaxed);
  } else if (!ok && _numFailedConsolidations != nullptr) {
    _numFailedConsolidations->fetch_add(1, std::memory_order_relaxed);
  }
  return {result, timeMs};
}

////////////////////////////////////////////////////////////////////////////////
/// @note assumes that '_asyncSelf' is read-locked (for use with async tasks)
////////////////////////////////////////////////////////////////////////////////
Result IResearchDataStore::consolidateUnsafeImpl(
    IResearchViewMeta::ConsolidationPolicy const& policy,
    irs::merge_writer::flush_progress_t const& progress,
    bool& emptyConsolidation) {
  emptyConsolidation = false;  // TODO Why?

  if (!policy.policy()) {
    return {
        TRI_ERROR_BAD_PARAMETER,
        "unset consolidation policy while executing consolidation policy '" +
            policy.properties().toString() + "' on arangosearch link '" +
            std::to_string(id().id()) + "'"};
  }

  // NOTE: assumes that '_asyncSelf' is read-locked (for use with async tasks)
  TRI_ASSERT(_dataStore);  // must be valid if _asyncSelf->get() is valid

  try {
    auto const res =
        _dataStore._writer->consolidate(policy.policy(), nullptr, progress);
    if (!res) {
      return {TRI_ERROR_INTERNAL,
              "failure while executing consolidation policy '" +
                  policy.properties().toString() + "' on arangosearch link '" +
                  std::to_string(id().id()) + "'"};
    }

    emptyConsolidation = (res.size == 0);
  } catch (std::exception const& e) {
    return {TRI_ERROR_INTERNAL,
            "caught exception while executing consolidation policy '" +
                policy.properties().toString() + "' on arangosearch link '" +
                std::to_string(id().id()) + "': " + e.what()};
  } catch (...) {
    return {TRI_ERROR_INTERNAL,
            "caught exception while executing consolidation policy '" +
                policy.properties().toString() + "' on arangosearch link '" +
                std::to_string(id().id()) + "'"};
  }
  return {};
}

void IResearchDataStore::shutdownDataStore() noexcept {
  std::atomic_store(&_flushSubscription, {});  // reset together with _asyncSelf
  try {
    // the data-store is being deallocated, link use is no longer valid
    _asyncSelf->reset();  // wait for all the view users to finish
    if (_dataStore) {
      removeMetrics();  // TODO(MBkkt) Should be noexcept?
    }
  } catch (std::exception const& e) {
    LOG_TOPIC("bad00", ERR, TOPIC)
        << "caught exception while waiting reset arangosearch data store '"
        << std::to_string(id().id()) << "': " << e.what();
  } catch (...) {
    LOG_TOPIC("bad01", ERR, TOPIC)
        << "caught something while waiting reset arangosearch data store '"
        << std::to_string(id().id()) << "'";
  }
  _dataStore.resetDataStore();
}

Result IResearchDataStore::deleteDataStore() noexcept {
  shutdownDataStore();
  bool exists;
  // remove persisted data store directory if present
  if (!irs::file_utils::exists_directory(exists, _dataStore._path.c_str()) ||
      (exists && !irs::file_utils::remove(_dataStore._path.c_str()))) {
    return {TRI_ERROR_INTERNAL, "failed to remove arangosearch link '" +
                                    std::to_string(id().id()) + "'"};
  }
  return {};
}

Result IResearchDataStore::initDataStore(
    bool& pathExists, InitCallback const& initCallback, uint32_t version,
    bool sorted,
    std::vector<IResearchViewStoredValues::StoredColumn> const& storedColumns,
    irs::type_info::type_id primarySortCompression) {
  std::atomic_store(&_flushSubscription, {});
  // reset together with '_asyncSelf'
  _asyncSelf->reset();
  // the data-store is being deallocated, link use is no longer valid
  // (wait for all the view users to finish)

  auto& server = _collection.vocbase().server();
  if (!server.hasFeature<DatabasePathFeature>()) {
    return {TRI_ERROR_INTERNAL,
            "failure to find feature 'DatabasePath' while initializing data "
            "store '" +
                std::to_string(_id.id()) + "'"};
  }
  if (!server.hasFeature<FlushFeature>()) {
    return {TRI_ERROR_INTERNAL,
            "failure to find feature 'FlushFeature' while initializing data "
            "store '" +
                std::to_string(_id.id()) + "'"};
  }

  auto& dbPathFeature = server.getFeature<DatabasePathFeature>();
  auto& flushFeature = server.getFeature<FlushFeature>();

  auto const formatId = getFormat(LinkVersion{version});
  auto format = irs::formats::get(formatId);

  if (!format) {
    return {TRI_ERROR_INTERNAL,
            "failed to get data store codec '"s + formatId.data() +
                "' while initializing link '" + std::to_string(_id.id()) + "'"};
  }

  _engine = &server.getFeature<EngineSelectorFeature>().engine();

  _dataStore._path = getPersistedPath(dbPathFeature, *this);

  // must manually ensure that the data store directory exists (since not using
  // a lockfile)
  if (!irs::file_utils::exists_directory(pathExists,
                                         _dataStore._path.c_str()) ||
      (!pathExists &&
       !irs::file_utils::mkdir(_dataStore._path.c_str(), true))) {
    return {TRI_ERROR_CANNOT_CREATE_DIRECTORY,
            "failed to create data store directory with path '" +
                _dataStore._path.string() + "' while initializing link '" +
                std::to_string(_id.id()) + "'"};
  }
  if (initCallback) {
    _dataStore._directory = std::make_unique<irs::mmap_directory>(
        _dataStore._path.u8string(), initCallback());
  } else {
    _dataStore._directory =
        std::make_unique<irs::mmap_directory>(_dataStore._path.u8string());
  }

  if (!_dataStore._directory) {
    return {TRI_ERROR_INTERNAL,
            "failed to instantiate data store directory with path '" +
                _dataStore._path.string() + "' while initializing link '" +
                std::to_string(_id.id()) + "'"};
  }

  switch (_engine->recoveryState()) {
    case RecoveryState::BEFORE:  // link is being opened before recovery
    case RecoveryState::DONE: {  // link is being created after recovery
      _dataStore._inRecovery.store(
          true, std::memory_order_release);  // will be adjusted in
                                             // post-recovery callback
      _dataStore._recoveryTick = _engine->recoveryTick();
      break;
    }

    case RecoveryState::IN_PROGRESS: {  // link is being created during recovery
      _dataStore._inRecovery.store(false, std::memory_order_release);
      _dataStore._recoveryTick = _engine->releasedTick();
      break;
    }
  }

  if (pathExists) {
    try {
      _dataStore._reader =
          irs::directory_reader::open(*(_dataStore._directory));

      if (!readTick(_dataStore._reader.meta().meta.payload(),
                    _dataStore._recoveryTick)) {
        return {TRI_ERROR_INTERNAL,
                "failed to get last committed tick while initializing link '" +
                    std::to_string(id().id()) + "'"};
      }
      LOG_TOPIC("7e028", TRACE, TOPIC)
          << "successfully opened existing data store data store reader for "
          << "link '" << id() << "', docs count '"
          << _dataStore._reader->docs_count() << "', live docs count '"
          << _dataStore._reader->live_docs_count() << "', recovery tick '"
          << _dataStore._recoveryTick << "'";
    } catch (irs::index_not_found const&) {
      // NOOP
    }
  }

  _lastCommittedTick = _dataStore._recoveryTick;
  _flushSubscription =
      std::make_shared<IResearchFlushSubscription>(_dataStore._recoveryTick);

  irs::index_writer::init_options options;
  // Set 256MB limit during recovery. Actual "operational" limit will be set
  // later when this link will be added to the view.
  options.segment_memory_max = 256 * (size_t{1} << 20);
  // Do not lock index, ArangoDB has its own lock.
  options.lock_repository = false;
  // Set comparator if requested.
  options.comparator = sorted ? &_comparer : nullptr;
  // Set index features.
  if (LinkVersion{version} < LinkVersion::MAX) {
    options.features = getIndexFeatures<irs::Norm>();
  } else {
    options.features = getIndexFeatures<irs::Norm2>();
  }
  // initialize commit callback
  options.meta_payload_provider = [this](uint64_t tick, irs::bstring& out) {
    // call from commit under lock _commitMutex (_dataStore._writer->commit())
    // update last tick
    _lastCommittedTick = std::max(_lastCommittedTick, TRI_voc_tick_t(tick));
    // convert to BE
    tick = irs::numeric_utils::hton64(uint64_t(_lastCommittedTick));
    out.append(reinterpret_cast<irs::byte_type const*>(&tick),
               sizeof(uint64_t));
    return true;
  };

  // as meta is still not filled at this moment
  // we need to store all compression mapping there
  // as values provided may be temporary
  std::map<std::string, irs::type_info::type_id> compressionMap;
  for (auto const& c : storedColumns) {
    if (ADB_LIKELY(c.compression != nullptr)) {
      compressionMap.emplace(c.name, c.compression);
    } else {
      TRI_ASSERT(false);
      compressionMap.emplace(c.name, getDefaultCompression());
    }
  }
  // setup columnstore compression/encryption if requested by storage engine
  auto const encrypt =
      (nullptr != _dataStore._directory->attributes().encryption());
  options.column_info = [encrypt, compressionMap = std::move(compressionMap),
                         primarySortCompression](
                            const irs::string_ref& name) -> irs::column_info {
    if (name.null()) {
      return {primarySortCompression(), {}, encrypt};
    }
    auto compress = compressionMap.find(
        static_cast<std::string>(name));  // FIXME: remove cast after C++20
    if (compress != compressionMap.end()) {
      // do not waste resources to encrypt primary key column
      return {compress->second(),
              {},
              encrypt && (DocumentPrimaryKey::PK() != name)};
    }
    return {getDefaultCompression()(),
            {},
            encrypt && (DocumentPrimaryKey::PK() != name)};
  };

  auto openFlags = irs::OM_APPEND;
  if (!_dataStore._reader) {
    openFlags |= irs::OM_CREATE;
  }

  _dataStore._writer = irs::index_writer::make(*(_dataStore._directory), format,
                                               openFlags, options);

  if (!_dataStore._writer) {
    return {TRI_ERROR_INTERNAL,
            "failed to instantiate data store writer with path '" +
                _dataStore._path.string() + "' while initializing link '" +
                std::to_string(_id.id()) + "'"};
  }

  if (!_dataStore._reader) {
    _dataStore._writer->commit();  // initialize 'store'
    _dataStore._reader = irs::directory_reader::open(*(_dataStore._directory));
  }

  if (!_dataStore._reader) {
    _dataStore._writer.reset();

    return {TRI_ERROR_INTERNAL,
            "failed to instantiate data store reader with path '" +
                _dataStore._path.string() + "' while initializing link '" +
                std::to_string(_id.id()) + "'"};
  }

  if (!readTick(_dataStore._reader.meta().meta.payload(),
                _dataStore._recoveryTick)) {
    return {TRI_ERROR_INTERNAL,
            "failed to get last committed tick while initializing link '" +
                std::to_string(id().id()) + "'"};
  }

  LOG_TOPIC("7e128", TRACE, TOPIC) << "data store reader for link '" << id()
                                   << "' is initialized with recovery tick '"
                                   << _dataStore._recoveryTick << "'";

  // reset data store meta, will be updated at runtime via properties(...)
  _dataStore._meta._cleanupIntervalStep = 0;        // 0 == disable
  _dataStore._meta._commitIntervalMsec = 0;         // 0 == disable
  _dataStore._meta._consolidationIntervalMsec = 0;  // 0 == disable
  _dataStore._meta._consolidationPolicy =
      IResearchViewMeta::ConsolidationPolicy();  // disable
  _dataStore._meta._writebufferActive = options.segment_count_max;
  _dataStore._meta._writebufferIdle = options.segment_pool_size;
  _dataStore._meta._writebufferSizeMax = options.segment_memory_max;

  // create a new 'self' (previous was reset during unload() above)
  _asyncSelf = std::make_shared<AsyncLinkHandle>(this);

  // register metrics before starting any background threads
  insertMetrics();
  updateStatsUnsafe();

  // ...........................................................................
  // set up in-recovery insertion hooks
  // ...........................................................................

  if (!server.hasFeature<DatabaseFeature>()) {
    return {};  // nothing more to do
  }
  auto& dbFeature = server.getFeature<DatabaseFeature>();

  return dbFeature.registerPostRecoveryCallback(  // register callback
      [asyncSelf = _asyncSelf, &flushFeature]() -> Result {
        auto linkLock = asyncSelf->lock();
        // ensure link does not get deallocated before callback finishes

        if (!linkLock) {
          return {};  // link no longer in recovery state, i.e. during recovery
          // it was created and later dropped
        }

        if (!linkLock->_flushSubscription) {
          return {
              TRI_ERROR_INTERNAL,
              "failed to register flush subscription for arangosearch link '" +
                  std::to_string(linkLock->id().id()) + "'"};
        }

        auto& dataStore = linkLock->_dataStore;

        if (dataStore._recoveryTick > linkLock->_engine->recoveryTick()) {
          LOG_TOPIC("5b59f", WARN, iresearch::TOPIC)
              << "arangosearch link '" << linkLock->id()
              << "' is recovered at tick '" << dataStore._recoveryTick
              << "' less than storage engine tick '"
              << linkLock->_engine->recoveryTick()
              << "', it seems WAL tail was lost and link '" << linkLock->id()
              << "' is out of sync with the underlying collection '"
              << linkLock->collection().name()
              << "', consider to re-create the link in order to synchronize "
                 "them.";
        }

        // recovery finished
        dataStore._inRecovery.store(linkLock->_engine->inRecovery(),
                                    std::memory_order_release);

        LOG_TOPIC("5b59c", TRACE, iresearch::TOPIC)
            << "starting sync for arangosearch link '" << linkLock->id() << "'";

        CommitResult code{CommitResult::UNDEFINED};
        auto [res, timeMs] = linkLock->commitUnsafe(true, &code);

        LOG_TOPIC("0e0ca", TRACE, iresearch::TOPIC)
            << "finished sync for arangosearch link '" << linkLock->id() << "'";

        // register flush subscription
        flushFeature.registerFlushSubscription(linkLock->_flushSubscription);

        // setup asynchronous tasks for commit, cleanup if enabled
        if (dataStore._meta._commitIntervalMsec) {
          linkLock->scheduleCommit(0ms);
        }

        // setup asynchronous tasks for consolidation if enabled
        if (dataStore._meta._consolidationIntervalMsec) {
          linkLock->scheduleConsolidation(0ms);
        }

        return res;
      });
}

Result IResearchDataStore::properties(IResearchViewMeta const& meta) {
  auto linkLock = _asyncSelf->lock();
  // '_dataStore' can be asynchronously modified
  if (!linkLock) {
    // the current link is no longer valid (checked after ReadLock acquisition)
    return {TRI_ERROR_ARANGO_INDEX_HANDLE_BAD,
            "failed to lock arangosearch link while modifying properties "
            "of arangosearch link '" +
                std::to_string(id().id()) + "'"};
  }
  properties(std::move(linkLock), meta);
  return {};
}

void IResearchDataStore::properties(LinkLock linkLock,
                                    IResearchViewMeta const& meta) {
  TRI_ASSERT(linkLock);
  TRI_ASSERT(linkLock->_dataStore);
  // must be valid if _asyncSelf->lock() is valid
  {
    WRITE_LOCKER(writeLock, linkLock->_dataStore._mutex);
    // '_meta' can be asynchronously modified
    linkLock->_dataStore._meta.storeFull(meta);
  }

  if (linkLock->_engine->recoveryState() == RecoveryState::DONE) {
    if (meta._commitIntervalMsec) {
      linkLock->scheduleCommit(
          std::chrono::milliseconds(meta._commitIntervalMsec));
    }

    if (meta._consolidationIntervalMsec && meta._consolidationPolicy.policy()) {
      linkLock->scheduleConsolidation(
          std::chrono::milliseconds(meta._consolidationIntervalMsec));
    }
  }
  irs::index_writer::segment_options properties;
  properties.segment_count_max = meta._writebufferActive;
  properties.segment_memory_max = meta._writebufferSizeMax;

  static_assert(noexcept(linkLock->_dataStore._writer->options(properties)));
  linkLock->_dataStore._writer->options(properties);
}

Result IResearchDataStore::remove(transaction::Methods& trx,
                                  LocalDocumentId documentId) {
  TRI_ASSERT(_engine);
  TRI_ASSERT(trx.state());

  auto& state = *(trx.state());

  TRI_ASSERT(!state.hasHint(transaction::Hints::Hint::INDEX_CREATION));

  if (_dataStore._inRecovery &&
      _engine->recoveryTick() <= _dataStore._recoveryTick) {
    LOG_TOPIC("7d228", TRACE, TOPIC)
        << "skipping 'removal', operation tick '" << _engine->recoveryTick()
        << "', recovery tick '" << _dataStore._recoveryTick << "'";

    return {};
  }

  auto* key = this;
  // TODO FIXME find a better way to look up a ViewState
  auto* ctx = basics::downCast<IResearchTrxState>(state.cookie(key));
  if (!ctx) {
    // '_dataStore' can be asynchronously modified
    auto linkLock = _asyncSelf->lock();
    if (!linkLock) {
      // the current link is no longer valid
      // (checked after ReadLock acquisition)

      return {TRI_ERROR_ARANGO_INDEX_HANDLE_BAD,
              "failed to lock arangosearch link while removing a document from "
              "arangosearch link '" +
                  std::to_string(id().id()) + "', tid '" +
                  std::to_string(state.id().id()) + "', revision '" +
                  std::to_string(documentId.id()) + "'"};
    }

    TRI_ASSERT(_dataStore);  // must be valid if _asyncSelf->get() is valid

    auto ptr = irs::memory::make_unique<IResearchTrxState>(
        std::move(linkLock), *(_dataStore._writer));

    ctx = ptr.get();
    state.cookie(key, std::move(ptr));

    if (!ctx || !trx.addStatusChangeCallback(&_trxCallback)) {
      return {TRI_ERROR_INTERNAL,
              "failed to store state into a TransactionState for remove from "
              "arangosearch link '" +
                  std::to_string(id().id()) + "', tid '" +
                  std::to_string(state.id().id()) + "', revision '" +
                  std::to_string(documentId.id()) + "'"};
    }
  }

  // ...........................................................................
  // if an exception occurs below than the transaction is droped including all
  // all of its fid stores, no impact to iResearch View data integrity
  // ...........................................................................
  try {
    ctx->remove(*_engine, documentId);

    return {TRI_ERROR_NO_ERROR};
  } catch (basics::Exception const& e) {
    return {
        e.code(),
        "caught exception while removing document from arangosearch link '" +
            std::to_string(id().id()) + "', revision '" +
            std::to_string(documentId.id()) + "': " + e.what()};
  } catch (std::exception const& e) {
    return {
        TRI_ERROR_INTERNAL,
        "caught exception while removing document from arangosearch link '" +
            std::to_string(id().id()) + "', revision '" +
            std::to_string(documentId.id()) + "': " + e.what()};
  } catch (...) {
    return {
        TRI_ERROR_INTERNAL,
        "caught exception while removing document from arangosearch link '" +
            std::to_string(id().id()) + "', revision '" +
            std::to_string(documentId.id()) + "'"};
  }

  return {};
}
template<typename FieldIteratorType, typename MetaType>
Result IResearchDataStore::insert(transaction::Methods& trx,
                                  LocalDocumentId documentId,
                                  velocypack::Slice doc, MetaType const& meta) {
  TRI_ASSERT(_engine);
  TRI_ASSERT(trx.state());

  auto& state = *(trx.state());

  if (_dataStore._inRecovery &&
      _engine->recoveryTick() <= _dataStore._recoveryTick) {
    LOG_TOPIC("7c228", TRACE, TOPIC)
        << "skipping 'insert', operation tick '" << _engine->recoveryTick()
        << "', recovery tick '" << _dataStore._recoveryTick << "'";

    return {};
  }

  auto insertImpl =
      [&meta, &trx, &doc, &documentId, id = id(),
       engine = _engine](irs::index_writer::documents_context& ctx) -> Result {
    try {
      FieldIteratorType body(trx, meta._collectionName, id);

      return insertDocument(ctx, trx, body, doc, documentId, meta, id, engine);
    } catch (basics::Exception const& e) {
      return {e.code(),
              "caught exception while inserting document into arangosearch "
              "index '" +
                  std::to_string(id.id()) + "', revision '" +
                  std::to_string(documentId.id()) + "': " + e.what()};
    } catch (std::exception const& e) {
      return {TRI_ERROR_INTERNAL,
              "caught exception while inserting document into arangosearch "
              "index '" +
                  std::to_string(id.id()) + "', revision '" +
                  std::to_string(documentId.id()) + "': " + e.what()};
    } catch (...) {
      return {TRI_ERROR_INTERNAL,
              "caught exception while inserting document into arangosearch "
              "index '" +
                  std::to_string(id.id()) + "', revision '" +
                  std::to_string(documentId.id()) + "'"};
    }
  };

  TRI_IF_FAILURE("ArangoSearch::BlockInsertsWithoutIndexCreationHint") {
    if (!state.hasHint(transaction::Hints::Hint::INDEX_CREATION)) {
      return Result(TRI_ERROR_DEBUG);
    }
  }

  if (state.hasHint(transaction::Hints::Hint::INDEX_CREATION)) {
    auto lock = _asyncSelf->lock();
    auto ctx = _dataStore._writer->documents();
    TRI_IF_FAILURE("ArangoSearch::MisreportCreationInsertAsFailed") {
      auto res = insertImpl(ctx);  // we need insert to succeed, so  we have
                                   // things to cleanup in storage
      if (res.fail()) {
        return res;
      }
      return Result(TRI_ERROR_DEBUG);
    }
    return insertImpl(ctx);
  }
  auto* key = this;
  // TODO FIXME find a better way to look up a ViewState
  auto* ctx = basics::downCast<IResearchTrxState>(state.cookie(key));
  if (!ctx) {
    // '_dataStore' can be asynchronously modified
    auto linkLock = _asyncSelf->lock();

    if (!linkLock) {
      // the current link is no longer valid (checked after ReadLock
      // acquisition)
      return {TRI_ERROR_ARANGO_INDEX_HANDLE_BAD,
              "failed to lock arangosearch link while inserting a "
              "document into arangosearch link '" +
                  std::to_string(id().id()) + "'"};
    }

    TRI_ASSERT(_dataStore);  // must be valid if _asyncSelf->get() is valid

    // FIXME try to preserve optimization
    //    // optimization for single-document insert-only transactions
    //    if (trx.isSingleOperationTransaction() // only for single-docuemnt
    //    transactions
    //        && !_dataStore._inRecovery) {
    //      auto ctx = _dataStore._writer->documents();
    //
    //      return insertImpl(ctx);
    //    }

    auto ptr = std::make_unique<IResearchTrxState>(std::move(linkLock),
                                                   *(_dataStore._writer));

    ctx = ptr.get();
    state.cookie(key, std::move(ptr));

    if (!ctx || !trx.addStatusChangeCallback(&_trxCallback)) {
      return {TRI_ERROR_INTERNAL,
              "failed to store state into a TransactionState for insert into "
              "arangosearch link '" +
                  std::to_string(id().id()) + "', tid '" +
                  std::to_string(state.id().id()) + "', revision '" +
                  std::to_string(documentId.id()) + "'"};
    }
  }

  return insertImpl(ctx->_ctx);
}

void IResearchDataStore::afterTruncate(TRI_voc_tick_t tick,
                                       transaction::Methods* trx) {
  // '_dataStore' can be asynchronously modified
  auto linkLock = _asyncSelf->lock();

  bool ok{false};
  auto computeMetrics = irs::make_finally([&]() noexcept {
    // We don't measure time because we believe that it should tend to zero
    if (!ok && _numFailedCommits != nullptr) {
      _numFailedCommits->fetch_add(1, std::memory_order_relaxed);
    }
  });

  TRI_IF_FAILURE("ArangoSearchTruncateFailure") {
    THROW_ARANGO_EXCEPTION(TRI_ERROR_DEBUG);
  }

  if (!linkLock) {
    // the current link is no longer valid (checked after ReadLock acquisition)
    THROW_ARANGO_EXCEPTION_MESSAGE(TRI_ERROR_ARANGO_INDEX_HANDLE_BAD,
                                   "failed to lock arangosearch link while "
                                   "truncating arangosearch link '" +
                                       std::to_string(id().id()) + "'");
  }

  TRI_ASSERT(_dataStore);  // must be valid if _asyncSelf->get() is valid

  if (trx != nullptr) {
    auto* key = this;

    auto& state = *(trx->state());
    // TODO FIXME find a better way to look up a ViewState
    auto* ctx = basics::downCast<IResearchTrxState>(state.cookie(key));
    if (ctx) {
      // throw away all pending operations as clear will overwrite them all
      ctx->reset();
      // force active segment release to allow commit go and avoid deadlock in
      // clear
      state.cookie(key, nullptr);
    }
  }

  std::lock_guard commitLock{_commitMutex};
  auto const lastCommittedTick = _lastCommittedTick;
  bool recoverCommittedTick = true;

  auto lastCommittedTickGuard =
      irs::make_finally([lastCommittedTick, this, &recoverCommittedTick] {
        if (recoverCommittedTick) {
          _lastCommittedTick = lastCommittedTick;
        }
      });

  try {
    _dataStore._writer->clear(tick);
    //_lastCommittedTick now updated and data is written to storage
    recoverCommittedTick = false;

    // get new reader
    auto reader = _dataStore._reader.reopen();

    if (!reader) {
      // nothing more to do
      LOG_TOPIC("1c2c1", WARN, iresearch::TOPIC)
          << "failed to update snapshot after truncate "
          << ", reuse the existing snapshot for arangosearch link '" << id()
          << "'";
      return;
    }

    // update reader
    _dataStore._reader = reader;

    updateStatsUnsafe();

    auto subscription = std::atomic_load(&_flushSubscription);

    if (subscription) {
      auto& impl = static_cast<IResearchFlushSubscription&>(*subscription);

      impl.tick(_lastCommittedTick);
    }
    invalidateQueryCache(&_collection.vocbase());
    ok = true;
  } catch (std::exception const& e) {
    LOG_TOPIC("a3c57", ERR, TOPIC)
        << "caught exception while truncating arangosearch link '" << id()
        << "': " << e.what();
    throw;
  } catch (...) {
    LOG_TOPIC("79a7d", WARN, TOPIC)
        << "caught exception while truncating arangosearch link '" << id()
        << "'";
    throw;
  }
}

bool IResearchDataStore::hasSelectivityEstimate() {
  // selectivity can only be determined per query since multiple fields are
  // indexed
  return false;
}

IResearchDataStore::Stats IResearchDataStore::stats() const {
  auto linkLock = _asyncSelf->lock();
  if (!linkLock) {
    return {};
  }
  if (_metricStats) {
    return _metricStats->load();
  }
  return updateStatsUnsafe();
}

IResearchDataStore::Stats IResearchDataStore::updateStatsUnsafe() const {
  TRI_ASSERT(_dataStore);
  // copy of 'reader' is important to hold reference to the current snapshot
  auto reader = _dataStore._reader;
  if (!reader) {
    return {};
  }
  Stats stats;
  stats.numSegments = reader->size();
  stats.numDocs = reader->docs_count();
  stats.numLiveDocs = reader->live_docs_count();
  stats.numFiles = 1;  // +1 for segments file
  auto visitor = [&stats](std::string const& /*name*/,
                          irs::segment_meta const& segment) noexcept {
    stats.indexSize += segment.size;
    stats.numFiles += segment.files.size();
    return true;
  };
  reader->meta().meta.visit_segments(visitor);
  if (_metricStats) {
    _metricStats->store(stats);
  }
  return stats;
}

void IResearchDataStore::toVelocyPackStats(VPackBuilder& builder) const {
  TRI_ASSERT(builder.isOpenObject());

  auto const stats = this->stats();

  builder.add("numDocs", VPackValue(stats.numDocs));
  builder.add("numLiveDocs", VPackValue(stats.numLiveDocs));
  builder.add("numSegments", VPackValue(stats.numSegments));
  builder.add("numFiles", VPackValue(stats.numFiles));
  builder.add("indexSize", VPackValue(stats.indexSize));
}

std::tuple<uint64_t, uint64_t, uint64_t> IResearchDataStore::numFailed() const {
  return {_numFailedCommits ? _numFailedCommits->load(std::memory_order_relaxed)
                            : 0,
          _numFailedCleanups
              ? _numFailedCleanups->load(std::memory_order_relaxed)
              : 0,
          _numFailedConsolidations
              ? _numFailedConsolidations->load(std::memory_order_relaxed)
              : 0};
}

std::tuple<uint64_t, uint64_t, uint64_t> IResearchDataStore::avgTime() const {
  return {
      _avgCommitTimeMs ? _avgCommitTimeMs->load(std::memory_order_relaxed) : 0,
      _avgCleanupTimeMs ? _avgCleanupTimeMs->load(std::memory_order_relaxed)
                        : 0,
      _avgConsolidationTimeMs
          ? _avgConsolidationTimeMs->load(std::memory_order_relaxed)
          : 0};
}

////////////////////////////////////////////////////////////////////////////////
/// @brief compute the data path to user for iresearch data store
///        get base path from DatabaseServerFeature (similar to MMFilesEngine)
///        the path is hardcoded to reside under:
///        <DatabasePath>/<IResearchLink::type()>-<link id>
///        similar to the data path calculation for collections
////////////////////////////////////////////////////////////////////////////////
irs::utf8_path getPersistedPath(DatabasePathFeature const& dbPathFeature,
                                IResearchDataStore const& link) {
  irs::utf8_path dataPath(dbPathFeature.directory());

  dataPath /= "databases";
  dataPath /= "database-";
  dataPath += std::to_string(link.collection().vocbase().id());
  dataPath /= StaticStrings::DataSourceType;
  dataPath += "-";
  // has to be 'id' since this can be a per-shard collection
  dataPath += std::to_string(link.collection().id().id());
  dataPath += "_";
  dataPath += std::to_string(link.id().id());

  return dataPath;
}

template Result IResearchDataStore::insert<FieldIterator, IResearchLinkMeta>(
    transaction::Methods& trx, LocalDocumentId documentId,
    velocypack::Slice doc, IResearchLinkMeta const& meta);

template Result IResearchDataStore::insert<InvertedIndexFieldIterator,
                                           IResearchInvertedIndexMeta>(
    transaction::Methods& trx, LocalDocumentId documentId,
    velocypack::Slice doc, IResearchInvertedIndexMeta const& meta);

}  // namespace arangodb::iresearch<|MERGE_RESOLUTION|>--- conflicted
+++ resolved
@@ -64,8 +64,9 @@
   }
 
   void tick(TRI_voc_tick_t tick) noexcept {
-<<<<<<< HEAD
     auto value = _tick.load(std::memory_order_acquire);
+    TRI_ASSERT(value <= tick);
+
     // tick value must never go backwards
     while (tick > value) {
       if (_tick.compare_exchange_weak(value, tick, std::memory_order_release,
@@ -73,10 +74,6 @@
         break;
       }
     }
-=======
-    TRI_ASSERT(_tick.load(std::memory_order_acquire) <= tick);
-    _tick.store(tick, std::memory_order_release);
->>>>>>> cb282386
   }
 
  private:
