--- conflicted
+++ resolved
@@ -945,7 +945,6 @@
   return {};
 }
 
-<<<<<<< HEAD
 bool IResearchDataStore::failQueriesOnOutOfSync() const noexcept {
   return _asyncFeature->failQueriesOnOutOfSync();
 }
@@ -955,7 +954,7 @@
   // single servers
   TRI_ASSERT(!ServerState::instance()->isCoordinator());
 
-  if (!_outOfSync.exchange(true)) {
+  if (!_outOfSync.exchange(true, std::memory_order_release)) {
     // increase metric for number of out-of-sync links, only once per link
     TRI_ASSERT(_asyncFeature != nullptr);
     _asyncFeature->trackOutOfSyncLink();
@@ -970,11 +969,11 @@
   // the out of sync flag is expected to be set either during the
   // recovery phase, or when a commit goes wrong.
   return _outOfSync.load(std::memory_order_acquire);
-=======
+}
+
 void IResearchDataStore::initAsyncSelf() {
   _asyncSelf->reset();
   _asyncSelf = std::make_shared<AsyncLinkHandle>(this);
->>>>>>> ffd29db3
 }
 
 Result IResearchDataStore::initDataStore(
