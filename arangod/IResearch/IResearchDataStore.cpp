--- conflicted
+++ resolved
@@ -1298,40 +1298,8 @@
     } break;
   }
 
-<<<<<<< HEAD
   irs::IndexWriterOptions options;
   options.reader_options = readerOptions;
-=======
-  if (pathExists) {
-    try {
-      _dataStore._reader = irs::directory_reader::open(*(_dataStore._directory),
-                                                       _format, readerOptions);
-
-      if (!readTick(_dataStore._reader.meta().meta.payload(),
-                    _dataStore._recoveryTickLow,
-                    _dataStore._recoveryTickHigh)) {
-        return {TRI_ERROR_INTERNAL,
-                absl::StrCat("failed to get last committed tick while "
-                             "initializing ArangoSearch index '",
-                             index().id().id(), "'")};
-      }
-      LOG_TOPIC("7e028", TRACE, TOPIC)
-          << "successfully opened existing data store data store reader for "
-          << "ArangoSearch index '" << index().id() << "', docs count '"
-          << _dataStore._reader->docs_count() << "', live docs count '"
-          << _dataStore._reader->live_docs_count() << "', recovery tick low '"
-          << _dataStore._recoveryTickLow << "' and recovery tick high '"
-          << _dataStore._recoveryTickHigh << "'";
-    } catch (irs::index_not_found const&) {
-      // NOOP
-    }
-  }
-  _lastCommittedTickTwo = _lastCommittedTickOne = _dataStore._recoveryTickLow;
-  _flushSubscription =
-      std::make_shared<IResearchFlushSubscription>(_dataStore._recoveryTickLow);
-
-  irs::index_writer::init_options options;
->>>>>>> 00e0f7a9
   // Set 256MB limit during recovery. Actual "operational" limit will be set
   // later when this link will be added to the view.
   options.segment_memory_max = 256 * (size_t{1} << 20);
@@ -2006,21 +1974,11 @@
 #endif
   stats.numLiveDocs = reader->live_docs_count();
   stats.numFiles = 1;  // +1 for segments file
-<<<<<<< HEAD
   for (auto const& segment : reader->Meta().index_meta.segments) {
     auto const& meta = segment.meta;
     stats.indexSize += meta.byte_size;
     stats.numFiles += meta.files.size();
   }
-=======
-  auto visitor = [&stats](std::string_view /*name*/,
-                          irs::segment_meta const& segment) noexcept {
-    stats.indexSize += segment.size;
-    stats.numFiles += segment.files.size();
-    return true;
-  };
-  reader->meta().meta.visit_segments(visitor);
->>>>>>> 00e0f7a9
   if (_metricStats) {
     _metricStats->store(stats);
   }
