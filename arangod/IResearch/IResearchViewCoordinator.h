--- conflicted
+++ resolved
@@ -57,28 +57,21 @@
 
   bool visitCollections(CollectionVisitor const& visitor) const override;
 
-<<<<<<< HEAD
   void open() override {
     // NOOP
   }
 
-  void drop() override;
+  Result drop() override;
 
   virtual Result rename(
       std::string&& /*newName*/,
       bool /*doSync*/
   ) override {
     // not supported in a cluster
-=======
-  arangodb::Result drop() override { return TRI_ERROR_NOT_IMPLEMENTED; }
-
-  virtual Result rename(std::string&& newName, bool doSync) override {
->>>>>>> 8a8d75bd
     return { TRI_ERROR_NOT_IMPLEMENTED };
   }
 
   virtual void toVelocyPack(
-<<<<<<< HEAD
     velocypack::Builder& result,
     bool includeProperties,
     bool includeSystem
@@ -90,28 +83,17 @@
     bool doSync
   ) override;
 
+ protected:
+  arangodb::Result create() noexcept override {
+    return {};
+  }
+
  private:
   IResearchViewCoordinator(
     TRI_vocbase_t& vocbase, velocypack::Slice info, uint64_t planVersion
   );
 
   IResearchViewMeta _meta;
-=======
-    arangodb::velocypack::Builder& result,
-    bool includeProperties = false,
-    bool includeSystem = false
-  ) const override {
-    // FIXME: implement
-  }
-
-  virtual arangodb::Result updateProperties(
-      arangodb::velocypack::Slice const& properties,
-      bool partialUpdate,
-      bool doSync
-  ) override {
-    return { TRI_ERROR_NOT_IMPLEMENTED };
-  }
->>>>>>> 8a8d75bd
 }; // IResearchViewCoordinator
 
 } // iresearch
