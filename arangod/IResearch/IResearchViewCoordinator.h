////////////////////////////////////////////////////////////////////////////////
/// DISCLAIMER
///
/// Copyright 2018 ArangoDB GmbH, Cologne, Germany
///
/// Licensed under the Apache License, Version 2.0 (the "License");
/// you may not use this file except in compliance with the License.
/// You may obtain a copy of the License at
///
///     http://www.apache.org/licenses/LICENSE-2.0
///
/// Unless required by applicable law or agreed to in writing, software
/// distributed under the License is distributed on an "AS IS" BASIS,
/// WITHOUT WARRANTIES OR CONDITIONS OF ANY KIND, either express or implied.
/// See the License for the specific language governing permissions and
/// limitations under the License.
///
/// Copyright holder is ArangoDB GmbH, Cologne, Germany
///
/// @author Andrey Abramov
/// @author Vasiliy Nabatchikov
////////////////////////////////////////////////////////////////////////////////

#ifndef ARANGODB_IRESEARCH__IRESEARCH_VIEW_COORDINATOR_H
#define ARANGODB_IRESEARCH__IRESEARCH_VIEW_COORDINATOR_H 1

#include "VocBase/LogicalView.h"
#include "IResearch/IResearchViewMeta.h"

#include <velocypack/Builder.h>
#include <velocypack/Slice.h>

namespace arangodb {
namespace iresearch {

///////////////////////////////////////////////////////////////////////////////
/// @class IResearchViewCoordinator
/// @brief an abstraction over the distributed IResearch index implementing the
///        LogicalView interface
///////////////////////////////////////////////////////////////////////////////
class IResearchViewCoordinator final : public arangodb::LogicalView {
 public:
  ///////////////////////////////////////////////////////////////////////////////
  /// @brief view factory
  /// @returns initialized view object
  ///////////////////////////////////////////////////////////////////////////////
  static std::shared_ptr<LogicalView> make(
    TRI_vocbase_t& vocbase,
<<<<<<< HEAD
    velocypack::Slice const& info,
    uint64_t planVersion
=======
    arangodb::velocypack::Slice const& info,
    uint64_t planVersion,
    LogicalView::PreCommitCallback const& preCommit
>>>>>>> 68442dae
  );

  ////////////////////////////////////////////////////////////////////////////////
  /// @brief the view type as used when selecting which view to instantiate
  ////////////////////////////////////////////////////////////////////////////////
  static arangodb::LogicalDataSource::Type const& type() noexcept;

  bool visitCollections(CollectionVisitor const& visitor) const override;

  void open() override {
    // NOOP
  }

  Result drop() override;

  virtual Result rename(
      std::string&& /*newName*/,
      bool /*doSync*/
  ) override {
    // not supported in a cluster
    return { TRI_ERROR_NOT_IMPLEMENTED };
  }

  virtual void toVelocyPack(
    velocypack::Builder& result,
    bool includeProperties,
    bool includeSystem
  ) const override;

  virtual arangodb::Result updateProperties(
    velocypack::Slice const& properties,
    bool partialUpdate,
    bool doSync
  ) override;

 protected:
  arangodb::Result create() noexcept override {
    return {};
  }

 private:
  IResearchViewCoordinator(
    TRI_vocbase_t& vocbase, velocypack::Slice info, uint64_t planVersion
  );

  IResearchViewMeta _meta;
}; // IResearchViewCoordinator

} // iresearch
} // arangodb

#endif // ARANGODB_IRESEARCH__IRESEARCH_VIEW_COORDINATOR_H<|MERGE_RESOLUTION|>--- conflicted
+++ resolved
@@ -46,14 +46,9 @@
   ///////////////////////////////////////////////////////////////////////////////
   static std::shared_ptr<LogicalView> make(
     TRI_vocbase_t& vocbase,
-<<<<<<< HEAD
     velocypack::Slice const& info,
-    uint64_t planVersion
-=======
-    arangodb::velocypack::Slice const& info,
     uint64_t planVersion,
     LogicalView::PreCommitCallback const& preCommit
->>>>>>> 68442dae
   );
 
   ////////////////////////////////////////////////////////////////////////////////
@@ -89,11 +84,6 @@
     bool doSync
   ) override;
 
- protected:
-  arangodb::Result create() noexcept override {
-    return {};
-  }
-
  private:
   IResearchViewCoordinator(
     TRI_vocbase_t& vocbase, velocypack::Slice info, uint64_t planVersion
