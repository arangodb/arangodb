////////////////////////////////////////////////////////////////////////////////
/// DISCLAIMER
///
/// Copyright 2014-2022 ArangoDB GmbH, Cologne, Germany
/// Copyright 2004-2014 triAGENS GmbH, Cologne, Germany
///
/// Licensed under the Apache License, Version 2.0 (the "License");
/// you may not use this file except in compliance with the License.
/// You may obtain a copy of the License at
///
///     http://www.apache.org/licenses/LICENSE-2.0
///
/// Unless required by applicable law or agreed to in writing, software
/// distributed under the License is distributed on an "AS IS" BASIS,
/// WITHOUT WARRANTIES OR CONDITIONS OF ANY KIND, either express or implied.
/// See the License for the specific language governing permissions and
/// limitations under the License.
///
/// Copyright holder is ArangoDB GmbH, Cologne, Germany
///
/// @author Andrey Abramov
/// @author Vasiliy Nabatchikov
////////////////////////////////////////////////////////////////////////////////

#include "IResearchCommon.h"

namespace arangodb {
namespace iresearch {

LogTopic TOPIC(std::string{StaticStrings::DataSourceType}, LogLevel::INFO);

arangodb::LogicalDataSource::Type const& dataSourceType() {
  static auto& type =
      arangodb::LogicalDataSource::Type::emplace(StaticStrings::DataSourceType);

  return type;
}

arangodb::LogTopic& logTopic() { return TOPIC; }

<<<<<<< HEAD
// -----------------------------------------------------------------------------
// --SECTION--                                                     StaticStrings
// -----------------------------------------------------------------------------

/*static*/ std::string const StaticStrings::LinksField("links");
/*static*/ std::string const StaticStrings::VersionField("version");
/*static*/ std::string const StaticStrings::ViewIdField("view");
/*static*/ std::string const StaticStrings::AnalyzerDefinitionsField(
    "analyzerDefinitions");
/*static*/ std::string const StaticStrings::AnalyzerFeaturesField("features");
/*static*/ std::string const StaticStrings::AnalyzerNameField("name");
/*static*/ std::string const StaticStrings::AnalyzerPropertiesField(
    "properties");
/*static*/ std::string const StaticStrings::AnalyzerTypeField("type");
/*static*/ std::string const StaticStrings::PrimarySortField("primarySort");
/*static*/ std::string const StaticStrings::PrimarySortCompressionField(
    "primarySortCompression");
/*static*/ std::string const StaticStrings::StoredValuesField("storedValues");
/*static*/ std::string const StaticStrings::CollectionNameField(
    "collectionName");
/*static*/ std::string const StaticStrings::ConsolidationIntervalMsec(
    "consolidationIntervalMsec");
/*static*/ std::string const StaticStrings::CommitIntervalMsec(
    "commitIntervalMsec");
/*static*/ std::string const StaticStrings::CleanupIntervalStep(
    "cleanupIntervalStep");
/*static*/ std::string const StaticStrings::ConsolidationPolicy(
    "consolidationPolicy");
/*static*/ std::string const StaticStrings::WritebufferActive(
    "writebufferActive");
/*static*/ std::string const StaticStrings::WritebufferIdle("writebufferIdle");
/*static*/ std::string const StaticStrings::WritebufferSizeMax(
    "writebufferSizeMax");

=======
>>>>>>> 2c185436
}  // namespace iresearch
}  // namespace arangodb<|MERGE_RESOLUTION|>--- conflicted
+++ resolved
@@ -38,42 +38,5 @@
 
 arangodb::LogTopic& logTopic() { return TOPIC; }
 
-<<<<<<< HEAD
-// -----------------------------------------------------------------------------
-// --SECTION--                                                     StaticStrings
-// -----------------------------------------------------------------------------
-
-/*static*/ std::string const StaticStrings::LinksField("links");
-/*static*/ std::string const StaticStrings::VersionField("version");
-/*static*/ std::string const StaticStrings::ViewIdField("view");
-/*static*/ std::string const StaticStrings::AnalyzerDefinitionsField(
-    "analyzerDefinitions");
-/*static*/ std::string const StaticStrings::AnalyzerFeaturesField("features");
-/*static*/ std::string const StaticStrings::AnalyzerNameField("name");
-/*static*/ std::string const StaticStrings::AnalyzerPropertiesField(
-    "properties");
-/*static*/ std::string const StaticStrings::AnalyzerTypeField("type");
-/*static*/ std::string const StaticStrings::PrimarySortField("primarySort");
-/*static*/ std::string const StaticStrings::PrimarySortCompressionField(
-    "primarySortCompression");
-/*static*/ std::string const StaticStrings::StoredValuesField("storedValues");
-/*static*/ std::string const StaticStrings::CollectionNameField(
-    "collectionName");
-/*static*/ std::string const StaticStrings::ConsolidationIntervalMsec(
-    "consolidationIntervalMsec");
-/*static*/ std::string const StaticStrings::CommitIntervalMsec(
-    "commitIntervalMsec");
-/*static*/ std::string const StaticStrings::CleanupIntervalStep(
-    "cleanupIntervalStep");
-/*static*/ std::string const StaticStrings::ConsolidationPolicy(
-    "consolidationPolicy");
-/*static*/ std::string const StaticStrings::WritebufferActive(
-    "writebufferActive");
-/*static*/ std::string const StaticStrings::WritebufferIdle("writebufferIdle");
-/*static*/ std::string const StaticStrings::WritebufferSizeMax(
-    "writebufferSizeMax");
-
-=======
->>>>>>> 2c185436
 }  // namespace iresearch
 }  // namespace arangodb