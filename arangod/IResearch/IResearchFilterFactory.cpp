--- conflicted
+++ resolved
@@ -582,14 +582,8 @@
 Result byTerm(irs::by_term* filter, aql::AstNode const& attribute,
               ScopedAqlValue const& value, QueryContext const& ctx,
               FilterContext const& filterCtx) {
-<<<<<<< HEAD
-  std::string name{filterCtx.namePrefix()};
-  if (filter && !nameFromAttributeAccess(name, attribute, ctx,
-                                         !filterCtx.isSearchFilter())) {
-=======
   std::string name{filterCtx.namePrefix};
   if (filter && !nameFromAttributeAccess(name, attribute, ctx)) {
->>>>>>> b06b6873
     return {TRI_ERROR_BAD_PARAMETER,
             "Failed to generate field name from node "s.append(
                 aql::AstNode::toString(&attribute))};
@@ -625,14 +619,8 @@
                FilterContext const& filterCtx) {
   TRI_ASSERT(attribute.isDeterministic());
 
-<<<<<<< HEAD
-  std::string name{filterCtx.namePrefix()};
-  if (filter && !nameFromAttributeAccess(name, attribute, ctx,
-                                         !filterCtx.isSearchFilter())) {
-=======
   std::string name{filterCtx.namePrefix};
   if (filter && !nameFromAttributeAccess(name, attribute, ctx)) {
->>>>>>> b06b6873
     return {TRI_ERROR_BAD_PARAMETER,
             "Failed to generate field name from node "s.append(
                 aql::AstNode::toString(&attribute))};
@@ -666,14 +654,8 @@
                ScopedAqlValue const& min, bool const minInclude,
                ScopedAqlValue const& max, bool const maxInclude,
                QueryContext const& ctx, FilterContext const& filterCtx) {
-<<<<<<< HEAD
-  std::string name{filterCtx.namePrefix()};
-  if (filter && !nameFromAttributeAccess(name, attributeNode, ctx,
-                                         !filterCtx.isSearchFilter())) {
-=======
   std::string name{filterCtx.namePrefix};
   if (filter && !nameFromAttributeAccess(name, attributeNode, ctx)) {
->>>>>>> b06b6873
     return {TRI_ERROR_BAD_PARAMETER,
             "Failed to generate field name from node "s.append(
                 aql::AstNode::toString(&attributeNode))};
@@ -955,14 +937,8 @@
   TRI_ASSERT(node.attribute && node.attribute->isDeterministic());
   TRI_ASSERT(node.value && node.value->isDeterministic());
 
-<<<<<<< HEAD
-  std::string name{filterCtx.namePrefix()};
-  if (filter && !nameFromAttributeAccess(name, *node.attribute, ctx,
-                                         !filterCtx.isSearchFilter())) {
-=======
   std::string name{filterCtx.namePrefix};
   if (filter && !nameFromAttributeAccess(name, *node.attribute, ctx)) {
->>>>>>> b06b6873
     return {TRI_ERROR_BAD_PARAMETER,
             "Failed to generate field name from node "s.append(
                 aql::AstNode::toString(node.attribute))};
@@ -1089,14 +1065,8 @@
   }
 
   if (filter) {
-<<<<<<< HEAD
-    std::string name{filterCtx.namePrefix()};
-    if (!nameFromAttributeAccess(name, *fieldNode, ctx,
-                                 !filterCtx.isSearchFilter())) {
-=======
     std::string name{filterCtx.namePrefix};
     if (!nameFromAttributeAccess(name, *fieldNode, ctx)) {
->>>>>>> b06b6873
       return error::failedToGenerateName(funcName, fieldNodeIdx);
     }
 
@@ -1200,14 +1170,8 @@
   }
 
   if (filter) {
-<<<<<<< HEAD
-    std::string name{filterCtx.namePrefix()};
-    if (!nameFromAttributeAccess(name, *fieldNode, ctx,
-                                 !filterCtx.isSearchFilter())) {
-=======
     std::string name{filterCtx.namePrefix};
     if (!nameFromAttributeAccess(name, *fieldNode, ctx)) {
->>>>>>> b06b6873
       return error::failedToGenerateName(GEO_DISTANCE_FUNC, fieldNodeIdx);
     }
 
@@ -1663,13 +1627,6 @@
       // nothing to do more
       return {};
     }
-<<<<<<< HEAD
-    FilterContext const subFilterCtx{filterCtx.analyzer(),
-                                     irs::kNoBoost,  // reset boost
-                                     filterCtx.isSearchFilter(),
-                                     filterCtx.analyzerProvider(),
-                                     filterCtx.namePrefix()};
-=======
 
     FilterContext const subFilterCtx{
         .analyzerProvider = filterCtx.analyzerProvider,
@@ -1678,7 +1635,6 @@
         .namePrefix = filterCtx.namePrefix,
         .boost = irs::kNoBoost};  // reset boost
 
->>>>>>> b06b6873
     // Expand array interval as several binaryInterval nodes ('array' feature is
     // ensured by pre-filter)
     NormalizedCmpNode normalized;
@@ -1766,17 +1722,6 @@
         // nothing to do more
         return {};
       }
-<<<<<<< HEAD
-      FilterContext const subFilterCtx{filterCtx.analyzer(),
-                                       irs::kNoBoost,  // reset boost
-                                       filterCtx.isSearchFilter(),
-                                       filterCtx.analyzerProvider(),
-                                       filterCtx.namePrefix()};
-
-      std::string fieldName{filterCtx.namePrefix()};
-      if (filter && !nameFromAttributeAccess(fieldName, *attributeNode, ctx,
-                                             !filterCtx.isSearchFilter())) {
-=======
 
       FilterContext const subFilterCtx{
           .analyzerProvider = filterCtx.analyzerProvider,
@@ -1787,7 +1732,6 @@
 
       std::string fieldName{filterCtx.namePrefix};
       if (filter && !nameFromAttributeAccess(fieldName, *attributeNode, ctx)) {
->>>>>>> b06b6873
         return {TRI_ERROR_BAD_PARAMETER,
                 "Failed to generate field name from node " +
                     aql::AstNode::toString(attributeNode)};
@@ -1870,20 +1814,12 @@
     filter->boost(filterCtx.boost);
   }
 
-<<<<<<< HEAD
-  FilterContext const subFilterCtx{filterCtx.analyzer(),
-                                   irs::kNoBoost,  // reset boost
-                                   filterCtx.isSearchFilter(),
-                                   filterCtx.analyzerProvider(),
-                                   filterCtx.namePrefix()};
-=======
   FilterContext const subFilterCtx{
       .analyzerProvider = filterCtx.analyzerProvider,
       .analyzer = filterCtx.analyzer,
       .fields = filterCtx.fields,
       .namePrefix = filterCtx.namePrefix,
       .boost = irs::kNoBoost};  // reset boost
->>>>>>> b06b6873
 
   NormalizedCmpNode normalized;
   aql::AstNode toNormalize(aql::NODE_TYPE_OPERATOR_BINARY_EQ);
@@ -2031,20 +1967,12 @@
                    : &static_cast<irs::boolean_filter&>(filter->add<irs::Or>());
       filter->boost(filterCtx.boost);
 
-<<<<<<< HEAD
-      FilterContext const subFilterCtx{filterCtx.analyzer(),
-                                       irs::kNoBoost,  // reset boost
-                                       filterCtx.isSearchFilter(),
-                                       filterCtx.analyzerProvider(),
-                                       filterCtx.namePrefix()};
-=======
       FilterContext const subFilterCtx{
           .analyzerProvider = filterCtx.analyzerProvider,
           .analyzer = filterCtx.analyzer,
           .fields = filterCtx.fields,
           .namePrefix = filterCtx.namePrefix,
           .boost = irs::kNoBoost};  // reset boost
->>>>>>> b06b6873
 
       for (size_t i = 0; i < n; ++i) {
         // failed to create a filter
@@ -2104,19 +2032,11 @@
     filter = &notFilter.filter<irs::And>();
   }
 
-<<<<<<< HEAD
-  FilterContext const subFilterCtx{filterCtx.analyzer(),
-                                   irs::kNoBoost,  // reset boost
-                                   filterCtx.isSearchFilter(),
-                                   filterCtx.analyzerProvider(),
-                                   filterCtx.namePrefix()};
-=======
   FilterContext const subFilterCtx{
       .analyzerProvider = filterCtx.analyzerProvider,
       .analyzer = filterCtx.analyzer,
       .namePrefix = filterCtx.namePrefix,
       .boost = irs::kNoBoost};  // reset boost
->>>>>>> b06b6873
 
   return makeFilter(filter, ctx, subFilterCtx, *member);
 }
@@ -2195,20 +2115,12 @@
     filter->boost(filterCtx.boost);
   }
 
-<<<<<<< HEAD
-  FilterContext const subFilterCtx{filterCtx.analyzer(),
-                                   irs::kNoBoost,  // reset boost
-                                   filterCtx.isSearchFilter(),
-                                   filterCtx.analyzerProvider(),
-                                   filterCtx.namePrefix()};
-=======
   FilterContext const subFilterCtx{
       .analyzerProvider = filterCtx.analyzerProvider,
       .analyzer = filterCtx.analyzer,
       .fields = filterCtx.fields,
       .namePrefix = filterCtx.namePrefix,
       .boost = irs::kNoBoost};  // reset boost
->>>>>>> b06b6873
 
   for (size_t i = 0; i < n; ++i) {
     auto const* valueNode = node.getMemberUnchecked(i);
@@ -2289,17 +2201,11 @@
   }
 
   // override analyzer and throw away provider
-<<<<<<< HEAD
-  FilterContext const subFilterContext(analyzerValue, filterCtx.boost(),
-                                       filterCtx.isSearchFilter(), nullptr,
-                                       filterCtx.namePrefix());
-=======
   FilterContext const subFilterContext{.analyzerProvider = nullptr,
                                        .analyzer = analyzerValue,
                                        .fields = filterCtx.fields,
                                        .namePrefix = filterCtx.namePrefix,
                                        .boost = filterCtx.boost};
->>>>>>> b06b6873
 
   rv = makeFilter(filter, ctx, subFilterContext, *expressionArg);
 
@@ -2347,18 +2253,11 @@
   }
 
   FilterContext const subFilterContext{
-<<<<<<< HEAD
-      filterCtx.analyzer(),
-      filterCtx.boost() * static_cast<float_t>(boostValue),
-      filterCtx.isSearchFilter(), filterCtx.analyzerProvider(),
-      filterCtx.namePrefix()};
-=======
       .analyzerProvider = filterCtx.analyzerProvider,
       .analyzer = filterCtx.analyzer,
       .fields = filterCtx.fields,
       .namePrefix = filterCtx.namePrefix,
       .boost = filterCtx.boost * static_cast<float_t>(boostValue)};
->>>>>>> b06b6873
 
   rv = makeFilter(filter, ctx, subFilterContext, *expressionArg);
 
@@ -2401,18 +2300,10 @@
   }
 
   bool prefixMatch = true;
-<<<<<<< HEAD
-  auto const isIndexFilter = filterCtx.isSearchFilter();
-
-  std::string fieldName{filterCtx.namePrefix()};
-  if (filter && !nameFromAttributeAccess(fieldName, *fieldArg, ctx,
-                                         !filterCtx.isSearchFilter())) {
-=======
   auto const isIndexFilter = ctx.isSearchQuery;
 
   std::string fieldName{filterCtx.namePrefix};
   if (filter && !nameFromAttributeAccess(fieldName, *fieldArg, ctx)) {
->>>>>>> b06b6873
     return error::failedToGenerateName(funcName, 1);
   }
 
@@ -2572,19 +2463,11 @@
     filter = &minMatchFilter;
   }
 
-<<<<<<< HEAD
-  FilterContext const subFilterCtx{filterCtx.analyzer(),
-                                   irs::kNoBoost,  // reset boost
-                                   filterCtx.isSearchFilter(),
-                                   filterCtx.analyzerProvider(),
-                                   filterCtx.namePrefix()};
-=======
   FilterContext const subFilterCtx{
       .analyzerProvider = filterCtx.analyzerProvider,
       .analyzer = filterCtx.analyzer,
       .fields = filterCtx.fields,
       .namePrefix = filterCtx.namePrefix};
->>>>>>> b06b6873
 
   for (size_t i = 0; i < lastArg; ++i) {
     auto subFilterExpression = args.getMemberUnchecked(i);
@@ -2834,11 +2717,7 @@
 Result fromFuncPhraseTerm(char const* funcName, size_t funcArgumentPosition,
                           char const* subFuncName, irs::by_phrase* filter,
                           QueryContext const&, FilterContext const&,
-<<<<<<< HEAD
-                          VPackSlice elem, size_t firstOffset,
-=======
                           const VPackSlice& elem, size_t firstOffset,
->>>>>>> b06b6873
                           irs::analysis::analyzer* /*analyzer*/ = nullptr) {
   irs::string_ref term;
   auto res = oneArgumentfromFuncPhrase(funcName, funcArgumentPosition,
@@ -2860,11 +2739,7 @@
 Result fromFuncPhraseStartsWith(
     char const* funcName, size_t funcArgumentPosition, char const* subFuncName,
     irs::by_phrase* filter, QueryContext const&, FilterContext const&,
-<<<<<<< HEAD
-    VPackSlice elem, size_t firstOffset,
-=======
     const VPackSlice& elem, size_t firstOffset,
->>>>>>> b06b6873
     irs::analysis::analyzer* /*analyzer*/ = nullptr) {
   irs::string_ref term;
   auto res = oneArgumentfromFuncPhrase(funcName, funcArgumentPosition,
@@ -2886,11 +2761,7 @@
                           size_t const funcArgumentPosition,
                           char const* subFuncName, irs::by_phrase* filter,
                           QueryContext const&, FilterContext const&,
-<<<<<<< HEAD
-                          VPackSlice elem, size_t firstOffset,
-=======
                           const VPackSlice& elem, size_t firstOffset,
->>>>>>> b06b6873
                           irs::analysis::analyzer* /*analyzer*/ = nullptr) {
   irs::string_ref term;
   auto res = oneArgumentfromFuncPhrase(funcName, funcArgumentPosition,
@@ -3336,16 +3207,6 @@
   return {};
 }
 
-<<<<<<< HEAD
-std::map<irs::string_ref, ConversionPhraseHandler> const
-    kFCallSystemConversionPhraseHandlers{
-        {"TERM", fromFuncPhraseTerm},
-        {"STARTS_WITH", fromFuncPhraseStartsWith},
-        {"WILDCARD", fromFuncPhraseLike},  // 'LIKE' is a key word
-        {"LEVENSHTEIN_MATCH", fromFuncPhraseLevenshteinMatch},
-        {TERMS_FUNC, fromFuncPhraseTerms<VPackSlice>},
-        {"IN_RANGE", fromFuncPhraseInRange}};
-=======
 frozen::map<irs::string_ref, ConversionPhraseHandler,
             6> constexpr kFCallSystemConversionPhraseHandlers{
     {"TERM", fromFuncPhraseTerm},
@@ -3354,7 +3215,6 @@
     {"LEVENSHTEIN_MATCH", fromFuncPhraseLevenshteinMatch},
     {TERMS_FUNC, fromFuncPhraseTerms<VPackSlice>},
     {"IN_RANGE", fromFuncPhraseInRange}};
->>>>>>> b06b6873
 
 Result processPhraseArgObjectType(char const* funcName,
                                   size_t const funcArgumentPosition,
@@ -3587,14 +3447,8 @@
   AnalyzerPool::CacheType::ptr analyzer;
   // prepare filter if execution phase
   if (filter) {
-<<<<<<< HEAD
-    std::string name{filterCtx.namePrefix()};
-    if (!nameFromAttributeAccess(name, *fieldArg, ctx,
-                                 !filterCtx.isSearchFilter())) {
-=======
     std::string name{filterCtx.namePrefix};
     if (!nameFromAttributeAccess(name, *fieldArg, ctx)) {
->>>>>>> b06b6873
       return error::failedToGenerateName(funcName, 1);
     }
 
@@ -3753,14 +3607,8 @@
   }
 
   if (filter) {
-<<<<<<< HEAD
-    std::string name{filterCtx.namePrefix()};
-    if (!nameFromAttributeAccess(name, *field, ctx,
-                                 !filterCtx.isSearchFilter())) {
-=======
     std::string name{filterCtx.namePrefix};
     if (!nameFromAttributeAccess(name, *field, ctx)) {
->>>>>>> b06b6873
       auto message = "'"s.append(funcName).append(
           "' AQL function: Failed to generate field name from the 1st "
           "argument");
@@ -3917,14 +3765,8 @@
   }
 
   if (filter) {
-<<<<<<< HEAD
-    std::string name{filterCtx.namePrefix()};
-    if (!nameFromAttributeAccess(name, *field, ctx,
-                                 !filterCtx.isSearchFilter())) {
-=======
     std::string name{filterCtx.namePrefix};
     if (!nameFromAttributeAccess(name, *field, ctx)) {
->>>>>>> b06b6873
       return error::failedToGenerateName(funcName, 1);
     }
 
@@ -4033,14 +3875,8 @@
   const auto scoringLimit = FilterConstants::DefaultScoringTermsLimit;
 
   if (filter) {
-<<<<<<< HEAD
-    std::string name{filterCtx.namePrefix()};
-    if (!nameFromAttributeAccess(name, *field, ctx,
-                                 !filterCtx.isSearchFilter())) {
-=======
     std::string name{filterCtx.namePrefix};
     if (!nameFromAttributeAccess(name, *field, ctx)) {
->>>>>>> b06b6873
       return error::failedToGenerateName(funcName, 1);
     }
 
@@ -4079,14 +3915,8 @@
   }
 
   if (filter) {
-<<<<<<< HEAD
-    std::string name{filterCtx.namePrefix()};
-    if (!nameFromAttributeAccess(name, *field, ctx,
-                                 !filterCtx.isSearchFilter())) {
-=======
     std::string name{filterCtx.namePrefix};
     if (!nameFromAttributeAccess(name, *field, ctx)) {
->>>>>>> b06b6873
       return error::failedToGenerateName(funcName, 1);
     }
 
@@ -4193,14 +4023,8 @@
   }
 
   if (filter) {
-<<<<<<< HEAD
-    std::string name{filterCtx.namePrefix()};
-    if (!nameFromAttributeAccess(name, *fieldNode, ctx,
-                                 !filterCtx.isSearchFilter())) {
-=======
     std::string name{filterCtx.namePrefix};
     if (!nameFromAttributeAccess(name, *fieldNode, ctx)) {
->>>>>>> b06b6873
       return error::failedToGenerateName(funcName, fieldNodeIdx);
     }
 
@@ -4364,11 +4188,7 @@
   // non-deterministic condition or self-referenced variable
   if (!node.isDeterministic() || findReference(node, *ctx.ref)) {
     // not supported by IResearch, but could be handled by ArangoDB
-<<<<<<< HEAD
-    if (filterCtx.isSearchFilter()) {
-=======
     if (ctx.isSearchQuery) {
->>>>>>> b06b6873
       if (filter) {
         appendExpression(*filter, node, ctx, filterCtx);
         return {};
@@ -4398,11 +4218,7 @@
   }
 
   if (result) {
-<<<<<<< HEAD
-    filter->add<irs::all>().boost(filterCtx.boost());
-=======
     filter->add<irs::all>().boost(filterCtx.boost);
->>>>>>> b06b6873
   } else {
     filter->add<irs::empty>();
   }
@@ -4472,31 +4288,15 @@
   }
 }
 
-<<<<<<< HEAD
-/*static*/ Result FilterFactory::filter(
-    irs::boolean_filter* filter, QueryContext const& ctx,
-    aql::AstNode const& node, bool forSearch /*= true*/,
-    AnalyzerProvider const* provider /*= nullptr*/) {
-=======
 /*static*/ Result FilterFactory::filter(irs::boolean_filter* filter,
                                         QueryContext const& ctx,
                                         FilterContext const& filterCtx,
                                         aql::AstNode const& node) {
->>>>>>> b06b6873
   if (node.willUseV8()) {
     return {TRI_ERROR_NOT_IMPLEMENTED,
             "using V8 dependent function is not allowed in SEARCH statement"};
   }
 
-<<<<<<< HEAD
-  // The analyzer is referenced in the FilterContext and used during the
-  // following ::makeFilter() call, so may not be a temporary.
-  FieldMeta::Analyzer analyzer{IResearchAnalyzerFeature::identity()};
-  FilterContext const filterCtx(analyzer, irs::kNoBoost, forSearch, provider,
-                                {});
-
-=======
->>>>>>> b06b6873
   const auto res = makeFilter(filter, ctx, filterCtx, node);
 
   if (res.fail()) {
