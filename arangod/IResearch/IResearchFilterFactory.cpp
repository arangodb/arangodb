////////////////////////////////////////////////////////////////////////////////
/// DISCLAIMER
///
/// Copyright 2014-2020 ArangoDB GmbH, Cologne, Germany
/// Copyright 2004-2014 triAGENS GmbH, Cologne, Germany
///
/// Licensed under the Apache License, Version 2.0 (the "License");
/// you may not use this file except in compliance with the License.
/// You may obtain a copy of the License at
///
///     http://www.apache.org/licenses/LICENSE-2.0
///
/// Unless required by applicable law or agreed to in writing, software
/// distributed under the License is distributed on an "AS IS" BASIS,
/// WITHOUT WARRANTIES OR CONDITIONS OF ANY KIND, either express or implied.
/// See the License for the specific language governing permissions and
/// limitations under the License.
///
/// Copyright holder is ArangoDB GmbH, Cologne, Germany
///
/// @author Andrey Abramov
/// @author Vasiliy Nabatchikov
////////////////////////////////////////////////////////////////////////////////

// otherwise define conflict between 3rdParty\date\include\date\date.h and
// 3rdParty\iresearch\core\shared.hpp
#if defined(_MSC_VER)
#include "date/date.h"
#endif

#include "IResearch/IResearchFilterFactory.h"

#include "s2/s2latlng.h"
#include "s2/s2point_region.h"
#include "s2/s2region_term_indexer.h"

#include "analysis/token_attributes.hpp"
#include "analysis/token_streams.hpp"
#include "search/all_filter.hpp"
#include "search/boolean_filter.hpp"
#include "search/column_existence_filter.hpp"
#include "search/filter_visitor.hpp"
#include "search/granular_range_filter.hpp"
#include "search/levenshtein_filter.hpp"
#include "search/ngram_similarity_filter.hpp"
#include "search/phrase_filter.hpp"
#include "search/prefix_filter.hpp"
#include "search/range_filter.hpp"
#include "search/term_filter.hpp"
#include "search/top_terms_collector.hpp"
#include "search/wildcard_filter.hpp"

#include "ApplicationFeatures/ApplicationServer.h"
#include "Aql/Ast.h"
#include "Aql/Function.h"
#include "Aql/Quantifier.h"
#include "Aql/Range.h"
#include "Geo/GeoJson.h"
#include "Geo/ShapeContainer.h"
#include "Basics/StringUtils.h"
#include "IResearch/AqlHelper.h"
#include "IResearch/GeoAnalyzer.h"
#include "IResearch/GeoFilter.h"
#include "IResearch/ExpressionFilter.h"
#include "IResearch/IResearchAnalyzerFeature.h"
#include "IResearch/IResearchCommon.h"
#include "IResearch/IResearchFeature.h"
#include "IResearch/IResearchKludge.h"
#include "IResearch/IResearchPDP.h"
#include "Logger/LogMacros.h"
#include "RestServer/SystemDatabaseFeature.h"
#include "StorageEngine/TransactionState.h"
#include "Transaction/Methods.h"

using namespace arangodb;
using namespace arangodb::iresearch;
using namespace std::literals::string_literals;

namespace {

constexpr char const* GEO_INTERSECT_FUNC = "GEO_INTERSECTS";
constexpr char const* GEO_DISTANCE_FUNC = "GEO_DISTANCE";
constexpr char const* TERMS_FUNC = "TERMS";

namespace error {

template<size_t Min, size_t Max>
struct Range {
  static constexpr size_t MIN = Min;
  static constexpr size_t MAX = Max;
};

template<typename>
struct isRange : std::false_type { };
template<size_t Min, size_t Max>
struct isRange<Range<Min, Max>> : std::true_type { };

template<bool MaxBound, size_t Value>
struct OpenRange {
  static constexpr bool MAX_BOUND = MaxBound;
  static constexpr size_t VALUE = Value;
};

template<typename>
struct isOpenRange : std::false_type { };
template<bool MaxBound, size_t Value>
struct isOpenRange<OpenRange<MaxBound, Value>> : std::true_type { };

template<size_t Value>
struct ExactValue {
  static constexpr size_t VALUE = Value;
};

template<typename>
struct isExactValue : std::false_type { };
template<size_t Value>
struct isExactValue<ExactValue<Value>> : std::true_type { };

template<typename RangeType>
Result invalidArgsCount(char const* funcName) {
  if constexpr (isRange<RangeType>::value) {
    return {
      TRI_ERROR_BAD_PARAMETER,
      "'"s.append(funcName).append("' AQL function: Invalid number of arguments passed (expected >= ")
               .append(std::to_string(RangeType::MIN)).append(" and <= ").append(std::to_string(RangeType::MAX)).append(")")
    };
  } else if constexpr (isOpenRange<RangeType>::value) {
    if constexpr (RangeType::MAX_BOUND) {
      return {
        TRI_ERROR_BAD_PARAMETER,
        "'"s.append(funcName).append("' AQL function: Invalid number of arguments passed (expected <= ")
                             .append(std::to_string(RangeType::VALUE)).append(")")
      };
    }

    return {
      TRI_ERROR_BAD_PARAMETER,
      "'"s.append(funcName).append("' AQL function: Invalid number of arguments passed (expected >= ")
                           .append(std::to_string(RangeType::VALUE)).append(")")
    };
  } else if constexpr (isExactValue<RangeType>::value) {
    return {
      TRI_ERROR_BAD_PARAMETER,
      "'"s.append(funcName).append("' AQL function: Invalid number of arguments passed (expected ")
               .append(std::to_string(RangeType::VALUE)).append(")")
    };
  }

  return {
    TRI_ERROR_BAD_PARAMETER,
    "'"s.append(funcName).append("' AQL function: Invalid number of arguments passed")
  };
}

Result negativeNumber(char const* funcName, size_t i) {
  return {
    TRI_ERROR_BAD_PARAMETER,
    "'"s.append(funcName).append("' AQL function: argument at position '")
        .append(std::to_string(i)).append("' must be a positive number")
  };
}

Result nondeterministicArgs(char const* funcName) {
  return {
    TRI_ERROR_BAD_PARAMETER,
    "Unable to handle non-deterministic arguments for '"s
        .append(funcName).append("' function")
  };
}

Result nondeterministicArg(char const* funcName, size_t i) {
  return {
    TRI_ERROR_BAD_PARAMETER,
    "'"s.append(funcName).append("' AQL function: argument at position '")
        .append(std::to_string(i)).append("' is intended to be deterministic")
  };
}

Result invalidAttribute(char const* funcName, size_t i) {
  return {
    TRI_ERROR_BAD_PARAMETER,
     "'"s.append(funcName).append("' AQL function: Unable to parse argument at position '")
         .append(std::to_string(i)).append("' as an attribute identifier")
  };
}

Result invalidArgument(char const* funcName, size_t i) {
  return {
    TRI_ERROR_BAD_PARAMETER,
    "'"s.append(funcName).append("' AQL function: argument at position '")
        .append(std::to_string(i)).append("' is invalid")
  };
}

Result failedToEvaluate(const char* funcName, size_t i) {
  return {
    TRI_ERROR_BAD_PARAMETER,
    "'"s.append(funcName).append("' AQL function: Failed to evaluate argument at position '")
        .append(std::to_string(i)).append(("'"))
  };
}

Result typeMismatch(const char* funcName, size_t i,
                    ScopedValueType expectedType,
                    ScopedValueType actualType) {
  return {
    TRI_ERROR_BAD_PARAMETER,
    "'"s.append(funcName).append("' AQL function: argument at position '").append(std::to_string(i))
             .append("' has invalid type '").append(ScopedAqlValue::typeString(actualType).c_str())
             .append("' ('").append(ScopedAqlValue::typeString(expectedType).c_str()).append("' expected)")
  };
}

Result failedToParse(char const* funcName, size_t i, ScopedValueType expectedType) {
  return {
    TRI_ERROR_BAD_PARAMETER,
    "'"s.append(funcName).append("' AQL function: Unable to parse argument at position '")
        .append(std::to_string(i)).append("' as ").append(ScopedAqlValue::typeString(expectedType).c_str())
  };
}

Result failedToGenerateName(char const* funcName, size_t i) {
  return {
    TRI_ERROR_BAD_PARAMETER,
    "'"s.append(funcName).append("' AQL function: Failed to generate field name from the argument at position '")
        .append(std::to_string(i)).append("'")
  };
}

Result malformedNode(aql::AstNodeType type) {
  auto const* typeName = arangodb::iresearch::getNodeTypeName(type);

  std::string message("Can't process malformed AstNode of type '");
  if (typeName) {
    message += *typeName;
  } else {
    message += std::to_string(type);
  }
  message += "'";

  return {TRI_ERROR_BAD_PARAMETER, message};
}

} // error

bool setupGeoFilter(FieldMeta::Analyzer const& a,
                    S2RegionTermIndexer::Options& opts) {
  if (!a._pool) {
    return false;
  }

  auto& pool = *a._pool;

  if (isGeoAnalyzer(pool.type())) {
    auto stream = pool.get();

    if (!stream) {
      return false;
    }

#ifdef ARANGODB_ENABLE_MAINTAINER_MODE
    auto& impl = dynamic_cast<GeoAnalyzer const&>(*stream);
#else
    auto& impl = static_cast<GeoAnalyzer const&>(*stream);
#endif

    impl.prepare(opts);
    return true;
  }

  return false;
}

template<typename T, bool CheckDeterminism = false>
Result evaluateArg(
    T& out, ScopedAqlValue& value,
    char const* funcName,
    aql::AstNode const& args,
    size_t i,
    bool isFilter,
    QueryContext const& ctx) {
  static_assert(
    std::is_same<T, irs::string_ref>::value ||
    std::is_same<T, int64_t>::value ||
    std::is_same<T, double_t>::value ||
    std::is_same<T, bool>::value);

  auto const* arg = args.getMemberUnchecked(i);

  if (!arg) {
    return error::invalidArgument(funcName, 2);
  }

  if constexpr (CheckDeterminism) {
    if (!arg->isDeterministic()) {
      return error::nondeterministicArg(funcName, i);
    }
  }

  value.reset(*arg);

  if (isFilter || value.isConstant()) {
    if (!value.execute(ctx)) {
      return error::failedToEvaluate(funcName, i + 1);
    }

    ScopedValueType expectedType = ScopedValueType::SCOPED_VALUE_TYPE_INVALID;
    if constexpr (std::is_same<T, irs::string_ref>::value) {
      expectedType = arangodb::iresearch::SCOPED_VALUE_TYPE_STRING;
    } else if constexpr (std::is_same<T, int64_t>::value || std::is_same<T, double_t>::value) {
      expectedType = arangodb::iresearch::SCOPED_VALUE_TYPE_DOUBLE;
    } else if constexpr (std::is_same<T, bool>::value) {
      expectedType = arangodb::iresearch::SCOPED_VALUE_TYPE_BOOL;
    }

    if (expectedType != value.type()) {
      return error::typeMismatch(funcName, i + 1, expectedType, value.type());
    }

    if constexpr (std::is_same<T, irs::string_ref>::value) {
      if (!value.getString(out)) {
        return error::failedToParse(funcName, i + 1, expectedType);
      }
    } else if constexpr (std::is_same<T, int64_t>::value) {
      out = value.getInt64();
    } else if constexpr (std::is_same<T, double>::value) {
      if (!value.getDouble(out)) {
        return error::failedToParse(funcName, i + 1, expectedType);
      }
    } else if constexpr (std::is_same<T, bool>::value) {
      out = value.getBoolean();
    }
  }

  return {};
}

Result getLatLong(
    ScopedAqlValue const& value,
    S2LatLng& point,
    char const* funcName,
    size_t argIdx) {
  switch (value.type()) {
    case SCOPED_VALUE_TYPE_ARRAY: { // [lng, lat] is valid input
      if (value.size() < 2) {
        return error::failedToEvaluate(funcName, argIdx);
      }

      auto const latValue = value.at(1);
      auto const lonValue = value.at(0);

      double_t lat, lon;

      if (!latValue.getDouble(lat) || !lonValue.getDouble(lon)) {
        return error::failedToEvaluate(funcName, argIdx);
      }

      point = S2LatLng::FromDegrees(lat, lon);
      return {};
    }
    case SCOPED_VALUE_TYPE_OBJECT: {
      VPackSlice const json = value.slice();
      geo::ShapeContainer shape;
      Result res;
      if (json.isArray() && json.length() >= 2) {
        res = shape.parseCoordinates(json, /*GeoJson*/ true);
      } else {
        res = geo::geojson::parseRegion(json, shape);
      }
      if (res.fail()) {
        return res;
      }
      point = S2LatLng(shape.centroid());
      return {};
    }
    default: {
      return error::invalidArgument(funcName, argIdx);
    }
  }
}

Result getAnalyzerByName(
    arangodb::iresearch::FieldMeta::Analyzer& out,
    const irs::string_ref& analyzerId,
    char const* funcName,
    QueryContext const& ctx) {
  auto& analyzer = out._pool;
  auto& shortName = out._shortName;

  TRI_ASSERT(ctx.trx);
  auto& server = ctx.trx->vocbase().server();
  if (!server.hasFeature<IResearchAnalyzerFeature>()) {
    return {
      TRI_ERROR_INTERNAL,
      "'"s.append(IResearchAnalyzerFeature::name())
          .append("' feature is not registered, unable to evaluate '")
          .append(funcName).append("' function")
    };
  }
  auto& analyzerFeature = server.getFeature<IResearchAnalyzerFeature>();

<<<<<<< HEAD
  analyzer = analyzerFeature.get(analyzerId, ctx.trx->vocbase(),
                                 ctx.trx->state()->analyzersRevision());
=======
  auto sysVocbase = server.hasFeature<SystemDatabaseFeature>()
    ? server.getFeature<SystemDatabaseFeature>().use()
    : nullptr;
>>>>>>> eb71062b

  shortName = arangodb::iresearch::IResearchAnalyzerFeature::normalize(  // normalize
      analyzerId, ctx.trx->vocbase(), false);  // args

  if (!analyzer) {
    return {
      TRI_ERROR_BAD_PARAMETER,
      "'"s.append("' AQL function: Unable to load requested analyzer '")
          .append(analyzerId.c_str(), analyzerId.size()).append("'")
    };
  }
  return {};
}

Result extractAnalyzerFromArg(
    arangodb::iresearch::FieldMeta::Analyzer& out,
    char const* funcName,
    irs::boolean_filter const* filter,
    aql::AstNode const& args,
    size_t i,
    QueryContext const& ctx) {
  auto const* analyzerArg = args.getMemberUnchecked(i);

  if (!analyzerArg) {
    return {
      TRI_ERROR_BAD_PARAMETER,
      "'"s.append(funcName).append("' AQL function: ")
          .append(std::to_string(i + 1)).append(" argument is invalid analyzer")
    };
  }

  ScopedAqlValue analyzerValue(*analyzerArg);
  irs::string_ref analyzerId;

  auto rv = evaluateArg(analyzerId, analyzerValue, funcName, args, i, filter, ctx);

  if (rv.fail()) {
    return rv;
  }

  if (!filter && !analyzerValue.isConstant()) {
    return {};
  }

  return getAnalyzerByName(out, analyzerId, funcName, ctx);
}

struct FilterContext {
  FilterContext(
      arangodb::iresearch::FieldMeta::Analyzer const& analyzer,
      irs::boost_t boost) noexcept
    : analyzer(analyzer),
      boost(boost) {
    TRI_ASSERT(analyzer._pool);
  }

  FilterContext(FilterContext const&) = default;
  FilterContext& operator=(FilterContext const&) = delete;

  // need shared_ptr since pool could be deleted from the feature
  arangodb::iresearch::FieldMeta::Analyzer const& analyzer;
  irs::boost_t boost;
};  // FilterContext

typedef std::function<
  Result(char const* funcName, irs::boolean_filter*,
         QueryContext const&, FilterContext const&,
         aql::AstNode const&)
> ConvertionHandler;

// forward declaration
Result filter(irs::boolean_filter* filter,
              QueryContext const& queryctx,
              FilterContext const& filterCtx,
              aql::AstNode const& node);

////////////////////////////////////////////////////////////////////////////////
/// @brief appends value tokens to a phrase filter
////////////////////////////////////////////////////////////////////////////////
void appendTerms(irs::by_phrase& filter, irs::string_ref const& value,
                 irs::analysis::analyzer& stream, size_t firstOffset) {
  // reset stream
  stream.reset(value);

  // get token attribute
  TRI_ASSERT(irs::get<irs::term_attribute>(stream));
  irs::term_attribute const* token = irs::get<irs::term_attribute>(stream);
  TRI_ASSERT(token);

  // add tokens
  for (auto* options = filter.mutable_options(); stream.next(); ) {
    irs::assign(options->push_back<irs::by_term_options>(firstOffset).term,
                token->value);

    firstOffset = 0;
  }
}

FORCE_INLINE void appendExpression(irs::boolean_filter& filter,
                                   aql::AstNode const& node,
                                   QueryContext const& ctx, FilterContext const& filterCtx) {
  auto& exprFilter = filter.add<arangodb::iresearch::ByExpression>();
  exprFilter.init(*ctx.plan, *ctx.ast, const_cast<aql::AstNode&>(node));
  exprFilter.boost(filterCtx.boost);
}

FORCE_INLINE void appendExpression(irs::boolean_filter& filter,
                                   std::shared_ptr<aql::AstNode>&& node,
                                   QueryContext const& ctx, FilterContext const& filterCtx) {
  auto& exprFilter = filter.add<arangodb::iresearch::ByExpression>();
  exprFilter.init(*ctx.plan, *ctx.ast, std::move(node));
  exprFilter.boost(filterCtx.boost);
}

Result byTerm(irs::by_term* filter, std::string&& name,
              ScopedAqlValue const& value, QueryContext const& /*ctx*/,
              FilterContext const& filterCtx) {
  switch (value.type()) {
    case arangodb::iresearch::SCOPED_VALUE_TYPE_NULL:
      if (filter) {
        kludge::mangleNull(name);
        *filter->mutable_field() = std::move(name);
        filter->boost(filterCtx.boost);
        irs::assign(filter->mutable_options()->term,
                    irs::null_token_stream::value_null());
      }
      return {};
    case arangodb::iresearch::SCOPED_VALUE_TYPE_BOOL:
      if (filter) {
        kludge::mangleBool(name);
        *filter->mutable_field() = std::move(name);
        filter->boost(filterCtx.boost);
        irs::assign(filter->mutable_options()->term,
                    irs::boolean_token_stream::value(value.getBoolean()));
      }
      return {};
    case arangodb::iresearch::SCOPED_VALUE_TYPE_DOUBLE:
      if (filter) {
        double_t dblValue;

        if (!value.getDouble(dblValue)) {
          // something went wrong
          return {TRI_ERROR_BAD_PARAMETER, "could not get double value"};
        }

        kludge::mangleNumeric(name);

        irs::numeric_token_stream stream;
        irs::term_attribute const* token = irs::get<irs::term_attribute>(stream);
        TRI_ASSERT(token);
        stream.reset(dblValue);
        stream.next();

        *filter->mutable_field() = std::move(name);
        filter->boost(filterCtx.boost);
        irs::assign(filter->mutable_options()->term,
                    token->value);
      }
      return {};
    case arangodb::iresearch::SCOPED_VALUE_TYPE_STRING:
      if (filter) {
        irs::string_ref strValue;

        if (!value.getString(strValue)) {
          // something went wrong
          return {TRI_ERROR_BAD_PARAMETER, "could not get string value"};
        }

        TRI_ASSERT(filterCtx.analyzer._pool);
        kludge::mangleField(name, filterCtx.analyzer);
        *filter->mutable_field() = std::move(name);
        filter->boost(filterCtx.boost);
        irs::assign(filter->mutable_options()->term,
                    irs::ref_cast<irs::byte_type>(strValue));
      }
      return {};
    default:
      // unsupported value type
      return {TRI_ERROR_BAD_PARAMETER, "unsupported type"};
  }
}

Result byTerm(irs::by_term* filter, aql::AstNode const& attribute,
              ScopedAqlValue const& value, QueryContext const& ctx,
              FilterContext const& filterCtx) {
  std::string name;
  if (filter && !arangodb::iresearch::nameFromAttributeAccess(name, attribute, ctx)) {
    return {
      TRI_ERROR_BAD_PARAMETER,
      "Failed to generate field name from node "s.append(aql::AstNode::toString(&attribute))
    };
  }

  return byTerm(filter, std::move(name), value, ctx, filterCtx);
}

Result byTerm(irs::by_term* filter, arangodb::iresearch::NormalizedCmpNode const& node,
              QueryContext const& ctx, FilterContext const& filterCtx) {
  TRI_ASSERT(node.attribute && node.attribute->isDeterministic());
  TRI_ASSERT(node.value && node.value->isDeterministic());

  ScopedAqlValue value(*node.value);

  if (!value.isConstant()) {
    if (!filter) {
      // can't evaluate non constant filter before the execution
      return {};
    }

    if (!value.execute(ctx)) {
      // failed to execute expression
      return {TRI_ERROR_BAD_PARAMETER, "could not execute expression"};
    }
  }

  return byTerm(filter, *node.attribute, value, ctx, filterCtx);
}

Result byRange(irs::boolean_filter* filter, aql::AstNode const& attribute,
               aql::Range const& rangeData, QueryContext const& ctx,
               FilterContext const& filterCtx) {
  TRI_ASSERT(attribute.isDeterministic());

  std::string name;

  if (filter && !nameFromAttributeAccess(name, attribute, ctx)) {
    return {
      TRI_ERROR_BAD_PARAMETER,
      "Failed to generate field name from node "s.append(aql::AstNode::toString(&attribute))
    };
  }

  TRI_ASSERT(filter);
  auto& range = filter->add<irs::by_granular_range>();

  kludge::mangleNumeric(name);
  *range.mutable_field() = std::move(name);
  range.boost(filterCtx.boost);

  irs::numeric_token_stream stream;

  // setup min bound
  stream.reset(static_cast<double_t>(rangeData._low));

  auto* opts = range.mutable_options();
  irs::set_granular_term(opts->range.min, stream);
  opts->range.min_type = irs::BoundType::INCLUSIVE;

  // setup max bound
  stream.reset(static_cast<double_t>(rangeData._high));
  irs::set_granular_term(opts->range.max, stream);
  opts->range.max_type = irs::BoundType::INCLUSIVE;

  return {};
}

Result byRange(irs::boolean_filter* filter, aql::AstNode const& attributeNode,
               ScopedAqlValue const& min, bool const minInclude,
               ScopedAqlValue const& max, bool const maxInclude,
               QueryContext const& ctx, FilterContext const& filterCtx) {
  std::string name;

  if (filter && !nameFromAttributeAccess(name, attributeNode, ctx)) {
    return {
      TRI_ERROR_BAD_PARAMETER,
      "Failed to generate field name from node "s.append(aql::AstNode::toString(&attributeNode))
    };
  }

  switch (min.type()) {
    case arangodb::iresearch::SCOPED_VALUE_TYPE_NULL: {
      if (filter) {
        kludge::mangleNull(name);

        auto& range = filter->add<irs::by_range>();
        *range.mutable_field() = std::move(name);
        range.boost(filterCtx.boost);
        auto* opts = range.mutable_options();
        irs::assign(opts->range.min, irs::null_token_stream::value_null());
        opts->range.min_type = minInclude ? irs::BoundType::INCLUSIVE : irs::BoundType::EXCLUSIVE;
        irs::assign(opts->range.max, irs::null_token_stream::value_null());
        opts->range.max_type = maxInclude ? irs::BoundType::INCLUSIVE : irs::BoundType::EXCLUSIVE;
      }

      return {};
    }
    case arangodb::iresearch::SCOPED_VALUE_TYPE_BOOL: {
      if (filter) {
        kludge::mangleBool(name);

        auto& range = filter->add<irs::by_range>();
        *range.mutable_field() = std::move(name);
        range.boost(filterCtx.boost);
        auto* opts = range.mutable_options();
        irs::assign(opts->range.min, irs::boolean_token_stream::value(min.getBoolean()));
        opts->range.min_type = minInclude ? irs::BoundType::INCLUSIVE : irs::BoundType::EXCLUSIVE;
        irs::assign(opts->range.max, irs::boolean_token_stream::value(max.getBoolean()));
        opts->range.max_type = maxInclude ? irs::BoundType::INCLUSIVE : irs::BoundType::EXCLUSIVE;
      }

      return {};
    }
    case arangodb::iresearch::SCOPED_VALUE_TYPE_DOUBLE: {
      if (filter) {
        double_t minDblValue, maxDblValue;

        if (!min.getDouble(minDblValue) || !max.getDouble(maxDblValue)) {
          // can't parse value as double
          return {TRI_ERROR_BAD_PARAMETER, "can not get double parameter"};
        }

        auto& range = filter->add<irs::by_granular_range>();

        kludge::mangleNumeric(name);
        *range.mutable_field() = std::move(name);
        range.boost(filterCtx.boost);

        irs::numeric_token_stream stream;
        auto* opts = range.mutable_options();

        // setup min bound
        stream.reset(minDblValue);
        irs::set_granular_term(opts->range.min, stream);
        opts->range.min_type = minInclude ? irs::BoundType::INCLUSIVE : irs::BoundType::EXCLUSIVE;

        // setup max bound
        stream.reset(maxDblValue);
        irs::set_granular_term(opts->range.max, stream);
        opts->range.max_type = maxInclude ? irs::BoundType::INCLUSIVE : irs::BoundType::EXCLUSIVE;
      }

      return {};
    }
    case arangodb::iresearch::SCOPED_VALUE_TYPE_STRING: {
      if (filter) {
        irs::string_ref minStrValue, maxStrValue;

        if (!min.getString(minStrValue) || !max.getString(maxStrValue)) {
          // failed to get string value
          return {TRI_ERROR_BAD_PARAMETER, "failed to get string value"};
        }

        auto& range = filter->add<irs::by_range>();

        TRI_ASSERT(filterCtx.analyzer._pool);
        kludge::mangleField(name, filterCtx.analyzer);
        *range.mutable_field() = std::move(name);
        range.boost(filterCtx.boost);

        auto* opts = range.mutable_options();
        irs::assign(opts->range.min, irs::ref_cast<irs::byte_type>(minStrValue));
        opts->range.min_type = minInclude ? irs::BoundType::INCLUSIVE : irs::BoundType::EXCLUSIVE;
        irs::assign(opts->range.max, irs::ref_cast<irs::byte_type>(maxStrValue));
        opts->range.max_type = maxInclude ? irs::BoundType::INCLUSIVE : irs::BoundType::EXCLUSIVE;
      }

      return {};
    }
    default:
      // wrong value type
      return {TRI_ERROR_BAD_PARAMETER, "invalid value type"};
  }
}

template<bool Min>
Result byRange(irs::boolean_filter* filter, std::string name, const ScopedAqlValue& value,
               bool const incl, QueryContext const& /*ctx*/, FilterContext const& filterCtx) {
  switch (value.type()) {
    case arangodb::iresearch::SCOPED_VALUE_TYPE_NULL: {
      if (filter) {
        auto& range = filter->add<irs::by_range>();

        kludge::mangleNull(name);
        *range.mutable_field() = std::move(name);
        range.boost(filterCtx.boost);
        auto* opts = range.mutable_options();
        irs::assign(Min ? opts->range.min : opts->range.max,
                    irs::null_token_stream::value_null());
        (Min ? opts->range.min_type : opts->range.max_type) =
            incl ? irs::BoundType::INCLUSIVE  : irs::BoundType::EXCLUSIVE;
      }

      return {};
    }
    case arangodb::iresearch::SCOPED_VALUE_TYPE_BOOL: {
      if (filter) {
        auto& range = filter->add<irs::by_range>();

        kludge::mangleBool(name);
        *range.mutable_field() = std::move(name);
        range.boost(filterCtx.boost);
        auto* opts = range.mutable_options();
        irs::assign(Min ? opts->range.min : opts->range.max,
                    irs::boolean_token_stream::value(value.getBoolean()));
        (Min ? opts->range.min_type : opts->range.max_type) =
            incl ? irs::BoundType::INCLUSIVE  : irs::BoundType::EXCLUSIVE;
      }

      return {};
    }
    case arangodb::iresearch::SCOPED_VALUE_TYPE_DOUBLE: {
      if (filter) {
        double_t dblValue;

        if (!value.getDouble(dblValue)) {
          // can't parse as double
          return {TRI_ERROR_BAD_PARAMETER, "could not parse double value"};
        }

        auto& range = filter->add<irs::by_granular_range>();
        irs::numeric_token_stream stream;

        kludge::mangleNumeric(name);
        *range.mutable_field() = std::move(name);
        range.boost(filterCtx.boost);

        stream.reset(dblValue);
        auto* opts = range.mutable_options();
        irs::set_granular_term(Min ? opts->range.min : opts->range.max,
                               stream);
        (Min ? opts->range.min_type : opts->range.max_type) =
            incl ? irs::BoundType::INCLUSIVE  : irs::BoundType::EXCLUSIVE;
      }

      return {};
    }
    case arangodb::iresearch::SCOPED_VALUE_TYPE_STRING: {
      if (filter) {
        irs::string_ref strValue;

        if (!value.getString(strValue)) {
          // can't parse as string
          return {TRI_ERROR_BAD_PARAMETER, "could not parse string value"};
        }

        auto& range = filter->add<irs::by_range>();

        TRI_ASSERT(filterCtx.analyzer._pool);
        kludge::mangleField(name, filterCtx.analyzer);
        *range.mutable_field() = std::move(name);
        range.boost(filterCtx.boost);
        auto* opts = range.mutable_options();
        irs::assign(Min ? opts->range.min : opts->range.max,
                    irs::ref_cast<irs::byte_type>(strValue));
        (Min ? opts->range.min_type : opts->range.max_type) =
            incl ? irs::BoundType::INCLUSIVE  : irs::BoundType::EXCLUSIVE;
      }

      return {};
    }
    default:
      // wrong value type
      return {TRI_ERROR_BAD_PARAMETER, "invalid value type"};
  }
}

template<bool Min>
Result byRange(irs::boolean_filter* filter,
               arangodb::iresearch::NormalizedCmpNode const& node, bool const incl,
               QueryContext const& ctx, FilterContext const& filterCtx) {
  TRI_ASSERT(node.attribute && node.attribute->isDeterministic());
  TRI_ASSERT(node.value && node.value->isDeterministic());

  std::string name;
  if (filter && !nameFromAttributeAccess(name, *node.attribute, ctx)) {
    return {
      TRI_ERROR_BAD_PARAMETER,
      "Failed to generate field name from node "s.append(aql::AstNode::toString(node.attribute))
    };
  }
  auto value = ScopedAqlValue(*node.value);
  if (!value.isConstant()) {
    if (!filter) {
      // can't evaluate non constant filter before the execution
      return {};
    }

    if (!value.execute(ctx)) {
      // could not execute expression
      return { TRI_ERROR_BAD_PARAMETER, "can not execute expression" };
    }
  }
  return byRange<Min>(filter, name, value, incl, ctx, filterCtx);
}

Result fromExpression(irs::boolean_filter* filter, QueryContext const& ctx,
                    FilterContext const& filterCtx,
                    std::shared_ptr<aql::AstNode>&& node) {
  if (!filter) {
    return {};
  }

  // non-deterministic condition or self-referenced variable
  if (!node->isDeterministic() || arangodb::iresearch::findReference(*node, *ctx.ref)) {
    // not supported by IResearch, but could be handled by ArangoDB
    appendExpression(*filter, std::move(node), ctx, filterCtx);
    return {};
  }

  bool result;

  if (node->isConstant()) {
    result = node->isTrue();
  } else {  // deterministic expression
    ScopedAqlValue value(*node);

    if (!value.execute(ctx)) {
      // can't execute expression
      return {TRI_ERROR_BAD_PARAMETER, "can not execute expression"};
    }

    result = value.getBoolean();
  }

  if (result) {
    filter->add<irs::all>().boost(filterCtx.boost);
  } else {
    filter->add<irs::empty>();
  }

  return {};
}

Result fromExpression(irs::boolean_filter* filter, QueryContext const& ctx,
                      FilterContext const& filterCtx, aql::AstNode const& node) {
  if (!filter) {
    return {};
  }

  // non-deterministic condition or self-referenced variable
  if (!node.isDeterministic() || arangodb::iresearch::findReference(node, *ctx.ref)) {
    // not supported by IResearch, but could be handled by ArangoDB
    appendExpression(*filter, node, ctx, filterCtx);
    return {};
  }

  bool result;

  if (node.isConstant()) {
    result = node.isTrue();
  } else {  // deterministic expression
    ScopedAqlValue value(node);

    if (!value.execute(ctx)) {
      // can't execute expression
      return {TRI_ERROR_BAD_PARAMETER, "can not execute expression"};
    }

    result = value.getBoolean();
  }

  if (result) {
    filter->add<irs::all>().boost(filterCtx.boost);
  } else {
    filter->add<irs::empty>();
  }

  return {};
}

// GEO_IN_RANGE(attribute, shape, lower, upper[, includeLower = true, includeUpper = true])
Result fromFuncGeoInRange(
    char const* funcName,
    irs::boolean_filter* filter,
    QueryContext const& ctx,
    FilterContext const& filterCtx,
    aql::AstNode const& args) {
  TRI_ASSERT(funcName);
  using ArgsRange = error::Range<4, 6>;

  if (!args.isDeterministic()) {
    return error::nondeterministicArgs(funcName);
  }

  auto const argc = args.numMembers();


  if (argc < ArgsRange::MIN || argc > ArgsRange::MAX) {
    return error::invalidArgsCount<ArgsRange>(funcName);
  }

  auto const* fieldNode = args.getMemberUnchecked(0);
  auto const* centroidNode = args.getMemberUnchecked(1);
  size_t fieldNodeIdx = 1;
  size_t centroidNodeIdx = 2;

  if (!arangodb::iresearch::checkAttributeAccess(fieldNode, *ctx.ref)) {
    if (!arangodb::iresearch::checkAttributeAccess(centroidNode, *ctx.ref)) {
      return {
        TRI_ERROR_BAD_PARAMETER,
         "'"s.append(funcName)
             .append("' AQL function: Unable to find argument denoting an attribute identifier")
      };
    }

    std::swap(fieldNode, centroidNode);
    fieldNodeIdx = 2;
    centroidNodeIdx = 1;
  }

  if (!fieldNode) {
    return error::invalidAttribute(funcName, fieldNodeIdx);
  }

  if (!centroidNode) {
    return error::invalidAttribute(funcName, centroidNodeIdx);
  }

  bool const buildFilter = filter;

  S2LatLng centroid;
  ScopedAqlValue tmpValue(*centroidNode);
  if (buildFilter || tmpValue.isConstant()) {
    if (!tmpValue.execute(ctx)) {
      return error::failedToEvaluate(funcName, centroidNodeIdx);
    }

    auto const res = getLatLong(tmpValue, centroid, funcName, centroidNodeIdx);

    if (res.fail()) {
      return res;
    }
  }

  double_t minDistance = 0;

  auto rv = evaluateArg(minDistance, tmpValue, funcName, args, 2, buildFilter, ctx);

  if (rv.fail()) {
    return rv;
  }

  double_t maxDistance = 0;

  rv = evaluateArg(maxDistance, tmpValue, funcName, args, 3, buildFilter, ctx);

  if (rv.fail()) {
    return rv;
  }

  bool includeMin = true;
  bool includeMax = true;

  if (argc > 4) {
    rv = evaluateArg(includeMin, tmpValue, funcName, args, 4, buildFilter, ctx);

    if (rv.fail()) {
      return rv;
    }

    if (argc > 5) {
      rv = evaluateArg(includeMax, tmpValue, funcName, args, 4, buildFilter, ctx);

      if (rv.fail()) {
        return rv;
      }
    }
  }

  if (filter) {
    std::string name;

    if (!nameFromAttributeAccess(name, *fieldNode, ctx)) {
      return error::failedToGenerateName(funcName, fieldNodeIdx);
    }

    auto& geo_filter = filter->add<GeoDistanceFilter>();
    geo_filter.boost(filterCtx.boost);

    auto* options = geo_filter.mutable_options();
    setupGeoFilter(filterCtx.analyzer, options->options);

    options->origin = centroid.ToPoint();
    options->range.min = minDistance;
    options->range.min_type = includeMin
      ? irs::BoundType::INCLUSIVE
      : irs::BoundType::EXCLUSIVE;
    options->range.max = maxDistance;
    options->range.max_type = includeMax
      ? irs::BoundType::INCLUSIVE
      : irs::BoundType::EXCLUSIVE;

    TRI_ASSERT(filterCtx.analyzer);
    kludge::mangleField(name, filterCtx.analyzer);
    *geo_filter.mutable_field() = std::move(name);
  }

  return {};
}

// GEO_DISTANCE(.. , ..) <|<=|>|>= Distance
Result fromGeoDistanceInterval(
    irs::boolean_filter* filter,
    arangodb::iresearch::NormalizedCmpNode const& node,
    QueryContext const& ctx, FilterContext const& filterCtx) {

  TRI_ASSERT(node.attribute &&
             node.attribute->isDeterministic() &&
             aql::NODE_TYPE_FCALL == node.attribute->type &&
             &aql::Functions::GeoDistance ==
               reinterpret_cast<aql::Function const*>(node.attribute->getData())->implementation);
  TRI_ASSERT(node.value && node.value->isDeterministic());

  auto* args = node.attribute->getMemberUnchecked(0);
  TRI_ASSERT(args);

  if (args->numMembers() != 2) {
    return {TRI_ERROR_QUERY_FUNCTION_ARGUMENT_NUMBER_MISMATCH};
  }

  auto* fieldNode = args->getMemberUnchecked(0);
  auto* centroidNode = args->getMemberUnchecked(1);
  size_t fieldNodeIdx = 1;
  size_t centroidNodeIdx = 2;

  if (!arangodb::iresearch::checkAttributeAccess(fieldNode, *ctx.ref)) {
    if (!arangodb::iresearch::checkAttributeAccess(centroidNode, *ctx.ref)) {
      return {TRI_ERROR_BAD_PARAMETER};
    }

    std::swap(fieldNode, centroidNode);
    centroidNodeIdx = 1;
    fieldNodeIdx = 2;
  }

  if (arangodb::iresearch::findReference(*centroidNode, *ctx.ref)) {
    // centroid contains referenced variable
    return {TRI_ERROR_BAD_PARAMETER};
  }

  S2LatLng centroid;
  ScopedAqlValue centroidValue(*centroidNode);
  if (filter || centroidValue.isConstant()) {
    if (!centroidValue.execute(ctx)) {
      return error::failedToEvaluate(GEO_DISTANCE_FUNC, centroidNodeIdx);
    }

    auto const res = getLatLong(centroidValue, centroid, GEO_DISTANCE_FUNC, centroidNodeIdx);

    if (res.fail()) {
      return res;
    }
  }

  double_t distance;
  ScopedAqlValue distanceValue(*node.value);
  if (filter || distanceValue.isConstant()) {
    if (!distanceValue.execute(ctx)) {
      return error::failedToEvaluate(GEO_DISTANCE_FUNC, 3); // FIXME
    }

    if (SCOPED_VALUE_TYPE_DOUBLE != distanceValue.type() ||
        !distanceValue.getDouble(distance)) {
      return error::failedToParse(GEO_DISTANCE_FUNC, 3, SCOPED_VALUE_TYPE_DOUBLE); // FIXME
    }
  }

  if (filter) {
    std::string name;

    if (!nameFromAttributeAccess(name, *fieldNode, ctx)) {
      return error::failedToGenerateName(GEO_DISTANCE_FUNC, fieldNodeIdx);
    }

    auto& geo_filter = filter->add<GeoDistanceFilter>();
    geo_filter.boost(filterCtx.boost);

    auto* options = geo_filter.mutable_options();
    options->origin = centroid.ToPoint();

    auto const type = (aql::NODE_TYPE_OPERATOR_BINARY_GE == node.cmp ||
                       aql::NODE_TYPE_OPERATOR_BINARY_LE == node.cmp)
      ? irs::BoundType::INCLUSIVE
      : irs::BoundType::EXCLUSIVE;

    if (aql::NODE_TYPE_OPERATOR_BINARY_GT == node.cmp ||
        aql::NODE_TYPE_OPERATOR_BINARY_GE == node.cmp) {
      options->range.min = distance;
      options->range.min_type = type;
    } else {
      options->range.max = distance;
      options->range.max_type = type;
    }

    TRI_ASSERT(filterCtx.analyzer);
    kludge::mangleField(name, filterCtx.analyzer);
    *geo_filter.mutable_field() = std::move(name);
  }

  return {};
}

Result fromInterval(irs::boolean_filter* filter, QueryContext const& ctx,
                    FilterContext const& filterCtx, aql::AstNode const& node) {
  TRI_ASSERT(arangodb::aql::NODE_TYPE_OPERATOR_BINARY_LT == node.type ||
             arangodb::aql::NODE_TYPE_OPERATOR_BINARY_LE == node.type ||
             arangodb::aql::NODE_TYPE_OPERATOR_BINARY_GT == node.type ||
             arangodb::aql::NODE_TYPE_OPERATOR_BINARY_GE == node.type);

  arangodb::iresearch::NormalizedCmpNode normNode;

  if (!arangodb::iresearch::normalizeCmpNode(node, *ctx.ref, normNode)) {
    if (arangodb::iresearch::normalizeGeoDistanceCmpNode(node, *ctx.ref, normNode)) {
      if (fromGeoDistanceInterval(filter, normNode, ctx, filterCtx).ok()) {
        return {};
      }
    }

    return fromExpression(filter, ctx, filterCtx, node);
  }

  bool const incl = aql::NODE_TYPE_OPERATOR_BINARY_GE == normNode.cmp ||
                    aql::NODE_TYPE_OPERATOR_BINARY_LE == normNode.cmp;

  bool const min = aql::NODE_TYPE_OPERATOR_BINARY_GT == normNode.cmp ||
                   aql::NODE_TYPE_OPERATOR_BINARY_GE == normNode.cmp;

  return min ? byRange<true>(filter, normNode, incl, ctx, filterCtx)
             : byRange<false>(filter, normNode, incl, ctx, filterCtx);
}

Result fromBinaryEq(irs::boolean_filter* filter, QueryContext const& ctx,
                  FilterContext const& filterCtx, aql::AstNode const& node) {
  TRI_ASSERT(aql::NODE_TYPE_OPERATOR_BINARY_EQ == node.type ||
             aql::NODE_TYPE_OPERATOR_BINARY_NE == node.type);

  arangodb::iresearch::NormalizedCmpNode normalized;

  if (!arangodb::iresearch::normalizeCmpNode(node, *ctx.ref, normalized)) {
    auto rv = fromExpression(filter, ctx, filterCtx, node);
    return rv.reset(rv.errorNumber(), "in from binary equation" + rv.errorMessage());
  }

  irs::by_term* termFilter = nullptr;

  if (filter) {
    termFilter = &(aql::NODE_TYPE_OPERATOR_BINARY_NE == node.type
                       ? filter->add<irs::Not>().filter<irs::by_term>()
                       : filter->add<irs::by_term>());
  }

  return byTerm(termFilter, normalized, ctx, filterCtx);
}

Result fromRange(irs::boolean_filter* filter, QueryContext const& /*ctx*/,
                 FilterContext const& filterCtx, aql::AstNode const& node) {
  TRI_ASSERT(aql::NODE_TYPE_RANGE == node.type);

  if (node.numMembers() != 2) {
    auto rv = error::malformedNode(node.type);
    return rv.reset(TRI_ERROR_BAD_PARAMETER, "wrong number of arguments in range expression: " + rv.errorMessage());
  }

  // ranges are always true
  if (filter) {
    filter->add<irs::all>().boost(filterCtx.boost);
  }

  return {};
}

std::pair<Result, aql::AstNodeType> buildBinaryArrayComparisonPreFilter(
    irs::boolean_filter* &filter, aql::AstNodeType arrayComparison,
    const aql::AstNode* qualifierNode, size_t arraySize) {
  TRI_ASSERT(qualifierNode);
  auto qualifierType = qualifierNode->getIntValue(true);
  aql::AstNodeType expansionNodeType = aql::NODE_TYPE_ROOT;
  if (0 == arraySize) {
    expansionNodeType = aql::NODE_TYPE_ROOT; // no subfilters expansion needed
    switch (qualifierType) {
      case aql::Quantifier::ANY:
        if (filter) {
          filter->add<irs::empty>();
        }
        break;
      case aql::Quantifier::ALL:
      case aql::Quantifier::NONE:
        if (filter) {
          filter->add<irs::all>();
        }
        break;
      default:
        TRI_ASSERT(false); // new qualifier added ?
        return std::make_pair(
            Result(TRI_ERROR_NOT_IMPLEMENTED, "Unknown qualifier in Array comparison operator"),
            aql::AstNodeType::NODE_TYPE_ROOT);
    }
  } else {
    // NONE is inverted ALL so do conversion
    if (aql::Quantifier::NONE == qualifierType) {
      qualifierType = aql::Quantifier::ALL;
      switch (arrayComparison) {
        case aql::NODE_TYPE_OPERATOR_BINARY_ARRAY_NIN:
        case aql::NODE_TYPE_OPERATOR_BINARY_ARRAY_NE:
          arrayComparison = aql::NODE_TYPE_OPERATOR_BINARY_ARRAY_IN;
          break;
        case aql::NODE_TYPE_OPERATOR_BINARY_ARRAY_IN:
        case aql::NODE_TYPE_OPERATOR_BINARY_ARRAY_EQ:
          arrayComparison = aql::NODE_TYPE_OPERATOR_BINARY_ARRAY_NIN;
          break;
        case aql::NODE_TYPE_OPERATOR_BINARY_ARRAY_GE:
          arrayComparison = aql::NODE_TYPE_OPERATOR_BINARY_ARRAY_LT;
          break;
        case aql::NODE_TYPE_OPERATOR_BINARY_ARRAY_GT:
          arrayComparison = aql::NODE_TYPE_OPERATOR_BINARY_ARRAY_LE;
          break;
        case aql::NODE_TYPE_OPERATOR_BINARY_ARRAY_LE:
          arrayComparison = aql::NODE_TYPE_OPERATOR_BINARY_ARRAY_GT;
          break;
        case aql::NODE_TYPE_OPERATOR_BINARY_ARRAY_LT:
          arrayComparison = aql::NODE_TYPE_OPERATOR_BINARY_ARRAY_GE;
          break;
        default:
          TRI_ASSERT(false); // new array comparison operator?
          return std::make_pair(
              Result(TRI_ERROR_NOT_IMPLEMENTED, "Unknown Array NONE comparison operator"),
              aql::AstNodeType::NODE_TYPE_ROOT);
      }
    }
    switch (qualifierType) {
      case aql::Quantifier::ALL:
        // calculate node type for expanding operation
        // As soon as array is left argument but for filter we place document to the left
        // we reverse comparison operation
        switch (arrayComparison) {
          case aql::NODE_TYPE_OPERATOR_BINARY_ARRAY_IN:
          case aql::NODE_TYPE_OPERATOR_BINARY_ARRAY_EQ:
            if (filter) {
              filter = static_cast<irs::boolean_filter*>(&filter->add<irs::And>());
            }
            expansionNodeType = aql::NODE_TYPE_OPERATOR_BINARY_EQ;
            break;
          case aql::NODE_TYPE_OPERATOR_BINARY_ARRAY_NIN:
          case aql::NODE_TYPE_OPERATOR_BINARY_ARRAY_NE:
            if (filter) {
              filter = static_cast<irs::boolean_filter*>(&filter->add<irs::Not>().filter<irs::Or>());
            }
            expansionNodeType = aql::NODE_TYPE_OPERATOR_BINARY_EQ;
            break;
          case aql::NODE_TYPE_OPERATOR_BINARY_ARRAY_LT:
            if (filter) {
              filter = static_cast<irs::boolean_filter*>(&filter->add<irs::And>());
            }
            expansionNodeType = aql::NODE_TYPE_OPERATOR_BINARY_GT;
            break;
          case aql::NODE_TYPE_OPERATOR_BINARY_ARRAY_LE:
            if (filter) {
              filter = static_cast<irs::boolean_filter*>(&filter->add<irs::And>());
            }
            expansionNodeType = aql::NODE_TYPE_OPERATOR_BINARY_GE;
            break;
          case aql::NODE_TYPE_OPERATOR_BINARY_ARRAY_GT:
            if (filter) {
              filter = static_cast<irs::boolean_filter*>(&filter->add<irs::And>());
            }
            expansionNodeType = aql::NODE_TYPE_OPERATOR_BINARY_LT;
            break;
          case aql::NODE_TYPE_OPERATOR_BINARY_ARRAY_GE:
            if (filter) {
              filter = static_cast<irs::boolean_filter*>(&filter->add<irs::And>());
            }
            expansionNodeType = aql::NODE_TYPE_OPERATOR_BINARY_LE;
            break;
          default:
            TRI_ASSERT(false); // new array comparison operator?
            return std::make_pair(
                Result(TRI_ERROR_NOT_IMPLEMENTED, "Unknown Array ALL/NONE comparison operator"),
                aql::AstNodeType::NODE_TYPE_ROOT);
        }
        break;
      case aql::Quantifier::ANY: {
        switch (arrayComparison) {
          case aql::NODE_TYPE_OPERATOR_BINARY_ARRAY_IN:
          case aql::NODE_TYPE_OPERATOR_BINARY_ARRAY_EQ:
            if (filter) {
              filter = static_cast<irs::boolean_filter*>(&filter->add<irs::Or>());
            }
            expansionNodeType = aql::NODE_TYPE_OPERATOR_BINARY_EQ;
            break;
          case aql::NODE_TYPE_OPERATOR_BINARY_ARRAY_NIN:
          case aql::NODE_TYPE_OPERATOR_BINARY_ARRAY_NE:
            if (filter) {
              filter = static_cast<irs::boolean_filter*>(&filter->add<irs::Not>().filter<irs::And>());
            }
            expansionNodeType = aql::NODE_TYPE_OPERATOR_BINARY_EQ;
            break;
          case aql::NODE_TYPE_OPERATOR_BINARY_ARRAY_GT:
            if (filter) {
              filter = static_cast<irs::boolean_filter*>(&filter->add<irs::Or>());
            }
            expansionNodeType = aql::NODE_TYPE_OPERATOR_BINARY_LT;
            break;
          case aql::NODE_TYPE_OPERATOR_BINARY_ARRAY_GE:
            if (filter) {
              filter = static_cast<irs::boolean_filter*>(&filter->add<irs::Or>());
            }
            expansionNodeType = aql::NODE_TYPE_OPERATOR_BINARY_LE;
            break;
          case aql::NODE_TYPE_OPERATOR_BINARY_ARRAY_LT:
            if (filter) {
              filter = static_cast<irs::boolean_filter*>(&filter->add<irs::Or>());
            }
            expansionNodeType = aql::NODE_TYPE_OPERATOR_BINARY_GT;
            break;
          case aql::NODE_TYPE_OPERATOR_BINARY_ARRAY_LE:
            if (filter) {
              filter = static_cast<irs::boolean_filter*>(&filter->add<irs::Or>());
            }
            expansionNodeType = aql::NODE_TYPE_OPERATOR_BINARY_GE;
            break;
          default:
            TRI_ASSERT(false); // new array comparison operator?
            return std::make_pair(
                Result(TRI_ERROR_NOT_IMPLEMENTED, "Unknown Array ANY comparison operator"),
                aql::AstNodeType::NODE_TYPE_ROOT);
        }
        break;
      }
      default:
        TRI_ASSERT(false); // new qualifier added ?
        return std::make_pair(
            Result(TRI_ERROR_NOT_IMPLEMENTED, "Unknown qualifier in Array comparison operator"),
            aql::AstNodeType::NODE_TYPE_ROOT);
    }
  }
  return std::make_pair(TRI_ERROR_NO_ERROR, expansionNodeType);
}

class ByTermSubFilterFactory {
 public:
  static Result byNodeSubFilter(irs::boolean_filter* filter,
                                arangodb::iresearch::NormalizedCmpNode const& node,
                                QueryContext const& ctx, FilterContext const& filterCtx) {
    TRI_ASSERT(aql::NODE_TYPE_OPERATOR_BINARY_EQ == node.cmp);
    irs::by_term* termFilter =  nullptr;
    if (filter) {
      termFilter = &filter->add<irs::by_term>();
    }
    return byTerm(termFilter, node, ctx, filterCtx);
  }

  static Result byValueSubFilter(irs::boolean_filter* filter, std::string fieldName, const ScopedAqlValue& value,
                                 aql::AstNodeType arrayExpansionNodeType,
                                 QueryContext const& ctx, FilterContext const& filterCtx) {
    TRI_ASSERT(aql::NODE_TYPE_OPERATOR_BINARY_EQ == arrayExpansionNodeType);
    irs::by_term* termFilter =  nullptr;
    if (filter) {
      termFilter = &filter->add<irs::by_term>();
    }
    return byTerm(termFilter, std::move(fieldName), value, ctx, filterCtx);
  }
};

class ByRangeSubFilterFactory {
 public:
  static Result byNodeSubFilter(irs::boolean_filter* filter,
                                arangodb::iresearch::NormalizedCmpNode const& node,
                                QueryContext const& ctx, FilterContext const& filterCtx) {
    bool incl, min;
    std::tie(min, incl) = calcMinInclude(node.cmp);
    return min ? byRange<true>(filter, node, incl, ctx, filterCtx)
               : byRange<false>(filter, node, incl, ctx, filterCtx);
  }

  static Result byValueSubFilter(irs::boolean_filter* filter, std::string fieldName, const ScopedAqlValue& value,
                                 aql::AstNodeType arrayExpansionNodeType,
                                 QueryContext const& ctx, FilterContext const& filterCtx) {
    bool incl, min;
    std::tie(min, incl) = calcMinInclude(arrayExpansionNodeType);
    return min ? byRange<true>(filter, fieldName, value, incl, ctx, filterCtx)
               : byRange<false>(filter, fieldName, value, incl, ctx, filterCtx);
  }

 private:
  static std::pair<bool, bool> calcMinInclude(aql::AstNodeType arrayExpansionNodeType) {
    TRI_ASSERT(aql::NODE_TYPE_OPERATOR_BINARY_LT == arrayExpansionNodeType ||
               aql::NODE_TYPE_OPERATOR_BINARY_LE == arrayExpansionNodeType ||
               aql::NODE_TYPE_OPERATOR_BINARY_GT == arrayExpansionNodeType ||
               aql::NODE_TYPE_OPERATOR_BINARY_GE == arrayExpansionNodeType);
    return std::pair<bool, bool>(
        // min
        aql::NODE_TYPE_OPERATOR_BINARY_GT == arrayExpansionNodeType ||
        aql::NODE_TYPE_OPERATOR_BINARY_GE == arrayExpansionNodeType,
        // incl
        aql::NODE_TYPE_OPERATOR_BINARY_GE == arrayExpansionNodeType ||
        aql::NODE_TYPE_OPERATOR_BINARY_LE == arrayExpansionNodeType);
  }
};


template<typename SubFilterFactory>
Result fromArrayComparison(irs::boolean_filter*& filter, QueryContext const& ctx,
                           FilterContext const& filterCtx, aql::AstNode const& node) {
  TRI_ASSERT(aql::NODE_TYPE_OPERATOR_BINARY_ARRAY_LT == node.type ||
             aql::NODE_TYPE_OPERATOR_BINARY_ARRAY_LE == node.type ||
             aql::NODE_TYPE_OPERATOR_BINARY_ARRAY_GT == node.type ||
             aql::NODE_TYPE_OPERATOR_BINARY_ARRAY_GE == node.type ||
             aql::NODE_TYPE_OPERATOR_BINARY_ARRAY_EQ == node.type ||
             aql::NODE_TYPE_OPERATOR_BINARY_ARRAY_NE == node.type ||
             aql::NODE_TYPE_OPERATOR_BINARY_ARRAY_IN == node.type ||
             aql::NODE_TYPE_OPERATOR_BINARY_ARRAY_NIN == node.type);
  if (node.numMembers() != 3) {
    auto rv = error::malformedNode(node.type);
    return rv.reset(rv.errorNumber(), "error in Array comparison operator: " + rv.errorMessage());
  }

  auto const* valueNode = node.getMemberUnchecked(0);
  TRI_ASSERT(valueNode);

  auto const* attributeNode = node.getMemberUnchecked(1);
  TRI_ASSERT(attributeNode);

  auto const* qualifierNode = node.getMemberUnchecked(2);
  TRI_ASSERT(qualifierNode);

  if (qualifierNode->type != aql::NODE_TYPE_QUANTIFIER) {
    return { TRI_ERROR_BAD_PARAMETER, "wrong qualifier node type for Array comparison operator" };
  }
    if (aql::NODE_TYPE_ARRAY == valueNode->type) {
    if (!attributeNode->isDeterministic()) {
      // not supported by IResearch, but could be handled by ArangoDB
      return fromExpression(filter, ctx, filterCtx, node);
    }
    size_t const n = valueNode->numMembers();
    if (!arangodb::iresearch::checkAttributeAccess(attributeNode, *ctx.ref)) {
      // no attribute access specified in attribute node, try to
      // find it in value node
      bool attributeAccessFound = false;
      for (size_t i = 0; i < n; ++i) {
        attributeAccessFound |=
            (nullptr != arangodb::iresearch::checkAttributeAccess(valueNode->getMemberUnchecked(i),
                                                                *ctx.ref));
      }
      if (!attributeAccessFound) {
        return fromExpression(filter, ctx, filterCtx, node);
      }
    }
    Result buildRes;
    aql::AstNodeType arrayExpansionNodeType;
    std::tie(buildRes, arrayExpansionNodeType) = buildBinaryArrayComparisonPreFilter(filter, node.type, qualifierNode, n);
    if (!buildRes.ok()) {
      return buildRes;
    }
    if (filter) {
      filter->boost(filterCtx.boost);
    }
    if (aql::NODE_TYPE_ROOT == arrayExpansionNodeType) {
      // nothing to do more
      return {};
    }
    FilterContext const subFilterCtx{
      filterCtx.analyzer,
      irs::no_boost() };  // reset boost
    // Expand array interval as several binaryInterval nodes ('array' feature is ensured by pre-filter)
    arangodb::iresearch::NormalizedCmpNode normalized;
    aql::AstNode toNormalize(arrayExpansionNodeType);
    toNormalize.reserve(2);
    for (size_t i = 0; i < n; ++i) {
      auto const* member = valueNode->getMemberUnchecked(i);
      TRI_ASSERT(member);

      // edit in place for now; TODO change so we can replace instead
      TEMPORARILY_UNLOCK_NODE(&toNormalize);
      toNormalize.clearMembers();
      toNormalize.addMember(attributeNode);
      toNormalize.addMember(member);
      toNormalize.flags = member->flags;
      if (!arangodb::iresearch::normalizeCmpNode(toNormalize, *ctx.ref, normalized)) {
        if (!filter) {
          // can't evaluate non constant filter before the execution
          return {};
        }
        // use std::shared_ptr since AstNode is not copyable/moveable
        auto exprNode = std::make_shared<aql::AstNode>(arrayExpansionNodeType);
        exprNode->reserve(2);
        exprNode->addMember(attributeNode);
        exprNode->addMember(member);

        // not supported by IResearch, but could be handled by ArangoDB
        auto rv = fromExpression(filter, ctx, subFilterCtx, std::move(exprNode));
        if (rv.fail()) {
          return rv.reset(rv.errorNumber(), "while getting array: " + rv.errorMessage());
        }
      } else {
        auto rv = SubFilterFactory::byNodeSubFilter(filter, normalized, ctx, subFilterCtx);
        if (rv.fail()) {
          return rv.reset(rv.errorNumber(), "while getting array: " + rv.errorMessage());
        }
      }
    }
    return {};
  }

  if (!node.isDeterministic() ||
      !arangodb::iresearch::checkAttributeAccess(attributeNode, *ctx.ref) ||
      arangodb::iresearch::findReference(*valueNode, *ctx.ref)) {
    return fromExpression(filter, ctx, filterCtx, node);
  }

  if (!filter) {
    // can't evaluate non constant filter before the execution
    return {};
  }

  ScopedAqlValue value(*valueNode);
  if (!value.execute(ctx)) {
    // can't execute expression
    return {TRI_ERROR_BAD_PARAMETER, "Unable to extract value from Array comparison operator"};
  }

  switch (value.type()) {
    case arangodb::iresearch::SCOPED_VALUE_TYPE_ARRAY: {
      size_t const n = value.size();
      Result buildRes;
      aql::AstNodeType arrayExpansionNodeType;
      std::tie(buildRes, arrayExpansionNodeType) = buildBinaryArrayComparisonPreFilter(filter, node.type, qualifierNode, n);
      if (!buildRes.ok()) {
        return buildRes;
      }
      filter->boost(filterCtx.boost);
      if (aql::NODE_TYPE_ROOT == arrayExpansionNodeType) {
        // nothing to do more
        return {};
      }
      FilterContext const subFilterCtx{
          filterCtx.analyzer,
          irs::no_boost()  // reset boost
      };

      std::string fieldName;
      if (filter && !nameFromAttributeAccess(fieldName, *attributeNode, ctx)) {
        return {
          TRI_ERROR_BAD_PARAMETER,
          "Failed to generate field name from node " + aql::AstNode::toString(attributeNode)
        };
      }
      for (size_t i = 0; i < n; ++i) {
        auto rv = SubFilterFactory::byValueSubFilter(filter, fieldName, value.at(i), arrayExpansionNodeType, ctx, subFilterCtx);
        if (rv.fail()) {
          return rv.reset(rv.errorNumber(), "failed to create filter because: " + rv.errorMessage());
        }
      }
      return {};
    }
    default:
      break;
  }

  // wrong value node type
  return {TRI_ERROR_BAD_PARAMETER, "wrong value node type for Array comparison operator"};
}

Result fromInArray(irs::boolean_filter* filter, QueryContext const& ctx,
                   FilterContext const& filterCtx, aql::AstNode const& node) {
  TRI_ASSERT(aql::NODE_TYPE_OPERATOR_BINARY_IN == node.type ||
             aql::NODE_TYPE_OPERATOR_BINARY_NIN == node.type);

  // `attributeNode` IN `valueNode`
  auto const* attributeNode = node.getMemberUnchecked(0);
  TRI_ASSERT(attributeNode);
  auto const* valueNode = node.getMemberUnchecked(1);
  TRI_ASSERT(valueNode && aql::NODE_TYPE_ARRAY == valueNode->type);

  if (!attributeNode->isDeterministic()) {
    // not supported by IResearch, but could be handled by ArangoDB
    return fromExpression(filter, ctx, filterCtx, node);
  }

  size_t const n = valueNode->numMembers();

  if (!arangodb::iresearch::checkAttributeAccess(attributeNode, *ctx.ref)) {
    // no attribute access specified in attribute node, try to
    // find it in value node

    bool attributeAccessFound = false;
    for (size_t i = 0; i < n; ++i) {
      attributeAccessFound |=
          (nullptr != arangodb::iresearch::checkAttributeAccess(valueNode->getMemberUnchecked(i),
                                                                *ctx.ref));
    }

    if (!attributeAccessFound) {
      return fromExpression(filter, ctx, filterCtx, node);
    }
  }

  if (!n) {
    if (filter) {
      if (aql::NODE_TYPE_OPERATOR_BINARY_NIN == node.type) {
        filter->add<irs::all>().boost(filterCtx.boost);  // not in [] means 'all'
      } else {
        filter->add<irs::empty>();
      }
    }

    // nothing to do more
    return {};
  }

  if (filter) {
    filter = aql::NODE_TYPE_OPERATOR_BINARY_NIN == node.type
                 ? &static_cast<irs::boolean_filter&>(
                       filter->add<irs::Not>().filter<irs::Or>())
                 : &static_cast<irs::boolean_filter&>(filter->add<irs::Or>());
    filter->boost(filterCtx.boost);
  }

  FilterContext const subFilterCtx{
      filterCtx.analyzer,
      irs::no_boost()  // reset boost
  };

  arangodb::iresearch::NormalizedCmpNode normalized;
  aql::AstNode toNormalize(aql::NODE_TYPE_OPERATOR_BINARY_EQ);
  toNormalize.reserve(2);

  // FIXME better to rewrite expression the following way but there is no place
  // to store created `AstNode` d.a IN [1,RAND(),'3'+RAND()] -> (d.a == 1) OR
  // d.a IN [RAND(),'3'+RAND()]

  for (size_t i = 0; i < n; ++i) {
    auto const* member = valueNode->getMemberUnchecked(i);
    TRI_ASSERT(member);

    // edit in place for now; TODO change so we can replace instead
    TEMPORARILY_UNLOCK_NODE(&toNormalize);
    toNormalize.clearMembers();
    toNormalize.addMember(attributeNode);
    toNormalize.addMember(member);
    toNormalize.flags = member->flags;  // attributeNode is deterministic here

    if (!arangodb::iresearch::normalizeCmpNode(toNormalize, *ctx.ref, normalized)) {
      if (!filter) {
        // can't evaluate non constant filter before the execution
        return {};
      }

      // use std::shared_ptr since AstNode is not copyable/moveable
      auto exprNode = std::make_shared<aql::AstNode>(aql::NODE_TYPE_OPERATOR_BINARY_EQ);
      exprNode->reserve(2);
      exprNode->addMember(attributeNode);
      exprNode->addMember(member);

      // not supported by IResearch, but could be handled by ArangoDB
      auto rv = fromExpression(filter, ctx, subFilterCtx, std::move(exprNode));
      if (rv.fail()) {
        return rv.reset(rv.errorNumber(), "while getting array: " + rv.errorMessage());
      }
    } else {
      auto* termFilter = filter ? &filter->add<irs::by_term>() : nullptr;

      auto rv = byTerm(termFilter, normalized, ctx, subFilterCtx);
      if (rv.fail()) {
        return rv.reset(rv.errorNumber(), "while getting array: " + rv.errorMessage());
      }
    }
  }

  return {};
}

Result fromIn(irs::boolean_filter* filter, QueryContext const& ctx,
              FilterContext const& filterCtx, aql::AstNode const& node) {
  TRI_ASSERT(aql::NODE_TYPE_OPERATOR_BINARY_IN == node.type ||
             aql::NODE_TYPE_OPERATOR_BINARY_NIN == node.type);

  if (node.numMembers() != 2) {
    auto rv = error::malformedNode(node.type);
    return rv.reset(rv.errorNumber(), "error in from In" + rv.errorMessage());
  }

  auto const* valueNode = node.getMemberUnchecked(1);
  TRI_ASSERT(valueNode);

  if (aql::NODE_TYPE_ARRAY == valueNode->type) {
    return fromInArray(filter, ctx, filterCtx, node);
  }

  auto* attributeNode = node.getMemberUnchecked(0);
  TRI_ASSERT(attributeNode);

  if (!node.isDeterministic() ||
      !arangodb::iresearch::checkAttributeAccess(attributeNode, *ctx.ref) ||
      arangodb::iresearch::findReference(*valueNode, *ctx.ref)) {
    return fromExpression(filter, ctx, filterCtx, node);
  }

  if (!filter) {
    // can't evaluate non constant filter before the execution
    return {};
  }

  if (aql::NODE_TYPE_RANGE == valueNode->type) {
    ScopedAqlValue value(*valueNode);

    if (!value.execute(ctx)) {
      // con't execute expression
      return {TRI_ERROR_BAD_PARAMETER, "Unable to extract value from 'IN' operator"};
    }

    // range
    auto const* range = value.getRange();
    if (!range) {
      return {TRI_ERROR_BAD_PARAMETER, "no valid range"};
    }

    if (aql::NODE_TYPE_OPERATOR_BINARY_NIN == node.type) {
      // handle negation
      filter = &filter->add<irs::Not>().filter<irs::Or>();
    }

    return byRange(filter, *attributeNode, *range, ctx, filterCtx);
  }

  ScopedAqlValue value(*valueNode);

  if (!value.execute(ctx)) {
    // con't execute expression
    return {TRI_ERROR_BAD_PARAMETER, "Unable to extract value from 'IN' operator"};
  }

  switch (value.type()) {
    case arangodb::iresearch::SCOPED_VALUE_TYPE_ARRAY: {
      size_t const n = value.size();

      if (!n) {
        if (aql::NODE_TYPE_OPERATOR_BINARY_NIN == node.type) {
          filter->add<irs::all>().boost(filterCtx.boost);  // not in [] means 'all'
        } else {
          filter->add<irs::empty>();
        }

        // nothing to do more
        return {};
      }

      filter = aql::NODE_TYPE_OPERATOR_BINARY_NIN == node.type
                   ? &static_cast<irs::boolean_filter&>(
                         filter->add<irs::Not>().filter<irs::Or>())
                   : &static_cast<irs::boolean_filter&>(filter->add<irs::Or>());
      filter->boost(filterCtx.boost);

      FilterContext const subFilterCtx{
          filterCtx.analyzer,
          irs::no_boost()  // reset boost
      };

      for (size_t i = 0; i < n; ++i) {
        // failed to create a filter
        auto rv = byTerm(&filter->add<irs::by_term>(), *attributeNode, value.at(i), ctx, subFilterCtx);
        if (rv.fail()) {
          return rv.reset(rv.errorNumber(), "failed to create filter because: " + rv.errorMessage());
        }
      }

      return {};
    }
    case arangodb::iresearch::SCOPED_VALUE_TYPE_RANGE: {
      // range
      auto const* range = value.getRange();

      if (!range) {
        return {TRI_ERROR_BAD_PARAMETER, "no valid range"};
      }

      if (aql::NODE_TYPE_OPERATOR_BINARY_NIN == node.type) {
        // handle negation
        filter = &filter->add<irs::Not>().filter<irs::Or>();
      }

      return byRange(filter, *attributeNode, *range, ctx, filterCtx);
    }
    default:
      break;
  }

  // wrong value node type
  return {TRI_ERROR_BAD_PARAMETER, "wrong value node type"};
}

Result fromNegation(irs::boolean_filter* filter, QueryContext const& ctx,
                    FilterContext const& filterCtx, aql::AstNode const& node) {
  TRI_ASSERT(aql::NODE_TYPE_OPERATOR_UNARY_NOT == node.type);

  if (node.numMembers() != 1) {
    auto rv = error::malformedNode(node.type);
    return rv.reset(rv.errorNumber(), "Bad node in negation" + rv.errorMessage());
  }

  auto const* member = node.getMemberUnchecked(0);
  TRI_ASSERT(member);

  if (filter) {
    auto& notFilter = filter->add<irs::Not>();
    notFilter.boost(filterCtx.boost);

    filter = &notFilter.filter<irs::And>();
  }

  FilterContext const subFilterCtx{
      filterCtx.analyzer,
      irs::no_boost()  // reset boost
  };

  return ::filter(filter, ctx, subFilterCtx, *member);
}

/*
bool rangeFromBinaryAnd(irs::boolean_filter* filter, QueryContext const& ctx,
                        FilterContext const& filterCtx,
                        aql::AstNode const& node) {
  TRI_ASSERT(aql::NODE_TYPE_OPERATOR_BINARY_AND == node.type ||
             aql::NODE_TYPE_OPERATOR_NARY_AND == node.type);

  if (node.numMembers() != 2) {
    logMalformedNode(node.type);
    return false;  // wrong number of members
  }

  auto const* lhsNode = node.getMemberUnchecked(0);
  TRI_ASSERT(lhsNode);
  auto const* rhsNode = node.getMemberUnchecked(1);
  TRI_ASSERT(rhsNode);

  arangodb::iresearch::NormalizedCmpNode lhsNormNode, rhsNormNode;

  if (arangodb::iresearch::normalizeCmpNode(*lhsNode, *ctx.ref, lhsNormNode) &&
      arangodb::iresearch::normalizeCmpNode(*rhsNode, *ctx.ref, rhsNormNode)) {
    bool const lhsInclude =
        aql::NODE_TYPE_OPERATOR_BINARY_GE == lhsNormNode.cmp;
    bool const rhsInclude =
        aql::NODE_TYPE_OPERATOR_BINARY_LE == rhsNormNode.cmp;

    if ((lhsInclude ||
         aql::NODE_TYPE_OPERATOR_BINARY_GT == lhsNormNode.cmp) &&
        (rhsInclude ||
         aql::NODE_TYPE_OPERATOR_BINARY_LT == rhsNormNode.cmp)) {
      auto const* lhsAttr = lhsNormNode.attribute;
      auto const* rhsAttr = rhsNormNode.attribute;

      if (arangodb::iresearch::attributeAccessEqual(lhsAttr, rhsAttr, filter ? &ctx : nullptr)) {
        auto const* lhsValue = lhsNormNode.value;
        auto const* rhsValue = rhsNormNode.value;

        if (byRange(filter, *lhsAttr, *lhsValue, lhsInclude, *rhsValue,
                    rhsInclude, ctx, filterCtx)) {
          // successsfully parsed as range
          return true;
        }
      }
    }
  }

  // unable to create range
  return false;
}
*/

template <typename Filter>
Result fromGroup(irs::boolean_filter* filter, QueryContext const& ctx,
                 FilterContext const& filterCtx, aql::AstNode const& node) {
  TRI_ASSERT(aql::NODE_TYPE_OPERATOR_BINARY_AND == node.type ||
             aql::NODE_TYPE_OPERATOR_BINARY_OR == node.type ||
             aql::NODE_TYPE_OPERATOR_NARY_AND == node.type ||
             aql::NODE_TYPE_OPERATOR_NARY_OR == node.type);

  size_t const n = node.numMembers();

  if (!n) {
    // nothing to do
    return {};
  }

  // Note: cannot optimize for single member in AND/OR since 'a OR NOT b'
  // translates to 'a OR (OR NOT b)'

  if (filter) {
    filter = &filter->add<Filter>();
    filter->boost(filterCtx.boost);
  }

  FilterContext const subFilterCtx{
      filterCtx.analyzer,
      irs::no_boost()  // reset boost
  };

  for (size_t i = 0; i < n; ++i) {
    auto const* valueNode = node.getMemberUnchecked(i);
    TRI_ASSERT(valueNode);

    auto rv = ::filter(filter, ctx, subFilterCtx, *valueNode);
    if (rv.fail()) {
      auto node = aql::AstNode::toString(valueNode);
      //return rv.reset(rv.errorNumber(), "error checking subNodes in node: " + node + ": " + rv.errorMessage());
      //probably too much for the user
      return rv;
    }
  }

  return {};
}

// ANALYZER(<filter-expression>, analyzer)
Result fromFuncAnalyzer(
    char const* funcName,
    irs::boolean_filter* filter,
    QueryContext const& ctx,
    FilterContext const& filterCtx,
    aql::AstNode const& args) {
  TRI_ASSERT(funcName);

  auto const argc = args.numMembers();

  if (argc != 2) {
    return error::invalidArgsCount<error::ExactValue<2>>(funcName);
  }

  // 1st argument defines filter expression
  auto expressionArg = args.getMemberUnchecked(0);

  if (!expressionArg) {
    return error::invalidArgument(funcName, 1);
  }

  // 2nd argument defines an analyzer
  irs::string_ref analyzerId;
  ScopedAqlValue analyzerIdValue;

  auto rv = evaluateArg<decltype(analyzerId), true>(
        analyzerId, analyzerIdValue, funcName,
        args, 1, filter != nullptr, ctx);

  if (rv.fail()) {
    return rv;
  }

  arangodb::iresearch::FieldMeta::Analyzer analyzerValue; // default analyzer
  auto& analyzer = analyzerValue._pool;
  auto& shortName = analyzerValue._shortName;

  if (filter || analyzerIdValue.isConstant()) {
    TRI_ASSERT(ctx.trx);
    auto& server = ctx.trx->vocbase().server();
    if (!server.hasFeature<IResearchAnalyzerFeature>()) {
      return {
        TRI_ERROR_ARANGO_DATA_SOURCE_NOT_FOUND,
        "'"s.append(IResearchAnalyzerFeature::name())
            .append("' feature is not registered, unable to evaluate '")
            .append(funcName).append("' function")
      };
    }

    auto& analyzerFeature = server.getFeature<IResearchAnalyzerFeature>();
<<<<<<< HEAD
    analyzer = analyzerFeature.get(analyzerId, ctx.trx->vocbase(),
                                   ctx.trx->state()->analyzersRevision());
=======

    shortName = analyzerId;

    auto sysVocbase = server.hasFeature<SystemDatabaseFeature>()
                          ? server.getFeature<SystemDatabaseFeature>().use()
                          : nullptr;

    if (sysVocbase) {
      analyzer = analyzerFeature.get(analyzerId, ctx.trx->vocbase(), *sysVocbase,
                                     ctx.trx->state()->analyzersRevision());

      shortName = arangodb::iresearch::IResearchAnalyzerFeature::normalize(  // normalize
          analyzerId, ctx.trx->vocbase(), *sysVocbase, false);  // args
    }

>>>>>>> eb71062b
    if (!analyzer) {
      return {
        TRI_ERROR_BAD_PARAMETER,
        "'"s.append(funcName).append("' AQL function: Unable to lookup analyzer '")
            .append(analyzerId.c_str()).append("'")
      };
    }

    shortName = arangodb::iresearch::IResearchAnalyzerFeature::normalize(  // normalize
      analyzerId, ctx.trx->vocbase(), false);  // args

  }

  FilterContext const subFilterContext(analyzerValue, filterCtx.boost); // override analyzer

  rv = ::filter(filter, ctx, subFilterContext, *expressionArg);

  if (rv.fail()) {
    return {
      rv.errorNumber(),
      "failed to get filter for analyzer: "s
          .append(analyzer->name()).append(" : ").append(rv.errorMessage())
    };
  }
  return rv;
}

// BOOST(<filter-expression>, boost)
Result fromFuncBoost(
    char const* funcName,
    irs::boolean_filter* filter,
    QueryContext const& ctx,
    FilterContext const& filterCtx,
    aql::AstNode const& args) {
  TRI_ASSERT(funcName);

  auto const argc = args.numMembers();

  if (argc != 2) {
    return error::invalidArgsCount<error::ExactValue<2>>(funcName);
  }

  // 1st argument defines filter expression
  auto expressionArg = args.getMemberUnchecked(0);

  if (!expressionArg) {
    return error::invalidArgument(funcName, 1);
  }

  ScopedAqlValue tmpValue;

  // 2nd argument defines a boost
  double_t boostValue = 0;
  auto rv = evaluateArg<decltype(boostValue), true>(
        boostValue, tmpValue, funcName, args, 1, filter != nullptr, ctx);

  if (rv.fail()) {
    return rv;
  }

  FilterContext const subFilterContext{filterCtx.analyzer,
                                       filterCtx.boost * static_cast<float_t>(boostValue)};

  rv = ::filter(filter, ctx, subFilterContext, *expressionArg);

  if (rv.fail()) {
    return {rv.errorNumber(), "error in sub-filter context: " + rv.errorMessage()};
  }

  return {};
}

// EXISTS(<attribute>, <"analyzer">, <"analyzer-name">)
// EXISTS(<attribute>, <"string"|"null"|"bool"|"numeric">)
Result fromFuncExists(
    char const* funcName,
    irs::boolean_filter* filter,
    QueryContext const& ctx,
    FilterContext const& filterCtx,
    aql::AstNode const& args) {
  TRI_ASSERT(funcName);

  if (!args.isDeterministic()) {
    return error::nondeterministicArgs(funcName);
  }

  auto const argc = args.numMembers();

  if (argc < 1 || argc > 3) {
    return error::invalidArgsCount<error::Range<1, 3>>(funcName);
  }

  // 1st argument defines a field
  auto const* fieldArg =
      arangodb::iresearch::checkAttributeAccess(args.getMemberUnchecked(0), *ctx.ref);

  if (!fieldArg) {
    return error::invalidAttribute(funcName, 1);
  }

  bool prefixMatch = true;
  std::string fieldName;
  auto analyzer = filterCtx.analyzer;

  if (filter && !arangodb::iresearch::nameFromAttributeAccess(fieldName, *fieldArg, ctx)) {
    return error::failedToGenerateName(funcName, 1);
  }

  if (argc > 1) {
    // 2nd argument defines a type (if present)
    ScopedAqlValue argValue;
    irs::string_ref arg;
    auto rv = evaluateArg(arg, argValue, funcName, args, 1, filter != nullptr, ctx);

    if (rv.fail()) {
      return rv;
    }

    if (filter || argValue.isConstant()) { // arg is constant
      std::string strArg(arg);
      basics::StringUtils::tolowerInPlace(strArg);  // normalize user input
      irs::string_ref const TypeAnalyzer("analyzer");

      typedef bool (*TypeHandler)(std::string&, arangodb::iresearch::FieldMeta::Analyzer const&);

      static std::map<irs::string_ref, TypeHandler> const TypeHandlers{
          // any string
          {irs::string_ref("string"),
           [](std::string& name, arangodb::iresearch::FieldMeta::Analyzer const&)->bool {
             kludge::mangleAnalyzer(name);
             return true;  // a prefix match
           }},
          // any non-string type
          {irs::string_ref("type"),
           [](std::string& name, arangodb::iresearch::FieldMeta::Analyzer const&)->bool {
             kludge::mangleType(name);
             return true;  // a prefix match
           }},
          // concrete analyzer from the context
          {TypeAnalyzer,
           [](std::string& name, arangodb::iresearch::FieldMeta::Analyzer const& analyzer)->bool {
             kludge::mangleField(name, analyzer);
             return false;  // not a prefix match
           }},
          {irs::string_ref("numeric"),
           [](std::string& name, arangodb::iresearch::FieldMeta::Analyzer const&)->bool {
             kludge::mangleNumeric(name);
             return false;  // not a prefix match
           }},
          {irs::string_ref("bool"),
           [](std::string& name, arangodb::iresearch::FieldMeta::Analyzer const&)->bool {
             kludge::mangleBool(name);
             return false;  // not a prefix match
           }},
          {irs::string_ref("boolean"),
           [](std::string& name, arangodb::iresearch::FieldMeta::Analyzer const&)->bool {
             kludge::mangleBool(name);
             return false;  // not a prefix match
           }},
          {irs::string_ref("null"),
           [](std::string& name, arangodb::iresearch::FieldMeta::Analyzer const&)->bool {
             kludge::mangleNull(name);
             return false;  // not a prefix match
           }}};

      auto const typeHandler = TypeHandlers.find(strArg);

      if (TypeHandlers.end() == typeHandler) {
        return {
          TRI_ERROR_BAD_PARAMETER,
          "'"s.append("' AQL function: 2nd argument must be equal to one of the following: "
                      "'string', 'type', 'analyzer', 'numeric', 'bool', 'boolean', 'null', but got '")
             .append(arg.c_str()).append("'")
        };
      }

      if (argc > 2) {
        if (TypeAnalyzer.c_str() != typeHandler->first.c_str()) {
          return {
            TRI_ERROR_BAD_PARAMETER,
            "'"s.append(funcName).append("' AQL function: 3rd argument is intended to be used with 'analyzer' type only")
          };
        }

        rv = extractAnalyzerFromArg(analyzer, funcName, filter, args, 2, ctx);

        if (rv.fail()) {
          return rv;
        }

        TRI_ASSERT(analyzer._pool);
        if (!analyzer._pool) {
          return {TRI_ERROR_INTERNAL, "analyzer not found"};
        }
      }

      prefixMatch = typeHandler->second(fieldName, analyzer);
    }
  }

  if (filter) {
    auto& exists = filter->add<irs::by_column_existence>();
    *exists.mutable_field() = std::move(fieldName);
    exists.boost(filterCtx.boost);
    auto* opts = exists.mutable_options();
    opts->prefix_match = prefixMatch;
  }

  return {};
}

// MIN_MATCH(<filter-expression>[, <filter-expression>,...], <min-match-count>)
Result fromFuncMinMatch(
    char const* funcName,
    irs::boolean_filter* filter,
    QueryContext const& ctx,
    FilterContext const& filterCtx,
    aql::AstNode const& args) {
  TRI_ASSERT(funcName);

  auto const argc = args.numMembers();

  if (argc < 2) {
    return error::invalidArgsCount<error::OpenRange<false, 2>>(funcName);
  }

  // ...........................................................................
  // last argument defines min match count
  // ...........................................................................

  auto const lastArg = argc - 1;
  ScopedAqlValue minMatchCountValue;
  int64_t minMatchCount = 0;

  auto rv = evaluateArg<decltype(minMatchCount), true>(
        minMatchCount, minMatchCountValue, funcName, args, lastArg, filter != nullptr, ctx);

  if (rv.fail()) {
    return rv;
  }

  if (minMatchCount < 0) {
    return error::negativeNumber(funcName, argc);
  }

  if (filter) {
    auto& minMatchFilter = filter->add<irs::Or>();
    minMatchFilter.min_match_count(static_cast<size_t>(minMatchCount));
    minMatchFilter.boost(filterCtx.boost);

    // become a new root
    filter = &minMatchFilter;
  }

  FilterContext const subFilterCtx{
    filterCtx.analyzer,
    irs::no_boost() // reset boost
  };

  for (size_t i = 0; i < lastArg; ++i) {
    auto subFilterExpression = args.getMemberUnchecked(i);

    if (!subFilterExpression) {
      return {
        TRI_ERROR_BAD_PARAMETER,
        "'"s.append(funcName).append("' AQL function: Failed to evaluate argument at position '")
            .append(std::to_string(i)).append("'")
      };
    }

    irs::boolean_filter* subFilter = filter ? &filter->add<irs::Or>() : nullptr;

    rv = ::filter(subFilter, ctx, subFilterCtx, *subFilterExpression);
    if (rv.fail()) {
      return {
        TRI_ERROR_BAD_PARAMETER,
        "'"s.append(funcName).append("' AQL function: Failed to instantiate sub-filter for argument at position '")
            .append(std::to_string(i)).append("': ").append(rv.errorMessage())
      };
    }
  }

  return {};
}

template<typename ElementType>
class ArgsTraits;

template<>
class ArgsTraits<aql::AstNode> {
 public:
  using ValueType = ScopedAqlValue;

  static ScopedValueType scopedType(ValueType const& v) {
    return v.type();
  }

  static VPackSlice valueSlice(ValueType const& v) {
    return v.slice();
  }

  static size_t numValueMembers(ValueType const& v) {
    return v.size();
  }

  static bool isValueNumber(ValueType const& v) noexcept {
    return v.isDouble();
  }

  static int64_t getValueInt64(ValueType const& v) {
    TRI_ASSERT(v.isDouble());
    return v.getInt64();
  }

  static bool getValueString(ValueType const& v, irs::string_ref& str) {
    return v.getString(str);
  }

  static bool isDeterministic(aql::AstNode const& arg) {
    return arg.isDeterministic();
  }

  static auto numMembers(aql::AstNode const& arg) {
    return arg.numMembers();
  }

  static Result getMemberValue(aql::AstNode const& arg, size_t idx,
                               char const* funcName, ValueType& value,
                               bool isFilter, QueryContext const& ctx,
                               bool& skippedEvaluation) {
    TRI_ASSERT(arg.isArray());
    TRI_ASSERT(arg.numMembers() > idx);
    auto member = arg.getMemberUnchecked(idx);
    if (member) {
      value.reset(*member);
      if (!member->isConstant()) {
        if (isFilter) {
          if (!value.execute(ctx)) {
            return error::failedToEvaluate(funcName, idx);
          }
        } else {
          skippedEvaluation = true;
        }
      }
    } else {
      return error::invalidArgument(funcName, idx);
    }
    return {};
  }

  template<typename T, bool CheckDeterminism = false>
  static Result evaluateArg(T& out, ValueType& value, char const* funcName,
                                      aql::AstNode const& args, size_t i, bool isFilter,
                                      QueryContext const& ctx) {
    return ::evaluateArg<T, CheckDeterminism>(out, value, funcName, args, i, isFilter, ctx);
  }
};

template<>
class ArgsTraits<VPackSlice> {
 public:
  using ValueType = VPackSlice;

  static ScopedValueType scopedType(ValueType const& v) {
    if (v.isNumber()) {
      return SCOPED_VALUE_TYPE_DOUBLE;
    }
    switch (v.type()) {
      case VPackValueType::String:
        return SCOPED_VALUE_TYPE_STRING;
      case VPackValueType::Bool:
        return SCOPED_VALUE_TYPE_BOOL;
      case VPackValueType::Array:
        return SCOPED_VALUE_TYPE_ARRAY;
      case VPackValueType::Object:
        return SCOPED_VALUE_TYPE_OBJECT;
      case VPackValueType::Null:
        return SCOPED_VALUE_TYPE_NULL;
      default:
        break; // Make Clang happy
    }
    return SCOPED_VALUE_TYPE_INVALID;
  }

  static ValueType valueSlice(ValueType v) noexcept {
    return v;
  }

  static size_t numValueMembers(ValueType const& v) {
    TRI_ASSERT(v.isArray());
    return v.length();
  }

  static bool isValueNumber(ValueType const& v) noexcept {
    return v.isNumber();
  }

  static int64_t getValueInt64(ValueType const& v) {
    TRI_ASSERT(v.isNumber());
    return v.getNumber<int64_t>();
  }

  static bool getValueString(ValueType const& v, irs::string_ref& str) {
    if (v.isString()) {
      str = ::getStringRef(v);
      return true;
    }
    return false;
  }

  constexpr static bool isDeterministic(VPackSlice) {
    return true;
  }

  static size_t numMembers(VPackSlice arg) {
    if (arg.isArray()) {
      return arg.length();
    }
    return 1;
  }

  static Result getMemberValue(VPackSlice arg, size_t idx,
                                         char const* funcName, ValueType& value,
                                         bool, QueryContext const&, bool&) {
    TRI_ASSERT(arg.isArray());
    TRI_ASSERT(arg.length() > idx);
    value = arg.at(idx);
    return {};
  }

  template<typename T>
  static Result evaluateArg(T& out, ValueType& value, char const* funcName,
    VPackSlice args, size_t i, bool isFilter, QueryContext const& ctx) {
    static_assert(
      std::is_same<T, irs::string_ref>::value ||
      std::is_same<T, int64_t>::value ||
      std::is_same<T, double_t>::value ||
      std::is_same<T, bool>::value);

    if (!args.isArray() || args.length() <= i) {
      return {
        TRI_ERROR_BAD_PARAMETER,
        "'"s.append(funcName).append("' AQL function: invalid argument index ")
        .append(std::to_string(i))
      };
    }
    value = args.at(i);
    if constexpr (std::is_same<T, irs::string_ref>::value) {
      if (value.isString()) {
        out = getStringRef(value);
        return {};
      }
    } else if constexpr (std::is_same<T, int64_t>::value) {
      if (value.isNumber()) {
        out = value.getInt();
        return {};
      }
    } else if constexpr (std::is_same<T, double>::value) {
      if (value.getDouble(out)) {
        return {};
      }
    } else if constexpr (std::is_same<T, bool>::value) {
      if (value.isBoolean()) {
        out = value.getBoolean();
        return {};
      }
    }
    return {
      TRI_ERROR_BAD_PARAMETER,
      "'"s.append(funcName).append("' AQL function: argument at position '").append(std::to_string(i+1))
      .append("' has invalid type '").append(value.typeName()).append("'")
    };
  }
};

typedef std::function<
  Result(char const*,
         size_t const,
         char const*,
         irs::by_phrase*,
         QueryContext const&,
         VPackSlice,
         size_t,
         irs::analysis::analyzer*)
> ConversionPhraseHandler;

std::string getSubFuncErrorSuffix(char const* funcName, size_t const funcArgumentPosition) {
  return " (in '"s.append(funcName).append("' AQL function at position '")
      .append(std::to_string(funcArgumentPosition + 1)).append("')");
}

Result oneArgumentfromFuncPhrase(char const* funcName,
                                 size_t const funcArgumentPosition,
                                 char const* subFuncName,
                                 VPackSlice elem,
                                 irs::string_ref& term) {
  if (elem.isArray() && elem.length() != 1) {
    auto res = error::invalidArgsCount<error::ExactValue<1>>(subFuncName);
    return {
      res.errorNumber(),
      res.errorMessage().append(getSubFuncErrorSuffix(funcName, funcArgumentPosition))
    };
  }
  auto actualArg = elem.isArray() ? elem.at(0) : elem;

  if (!actualArg.isString()) {
    return error::typeMismatch(subFuncName, funcArgumentPosition, SCOPED_VALUE_TYPE_STRING,
                               ArgsTraits<VPackSlice>::scopedType(actualArg));
  }
  term = getStringRef(actualArg);
  return {};
}

// {<TERM>: [ '[' ] <term> [ ']' ] }
Result fromFuncPhraseTerm(char const* funcName,
                          size_t funcArgumentPosition,
                          char const* subFuncName,
                          irs::by_phrase* filter,
                          QueryContext const& ctx,
                          VPackSlice elem,
                          size_t firstOffset,
                          irs::analysis::analyzer* /*analyzer*/ = nullptr) {
  irs::string_ref term;
  auto res = oneArgumentfromFuncPhrase(funcName, funcArgumentPosition, subFuncName,
                                       elem, term);
  if (res.fail()) {
    return res;
  }

  if (filter) {
    auto* opts = filter->mutable_options();
    irs::assign(opts->push_back<irs::by_term_options>(firstOffset).term,
                irs::ref_cast<irs::byte_type>(term));
  }

  return {};
}

// {<STARTS_WITH>: [ '[' ] <term> [ ']' ] }
Result fromFuncPhraseStartsWith(char const* funcName,
                                size_t funcArgumentPosition,
                                char const* subFuncName,
                                irs::by_phrase* filter,
                                QueryContext const& ctx,
                                VPackSlice elem,
                                size_t firstOffset,
                                irs::analysis::analyzer* /*analyzer*/ = nullptr) {
  irs::string_ref term;
  auto res = oneArgumentfromFuncPhrase(funcName, funcArgumentPosition, subFuncName,
                                       elem, term);
  if (res.fail()) {
    return res;
  }
  if (filter) {
    auto& prefix = filter->mutable_options()->push_back<irs::by_prefix_options>(firstOffset);
    irs::assign(prefix.term, irs::ref_cast<irs::byte_type>(term));
    prefix.scored_terms_limit = FilterConstants::DefaultScoringTermsLimit;
  }
  return {};
}

// {<WILDCARD>: [ '[' ] <term> [ ']' ] }
Result fromFuncPhraseLike(char const* funcName,
                          size_t const funcArgumentPosition,
                          char const* subFuncName,
                          irs::by_phrase* filter,
                          QueryContext const& ctx,
                          VPackSlice elem,
                          size_t firstOffset,
                          irs::analysis::analyzer* /*analyzer*/ = nullptr) {
  irs::string_ref term;
  auto res = oneArgumentfromFuncPhrase(funcName, funcArgumentPosition, subFuncName,
                                       elem, term);
  if (res.fail()) {
    return res;
  }
  if (filter) {
    auto& wildcard = filter->mutable_options()->push_back<irs::by_wildcard_options>(firstOffset);
    irs::assign(wildcard.term, irs::ref_cast<irs::byte_type>(term));
    wildcard.scored_terms_limit = FilterConstants::DefaultScoringTermsLimit;
  }
  return {};
}

template<size_t First, typename ElementType, typename ElementTraits = ArgsTraits<ElementType>>
Result getLevenshteinArguments(char const* funcName, bool isFilter,
                               QueryContext const& ctx,
                               ElementType const& args,
                               aql::AstNode const** field,
                               typename ElementTraits::ValueType& targetValue,
                               irs::by_edit_distance_options& opts,
                               std::string const& errorSuffix = std::string()) {
  if (!ElementTraits::isDeterministic(args)) {
    auto res = error::nondeterministicArgs(funcName);
    return {
      res.errorNumber(),
      res.errorMessage().append(errorSuffix)
    };
  }
  auto const argc = ElementTraits::numMembers(args);
  constexpr size_t min = 3 - First;
  constexpr size_t max = 5 - First;
  if (argc < min || argc > max) {
    auto res = error::invalidArgsCount<error::Range<min, max>>(funcName);
    return {
      res.errorNumber(),
      res.errorMessage().append(errorSuffix)
    };
  }

  if constexpr (0 == First) { // this is done only for AstNode so don`t bother with traits
    static_assert(std::is_same_v<aql::AstNode, ElementType>, "Only AstNode supported for parsing attribute");
    TRI_ASSERT(field);
    // (0 - First) argument defines a field
    *field = arangodb::iresearch::checkAttributeAccess(args.getMemberUnchecked(0), *ctx.ref);

    if (!*field) {
      return error::invalidAttribute(funcName, 1);
    }
  }

  // (1 - First) argument defines a target
  irs::string_ref target;
  auto res = ElementTraits::evaluateArg(target, targetValue, funcName, args, 1 - First, isFilter, ctx);

  if (res.fail()) {
    return {
      res.errorNumber(),
      res.errorMessage().append(errorSuffix)
    };
  }

  typename ElementTraits::ValueType tmpValue; // can reuse value for int64_t and bool

  // (2 - First) argument defines a max distance
  int64_t maxDistance = 0;
  res = ElementTraits::evaluateArg(maxDistance, tmpValue, funcName, args, 2 - First, isFilter, ctx);

  if (res.fail()) {
    return {
      res.errorNumber(),
      res.errorMessage().append(errorSuffix)
    };
  }

  if (maxDistance < 0) {
    return {
      TRI_ERROR_BAD_PARAMETER, "'"s.append(funcName)
          .append("' AQL function: max distance must be a non-negative number")
          .append(errorSuffix)
    };
  }

  // optional (3 - First) argument defines transpositions
  bool withTranspositions = true;
  if (3 - First < argc) {
    res = ElementTraits::evaluateArg(withTranspositions, tmpValue, funcName, args, 3 - First, isFilter, ctx);

    if (res.fail()) {
      return {
        res.errorNumber(),
        res.errorMessage().append(errorSuffix)
      };
    }
  }

  if (!withTranspositions && maxDistance > MAX_LEVENSHTEIN_DISTANCE) {
    return {
      TRI_ERROR_BAD_PARAMETER,
      "'"s.append(funcName)
          .append("' AQL function: max Levenshtein distance must be a number in range [0, ")
          .append(std::to_string(MAX_LEVENSHTEIN_DISTANCE)).append("]")
          .append(errorSuffix)
    };
  } else if (withTranspositions && maxDistance > MAX_DAMERAU_LEVENSHTEIN_DISTANCE) {
    return {
      TRI_ERROR_BAD_PARAMETER,
      "'"s.append(funcName)
          .append("' AQL function: max Damerau-Levenshtein distance must be a number in range [0, ")
          .append(std::to_string(MAX_DAMERAU_LEVENSHTEIN_DISTANCE)).append("]")
          .append(errorSuffix)
    };
  }

  // optional (4 - First) argument defines terms limit
  int64_t maxTerms = FilterConstants::DefaultLevenshteinTermsLimit;
  if (4 - First < argc) {
    res = ElementTraits::evaluateArg(maxTerms, tmpValue, funcName, args, 4 - First, isFilter, ctx);

    if (res.fail()) {
      return {
        res.errorNumber(),
        res.errorMessage().append(errorSuffix)
      };
    }
  }

  irs::assign(opts.term, irs::ref_cast<irs::byte_type>(target));
  opts.with_transpositions = withTranspositions;
  opts.max_distance = static_cast<irs::byte_type>(maxDistance);
  opts.max_terms = static_cast<size_t>(maxTerms);
  opts.provider = &arangodb::iresearch::getParametricDescription;

  return {};
}

// {<LEVENSHTEIN_MATCH>: '[' <term>, <max_distance> [, <with_transpositions> ] ']'}
Result fromFuncPhraseLevenshteinMatch(char const* funcName,
                                      size_t const funcArgumentPosition,
                                      char const* subFuncName,
                                      irs::by_phrase* filter,
                                      QueryContext const& ctx,
                                      VPackSlice array,
                                      size_t firstOffset,
                                      irs::analysis::analyzer* /*analyzer*/ = nullptr) {
  if (!array.isArray()) {
    return {
      TRI_ERROR_BAD_PARAMETER,
      "'"s.append(funcName).append("' AQL function: '")
          .append(subFuncName)
          .append("' arguments must be in an array at position '")
          .append(std::to_string(funcArgumentPosition + 1)).append("'")
    };
  }

  VPackSlice targetValue;
  irs::by_edit_distance_options opts;
  auto res = getLevenshteinArguments<1>(subFuncName, filter != nullptr, ctx,
                                        array, nullptr, targetValue, opts,
                                        getSubFuncErrorSuffix(funcName, funcArgumentPosition));
  if (res.fail()) {
    return res;
  }

  if (filter) {
    auto* phrase = filter->mutable_options();

    if (0 != opts.max_terms) {
      TRI_ASSERT(ctx.index);

      struct top_term_visitor final : irs::filter_visitor {
        explicit top_term_visitor(size_t size)
          : collector(size) {
        }

        virtual void prepare(const irs::sub_reader& segment,
                             const irs::term_reader& field,
                             const irs::seek_term_iterator& terms) {
          collector.prepare(segment, field, terms);
        }

        virtual void visit(irs::boost_t boost) {
          collector.visit(boost);
        }

        irs::top_terms_collector<irs::top_term<irs::boost_t>> collector;
      } collector(opts.max_terms);

      irs::visit(*ctx.index, filter->field(),
                 irs::by_phrase::required(),
                 irs::by_edit_distance::visitor(opts),
                 collector);

      auto& terms = phrase->push_back<irs::by_terms_options>(firstOffset).terms;
      collector.collector.visit([&terms](const irs::top_term<irs::boost_t>& term) {
        terms.emplace(term.term, term.key);
      });
    } else {
      phrase->push_back<irs::by_edit_distance_filter_options>(std::move(opts), firstOffset);
    }
  }
  return {};
}



// {<TERMS>: '[' <term0> [, <term1>, ...] ']'}
template<typename ElementType, typename ElementTraits = ArgsTraits<ElementType>>
Result fromFuncPhraseTerms(char const* funcName,
                           size_t const funcArgumentPosition,
                           char const* subFuncName,
                           irs::by_phrase* filter,
                           QueryContext const& ctx,
                           ElementType const& array,
                           size_t firstOffset,
                           irs::analysis::analyzer* analyzer = nullptr) {
  if (!array.isArray()) {
    return {
      TRI_ERROR_BAD_PARAMETER,
      "'"s.append(funcName).append("' AQL function: '")
          .append(subFuncName)
          .append("' arguments must be in an array at position '")
          .append(std::to_string(funcArgumentPosition + 1)).append("'")
    };
  }

  if (!ElementTraits::isDeterministic(array)) {
    auto res = error::nondeterministicArgs(subFuncName);
    return {
      res.errorNumber(),
      res.errorMessage().append(getSubFuncErrorSuffix(funcName, funcArgumentPosition))
    };
  }

  auto const argc = ElementTraits::numMembers(array);
  if (0 == argc) {
    auto res = error::invalidArgsCount<error::OpenRange<false, 1>>(subFuncName);
    return {
      res.errorNumber(),
      res.errorMessage().append(getSubFuncErrorSuffix(funcName, funcArgumentPosition))
    };
  }

  irs::by_terms_options::search_terms terms;
  typename ElementTraits::ValueType termValue;
  irs::string_ref term;
  for (size_t i = 0; i < argc; ++i) {
    auto res = ElementTraits::evaluateArg(term, termValue, subFuncName, array, i, filter != nullptr, ctx);

    if (res.fail()) {
      return {
        res.errorNumber(),
        res.errorMessage().append(getSubFuncErrorSuffix(funcName, funcArgumentPosition))
      };
    }
    if (analyzer != nullptr) {
      // reset analyzer
      analyzer->reset(term);
      // get token attribute
      irs::term_attribute const* token = irs::get<irs::term_attribute>(*analyzer);
      TRI_ASSERT(token);
      // add tokens
      while (analyzer->next()) {
        terms.emplace(token->value);
      }
    } else {
      terms.emplace(irs::ref_cast<irs::byte_type>(term));
    }
  }
  if (filter) {
    auto& opts = filter->mutable_options()->push_back<irs::by_terms_options>(firstOffset);
    opts.terms = std::move(terms);
  }
  return {};
}

template<size_t First, typename ElementType,
         typename ElementTraits = ArgsTraits<ElementType>>
Result getInRangeArguments(char const* funcName, bool isFilter,
                           QueryContext const& ctx,
                           ElementType const& args,
                           aql::AstNode const** field,
                           typename ElementTraits::ValueType& min, bool& minInclude,
                           typename ElementTraits::ValueType& max, bool& maxInclude,
                           bool& ret,
                           std::string const& errorSuffix = std::string()) {
  if (!ElementTraits::isDeterministic(args)) {
    auto res = error::nondeterministicArgs(funcName);
    return {
      res.errorNumber(),
      res.errorMessage().append(errorSuffix)
    };
  }
  auto const argc = ElementTraits::numMembers(args);

  if (5 - First != argc) {
    auto res = error::invalidArgsCount<error::ExactValue<5 - First>>(funcName);
    return {
      res.errorNumber(),
      res.errorMessage().append(errorSuffix)
    };
  }

  if constexpr (0 == First) {
    TRI_ASSERT(field);
    // (0 - First) argument defines a field
    *field = arangodb::iresearch::checkAttributeAccess(args.getMemberUnchecked(0), *ctx.ref);

    if (!*field) {
      return error::invalidAttribute(funcName, 1);
    }
    TRI_ASSERT((*field)->isDeterministic());
  }

  // (3 - First) argument defines inclusion of lower boundary
  typename ElementTraits::ValueType includeValue;
  auto res = ElementTraits::evaluateArg(minInclude, includeValue, funcName, args, 3 - First, isFilter, ctx);
  if (res.fail()) {
    return {
      res.errorNumber(),
      res.errorMessage().append(errorSuffix)
    };
  }

  // (4 - First) argument defines inclusion of upper boundary
  res = ElementTraits::evaluateArg(maxInclude, includeValue, funcName, args, 4 - First, isFilter, ctx);
  if (res.fail()) {
    return {
      res.errorNumber(),
      res.errorMessage().append(errorSuffix)
    };
  }

  // (1 - First) argument defines a lower boundary
  {
    auto res = ElementTraits::getMemberValue(args, 1 - First, funcName, min, isFilter, ctx, ret);
    if (res.fail()) {
      return {
        res.errorNumber(),
        res.errorMessage().append(errorSuffix)
      };
    }
  }
  // (2 - First) argument defines an upper boundary
  {
    auto res = ElementTraits::getMemberValue(args, 2 - First, funcName, max, isFilter, ctx, ret);
    if (res.fail()) {
      return {
        res.errorNumber(),
        res.errorMessage().append(errorSuffix)
      };
    }
  }

  if (ret) {
    return {};
  }

  if (ElementTraits::scopedType(min) != ElementTraits::scopedType(max)) {
    return {
      TRI_ERROR_BAD_PARAMETER,
      "Failed to build range query, lower boundary mismatches upper boundary. "s.append(errorSuffix)
    };
  }
  return {};
}

// {<IN_RANGE>: '[' <term-low>, <term-high>, <include-low>, <include-high> ']'}
Result fromFuncPhraseInRange(char const* funcName,
                             size_t const funcArgumentPosition,
                             char const* subFuncName,
                             irs::by_phrase* filter,
                             QueryContext const& ctx,
                             VPackSlice array,
                             size_t firstOffset,
                             irs::analysis::analyzer* /*analyzer*/ = nullptr) {
  if (!array.isArray()) {
    return {
      TRI_ERROR_BAD_PARAMETER,
      "'"s.append(funcName).append("' AQL function: '")
          .append(subFuncName)
          .append("' arguments must be in an array at position '")
          .append(std::to_string(funcArgumentPosition + 1)).append("'")
    };
  }

  std::string const errorSuffix = getSubFuncErrorSuffix(funcName, funcArgumentPosition);

  VPackSlice min, max;
  auto minInclude = false;
  auto maxInclude = false;
  auto ret = false;
  auto res = getInRangeArguments<1>(subFuncName, filter != nullptr, ctx, array, nullptr,
                                    min, minInclude, max, maxInclude, ret, errorSuffix);
  if (res.fail() || ret) {
    return res;
  }

  if (!min.isString()) {
    res = error::typeMismatch(subFuncName, 1, arangodb::iresearch::SCOPED_VALUE_TYPE_STRING,
                              ArgsTraits<VPackSlice>::scopedType(min));
    return {
      res.errorNumber(),
      res.errorMessage().append(errorSuffix)
    };
  }
  irs::string_ref const minStrValue = getStringRef(min);

  if (!max.isString()) {
    res = error::typeMismatch(subFuncName, 2, arangodb::iresearch::SCOPED_VALUE_TYPE_STRING,
                              ArgsTraits<VPackSlice>::scopedType(max));
    return {
      res.errorNumber(),
      res.errorMessage().append(errorSuffix)
    };
  }
irs::string_ref const maxStrValue = getStringRef(max);

  if (filter) {
    auto& opts = filter->mutable_options()->push_back<irs::by_range_options>(firstOffset);
    irs::assign(opts.range.min, irs::ref_cast<irs::byte_type>(minStrValue));
    opts.range.min_type = minInclude ? irs::BoundType::INCLUSIVE : irs::BoundType::EXCLUSIVE;
    irs::assign(opts.range.max, irs::ref_cast<irs::byte_type>(maxStrValue));
    opts.range.max_type = maxInclude ? irs::BoundType::INCLUSIVE : irs::BoundType::EXCLUSIVE;
    opts.scored_terms_limit = FilterConstants::DefaultScoringTermsLimit;
  }
  return {};
}

std::map<irs::string_ref, ConversionPhraseHandler> const FCallSystemConversionPhraseHandlers {
  {"TERM", fromFuncPhraseTerm},
  {"STARTS_WITH", fromFuncPhraseStartsWith},
  {"WILDCARD", fromFuncPhraseLike}, // 'LIKE' is a key word
  {"LEVENSHTEIN_MATCH", fromFuncPhraseLevenshteinMatch},
  {TERMS_FUNC, fromFuncPhraseTerms<VPackSlice>},
  {"IN_RANGE", fromFuncPhraseInRange}
};
Result processPhraseArgObjectType(char const* funcName,
                                  size_t const funcArgumentPosition,
                                  irs::by_phrase* filter,
                                  QueryContext const& ctx,
                                  VPackSlice object,
                                  size_t firstOffset,
                                  irs::analysis::analyzer* analyzer = nullptr) {
  TRI_ASSERT(object.isObject());
  VPackObjectIterator itr(object);
  if (ADB_LIKELY(itr.valid())) {
    auto key = itr.key();
    auto value = itr.value();
    if (!key.isString()) {
      return {
        TRI_ERROR_BAD_PARAMETER,
        "'"s.append(funcName).append("' AQL function: Unexpected object key type '"
        "' at position '").append(std::to_string(funcArgumentPosition + 1)).append("'")
      };
    }
    auto name = key.copyString();
    basics::StringUtils::toupperInPlace(name);
    auto const entry = FCallSystemConversionPhraseHandlers.find(name);
    if (FCallSystemConversionPhraseHandlers.cend() == entry) {
      return {
        TRI_ERROR_BAD_PARAMETER,
        "'"s.append(funcName).append("' AQL function: Unknown '")
        .append(key.copyString()).append("' at position '")
        .append(std::to_string(funcArgumentPosition + 1)).append("'")
      };
    }
    return entry->second(funcName, funcArgumentPosition, entry->first.c_str(), filter, ctx, value, firstOffset, analyzer);
  } else {
    return {
      TRI_ERROR_BAD_PARAMETER,
      "'"s.append(funcName).append("' AQL function: empty object at position '")
      .append(std::to_string(funcArgumentPosition + 1)).append("'")
    };
  }
}

template<typename ElementType, typename ElementTraits = ArgsTraits<ElementType>>
Result processPhraseArgs(char const* funcName,
                         irs::by_phrase* phrase,
                         QueryContext const& ctx,
                         FilterContext const& filterCtx,
                         ElementType const& valueArgs,
                         size_t valueArgsBegin, size_t valueArgsEnd,
                         irs::analysis::analyzer* analyzer,
                         size_t offset,
                         bool allowDefaultOffset,
                         bool isInArray) {
  irs::string_ref value;
  bool expectingOffset = false;
  for (size_t idx = valueArgsBegin; idx < valueArgsEnd; ++idx) {
    typename ElementTraits::ValueType valueArg;
    {
      bool skippedEvaluation{ false };
      auto res = ElementTraits::getMemberValue(valueArgs, idx, funcName, valueArg,
                                               phrase != nullptr, ctx, skippedEvaluation);
      if (res.fail())
        return res;
      if (skippedEvaluation) {
        // non-const argument. we can`t decide on parse/optimize
        // if it is ok. So just say it is ok for now and deal with it
        // at execution
        return {};
      }
    }
    if (valueArg.isArray()) {
      // '[' <term0> [, <term1>, ...] ']'
      auto const valueSize = ElementTraits::numValueMembers(valueArg);
      if (!expectingOffset || allowDefaultOffset) {
        if (0 == valueSize) {
          expectingOffset = true;
          // do not reset offset here as we should accumulate it
          continue; // just skip empty arrays. This is not error anymore as this case may arise while working with autocomplete
        }
        // array arg is processed with possible default 0 offsets - to be easily compatible with TOKENS function
        if (!isInArray) {
          auto subRes = processPhraseArgs(funcName, phrase, ctx, filterCtx, ElementTraits::valueSlice(valueArg), 0,
                                          valueSize, analyzer, offset, true, true);
          if (subRes.fail()) {
            return subRes;
          }
          expectingOffset = true;
          offset = 0;
          continue;
        } else {
          auto res = fromFuncPhraseTerms(funcName, idx, TERMS_FUNC, phrase, ctx, ElementTraits::valueSlice(valueArg),
                                         offset, analyzer);
          if (res.fail()) {
            return res;
          }
          expectingOffset = true;
          offset = 0;
          continue;
        }
      }
    } else if (valueArg.isObject()) {
      auto res = processPhraseArgObjectType(funcName, idx, phrase, ctx, ElementTraits::valueSlice(valueArg), offset);
      if (res.fail()) {
        return res;
      }
      offset = 0;
      expectingOffset = true;
      continue;
    }
    if (ElementTraits::isValueNumber(valueArg) && expectingOffset) {
      offset += static_cast<uint64_t>(ElementTraits::getValueInt64(valueArg));
      expectingOffset = false;
      continue; // got offset let`s go search for value
    } else if ( (!valueArg.isString() || !ElementTraits::getValueString(valueArg, value)) || // value is not a string at all
      (expectingOffset && !allowDefaultOffset)) { // offset is expected mandatory but got value
      std::string expectedValue;
      if (expectingOffset && allowDefaultOffset) {
        expectedValue = " as a value or offset";
      } else if (expectingOffset) {
        expectedValue = " as an offset";
      } else {
        expectedValue = " as a value";
      }

      return {
        TRI_ERROR_BAD_PARAMETER,
        "'"s.append(funcName).append("' AQL function: Unable to parse argument at position ")
        .append(std::to_string(idx)).append(expectedValue)
      };
    }

    if (phrase) {
      TRI_ASSERT(analyzer);
      appendTerms(*phrase, value, *analyzer, offset);
    }
    offset = 0;
    expectingOffset = true;
  }

  if (!expectingOffset) { // that means last arg is numeric - this is error as no term to apply offset to
    return {
      TRI_ERROR_BAD_PARAMETER,
      "'"s.append(funcName).append("' AQL function : Unable to parse argument at position ")
      .append(std::to_string(valueArgsEnd - 1)).append("as a value")
    };
  }
  return {};
}

// note: <value> could be either string ether array of strings with offsets inbetween . Inside array
// 0 offset could be omitted e.g. [term1, term2, 2, term3] is equal to: [term1, 0, term2, 2, term3]
// PHRASE(<attribute>, <value> [, <offset>, <value>, ...] [, <analyzer>])
// PHRASE(<attribute>, '[' <value> [, <offset>, <value>, ...] ']' [,<analyzer>])
Result fromFuncPhrase(
    char const* funcName,
    irs::boolean_filter* filter,
    QueryContext const& ctx,
    FilterContext const& filterCtx,
    aql::AstNode const& args) {
  TRI_ASSERT(funcName);

  if (!args.isDeterministic()) {
    return error::nondeterministicArgs(funcName);
  }

  auto argc = args.numMembers();

  if (argc < 2) {
    return error::invalidArgsCount<error::OpenRange<false, 2>>(funcName);
  }

  // ...........................................................................
  // last odd argument defines an analyzer
  // ...........................................................................

  auto analyzerPool = filterCtx.analyzer;

  if (0 != (argc & 1)) {  // override analyzer
    --argc;

    auto rv = extractAnalyzerFromArg(analyzerPool, funcName, filter, args, argc, ctx);

    if (rv.fail()) {
      return rv;
    }

    TRI_ASSERT(analyzerPool._pool);
    if (!analyzerPool._pool) {
      return {TRI_ERROR_BAD_PARAMETER};
    }
  }

  // ...........................................................................
  // 1st argument defines a field
  // ...........................................................................

  auto const* fieldArg =
      arangodb::iresearch::checkAttributeAccess(args.getMemberUnchecked(0), *ctx.ref);

  if (!fieldArg) {
    return error::invalidAttribute(funcName, 1);
  }

  // ...........................................................................
  // 2nd argument and later defines a values
  // ...........................................................................
  auto* valueArgs = &args;
  size_t valueArgsBegin = 1;
  size_t valueArgsEnd = argc;

  irs::by_phrase* phrase = nullptr;
  irs::analysis::analyzer::ptr analyzer;
  // prepare filter if execution phase
  if (filter) {
    std::string name;

    if (!arangodb::iresearch::nameFromAttributeAccess(name, *fieldArg, ctx)) {
      return error::failedToGenerateName(funcName, 1);
    }

    TRI_ASSERT(analyzerPool._pool);
    analyzer = analyzerPool._pool->get();

    if (!analyzer) {
      return {
        TRI_ERROR_INTERNAL,
        "'"s.append("' AQL function: Unable to instantiate analyzer '")
            .append(analyzerPool._pool->name()).append("'")
      };
    }

    kludge::mangleField(name, analyzerPool);

    phrase = &filter->add<irs::by_phrase>();
    *phrase->mutable_field() = std::move(name);
    phrase->boost(filterCtx.boost);
  }
  // on top level we require explicit offsets - to be backward compatible and be able to distinguish last argument as analyzer or value
  // Also we allow recursion inside array to support older syntax (one array arg) and add ability to pass several arrays as args
  return processPhraseArgs(funcName, phrase, ctx, filterCtx, *valueArgs, valueArgsBegin, valueArgsEnd, analyzer.get(), 0, false, false);
}

// NGRAM_MATCH (attribute, target, threshold [, analyzer])
// NGRAM_MATCH (attribute, target [, analyzer]) // default threshold is set to 0.7
Result fromFuncNgramMatch(
    char const* funcName,
    irs::boolean_filter* filter, QueryContext const& ctx,
    FilterContext const& filterCtx,
    aql::AstNode const& args) {

  if (!args.isDeterministic()) {
    return error::nondeterministicArgs(funcName);
  }

  auto const argc = args.numMembers();

  if (argc < 2 || argc > 4) {
    return error::invalidArgsCount<error::Range<2, 4>>(funcName);
  }

  // 1st argument defines a field
  auto const* field =
    arangodb::iresearch::checkAttributeAccess(args.getMemberUnchecked(0), *ctx.ref);

  if (!field) {
    return error::invalidAttribute(funcName, 1);
  }

  // 2nd argument defines a value
  ScopedAqlValue matchAqlValue;
  irs::string_ref matchValue;
  {
    auto res = evaluateArg(matchValue, matchAqlValue, funcName, args, 1, filter, ctx);
    if (!res.ok()) {
      return res;
    }
  }

  auto threshold = FilterConstants::DefaultNgramMatchThreshold;
  TRI_ASSERT(filterCtx.analyzer);
  auto analyzerPool = filterCtx.analyzer;

  if (argc > 3) {// 4 args given. 3rd is threshold
    ScopedAqlValue tmpValue;
    auto res = evaluateArg(threshold, tmpValue, funcName, args, 2, filter, ctx);

    if (!res.ok()) {
      return res;
    }
  } else if (argc > 2) {  //3 args given  -  3rd argument defines a threshold (if double) or analyzer (if string)
    auto const* arg = args.getMemberUnchecked(2);

    if (!arg) {
      return error::invalidArgument(funcName, 3);
    }

    if (!arg->isDeterministic()) {
      return error::nondeterministicArg(funcName, 3);
    }
    ScopedAqlValue tmpValue(*arg);
    if (filter || tmpValue.isConstant()) {
      if (!tmpValue.execute(ctx)) {
        return error::failedToEvaluate(funcName, 3);
      }
      if (arangodb::iresearch::SCOPED_VALUE_TYPE_STRING == tmpValue.type()) { // this is analyzer
        irs::string_ref analyzerId;
        if (!tmpValue.getString(analyzerId)) {
          return error::failedToParse(funcName, 3, arangodb::iresearch::SCOPED_VALUE_TYPE_STRING);
        }
        if (filter || tmpValue.isConstant()) {
          auto analyzerRes = getAnalyzerByName(analyzerPool, analyzerId, funcName, ctx);
          if (!analyzerRes.ok()) {
            return analyzerRes;
          }
        }
      } else if (arangodb::iresearch::SCOPED_VALUE_TYPE_DOUBLE == tmpValue.type()) {
        if (!tmpValue.getDouble(threshold)) {
          return error::failedToParse(funcName, 3, arangodb::iresearch::SCOPED_VALUE_TYPE_DOUBLE);
        }
      } else {
        return {
            TRI_ERROR_BAD_PARAMETER,
            "'"s.append(funcName).append("' AQL function: argument at position '").append(std::to_string(3))
           .append("' has invalid type '").append(ScopedAqlValue::typeString(tmpValue.type()).c_str())
           .append("' ('").append(ScopedAqlValue::typeString(arangodb::iresearch::SCOPED_VALUE_TYPE_DOUBLE).c_str())
           .append("' or '").append(ScopedAqlValue::typeString(arangodb::iresearch::SCOPED_VALUE_TYPE_STRING).c_str())
           .append("' expected)")
        };
      }
    }
  }

  if (threshold <= 0 || threshold > 1) {
    return {
      TRI_ERROR_BAD_PARAMETER,
      "'"s.append(funcName)
      .append("' AQL function: threshold must be between 0 and 1")
    };
  }

  // 4th optional argument defines an analyzer
  if (argc > 3) {
      auto rv = extractAnalyzerFromArg(analyzerPool, funcName, filter, args, 3, ctx);

      if (rv.fail()) {
        return rv;
      }
      TRI_ASSERT(analyzerPool._pool);
      if (!analyzerPool._pool) {
        return { TRI_ERROR_BAD_PARAMETER };
      }
  }

  if (filter) {
    std::string name;

    if (!nameFromAttributeAccess(name, *field, ctx)) {
      auto message = "'"s.append(funcName).append("' AQL function: Failed to generate field name from the 1st argument");
      LOG_TOPIC("91862", WARN, arangodb::iresearch::TOPIC) << message;
      return { TRI_ERROR_BAD_PARAMETER, message };
    }

    TRI_ASSERT(analyzerPool._pool);
    auto analyzer = analyzerPool._pool->get();

    if (!analyzer) {
      return {
        TRI_ERROR_INTERNAL,
        "'"s.append(funcName).append("' AQL function: Unable to instantiate analyzer '")
            .append(analyzerPool._pool->name()).append("'")
      };
    }


    kludge::mangleField(name, analyzerPool);

    auto& ngramFilter = filter->add<irs::by_ngram_similarity>();
    *ngramFilter.mutable_field() = std::move(name);
    auto* opts = ngramFilter.mutable_options();
    opts->threshold = static_cast<float_t>(threshold);
    ngramFilter.boost(filterCtx.boost);

    analyzer->reset(matchValue);
    irs::term_attribute const* token = irs::get<irs::term_attribute>(*analyzer);
    TRI_ASSERT(token);
    while (analyzer->next()) {
      opts->ngrams.push_back(token->value);
    }
  }
  return {};
}

// STARTS_WITH(<attribute>, [ '[' ] <prefix> [, <prefix>, ... ']' ], [ <scoring-limit>|<min-match-count> ] [, <scoring-limit> ])
Result fromFuncStartsWith(
    char const* funcName,
    irs::boolean_filter* filter,
    QueryContext const& ctx,
    FilterContext const& filterCtx,
    aql::AstNode const& args) {
  TRI_ASSERT(funcName);

  if (!args.isDeterministic()) {
    return error::nondeterministicArgs(funcName);
  }

  auto const argc = args.numMembers();

  if (argc < 2 || argc > 4) {
    return error::invalidArgsCount<error::Range<2, 4>>(funcName);
  }

  size_t currentArgNum = 0;

  // 1st argument defines a field
  auto const* field =
      arangodb::iresearch::checkAttributeAccess(args.getMemberUnchecked(currentArgNum), *ctx.ref);

  if (!field) {
    return error::invalidAttribute(funcName, currentArgNum + 1);
  }
  ++currentArgNum;

  // 2nd argument defines a value or array of values
  auto const* prefixesNode = args.getMemberUnchecked(currentArgNum);

  if (!prefixesNode) {
    return error::invalidAttribute(funcName, currentArgNum + 1);
  }

  ScopedAqlValue prefixesValue(*prefixesNode);

  if (!filter && !prefixesValue.isConstant()) {
    return {};
  }

  if (!prefixesValue.execute(ctx)) {
    return error::failedToEvaluate(funcName, currentArgNum + 1);
  }

  std::vector<std::pair<ScopedAqlValue, irs::string_ref>> prefixes;
  ScopedAqlValue minMatchCountValue;
  auto minMatchCount = FilterConstants::DefaultStartsWithMinMatchCount;
  bool const isMultiPrefix = prefixesValue.isArray();
  if (isMultiPrefix) {
    auto const size = prefixesValue.size();
    if (size > 0) {
      prefixes.reserve(size);
      for (size_t i = 0; i < size; ++i) {
        prefixes.emplace_back(prefixesValue.at(i), irs::string_ref::NIL);
        auto& value = prefixes.back();

        if (!value.first.getString(value.second)) {
          return error::invalidArgument(funcName, currentArgNum + 1);
        }
      }
    }
    ++currentArgNum;

    if (argc > currentArgNum) {
      // 3rd argument defines minimum match count
      auto rv = evaluateArg<decltype(minMatchCount), true>(
            minMatchCount, minMatchCountValue, funcName, args, currentArgNum, filter != nullptr, ctx);

      if (rv.fail()) {
        return rv;
      }

      if (minMatchCount < 0) {
        return error::negativeNumber(funcName, currentArgNum + 1);
      }
    }
  } else if (prefixesValue.isString()) {
    if (argc > 3) {
      return error::invalidArgsCount<error::Range<2, 3>>(funcName);
    }

    prefixes.emplace_back();
    auto& value = prefixes.back();

    if (!prefixesValue.getString(value.second)) {
      return error::invalidArgument(funcName, currentArgNum + 1);
    }
  } else {
    return error::invalidArgument(funcName, currentArgNum + 1);
  }
  ++currentArgNum;

  auto scoringLimit = FilterConstants::DefaultScoringTermsLimit;

  if (argc > currentArgNum) {
    // 3rd or 4th (optional) argument defines a number of scored terms
    ScopedAqlValue scoringLimitValueBuf;
    auto scoringLimitValue = static_cast<int64_t>(scoringLimit);
    auto rv = evaluateArg(scoringLimitValue, scoringLimitValueBuf, funcName, args, currentArgNum, filter != nullptr, ctx);

    if (rv.fail()) {
      return rv;
    }

    if (scoringLimitValue < 0) {
      return error::negativeNumber(funcName, currentArgNum + 1);
    }

    scoringLimit = static_cast<size_t>(scoringLimitValue);
  }

  if (filter) {
    std::string name;

    if (!nameFromAttributeAccess(name, *field, ctx)) {
      return error::failedToGenerateName(funcName, 1);
    }

    TRI_ASSERT(filterCtx.analyzer);
    kludge::mangleField(name, filterCtx.analyzer);
    filter->boost(filterCtx.boost);

    if (isMultiPrefix) {
      auto& minMatchFilter = filter->add<irs::Or>();
      minMatchFilter.min_match_count(static_cast<size_t>(minMatchCount));
      // become a new root
      filter = &minMatchFilter;
    }

    for (size_t i = 0, size = prefixes.size(); i < size; ++i) {
      auto& prefixFilter = filter->add<irs::by_prefix>();
      if (i + 1 < size) {
        *prefixFilter.mutable_field() = name;
      } else {
        *prefixFilter.mutable_field() = std::move(name);
      }
      auto* opts = prefixFilter.mutable_options();
      opts->scored_terms_limit = scoringLimit;
      irs::assign(opts->term, irs::ref_cast<irs::byte_type>(prefixes[i].second));
    }
  }

  return {};
}

// IN_RANGE(<attribute>, <low>, <high>, <include-low>, <include-high>)
Result fromFuncInRange(
    char const* funcName,
    irs::boolean_filter* filter,
    QueryContext const& ctx,
    FilterContext const& filterCtx,
    aql::AstNode const& args) {
  TRI_ASSERT(funcName);
  aql::AstNode const* field = nullptr;
  ScopedAqlValue min, max;
  auto minInclude = false;
  auto maxInclude = false;
  auto ret = false;
  auto res = getInRangeArguments<0>(funcName, filter != nullptr, ctx, args, &field,
                                    min, minInclude, max, maxInclude, ret);
  if (res.fail() || ret) {
    return res;
  }

  TRI_ASSERT(field);

  res = ::byRange(filter, *field, min, minInclude, max, maxInclude, ctx, filterCtx);
  if (res.fail()) {
    return {
      res.errorNumber(),
      "error in byRange: " + res.errorMessage()
    };
  }
  return {};
}

// LIKE(<attribute>, <pattern>)
Result fromFuncLike(
    char const* funcName,
    irs::boolean_filter* filter,
    QueryContext const& ctx,
    FilterContext const& filterCtx,
    aql::AstNode const& args) {
  TRI_ASSERT(funcName);

  if (!args.isDeterministic()) {
    return error::nondeterministicArgs(funcName);
  }

  auto const argc = args.numMembers();

  if (argc != 2) {
    return error::invalidArgsCount<error::ExactValue<2>>(funcName);
  }

  // 1st argument defines a field
  auto const* field =
      arangodb::iresearch::checkAttributeAccess(args.getMemberUnchecked(0), *ctx.ref);

  if (!field) {
    return error::invalidAttribute(funcName, 1);
  }

  // 2nd argument defines a matching pattern
  ScopedAqlValue patternValue;
  irs::string_ref pattern;
  Result res = evaluateArg(pattern, patternValue, funcName, args, 1, filter != nullptr, ctx);

  if (!res.ok()) {
    return res;
  }

  const auto scoringLimit = FilterConstants::DefaultScoringTermsLimit;

  if (filter) {
    std::string name;

    if (!nameFromAttributeAccess(name, *field, ctx)) {
      return error::failedToGenerateName(funcName, 1);
    }

    TRI_ASSERT(filterCtx.analyzer);
    kludge::mangleField(name, filterCtx.analyzer);

    auto& wildcardFilter = filter->add<irs::by_wildcard>();
    *wildcardFilter.mutable_field() = std::move(name);
    wildcardFilter.boost(filterCtx.boost);
    auto* opts = wildcardFilter.mutable_options();
    opts->scored_terms_limit = scoringLimit;
    irs::assign(opts->term, irs::ref_cast<irs::byte_type>(pattern));
  }

  return {};
}

// LEVENSHTEIN_MATCH(<attribute>, <target>, <max-distance> [, <include-transpositions>, <max-terms>])
Result fromFuncLevenshteinMatch(
    char const* funcName,
    irs::boolean_filter* filter,
    QueryContext const& ctx,
    FilterContext const& filterCtx,
    aql::AstNode const& args) {
  TRI_ASSERT(funcName);

  aql::AstNode const* field = nullptr;
  ScopedAqlValue targetValue;
  irs::by_edit_distance_options opts;
  auto res = getLevenshteinArguments<0>(funcName, filter != nullptr, ctx, args, &field,
                                        targetValue, opts);
  if (res.fail()) {
    return res;
  }

  if (filter) {
    std::string name;

    if (!nameFromAttributeAccess(name, *field, ctx)) {
      return error::failedToGenerateName(funcName, 1);
    }

    TRI_ASSERT(filterCtx.analyzer);
    kludge::mangleField(name, filterCtx.analyzer);

    auto& levenshtein_filter = filter->add<irs::by_edit_distance>();
    levenshtein_filter.boost(filterCtx.boost);
    *levenshtein_filter.mutable_field() = std::move(name);
    *levenshtein_filter.mutable_options() = std::move(opts);
  }

  return {};
}

Result fromFuncGeoContainsIntersect(
    char const* funcName,
    irs::boolean_filter* filter,
    QueryContext const& ctx,
    FilterContext const& filterCtx,
    aql::AstNode const& args) {
  TRI_ASSERT(funcName);

  if (!args.isDeterministic()) {
    return error::nondeterministicArgs(funcName);
  }

  auto const argc = args.numMembers();

  if (argc != 2) {
    return error::invalidArgsCount<error::ExactValue<2>>(funcName);
  }

  auto const* fieldNode = args.getMemberUnchecked(0);
  auto const* shapeNode = args.getMemberUnchecked(1);
  size_t fieldNodeIdx = 1;
  size_t shapeNodeIdx = 2;

  if (!arangodb::iresearch::checkAttributeAccess(fieldNode, *ctx.ref)) {
    if (!arangodb::iresearch::checkAttributeAccess(shapeNode, *ctx.ref)) {
      return {
        TRI_ERROR_BAD_PARAMETER,
         "'"s.append(funcName)
             .append("' AQL function: Unable to find argument denoting an attribute identifier")
      };
    }

    std::swap(fieldNode, shapeNode);
    fieldNodeIdx = 2;
    shapeNodeIdx = 1;
  }

  if (!fieldNode) {
    return error::invalidAttribute(funcName, fieldNodeIdx);
  }

  if (!shapeNode) {
    return error::invalidAttribute(funcName, shapeNodeIdx);
  }

  ScopedAqlValue shapeValue(*shapeNode);
  geo::ShapeContainer shape;

  if (filter || shapeValue.isConstant()) {
    if (!shapeValue.execute(ctx)) {
      return error::failedToEvaluate(funcName, shapeNodeIdx);
    }

    Result res;
    if (shapeValue.isObject()) {
      res = geo::geojson::parseRegion(shapeValue.slice(), shape);
    } else if (shapeValue.isArray()) {
      auto const slice = shapeValue.slice();

      if (slice.isArray() && slice.length() >= 2) {
        res = shape.parseCoordinates(slice, /*geoJson*/ true);
      }
    } else {
      return {
          TRI_ERROR_BAD_PARAMETER,
          "'"s.append(funcName).append("' AQL function: argument at position '").append(std::to_string(shapeNodeIdx))
         .append("' has invalid type '").append(ScopedAqlValue::typeString(shapeValue.type()).c_str())
         .append("' ('").append(ScopedAqlValue::typeString(arangodb::iresearch::SCOPED_VALUE_TYPE_OBJECT).c_str())
         .append("' or '").append(ScopedAqlValue::typeString(arangodb::iresearch::SCOPED_VALUE_TYPE_ARRAY).c_str())
         .append("' expected)")
      };
    }

    if (res.fail()) {
      return {
          TRI_ERROR_BAD_PARAMETER,
          "'"s.append(funcName).append("' AQL function: failed to parse argument at position '")
              .append(std::to_string(shapeNodeIdx)).append("' due to the following error '")
              .append(res.errorMessage()).append("'")
      };
    }
  }

  if (filter) {
    std::string name;

    if (!nameFromAttributeAccess(name, *fieldNode, ctx)) {
      return error::failedToGenerateName(funcName, fieldNodeIdx);
    }

    auto& geo_filter = filter->add<GeoFilter>();
    geo_filter.boost(filterCtx.boost);

    auto* options = geo_filter.mutable_options();
    setupGeoFilter(filterCtx.analyzer, options->options);

    options->type = GEO_INTERSECT_FUNC == funcName
      ? GeoFilterType::INTERSECTS
      : (1 == shapeNodeIdx ? GeoFilterType::CONTAINS
                           : GeoFilterType::IS_CONTAINED);
    options->shape = std::move(shape);

    TRI_ASSERT(filterCtx.analyzer);
    kludge::mangleField(name, filterCtx.analyzer);
    *geo_filter.mutable_field() = std::move(name);
  }

  return {};
}

std::map<irs::string_ref, ConvertionHandler> const FCallUserConvertionHandlers;

Result fromFCallUser(irs::boolean_filter* filter, QueryContext const& ctx,
                     FilterContext const& filterCtx, aql::AstNode const& node) {
  TRI_ASSERT(aql::NODE_TYPE_FCALL_USER == node.type);

  if (node.numMembers() != 1) {
    return error::malformedNode(node.type);
  }

  auto const* args = arangodb::iresearch::getNode(node, 0, aql::NODE_TYPE_ARRAY);

  if (!args) {
    return {
      TRI_ERROR_BAD_PARAMETER,
      "Unable to parse user function arguments as an array'"
    };
  }

  irs::string_ref name;

  if (!arangodb::iresearch::parseValue(name, node)) {
    return {
      TRI_ERROR_BAD_PARAMETER,
      "Unable to parse user function name"
    };
  }

  auto const entry = FCallUserConvertionHandlers.find(name);

  if (entry == FCallUserConvertionHandlers.end()) {
    return fromExpression(filter, ctx, filterCtx, node);
  }

  if (!args->isDeterministic()) {
    return {
      TRI_ERROR_BAD_PARAMETER,
      "Unable to handle non-deterministic function '"s.append(name.c_str(), name.size()).append("' arguments")
    };
  }

  return entry->second(entry->first.c_str(), filter, ctx, filterCtx, *args);
}

std::map<irs::string_ref, ConvertionHandler> const FCallSystemConvertionHandlers{
  // filter functions
  {"PHRASE", fromFuncPhrase},
  {"STARTS_WITH", fromFuncStartsWith},
  {"EXISTS", fromFuncExists},
  {"MIN_MATCH", fromFuncMinMatch},
  {"IN_RANGE", fromFuncInRange},
  {"LIKE", fromFuncLike },
  {"LEVENSHTEIN_MATCH", fromFuncLevenshteinMatch},
  {"NGRAM_MATCH", fromFuncNgramMatch},
  // geo function
  {GEO_INTERSECT_FUNC, fromFuncGeoContainsIntersect},
  {"GEO_IN_RANGE", fromFuncGeoInRange},
  {"GEO_CONTAINS", fromFuncGeoContainsIntersect},
  // context functions
  {"BOOST", fromFuncBoost},
  {"ANALYZER", fromFuncAnalyzer},
};

Result fromFCall(
    irs::boolean_filter* filter,
    QueryContext const& ctx,
    FilterContext const& filterCtx,
    aql::AstNode const& node) {
  TRI_ASSERT(aql::NODE_TYPE_FCALL == node.type);

  auto const* fn = static_cast<aql::Function*>(node.getData());

  if (!fn || node.numMembers() != 1) {
    return error::malformedNode(node.type);
  }

  if (!arangodb::iresearch::isFilter(*fn)) {
    // not a filter function
    return fromExpression(filter, ctx, filterCtx, node);
  }

  auto const entry = FCallSystemConvertionHandlers.find(fn->name);

  if (entry == FCallSystemConvertionHandlers.end()) {
    return fromExpression(filter, ctx, filterCtx, node);
  }

  auto const* args = arangodb::iresearch::getNode(node, 0, aql::NODE_TYPE_ARRAY);

  if (!args) {
    return {
      TRI_ERROR_BAD_PARAMETER,
      "Unable to parse arguments of system function '"s.append(fn->name).append("' as an array'")
    };
  }

  return entry->second(entry->first.c_str(), filter, ctx, filterCtx, *args);
}

Result fromFilter(irs::boolean_filter* filter, QueryContext const& ctx,
                  FilterContext const& filterCtx, aql::AstNode const& node) {
  TRI_ASSERT(aql::NODE_TYPE_FILTER == node.type);

  if (node.numMembers() != 1) {
    auto rv = error::malformedNode(node.type);
    return rv.reset(rv.errorNumber(), "wrong number of parameters: " + rv.errorMessage());
  }

  auto const* member = node.getMemberUnchecked(0);

  if (member) {
    return ::filter(filter, ctx, filterCtx, *member);
  } else {
    return {TRI_ERROR_INTERNAL, "could not get node member"};  // wrong number of members
  }
}

Result filter(irs::boolean_filter* filter, QueryContext const& queryCtx,
              FilterContext const& filterCtx, aql::AstNode const& node) {
  switch (node.type) {
    case aql::NODE_TYPE_FILTER:  // FILTER
      return fromFilter(filter, queryCtx, filterCtx, node);
    case aql::NODE_TYPE_VARIABLE:  // variable
      return fromExpression(filter, queryCtx, filterCtx, node);
    case aql::NODE_TYPE_OPERATOR_UNARY_NOT:  // unary minus
      return fromNegation(filter, queryCtx, filterCtx, node);
    case aql::NODE_TYPE_OPERATOR_BINARY_AND:  // logical and
      return fromGroup<irs::And>(filter, queryCtx, filterCtx, node);
    case aql::NODE_TYPE_OPERATOR_BINARY_OR:  // logical or
      return fromGroup<irs::Or>(filter, queryCtx, filterCtx, node);
    case aql::NODE_TYPE_OPERATOR_BINARY_EQ:  // compare ==
    case aql::NODE_TYPE_OPERATOR_BINARY_NE:  // compare !=
      return fromBinaryEq(filter, queryCtx, filterCtx, node);
    case aql::NODE_TYPE_OPERATOR_BINARY_LT:  // compare <
    case aql::NODE_TYPE_OPERATOR_BINARY_LE:  // compare <=
    case aql::NODE_TYPE_OPERATOR_BINARY_GT:  // compare >
    case aql::NODE_TYPE_OPERATOR_BINARY_GE:  // compare >=
      return fromInterval(filter, queryCtx, filterCtx, node);
    case aql::NODE_TYPE_OPERATOR_BINARY_IN:   // compare in
    case aql::NODE_TYPE_OPERATOR_BINARY_NIN:  // compare not in
      return fromIn(filter, queryCtx, filterCtx, node);
    case aql::NODE_TYPE_OPERATOR_TERNARY:  // ternary
    case aql::NODE_TYPE_ATTRIBUTE_ACCESS:  // attribute access
    case aql::NODE_TYPE_VALUE:             // value
    case aql::NODE_TYPE_ARRAY:             // array
    case aql::NODE_TYPE_OBJECT:            // object
    case aql::NODE_TYPE_REFERENCE:         // reference
    case aql::NODE_TYPE_PARAMETER:         // bind parameter
      return fromExpression(filter, queryCtx, filterCtx, node);
    case aql::NODE_TYPE_FCALL:  // function call
      return fromFCall(filter, queryCtx, filterCtx, node);
    case aql::NODE_TYPE_FCALL_USER:  // user function call
      return fromFCallUser(filter, queryCtx, filterCtx, node);
    case aql::NODE_TYPE_RANGE:  // range
      return fromRange(filter, queryCtx, filterCtx, node);
    case aql::NODE_TYPE_OPERATOR_NARY_AND:  // n-ary and
      return fromGroup<irs::And>(filter, queryCtx, filterCtx, node);
    case aql::NODE_TYPE_OPERATOR_NARY_OR:  // n-ary or
      return fromGroup<irs::Or>(filter, queryCtx, filterCtx, node);
    case aql::NODE_TYPE_OPERATOR_BINARY_ARRAY_IN:   // compare ARRAY in
    case aql::NODE_TYPE_OPERATOR_BINARY_ARRAY_NIN:  // compare ARRAY not in
    // for iresearch filters IN and EQ queries will be actually the same
    case aql::NODE_TYPE_OPERATOR_BINARY_ARRAY_EQ:  // compare ARRAY ==
    case aql::NODE_TYPE_OPERATOR_BINARY_ARRAY_NE:  // compare ARRAY !=
      return fromArrayComparison<ByTermSubFilterFactory>(filter, queryCtx, filterCtx, node);
    case aql::NODE_TYPE_OPERATOR_BINARY_ARRAY_LT:  // compare ARRAY <
    case aql::NODE_TYPE_OPERATOR_BINARY_ARRAY_LE:  // compare ARRAY <=
    case aql::NODE_TYPE_OPERATOR_BINARY_ARRAY_GT:  // compare ARRAY >
    case aql::NODE_TYPE_OPERATOR_BINARY_ARRAY_GE:  // compare ARRAY >=
      return fromArrayComparison<ByRangeSubFilterFactory>(filter, queryCtx, filterCtx, node);
    default:
      return fromExpression(filter, queryCtx, filterCtx, node);
  }
}

} // namespace

namespace arangodb {
namespace iresearch {

// ----------------------------------------------------------------------------
// --SECTION--                                      FilerFactory implementation
// ----------------------------------------------------------------------------

/*static*/ Result FilterFactory::filter(
    irs::boolean_filter* filter,
    QueryContext const& ctx,
    aql::AstNode const& node) {
  if (node.willUseV8()) {
    return {
      TRI_ERROR_NOT_IMPLEMENTED,
      "using V8 dependent function is not allowed in SEARCH statement"
    };
  }

  // The analyzer is referenced in the FilterContext and used during the
  // following ::filter() call, so may not be a temporary.
  FieldMeta::Analyzer analyzer = FieldMeta::Analyzer();
  FilterContext const filterCtx(analyzer, irs::no_boost());

  const auto res = ::filter(filter, ctx, filterCtx, node);

  if (res.fail()) {
    LOG_TOPIC("dfa15", WARN, arangodb::iresearch::TOPIC) << res.errorMessage();
  }

  return res;
}

}  // namespace iresearch
}  // namespace arangodb

// -----------------------------------------------------------------------------
// --SECTION--                                                       END-OF-FILE
// -----------------------------------------------------------------------------<|MERGE_RESOLUTION|>--- conflicted
+++ resolved
@@ -399,14 +399,11 @@
   }
   auto& analyzerFeature = server.getFeature<IResearchAnalyzerFeature>();
 
-<<<<<<< HEAD
-  analyzer = analyzerFeature.get(analyzerId, ctx.trx->vocbase(),
-                                 ctx.trx->state()->analyzersRevision());
-=======
-  auto sysVocbase = server.hasFeature<SystemDatabaseFeature>()
-    ? server.getFeature<SystemDatabaseFeature>().use()
+==== BASE ====
+  auto sysVocbase = server.hasFeature<arangodb::SystemDatabaseFeature>()
+    ? server.getFeature<arangodb::SystemDatabaseFeature>().use()
     : nullptr;
->>>>>>> eb71062b
+==== BASE ====
 
   shortName = arangodb::iresearch::IResearchAnalyzerFeature::normalize(  // normalize
       analyzerId, ctx.trx->vocbase(), false);  // args
@@ -2060,26 +2057,8 @@
     }
 
     auto& analyzerFeature = server.getFeature<IResearchAnalyzerFeature>();
-<<<<<<< HEAD
     analyzer = analyzerFeature.get(analyzerId, ctx.trx->vocbase(),
                                    ctx.trx->state()->analyzersRevision());
-=======
-
-    shortName = analyzerId;
-
-    auto sysVocbase = server.hasFeature<SystemDatabaseFeature>()
-                          ? server.getFeature<SystemDatabaseFeature>().use()
-                          : nullptr;
-
-    if (sysVocbase) {
-      analyzer = analyzerFeature.get(analyzerId, ctx.trx->vocbase(), *sysVocbase,
-                                     ctx.trx->state()->analyzersRevision());
-
-      shortName = arangodb::iresearch::IResearchAnalyzerFeature::normalize(  // normalize
-          analyzerId, ctx.trx->vocbase(), *sysVocbase, false);  // args
-    }
-
->>>>>>> eb71062b
     if (!analyzer) {
       return {
         TRI_ERROR_BAD_PARAMETER,
