--- conflicted
+++ resolved
@@ -307,7 +307,6 @@
   }
   auto& analyzerFeature = server.getFeature<IResearchAnalyzerFeature>();
 
-<<<<<<< HEAD
   ScopedAqlValue analyzerValue(*analyzerArg);
   irs::string_ref analyzerId;
 
@@ -324,8 +323,6 @@
   auto& analyzer = out._pool;
   auto& shortName = out._shortName;
 
-=======
->>>>>>> d9214b56
   auto sysVocbase = server.hasFeature<arangodb::SystemDatabaseFeature>()
     ? server.getFeature<arangodb::SystemDatabaseFeature>().use()
     : nullptr;
