////////////////////////////////////////////////////////////////////////////////
/// DISCLAIMER
///
/// Copyright 2014-2022 ArangoDB GmbH, Cologne, Germany
/// Copyright 2004-2014 triAGENS GmbH, Cologne, Germany
///
/// Licensed under the Apache License, Version 2.0 (the "License");
/// you may not use this file except in compliance with the License.
/// You may obtain a copy of the License at
///
///     http://www.apache.org/licenses/LICENSE-2.0
///
/// Unless required by applicable law or agreed to in writing, software
/// distributed under the License is distributed on an "AS IS" BASIS,
/// WITHOUT WARRANTIES OR CONDITIONS OF ANY KIND, either express or implied.
/// See the License for the specific language governing permissions and
/// limitations under the License.
///
/// Copyright holder is ArangoDB GmbH, Cologne, Germany
///
/// @author Andrey Abramov
/// @author Vasiliy Nabatchikov
////////////////////////////////////////////////////////////////////////////////

#include "Basics/DownCast.h"

#include <frozen/map.h>

// otherwise define conflict between 3rdParty\date\include\date\date.h and
// 3rdParty\iresearch\core\shared.hpp
#if defined(_MSC_VER)
#include "date/date.h"
#endif

#include "Aql/Functions.h"
#include "IResearch/IResearchFilterFactory.h"

#include "s2/s2latlng.h"
#include "s2/s2point_region.h"
#include "s2/s2region_term_indexer.h"

#include "analysis/token_attributes.hpp"
#include "analysis/token_streams.hpp"
#include "search/all_filter.hpp"
#include "search/boolean_filter.hpp"
#include "search/column_existence_filter.hpp"
#include "search/filter_visitor.hpp"
#include "search/granular_range_filter.hpp"
#include "search/levenshtein_filter.hpp"
#include "search/ngram_similarity_filter.hpp"
#include "search/phrase_filter.hpp"
#include "search/prefix_filter.hpp"
#include "search/range_filter.hpp"
#include "search/term_filter.hpp"
#include "search/top_terms_collector.hpp"
#include "search/wildcard_filter.hpp"

#include "ApplicationFeatures/ApplicationServer.h"
#include "Aql/Ast.h"
#include "Aql/Function.h"
#include "Aql/Quantifier.h"
#include "Aql/Range.h"
#include "Geo/GeoJson.h"
#include "Geo/ShapeContainer.h"
#include "Basics/StringUtils.h"
#include "IResearch/AqlHelper.h"
#include "IResearch/GeoAnalyzer.h"
#include "IResearch/GeoFilter.h"
#include "IResearch/ExpressionFilter.h"
#include "IResearch/IResearchFilterFactoryCommon.h"
#include "IResearch/IResearchAnalyzerFeature.h"
#include "IResearch/IResearchCommon.h"
#include "IResearch/IResearchDocument.h"
#include "IResearch/IResearchFeature.h"
#include "IResearch/IResearchFilterOptimization.h"
#include "IResearch/IResearchIdentityAnalyzer.h"
#include "IResearch/IResearchKludge.h"
#include "IResearch/IResearchPDP.h"
#include "Logger/LogMacros.h"
#include "RestServer/SystemDatabaseFeature.h"
#include "StorageEngine/TransactionState.h"
#include "Transaction/Methods.h"

using namespace std::literals::string_literals;

namespace arangodb::iresearch {

Result makeFilter(irs::boolean_filter* filter, FilterContext const& filterCtx,
                  aql::AstNode const& node);

Result fromExpression(irs::boolean_filter* filter,
                      FilterContext const& filterCtx, aql::AstNode const& node);

#ifdef USE_ENTERPRISE
Result fromBooleanExpansion(irs::boolean_filter* filter,
                            FilterContext const& filterCtx,
                            aql::AstNode const& node);
#endif

Result fromFuncMinHashMatch(char const* funcName, irs::boolean_filter* filter,
                            FilterContext const& filterCtx,
                            aql::AstNode const& args);

irs::ColumnAcceptor makeColumnAcceptor(bool) noexcept;

#ifndef USE_ENTERPRISE
irs::filter::ptr makeAll(std::string_view) {
  return std::make_unique<irs::all>();
}
std::string_view makeAllColumn(QueryContext const&) noexcept { return {}; }

#endif

irs::AllDocsProvider::ProviderFunc makeAllProvider(QueryContext const& ctx) {
  auto const allColumn = makeAllColumn(ctx);

  if (allColumn.empty()) {
    return {};
  }

  return [field = std::string{allColumn}](irs::score_t boost) {
    auto filter = makeAll(field);
    filter->boost(boost);
    return filter;
  };
}

}  // namespace arangodb::iresearch

namespace {

using namespace arangodb;
using namespace arangodb::iresearch;

constexpr char const* GEO_INTERSECT_FUNC = "GEO_INTERSECTS";
constexpr char const* GEO_DISTANCE_FUNC = "GEO_DISTANCE";
constexpr char const* TERMS_FUNC = "TERMS";

void setupAllTypedFilter(irs::Or& disjunction, FilterContext const& ctx,
                         std::string&& mangledName) {
  auto& allDocs = append<irs::by_column_existence>(disjunction, ctx);
  *allDocs.mutable_field() = std::move(mangledName);
  allDocs.boost(ctx.boost);
}

bool setupGeoFilter(FieldMeta::Analyzer const& a,
                    S2RegionTermIndexer::Options& opts) {
  if (!a._pool) {
    return false;
  }

  auto& pool = *a._pool;

  if (isGeoAnalyzer(pool.type())) {
    auto stream = pool.get();

    if (!stream) {
      return false;
    }
    auto const& impl = basics::downCast<GeoAnalyzer>(*stream);
    impl.prepare(opts);
    return true;
  }

  return false;
}

Result getLatLong(ScopedAqlValue const& value, S2LatLng& point,
                  char const* funcName, size_t argIdx) {
  switch (value.type()) {
    case SCOPED_VALUE_TYPE_ARRAY: {  // [lng, lat] is valid input
      if (value.size() < 2) {
        return error::failedToEvaluate(funcName, argIdx);
      }

      auto const latValue = value.at(1);
      auto const lonValue = value.at(0);

      if (!latValue.isDouble() || !lonValue.isDouble()) {
        return error::failedToEvaluate(funcName, argIdx);
      }

      double_t lat, lon;

      if (!latValue.getDouble(lat) || !lonValue.getDouble(lon)) {
        return error::failedToEvaluate(funcName, argIdx);
      }

      point = S2LatLng::FromDegrees(lat, lon);
      return {};
    }
    case SCOPED_VALUE_TYPE_OBJECT: {
      VPackSlice const json = value.slice();
      geo::ShapeContainer shape;
      Result res;
      if (json.isArray() && json.length() >= 2) {
        res = shape.parseCoordinates(json, /*GeoJson*/ true);
      } else {
        res = geo::geojson::parseRegion(json, shape, false);
      }
      if (res.fail()) {
        return res;
      }
      point = S2LatLng(shape.centroid());
      return {};
    }
    default: {
      return error::invalidArgument(funcName, argIdx);
    }
  }
}

using ConversionHandler = Result (*)(char const* funcName, irs::boolean_filter*,
                                     FilterContext const&, aql::AstNode const&);

/// Appends value tokens to a phrase filter
void appendTerms(irs::by_phrase& filter, irs::string_ref value,
                 irs::analysis::analyzer& stream, size_t firstOffset) {
  // reset stream
  stream.reset(value);

  // get token attribute
  TRI_ASSERT(irs::get<irs::term_attribute>(stream));
  irs::term_attribute const* token = irs::get<irs::term_attribute>(stream);
  TRI_ASSERT(token);

  // add tokens
  for (auto* options = filter.mutable_options(); stream.next();) {
    irs::assign(options->push_back<irs::by_term_options>(firstOffset).term,
                token->value);

    firstOffset = 0;
  }
}

Result byTerm(irs::by_term* filter, std::string&& name,
              ScopedAqlValue const& value, FilterContext const& filterCtx) {
  switch (value.type()) {
    case SCOPED_VALUE_TYPE_NULL:
      if (filter) {
        kludge::mangleNull(name);
        *filter->mutable_field() = std::move(name);
        filter->boost(filterCtx.boost);
        irs::assign(filter->mutable_options()->term,
                    irs::null_token_stream::value_null());
      }
      return {};
    case SCOPED_VALUE_TYPE_BOOL:
      if (filter) {
        kludge::mangleBool(name);
        *filter->mutable_field() = std::move(name);
        filter->boost(filterCtx.boost);
        irs::assign(filter->mutable_options()->term,
                    irs::boolean_token_stream::value(value.getBoolean()));
      }
      return {};
    case SCOPED_VALUE_TYPE_DOUBLE:
      if (filter) {
        double_t dblValue;

        if (!value.getDouble(dblValue)) {
          // something went wrong
          return {TRI_ERROR_BAD_PARAMETER, "could not get double value"};
        }

        kludge::mangleNumeric(name);

        irs::numeric_token_stream stream;
        irs::term_attribute const* token =
            irs::get<irs::term_attribute>(stream);
        TRI_ASSERT(token);
        stream.reset(dblValue);
        stream.next();

        *filter->mutable_field() = std::move(name);
        filter->boost(filterCtx.boost);
        irs::assign(filter->mutable_options()->term, token->value);
      }
      return {};
    case SCOPED_VALUE_TYPE_STRING:
      if (filter) {
        irs::string_ref strValue;
        if (!value.getString(strValue)) {
          // something went wrong
          return {TRI_ERROR_BAD_PARAMETER, "could not get string value"};
        }

        auto const& ctx = filterCtx.query;

        auto& analyzer = filterCtx.fieldAnalyzer(name, ctx.ctx);
        if (!analyzer) {
          return {TRI_ERROR_INTERNAL, "Malformed search/filter context"};
        }

        kludge::mangleField(name, ctx.isOldMangling, analyzer);
        *filter->mutable_field() = std::move(name);
        filter->boost(filterCtx.boost);
        irs::assign(filter->mutable_options()->term,
                    irs::ref_cast<irs::byte_type>(strValue));
      }
      return {};
    default:
      // unsupported value type
      return {TRI_ERROR_BAD_PARAMETER, "unsupported type"};
  }
}

Result byTerm(irs::by_term* filter, aql::AstNode const& attribute,
              ScopedAqlValue const& value, FilterContext const& filterCtx) {
  std::string name{filterCtx.query.namePrefix};

  if (!nameFromAttributeAccess(name, attribute, filterCtx.query,
                               filter != nullptr)) {
    return {TRI_ERROR_BAD_PARAMETER,
            "Failed to generate field name from node "s.append(
                aql::AstNode::toString(&attribute))};
  }

  return byTerm(filter, std::move(name), value, filterCtx);
}

Result byTerm(irs::by_term* filter, NormalizedCmpNode const& node,
              FilterContext const& filterCtx) {
  TRI_ASSERT(node.attribute && node.attribute->isDeterministic());
  TRI_ASSERT(node.value && node.value->isDeterministic());

  ScopedAqlValue value(*node.value);

  if (!value.isConstant()) {
    if (!filter) {
      // can't evaluate non constant filter before the execution
      return {};
    }

    if (!value.execute(filterCtx.query)) {
      // failed to execute expression
      return {TRI_ERROR_BAD_PARAMETER, "could not execute expression"};
    }
  }

  return byTerm(filter, *node.attribute, value, filterCtx);
}

Result byRange(irs::boolean_filter* filter, aql::AstNode const& attribute,
               aql::Range const& rangeData, FilterContext const& filterCtx) {
  TRI_ASSERT(attribute.isDeterministic());

  auto const& ctx = filterCtx.query;

  std::string name{ctx.namePrefix};
  if (!nameFromAttributeAccess(name, attribute, ctx, filter != nullptr)) {
    return {TRI_ERROR_BAD_PARAMETER,
            "Failed to generate field name from node "s.append(
                aql::AstNode::toString(&attribute))};
  }

  TRI_ASSERT(filter);
  auto& range = append<irs::by_granular_range>(*filter, filterCtx);

  kludge::mangleNumeric(name);
  *range.mutable_field() = std::move(name);
  range.boost(filterCtx.boost);

  irs::numeric_token_stream stream;

  // setup min bound
  stream.reset(static_cast<double_t>(rangeData._low));

  auto* opts = range.mutable_options();
  irs::set_granular_term(opts->range.min, stream);
  opts->range.min_type = irs::BoundType::INCLUSIVE;

  // setup max bound
  stream.reset(static_cast<double_t>(rangeData._high));
  irs::set_granular_term(opts->range.max, stream);
  opts->range.max_type = irs::BoundType::INCLUSIVE;

  return {};
}

Result byRange(irs::boolean_filter* filter, aql::AstNode const& attributeNode,
               ScopedAqlValue const& min, bool const minInclude,
               ScopedAqlValue const& max, bool const maxInclude,
               FilterContext const& filterCtx) {
  auto const& ctx = filterCtx.query;

  std::string name{ctx.namePrefix};
  if (!nameFromAttributeAccess(name, attributeNode, ctx, filter != nullptr)) {
    return {TRI_ERROR_BAD_PARAMETER,
            "Failed to generate field name from node "s.append(
                aql::AstNode::toString(&attributeNode))};
  }

  switch (min.type()) {
    case SCOPED_VALUE_TYPE_NULL: {
      if (filter) {
        kludge::mangleNull(name);

        auto& range = append<irs::by_range>(*filter, filterCtx);
        *range.mutable_field() = std::move(name);
        range.boost(filterCtx.boost);
        auto* opts = range.mutable_options();
        irs::assign(opts->range.min, irs::null_token_stream::value_null());
        opts->range.min_type =
            minInclude ? irs::BoundType::INCLUSIVE : irs::BoundType::EXCLUSIVE;
        irs::assign(opts->range.max, irs::null_token_stream::value_null());
        opts->range.max_type =
            maxInclude ? irs::BoundType::INCLUSIVE : irs::BoundType::EXCLUSIVE;
      }

      return {};
    }
    case SCOPED_VALUE_TYPE_BOOL: {
      if (filter) {
        kludge::mangleBool(name);

        auto& range = append<irs::by_range>(*filter, filterCtx);
        *range.mutable_field() = std::move(name);
        range.boost(filterCtx.boost);
        auto* opts = range.mutable_options();
        irs::assign(opts->range.min,
                    irs::boolean_token_stream::value(min.getBoolean()));
        opts->range.min_type =
            minInclude ? irs::BoundType::INCLUSIVE : irs::BoundType::EXCLUSIVE;
        irs::assign(opts->range.max,
                    irs::boolean_token_stream::value(max.getBoolean()));
        opts->range.max_type =
            maxInclude ? irs::BoundType::INCLUSIVE : irs::BoundType::EXCLUSIVE;
      }

      return {};
    }
    case SCOPED_VALUE_TYPE_DOUBLE: {
      if (filter) {
        double_t minDblValue, maxDblValue;

        if (!min.getDouble(minDblValue) || !max.getDouble(maxDblValue)) {
          // can't parse value as double
          return {TRI_ERROR_BAD_PARAMETER, "can not get double parameter"};
        }

        auto& range = append<irs::by_granular_range>(*filter, filterCtx);

        kludge::mangleNumeric(name);
        *range.mutable_field() = std::move(name);
        range.boost(filterCtx.boost);

        irs::numeric_token_stream stream;
        auto* opts = range.mutable_options();

        // setup min bound
        stream.reset(minDblValue);
        irs::set_granular_term(opts->range.min, stream);
        opts->range.min_type =
            minInclude ? irs::BoundType::INCLUSIVE : irs::BoundType::EXCLUSIVE;

        // setup max bound
        stream.reset(maxDblValue);
        irs::set_granular_term(opts->range.max, stream);
        opts->range.max_type =
            maxInclude ? irs::BoundType::INCLUSIVE : irs::BoundType::EXCLUSIVE;
      }

      return {};
    }
    case SCOPED_VALUE_TYPE_STRING: {
      if (filter) {
        irs::string_ref minStrValue, maxStrValue;
        if (!min.getString(minStrValue) || !max.getString(maxStrValue)) {
          // failed to get string value
          return {TRI_ERROR_BAD_PARAMETER, "failed to get string value"};
        }

        auto& analyzer = filterCtx.fieldAnalyzer(name, ctx.ctx);
        if (!analyzer) {
          return {TRI_ERROR_INTERNAL, "Malformed search/filter context"};
        }

        auto& range = append<irs::by_range>(*filter, filterCtx);
        kludge::mangleField(name, ctx.isOldMangling, analyzer);
        *range.mutable_field() = std::move(name);
        range.boost(filterCtx.boost);

        auto* opts = range.mutable_options();
        irs::assign(opts->range.min,
                    irs::ref_cast<irs::byte_type>(minStrValue));
        opts->range.min_type =
            minInclude ? irs::BoundType::INCLUSIVE : irs::BoundType::EXCLUSIVE;
        irs::assign(opts->range.max,
                    irs::ref_cast<irs::byte_type>(maxStrValue));
        opts->range.max_type =
            maxInclude ? irs::BoundType::INCLUSIVE : irs::BoundType::EXCLUSIVE;
      }

      return {};
    }
    default:
      // wrong value type
      return {TRI_ERROR_BAD_PARAMETER, "invalid value type"};
  }
}

using TypeRangeHandler = void (*)(irs::Or& rangeOr, FilterContext const& ctx,
                                  std::string name);

std::array<TypeRangeHandler, 4> constexpr kTypeRangeHandlers{
    {[](irs::Or& rangeOr, FilterContext const& ctx, std::string name) {
       kludge::mangleNull(name);
       setupAllTypedFilter(rangeOr, ctx, std::move(name));
     },
     [](irs::Or& rangeOr, FilterContext const& ctx, std::string name) {
       kludge::mangleBool(name);
       setupAllTypedFilter(rangeOr, ctx, std::move(name));
     },
     [](irs::Or& rangeOr, FilterContext const& ctx, std::string name) {
       kludge::mangleNumeric(name);
       setupAllTypedFilter(rangeOr, ctx, std::move(name));
     },
     [](irs::Or& rangeOr, FilterContext const& ctx, std::string name) {
       kludge::mangleString(name);
       setupAllTypedFilter(rangeOr, ctx, std::move(name));
     }}};

template<bool Min, size_t typeIdx>
void setupTypeOrderRangeFilter(irs::Or& rangeOr, FilterContext const& ctx,
                               std::string_view name) {
  static_assert(typeIdx < kTypeRangeHandlers.size());
  static_assert(typeIdx >= 0);
  if constexpr (Min) {
    for (size_t i = typeIdx + 1; i < kTypeRangeHandlers.size(); ++i) {
      kTypeRangeHandlers[i](rangeOr, ctx, std::string{name});
    }
  } else if constexpr (typeIdx > 0) {
    for (size_t i = 0; i < typeIdx; ++i) {
      kTypeRangeHandlers[i](rangeOr, ctx, std::string{name});
    }
  }
}

template<bool Min>
Result byRange(irs::boolean_filter* filter, std::string name,
               const ScopedAqlValue& value, bool const incl,
               FilterContext const& filterCtx) {
  // ArangoDB type order
  // null  <  bool  <  number  <  string  <  array/list  <  object/document
  switch (auto const& ctx = filterCtx.query; value.type()) {
    case SCOPED_VALUE_TYPE_NULL: {
      if (filter) {
        irs::by_range* range{nullptr};
        if (ctx.isSearchQuery || !Min) {
          range = &append<irs::by_range>(*filter, filterCtx);
        } else {
          auto& rangeOr = append<irs::Or>(*filter, filterCtx);
          range = &append<irs::by_range>(rangeOr, filterCtx);
          setupTypeOrderRangeFilter<Min, 0>(rangeOr, filterCtx, name);
        }
        kludge::mangleNull(name);
        *range->mutable_field() = std::move(name);
        range->boost(filterCtx.boost);
        auto* opts = range->mutable_options();
        irs::assign(Min ? opts->range.min : opts->range.max,
                    irs::null_token_stream::value_null());
        (Min ? opts->range.min_type : opts->range.max_type) =
            incl ? irs::BoundType::INCLUSIVE : irs::BoundType::EXCLUSIVE;
      }
      return {};
    }
    case SCOPED_VALUE_TYPE_BOOL: {
      if (filter) {
        irs::by_range* range{nullptr};
        if (ctx.isSearchQuery) {
          range = &append<irs::by_range>(*filter, filterCtx);
        } else {
          auto& rangeOr = append<irs::Or>(*filter, filterCtx);
          range = &append<irs::by_range>(rangeOr, filterCtx);
          setupTypeOrderRangeFilter<Min, 1>(rangeOr, filterCtx, name);
        }
        TRI_ASSERT(range);
        kludge::mangleBool(name);
        *range->mutable_field() = std::move(name);
        range->boost(filterCtx.boost);
        auto* opts = range->mutable_options();
        irs::assign(Min ? opts->range.min : opts->range.max,
                    irs::boolean_token_stream::value(value.getBoolean()));
        (Min ? opts->range.min_type : opts->range.max_type) =
            incl ? irs::BoundType::INCLUSIVE : irs::BoundType::EXCLUSIVE;
      }

      return {};
    }
    case SCOPED_VALUE_TYPE_DOUBLE: {
      if (filter) {
        double_t dblValue;

        if (!value.getDouble(dblValue)) {
          // can't parse as double
          return {TRI_ERROR_BAD_PARAMETER, "could not parse double value"};
        }

        irs::by_granular_range* range{nullptr};
        if (ctx.isSearchQuery) {
          range = &append<irs::by_granular_range>(*filter, filterCtx);
        } else {
          auto& rangeOr = append<irs::Or>(*filter, filterCtx);
          range = &append<irs::by_granular_range>(rangeOr, filterCtx);
          setupTypeOrderRangeFilter<Min, 2>(rangeOr, filterCtx, name);
        }
        irs::numeric_token_stream stream;

        kludge::mangleNumeric(name);
        *range->mutable_field() = std::move(name);
        range->boost(filterCtx.boost);

        stream.reset(dblValue);
        auto* opts = range->mutable_options();
        irs::set_granular_term(Min ? opts->range.min : opts->range.max, stream);
        (Min ? opts->range.min_type : opts->range.max_type) =
            incl ? irs::BoundType::INCLUSIVE : irs::BoundType::EXCLUSIVE;
      }
      return {};
    }
    case SCOPED_VALUE_TYPE_STRING: {
      if (filter) {
        irs::string_ref strValue;

        if (!value.getString(strValue)) {
          // can't parse as string
          return {TRI_ERROR_BAD_PARAMETER, "could not parse string value"};
        }

        auto& analyzer = filterCtx.fieldAnalyzer(name, ctx.ctx);
        if (!analyzer) {
          return {TRI_ERROR_INTERNAL, "Malformed search/filter context"};
        }

        irs::by_range* range{nullptr};
        if (ctx.isSearchQuery || Min) {
          range = &append<irs::by_range>(*filter, filterCtx);
        } else {
          auto& rangeOr = append<irs::Or>(*filter, filterCtx);
          range = &append<irs::by_range>(rangeOr, filterCtx);
          setupTypeOrderRangeFilter<Min, 3>(rangeOr, filterCtx, name);
        }
        kludge::mangleField(name, ctx.isOldMangling, analyzer);
        *range->mutable_field() = std::move(name);
        range->boost(filterCtx.boost);

        auto* opts = range->mutable_options();
        irs::assign(Min ? opts->range.min : opts->range.max,
                    irs::ref_cast<irs::byte_type>(strValue));
        (Min ? opts->range.min_type : opts->range.max_type) =
            incl ? irs::BoundType::INCLUSIVE : irs::BoundType::EXCLUSIVE;
      }

      return {};
    }
    default:
      // wrong value type
      return {TRI_ERROR_BAD_PARAMETER, "invalid value type"};
  }
}

template<bool Min>
Result byRange(irs::boolean_filter* filter, NormalizedCmpNode const& node,
               bool const incl, FilterContext const& filterCtx) {
  TRI_ASSERT(node.attribute && node.attribute->isDeterministic());
  TRI_ASSERT(node.value && node.value->isDeterministic());

  auto const& ctx = filterCtx.query;

  std::string name{ctx.namePrefix};
  if (!nameFromAttributeAccess(name, *node.attribute, ctx, filter != nullptr)) {
    return {TRI_ERROR_BAD_PARAMETER,
            "Failed to generate field name from node "s.append(
                aql::AstNode::toString(node.attribute))};
  }
  auto value = ScopedAqlValue(*node.value);
  if (!value.isConstant()) {
    if (!filter) {
      // can't evaluate non constant filter before the execution
      return {};
    }

    if (!value.execute(ctx)) {
      // could not execute expression
      return {TRI_ERROR_BAD_PARAMETER, "can not execute expression"};
    }
  }
  return byRange<Min>(filter, name, value, incl, filterCtx);
}

Result fromExpression(irs::boolean_filter* filter,
                      FilterContext const& filterCtx,
                      std::shared_ptr<aql::AstNode>&& node) {
  // redirect to existing function for AstNode const& nodes to
  // avoid coding the logic twice
  return fromExpression(filter, filterCtx, *node);
}

// GEO_IN_RANGE(attribute, shape, lower, upper[, includeLower = true,
// includeUpper = true])
Result fromFuncGeoInRange(char const* funcName, irs::boolean_filter* filter,
                          FilterContext const& filterCtx,
                          aql::AstNode const& args) {
  TRI_ASSERT(funcName);
  using ArgsRange = error::Range<4, 6>;

  if (!args.isDeterministic()) {
    return error::nondeterministicArgs(funcName);
  }

  auto const argc = args.numMembers();

  if (argc < ArgsRange::MIN || argc > ArgsRange::MAX) {
    return error::invalidArgsCount<ArgsRange>(funcName);
  }

  auto const& ctx = filterCtx.query;
  auto const* fieldNode = args.getMemberUnchecked(0);
  auto const* centroidNode = args.getMemberUnchecked(1);
  size_t fieldNodeIdx = 1;
  size_t centroidNodeIdx = 2;

  if (!checkAttributeAccess(fieldNode, *ctx.ref, !ctx.isSearchQuery)) {
    if (!checkAttributeAccess(centroidNode, *ctx.ref, !ctx.isSearchQuery)) {
      return {TRI_ERROR_BAD_PARAMETER,
              "'"s.append(funcName).append(
                  "' AQL function: Unable to find argument denoting an "
                  "attribute identifier")};
    }

    std::swap(fieldNode, centroidNode);
    fieldNodeIdx = 2;
    centroidNodeIdx = 1;
  }

  if (!fieldNode) {
    return error::invalidAttribute(funcName, fieldNodeIdx);
  }

  if (!centroidNode) {
    return error::invalidAttribute(funcName, centroidNodeIdx);
  }

  bool const buildFilter = filter;

  S2LatLng centroid;
  ScopedAqlValue tmpValue(*centroidNode);
  if (buildFilter || tmpValue.isConstant()) {
    if (!tmpValue.execute(ctx)) {
      return error::failedToEvaluate(funcName, centroidNodeIdx);
    }

    auto const res = getLatLong(tmpValue, centroid, funcName, centroidNodeIdx);

    if (res.fail()) {
      return res;
    }
  }

  double_t minDistance = 0;

  auto rv =
      evaluateArg(minDistance, tmpValue, funcName, args, 2, buildFilter, ctx);

  if (rv.fail()) {
    return rv;
  }

  double_t maxDistance = 0;

  rv = evaluateArg(maxDistance, tmpValue, funcName, args, 3, buildFilter, ctx);

  if (rv.fail()) {
    return rv;
  }

  bool includeMin = true;
  bool includeMax = true;

  if (argc > 4) {
    rv = evaluateArg(includeMin, tmpValue, funcName, args, 4, buildFilter, ctx);

    if (rv.fail()) {
      return rv;
    }

    if (argc > 5) {
      rv = evaluateArg(includeMax, tmpValue, funcName, args, 5, buildFilter,
                       ctx);

      if (rv.fail()) {
        return rv;
      }
    }
  }

  std::string name{ctx.namePrefix};
  if (!nameFromAttributeAccess(name, *fieldNode, ctx, filter != nullptr)) {
    return error::failedToGenerateName(funcName, fieldNodeIdx);
  }
  if (filter) {
    auto& analyzer = filterCtx.fieldAnalyzer(name, ctx.ctx);
    if (!analyzer) {
      return {TRI_ERROR_INTERNAL, "Malformed search/filter context"};
    }

    auto& geo_filter = append<GeoDistanceFilter>(*filter, filterCtx);
    geo_filter.boost(filterCtx.boost);

    auto* options = geo_filter.mutable_options();
    setupGeoFilter(analyzer, options->options);
    options->origin = centroid.ToPoint();
    if (minDistance != 0.) {
      options->range.min = minDistance;
      options->range.min_type =
          includeMin ? irs::BoundType::INCLUSIVE : irs::BoundType::EXCLUSIVE;
    }
    options->range.max = maxDistance;
    options->range.max_type =
        includeMax ? irs::BoundType::INCLUSIVE : irs::BoundType::EXCLUSIVE;

    kludge::mangleField(name, ctx.isOldMangling, analyzer);
    *geo_filter.mutable_field() = std::move(name);
  }

  return {};
}

// GEO_DISTANCE(.. , ..) <|<=|==|>|>= Distance
Result fromGeoDistanceInterval(irs::boolean_filter* filter,
                               NormalizedCmpNode const& node,
                               FilterContext const& filterCtx) {
  TRI_ASSERT(
      node.attribute && node.attribute->isDeterministic() &&
      aql::NODE_TYPE_FCALL == node.attribute->type &&
      &aql::functions::GeoDistance ==
          reinterpret_cast<aql::Function const*>(node.attribute->getData())
              ->implementation);
  TRI_ASSERT(node.value && node.value->isDeterministic());

  auto* args = node.attribute->getMemberUnchecked(0);
  TRI_ASSERT(args);

  if (args->numMembers() != 2) {
    return {TRI_ERROR_QUERY_FUNCTION_ARGUMENT_NUMBER_MISMATCH};
  }

  auto const& ctx = filterCtx.query;
  auto* fieldNode = args->getMemberUnchecked(0);
  auto* centroidNode = args->getMemberUnchecked(1);
  size_t fieldNodeIdx = 1;
  size_t centroidNodeIdx = 2;

  if (!checkAttributeAccess(fieldNode, *ctx.ref, !ctx.isSearchQuery)) {
    if (!checkAttributeAccess(centroidNode, *ctx.ref, !ctx.isSearchQuery)) {
      return {TRI_ERROR_BAD_PARAMETER};
    }

    std::swap(fieldNode, centroidNode);
    centroidNodeIdx = 1;
    fieldNodeIdx = 2;
  }

  if (findReference(*centroidNode, *ctx.ref)) {
    // centroid contains referenced variable
    return {TRI_ERROR_BAD_PARAMETER};
  }

  S2LatLng centroid;
  ScopedAqlValue centroidValue(*centroidNode);
  if (filter || centroidValue.isConstant()) {
    if (!centroidValue.execute(ctx)) {
      return error::failedToEvaluate(GEO_DISTANCE_FUNC, centroidNodeIdx);
    }

    auto const res =
        getLatLong(centroidValue, centroid, GEO_DISTANCE_FUNC, centroidNodeIdx);

    if (res.fail()) {
      return res;
    }
  }

  double_t distance{};
  ScopedAqlValue distanceValue(*node.value);
  if (filter || distanceValue.isConstant()) {
    if (!distanceValue.execute(ctx)) {
      return {TRI_ERROR_BAD_PARAMETER,
              "Failed to evaluate an argument denoting a distance near '"s +
                  GEO_DISTANCE_FUNC + "' function"};
    }

    if (SCOPED_VALUE_TYPE_DOUBLE != distanceValue.type() ||
        !distanceValue.getDouble(distance)) {
      return {
          TRI_ERROR_BAD_PARAMETER,
          "Failed to parse an argument denoting a distance as a number near '"s +
              GEO_DISTANCE_FUNC + "' function"};
    }
  }

  std::string name{ctx.namePrefix};
  if (!nameFromAttributeAccess(name, *fieldNode, ctx, filter != nullptr)) {
    return error::failedToGenerateName(GEO_DISTANCE_FUNC, fieldNodeIdx);
  }
  if (filter) {
    auto& analyzer = filterCtx.fieldAnalyzer(name, ctx.ctx);
    if (!analyzer) {
      return {TRI_ERROR_INTERNAL, "Malformed search/filter context"};
    }

    auto& geo_filter = (aql::NODE_TYPE_OPERATOR_BINARY_NE == node.cmp
                            ? appendNot<GeoDistanceFilter>(*filter, filterCtx)
                            : append<GeoDistanceFilter>(*filter, filterCtx));
    geo_filter.boost(filterCtx.boost);

    auto* options = geo_filter.mutable_options();
    setupGeoFilter(analyzer, options->options);
    options->origin = centroid.ToPoint();
    switch (node.cmp) {
      case aql::NODE_TYPE_OPERATOR_BINARY_EQ:
      case aql::NODE_TYPE_OPERATOR_BINARY_NE:
        options->range.min = distance;
        options->range.min_type = irs::BoundType::INCLUSIVE;
        options->range.max = distance;
        options->range.max_type = irs::BoundType::INCLUSIVE;
        break;
      case aql::NODE_TYPE_OPERATOR_BINARY_LT:
      case aql::NODE_TYPE_OPERATOR_BINARY_LE:
        options->range.max = distance;
        options->range.max_type = aql::NODE_TYPE_OPERATOR_BINARY_LE == node.cmp
                                      ? irs::BoundType::INCLUSIVE
                                      : irs::BoundType::EXCLUSIVE;
        break;
      case aql::NODE_TYPE_OPERATOR_BINARY_GT:
      case aql::NODE_TYPE_OPERATOR_BINARY_GE:
        options->range.min = distance;
        options->range.min_type = aql::NODE_TYPE_OPERATOR_BINARY_GE == node.cmp
                                      ? irs::BoundType::INCLUSIVE
                                      : irs::BoundType::EXCLUSIVE;
        break;
      default:
        TRI_ASSERT(false);
        return {TRI_ERROR_BAD_PARAMETER};
    }

    kludge::mangleField(name, ctx.isOldMangling, analyzer);
    *geo_filter.mutable_field() = std::move(name);
  }

  return {};
}

Result fromInterval(irs::boolean_filter* filter, FilterContext const& filterCtx,
                    aql::AstNode const& node) {
  TRI_ASSERT(arangodb::aql::NODE_TYPE_OPERATOR_BINARY_LT == node.type ||
             arangodb::aql::NODE_TYPE_OPERATOR_BINARY_LE == node.type ||
             arangodb::aql::NODE_TYPE_OPERATOR_BINARY_GT == node.type ||
             arangodb::aql::NODE_TYPE_OPERATOR_BINARY_GE == node.type);

  auto const& ctx = filterCtx.query;
  NormalizedCmpNode normNode;

  if (!normalizeCmpNode(node, *ctx.ref, !ctx.isSearchQuery, normNode)) {
    if (normalizeGeoDistanceCmpNode(node, *ctx.ref, normNode)) {
      if (fromGeoDistanceInterval(filter, normNode, filterCtx).ok()) {
        return {};
      }
    }

    return fromExpression(filter, filterCtx, node);
  }

  bool const incl = aql::NODE_TYPE_OPERATOR_BINARY_GE == normNode.cmp ||
                    aql::NODE_TYPE_OPERATOR_BINARY_LE == normNode.cmp;

  bool const min = aql::NODE_TYPE_OPERATOR_BINARY_GT == normNode.cmp ||
                   aql::NODE_TYPE_OPERATOR_BINARY_GE == normNode.cmp;

  return min ? byRange<true>(filter, normNode, incl, filterCtx)
             : byRange<false>(filter, normNode, incl, filterCtx);
}

Result fromBinaryEq(irs::boolean_filter* filter, FilterContext const& filterCtx,
                    aql::AstNode const& node) {
  TRI_ASSERT(aql::NODE_TYPE_OPERATOR_BINARY_EQ == node.type ||
             aql::NODE_TYPE_OPERATOR_BINARY_NE == node.type);

  auto const& ctx = filterCtx.query;

  NormalizedCmpNode normalized;

  if (!normalizeCmpNode(node, *ctx.ref, !ctx.isSearchQuery, normalized)) {
    if (normalizeGeoDistanceCmpNode(node, *ctx.ref, normalized)) {
      if (fromGeoDistanceInterval(filter, normalized, filterCtx).ok()) {
        return {};
      }
    }

    auto rv = fromExpression(filter, filterCtx, node);
    return rv.withError([&](arangodb::result::Error& err) {
      err.resetErrorMessage(arangodb::basics::StringUtils::concatT(
          "in from binary equation", rv.errorMessage()));
    });
  }

  irs::by_term* termFilter = nullptr;

  if (filter) {
    termFilter = &(aql::NODE_TYPE_OPERATOR_BINARY_NE == node.type
                       ? appendNot<irs::by_term>(*filter, filterCtx)
                       : append<irs::by_term>(*filter, filterCtx));
  }

  return byTerm(termFilter, normalized, filterCtx);
}

Result fromRange(irs::boolean_filter* filter, FilterContext const& filterCtx,
                 aql::AstNode const& node) {
  TRI_ASSERT(aql::NODE_TYPE_RANGE == node.type);

  if (node.numMembers() != 2) {
    auto rv = error::malformedNode(node.type);
    return rv.reset(TRI_ERROR_BAD_PARAMETER,
                    arangodb::basics::StringUtils::concatT(
                        "wrong number of arguments in range expression: ",
                        rv.errorMessage()));
  }

  // ranges are always true
  if (filter) {
    append<irs::all>(*filter, filterCtx).boost(filterCtx.boost);
  }

  return {};
}

std::pair<Result, aql::AstNodeType> buildBinaryArrayComparisonPreFilter(
    irs::boolean_filter*& filter, aql::AstNodeType arrayComparison,
    const aql::AstNode* quantifierNode, size_t arraySize,
    FilterContext const& filterCtx) {
  TRI_ASSERT(quantifierNode);
  auto quantifierType =
      static_cast<aql::Quantifier::Type>(quantifierNode->getIntValue(true));

  int64_t atLeastCount{1};
  if (quantifierType == aql::Quantifier::Type::kAtLeast) {
    constexpr std::string_view kFuncName = "AT LEAST";
    if (quantifierNode->numMembers() != 1) {
      return {Result(TRI_ERROR_INTERNAL, "Malformed AT LEAST node"),
              aql::AstNodeType::NODE_TYPE_ROOT};
    }
    auto const& ctx = filterCtx.query;
    auto number = quantifierNode->getMemberUnchecked(0);
    if (!ctx.isSearchQuery && !number->isConstant()) {
      return {Result(TRI_ERROR_NOT_IMPLEMENTED,
                     "Non const AT LEAST is not supported for FILTER"),
              aql::AstNodeType::NODE_TYPE_ROOT};
    }
    ScopedAqlValue atLeastCountValue;
    auto rv = evaluateArg<decltype(atLeastCount), true>(
        atLeastCount, atLeastCountValue, kFuncName.data(), *quantifierNode, 0,
        filter != nullptr, ctx);

    if (rv.fail()) {
      return {rv, aql::AstNodeType::NODE_TYPE_ROOT};
    }

    if (atLeastCount < 0) {
      return {error::negativeNumber(kFuncName.data(), 0),
              aql::AstNodeType::NODE_TYPE_ROOT};
    }

    if (arraySize < static_cast<size_t>(atLeastCount)) {
      if (filter) {
        append<irs::empty>(*filter, filterCtx);
      }
      return {Result(), aql::NODE_TYPE_ROOT};
    } else if (static_cast<size_t>(atLeastCount) == arraySize) {
      quantifierType = aql::Quantifier::Type::kAll;
    } else if (arrayComparison != aql::NODE_TYPE_OPERATOR_BINARY_ARRAY_NIN &&
               arrayComparison != aql::NODE_TYPE_OPERATOR_BINARY_ARRAY_NE) {
      // processing  of AT LEAST is different only for NIN/NE case
      quantifierType = aql::Quantifier::Type::kAny;
    }
  }

  aql::AstNodeType expansionNodeType = aql::NODE_TYPE_ROOT;
  if (0 == arraySize) {
    expansionNodeType = aql::NODE_TYPE_ROOT;  // no subfilters expansion needed
    switch (quantifierType) {
      case aql::Quantifier::Type::kAny:
        if (filter) {
          append<irs::empty>(*filter, filterCtx);
        }
        break;
      case aql::Quantifier::Type::kAll:
      case aql::Quantifier::Type::kNone:
        if (filter) {
          append<irs::all>(*filter, filterCtx);
        }
        break;
      case aql::Quantifier::Type::kAtLeast:
        if (filter) {
          if (atLeastCount > 0) {
            append<irs::empty>(*filter, filterCtx);
          } else {
            append<irs::all>(*filter, filterCtx);
          }
        }
        break;
      default:
        TRI_ASSERT(false);  // new qualifier added ?
        return std::make_pair(
            Result(TRI_ERROR_NOT_IMPLEMENTED,
                   "Unknown qualifier in Array comparison operator"),
            aql::AstNodeType::NODE_TYPE_ROOT);
    }
  } else {
    // NONE is inverted ALL so do conversion
    if (aql::Quantifier::Type::kNone == quantifierType) {
      quantifierType = aql::Quantifier::Type::kAll;
      switch (arrayComparison) {
        case aql::NODE_TYPE_OPERATOR_BINARY_ARRAY_NIN:
        case aql::NODE_TYPE_OPERATOR_BINARY_ARRAY_NE:
          arrayComparison = aql::NODE_TYPE_OPERATOR_BINARY_ARRAY_IN;
          break;
        case aql::NODE_TYPE_OPERATOR_BINARY_ARRAY_IN:
        case aql::NODE_TYPE_OPERATOR_BINARY_ARRAY_EQ:
          arrayComparison = aql::NODE_TYPE_OPERATOR_BINARY_ARRAY_NIN;
          break;
        case aql::NODE_TYPE_OPERATOR_BINARY_ARRAY_GE:
          arrayComparison = aql::NODE_TYPE_OPERATOR_BINARY_ARRAY_LT;
          break;
        case aql::NODE_TYPE_OPERATOR_BINARY_ARRAY_GT:
          arrayComparison = aql::NODE_TYPE_OPERATOR_BINARY_ARRAY_LE;
          break;
        case aql::NODE_TYPE_OPERATOR_BINARY_ARRAY_LE:
          arrayComparison = aql::NODE_TYPE_OPERATOR_BINARY_ARRAY_GT;
          break;
        case aql::NODE_TYPE_OPERATOR_BINARY_ARRAY_LT:
          arrayComparison = aql::NODE_TYPE_OPERATOR_BINARY_ARRAY_GE;
          break;
        default:
          TRI_ASSERT(false);  // new array comparison operator?
          return std::make_pair(
              Result(TRI_ERROR_NOT_IMPLEMENTED,
                     "Unknown Array NONE comparison operator"),
              aql::AstNodeType::NODE_TYPE_ROOT);
      }
    }
    switch (quantifierType) {
      case aql::Quantifier::Type::kAll:
        // calculate node type for expanding operation
        // As soon as array is left argument but for filter we place document to
        // the left we reverse comparison operation
        switch (arrayComparison) {
          case aql::NODE_TYPE_OPERATOR_BINARY_ARRAY_IN:
          case aql::NODE_TYPE_OPERATOR_BINARY_ARRAY_EQ:
            if (filter) {
              filter = &append<irs::And>(*filter, filterCtx);
            }
            expansionNodeType = aql::NODE_TYPE_OPERATOR_BINARY_EQ;
            break;
          case aql::NODE_TYPE_OPERATOR_BINARY_ARRAY_NIN:
          case aql::NODE_TYPE_OPERATOR_BINARY_ARRAY_NE:
            if (filter) {
              filter = &appendNot<irs::Or>(*filter, filterCtx);
            }
            expansionNodeType = aql::NODE_TYPE_OPERATOR_BINARY_EQ;
            break;
          case aql::NODE_TYPE_OPERATOR_BINARY_ARRAY_LT:
            if (filter) {
              filter = &append<irs::And>(*filter, filterCtx);
            }
            expansionNodeType = aql::NODE_TYPE_OPERATOR_BINARY_GT;
            break;
          case aql::NODE_TYPE_OPERATOR_BINARY_ARRAY_LE:
            if (filter) {
              filter = &append<irs::And>(*filter, filterCtx);
            }
            expansionNodeType = aql::NODE_TYPE_OPERATOR_BINARY_GE;
            break;
          case aql::NODE_TYPE_OPERATOR_BINARY_ARRAY_GT:
            if (filter) {
              filter = &append<irs::And>(*filter, filterCtx);
            }
            expansionNodeType = aql::NODE_TYPE_OPERATOR_BINARY_LT;
            break;
          case aql::NODE_TYPE_OPERATOR_BINARY_ARRAY_GE:
            if (filter) {
              filter = &append<irs::And>(*filter, filterCtx);
            }
            expansionNodeType = aql::NODE_TYPE_OPERATOR_BINARY_LE;
            break;
          default:
            TRI_ASSERT(false);  // new array comparison operator?
            return std::make_pair(
                Result(TRI_ERROR_NOT_IMPLEMENTED,
                       "Unknown Array ALL/NONE comparison operator"),
                aql::AstNodeType::NODE_TYPE_ROOT);
        }
        break;
      case aql::Quantifier::Type::kAny: {
        switch (arrayComparison) {
          case aql::NODE_TYPE_OPERATOR_BINARY_ARRAY_IN:
          case aql::NODE_TYPE_OPERATOR_BINARY_ARRAY_EQ:
            if (filter) {
              filter = &append<irs::Or>(*filter, filterCtx)
                            .min_match_count(static_cast<size_t>(atLeastCount));
            }
            expansionNodeType = aql::NODE_TYPE_OPERATOR_BINARY_EQ;
            break;
          case aql::NODE_TYPE_OPERATOR_BINARY_ARRAY_NIN:
          case aql::NODE_TYPE_OPERATOR_BINARY_ARRAY_NE:
            if (filter) {
              filter = &appendNot<irs::And>(*filter, filterCtx);
            }
            expansionNodeType = aql::NODE_TYPE_OPERATOR_BINARY_EQ;
            break;
          case aql::NODE_TYPE_OPERATOR_BINARY_ARRAY_GT:
            if (filter) {
              filter = &append<irs::Or>(*filter, filterCtx)
                            .min_match_count(static_cast<size_t>(atLeastCount));
            }
            expansionNodeType = aql::NODE_TYPE_OPERATOR_BINARY_LT;
            break;
          case aql::NODE_TYPE_OPERATOR_BINARY_ARRAY_GE:
            if (filter) {
              filter = &append<irs::Or>(*filter, filterCtx)
                            .min_match_count(static_cast<size_t>(atLeastCount));
            }
            expansionNodeType = aql::NODE_TYPE_OPERATOR_BINARY_LE;
            break;
          case aql::NODE_TYPE_OPERATOR_BINARY_ARRAY_LT:
            if (filter) {
              filter = &append<irs::Or>(*filter, filterCtx)
                            .min_match_count(static_cast<size_t>(atLeastCount));
            }
            expansionNodeType = aql::NODE_TYPE_OPERATOR_BINARY_GT;
            break;
          case aql::NODE_TYPE_OPERATOR_BINARY_ARRAY_LE:
            if (filter) {
              filter = &append<irs::Or>(*filter, filterCtx)
                            .min_match_count(static_cast<size_t>(atLeastCount));
            }
            expansionNodeType = aql::NODE_TYPE_OPERATOR_BINARY_GE;
            break;
          default:
            TRI_ASSERT(false);  // new array comparison operator?
            return std::make_pair(
                Result(TRI_ERROR_NOT_IMPLEMENTED,
                       "Unknown Array ANY/AT LEAST comparison operator"),
                aql::AstNodeType::NODE_TYPE_ROOT);
        }
        break;
      }
      case aql::Quantifier::Type::kAtLeast:
        switch (arrayComparison) {
          case aql::NODE_TYPE_OPERATOR_BINARY_ARRAY_NIN:
          case aql::NODE_TYPE_OPERATOR_BINARY_ARRAY_NE:
            if (filter) {
              filter = &append<irs::Or>(*filter, filterCtx)
                            .min_match_count(static_cast<size_t>(atLeastCount));
            }
            expansionNodeType = aql::NODE_TYPE_OPERATOR_BINARY_NE;
            break;
          default:
            TRI_ASSERT(false);  // new array comparison operator?
            return std::make_pair(
                Result(TRI_ERROR_NOT_IMPLEMENTED,
                       "Unknown Array AT LEAST comparison operator"),
                aql::AstNodeType::NODE_TYPE_ROOT);
        }
        break;
      default:
        TRI_ASSERT(false);  // new qualifier added ?
        return std::make_pair(
            Result(TRI_ERROR_NOT_IMPLEMENTED,
                   "Unknown qualifier in Array comparison operator"),
            aql::AstNodeType::NODE_TYPE_ROOT);
    }
  }
  return std::make_pair(TRI_ERROR_NO_ERROR, expansionNodeType);
}

class ByTermSubFilterFactory {
 public:
  static Result byNodeSubFilter(irs::boolean_filter* filter,
                                NormalizedCmpNode const& node,
                                FilterContext const& filterCtx) {
    TRI_ASSERT(aql::NODE_TYPE_OPERATOR_BINARY_EQ == node.cmp ||
               aql::NODE_TYPE_OPERATOR_BINARY_NE == node.cmp);
    irs::by_term* termFilter = nullptr;
    if (filter) {
      if (aql::NODE_TYPE_OPERATOR_BINARY_NE == node.cmp) {
        termFilter = &appendNot<irs::by_term>(
            append<irs::And>(*filter, filterCtx), filterCtx);
      } else {
        termFilter = &append<irs::by_term>(*filter, filterCtx);
      }
    }
    return byTerm(termFilter, node, filterCtx);
  }

  static Result byValueSubFilter(irs::boolean_filter* filter,
                                 std::string fieldName,
                                 const ScopedAqlValue& value,
                                 aql::AstNodeType arrayExpansionNodeType,
                                 FilterContext const& filterCtx) {
    TRI_ASSERT(aql::NODE_TYPE_OPERATOR_BINARY_EQ == arrayExpansionNodeType ||
               aql::NODE_TYPE_OPERATOR_BINARY_NE == arrayExpansionNodeType);
    irs::by_term* termFilter = nullptr;
    if (filter) {
      if (aql::NODE_TYPE_OPERATOR_BINARY_NE == arrayExpansionNodeType) {
        termFilter = &appendNot<irs::by_term>(
            append<irs::And>(*filter, filterCtx), filterCtx);
      } else {
        termFilter = &append<irs::by_term>(*filter, filterCtx);
      }
    }
    return byTerm(termFilter, std::move(fieldName), value, filterCtx);
  }
};

class ByRangeSubFilterFactory {
 public:
  static Result byNodeSubFilter(irs::boolean_filter* filter,
                                NormalizedCmpNode const& node,
                                FilterContext const& filterCtx) {
    bool incl, min;
    std::tie(min, incl) = calcMinInclude(node.cmp);
    return min ? byRange<true>(filter, node, incl, filterCtx)
               : byRange<false>(filter, node, incl, filterCtx);
  }

  static Result byValueSubFilter(irs::boolean_filter* filter,
                                 std::string fieldName,
                                 const ScopedAqlValue& value,
                                 aql::AstNodeType arrayExpansionNodeType,
                                 FilterContext const& filterCtx) {
    bool incl, min;
    std::tie(min, incl) = calcMinInclude(arrayExpansionNodeType);
    return min ? byRange<true>(filter, fieldName, value, incl, filterCtx)
               : byRange<false>(filter, fieldName, value, incl, filterCtx);
  }

 private:
  static std::pair<bool, bool> calcMinInclude(
      aql::AstNodeType arrayExpansionNodeType) {
    TRI_ASSERT(aql::NODE_TYPE_OPERATOR_BINARY_LT == arrayExpansionNodeType ||
               aql::NODE_TYPE_OPERATOR_BINARY_LE == arrayExpansionNodeType ||
               aql::NODE_TYPE_OPERATOR_BINARY_GT == arrayExpansionNodeType ||
               aql::NODE_TYPE_OPERATOR_BINARY_GE == arrayExpansionNodeType);
    return std::pair<bool, bool>{
        // min
        aql::NODE_TYPE_OPERATOR_BINARY_GT == arrayExpansionNodeType ||
            aql::NODE_TYPE_OPERATOR_BINARY_GE == arrayExpansionNodeType,
        // incl
        aql::NODE_TYPE_OPERATOR_BINARY_GE == arrayExpansionNodeType ||
            aql::NODE_TYPE_OPERATOR_BINARY_LE == arrayExpansionNodeType};
  }
};

template<typename SubFilterFactory>
Result fromArrayComparison(irs::boolean_filter*& filter,
                           FilterContext const& filterCtx,
                           aql::AstNode const& node) {
  TRI_ASSERT(aql::NODE_TYPE_OPERATOR_BINARY_ARRAY_LT == node.type ||
             aql::NODE_TYPE_OPERATOR_BINARY_ARRAY_LE == node.type ||
             aql::NODE_TYPE_OPERATOR_BINARY_ARRAY_GT == node.type ||
             aql::NODE_TYPE_OPERATOR_BINARY_ARRAY_GE == node.type ||
             aql::NODE_TYPE_OPERATOR_BINARY_ARRAY_EQ == node.type ||
             aql::NODE_TYPE_OPERATOR_BINARY_ARRAY_NE == node.type ||
             aql::NODE_TYPE_OPERATOR_BINARY_ARRAY_IN == node.type ||
             aql::NODE_TYPE_OPERATOR_BINARY_ARRAY_NIN == node.type);
  if (node.numMembers() != 3) {
    auto rv = error::malformedNode(node.type);
    return rv.reset(
        rv.errorNumber(),
        arangodb::basics::StringUtils::concatT(
            "error in Array comparison operator: ", rv.errorMessage()));
  }

  auto const* valueNode = node.getMemberUnchecked(0);
  TRI_ASSERT(valueNode);

  auto const* attributeNode = node.getMemberUnchecked(1);
  TRI_ASSERT(attributeNode);

  auto const* quantifierNode = node.getMemberUnchecked(2);
  TRI_ASSERT(quantifierNode);

  if (quantifierNode->type != aql::NODE_TYPE_QUANTIFIER) {
    return {TRI_ERROR_BAD_PARAMETER,
            "wrong qualifier node type for Array comparison operator"};
  }

  auto const& ctx = filterCtx.query;

  if (aql::NODE_TYPE_ARRAY == valueNode->type) {
    if (!attributeNode->isDeterministic()) {
      // not supported by IResearch, but could be handled by ArangoDB
      return fromExpression(filter, filterCtx, node);
    }
    size_t const n = valueNode->numMembers();
    if (!checkAttributeAccess(attributeNode, *ctx.ref, !ctx.isSearchQuery)) {
      // no attribute access specified in attribute node, try to
      // find it in value node
      bool attributeAccessFound = false;
      for (size_t i = 0; i < n; ++i) {
        attributeAccessFound |=
            (nullptr != checkAttributeAccess(valueNode->getMemberUnchecked(i),
                                             *ctx.ref, !ctx.isSearchQuery));
      }
      if (!attributeAccessFound) {
        return fromExpression(filter, filterCtx, node);
      }
    }
    Result buildRes;
    aql::AstNodeType arrayExpansionNodeType;
    std::tie(buildRes, arrayExpansionNodeType) =
        buildBinaryArrayComparisonPreFilter(filter, node.type, quantifierNode,
                                            n, filterCtx);
    if (!buildRes.ok()) {
      return buildRes;
    }
    if (filter) {
      filter->boost(filterCtx.boost);
    }
    if (aql::NODE_TYPE_ROOT == arrayExpansionNodeType) {
      // nothing to do more
      return {};
    }

    FilterContext const subFilterCtx{
        .query = filterCtx.query,
        .contextAnalyzer = filterCtx.contextAnalyzer,
        .fieldAnalyzerProvider = filterCtx.fieldAnalyzerProvider,
        .boost = irs::kNoBoost};  // reset boost

    // Expand array interval as several binaryInterval nodes ('array' feature is
    // ensured by pre-filter)
    NormalizedCmpNode normalized;
    aql::AstNode toNormalize(arrayExpansionNodeType);
    toNormalize.reserve(2);
    for (size_t i = 0; i < n; ++i) {
      auto const* member = valueNode->getMemberUnchecked(i);
      TRI_ASSERT(member);

      // edit in place for now; TODO change so we can replace instead
      TEMPORARILY_UNLOCK_NODE(&toNormalize);
      toNormalize.clearMembers();
      toNormalize.addMember(attributeNode);
      toNormalize.addMember(member);
      toNormalize.flags = member->flags;
      if (!normalizeCmpNode(toNormalize, *ctx.ref, !ctx.isSearchQuery,
                            normalized)) {
        if (!filter) {
          // can't evaluate non constant filter before the execution
          if (ctx.isSearchQuery) {
            return {};
          } else {
            return {TRI_ERROR_NOT_IMPLEMENTED,
                    "ByExpression filter is supported for SEARCH only"};
          }
        }
        // use std::shared_ptr since AstNode is not copyable/moveable
        auto exprNode = std::make_shared<aql::AstNode>(arrayExpansionNodeType);
        exprNode->reserve(2);
        exprNode->addMember(attributeNode);
        exprNode->addMember(member);

        // not supported by IResearch, but could be handled by ArangoDB
        auto rv = fromExpression(filter, subFilterCtx, std::move(exprNode));
        if (rv.fail()) {
          return rv.reset(rv.errorNumber(),
                          arangodb::basics::StringUtils::concatT(
                              "while getting array: ", rv.errorMessage()));
        }
      } else {
        auto rv =
            SubFilterFactory::byNodeSubFilter(filter, normalized, subFilterCtx);
        if (rv.fail()) {
          return rv.reset(rv.errorNumber(),
                          arangodb::basics::StringUtils::concatT(
                              "while getting array: ", rv.errorMessage()));
        }
      }
    }
    return {};
  }

  if (!node.isDeterministic() ||
      !checkAttributeAccess(attributeNode, *ctx.ref, !ctx.isSearchQuery) ||
      findReference(*valueNode, *ctx.ref)) {
    return fromExpression(filter, filterCtx, node);
  }

  if (!filter) {
    // can't evaluate non constant filter before the execution
    return {};
  }

  ScopedAqlValue value(*valueNode);
  if (!value.execute(ctx)) {
    // can't execute expression
    return {TRI_ERROR_BAD_PARAMETER,
            "Unable to extract value from Array comparison operator"};
  }

  switch (value.type()) {
    case SCOPED_VALUE_TYPE_ARRAY: {
      size_t const n = value.size();
      Result buildRes;
      aql::AstNodeType arrayExpansionNodeType;
      std::tie(buildRes, arrayExpansionNodeType) =
          buildBinaryArrayComparisonPreFilter(filter, node.type, quantifierNode,
                                              n, filterCtx);
      if (!buildRes.ok()) {
        return buildRes;
      }
      filter->boost(filterCtx.boost);
      if (aql::NODE_TYPE_ROOT == arrayExpansionNodeType) {
        // nothing to do more
        return {};
      }

      FilterContext const subFilterCtx{
          .query = filterCtx.query,
          .contextAnalyzer = filterCtx.contextAnalyzer,
          .fieldAnalyzerProvider = filterCtx.fieldAnalyzerProvider,
          .boost = irs::kNoBoost};  // reset boost

      std::string fieldName{ctx.namePrefix};
      if (!nameFromAttributeAccess(fieldName, *attributeNode, ctx,
                                   filter != nullptr)) {
        return {TRI_ERROR_BAD_PARAMETER,
                "Failed to generate field name from node " +
                    aql::AstNode::toString(attributeNode)};
      }
      for (size_t i = 0; i < n; ++i) {
        auto rv = SubFilterFactory::byValueSubFilter(
            filter, fieldName, value.at(i), arrayExpansionNodeType,
            subFilterCtx);
        if (rv.fail()) {
          return rv.reset(
              rv.errorNumber(),
              arangodb::basics::StringUtils::concatT(
                  "failed to create filter because: ", rv.errorMessage()));
        }
      }
      return {};
    }
    default:
      break;
  }

  // wrong value node type
  return {TRI_ERROR_BAD_PARAMETER,
          "wrong value node type for Array comparison operator"};
}

Result fromInArray(irs::boolean_filter* filter, FilterContext const& filterCtx,
                   aql::AstNode const& node) {
  TRI_ASSERT(aql::NODE_TYPE_OPERATOR_BINARY_IN == node.type ||
             aql::NODE_TYPE_OPERATOR_BINARY_NIN == node.type);

  // `attributeNode` IN `valueNode`
  auto const* attributeNode = node.getMemberUnchecked(0);
  TRI_ASSERT(attributeNode);
  auto const* valueNode = node.getMemberUnchecked(1);
  TRI_ASSERT(valueNode && aql::NODE_TYPE_ARRAY == valueNode->type);

  if (!attributeNode->isDeterministic()) {
    // not supported by IResearch, but could be handled by ArangoDB
    return fromExpression(filter, filterCtx, node);
  }

  auto const& ctx = filterCtx.query;
  size_t const n = valueNode->numMembers();

  if (!checkAttributeAccess(attributeNode, *ctx.ref, !ctx.isSearchQuery)) {
    // no attribute access specified in attribute node, try to
    // find it in value node

    bool attributeAccessFound = false;
    for (size_t i = 0; i < n; ++i) {
      attributeAccessFound |=
          (nullptr != checkAttributeAccess(valueNode->getMemberUnchecked(i),
                                           *ctx.ref, !ctx.isSearchQuery));
    }

    if (!attributeAccessFound) {
      return fromExpression(filter, filterCtx, node);
    }
  }

  if (!n) {
    if (filter) {
      if (aql::NODE_TYPE_OPERATOR_BINARY_NIN == node.type) {
        // not in [] means 'all'
        append<irs::all>(*filter, filterCtx).boost(filterCtx.boost);
      } else {
        append<irs::empty>(*filter, filterCtx);
      }
    }

    // nothing to do more
    return {};
  }

  if (filter) {
    filter = aql::NODE_TYPE_OPERATOR_BINARY_NIN == node.type
                 ? &static_cast<irs::boolean_filter&>(
                       appendNot<irs::Or>(*filter, filterCtx))
                 : &static_cast<irs::boolean_filter&>(
                       append<irs::Or>(*filter, filterCtx));
    filter->boost(filterCtx.boost);
  }

  FilterContext const subFilterCtx{
      .query = filterCtx.query,
      .contextAnalyzer = filterCtx.contextAnalyzer,
      .fieldAnalyzerProvider = filterCtx.fieldAnalyzerProvider,
      .boost = irs::kNoBoost};  // reset boost

  NormalizedCmpNode normalized;
  aql::AstNode toNormalize(aql::NODE_TYPE_OPERATOR_BINARY_EQ);
  toNormalize.reserve(2);

  // FIXME better to rewrite expression the following way but there is no place
  // to store created `AstNode` d.a IN [1,RAND(),'3'+RAND()] -> (d.a == 1) OR
  // d.a IN [RAND(),'3'+RAND()]

  for (size_t i = 0; i < n; ++i) {
    auto const* member = valueNode->getMemberUnchecked(i);
    TRI_ASSERT(member);

    // edit in place for now; TODO change so we can replace instead
    TEMPORARILY_UNLOCK_NODE(&toNormalize);
    toNormalize.clearMembers();
    toNormalize.addMember(attributeNode);
    toNormalize.addMember(member);
    toNormalize.flags = member->flags;  // attributeNode is deterministic here

    if (!normalizeCmpNode(toNormalize, *ctx.ref, !ctx.isSearchQuery,
                          normalized)) {
      if (!filter) {
        // can't evaluate non constant filter before the execution
        if (ctx.isSearchQuery) {
          return {};
        } else {
          return {TRI_ERROR_NOT_IMPLEMENTED,
                  "ByExpression filter is supported for SEARCH only"};
        }
      }

      // use std::shared_ptr since AstNode is not copyable/moveable
      auto exprNode =
          std::make_shared<aql::AstNode>(aql::NODE_TYPE_OPERATOR_BINARY_EQ);
      exprNode->reserve(2);
      exprNode->addMember(attributeNode);
      exprNode->addMember(member);

      // not supported by IResearch, but could be handled by ArangoDB
      auto rv = fromExpression(filter, subFilterCtx, std::move(exprNode));
      if (rv.fail()) {
        return rv.reset(rv.errorNumber(),
                        arangodb::basics::StringUtils::concatT(
                            "while getting array: ", rv.errorMessage()));
      }
    } else {
      auto* termFilter =
          filter ? &append<irs::by_term>(*filter, filterCtx) : nullptr;

      auto rv = byTerm(termFilter, normalized, subFilterCtx);
      if (rv.fail()) {
        return rv.reset(rv.errorNumber(),
                        arangodb::basics::StringUtils::concatT(
                            "while getting array: ", rv.errorMessage()));
      }
    }
  }

  return {};
}

Result fromIn(irs::boolean_filter* filter, FilterContext const& filterCtx,
              aql::AstNode const& node) {
  TRI_ASSERT(aql::NODE_TYPE_OPERATOR_BINARY_IN == node.type ||
             aql::NODE_TYPE_OPERATOR_BINARY_NIN == node.type);

  if (node.numMembers() != 2) {
    auto rv = error::malformedNode(node.type);
    return rv.reset(rv.errorNumber(),
                    arangodb::basics::StringUtils::concatT("error in from In",
                                                           rv.errorMessage()));
  }

  auto const* valueNode = node.getMemberUnchecked(1);
  TRI_ASSERT(valueNode);

  if (aql::NODE_TYPE_ARRAY == valueNode->type) {
    return fromInArray(filter, filterCtx, node);
  }

  auto const& ctx = filterCtx.query;

  auto* attributeNode = node.getMemberUnchecked(0);
  TRI_ASSERT(attributeNode);

  if (!node.isDeterministic() ||
      !checkAttributeAccess(attributeNode, *ctx.ref, !ctx.isSearchQuery) ||
      findReference(*valueNode, *ctx.ref)) {
    return fromExpression(filter, filterCtx, node);
  }

  if (!filter) {
    // can't evaluate non constant filter before the execution
    return {};
  }

  if (aql::NODE_TYPE_RANGE == valueNode->type) {
    ScopedAqlValue value(*valueNode);

    if (!value.execute(ctx)) {
      // con't execute expression
      return {TRI_ERROR_BAD_PARAMETER,
              "Unable to extract value from 'IN' operator"};
    }

    // range
    auto const* range = value.getRange();
    if (!range) {
      return {TRI_ERROR_BAD_PARAMETER, "no valid range"};
    }

    if (aql::NODE_TYPE_OPERATOR_BINARY_NIN == node.type) {
      // handle negation
      filter = &appendNot<irs::Or>(*filter, filterCtx);
    }

    return byRange(filter, *attributeNode, *range, filterCtx);
  }

  ScopedAqlValue value(*valueNode);

  if (!value.execute(ctx)) {
    // con't execute expression
    return {TRI_ERROR_BAD_PARAMETER,
            "Unable to extract value from 'IN' operator"};
  }

  switch (value.type()) {
    case SCOPED_VALUE_TYPE_ARRAY: {
      size_t const n = value.size();

      if (!n) {
        if (aql::NODE_TYPE_OPERATOR_BINARY_NIN == node.type) {
          // not in [] means 'all'
          append<irs::all>(*filter, filterCtx).boost(filterCtx.boost);
        } else {
          append<irs::empty>(*filter, filterCtx);
        }

        // nothing to do more
        return {};
      }

      filter = aql::NODE_TYPE_OPERATOR_BINARY_NIN == node.type
                   ? &static_cast<irs::boolean_filter&>(
                         appendNot<irs::Or>(*filter, filterCtx))
                   : &static_cast<irs::boolean_filter&>(
                         append<irs::Or>(*filter, filterCtx));
      filter->boost(filterCtx.boost);

      FilterContext const subFilterCtx{
          .query = filterCtx.query,
          .contextAnalyzer = filterCtx.contextAnalyzer,
          .fieldAnalyzerProvider = filterCtx.fieldAnalyzerProvider,
          .boost = irs::kNoBoost};  // reset boost

      for (size_t i = 0; i < n; ++i) {
        // failed to create a filter
        auto rv = byTerm(&append<irs::by_term>(*filter, filterCtx),
                         *attributeNode, value.at(i), subFilterCtx);
        if (rv.fail()) {
          return rv.reset(
              rv.errorNumber(),
              arangodb::basics::StringUtils::concatT(
                  "failed to create filter because: ", rv.errorMessage()));
        }
      }

      return {};
    }
    case SCOPED_VALUE_TYPE_RANGE: {
      // range
      auto const* range = value.getRange();

      if (!range) {
        return {TRI_ERROR_BAD_PARAMETER, "no valid range"};
      }

      if (aql::NODE_TYPE_OPERATOR_BINARY_NIN == node.type) {
        // handle negation
        filter = &appendNot<irs::Or>(*filter, filterCtx);
      }

      return byRange(filter, *attributeNode, *range, filterCtx);
    }
    default:
      break;
  }

  // wrong value node type
  return {TRI_ERROR_BAD_PARAMETER, "wrong value node type"};
}

Result fromNegation(irs::boolean_filter* filter, FilterContext const& filterCtx,
                    aql::AstNode const& node) {
  TRI_ASSERT(aql::NODE_TYPE_OPERATOR_UNARY_NOT == node.type);

  if (node.numMembers() != 1) {
    auto rv = error::malformedNode(node.type);
    return rv.reset(rv.errorNumber(),
                    arangodb::basics::StringUtils::concatT(
                        "Bad node in negation", rv.errorMessage()));
  }

  auto const* member = node.getMemberUnchecked(0);
  TRI_ASSERT(member);

  if (filter) {
    if (filter->type() == irs::type<irs::Or>::id()) {
      // wrap negation in a disjunction into a dedicated conjunction
      filter = &append<irs::And>(*filter, filterCtx);
    }
    auto& notFilter = append<irs::Not>(*filter, filterCtx);
    notFilter.boost(filterCtx.boost);

    filter = &append<irs::And>(notFilter, filterCtx);
  }

  FilterContext const subFilterCtx{
      .query = filterCtx.query,
      .contextAnalyzer = filterCtx.contextAnalyzer,
      .fieldAnalyzerProvider = filterCtx.fieldAnalyzerProvider,
      .boost = irs::kNoBoost};  // reset boost

#ifdef USE_ENTERPRISE
  if (member->type == aql::NODE_TYPE_EXPANSION &&
      member->hasFlag(aql::FLAG_BOOLEAN_EXPANSION)) {
    // Special handling for negative nested queries
    return fromBooleanExpansion(filter, subFilterCtx, *member);
  }
#endif

  return makeFilter(filter, subFilterCtx, *member);
}

/*
bool rangeFromBinaryAnd(irs::boolean_filter* filter,
                        FilterContext const& filterCtx,
                        aql::AstNode const& node) {
  TRI_ASSERT(aql::NODE_TYPE_OPERATOR_BINARY_AND == node.type ||
             aql::NODE_TYPE_OPERATOR_NARY_AND == node.type);

  if (node.numMembers() != 2) {
    logMalformedNode(node.type);
    return false;  // wrong number of members
  }

  auto const& ctx = filterCtx.query;

  auto const* lhsNode = node.getMemberUnchecked(0);
  TRI_ASSERT(lhsNode);
  auto const* rhsNode = node.getMemberUnchecked(1);
  TRI_ASSERT(rhsNode);

  NormalizedCmpNode lhsNormNode, rhsNormNode;

  if (normalizeCmpNode(*lhsNode, *ctx.ref, lhsNormNode) &&
      normalizeCmpNode(*rhsNode, *ctx.ref, rhsNormNode)) {
    bool const lhsInclude =
        aql::NODE_TYPE_OPERATOR_BINARY_GE == lhsNormNode.cmp;
    bool const rhsInclude =
        aql::NODE_TYPE_OPERATOR_BINARY_LE == rhsNormNode.cmp;

    if ((lhsInclude ||
         aql::NODE_TYPE_OPERATOR_BINARY_GT == lhsNormNode.cmp) &&
        (rhsInclude ||
         aql::NODE_TYPE_OPERATOR_BINARY_LT == rhsNormNode.cmp)) {
      auto const* lhsAttr = lhsNormNode.attribute;
      auto const* rhsAttr = rhsNormNode.attribute;

      if (attributeAccessEqual(lhsAttr, rhsAttr, filter ?
&ctx : nullptr)) { auto const* lhsValue = lhsNormNode.value; auto const*
rhsValue = rhsNormNode.value;

        if (byRange(filter, *lhsAttr, *lhsValue, lhsInclude, *rhsValue,
                    rhsInclude, ctx, filterCtx)) {
          // successsfully parsed as range
          return true;
        }
      }
    }
  }

  // unable to create range
  return false;
}
*/

template<typename Filter>
Result fromGroup(irs::boolean_filter* filter, FilterContext const& filterCtx,
                 aql::AstNode const& node) {
  TRI_ASSERT(aql::NODE_TYPE_OPERATOR_BINARY_AND == node.type ||
             aql::NODE_TYPE_OPERATOR_BINARY_OR == node.type ||
             aql::NODE_TYPE_OPERATOR_NARY_AND == node.type ||
             aql::NODE_TYPE_OPERATOR_NARY_OR == node.type);

  size_t const n = node.numMembers();

  if (!n) {
    // nothing to do
    return {};
  }

  // Note: cannot optimize for single member in AND/OR since 'a OR NOT b'
  // translates to 'a OR (OR NOT b)'

  if (filter) {
    filter = &append<Filter>(*filter, filterCtx);
    filter->boost(filterCtx.boost);
  }

  FilterContext const subFilterCtx{
      .query = filterCtx.query,
      .contextAnalyzer = filterCtx.contextAnalyzer,
      .fieldAnalyzerProvider = filterCtx.fieldAnalyzerProvider,
      .boost = irs::kNoBoost};  // reset boost

  for (size_t i = 0; i < n; ++i) {
    auto const* valueNode = node.getMemberUnchecked(i);
    TRI_ASSERT(valueNode);

    auto const rv = makeFilter(filter, subFilterCtx, *valueNode);
    if (rv.fail()) {
      return rv;
    }
  }

  return {};
}

// ANALYZER(<filter-expression>, analyzer)
Result fromFuncAnalyzer(char const* funcName, irs::boolean_filter* filter,
                        FilterContext const& filterCtx,
                        aql::AstNode const& args) {
  TRI_ASSERT(funcName);
  auto const& ctx = filterCtx.query;

  if (!ctx.isSearchQuery) {
    return {TRI_ERROR_NOT_IMPLEMENTED, "ANALYZER is supported for SEARCH only"};
  }

  auto const argc = args.numMembers();

  if (argc != 2) {
    return error::invalidArgsCount<error::ExactValue<2>>(funcName);
  }

  // 1st argument defines filter expression
  auto expressionArg = args.getMemberUnchecked(0);

  if (!expressionArg) {
    return error::invalidArgument(funcName, 1);
  }

  // 2nd argument defines an analyzer
  irs::string_ref analyzerId;
  ScopedAqlValue analyzerIdValue;

  auto rv = evaluateArg<decltype(analyzerId), true>(
      analyzerId, analyzerIdValue, funcName, args, 1, filter != nullptr, ctx);

  if (rv.fail()) {
    return rv;
  }

  // default analyzer
  FieldMeta::Analyzer analyzer{FieldMeta::identity()};
  if (filter || analyzerIdValue.isConstant()) {
    TRI_ASSERT(ctx.trx);
    auto& vocbase = ctx.trx->vocbase();
    auto& server = vocbase.server();
    if (!server.hasFeature<IResearchAnalyzerFeature>()) {
      return {TRI_ERROR_ARANGO_DATA_SOURCE_NOT_FOUND,
              absl::StrCat("'", IResearchAnalyzerFeature::name(),
                           "' feature is not registered, unable to evaluate '",
                           funcName, "' function")};
    }
    auto& analyzerFeature = server.getFeature<IResearchAnalyzerFeature>();
    analyzer._pool = analyzerFeature.get(analyzerId, ctx.trx->vocbase(),
                                         ctx.trx->state()->analyzersRevision());
    if (!analyzer) {
      return {TRI_ERROR_BAD_PARAMETER,
              absl::StrCat(
                  "'", funcName, "' AQL function: Unable to lookup analyzer '",
                  std::string_view{analyzerId.data(), analyzerId.size()}, "'")};
    }
    analyzer._shortName =
        IResearchAnalyzerFeature::normalize(analyzerId, vocbase.name(), false);
  }

  // override analyzer and throw away provider
  FilterContext const subFilterContext{
      .query = filterCtx.query,
      .contextAnalyzer = analyzer,
      .fieldAnalyzerProvider =
          ctx.isOldMangling ? nullptr : filterCtx.fieldAnalyzerProvider,
      .boost = filterCtx.boost};

  rv = makeFilter(filter, subFilterContext, *expressionArg);

  if (rv.fail()) {
    return {rv.errorNumber(),
            absl::StrCat("failed to get filter for analyzer: ",
                         analyzer->name(), " : ", rv.errorMessage())};
  }
  return rv;
}

// BOOST(<filter-expression>, boost)
Result fromFuncBoost(char const* funcName, irs::boolean_filter* filter,
                     FilterContext const& filterCtx, aql::AstNode const& args) {
  TRI_ASSERT(funcName);

  auto const& ctx = filterCtx.query;

  if (!ctx.isSearchQuery) {
    return {TRI_ERROR_NOT_IMPLEMENTED, "BOOST is supported for SEARCH only"};
  }

  auto const argc = args.numMembers();

  if (argc != 2) {
    return error::invalidArgsCount<error::ExactValue<2>>(funcName);
  }

  // 1st argument defines filter expression
  auto expressionArg = args.getMemberUnchecked(0);

  if (!expressionArg) {
    return error::invalidArgument(funcName, 1);
  }

  ScopedAqlValue tmpValue;

  // 2nd argument defines a boost
  double_t boostValue = 0;
  auto rv = evaluateArg<decltype(boostValue), true>(
      boostValue, tmpValue, funcName, args, 1, filter != nullptr, ctx);

  if (rv.fail()) {
    return rv;
  }

  FilterContext const subFilterContext{
      .query = filterCtx.query,
      .contextAnalyzer = filterCtx.contextAnalyzer,
      .fieldAnalyzerProvider = filterCtx.fieldAnalyzerProvider,
      .boost = filterCtx.boost * static_cast<float_t>(boostValue)};

  rv = makeFilter(filter, subFilterContext, *expressionArg);

  if (rv.fail()) {
    return {rv.errorNumber(),
            arangodb::basics::StringUtils::concatT(
                "error in sub-filter context: ", rv.errorMessage())};
  }

  return {};
}

// EXISTS(<attribute>, <"analyzer">, <"analyzer-name">)
// EXISTS(<attribute>, <"string"|"null"|"bool"|"numeric">)
Result fromFuncExists(char const* funcName, irs::boolean_filter* filter,
                      FilterContext const& filterCtx,
                      aql::AstNode const& args) {
  TRI_ASSERT(funcName);

  if (!args.isDeterministic()) {
    return error::nondeterministicArgs(funcName);
  }

<<<<<<< HEAD
  auto const& ctx = filterCtx.query;

=======
>>>>>>> 1d61a4fa
  auto const argc = args.numMembers();

  if (argc < 1 || argc > 3) {
    return error::invalidArgsCount<error::Range<1, 3>>(funcName);
  }

  // 1st argument defines a field
  auto const* fieldArg = checkAttributeAccess(args.getMemberUnchecked(0),
                                              *ctx.ref, !ctx.isSearchQuery);

  if (!fieldArg) {
    return error::invalidAttribute(funcName, 1);
  }

  bool prefixMatch = true;
  auto const isOldMangling = ctx.isOldMangling;

  std::string fieldName{ctx.namePrefix};
  if (!nameFromAttributeAccess(fieldName, *fieldArg, ctx, filter != nullptr)) {
    return error::failedToGenerateName(funcName, 1);
  }

  auto analyzer = filterCtx.fieldAnalyzer(fieldName, ctx.ctx);
  if (!analyzer) {
    return {TRI_ERROR_INTERNAL, "Malformed search/filter context"};
  }

  if (argc > 1) {
    // 2nd argument defines a type (if present)
    ScopedAqlValue argValue;
    irs::string_ref arg;
    auto rv =
        evaluateArg(arg, argValue, funcName, args, 1, filter != nullptr, ctx);

    if (rv.fail()) {
      return rv;
    }

    if (filter || argValue.isConstant()) {  // arg is constant
      std::string strArg(arg);
      basics::StringUtils::tolowerInPlace(strArg);  // normalize user input
      irs::string_ref const TypeAnalyzer("analyzer");

      typedef bool (*TypeHandler)(std::string&, bool isOldMangling,
                                  FieldMeta::Analyzer const&);

      static std::map<irs::string_ref, TypeHandler> const TypeHandlers{
          // any string
          {irs::string_ref("string"),
           [](std::string& name, bool isOldMangling,
              FieldMeta::Analyzer const&) -> bool {
             // We don't make '|| analyzer->requireMangled()'
             // because we don't want to give opportunity
             // to find analyzer field by 'string'
             if (isOldMangling) {
               kludge::mangleAnalyzer(name);
             } else {
               kludge::mangleString(name);
             }
             return true;  // a prefix match
           }},
          // any non-string type
          {irs::string_ref("type"),
           [](std::string& name, bool, FieldMeta::Analyzer const&) -> bool {
             kludge::mangleType(name);
             return true;  // a prefix match
           }},
          // concrete analyzer from the context
          {TypeAnalyzer,
           [](std::string& name, bool isOldMangling,
              FieldMeta::Analyzer const& analyzer) -> bool {
             kludge::mangleField(name, isOldMangling, analyzer);
             return false;  // not a prefix match
           }},
          {irs::string_ref("numeric"),
           [](std::string& name, bool, FieldMeta::Analyzer const&) -> bool {
             kludge::mangleNumeric(name);
             return false;  // not a prefix match
           }},
          {irs::string_ref("bool"),
           [](std::string& name, bool, FieldMeta::Analyzer const&) -> bool {
             kludge::mangleBool(name);
             return false;  // not a prefix match
           }},
          {irs::string_ref("boolean"),
           [](std::string& name, bool, FieldMeta::Analyzer const&) -> bool {
             kludge::mangleBool(name);
             return false;  // not a prefix match
           }},
          {irs::string_ref("null"),
           [](std::string& name, bool, FieldMeta::Analyzer const&) -> bool {
             kludge::mangleNull(name);
             return false;  // not a prefix match
           }}};

      auto const typeHandler = TypeHandlers.find(strArg);

      if (TypeHandlers.end() == typeHandler) {
        return {TRI_ERROR_BAD_PARAMETER,
                "'"s.append("' AQL function: 2nd argument must be equal to one "
                            "of the following: "
                            "'string', 'type', 'analyzer', 'numeric', 'bool', "
                            "'boolean', 'null', but got '")
                    .append(arg.c_str())
                    .append("'")};
      }

      if (argc > 2) {
        if (TypeAnalyzer.c_str() != typeHandler->first.c_str()) {
          return {TRI_ERROR_BAD_PARAMETER,
                  "'"s.append(funcName).append(
                      "' AQL function: 3rd argument is intended to be used "
                      "with 'analyzer' type only")};
        }

        rv = extractAnalyzerFromArg(analyzer, funcName, filter, args, 2, ctx);

        if (rv.fail()) {
          return rv;
        }

        if (!filter && !analyzer) {
          // use default context analyzer for the optimization stage
          // if actual analyzer could not be evaluated for now
          analyzer = filterCtx.contextAnalyzer;
        }

        if (!analyzer) {
          TRI_ASSERT(false);
          return {TRI_ERROR_INTERNAL, "analyzer not found"};
        }
      }

      prefixMatch = typeHandler->second(fieldName, isOldMangling, analyzer);
    }
  }

  if (filter) {
    auto& exists = append<irs::by_column_existence>(*filter, filterCtx);
    if (auto* opts = exists.mutable_options(); prefixMatch) {
      opts->acceptor = makeColumnAcceptor(!ctx.namePrefix.empty());
    }
    *exists.mutable_field() = std::move(fieldName);
    exists.boost(filterCtx.boost);
  }

  return {};
}

// MIN_MATCH(<filter-expression>[, <filter-expression>,...], <min-match-count>)
Result fromFuncMinMatch(char const* funcName, irs::boolean_filter* filter,
                        FilterContext const& filterCtx,
                        aql::AstNode const& args) {
  TRI_ASSERT(funcName);

  auto const argc = args.numMembers();

  if (argc < 2) {
    return error::invalidArgsCount<error::OpenRange<false, 2>>(funcName);
  }

  auto const& ctx = filterCtx.query;

  // last argument defines min match count

  auto const lastArg = argc - 1;
  ScopedAqlValue minMatchCountValue;
  int64_t minMatchCount = 0;

  auto rv = evaluateArg<decltype(minMatchCount), true>(
      minMatchCount, minMatchCountValue, funcName, args, lastArg,
      filter != nullptr, ctx);

  if (rv.fail()) {
    return rv;
  }

  if (minMatchCount < 0) {
    return error::negativeNumber(funcName, argc);
  }

  if (filter) {
    auto& minMatchFilter = append<irs::Or>(*filter, filterCtx);
    minMatchFilter.min_match_count(static_cast<size_t>(minMatchCount));
    minMatchFilter.boost(filterCtx.boost);

    // become a new root
    filter = &minMatchFilter;
  }

  FilterContext const subFilterCtx{
      .query = filterCtx.query,
      .contextAnalyzer = filterCtx.contextAnalyzer,
      .fieldAnalyzerProvider = filterCtx.fieldAnalyzerProvider};

  for (size_t i = 0; i < lastArg; ++i) {
    auto subFilterExpression = args.getMemberUnchecked(i);

    if (!subFilterExpression) {
      return {
          TRI_ERROR_BAD_PARAMETER,
          "'"s.append(funcName)
              .append(
                  "' AQL function: Failed to evaluate argument at position '")
              .append(std::to_string(i))
              .append("'")};
    }

    irs::boolean_filter* subFilter =
        filter ? &append<irs::Or>(*filter, filterCtx) : nullptr;

    rv = makeFilter(subFilter, subFilterCtx, *subFilterExpression);
    if (rv.fail()) {
      return {TRI_ERROR_BAD_PARAMETER,
              "'"s.append(funcName)
                  .append("' AQL function: Failed to instantiate sub-filter "
                          "for argument at position '")
                  .append(std::to_string(i))
                  .append("': ")
                  .append(rv.errorMessage())};
    }
  }

  return {};
}

template<typename ElementType>
class ArgsTraits;

template<>
class ArgsTraits<aql::AstNode> {
 public:
  using ValueType = ScopedAqlValue;

  static ScopedValueType scopedType(ValueType const& v) { return v.type(); }

  static VPackSlice valueSlice(ValueType const& v) { return v.slice(); }

  static size_t numValueMembers(ValueType const& v) { return v.size(); }

  static bool isValueNumber(ValueType const& v) noexcept {
    return v.isDouble();
  }

  static int64_t getValueInt64(ValueType const& v) {
    TRI_ASSERT(v.isDouble());
    return v.getInt64();
  }

  static bool getValueString(ValueType const& v, irs::string_ref& str) {
    return v.getString(str);
  }

  static bool isDeterministic(aql::AstNode const& arg) {
    return arg.isDeterministic();
  }

  static auto numMembers(aql::AstNode const& arg) { return arg.numMembers(); }

  static Result getMemberValue(aql::AstNode const& arg, size_t idx,
                               char const* funcName, ValueType& value,
                               bool isFilter, QueryContext const& ctx,
                               bool& skippedEvaluation) {
    TRI_ASSERT(arg.isArray());
    TRI_ASSERT(arg.numMembers() > idx);
    auto member = arg.getMemberUnchecked(idx);
    if (member) {
      value.reset(*member);
      if (!member->isConstant()) {
        if (isFilter) {
          if (!value.execute(ctx)) {
            return error::failedToEvaluate(funcName, idx);
          }
        } else {
          skippedEvaluation = true;
        }
      }
    } else {
      return error::invalidArgument(funcName, idx);
    }
    return {};
  }

  template<typename T, bool CheckDeterminism = false>
  static Result evaluateArg(T& out, ValueType& value, char const* funcName,
                            aql::AstNode const& args, size_t i, bool isFilter,
                            QueryContext const& ctx) {
    return ::evaluateArg<T, CheckDeterminism>(out, value, funcName, args, i,
                                              isFilter, ctx);
  }
};

template<>
class ArgsTraits<VPackSlice> {
 public:
  using ValueType = VPackSlice;

  static ScopedValueType scopedType(ValueType const& v) {
    if (v.isNumber()) {
      return SCOPED_VALUE_TYPE_DOUBLE;
    }
    switch (v.type()) {
      case VPackValueType::String:
        return SCOPED_VALUE_TYPE_STRING;
      case VPackValueType::Bool:
        return SCOPED_VALUE_TYPE_BOOL;
      case VPackValueType::Array:
        return SCOPED_VALUE_TYPE_ARRAY;
      case VPackValueType::Object:
        return SCOPED_VALUE_TYPE_OBJECT;
      case VPackValueType::Null:
        return SCOPED_VALUE_TYPE_NULL;
      default:
        break;  // Make Clang happy
    }
    return SCOPED_VALUE_TYPE_INVALID;
  }

  static ValueType valueSlice(ValueType v) noexcept { return v; }

  static size_t numValueMembers(ValueType v) {
    TRI_ASSERT(v.isArray());
    return v.length();
  }

  static bool isValueNumber(ValueType v) noexcept { return v.isNumber(); }

  static int64_t getValueInt64(ValueType v) {
    TRI_ASSERT(v.isNumber());
    return v.getNumber<int64_t>();
  }

  static bool getValueString(ValueType v, irs::string_ref& str) {
    if (v.isString()) {
      str = ::getStringRef(v);
      return true;
    }
    return false;
  }

  constexpr static bool isDeterministic(VPackSlice) { return true; }

  static size_t numMembers(VPackSlice arg) {
    if (arg.isArray()) {
      return arg.length();
    }
    return 1;
  }

  static Result getMemberValue(VPackSlice arg, size_t idx,
                               char const* /*funcName*/, ValueType& value, bool,
                               QueryContext const&, bool&) {
    TRI_ASSERT(arg.isArray());
    TRI_ASSERT(arg.length() > idx);
    value = arg.at(idx);
    return {};
  }

  template<typename T>
  static Result evaluateArg(T& out, ValueType& value, char const* funcName,
                            VPackSlice args, size_t i, bool /*isFilter*/,
                            QueryContext const& /*ctx*/) {
    static_assert(std::is_same<T, irs::string_ref>::value ||
                  std::is_same<T, int64_t>::value ||
                  std::is_same<T, double_t>::value ||
                  std::is_same<T, bool>::value);

    if (!args.isArray() || args.length() <= i) {
      return {TRI_ERROR_BAD_PARAMETER,
              "'"s.append(funcName)
                  .append("' AQL function: invalid argument index ")
                  .append(std::to_string(i))};
    }
    value = args.at(i);
    if constexpr (std::is_same<T, irs::string_ref>::value) {
      if (value.isString()) {
        out = getStringRef(value);
        return {};
      }
    } else if constexpr (std::is_same<T, int64_t>::value) {
      if (value.isNumber()) {
        out = value.getInt();
        return {};
      }
    } else if constexpr (std::is_same<T, double>::value) {
      if (value.getDouble(out)) {
        return {};
      }
    } else if constexpr (std::is_same<T, bool>::value) {
      if (value.isBoolean()) {
        out = value.getBoolean();
        return {};
      }
    }
    return {TRI_ERROR_BAD_PARAMETER,
            "'"s.append(funcName)
                .append("' AQL function: argument at position '")
                .append(std::to_string(i + 1))
                .append("' has invalid type '")
                .append(value.typeName())
                .append("'")};
  }
};

using ConversionPhraseHandler = Result (*)(char const*, size_t, char const*,
                                           irs::by_phrase*,
                                           FilterContext const&,
                                           const VPackSlice&, size_t,
                                           irs::analysis::analyzer*);

std::string getSubFuncErrorSuffix(char const* funcName,
                                  size_t const funcArgumentPosition) {
  return " (in '"s.append(funcName)
      .append("' AQL function at position '")
      .append(std::to_string(funcArgumentPosition + 1))
      .append("')");
}

Result oneArgumentfromFuncPhrase(char const* funcName,
                                 size_t const funcArgumentPosition,
                                 char const* subFuncName, VPackSlice elem,
                                 irs::string_ref& term) {
  if (elem.isArray() && elem.length() != 1) {
    return error::invalidArgsCount<error::ExactValue<1>>(subFuncName)
        .withError([&](arangodb::result::Error& err) {
          err.appendErrorMessage(
              getSubFuncErrorSuffix(funcName, funcArgumentPosition));
        });
  }
  auto actualArg = elem.isArray() ? elem.at(0) : elem;

  if (!actualArg.isString()) {
    return error::typeMismatch(subFuncName, funcArgumentPosition,
                               SCOPED_VALUE_TYPE_STRING,
                               ArgsTraits<VPackSlice>::scopedType(actualArg));
  }
  term = getStringRef(actualArg);
  return {};
}

// {<TERM>: [ '[' ] <term> [ ']' ] }
Result fromFuncPhraseTerm(char const* funcName, size_t funcArgumentPosition,
                          char const* subFuncName, irs::by_phrase* filter,
                          FilterContext const&, const VPackSlice& elem,
                          size_t firstOffset,
                          irs::analysis::analyzer* /*analyzer*/ = nullptr) {
  irs::string_ref term;
  auto res = oneArgumentfromFuncPhrase(funcName, funcArgumentPosition,
                                       subFuncName, elem, term);
  if (res.fail()) {
    return res;
  }

  if (filter) {
    auto* opts = filter->mutable_options();
    irs::assign(opts->push_back<irs::by_term_options>(firstOffset).term,
                irs::ref_cast<irs::byte_type>(term));
  }

  return {};
}

// {<STARTS_WITH>: [ '[' ] <term> [ ']' ] }
Result fromFuncPhraseStartsWith(
    char const* funcName, size_t funcArgumentPosition, char const* subFuncName,
    irs::by_phrase* filter, FilterContext const&, const VPackSlice& elem,
    size_t firstOffset, irs::analysis::analyzer* /*analyzer*/ = nullptr) {
  irs::string_ref term;
  auto res = oneArgumentfromFuncPhrase(funcName, funcArgumentPosition,
                                       subFuncName, elem, term);
  if (res.fail()) {
    return res;
  }
  if (filter) {
    auto& prefix = filter->mutable_options()->push_back<irs::by_prefix_options>(
        firstOffset);
    irs::assign(prefix.term, irs::ref_cast<irs::byte_type>(term));
    prefix.scored_terms_limit = FilterConstants::DefaultScoringTermsLimit;
  }
  return {};
}

// {<WILDCARD>: [ '[' ] <term> [ ']' ] }
Result fromFuncPhraseLike(char const* funcName,
                          size_t const funcArgumentPosition,
                          char const* subFuncName, irs::by_phrase* filter,
                          FilterContext const&, const VPackSlice& elem,
                          size_t firstOffset,
                          irs::analysis::analyzer* /*analyzer*/ = nullptr) {
  irs::string_ref term;
  auto res = oneArgumentfromFuncPhrase(funcName, funcArgumentPosition,
                                       subFuncName, elem, term);
  if (res.fail()) {
    return res;
  }
  if (filter) {
    auto& wildcard =
        filter->mutable_options()->push_back<irs::by_wildcard_options>(
            firstOffset);
    irs::assign(wildcard.term, irs::ref_cast<irs::byte_type>(term));
    wildcard.scored_terms_limit = FilterConstants::DefaultScoringTermsLimit;
  }
  return {};
}

template<size_t First, typename ElementType,
         typename ElementTraits = ArgsTraits<ElementType>>
Result getLevenshteinArguments(char const* funcName, bool isFilter,
                               FilterContext const& filterCtx,
                               ElementType const& args,
                               aql::AstNode const** field,
                               typename ElementTraits::ValueType& targetValue,
                               irs::by_edit_distance_options& opts,
                               std::string const& errorSuffix = std::string()) {
  if (!ElementTraits::isDeterministic(args)) {
    return error::nondeterministicArgs(funcName).withError(
        [&](arangodb::result::Error& err) {
          err.appendErrorMessage(errorSuffix);
        });
  }
  auto const argc = ElementTraits::numMembers(args);
  constexpr size_t min = 3 - First;
  constexpr size_t max = 6 - First;
  if (argc < min || argc > max) {
    return error::invalidArgsCount<error::Range<min, max>>(funcName).withError(
        [&](arangodb::result::Error& err) {
          err.appendErrorMessage(errorSuffix);
        });
  }

  auto const& ctx = filterCtx.query;

  if constexpr (0 == First) {
    // this is done only for AstNode so don`t bother with traits
    static_assert(std::is_same_v<aql::AstNode, ElementType>,
                  "Only AstNode supported for parsing attribute");
    TRI_ASSERT(field);
    // (0 - First) argument defines a field
    *field = checkAttributeAccess(args.getMemberUnchecked(0), *ctx.ref,
                                  !ctx.isSearchQuery);

    if (!*field) {
      return error::invalidAttribute(funcName, 1);
    }
  }

  // (1 - First) argument defines a target
  irs::string_ref target;
  auto res = ElementTraits::evaluateArg(target, targetValue, funcName, args,
                                        1 - First, isFilter, ctx);

  if (res.fail()) {
    return res.withError([&](arangodb::result::Error& err) {
      err.appendErrorMessage(errorSuffix);
    });
  }

  typename ElementTraits::ValueType
      tmpValue;  // can reuse value for int64_t and bool

  // (2 - First) argument defines a max distance
  int64_t maxDistance = 0;
  res = ElementTraits::evaluateArg(maxDistance, tmpValue, funcName, args,
                                   2 - First, isFilter, ctx);

  if (res.fail()) {
    return res.withError([&](arangodb::result::Error& err) {
      err.appendErrorMessage(errorSuffix);
    });
  }

  if (maxDistance < 0) {
    return {
        TRI_ERROR_BAD_PARAMETER,
        "'"s.append(funcName)
            .append(
                "' AQL function: max distance must be a non-negative number")
            .append(errorSuffix)};
  }

  // optional (3 - First) argument defines transpositions
  bool withTranspositions = true;
  if (3 - First < argc) {
    res = ElementTraits::evaluateArg(withTranspositions, tmpValue, funcName,
                                     args, 3 - First, isFilter, ctx);

    if (res.fail()) {
      return res.withError([&](arangodb::result::Error& err) {
        err.appendErrorMessage(errorSuffix);
      });
    }
  }

  if (!withTranspositions && maxDistance > kMaxLevenshteinDistance) {
    return {TRI_ERROR_BAD_PARAMETER,
            "'"s.append(funcName)
                .append("' AQL function: max Levenshtein distance must be a "
                        "number in range [0, ")
                .append(std::to_string(kMaxLevenshteinDistance))
                .append("]")
                .append(errorSuffix)};
  } else if (withTranspositions &&
             maxDistance > kMaxDamerauLevenshteinDistance) {
    return {TRI_ERROR_BAD_PARAMETER,
            "'"s.append(funcName)
                .append("' AQL function: max Damerau-Levenshtein distance must "
                        "be a number in range [0, ")
                .append(std::to_string(kMaxDamerauLevenshteinDistance))
                .append("]")
                .append(errorSuffix)};
  }

  // optional (4 - First) argument defines terms limit
  int64_t maxTerms = FilterConstants::DefaultLevenshteinTermsLimit;
  if (4 - First < argc) {
    res = ElementTraits::evaluateArg(maxTerms, tmpValue, funcName, args,
                                     4 - First, isFilter, ctx);

    if (res.fail()) {
      return res.withError([&](arangodb::result::Error& err) {
        err.appendErrorMessage(errorSuffix);
      });
    }
  }

  // optional (5 - First) argument defines prefix for target
  irs::string_ref prefix = irs::string_ref::EMPTY;
  if (5 - First < argc) {
    res = ElementTraits::evaluateArg(prefix, tmpValue, funcName, args,
                                     5 - First, isFilter, ctx);

    if (res.fail()) {
      return res.withError([&](arangodb::result::Error& err) {
        err.appendErrorMessage(errorSuffix);
      });
    }
  }

  irs::assign(opts.term, irs::ref_cast<irs::byte_type>(target));
  opts.with_transpositions = withTranspositions;
  opts.max_distance = static_cast<irs::byte_type>(maxDistance);
  opts.max_terms = static_cast<size_t>(maxTerms);
  opts.provider = &getParametricDescription;
  irs::assign(opts.prefix, irs::ref_cast<irs::byte_type>(prefix));

  return {};
}

// {<LEVENSHTEIN_MATCH>: '[' <term>, <max_distance> [, <with_transpositions>,
// <prefix> ] ']'}
Result fromFuncPhraseLevenshteinMatch(
    char const* funcName, size_t const funcArgumentPosition,
    char const* subFuncName, irs::by_phrase* filter,
    FilterContext const& filterCtx, const VPackSlice& array, size_t firstOffset,
    irs::analysis::analyzer* /*analyzer*/ = nullptr) {
  if (!array.isArray()) {
    return {TRI_ERROR_BAD_PARAMETER,
            "'"s.append(funcName)
                .append("' AQL function: '")
                .append(subFuncName)
                .append("' arguments must be in an array at position '")
                .append(std::to_string(funcArgumentPosition + 1))
                .append("'")};
  }

  VPackSlice targetValue;
  irs::by_edit_distance_options opts;
  auto res = getLevenshteinArguments<1>(
      subFuncName, filter != nullptr, filterCtx, array, nullptr, targetValue,
      opts, getSubFuncErrorSuffix(funcName, funcArgumentPosition));
  if (res.fail()) {
    return res;
  }

  if (filter) {
    auto* phrase = filter->mutable_options();

    auto const& ctx = filterCtx.query;

    if (0 != opts.max_terms) {
      TRI_ASSERT(ctx.index);

      struct top_term_visitor final : irs::filter_visitor {
        explicit top_term_visitor(size_t size) : collector(size) {}

        virtual void prepare(const irs::sub_reader& segment,
                             const irs::term_reader& field,
                             const irs::seek_term_iterator& terms) override {
          collector.prepare(segment, field, terms);
        }

        virtual void visit(irs::score_t boost) override {
          collector.visit(boost);
        }

        irs::top_terms_collector<irs::top_term<irs::score_t>> collector;
      } collector(opts.max_terms);

      irs::visit(*ctx.index, filter->field(),
                 irs::by_edit_distance::visitor(opts), collector);

      auto& terms = phrase->push_back<irs::by_terms_options>(firstOffset).terms;
      collector.collector.visit(
          [&terms](const irs::top_term<irs::score_t>& term) {
            terms.emplace(term.term, term.key);
          });
    } else {
      phrase->push_back<irs::by_edit_distance_filter_options>(std::move(opts),
                                                              firstOffset);
    }
  }
  return {};
}

// {<TERMS>: '[' <term0> [, <term1>, ...] ']'}
template<typename ElementType, typename ElementTraits = ArgsTraits<ElementType>>
Result fromFuncPhraseTerms(char const* funcName, size_t funcArgumentPosition,
                           char const* subFuncName, irs::by_phrase* filter,
                           FilterContext const& filterCtx,
                           ElementType const& array, size_t firstOffset,
                           irs::analysis::analyzer* analyzer = nullptr) {
  if (!array.isArray()) {
    return {TRI_ERROR_BAD_PARAMETER,
            "'"s.append(funcName)
                .append("' AQL function: '")
                .append(subFuncName)
                .append("' arguments must be in an array at position '")
                .append(std::to_string(funcArgumentPosition + 1))
                .append("'")};
  }

  if (!ElementTraits::isDeterministic(array)) {
    return error::nondeterministicArgs(subFuncName)
        .withError([&](arangodb::result::Error& err) {
          err.appendErrorMessage(
              getSubFuncErrorSuffix(funcName, funcArgumentPosition));
        });
  }

  auto const argc = ElementTraits::numMembers(array);
  if (0 == argc) {
    return error::invalidArgsCount<error::OpenRange<false, 1>>(subFuncName)
        .withError([&](arangodb::result::Error& err) {
          err.appendErrorMessage(
              getSubFuncErrorSuffix(funcName, funcArgumentPosition));
        });
  }

  irs::by_terms_options::search_terms terms;
  typename ElementTraits::ValueType termValue;
  irs::string_ref term;
  for (size_t i = 0; i < argc; ++i) {
    auto res =
        ElementTraits::evaluateArg(term, termValue, subFuncName, array, i,
                                   filter != nullptr, filterCtx.query);

    if (res.fail()) {
      return res.withError([&](arangodb::result::Error& err) {
        err.appendErrorMessage(
            getSubFuncErrorSuffix(funcName, funcArgumentPosition));
      });
    }
    if (analyzer != nullptr) {
      // reset analyzer
      analyzer->reset(term);
      // get token attribute
      irs::term_attribute const* token =
          irs::get<irs::term_attribute>(*analyzer);
      TRI_ASSERT(token);
      // add tokens
      while (analyzer->next()) {
        terms.emplace(token->value);
      }
    } else {
      terms.emplace(irs::ref_cast<irs::byte_type>(term));
    }
  }
  if (filter) {
    auto& opts = filter->mutable_options()->push_back<irs::by_terms_options>(
        firstOffset);
    opts.terms = std::move(terms);
  }
  return {};
}

template<size_t First, typename ElementType,
         typename ElementTraits = ArgsTraits<ElementType>>
Result getInRangeArguments(char const* funcName, bool isFilter,
                           FilterContext const& filterCtx,
                           ElementType const& args, aql::AstNode const** field,
                           typename ElementTraits::ValueType& min,
                           bool& minInclude,
                           typename ElementTraits::ValueType& max,
                           bool& maxInclude, bool& ret,
                           std::string const& errorSuffix = std::string()) {
  if (!ElementTraits::isDeterministic(args)) {
    return error::nondeterministicArgs(funcName).withError(
        [&](arangodb::result::Error& err) {
          err.appendErrorMessage(errorSuffix);
        });
  }
  auto const argc = ElementTraits::numMembers(args);

  if (5 - First != argc) {
    return error::invalidArgsCount<error::ExactValue<5 - First>>(funcName)
        .withError([&](arangodb::result::Error& err) {
          err.appendErrorMessage(errorSuffix);
        });
  }

  auto const& ctx = filterCtx.query;

  if constexpr (0 == First) {
    TRI_ASSERT(field);
    // (0 - First) argument defines a field
    *field = checkAttributeAccess(args.getMemberUnchecked(0), *ctx.ref,
                                  !ctx.isSearchQuery);

    if (!*field) {
      return error::invalidAttribute(funcName, 1);
    }
    TRI_ASSERT((*field)->isDeterministic());
  }

  // (3 - First) argument defines inclusion of lower boundary
  typename ElementTraits::ValueType includeValue;
  auto res = ElementTraits::evaluateArg(minInclude, includeValue, funcName,
                                        args, 3 - First, isFilter, ctx);
  if (res.fail()) {
    return res.withError([&](arangodb::result::Error& err) {
      err.appendErrorMessage(errorSuffix);
    });
  }

  // (4 - First) argument defines inclusion of upper boundary
  res = ElementTraits::evaluateArg(maxInclude, includeValue, funcName, args,
                                   4 - First, isFilter, ctx);
  if (res.fail()) {
    return res.withError([&](arangodb::result::Error& err) {
      err.appendErrorMessage(errorSuffix);
    });
  }

  // (1 - First) argument defines a lower boundary
  {
    auto res = ElementTraits::getMemberValue(args, 1 - First, funcName, min,
                                             isFilter, ctx, ret);
    if (res.fail()) {
      return res.withError([&](arangodb::result::Error& err) {
        err.appendErrorMessage(errorSuffix);
      });
    }
  }
  // (2 - First) argument defines an upper boundary
  {
    auto res = ElementTraits::getMemberValue(args, 2 - First, funcName, max,
                                             isFilter, ctx, ret);
    if (res.fail()) {
      return res.withError([&](arangodb::result::Error& err) {
        err.appendErrorMessage(errorSuffix);
      });
    }
  }

  if (ret) {
    return {};
  }

  if (ElementTraits::scopedType(min) != ElementTraits::scopedType(max)) {
    return {
        TRI_ERROR_BAD_PARAMETER,
        "Failed to build range query, lower boundary mismatches upper boundary. "s
            .append(errorSuffix)};
  }
  return {};
}

// {<IN_RANGE>: '[' <term-low>, <term-high>, <include-low>, <include-high> ']'}
Result fromFuncPhraseInRange(char const* funcName,
                             size_t const funcArgumentPosition,
                             char const* subFuncName, irs::by_phrase* filter,
                             FilterContext const& filterCtx,
                             const VPackSlice& array, size_t firstOffset,
                             irs::analysis::analyzer* /*analyzer*/ = nullptr) {
  if (!array.isArray()) {
    return {TRI_ERROR_BAD_PARAMETER,
            "'"s.append(funcName)
                .append("' AQL function: '")
                .append(subFuncName)
                .append("' arguments must be in an array at position '")
                .append(std::to_string(funcArgumentPosition + 1))
                .append("'")};
  }

  std::string const errorSuffix =
      getSubFuncErrorSuffix(funcName, funcArgumentPosition);

  VPackSlice min, max;
  auto minInclude = false;
  auto maxInclude = false;
  auto ret = false;
  auto res = getInRangeArguments<1>(subFuncName, filter != nullptr, filterCtx,
                                    array, nullptr, min, minInclude, max,
                                    maxInclude, ret, errorSuffix);
  if (res.fail() || ret) {
    return res;
  }

  if (!min.isString()) {
    return error::typeMismatch(subFuncName, 1, SCOPED_VALUE_TYPE_STRING,
                               ArgsTraits<VPackSlice>::scopedType(min))
        .withError([&](arangodb::result::Error& err) {
          err.appendErrorMessage(errorSuffix);
        });
  }
  irs::string_ref const minStrValue = getStringRef(min);

  if (!max.isString()) {
    return error::typeMismatch(subFuncName, 2, SCOPED_VALUE_TYPE_STRING,
                               ArgsTraits<VPackSlice>::scopedType(max))
        .withError([&](arangodb::result::Error& err) {
          err.appendErrorMessage(errorSuffix);
        });
  }
  irs::string_ref const maxStrValue = getStringRef(max);

  if (filter) {
    auto& opts = filter->mutable_options()->push_back<irs::by_range_options>(
        firstOffset);
    irs::assign(opts.range.min, irs::ref_cast<irs::byte_type>(minStrValue));
    opts.range.min_type =
        minInclude ? irs::BoundType::INCLUSIVE : irs::BoundType::EXCLUSIVE;
    irs::assign(opts.range.max, irs::ref_cast<irs::byte_type>(maxStrValue));
    opts.range.max_type =
        maxInclude ? irs::BoundType::INCLUSIVE : irs::BoundType::EXCLUSIVE;
    opts.scored_terms_limit = FilterConstants::DefaultScoringTermsLimit;
  }
  return {};
}

frozen::map<irs::string_ref, ConversionPhraseHandler,
            6> constexpr kFCallSystemConversionPhraseHandlers{
    {"TERM", fromFuncPhraseTerm},
    {"STARTS_WITH", fromFuncPhraseStartsWith},
    {"WILDCARD", fromFuncPhraseLike},  // 'LIKE' is a key word
    {"LEVENSHTEIN_MATCH", fromFuncPhraseLevenshteinMatch},
    {TERMS_FUNC, fromFuncPhraseTerms<VPackSlice>},
    {"IN_RANGE", fromFuncPhraseInRange}};

Result processPhraseArgObjectType(char const* funcName,
                                  size_t const funcArgumentPosition,
                                  irs::by_phrase* filter,
                                  FilterContext const& filterCtx,
                                  VPackSlice object, size_t firstOffset,
                                  irs::analysis::analyzer* analyzer = nullptr) {
  TRI_ASSERT(object.isObject());
  VPackObjectIterator itr(object);
  if (ADB_LIKELY(itr.valid())) {
    auto key = itr.key();
    auto value = itr.value();
    if (!key.isString()) {
      return {TRI_ERROR_BAD_PARAMETER,
              "'"s.append(funcName)
                  .append("' AQL function: Unexpected object key type '"
                          "' at position '")
                  .append(std::to_string(funcArgumentPosition + 1))
                  .append("'")};
    }
    auto name = key.copyString();
    basics::StringUtils::toupperInPlace(name);
    auto const entry = kFCallSystemConversionPhraseHandlers.find(name);
    if (kFCallSystemConversionPhraseHandlers.cend() == entry) {
      return {TRI_ERROR_BAD_PARAMETER,
              "'"s.append(funcName)
                  .append("' AQL function: Unknown '")
                  .append(key.copyString())
                  .append("' at position '")
                  .append(std::to_string(funcArgumentPosition + 1))
                  .append("'")};
    }
    return entry->second(funcName, funcArgumentPosition, entry->first.c_str(),
                         filter, filterCtx, value, firstOffset, analyzer);
  } else {
    return {TRI_ERROR_BAD_PARAMETER,
            "'"s.append(funcName)
                .append("' AQL function: empty object at position '")
                .append(std::to_string(funcArgumentPosition + 1))
                .append("'")};
  }
}

template<typename ElementType, typename ElementTraits = ArgsTraits<ElementType>>
Result processPhraseArgs(char const* funcName, irs::by_phrase* phrase,
                         FilterContext const& filterCtx,
                         ElementType const& valueArgs, size_t valueArgsBegin,
                         size_t valueArgsEnd, irs::analysis::analyzer* analyzer,
                         size_t offset, bool allowDefaultOffset,
                         bool isInArray) {
  irs::string_ref value;
  bool expectingOffset = false;
  for (size_t idx = valueArgsBegin; idx < valueArgsEnd; ++idx) {
    typename ElementTraits::ValueType valueArg;
    {
      bool skippedEvaluation{false};
      auto res = ElementTraits::getMemberValue(
          valueArgs, idx, funcName, valueArg, phrase != nullptr,
          filterCtx.query, skippedEvaluation);
      if (res.fail()) return res;
      if (skippedEvaluation) {
        // non-const argument. we can`t decide on parse/optimize
        // if it is ok. So just say it is ok for now and deal with it
        // at execution
        return {};
      }
    }
    if (valueArg.isArray()) {
      // '[' <term0> [, <term1>, ...] ']'
      auto const valueSize = ElementTraits::numValueMembers(valueArg);
      if (!expectingOffset || allowDefaultOffset) {
        if (0 == valueSize) {
          expectingOffset = true;
          // do not reset offset here as we should accumulate it
          continue;  // just skip empty arrays. This is not error anymore as
                     // this case may arise while working with autocomplete
        }
        // array arg is processed with possible default 0 offsets - to be easily
        // compatible with TOKENS function
        if (!isInArray) {
          auto subRes = processPhraseArgs(
              funcName, phrase, filterCtx, ElementTraits::valueSlice(valueArg),
              0, valueSize, analyzer, offset, true, true);
          if (subRes.fail()) {
            return subRes;
          }
          expectingOffset = true;
          offset = 0;
          continue;
        } else {
          auto res = fromFuncPhraseTerms(
              funcName, idx, TERMS_FUNC, phrase, filterCtx,
              ElementTraits::valueSlice(valueArg), offset, analyzer);
          if (res.fail()) {
            return res;
          }
          expectingOffset = true;
          offset = 0;
          continue;
        }
      }
    } else if (valueArg.isObject()) {
      auto res = processPhraseArgObjectType(funcName, idx, phrase, filterCtx,
                                            ElementTraits::valueSlice(valueArg),
                                            offset);
      if (res.fail()) {
        return res;
      }
      offset = 0;
      expectingOffset = true;
      continue;
    }
    if (ElementTraits::isValueNumber(valueArg) && expectingOffset) {
      offset += static_cast<uint64_t>(ElementTraits::getValueInt64(valueArg));
      expectingOffset = false;
      continue;  // got offset let`s go search for value
    } else if ((!valueArg.isString() ||
                !ElementTraits::getValueString(
                    valueArg, value)) ||  // value is not a string at all
               (expectingOffset &&
                !allowDefaultOffset)) {  // offset is expected mandatory but got
                                         // value
      std::string expectedValue;
      if (expectingOffset && allowDefaultOffset) {
        expectedValue = " as a value or offset";
      } else if (expectingOffset) {
        expectedValue = " as an offset";
      } else {
        expectedValue = " as a value";
      }

      return {
          TRI_ERROR_BAD_PARAMETER,
          "'"s.append(funcName)
              .append("' AQL function: Unable to parse argument at position ")
              .append(std::to_string(idx))
              .append(expectedValue)};
    }

    if (phrase) {
      TRI_ASSERT(analyzer);
      appendTerms(*phrase, value, *analyzer, offset);
    }
    offset = 0;
    expectingOffset = true;
  }

  if (!expectingOffset) {  // that means last arg is numeric - this is error as
                           // no term to apply offset to
    return {
        TRI_ERROR_BAD_PARAMETER,
        "'"s.append(funcName)
            .append("' AQL function : Unable to parse argument at position ")
            .append(std::to_string(valueArgsEnd - 1))
            .append("as a value")};
  }
  return {};
}

// note: <value> could be either string ether array of strings with offsets
// inbetween . Inside array 0 offset could be omitted e.g. [term1, term2, 2,
// term3] is equal to: [term1, 0, term2, 2, term3] PHRASE(<attribute>, <value>
// [, <offset>, <value>, ...] [, <analyzer>]) PHRASE(<attribute>, '[' <value> [,
// <offset>, <value>, ...] ']' [,<analyzer>])
Result fromFuncPhrase(char const* funcName, irs::boolean_filter* filter,
                      FilterContext const& filterCtx,
                      aql::AstNode const& args) {
  TRI_ASSERT(funcName);

  if (!args.isDeterministic()) {
    return error::nondeterministicArgs(funcName);
  }

  auto argc = args.numMembers();

  if (argc < 2) {
    return error::invalidArgsCount<error::OpenRange<false, 2>>(funcName);
  }

  auto const& ctx = filterCtx.query;

  // 1st argument defines a field

  auto const* fieldArg = checkAttributeAccess(args.getMemberUnchecked(0),
                                              *ctx.ref, !ctx.isSearchQuery);

  if (!fieldArg) {
    return error::invalidAttribute(funcName, 1);
  }

  // ...........................................................................
  // last odd argument defines an analyzer
  // ...........................................................................

  auto analyzerPool = makeEmptyAnalyzer();

  if (0 != (argc & 1)) {  // override analyzer
    --argc;

    auto rv =
        extractAnalyzerFromArg(analyzerPool, funcName, filter, args, argc, ctx);

    if (rv.fail()) {
      return rv;
    }

    if (!filter && !analyzerPool) {
      // use default context analyzer for the optimization stage
      // if actual analyzer could not be evaluated for now
      analyzerPool = filterCtx.contextAnalyzer;
    }

    if (!analyzerPool) {
      TRI_ASSERT(false);
      return {TRI_ERROR_BAD_PARAMETER};
    }
  }

  // 2nd argument and later defines a values

  auto* valueArgs = &args;
  size_t valueArgsBegin = 1;
  size_t valueArgsEnd = argc;

  irs::by_phrase* phrase = nullptr;
  AnalyzerPool::CacheType::ptr analyzer;

  std::string name{ctx.namePrefix};
  if (!nameFromAttributeAccess(name, *fieldArg, ctx, filter != nullptr)) {
    return error::failedToGenerateName(funcName, 1);
  }
  // prepare filter if execution phase
  if (filter) {
    // now get the actual analyzer for the known field name if it is not
    // overridden
    if (!analyzerPool._pool) {
      analyzerPool = filterCtx.fieldAnalyzer(name, ctx.ctx);
      if (!analyzerPool) {
        return {TRI_ERROR_INTERNAL, "Malformed search/filter context"};
      }
    }

    analyzer = analyzerPool->get();
    if (!analyzer) {
      return {TRI_ERROR_INTERNAL,
              "'"s.append("' AQL function: Unable to instantiate analyzer '")
                  .append(analyzerPool->name())
                  .append("'")};
    }

    kludge::mangleField(name, ctx.isOldMangling, analyzerPool);

    phrase = &append<irs::by_phrase>(*filter, filterCtx);
    *phrase->mutable_field() = std::move(name);
    phrase->boost(filterCtx.boost);
  }
  // on top level we require explicit offsets - to be backward compatible and be
  // able to distinguish last argument as analyzer or value Also we allow
  // recursion inside array to support older syntax (one array arg) and add
  // ability to pass several arrays as args
  return processPhraseArgs(funcName, phrase, filterCtx, *valueArgs,
                           valueArgsBegin, valueArgsEnd, analyzer.get(), 0,
                           false, false);
}

// NGRAM_MATCH (attribute, target, threshold [, analyzer])
// NGRAM_MATCH (attribute, target [, analyzer]) // default threshold is set to
// 0.7
Result fromFuncNgramMatch(char const* funcName, irs::boolean_filter* filter,
                          FilterContext const& filterCtx,
                          aql::AstNode const& args) {
  if (!args.isDeterministic()) {
    return error::nondeterministicArgs(funcName);
  }

  auto const argc = args.numMembers();

  if (argc < 2 || argc > 4) {
    return error::invalidArgsCount<error::Range<2, 4>>(funcName);
  }

  auto const& ctx = filterCtx.query;

  // 1st argument defines a field
  auto const* field = checkAttributeAccess(args.getMemberUnchecked(0), *ctx.ref,
                                           !ctx.isSearchQuery);

  if (!field) {
    return error::invalidAttribute(funcName, 1);
  }

  // 2nd argument defines a value
  ScopedAqlValue matchAqlValue;
  irs::string_ref matchValue;
  {
    auto res =
        evaluateArg(matchValue, matchAqlValue, funcName, args, 1, filter, ctx);
    if (!res.ok()) {
      return res;
    }
  }

  auto threshold = FilterConstants::DefaultNgramMatchThreshold;
  auto analyzerPool = makeEmptyAnalyzer();

  if (argc > 3) {  // 4 args given. 3rd is threshold
    ScopedAqlValue tmpValue;
    auto res = evaluateArg(threshold, tmpValue, funcName, args, 2, filter, ctx);

    if (!res.ok()) {
      return res;
    }
  } else if (argc > 2) {  // 3 args given  -  3rd argument defines a threshold
                          // (if double) or analyzer (if string)
    auto const* arg = args.getMemberUnchecked(2);

    if (!arg) {
      return error::invalidArgument(funcName, 3);
    }

    if (!arg->isDeterministic()) {
      return error::nondeterministicArg(funcName, 3);
    }
    ScopedAqlValue tmpValue(*arg);
    if (filter || tmpValue.isConstant()) {
      if (!tmpValue.execute(ctx)) {
        return error::failedToEvaluate(funcName, 3);
      }
      if (SCOPED_VALUE_TYPE_STRING == tmpValue.type()) {  // this is analyzer
        irs::string_ref analyzerId;
        if (!tmpValue.getString(analyzerId)) {
          return error::failedToParse(funcName, 3, SCOPED_VALUE_TYPE_STRING);
        }
        if (filter || tmpValue.isConstant()) {
          auto analyzerRes =
              getAnalyzerByName(analyzerPool, analyzerId, funcName, ctx);
          if (!analyzerRes.ok()) {
            return analyzerRes;
          }
        }
      } else if (SCOPED_VALUE_TYPE_DOUBLE == tmpValue.type()) {
        if (!tmpValue.getDouble(threshold)) {
          return error::failedToParse(funcName, 3, SCOPED_VALUE_TYPE_DOUBLE);
        }
      } else {
        return {TRI_ERROR_BAD_PARAMETER,
                "'"s.append(funcName)
                    .append("' AQL function: argument at position '")
                    .append(std::to_string(3))
                    .append("' has invalid type '")
                    .append(ScopedAqlValue::typeString(tmpValue.type()).c_str())
                    .append("' ('")
                    .append(ScopedAqlValue::typeString(SCOPED_VALUE_TYPE_DOUBLE)
                                .c_str())
                    .append("' or '")
                    .append(ScopedAqlValue::typeString(SCOPED_VALUE_TYPE_STRING)
                                .c_str())
                    .append("' expected)")};
      }
    }
  }

  if (threshold <= 0 || threshold > 1) {
    return {TRI_ERROR_BAD_PARAMETER,
            "'"s.append(funcName).append(
                "' AQL function: threshold must be between 0 and 1")};
  }

  // 4th optional argument defines an analyzer
  if (argc > 3) {
    auto rv =
        extractAnalyzerFromArg(analyzerPool, funcName, filter, args, 3, ctx);

    if (rv.fail()) {
      return rv;
    }

    if (!filter && !analyzerPool) {
      // use default context analyzer for the optimization stage
      // if actual analyzer could not be evaluated for now
      analyzerPool = filterCtx.contextAnalyzer;
    }

    TRI_ASSERT(analyzerPool._pool);
    if (!analyzerPool._pool) {
      return {TRI_ERROR_BAD_PARAMETER};
    }
  }

  std::string name{ctx.namePrefix};
  if (!nameFromAttributeAccess(name, *field, ctx, filter != nullptr)) {
    return error::failedToGenerateName(funcName, 1);
  }

  if (filter) {
    if (!analyzerPool) {
      analyzerPool = filterCtx.fieldAnalyzer(name, ctx.ctx);
      if (!analyzerPool) {
        return {TRI_ERROR_INTERNAL, "Malformed search/filter context"};
      }
    }

    auto analyzer = analyzerPool->get();
    if (!analyzer) {
      return {TRI_ERROR_INTERNAL,
              "'"s.append(funcName)
                  .append("' AQL function: Unable to instantiate analyzer '")
                  .append(analyzerPool->name())
                  .append("'")};
    }

    auto& ngramFilter = append<irs::by_ngram_similarity>(*filter, filterCtx);
    kludge::mangleField(name, ctx.isOldMangling, analyzerPool);
    *ngramFilter.mutable_field() = std::move(name);
    auto* opts = ngramFilter.mutable_options();
    opts->threshold = static_cast<float_t>(threshold);
    ngramFilter.boost(filterCtx.boost);

    analyzer->reset(matchValue);
    irs::term_attribute const* token = irs::get<irs::term_attribute>(*analyzer);
    TRI_ASSERT(token);
    while (analyzer->next()) {
      opts->ngrams.emplace_back(token->value.c_str(), token->value.size());
    }
  }
  return {};
}

#ifndef USE_ENTERPRISE
Result fromFuncMinHashMatch(char const* funcName, irs::boolean_filter*,
                            FilterContext const&, aql::AstNode const&) {
  TRI_ASSERT(funcName);

  return {TRI_ERROR_NOT_IMPLEMENTED,
          absl::StrCat("Function ", funcName,
                       "' is available in ArangoDB Enterprise Edition only.")};
}
#endif

// STARTS_WITH(<attribute>, [ '[' ] <prefix> [, <prefix>, ... ']' ], [
// <scoring-limit>|<min-match-count> ] [, <scoring-limit> ])
Result fromFuncStartsWith(char const* funcName, irs::boolean_filter* filter,
                          FilterContext const& filterCtx,
                          aql::AstNode const& args) {
  TRI_ASSERT(funcName);

  if (!args.isDeterministic()) {
    return error::nondeterministicArgs(funcName);
  }

  auto const argc = args.numMembers();

  if (argc < 2 || argc > 4) {
    return error::invalidArgsCount<error::Range<2, 4>>(funcName);
  }

  auto const& ctx = filterCtx.query;

  size_t currentArgNum = 0;

  // 1st argument defines a field
  auto const* field = checkAttributeAccess(
      args.getMemberUnchecked(currentArgNum), *ctx.ref, !ctx.isSearchQuery);

  if (!field) {
    return error::invalidAttribute(funcName, currentArgNum + 1);
  }
  ++currentArgNum;

  // 2nd argument defines a value or array of values
  auto const* prefixesNode = args.getMemberUnchecked(currentArgNum);

  if (!prefixesNode) {
    return error::invalidAttribute(funcName, currentArgNum + 1);
  }

  ScopedAqlValue prefixesValue(*prefixesNode);

  if (!filter && !prefixesValue.isConstant()) {
    return {};
  }

  if (!prefixesValue.execute(ctx)) {
    return error::failedToEvaluate(funcName, currentArgNum + 1);
  }

  std::vector<std::pair<ScopedAqlValue, irs::string_ref>> prefixes;
  ScopedAqlValue minMatchCountValue;
  auto minMatchCount = FilterConstants::DefaultStartsWithMinMatchCount;
  bool const isMultiPrefix = prefixesValue.isArray();
  if (isMultiPrefix) {
    auto const size = prefixesValue.size();
    if (size > 0) {
      prefixes.reserve(size);
      for (size_t i = 0; i < size; ++i) {
        prefixes.emplace_back(prefixesValue.at(i), irs::string_ref::NIL);
        auto& value = prefixes.back();

        if (!value.first.getString(value.second)) {
          return error::invalidArgument(funcName, currentArgNum + 1);
        }
      }
    }
    ++currentArgNum;

    if (argc > currentArgNum) {
      // 3rd argument defines minimum match count
      auto rv = evaluateArg<decltype(minMatchCount), true>(
          minMatchCount, minMatchCountValue, funcName, args, currentArgNum,
          filter != nullptr, ctx);

      if (rv.fail()) {
        return rv;
      }

      if (minMatchCount < 0) {
        return error::negativeNumber(funcName, currentArgNum + 1);
      }
    }
  } else if (prefixesValue.isString()) {
    if (argc > 3) {
      return error::invalidArgsCount<error::Range<2, 3>>(funcName);
    }

    prefixes.emplace_back();
    auto& value = prefixes.back();

    if (!prefixesValue.getString(value.second)) {
      return error::invalidArgument(funcName, currentArgNum + 1);
    }
  } else {
    return error::invalidArgument(funcName, currentArgNum + 1);
  }
  ++currentArgNum;

  auto scoringLimit = FilterConstants::DefaultScoringTermsLimit;

  if (argc > currentArgNum) {
    // 3rd or 4th (optional) argument defines a number of scored terms
    ScopedAqlValue scoringLimitValueBuf;
    auto scoringLimitValue = static_cast<int64_t>(scoringLimit);
    auto rv = evaluateArg(scoringLimitValue, scoringLimitValueBuf, funcName,
                          args, currentArgNum, filter != nullptr, ctx);

    if (rv.fail()) {
      return rv;
    }

    if (scoringLimitValue < 0) {
      return error::negativeNumber(funcName, currentArgNum + 1);
    }

    scoringLimit = static_cast<size_t>(scoringLimitValue);
  }

  std::string name{ctx.namePrefix};
  if (!nameFromAttributeAccess(name, *field, ctx, filter != nullptr)) {
    return error::failedToGenerateName(funcName, 1);
  }

  if (filter) {
    auto& analyzer = filterCtx.fieldAnalyzer(name, ctx.ctx);
    if (!analyzer) {
      return {TRI_ERROR_INTERNAL, "Malformed search/filter context"};
    }
    kludge::mangleField(name, ctx.isOldMangling, analyzer);

    // Try to optimize us away
    if (!isMultiPrefix && !prefixes.empty() &&
        ctx.filterOptimization != FilterOptimization::NONE &&
        includeStartsWithInLevenshtein(filter, name, prefixes.back().second)) {
      return {};
    }

    if (isMultiPrefix) {
      auto& minMatchFilter = append<irs::Or>(*filter, filterCtx);
      minMatchFilter.min_match_count(static_cast<size_t>(minMatchCount));
      minMatchFilter.boost(filterCtx.boost);
      // become a new root
      filter = &minMatchFilter;
    }

    for (size_t i = 0, size = prefixes.size(); i < size; ++i) {
      auto& prefixFilter = append<irs::by_prefix>(*filter, filterCtx);
      if (!isMultiPrefix) {
        TRI_ASSERT(prefixes.size() == 1);
        prefixFilter.boost(filterCtx.boost);
      }
      if (i + 1 < size) {
        *prefixFilter.mutable_field() = name;
      } else {
        *prefixFilter.mutable_field() = std::move(name);
      }
      auto* opts = prefixFilter.mutable_options();
      opts->scored_terms_limit = scoringLimit;
      irs::assign(opts->term,
                  irs::ref_cast<irs::byte_type>(prefixes[i].second));
    }
  }

  return {};
}

// IN_RANGE(<attribute>, <low>, <high>, <include-low>, <include-high>)
Result fromFuncInRange(char const* funcName, irs::boolean_filter* filter,
                       FilterContext const& filterCtx,
                       aql::AstNode const& args) {
  TRI_ASSERT(funcName);
  aql::AstNode const* field = nullptr;
  ScopedAqlValue min, max;
  auto minInclude = false;
  auto maxInclude = false;
  auto ret = false;
  auto res =
      getInRangeArguments<0>(funcName, filter != nullptr, filterCtx, args,
                             &field, min, minInclude, max, maxInclude, ret);
  if (res.fail() || ret) {
    return res;
  }

  TRI_ASSERT(field);

  res = ::byRange(filter, *field, min, minInclude, max, maxInclude, filterCtx);
  if (res.fail()) {
    return {res.errorNumber(), arangodb::basics::StringUtils::concatT(
                                   "error in byRange: ", res.errorMessage())};
  }
  return {};
}

// LIKE(<attribute>, <pattern>)
Result fromFuncLike(char const* funcName, irs::boolean_filter* filter,
                    FilterContext const& filterCtx, aql::AstNode const& args) {
  TRI_ASSERT(funcName);

  if (!args.isDeterministic()) {
    return error::nondeterministicArgs(funcName);
  }

  auto const argc = args.numMembers();

  if (argc != 2) {
    return error::invalidArgsCount<error::ExactValue<2>>(funcName);
  }

  auto const& ctx = filterCtx.query;

  // 1st argument defines a field
  auto const* field = checkAttributeAccess(args.getMemberUnchecked(0), *ctx.ref,
                                           !ctx.isSearchQuery);

  if (!field) {
    return error::invalidAttribute(funcName, 1);
  }

  // 2nd argument defines a matching pattern
  ScopedAqlValue patternValue;
  irs::string_ref pattern;
  Result res = evaluateArg(pattern, patternValue, funcName, args, 1,
                           filter != nullptr, ctx);

  if (!res.ok()) {
    return res;
  }

  const auto scoringLimit = FilterConstants::DefaultScoringTermsLimit;

  std::string name{ctx.namePrefix};
  if (!nameFromAttributeAccess(name, *field, ctx, filter != nullptr)) {
    return error::failedToGenerateName(funcName, 1);
  }

  if (filter) {
    auto& analyzer = filterCtx.fieldAnalyzer(name, ctx.ctx);
    if (!analyzer) {
      return {TRI_ERROR_INTERNAL, "Malformed search/filter context"};
    }

    auto& wildcardFilter = append<irs::by_wildcard>(*filter, filterCtx);
    kludge::mangleField(name, ctx.isOldMangling, analyzer);
    *wildcardFilter.mutable_field() = std::move(name);
    wildcardFilter.boost(filterCtx.boost);
    auto* opts = wildcardFilter.mutable_options();
    opts->scored_terms_limit = scoringLimit;
    irs::assign(opts->term, irs::ref_cast<irs::byte_type>(pattern));
  }

  return {};
}

// LEVENSHTEIN_MATCH(<attribute>, <target>, <max-distance> [,
// <include-transpositions>, <max-terms>])
Result fromFuncLevenshteinMatch(char const* funcName,
                                irs::boolean_filter* filter,
                                FilterContext const& filterCtx,
                                aql::AstNode const& args) {
  TRI_ASSERT(funcName);

  aql::AstNode const* field = nullptr;
  ScopedAqlValue targetValue;
  irs::by_edit_distance_options opts;
  auto res = getLevenshteinArguments<0>(funcName, filter != nullptr, filterCtx,
                                        args, &field, targetValue, opts);
  if (res.fail()) {
    return res;
  }

  auto const& ctx = filterCtx.query;

  std::string name{ctx.namePrefix};
  if (!nameFromAttributeAccess(name, *field, ctx, filter != nullptr)) {
    return error::failedToGenerateName(funcName, 1);
  }

  if (filter) {
    auto& analyzer = filterCtx.fieldAnalyzer(name, ctx.ctx);
    if (!analyzer) {
      return {TRI_ERROR_INTERNAL, "Malformed search/filter context"};
    }

    auto& levenshtein_filter =
        append<irs::by_edit_distance>(*filter, filterCtx);
    levenshtein_filter.boost(filterCtx.boost);
    kludge::mangleField(name, ctx.isOldMangling, analyzer);
    *levenshtein_filter.mutable_field() = std::move(name);
    *levenshtein_filter.mutable_options() = std::move(opts);
  }

  return {};
}

Result fromFuncGeoContainsIntersect(char const* funcName,
                                    irs::boolean_filter* filter,
                                    FilterContext const& filterCtx,
                                    aql::AstNode const& args) {
  TRI_ASSERT(funcName);

  if (!args.isDeterministic()) {
    return error::nondeterministicArgs(funcName);
  }

  auto const argc = args.numMembers();

  if (argc != 2) {
    return error::invalidArgsCount<error::ExactValue<2>>(funcName);
  }

  auto const& ctx = filterCtx.query;
  auto const* fieldNode = args.getMemberUnchecked(0);
  auto const* shapeNode = args.getMemberUnchecked(1);
  size_t fieldNodeIdx = 1;
  size_t shapeNodeIdx = 2;

  if (!checkAttributeAccess(fieldNode, *ctx.ref, !ctx.isSearchQuery)) {
    if (!checkAttributeAccess(shapeNode, *ctx.ref, !ctx.isSearchQuery)) {
      return {TRI_ERROR_BAD_PARAMETER,
              "'"s.append(funcName).append(
                  "' AQL function: Unable to find argument denoting an "
                  "attribute identifier")};
    }

    std::swap(fieldNode, shapeNode);
    fieldNodeIdx = 2;
    shapeNodeIdx = 1;
  }

  if (!fieldNode) {
    return error::invalidAttribute(funcName, fieldNodeIdx);
  }

  if (!shapeNode) {
    return error::invalidAttribute(funcName, shapeNodeIdx);
  }

  ScopedAqlValue shapeValue(*shapeNode);
  geo::ShapeContainer shape;

  if (filter || shapeValue.isConstant()) {
    if (!shapeValue.execute(ctx)) {
      return error::failedToEvaluate(funcName, shapeNodeIdx);
    }

    Result res;
    if (shapeValue.isObject()) {
      res = geo::geojson::parseRegion(shapeValue.slice(), shape, false);
    } else if (shapeValue.isArray()) {
      auto const slice = shapeValue.slice();

      if (slice.isArray() && slice.length() >= 2) {
        res = shape.parseCoordinates(slice, /*geoJson*/ true);
      }
    } else {
      return {
          TRI_ERROR_BAD_PARAMETER,
          "'"s.append(funcName)
              .append("' AQL function: argument at position '")
              .append(std::to_string(shapeNodeIdx))
              .append("' has invalid type '")
              .append(ScopedAqlValue::typeString(shapeValue.type()).c_str())
              .append("' ('")
              .append(
                  ScopedAqlValue::typeString(SCOPED_VALUE_TYPE_OBJECT).c_str())
              .append("' or '")
              .append(
                  ScopedAqlValue::typeString(SCOPED_VALUE_TYPE_ARRAY).c_str())
              .append("' expected)")};
    }

    if (res.fail()) {
      return {
          TRI_ERROR_BAD_PARAMETER,
          "'"s.append(funcName)
              .append("' AQL function: failed to parse argument at position '")
              .append(std::to_string(shapeNodeIdx))
              .append("' due to the following error '")
              .append(res.errorMessage())
              .append("'")};
    }
  }

  std::string name{ctx.namePrefix};
  if (!nameFromAttributeAccess(name, *fieldNode, ctx, filter != nullptr)) {
    return error::failedToGenerateName(funcName, fieldNodeIdx);
  }

  if (filter) {
    auto& analyzer = filterCtx.fieldAnalyzer(name, ctx.ctx);
    if (!analyzer) {
      return {TRI_ERROR_INTERNAL, "Malformed search/filter context"};
    }

    auto& geo_filter = append<GeoFilter>(*filter, filterCtx);
    geo_filter.boost(filterCtx.boost);

    auto* options = geo_filter.mutable_options();
    setupGeoFilter(analyzer, options->options);
    options->type = GEO_INTERSECT_FUNC == funcName
                        ? GeoFilterType::INTERSECTS
                        : (1 == shapeNodeIdx ? GeoFilterType::CONTAINS
                                             : GeoFilterType::IS_CONTAINED);
    options->shape = std::move(shape);

    kludge::mangleField(name, ctx.isOldMangling, analyzer);
    *geo_filter.mutable_field() = std::move(name);
  }

  return {};
}

frozen::map<irs::string_ref, ConversionHandler,
            0> constexpr kFCallUserConversionHandlers{};

Result fromFCallUser(irs::boolean_filter* filter,
                     FilterContext const& filterCtx, aql::AstNode const& node) {
  TRI_ASSERT(aql::NODE_TYPE_FCALL_USER == node.type);

  if (node.numMembers() != 1) {
    return error::malformedNode(node.type);
  }

  auto const* args = getNode(node, 0, aql::NODE_TYPE_ARRAY);

  if (!args) {
    return {TRI_ERROR_BAD_PARAMETER,
            "Unable to parse user function arguments as an array'"};
  }

  irs::string_ref name;

  if (!parseValue(name, node)) {
    return {TRI_ERROR_BAD_PARAMETER, "Unable to parse user function name"};
  }

  auto const entry = kFCallUserConversionHandlers.find(name);

  if (entry == kFCallUserConversionHandlers.end()) {
    return fromExpression(filter, filterCtx, node);
  }

  if (!args->isDeterministic()) {
    return {TRI_ERROR_BAD_PARAMETER,
            "Unable to handle non-deterministic function '"s
                .append(name.c_str(), name.size())
                .append("' arguments")};
  }

  return entry->second(entry->first.c_str(), filter, filterCtx, *args);
}

frozen::map<irs::string_ref, ConversionHandler,
            14> constexpr kFCallSystemConversionHandlers{
    // filter functions
    {"PHRASE", fromFuncPhrase},
    {"STARTS_WITH", fromFuncStartsWith},
    {"EXISTS", fromFuncExists},
    {"MIN_MATCH", fromFuncMinMatch},
    {"IN_RANGE", fromFuncInRange},
    {"LIKE", fromFuncLike},
    {"LEVENSHTEIN_MATCH", fromFuncLevenshteinMatch},
    {"NGRAM_MATCH", fromFuncNgramMatch},
    {"MINHASH_MATCH", fromFuncMinHashMatch},
    // geo function
    {GEO_INTERSECT_FUNC, fromFuncGeoContainsIntersect},
    {"GEO_IN_RANGE", fromFuncGeoInRange},
    {"GEO_CONTAINS", fromFuncGeoContainsIntersect},
    // GEO_DISTANCE missing because it doesn't return boolean
    // context functions
    {"BOOST", fromFuncBoost},
    {"ANALYZER", fromFuncAnalyzer},
};

Result fromFCall(irs::boolean_filter* filter, FilterContext const& filterCtx,
                 aql::AstNode const& node) {
  TRI_ASSERT(aql::NODE_TYPE_FCALL == node.type);

  auto const* fn = static_cast<aql::Function*>(node.getData());

  if (!fn || node.numMembers() != 1) {
    return error::malformedNode(node.type);
  }

  if (!isFilter(*fn)) {
    // not a filter function
    return fromExpression(filter, filterCtx, node);
  }

  auto const entry = kFCallSystemConversionHandlers.find(fn->name);

  if (entry == kFCallSystemConversionHandlers.end()) {
    return fromExpression(filter, filterCtx, node);
  }

  auto const* args = getNode(node, 0, aql::NODE_TYPE_ARRAY);

  if (!args) {
    return {TRI_ERROR_BAD_PARAMETER,
            "Unable to parse arguments of system function '"s.append(fn->name)
                .append("' as an array'")};
  }

  return entry->second(entry->first.c_str(), filter, filterCtx, *args);
}

Result fromFilter(irs::boolean_filter* filter, FilterContext const& filterCtx,
                  aql::AstNode const& node) {
  TRI_ASSERT(aql::NODE_TYPE_FILTER == node.type);

  if (node.numMembers() != 1) {
    auto rv = error::malformedNode(node.type);
    return rv.reset(rv.errorNumber(),
                    arangodb::basics::StringUtils::concatT(
                        "wrong number of parameters: ", rv.errorMessage()));
  }

  auto const* member = node.getMemberUnchecked(0);

  if (member) {
    return makeFilter(filter, filterCtx, *member);
  } else {
    return {TRI_ERROR_INTERNAL,
            "could not get node member"};  // wrong number of members
  }
}

Result fromExpansion(irs::boolean_filter* filter,
                     FilterContext const& filterCtx, aql::AstNode const& node) {
  TRI_ASSERT(aql::NODE_TYPE_EXPANSION == node.type);

#ifdef USE_ENTERPRISE
  if (node.hasFlag(aql::FLAG_BOOLEAN_EXPANSION)) {
    // fromNegation handles negative cases
    return fromBooleanExpansion(filter, filterCtx, node);
  }
#endif

  return fromExpression(filter, filterCtx, node);
}

}  // namespace

namespace arangodb::iresearch {

bool allColumnAcceptor(irs::string_ref, irs::string_ref) noexcept {
  return true;
}

#ifndef USE_ENTERPRISE
irs::ColumnAcceptor makeColumnAcceptor(bool) noexcept {
  return allColumnAcceptor;
}
#endif

Result fromExpression(irs::boolean_filter* filter,
                      FilterContext const& filterCtx,
                      aql::AstNode const& node) {
  auto const& ctx = filterCtx.query;

  // non-deterministic condition or self-referenced variable
  if (!node.isDeterministic() || findReference(node, *ctx.ref)) {
    // not supported by IResearch, but could be handled by ArangoDB
    if (ctx.isSearchQuery) {
      if (filter) {
        auto& exprFilter = append<ByExpression>(*filter, filterCtx);
        exprFilter.init(ctx, const_cast<aql::AstNode&>(node));
        exprFilter.boost(filterCtx.boost);
        return {};
      }
    } else {
      return {TRI_ERROR_NOT_IMPLEMENTED,
              "ByExpression filter is supported for SEARCH only"};
    }
  }

  if (!filter) {
    return {};
  }

  bool result;

  if (node.isConstant()) {
    result = node.isTrue();
  } else {  // deterministic expression
    ScopedAqlValue value(node);

    if (!value.execute(ctx)) {
      // can't execute expression
      return {TRI_ERROR_BAD_PARAMETER, "can not execute expression"};
    }

    result = value.getBoolean();
  }

  if (result) {
    append<irs::all>(*filter, filterCtx).boost(filterCtx.boost);
  } else {
    append<irs::empty>(*filter, filterCtx);
  }

  return {};
}

Result makeFilter(irs::boolean_filter* filter, FilterContext const& filterCtx,
                  aql::AstNode const& node) {
  switch (node.type) {
    case aql::NODE_TYPE_FILTER:  // FILTER
      return fromFilter(filter, filterCtx, node);
    case aql::NODE_TYPE_VARIABLE:  // variable
      return fromExpression(filter, filterCtx, node);
    case aql::NODE_TYPE_OPERATOR_UNARY_NOT:  // unary minus
      return fromNegation(filter, filterCtx, node);
    case aql::NODE_TYPE_OPERATOR_BINARY_AND:  // logical and
      return fromGroup<irs::And>(filter, filterCtx, node);
    case aql::NODE_TYPE_OPERATOR_BINARY_OR:  // logical or
      return fromGroup<irs::Or>(filter, filterCtx, node);
    case aql::NODE_TYPE_OPERATOR_BINARY_EQ:  // compare ==
    case aql::NODE_TYPE_OPERATOR_BINARY_NE:  // compare !=
      return fromBinaryEq(filter, filterCtx, node);
    case aql::NODE_TYPE_OPERATOR_BINARY_LT:  // compare <
    case aql::NODE_TYPE_OPERATOR_BINARY_LE:  // compare <=
    case aql::NODE_TYPE_OPERATOR_BINARY_GT:  // compare >
    case aql::NODE_TYPE_OPERATOR_BINARY_GE:  // compare >=
      return fromInterval(filter, filterCtx, node);
    case aql::NODE_TYPE_OPERATOR_BINARY_IN:   // compare in
    case aql::NODE_TYPE_OPERATOR_BINARY_NIN:  // compare not in
      return fromIn(filter, filterCtx, node);
    case aql::NODE_TYPE_OPERATOR_TERNARY:  // ternary
    case aql::NODE_TYPE_ATTRIBUTE_ACCESS:  // attribute access
    case aql::NODE_TYPE_VALUE:             // value
    case aql::NODE_TYPE_ARRAY:             // array
    case aql::NODE_TYPE_OBJECT:            // object
    case aql::NODE_TYPE_REFERENCE:         // reference
    case aql::NODE_TYPE_PARAMETER:         // bind parameter
      return fromExpression(filter, filterCtx, node);
    case aql::NODE_TYPE_FCALL:  // function call
      return fromFCall(filter, filterCtx, node);
    case aql::NODE_TYPE_FCALL_USER:  // user function call
      return fromFCallUser(filter, filterCtx, node);
    case aql::NODE_TYPE_RANGE:  // range
      return fromRange(filter, filterCtx, node);
    case aql::NODE_TYPE_OPERATOR_NARY_AND:  // n-ary and
      return fromGroup<irs::And>(filter, filterCtx, node);
    case aql::NODE_TYPE_OPERATOR_NARY_OR:  // n-ary or
      return fromGroup<irs::Or>(filter, filterCtx, node);
    case aql::NODE_TYPE_OPERATOR_BINARY_ARRAY_IN:   // compare ARRAY in
    case aql::NODE_TYPE_OPERATOR_BINARY_ARRAY_NIN:  // compare ARRAY not in
    // for iresearch filters IN and EQ queries will be actually the same
    case aql::NODE_TYPE_OPERATOR_BINARY_ARRAY_EQ:  // compare ARRAY ==
    case aql::NODE_TYPE_OPERATOR_BINARY_ARRAY_NE:  // compare ARRAY !=
      return fromArrayComparison<ByTermSubFilterFactory>(filter, filterCtx,
                                                         node);
    case aql::NODE_TYPE_OPERATOR_BINARY_ARRAY_LT:  // compare ARRAY <
    case aql::NODE_TYPE_OPERATOR_BINARY_ARRAY_LE:  // compare ARRAY <=
    case aql::NODE_TYPE_OPERATOR_BINARY_ARRAY_GT:  // compare ARRAY >
    case aql::NODE_TYPE_OPERATOR_BINARY_ARRAY_GE:  // compare ARRAY >=
      return fromArrayComparison<ByRangeSubFilterFactory>(filter, filterCtx,
                                                          node);
    case aql::NODE_TYPE_EXPANSION:  // [?|* ...]
      return fromExpansion(filter, filterCtx, node);
    default:
      return fromExpression(filter, filterCtx, node);
  }
}

/*static*/ Result FilterFactory::filter(irs::boolean_filter* filter,
                                        FilterContext const& filterCtx,
                                        aql::AstNode const& node) {
  if (node.willUseV8()) {
    return {TRI_ERROR_NOT_IMPLEMENTED,
            "using V8 dependent function is not allowed in SEARCH statement"};
  }

  const auto res = makeFilter(filter, filterCtx, node);

  if (res.fail()) {
    LOG_TOPIC("dfa15", WARN, TOPIC) << res.errorMessage();
  }

  return res;
}

}  // namespace arangodb::iresearch<|MERGE_RESOLUTION|>--- conflicted
+++ resolved
@@ -2097,11 +2097,7 @@
     return error::nondeterministicArgs(funcName);
   }
 
-<<<<<<< HEAD
   auto const& ctx = filterCtx.query;
-
-=======
->>>>>>> 1d61a4fa
   auto const argc = args.numMembers();
 
   if (argc < 1 || argc > 3) {
