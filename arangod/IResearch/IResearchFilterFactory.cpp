////////////////////////////////////////////////////////////////////////////////
/// DISCLAIMER
///
/// Copyright 2014-2022 ArangoDB GmbH, Cologne, Germany
/// Copyright 2004-2014 triAGENS GmbH, Cologne, Germany
///
/// Licensed under the Apache License, Version 2.0 (the "License");
/// you may not use this file except in compliance with the License.
/// You may obtain a copy of the License at
///
///     http://www.apache.org/licenses/LICENSE-2.0
///
/// Unless required by applicable law or agreed to in writing, software
/// distributed under the License is distributed on an "AS IS" BASIS,
/// WITHOUT WARRANTIES OR CONDITIONS OF ANY KIND, either express or implied.
/// See the License for the specific language governing permissions and
/// limitations under the License.
///
/// Copyright holder is ArangoDB GmbH, Cologne, Germany
///
/// @author Andrey Abramov
/// @author Vasiliy Nabatchikov
////////////////////////////////////////////////////////////////////////////////

#include "Basics/DownCast.h"

#include <frozen/map.h>

// otherwise define conflict between 3rdParty\date\include\date\date.h and
// 3rdParty\iresearch\core\shared.hpp
#if defined(_MSC_VER)
#include "date/date.h"
#endif

#include "Aql/Functions.h"
#include "IResearch/IResearchFilterFactory.h"

#include "s2/s2latlng.h"
#include "s2/s2point_region.h"
#include "s2/s2region_term_indexer.h"

#include "analysis/token_attributes.hpp"
#include "analysis/token_streams.hpp"
#include "search/all_filter.hpp"
#include "search/boolean_filter.hpp"
#include "search/column_existence_filter.hpp"
#include "search/filter_visitor.hpp"
#include "search/granular_range_filter.hpp"
#include "search/levenshtein_filter.hpp"
#include "search/ngram_similarity_filter.hpp"
#include "search/phrase_filter.hpp"
#include "search/prefix_filter.hpp"
#include "search/range_filter.hpp"
#include "search/term_filter.hpp"
#include "search/top_terms_collector.hpp"
#include "search/wildcard_filter.hpp"

#include "ApplicationFeatures/ApplicationServer.h"
#include "Aql/Ast.h"
#include "Aql/Function.h"
#include "Aql/Quantifier.h"
#include "Aql/Range.h"
#include "Geo/GeoJson.h"
#include "Geo/ShapeContainer.h"
#include "Basics/StringUtils.h"
#include "IResearch/AqlHelper.h"
#include "IResearch/GeoAnalyzer.h"
#include "IResearch/GeoFilter.h"
#include "IResearch/ExpressionFilter.h"
#include "IResearch/IResearchFilterFactoryCommon.hpp"
#include "IResearch/IResearchAnalyzerFeature.h"
#include "IResearch/IResearchCommon.h"
#include "IResearch/IResearchFeature.h"
#include "IResearch/IResearchFilterOptimization.h"
#include "IResearch/IResearchIdentityAnalyzer.h"
#include "IResearch/IResearchKludge.h"
#include "IResearch/IResearchPDP.h"
#include "Logger/LogMacros.h"
#include "RestServer/SystemDatabaseFeature.h"
#include "StorageEngine/TransactionState.h"
#include "Transaction/Methods.h"

using namespace std::literals::string_literals;

namespace arangodb::iresearch {

Result makeFilter(irs::boolean_filter* filter, QueryContext const& queryCtx,
                  FilterContext const& filterCtx, aql::AstNode const& node);

Result fromExpression(irs::boolean_filter* filter, QueryContext const& ctx,
                      FilterContext const& filterCtx, aql::AstNode const& node);

#ifdef USE_ENTERPRISE
Result fromBooleanExpansion(irs::boolean_filter* filter,
                            QueryContext const& ctx,
                            FilterContext const& filterCtx,
                            aql::AstNode const& node);
#endif

Result fromFuncMinHashMatch(char const* funcName, irs::boolean_filter* filter,
                            QueryContext const& ctx,
                            FilterContext const& filterCtx,
                            aql::AstNode const& args);

}  // namespace arangodb::iresearch

namespace {

using namespace arangodb;
using namespace arangodb::iresearch;

constexpr char const* GEO_INTERSECT_FUNC = "GEO_INTERSECTS";
constexpr char const* GEO_DISTANCE_FUNC = "GEO_DISTANCE";
constexpr char const* TERMS_FUNC = "TERMS";

void setupAllTypedFilter(irs::Or& disjunction, std::string&& mangledName,
                         irs::score_t boost) {
  auto& allDocs = disjunction.add<irs::by_column_existence>();
  *allDocs.mutable_field() = std::move(mangledName);
  allDocs.boost(boost);
  auto* opts = allDocs.mutable_options();
  opts->prefix_match = false;
}

bool setupGeoFilter(FieldMeta::Analyzer const& a,
                    S2RegionTermIndexer::Options& opts) {
  if (!a._pool) {
    return false;
  }

  auto& pool = *a._pool;

  if (isGeoAnalyzer(pool.type())) {
    auto stream = pool.get();

    if (!stream) {
      return false;
    }
    auto const& impl = basics::downCast<GeoAnalyzer>(*stream);
    impl.prepare(opts);
    return true;
  }

  return false;
}

Result getLatLong(ScopedAqlValue const& value, S2LatLng& point,
                  char const* funcName, size_t argIdx) {
  switch (value.type()) {
    case SCOPED_VALUE_TYPE_ARRAY: {  // [lng, lat] is valid input
      if (value.size() < 2) {
        return error::failedToEvaluate(funcName, argIdx);
      }

      auto const latValue = value.at(1);
      auto const lonValue = value.at(0);

      if (!latValue.isDouble() || !lonValue.isDouble()) {
        return error::failedToEvaluate(funcName, argIdx);
      }

      double_t lat, lon;

      if (!latValue.getDouble(lat) || !lonValue.getDouble(lon)) {
        return error::failedToEvaluate(funcName, argIdx);
      }

      point = S2LatLng::FromDegrees(lat, lon);
      return {};
    }
    case SCOPED_VALUE_TYPE_OBJECT: {
      VPackSlice const json = value.slice();
      geo::ShapeContainer shape;
      Result res;
      if (json.isArray() && json.length() >= 2) {
        res = shape.parseCoordinates(json, /*GeoJson*/ true);
      } else {
        res = geo::geojson::parseRegion(json, shape, false);
      }
      if (res.fail()) {
        return res;
      }
      point = S2LatLng(shape.centroid());
      return {};
    }
    default: {
      return error::invalidArgument(funcName, argIdx);
    }
  }
}

using ConvertionHandler = Result (*)(char const* funcName, irs::boolean_filter*,
                                     QueryContext const&, FilterContext const&,
                                     aql::AstNode const&);

////////////////////////////////////////////////////////////////////////////////
/// @brief appends value tokens to a phrase filter
////////////////////////////////////////////////////////////////////////////////
void appendTerms(irs::by_phrase& filter, irs::string_ref value,
                 irs::analysis::analyzer& stream, size_t firstOffset) {
  // reset stream
  stream.reset(value);

  // get token attribute
  TRI_ASSERT(irs::get<irs::term_attribute>(stream));
  irs::term_attribute const* token = irs::get<irs::term_attribute>(stream);
  TRI_ASSERT(token);

  // add tokens
  for (auto* options = filter.mutable_options(); stream.next();) {
    irs::assign(options->push_back<irs::by_term_options>(firstOffset).term,
                token->value);

    firstOffset = 0;
  }
}

FORCE_INLINE void appendExpression(irs::boolean_filter& filter,
                                   aql::AstNode const& node,
                                   QueryContext const& ctx,
                                   FilterContext const& filterCtx) {
  auto& exprFilter = filter.add<ByExpression>();
  exprFilter.init(*ctx.ast, const_cast<aql::AstNode&>(node));
  exprFilter.boost(filterCtx.boost);
}

Result byTerm(irs::by_term* filter, std::string&& name,
              ScopedAqlValue const& value, QueryContext const& ctx,
              FilterContext const& filterCtx) {
  switch (value.type()) {
    case SCOPED_VALUE_TYPE_NULL:
      if (filter) {
        kludge::mangleNull(name);
        *filter->mutable_field() = std::move(name);
        filter->boost(filterCtx.boost);
        irs::assign(filter->mutable_options()->term,
                    irs::null_token_stream::value_null());
      }
      return {};
    case SCOPED_VALUE_TYPE_BOOL:
      if (filter) {
        kludge::mangleBool(name);
        *filter->mutable_field() = std::move(name);
        filter->boost(filterCtx.boost);
        irs::assign(filter->mutable_options()->term,
                    irs::boolean_token_stream::value(value.getBoolean()));
      }
      return {};
    case SCOPED_VALUE_TYPE_DOUBLE:
      if (filter) {
        double_t dblValue;

        if (!value.getDouble(dblValue)) {
          // something went wrong
          return {TRI_ERROR_BAD_PARAMETER, "could not get double value"};
        }

        kludge::mangleNumeric(name);

        irs::numeric_token_stream stream;
        irs::term_attribute const* token =
            irs::get<irs::term_attribute>(stream);
        TRI_ASSERT(token);
        stream.reset(dblValue);
        stream.next();

        *filter->mutable_field() = std::move(name);
        filter->boost(filterCtx.boost);
        irs::assign(filter->mutable_options()->term, token->value);
      }
      return {};
    case SCOPED_VALUE_TYPE_STRING:
      if (filter) {
        irs::string_ref strValue;
        if (!value.getString(strValue)) {
          // something went wrong
          return {TRI_ERROR_BAD_PARAMETER, "could not get string value"};
        }

<<<<<<< HEAD
        auto& analyzer = filterCtx.fieldAnalyzer(name);
        TRI_ASSERT(analyzer._pool);
=======
        Result r;
        auto& analyzer = filterCtx.fieldAnalyzer(name, r);
        if (!r.ok()) {
          return r;
        }
        TRI_ASSERT(analyzer);

>>>>>>> e3a9d0be
        kludge::mangleField(name, ctx.isOldMangling, analyzer);
        *filter->mutable_field() = std::move(name);
        filter->boost(filterCtx.boost);
        irs::assign(filter->mutable_options()->term,
                    irs::ref_cast<irs::byte_type>(strValue));
      }
      return {};
    default:
      // unsupported value type
      return {TRI_ERROR_BAD_PARAMETER, "unsupported type"};
  }
}

Result byTerm(irs::by_term* filter, aql::AstNode const& attribute,
              ScopedAqlValue const& value, QueryContext const& ctx,
              FilterContext const& filterCtx) {
  std::string name{filterCtx.namePrefix};

  if (!nameFromAttributeAccess(name, attribute, ctx, filter != nullptr,
                               filterCtx.fields)) {
    return {TRI_ERROR_BAD_PARAMETER,
            "Failed to generate field name from node "s.append(
                aql::AstNode::toString(&attribute))};
  }

  return byTerm(filter, std::move(name), value, ctx, filterCtx);
}

Result byTerm(irs::by_term* filter, NormalizedCmpNode const& node,
              QueryContext const& ctx, FilterContext const& filterCtx) {
  TRI_ASSERT(node.attribute && node.attribute->isDeterministic());
  TRI_ASSERT(node.value && node.value->isDeterministic());

  ScopedAqlValue value(*node.value);

  if (!value.isConstant()) {
    if (!filter) {
      // can't evaluate non constant filter before the execution
      return {};
    }

    if (!value.execute(ctx)) {
      // failed to execute expression
      return {TRI_ERROR_BAD_PARAMETER, "could not execute expression"};
    }
  }

  return byTerm(filter, *node.attribute, value, ctx, filterCtx);
}

Result byRange(irs::boolean_filter* filter, aql::AstNode const& attribute,
               aql::Range const& rangeData, QueryContext const& ctx,
               FilterContext const& filterCtx) {
  TRI_ASSERT(attribute.isDeterministic());

  std::string name{filterCtx.namePrefix};
  if (!nameFromAttributeAccess(name, attribute, ctx, filter != nullptr,
                               filterCtx.fields)) {
    return {TRI_ERROR_BAD_PARAMETER,
            "Failed to generate field name from node "s.append(
                aql::AstNode::toString(&attribute))};
  }

  TRI_ASSERT(filter);
  auto& range = filter->add<irs::by_granular_range>();

  kludge::mangleNumeric(name);
  *range.mutable_field() = std::move(name);
  range.boost(filterCtx.boost);

  irs::numeric_token_stream stream;

  // setup min bound
  stream.reset(static_cast<double_t>(rangeData._low));

  auto* opts = range.mutable_options();
  irs::set_granular_term(opts->range.min, stream);
  opts->range.min_type = irs::BoundType::INCLUSIVE;

  // setup max bound
  stream.reset(static_cast<double_t>(rangeData._high));
  irs::set_granular_term(opts->range.max, stream);
  opts->range.max_type = irs::BoundType::INCLUSIVE;

  return {};
}

Result byRange(irs::boolean_filter* filter, aql::AstNode const& attributeNode,
               ScopedAqlValue const& min, bool const minInclude,
               ScopedAqlValue const& max, bool const maxInclude,
               QueryContext const& ctx, FilterContext const& filterCtx) {
  std::string name{filterCtx.namePrefix};
  if (!nameFromAttributeAccess(name, attributeNode, ctx, filter != nullptr,
                               filterCtx.fields)) {
    return {TRI_ERROR_BAD_PARAMETER,
            "Failed to generate field name from node "s.append(
                aql::AstNode::toString(&attributeNode))};
  }

  switch (min.type()) {
    case SCOPED_VALUE_TYPE_NULL: {
      if (filter) {
        kludge::mangleNull(name);

        auto& range = filter->add<irs::by_range>();
        *range.mutable_field() = std::move(name);
        range.boost(filterCtx.boost);
        auto* opts = range.mutable_options();
        irs::assign(opts->range.min, irs::null_token_stream::value_null());
        opts->range.min_type =
            minInclude ? irs::BoundType::INCLUSIVE : irs::BoundType::EXCLUSIVE;
        irs::assign(opts->range.max, irs::null_token_stream::value_null());
        opts->range.max_type =
            maxInclude ? irs::BoundType::INCLUSIVE : irs::BoundType::EXCLUSIVE;
      }

      return {};
    }
    case SCOPED_VALUE_TYPE_BOOL: {
      if (filter) {
        kludge::mangleBool(name);

        auto& range = filter->add<irs::by_range>();
        *range.mutable_field() = std::move(name);
        range.boost(filterCtx.boost);
        auto* opts = range.mutable_options();
        irs::assign(opts->range.min,
                    irs::boolean_token_stream::value(min.getBoolean()));
        opts->range.min_type =
            minInclude ? irs::BoundType::INCLUSIVE : irs::BoundType::EXCLUSIVE;
        irs::assign(opts->range.max,
                    irs::boolean_token_stream::value(max.getBoolean()));
        opts->range.max_type =
            maxInclude ? irs::BoundType::INCLUSIVE : irs::BoundType::EXCLUSIVE;
      }

      return {};
    }
    case SCOPED_VALUE_TYPE_DOUBLE: {
      if (filter) {
        double_t minDblValue, maxDblValue;

        if (!min.getDouble(minDblValue) || !max.getDouble(maxDblValue)) {
          // can't parse value as double
          return {TRI_ERROR_BAD_PARAMETER, "can not get double parameter"};
        }

        auto& range = filter->add<irs::by_granular_range>();

        kludge::mangleNumeric(name);
        *range.mutable_field() = std::move(name);
        range.boost(filterCtx.boost);

        irs::numeric_token_stream stream;
        auto* opts = range.mutable_options();

        // setup min bound
        stream.reset(minDblValue);
        irs::set_granular_term(opts->range.min, stream);
        opts->range.min_type =
            minInclude ? irs::BoundType::INCLUSIVE : irs::BoundType::EXCLUSIVE;

        // setup max bound
        stream.reset(maxDblValue);
        irs::set_granular_term(opts->range.max, stream);
        opts->range.max_type =
            maxInclude ? irs::BoundType::INCLUSIVE : irs::BoundType::EXCLUSIVE;
      }

      return {};
    }
    case SCOPED_VALUE_TYPE_STRING: {
      if (filter) {
        irs::string_ref minStrValue, maxStrValue;
        if (!min.getString(minStrValue) || !max.getString(maxStrValue)) {
          // failed to get string value
          return {TRI_ERROR_BAD_PARAMETER, "failed to get string value"};
        }

        Result r;
        auto& analyzer = filterCtx.fieldAnalyzer(name, r);
        if (!r.ok()) {
          return r;
        }
        TRI_ASSERT(analyzer);

<<<<<<< HEAD
        auto& analyzer = filterCtx.fieldAnalyzer(name);
        TRI_ASSERT(analyzer._pool);
=======
        auto& range = filter->add<irs::by_range>();
>>>>>>> e3a9d0be
        kludge::mangleField(name, ctx.isOldMangling, analyzer);
        *range.mutable_field() = std::move(name);
        range.boost(filterCtx.boost);

        auto* opts = range.mutable_options();
        irs::assign(opts->range.min,
                    irs::ref_cast<irs::byte_type>(minStrValue));
        opts->range.min_type =
            minInclude ? irs::BoundType::INCLUSIVE : irs::BoundType::EXCLUSIVE;
        irs::assign(opts->range.max,
                    irs::ref_cast<irs::byte_type>(maxStrValue));
        opts->range.max_type =
            maxInclude ? irs::BoundType::INCLUSIVE : irs::BoundType::EXCLUSIVE;
      }

      return {};
    }
    default:
      // wrong value type
      return {TRI_ERROR_BAD_PARAMETER, "invalid value type"};
  }
}

using TypeRangeHandler = void (*)(irs::Or& rangeOr, std::string_view name,
                                  irs::score_t boost);

std::array<TypeRangeHandler, 4> constexpr kTypeRangeHandlers{
    {[](irs::Or& rangeOr, std::string_view name, irs::score_t boost) {
       std::string nullName{name};  // intentional copy as mangling is inplace!
       kludge::mangleNull(nullName);
       setupAllTypedFilter(rangeOr, std::move(nullName), boost);
     },
     [](irs::Or& rangeOr, std::string_view name, irs::score_t boost) {
       std::string boolName{name};  // intentional copy as mangling is inplace!
       kludge::mangleBool(boolName);
       setupAllTypedFilter(rangeOr, std::move(boolName), boost);
     },
     [](irs::Or& rangeOr, std::string_view name, irs::score_t boost) {
       std::string numberName{
           name};  // intentional copy as mangling is inplace!
       kludge::mangleNumeric(numberName);
       setupAllTypedFilter(rangeOr, std::move(numberName), boost);
     },
     [](irs::Or& rangeOr, std::string_view name, irs::score_t boost) {
       std::string stringName{
           name};  // intentional copy as mangling is inplace!
       kludge::mangleString(stringName);
       setupAllTypedFilter(rangeOr, std::move(stringName), boost);
     }}};

template<bool Min, size_t typeIdx>
void setupTypeOrderRangeFilter(irs::Or& rangeOr, std::string_view name,
                               irs::score_t boost) {
  static_assert(typeIdx < kTypeRangeHandlers.size());
  static_assert(typeIdx >= 0);
  if constexpr (Min) {
    for (size_t i = typeIdx + 1; i < kTypeRangeHandlers.size(); ++i) {
      kTypeRangeHandlers[i](rangeOr, name, boost);
    }
  } else if constexpr (typeIdx > 0) {
    for (size_t i = 0; i < typeIdx; ++i) {
      kTypeRangeHandlers[i](rangeOr, name, boost);
    }
  }
}

template<bool Min>
Result byRange(irs::boolean_filter* filter, std::string name,
               const ScopedAqlValue& value, bool const incl,
               QueryContext const& ctx, FilterContext const& filterCtx) {
  // ArangoDB type order
  // null  <  bool  <  number  <  string  <  array/list  <  object/document
  switch (value.type()) {
    case SCOPED_VALUE_TYPE_NULL: {
      if (filter) {
        irs::by_range* range{nullptr};
        if (ctx.isSearchQuery || !Min) {
          range = &filter->add<irs::by_range>();
        } else {
          auto& rangeOr = filter->add<irs::Or>();
          range = &rangeOr.add<irs::by_range>();
          setupTypeOrderRangeFilter<Min, 0>(rangeOr, name, filterCtx.boost);
        }
        kludge::mangleNull(name);
        *range->mutable_field() = std::move(name);
        range->boost(filterCtx.boost);
        auto* opts = range->mutable_options();
        irs::assign(Min ? opts->range.min : opts->range.max,
                    irs::null_token_stream::value_null());
        (Min ? opts->range.min_type : opts->range.max_type) =
            incl ? irs::BoundType::INCLUSIVE : irs::BoundType::EXCLUSIVE;
      }
      return {};
    }
    case SCOPED_VALUE_TYPE_BOOL: {
      if (filter) {
        irs::by_range* range{nullptr};
        if (ctx.isSearchQuery) {
          range = &filter->add<irs::by_range>();
        } else {
          auto& rangeOr = filter->add<irs::Or>();
          range = &rangeOr.add<irs::by_range>();
          setupTypeOrderRangeFilter<Min, 1>(rangeOr, name, filterCtx.boost);
        }
        TRI_ASSERT(range);
        kludge::mangleBool(name);
        *range->mutable_field() = std::move(name);
        range->boost(filterCtx.boost);
        auto* opts = range->mutable_options();
        irs::assign(Min ? opts->range.min : opts->range.max,
                    irs::boolean_token_stream::value(value.getBoolean()));
        (Min ? opts->range.min_type : opts->range.max_type) =
            incl ? irs::BoundType::INCLUSIVE : irs::BoundType::EXCLUSIVE;
      }

      return {};
    }
    case SCOPED_VALUE_TYPE_DOUBLE: {
      if (filter) {
        double_t dblValue;

        if (!value.getDouble(dblValue)) {
          // can't parse as double
          return {TRI_ERROR_BAD_PARAMETER, "could not parse double value"};
        }

        irs::by_granular_range* range{nullptr};
        if (ctx.isSearchQuery) {
          range = &filter->add<irs::by_granular_range>();
        } else {
          auto& rangeOr = filter->add<irs::Or>();
          range = &rangeOr.add<irs::by_granular_range>();
          setupTypeOrderRangeFilter<Min, 2>(rangeOr, name, filterCtx.boost);
        }
        irs::numeric_token_stream stream;

        kludge::mangleNumeric(name);
        *range->mutable_field() = std::move(name);
        range->boost(filterCtx.boost);

        stream.reset(dblValue);
        auto* opts = range->mutable_options();
        irs::set_granular_term(Min ? opts->range.min : opts->range.max, stream);
        (Min ? opts->range.min_type : opts->range.max_type) =
            incl ? irs::BoundType::INCLUSIVE : irs::BoundType::EXCLUSIVE;
      }
      return {};
    }
    case SCOPED_VALUE_TYPE_STRING: {
      if (filter) {
        irs::string_ref strValue;

        if (!value.getString(strValue)) {
          // can't parse as string
          return {TRI_ERROR_BAD_PARAMETER, "could not parse string value"};
        }

        Result r;
        auto& analyzer = filterCtx.fieldAnalyzer(name, r);
        if (!r.ok()) {
          return r;
        }
        TRI_ASSERT(analyzer);

        irs::by_range* range{nullptr};
        if (ctx.isSearchQuery || Min) {
          range = &filter->add<irs::by_range>();
        } else {
          auto& rangeOr = filter->add<irs::Or>();
          range = &rangeOr.add<irs::by_range>();
          setupTypeOrderRangeFilter<Min, 3>(rangeOr, name, filterCtx.boost);
        }
<<<<<<< HEAD

        auto& analyzer = filterCtx.fieldAnalyzer(name);
        TRI_ASSERT(analyzer._pool);
=======
>>>>>>> e3a9d0be
        kludge::mangleField(name, ctx.isOldMangling, analyzer);
        *range->mutable_field() = std::move(name);
        range->boost(filterCtx.boost);

        auto* opts = range->mutable_options();
        irs::assign(Min ? opts->range.min : opts->range.max,
                    irs::ref_cast<irs::byte_type>(strValue));
        (Min ? opts->range.min_type : opts->range.max_type) =
            incl ? irs::BoundType::INCLUSIVE : irs::BoundType::EXCLUSIVE;
      }

      return {};
    }
    default:
      // wrong value type
      return {TRI_ERROR_BAD_PARAMETER, "invalid value type"};
  }
}

template<bool Min>
Result byRange(irs::boolean_filter* filter, NormalizedCmpNode const& node,
               bool const incl, QueryContext const& ctx,
               FilterContext const& filterCtx) {
  TRI_ASSERT(node.attribute && node.attribute->isDeterministic());
  TRI_ASSERT(node.value && node.value->isDeterministic());

  std::string name{filterCtx.namePrefix};
  if (!nameFromAttributeAccess(name, *node.attribute, ctx, filter != nullptr,
                               filterCtx.fields)) {
    return {TRI_ERROR_BAD_PARAMETER,
            "Failed to generate field name from node "s.append(
                aql::AstNode::toString(node.attribute))};
  }
  auto value = ScopedAqlValue(*node.value);
  if (!value.isConstant()) {
    if (!filter) {
      // can't evaluate non constant filter before the execution
      return {};
    }

    if (!value.execute(ctx)) {
      // could not execute expression
      return {TRI_ERROR_BAD_PARAMETER, "can not execute expression"};
    }
  }
  return byRange<Min>(filter, name, value, incl, ctx, filterCtx);
}

Result fromExpression(irs::boolean_filter* filter, QueryContext const& ctx,
                      FilterContext const& filterCtx,
                      std::shared_ptr<aql::AstNode>&& node) {
  // redirect to existing function for AstNode const& nodes to
  // avoid coding the logic twice
  return fromExpression(filter, ctx, filterCtx, *node);
}

// GEO_IN_RANGE(attribute, shape, lower, upper[, includeLower = true,
// includeUpper = true])
Result fromFuncGeoInRange(char const* funcName, irs::boolean_filter* filter,
                          QueryContext const& ctx,
                          FilterContext const& filterCtx,
                          aql::AstNode const& args) {
  TRI_ASSERT(funcName);
  using ArgsRange = error::Range<4, 6>;

  if (!args.isDeterministic()) {
    return error::nondeterministicArgs(funcName);
  }

  auto const argc = args.numMembers();

  if (argc < ArgsRange::MIN || argc > ArgsRange::MAX) {
    return error::invalidArgsCount<ArgsRange>(funcName);
  }

  auto const* fieldNode = args.getMemberUnchecked(0);
  auto const* centroidNode = args.getMemberUnchecked(1);
  size_t fieldNodeIdx = 1;
  size_t centroidNodeIdx = 2;

  if (!checkAttributeAccess(fieldNode, *ctx.ref, !ctx.isSearchQuery)) {
    if (!checkAttributeAccess(centroidNode, *ctx.ref, !ctx.isSearchQuery)) {
      return {TRI_ERROR_BAD_PARAMETER,
              "'"s.append(funcName).append(
                  "' AQL function: Unable to find argument denoting an "
                  "attribute identifier")};
    }

    std::swap(fieldNode, centroidNode);
    fieldNodeIdx = 2;
    centroidNodeIdx = 1;
  }

  if (!fieldNode) {
    return error::invalidAttribute(funcName, fieldNodeIdx);
  }

  if (!centroidNode) {
    return error::invalidAttribute(funcName, centroidNodeIdx);
  }

  bool const buildFilter = filter;

  S2LatLng centroid;
  ScopedAqlValue tmpValue(*centroidNode);
  if (buildFilter || tmpValue.isConstant()) {
    if (!tmpValue.execute(ctx)) {
      return error::failedToEvaluate(funcName, centroidNodeIdx);
    }

    auto const res = getLatLong(tmpValue, centroid, funcName, centroidNodeIdx);

    if (res.fail()) {
      return res;
    }
  }

  double_t minDistance = 0;

  auto rv =
      evaluateArg(minDistance, tmpValue, funcName, args, 2, buildFilter, ctx);

  if (rv.fail()) {
    return rv;
  }

  double_t maxDistance = 0;

  rv = evaluateArg(maxDistance, tmpValue, funcName, args, 3, buildFilter, ctx);

  if (rv.fail()) {
    return rv;
  }

  bool includeMin = true;
  bool includeMax = true;

  if (argc > 4) {
    rv = evaluateArg(includeMin, tmpValue, funcName, args, 4, buildFilter, ctx);

    if (rv.fail()) {
      return rv;
    }

    if (argc > 5) {
      rv = evaluateArg(includeMax, tmpValue, funcName, args, 5, buildFilter,
                       ctx);

      if (rv.fail()) {
        return rv;
      }
    }
  }

  std::string name{filterCtx.namePrefix};
  if (!nameFromAttributeAccess(name, *fieldNode, ctx, filter != nullptr,
                               filterCtx.fields)) {
    return error::failedToGenerateName(funcName, fieldNodeIdx);
  }
  if (filter) {
    Result r;
    auto& analyzer = filterCtx.fieldAnalyzer(name, r);
    if (!r.ok()) {
      return r;
    }
    TRI_ASSERT(analyzer);

    auto& geo_filter = filter->add<GeoDistanceFilter>();
    geo_filter.boost(filterCtx.boost);

    auto* options = geo_filter.mutable_options();
    setupGeoFilter(analyzer, options->options);
    options->origin = centroid.ToPoint();
    if (minDistance != 0.) {
      options->range.min = minDistance;
      options->range.min_type =
          includeMin ? irs::BoundType::INCLUSIVE : irs::BoundType::EXCLUSIVE;
    }
    options->range.max = maxDistance;
    options->range.max_type =
        includeMax ? irs::BoundType::INCLUSIVE : irs::BoundType::EXCLUSIVE;

<<<<<<< HEAD
    TRI_ASSERT(analyzer);
=======
>>>>>>> e3a9d0be
    kludge::mangleField(name, ctx.isOldMangling, analyzer);
    *geo_filter.mutable_field() = std::move(name);
  }

  return {};
}

// GEO_DISTANCE(.. , ..) <|<=|==|>|>= Distance
Result fromGeoDistanceInterval(irs::boolean_filter* filter,
                               NormalizedCmpNode const& node,
                               QueryContext const& ctx,
                               FilterContext const& filterCtx) {
  TRI_ASSERT(
      node.attribute && node.attribute->isDeterministic() &&
      aql::NODE_TYPE_FCALL == node.attribute->type &&
      &aql::functions::GeoDistance ==
          reinterpret_cast<aql::Function const*>(node.attribute->getData())
              ->implementation);
  TRI_ASSERT(node.value && node.value->isDeterministic());

  auto* args = node.attribute->getMemberUnchecked(0);
  TRI_ASSERT(args);

  if (args->numMembers() != 2) {
    return {TRI_ERROR_QUERY_FUNCTION_ARGUMENT_NUMBER_MISMATCH};
  }

  auto* fieldNode = args->getMemberUnchecked(0);
  auto* centroidNode = args->getMemberUnchecked(1);
  size_t fieldNodeIdx = 1;
  size_t centroidNodeIdx = 2;

  if (!checkAttributeAccess(fieldNode, *ctx.ref, !ctx.isSearchQuery)) {
    if (!checkAttributeAccess(centroidNode, *ctx.ref, !ctx.isSearchQuery)) {
      return {TRI_ERROR_BAD_PARAMETER};
    }

    std::swap(fieldNode, centroidNode);
    centroidNodeIdx = 1;
    fieldNodeIdx = 2;
  }

  if (findReference(*centroidNode, *ctx.ref)) {
    // centroid contains referenced variable
    return {TRI_ERROR_BAD_PARAMETER};
  }

  S2LatLng centroid;
  ScopedAqlValue centroidValue(*centroidNode);
  if (filter || centroidValue.isConstant()) {
    if (!centroidValue.execute(ctx)) {
      return error::failedToEvaluate(GEO_DISTANCE_FUNC, centroidNodeIdx);
    }

    auto const res =
        getLatLong(centroidValue, centroid, GEO_DISTANCE_FUNC, centroidNodeIdx);

    if (res.fail()) {
      return res;
    }
  }

  double_t distance{};
  ScopedAqlValue distanceValue(*node.value);
  if (filter || distanceValue.isConstant()) {
    if (!distanceValue.execute(ctx)) {
      return {TRI_ERROR_BAD_PARAMETER,
              "Failed to evaluate an argument denoting a distance near '"s +
                  GEO_DISTANCE_FUNC + "' function"};
    }

    if (SCOPED_VALUE_TYPE_DOUBLE != distanceValue.type() ||
        !distanceValue.getDouble(distance)) {
      return {
          TRI_ERROR_BAD_PARAMETER,
          "Failed to parse an argument denoting a distance as a number near '"s +
              GEO_DISTANCE_FUNC + "' function"};
    }
  }

  std::string name{filterCtx.namePrefix};
  if (!nameFromAttributeAccess(name, *fieldNode, ctx, filter != nullptr,
                               filterCtx.fields)) {
    return error::failedToGenerateName(GEO_DISTANCE_FUNC, fieldNodeIdx);
  }
  if (filter) {
    Result r;
    auto& analyzer = filterCtx.fieldAnalyzer(name, r);
    if (!r.ok()) {
      return r;
    }
    TRI_ASSERT(analyzer);

    auto& geo_filter =
        (aql::NODE_TYPE_OPERATOR_BINARY_NE == node.cmp
             ? filter->add<irs::Not>().filter<GeoDistanceFilter>()
             : filter->add<GeoDistanceFilter>());
    geo_filter.boost(filterCtx.boost);

    auto* options = geo_filter.mutable_options();
    setupGeoFilter(analyzer, options->options);
    options->origin = centroid.ToPoint();
    switch (node.cmp) {
      case aql::NODE_TYPE_OPERATOR_BINARY_EQ:
      case aql::NODE_TYPE_OPERATOR_BINARY_NE:
        options->range.min = distance;
        options->range.min_type = irs::BoundType::INCLUSIVE;
        options->range.max = distance;
        options->range.max_type = irs::BoundType::INCLUSIVE;
        break;
      case aql::NODE_TYPE_OPERATOR_BINARY_LT:
      case aql::NODE_TYPE_OPERATOR_BINARY_LE:
        options->range.max = distance;
        options->range.max_type = aql::NODE_TYPE_OPERATOR_BINARY_LE == node.cmp
                                      ? irs::BoundType::INCLUSIVE
                                      : irs::BoundType::EXCLUSIVE;
        break;
      case aql::NODE_TYPE_OPERATOR_BINARY_GT:
      case aql::NODE_TYPE_OPERATOR_BINARY_GE:
        options->range.min = distance;
        options->range.min_type = aql::NODE_TYPE_OPERATOR_BINARY_GE == node.cmp
                                      ? irs::BoundType::INCLUSIVE
                                      : irs::BoundType::EXCLUSIVE;
        break;
      default:
        TRI_ASSERT(false);
        return {TRI_ERROR_BAD_PARAMETER};
    }

    kludge::mangleField(name, ctx.isOldMangling, analyzer);
    *geo_filter.mutable_field() = std::move(name);
  }

  return {};
}

Result fromInterval(irs::boolean_filter* filter, QueryContext const& ctx,
                    FilterContext const& filterCtx, aql::AstNode const& node) {
  TRI_ASSERT(arangodb::aql::NODE_TYPE_OPERATOR_BINARY_LT == node.type ||
             arangodb::aql::NODE_TYPE_OPERATOR_BINARY_LE == node.type ||
             arangodb::aql::NODE_TYPE_OPERATOR_BINARY_GT == node.type ||
             arangodb::aql::NODE_TYPE_OPERATOR_BINARY_GE == node.type);

  NormalizedCmpNode normNode;

  if (!normalizeCmpNode(node, *ctx.ref, !ctx.isSearchQuery, normNode)) {
    if (normalizeGeoDistanceCmpNode(node, *ctx.ref, normNode)) {
      if (fromGeoDistanceInterval(filter, normNode, ctx, filterCtx).ok()) {
        return {};
      }
    }

    return fromExpression(filter, ctx, filterCtx, node);
  }

  bool const incl = aql::NODE_TYPE_OPERATOR_BINARY_GE == normNode.cmp ||
                    aql::NODE_TYPE_OPERATOR_BINARY_LE == normNode.cmp;

  bool const min = aql::NODE_TYPE_OPERATOR_BINARY_GT == normNode.cmp ||
                   aql::NODE_TYPE_OPERATOR_BINARY_GE == normNode.cmp;

  return min ? byRange<true>(filter, normNode, incl, ctx, filterCtx)
             : byRange<false>(filter, normNode, incl, ctx, filterCtx);
}

Result fromBinaryEq(irs::boolean_filter* filter, QueryContext const& ctx,
                    FilterContext const& filterCtx, aql::AstNode const& node) {
  TRI_ASSERT(aql::NODE_TYPE_OPERATOR_BINARY_EQ == node.type ||
             aql::NODE_TYPE_OPERATOR_BINARY_NE == node.type);

  NormalizedCmpNode normalized;

  if (!normalizeCmpNode(node, *ctx.ref, !ctx.isSearchQuery, normalized)) {
    if (normalizeGeoDistanceCmpNode(node, *ctx.ref, normalized)) {
      if (fromGeoDistanceInterval(filter, normalized, ctx, filterCtx).ok()) {
        return {};
      }
    }

    auto rv = fromExpression(filter, ctx, filterCtx, node);
    return rv.withError([&](arangodb::result::Error& err) {
      err.resetErrorMessage(arangodb::basics::StringUtils::concatT(
          "in from binary equation", rv.errorMessage()));
    });
  }

  irs::by_term* termFilter = nullptr;

  if (filter) {
    termFilter = &(aql::NODE_TYPE_OPERATOR_BINARY_NE == node.type
                       ? filter->add<irs::Not>().filter<irs::by_term>()
                       : filter->add<irs::by_term>());
  }

  return byTerm(termFilter, normalized, ctx, filterCtx);
}

Result fromRange(irs::boolean_filter* filter, QueryContext const& /*ctx*/,
                 FilterContext const& filterCtx, aql::AstNode const& node) {
  TRI_ASSERT(aql::NODE_TYPE_RANGE == node.type);

  if (node.numMembers() != 2) {
    auto rv = error::malformedNode(node.type);
    return rv.reset(TRI_ERROR_BAD_PARAMETER,
                    arangodb::basics::StringUtils::concatT(
                        "wrong number of arguments in range expression: ",
                        rv.errorMessage()));
  }

  // ranges are always true
  if (filter) {
    filter->add<irs::all>().boost(filterCtx.boost);
  }

  return {};
}

std::pair<Result, aql::AstNodeType> buildBinaryArrayComparisonPreFilter(
    irs::boolean_filter*& filter, aql::AstNodeType arrayComparison,
    const aql::AstNode* quantifierNode, size_t arraySize) {
  TRI_ASSERT(quantifierNode);
  auto quantifierType =
      static_cast<aql::Quantifier::Type>(quantifierNode->getIntValue(true));
  aql::AstNodeType expansionNodeType = aql::NODE_TYPE_ROOT;
  if (0 == arraySize) {
    expansionNodeType = aql::NODE_TYPE_ROOT;  // no subfilters expansion needed
    switch (quantifierType) {
      case aql::Quantifier::Type::kAny:
        if (filter) {
          filter->add<irs::empty>();
        }
        break;
      case aql::Quantifier::Type::kAll:
      case aql::Quantifier::Type::kNone:
        if (filter) {
          filter->add<irs::all>();
        }
        break;
      case aql::Quantifier::Type::kAtLeast:
        // TODO: handle at least!!
        TRI_ASSERT(false);

      default:
        TRI_ASSERT(false);  // new qualifier added ?
        return std::make_pair(
            Result(TRI_ERROR_NOT_IMPLEMENTED,
                   "Unknown qualifier in Array comparison operator"),
            aql::AstNodeType::NODE_TYPE_ROOT);
    }
  } else {
    // NONE is inverted ALL so do conversion
    if (aql::Quantifier::Type::kNone == quantifierType) {
      quantifierType = aql::Quantifier::Type::kAll;
      switch (arrayComparison) {
        case aql::NODE_TYPE_OPERATOR_BINARY_ARRAY_NIN:
        case aql::NODE_TYPE_OPERATOR_BINARY_ARRAY_NE:
          arrayComparison = aql::NODE_TYPE_OPERATOR_BINARY_ARRAY_IN;
          break;
        case aql::NODE_TYPE_OPERATOR_BINARY_ARRAY_IN:
        case aql::NODE_TYPE_OPERATOR_BINARY_ARRAY_EQ:
          arrayComparison = aql::NODE_TYPE_OPERATOR_BINARY_ARRAY_NIN;
          break;
        case aql::NODE_TYPE_OPERATOR_BINARY_ARRAY_GE:
          arrayComparison = aql::NODE_TYPE_OPERATOR_BINARY_ARRAY_LT;
          break;
        case aql::NODE_TYPE_OPERATOR_BINARY_ARRAY_GT:
          arrayComparison = aql::NODE_TYPE_OPERATOR_BINARY_ARRAY_LE;
          break;
        case aql::NODE_TYPE_OPERATOR_BINARY_ARRAY_LE:
          arrayComparison = aql::NODE_TYPE_OPERATOR_BINARY_ARRAY_GT;
          break;
        case aql::NODE_TYPE_OPERATOR_BINARY_ARRAY_LT:
          arrayComparison = aql::NODE_TYPE_OPERATOR_BINARY_ARRAY_GE;
          break;
        default:
          TRI_ASSERT(false);  // new array comparison operator?
          return std::make_pair(
              Result(TRI_ERROR_NOT_IMPLEMENTED,
                     "Unknown Array NONE comparison operator"),
              aql::AstNodeType::NODE_TYPE_ROOT);
      }
    }
    switch (quantifierType) {
      case aql::Quantifier::Type::kAll:
        // calculate node type for expanding operation
        // As soon as array is left argument but for filter we place document to
        // the left we reverse comparison operation
        switch (arrayComparison) {
          case aql::NODE_TYPE_OPERATOR_BINARY_ARRAY_IN:
          case aql::NODE_TYPE_OPERATOR_BINARY_ARRAY_EQ:
            if (filter) {
              filter =
                  static_cast<irs::boolean_filter*>(&filter->add<irs::And>());
            }
            expansionNodeType = aql::NODE_TYPE_OPERATOR_BINARY_EQ;
            break;
          case aql::NODE_TYPE_OPERATOR_BINARY_ARRAY_NIN:
          case aql::NODE_TYPE_OPERATOR_BINARY_ARRAY_NE:
            if (filter) {
              filter = static_cast<irs::boolean_filter*>(
                  &filter->add<irs::Not>().filter<irs::Or>());
            }
            expansionNodeType = aql::NODE_TYPE_OPERATOR_BINARY_EQ;
            break;
          case aql::NODE_TYPE_OPERATOR_BINARY_ARRAY_LT:
            if (filter) {
              filter =
                  static_cast<irs::boolean_filter*>(&filter->add<irs::And>());
            }
            expansionNodeType = aql::NODE_TYPE_OPERATOR_BINARY_GT;
            break;
          case aql::NODE_TYPE_OPERATOR_BINARY_ARRAY_LE:
            if (filter) {
              filter =
                  static_cast<irs::boolean_filter*>(&filter->add<irs::And>());
            }
            expansionNodeType = aql::NODE_TYPE_OPERATOR_BINARY_GE;
            break;
          case aql::NODE_TYPE_OPERATOR_BINARY_ARRAY_GT:
            if (filter) {
              filter =
                  static_cast<irs::boolean_filter*>(&filter->add<irs::And>());
            }
            expansionNodeType = aql::NODE_TYPE_OPERATOR_BINARY_LT;
            break;
          case aql::NODE_TYPE_OPERATOR_BINARY_ARRAY_GE:
            if (filter) {
              filter =
                  static_cast<irs::boolean_filter*>(&filter->add<irs::And>());
            }
            expansionNodeType = aql::NODE_TYPE_OPERATOR_BINARY_LE;
            break;
          default:
            TRI_ASSERT(false);  // new array comparison operator?
            return std::make_pair(
                Result(TRI_ERROR_NOT_IMPLEMENTED,
                       "Unknown Array ALL/NONE comparison operator"),
                aql::AstNodeType::NODE_TYPE_ROOT);
        }
        break;
      case aql::Quantifier::Type::kAny: {
        switch (arrayComparison) {
          case aql::NODE_TYPE_OPERATOR_BINARY_ARRAY_IN:
          case aql::NODE_TYPE_OPERATOR_BINARY_ARRAY_EQ:
            if (filter) {
              filter =
                  static_cast<irs::boolean_filter*>(&filter->add<irs::Or>());
            }
            expansionNodeType = aql::NODE_TYPE_OPERATOR_BINARY_EQ;
            break;
          case aql::NODE_TYPE_OPERATOR_BINARY_ARRAY_NIN:
          case aql::NODE_TYPE_OPERATOR_BINARY_ARRAY_NE:
            if (filter) {
              filter = static_cast<irs::boolean_filter*>(
                  &filter->add<irs::Not>().filter<irs::And>());
            }
            expansionNodeType = aql::NODE_TYPE_OPERATOR_BINARY_EQ;
            break;
          case aql::NODE_TYPE_OPERATOR_BINARY_ARRAY_GT:
            if (filter) {
              filter =
                  static_cast<irs::boolean_filter*>(&filter->add<irs::Or>());
            }
            expansionNodeType = aql::NODE_TYPE_OPERATOR_BINARY_LT;
            break;
          case aql::NODE_TYPE_OPERATOR_BINARY_ARRAY_GE:
            if (filter) {
              filter =
                  static_cast<irs::boolean_filter*>(&filter->add<irs::Or>());
            }
            expansionNodeType = aql::NODE_TYPE_OPERATOR_BINARY_LE;
            break;
          case aql::NODE_TYPE_OPERATOR_BINARY_ARRAY_LT:
            if (filter) {
              filter =
                  static_cast<irs::boolean_filter*>(&filter->add<irs::Or>());
            }
            expansionNodeType = aql::NODE_TYPE_OPERATOR_BINARY_GT;
            break;
          case aql::NODE_TYPE_OPERATOR_BINARY_ARRAY_LE:
            if (filter) {
              filter =
                  static_cast<irs::boolean_filter*>(&filter->add<irs::Or>());
            }
            expansionNodeType = aql::NODE_TYPE_OPERATOR_BINARY_GE;
            break;
          default:
            TRI_ASSERT(false);  // new array comparison operator?
            return std::make_pair(
                Result(TRI_ERROR_NOT_IMPLEMENTED,
                       "Unknown Array ANY comparison operator"),
                aql::AstNodeType::NODE_TYPE_ROOT);
        }
        break;
      }
      case aql::Quantifier::Type::kAtLeast:
        // TODO: handle at least!!
        TRI_ASSERT(false);

      default:
        TRI_ASSERT(false);  // new qualifier added ?
        return std::make_pair(
            Result(TRI_ERROR_NOT_IMPLEMENTED,
                   "Unknown qualifier in Array comparison operator"),
            aql::AstNodeType::NODE_TYPE_ROOT);
    }
  }
  return std::make_pair(TRI_ERROR_NO_ERROR, expansionNodeType);
}

class ByTermSubFilterFactory {
 public:
  static Result byNodeSubFilter(irs::boolean_filter* filter,
                                NormalizedCmpNode const& node,
                                QueryContext const& ctx,
                                FilterContext const& filterCtx) {
    TRI_ASSERT(aql::NODE_TYPE_OPERATOR_BINARY_EQ == node.cmp);
    irs::by_term* termFilter = nullptr;
    if (filter) {
      termFilter = &filter->add<irs::by_term>();
    }
    return byTerm(termFilter, node, ctx, filterCtx);
  }

  static Result byValueSubFilter(irs::boolean_filter* filter,
                                 std::string fieldName,
                                 const ScopedAqlValue& value,
                                 aql::AstNodeType arrayExpansionNodeType,
                                 QueryContext const& ctx,
                                 FilterContext const& filterCtx) {
    TRI_ASSERT(aql::NODE_TYPE_OPERATOR_BINARY_EQ == arrayExpansionNodeType);
    irs::by_term* termFilter = nullptr;
    if (filter) {
      termFilter = &filter->add<irs::by_term>();
    }
    return byTerm(termFilter, std::move(fieldName), value, ctx, filterCtx);
  }
};

class ByRangeSubFilterFactory {
 public:
  static Result byNodeSubFilter(irs::boolean_filter* filter,
                                NormalizedCmpNode const& node,
                                QueryContext const& ctx,
                                FilterContext const& filterCtx) {
    bool incl, min;
    std::tie(min, incl) = calcMinInclude(node.cmp);
    return min ? byRange<true>(filter, node, incl, ctx, filterCtx)
               : byRange<false>(filter, node, incl, ctx, filterCtx);
  }

  static Result byValueSubFilter(irs::boolean_filter* filter,
                                 std::string fieldName,
                                 const ScopedAqlValue& value,
                                 aql::AstNodeType arrayExpansionNodeType,
                                 QueryContext const& ctx,
                                 FilterContext const& filterCtx) {
    bool incl, min;
    std::tie(min, incl) = calcMinInclude(arrayExpansionNodeType);
    return min ? byRange<true>(filter, fieldName, value, incl, ctx, filterCtx)
               : byRange<false>(filter, fieldName, value, incl, ctx, filterCtx);
  }

 private:
  static std::pair<bool, bool> calcMinInclude(
      aql::AstNodeType arrayExpansionNodeType) {
    TRI_ASSERT(aql::NODE_TYPE_OPERATOR_BINARY_LT == arrayExpansionNodeType ||
               aql::NODE_TYPE_OPERATOR_BINARY_LE == arrayExpansionNodeType ||
               aql::NODE_TYPE_OPERATOR_BINARY_GT == arrayExpansionNodeType ||
               aql::NODE_TYPE_OPERATOR_BINARY_GE == arrayExpansionNodeType);
    return std::pair<bool, bool>(
        // min
        aql::NODE_TYPE_OPERATOR_BINARY_GT == arrayExpansionNodeType ||
            aql::NODE_TYPE_OPERATOR_BINARY_GE == arrayExpansionNodeType,
        // incl
        aql::NODE_TYPE_OPERATOR_BINARY_GE == arrayExpansionNodeType ||
            aql::NODE_TYPE_OPERATOR_BINARY_LE == arrayExpansionNodeType);
  }
};

template<typename SubFilterFactory>
Result fromArrayComparison(irs::boolean_filter*& filter,
                           QueryContext const& ctx,
                           FilterContext const& filterCtx,
                           aql::AstNode const& node) {
  TRI_ASSERT(aql::NODE_TYPE_OPERATOR_BINARY_ARRAY_LT == node.type ||
             aql::NODE_TYPE_OPERATOR_BINARY_ARRAY_LE == node.type ||
             aql::NODE_TYPE_OPERATOR_BINARY_ARRAY_GT == node.type ||
             aql::NODE_TYPE_OPERATOR_BINARY_ARRAY_GE == node.type ||
             aql::NODE_TYPE_OPERATOR_BINARY_ARRAY_EQ == node.type ||
             aql::NODE_TYPE_OPERATOR_BINARY_ARRAY_NE == node.type ||
             aql::NODE_TYPE_OPERATOR_BINARY_ARRAY_IN == node.type ||
             aql::NODE_TYPE_OPERATOR_BINARY_ARRAY_NIN == node.type);
  if (node.numMembers() != 3) {
    auto rv = error::malformedNode(node.type);
    return rv.reset(
        rv.errorNumber(),
        arangodb::basics::StringUtils::concatT(
            "error in Array comparison operator: ", rv.errorMessage()));
  }

  auto const* valueNode = node.getMemberUnchecked(0);
  TRI_ASSERT(valueNode);

  auto const* attributeNode = node.getMemberUnchecked(1);
  TRI_ASSERT(attributeNode);

  auto const* quantifierNode = node.getMemberUnchecked(2);
  TRI_ASSERT(quantifierNode);

  if (quantifierNode->type != aql::NODE_TYPE_QUANTIFIER) {
    return {TRI_ERROR_BAD_PARAMETER,
            "wrong qualifier node type for Array comparison operator"};
  }
  if (aql::NODE_TYPE_ARRAY == valueNode->type) {
    if (!attributeNode->isDeterministic()) {
      // not supported by IResearch, but could be handled by ArangoDB
      return fromExpression(filter, ctx, filterCtx, node);
    }
    size_t const n = valueNode->numMembers();
    if (!checkAttributeAccess(attributeNode, *ctx.ref, !ctx.isSearchQuery)) {
      // no attribute access specified in attribute node, try to
      // find it in value node
      bool attributeAccessFound = false;
      for (size_t i = 0; i < n; ++i) {
        attributeAccessFound |=
            (nullptr != checkAttributeAccess(valueNode->getMemberUnchecked(i),
                                             *ctx.ref, !ctx.isSearchQuery));
      }
      if (!attributeAccessFound) {
        return fromExpression(filter, ctx, filterCtx, node);
      }
    }
    Result buildRes;
    aql::AstNodeType arrayExpansionNodeType;
    std::tie(buildRes, arrayExpansionNodeType) =
        buildBinaryArrayComparisonPreFilter(filter, node.type, quantifierNode,
                                            n);
    if (!buildRes.ok()) {
      return buildRes;
    }
    if (filter) {
      filter->boost(filterCtx.boost);
    }
    if (aql::NODE_TYPE_ROOT == arrayExpansionNodeType) {
      // nothing to do more
      return {};
    }

    FilterContext const subFilterCtx{
        .fieldAnalyzerProvider = filterCtx.fieldAnalyzerProvider,
        .contextAnalyzer = filterCtx.contextAnalyzer,
        .fields = filterCtx.fields,
        .namePrefix = filterCtx.namePrefix,
        .boost = irs::kNoBoost};  // reset boost

    // Expand array interval as several binaryInterval nodes ('array' feature is
    // ensured by pre-filter)
    NormalizedCmpNode normalized;
    aql::AstNode toNormalize(arrayExpansionNodeType);
    toNormalize.reserve(2);
    for (size_t i = 0; i < n; ++i) {
      auto const* member = valueNode->getMemberUnchecked(i);
      TRI_ASSERT(member);

      // edit in place for now; TODO change so we can replace instead
      TEMPORARILY_UNLOCK_NODE(&toNormalize);
      toNormalize.clearMembers();
      toNormalize.addMember(attributeNode);
      toNormalize.addMember(member);
      toNormalize.flags = member->flags;
      if (!normalizeCmpNode(toNormalize, *ctx.ref, !ctx.isSearchQuery,
                            normalized)) {
        if (!filter) {
          // can't evaluate non constant filter before the execution
          if (ctx.isSearchQuery) {
            return {};
          } else {
            return {TRI_ERROR_NOT_IMPLEMENTED,
                    "ByExpression filter is supported for SEARCH only"};
          }
        }
        // use std::shared_ptr since AstNode is not copyable/moveable
        auto exprNode = std::make_shared<aql::AstNode>(arrayExpansionNodeType);
        exprNode->reserve(2);
        exprNode->addMember(attributeNode);
        exprNode->addMember(member);

        // not supported by IResearch, but could be handled by ArangoDB
        auto rv =
            fromExpression(filter, ctx, subFilterCtx, std::move(exprNode));
        if (rv.fail()) {
          return rv.reset(rv.errorNumber(),
                          arangodb::basics::StringUtils::concatT(
                              "while getting array: ", rv.errorMessage()));
        }
      } else {
        auto rv = SubFilterFactory::byNodeSubFilter(filter, normalized, ctx,
                                                    subFilterCtx);
        if (rv.fail()) {
          return rv.reset(rv.errorNumber(),
                          arangodb::basics::StringUtils::concatT(
                              "while getting array: ", rv.errorMessage()));
        }
      }
    }
    return {};
  }

  if (!node.isDeterministic() ||
      !checkAttributeAccess(attributeNode, *ctx.ref, !ctx.isSearchQuery) ||
      findReference(*valueNode, *ctx.ref)) {
    return fromExpression(filter, ctx, filterCtx, node);
  }

  if (!filter) {
    // can't evaluate non constant filter before the execution
    return {};
  }

  ScopedAqlValue value(*valueNode);
  if (!value.execute(ctx)) {
    // can't execute expression
    return {TRI_ERROR_BAD_PARAMETER,
            "Unable to extract value from Array comparison operator"};
  }

  switch (value.type()) {
    case SCOPED_VALUE_TYPE_ARRAY: {
      size_t const n = value.size();
      Result buildRes;
      aql::AstNodeType arrayExpansionNodeType;
      std::tie(buildRes, arrayExpansionNodeType) =
          buildBinaryArrayComparisonPreFilter(filter, node.type, quantifierNode,
                                              n);
      if (!buildRes.ok()) {
        return buildRes;
      }
      filter->boost(filterCtx.boost);
      if (aql::NODE_TYPE_ROOT == arrayExpansionNodeType) {
        // nothing to do more
        return {};
      }

      FilterContext const subFilterCtx{
          .fieldAnalyzerProvider = filterCtx.fieldAnalyzerProvider,
          .contextAnalyzer = filterCtx.contextAnalyzer,
          .fields = filterCtx.fields,
          .namePrefix = filterCtx.namePrefix,
          .boost = irs::kNoBoost};  // reset boost

      std::string fieldName{filterCtx.namePrefix};
      if (!nameFromAttributeAccess(fieldName, *attributeNode, ctx,
                                   filter != nullptr, filterCtx.fields)) {
        return {TRI_ERROR_BAD_PARAMETER,
                "Failed to generate field name from node " +
                    aql::AstNode::toString(attributeNode)};
      }
      for (size_t i = 0; i < n; ++i) {
        auto rv = SubFilterFactory::byValueSubFilter(
            filter, fieldName, value.at(i), arrayExpansionNodeType, ctx,
            subFilterCtx);
        if (rv.fail()) {
          return rv.reset(
              rv.errorNumber(),
              arangodb::basics::StringUtils::concatT(
                  "failed to create filter because: ", rv.errorMessage()));
        }
      }
      return {};
    }
    default:
      break;
  }

  // wrong value node type
  return {TRI_ERROR_BAD_PARAMETER,
          "wrong value node type for Array comparison operator"};
}

Result fromInArray(irs::boolean_filter* filter, QueryContext const& ctx,
                   FilterContext const& filterCtx, aql::AstNode const& node) {
  TRI_ASSERT(aql::NODE_TYPE_OPERATOR_BINARY_IN == node.type ||
             aql::NODE_TYPE_OPERATOR_BINARY_NIN == node.type);

  // `attributeNode` IN `valueNode`
  auto const* attributeNode = node.getMemberUnchecked(0);
  TRI_ASSERT(attributeNode);
  auto const* valueNode = node.getMemberUnchecked(1);
  TRI_ASSERT(valueNode && aql::NODE_TYPE_ARRAY == valueNode->type);

  if (!attributeNode->isDeterministic()) {
    // not supported by IResearch, but could be handled by ArangoDB
    return fromExpression(filter, ctx, filterCtx, node);
  }

  size_t const n = valueNode->numMembers();

  if (!checkAttributeAccess(attributeNode, *ctx.ref, !ctx.isSearchQuery)) {
    // no attribute access specified in attribute node, try to
    // find it in value node

    bool attributeAccessFound = false;
    for (size_t i = 0; i < n; ++i) {
      attributeAccessFound |=
          (nullptr != checkAttributeAccess(valueNode->getMemberUnchecked(i),
                                           *ctx.ref, !ctx.isSearchQuery));
    }

    if (!attributeAccessFound) {
      return fromExpression(filter, ctx, filterCtx, node);
    }
  }

  if (!n) {
    if (filter) {
      if (aql::NODE_TYPE_OPERATOR_BINARY_NIN == node.type) {
        // not in [] means 'all'
        filter->add<irs::all>().boost(filterCtx.boost);
      } else {
        filter->add<irs::empty>();
      }
    }

    // nothing to do more
    return {};
  }

  if (filter) {
    filter = aql::NODE_TYPE_OPERATOR_BINARY_NIN == node.type
                 ? &static_cast<irs::boolean_filter&>(
                       filter->add<irs::Not>().filter<irs::Or>())
                 : &static_cast<irs::boolean_filter&>(filter->add<irs::Or>());
    filter->boost(filterCtx.boost);
  }

  FilterContext const subFilterCtx{
      .fieldAnalyzerProvider = filterCtx.fieldAnalyzerProvider,
      .contextAnalyzer = filterCtx.contextAnalyzer,
      .fields = filterCtx.fields,
      .namePrefix = filterCtx.namePrefix,
      .boost = irs::kNoBoost};  // reset boost

  NormalizedCmpNode normalized;
  aql::AstNode toNormalize(aql::NODE_TYPE_OPERATOR_BINARY_EQ);
  toNormalize.reserve(2);

  // FIXME better to rewrite expression the following way but there is no place
  // to store created `AstNode` d.a IN [1,RAND(),'3'+RAND()] -> (d.a == 1) OR
  // d.a IN [RAND(),'3'+RAND()]

  for (size_t i = 0; i < n; ++i) {
    auto const* member = valueNode->getMemberUnchecked(i);
    TRI_ASSERT(member);

    // edit in place for now; TODO change so we can replace instead
    TEMPORARILY_UNLOCK_NODE(&toNormalize);
    toNormalize.clearMembers();
    toNormalize.addMember(attributeNode);
    toNormalize.addMember(member);
    toNormalize.flags = member->flags;  // attributeNode is deterministic here

    if (!normalizeCmpNode(toNormalize, *ctx.ref, !ctx.isSearchQuery,
                          normalized)) {
      if (!filter) {
        // can't evaluate non constant filter before the execution
        if (ctx.isSearchQuery) {
          return {};
        } else {
          return {TRI_ERROR_NOT_IMPLEMENTED,
                  "ByExpression filter is supported for SEARCH only"};
        }
      }

      // use std::shared_ptr since AstNode is not copyable/moveable
      auto exprNode =
          std::make_shared<aql::AstNode>(aql::NODE_TYPE_OPERATOR_BINARY_EQ);
      exprNode->reserve(2);
      exprNode->addMember(attributeNode);
      exprNode->addMember(member);

      // not supported by IResearch, but could be handled by ArangoDB
      auto rv = fromExpression(filter, ctx, subFilterCtx, std::move(exprNode));
      if (rv.fail()) {
        return rv.reset(rv.errorNumber(),
                        arangodb::basics::StringUtils::concatT(
                            "while getting array: ", rv.errorMessage()));
      }
    } else {
      auto* termFilter = filter ? &filter->add<irs::by_term>() : nullptr;

      auto rv = byTerm(termFilter, normalized, ctx, subFilterCtx);
      if (rv.fail()) {
        return rv.reset(rv.errorNumber(),
                        arangodb::basics::StringUtils::concatT(
                            "while getting array: ", rv.errorMessage()));
      }
    }
  }

  return {};
}

Result fromIn(irs::boolean_filter* filter, QueryContext const& ctx,
              FilterContext const& filterCtx, aql::AstNode const& node) {
  TRI_ASSERT(aql::NODE_TYPE_OPERATOR_BINARY_IN == node.type ||
             aql::NODE_TYPE_OPERATOR_BINARY_NIN == node.type);

  if (node.numMembers() != 2) {
    auto rv = error::malformedNode(node.type);
    return rv.reset(rv.errorNumber(),
                    arangodb::basics::StringUtils::concatT("error in from In",
                                                           rv.errorMessage()));
  }

  auto const* valueNode = node.getMemberUnchecked(1);
  TRI_ASSERT(valueNode);

  if (aql::NODE_TYPE_ARRAY == valueNode->type) {
    return fromInArray(filter, ctx, filterCtx, node);
  }

  auto* attributeNode = node.getMemberUnchecked(0);
  TRI_ASSERT(attributeNode);

  if (!node.isDeterministic() ||
      !checkAttributeAccess(attributeNode, *ctx.ref, !ctx.isSearchQuery) ||
      findReference(*valueNode, *ctx.ref)) {
    return fromExpression(filter, ctx, filterCtx, node);
  }

  if (!filter) {
    // can't evaluate non constant filter before the execution
    return {};
  }

  if (aql::NODE_TYPE_RANGE == valueNode->type) {
    ScopedAqlValue value(*valueNode);

    if (!value.execute(ctx)) {
      // con't execute expression
      return {TRI_ERROR_BAD_PARAMETER,
              "Unable to extract value from 'IN' operator"};
    }

    // range
    auto const* range = value.getRange();
    if (!range) {
      return {TRI_ERROR_BAD_PARAMETER, "no valid range"};
    }

    if (aql::NODE_TYPE_OPERATOR_BINARY_NIN == node.type) {
      // handle negation
      filter = &filter->add<irs::Not>().filter<irs::Or>();
    }

    return byRange(filter, *attributeNode, *range, ctx, filterCtx);
  }

  ScopedAqlValue value(*valueNode);

  if (!value.execute(ctx)) {
    // con't execute expression
    return {TRI_ERROR_BAD_PARAMETER,
            "Unable to extract value from 'IN' operator"};
  }

  switch (value.type()) {
    case SCOPED_VALUE_TYPE_ARRAY: {
      size_t const n = value.size();

      if (!n) {
        if (aql::NODE_TYPE_OPERATOR_BINARY_NIN == node.type) {
          filter->add<irs::all>().boost(
              filterCtx.boost);  // not in [] means 'all'
        } else {
          filter->add<irs::empty>();
        }

        // nothing to do more
        return {};
      }

      filter = aql::NODE_TYPE_OPERATOR_BINARY_NIN == node.type
                   ? &static_cast<irs::boolean_filter&>(
                         filter->add<irs::Not>().filter<irs::Or>())
                   : &static_cast<irs::boolean_filter&>(filter->add<irs::Or>());
      filter->boost(filterCtx.boost);

      FilterContext const subFilterCtx{
          .fieldAnalyzerProvider = filterCtx.fieldAnalyzerProvider,
          .contextAnalyzer = filterCtx.contextAnalyzer,
          .fields = filterCtx.fields,
          .namePrefix = filterCtx.namePrefix,
          .boost = irs::kNoBoost};  // reset boost

      for (size_t i = 0; i < n; ++i) {
        // failed to create a filter
        auto rv = byTerm(&filter->add<irs::by_term>(), *attributeNode,
                         value.at(i), ctx, subFilterCtx);
        if (rv.fail()) {
          return rv.reset(
              rv.errorNumber(),
              arangodb::basics::StringUtils::concatT(
                  "failed to create filter because: ", rv.errorMessage()));
        }
      }

      return {};
    }
    case SCOPED_VALUE_TYPE_RANGE: {
      // range
      auto const* range = value.getRange();

      if (!range) {
        return {TRI_ERROR_BAD_PARAMETER, "no valid range"};
      }

      if (aql::NODE_TYPE_OPERATOR_BINARY_NIN == node.type) {
        // handle negation
        filter = &filter->add<irs::Not>().filter<irs::Or>();
      }

      return byRange(filter, *attributeNode, *range, ctx, filterCtx);
    }
    default:
      break;
  }

  // wrong value node type
  return {TRI_ERROR_BAD_PARAMETER, "wrong value node type"};
}

Result fromNegation(irs::boolean_filter* filter, QueryContext const& ctx,
                    FilterContext const& filterCtx, aql::AstNode const& node) {
  TRI_ASSERT(aql::NODE_TYPE_OPERATOR_UNARY_NOT == node.type);

  if (node.numMembers() != 1) {
    auto rv = error::malformedNode(node.type);
    return rv.reset(rv.errorNumber(),
                    arangodb::basics::StringUtils::concatT(
                        "Bad node in negation", rv.errorMessage()));
  }

  auto const* member = node.getMemberUnchecked(0);
  TRI_ASSERT(member);

  if (filter) {
    auto& notFilter = filter->add<irs::Not>();
    notFilter.boost(filterCtx.boost);

    filter = &notFilter.filter<irs::And>();
  }

  FilterContext const subFilterCtx{
      .fieldAnalyzerProvider = filterCtx.fieldAnalyzerProvider,
      .contextAnalyzer = filterCtx.contextAnalyzer,
      .fields = filterCtx.fields,
      .namePrefix = filterCtx.namePrefix,
      .boost = irs::kNoBoost};  // reset boost

  return makeFilter(filter, ctx, subFilterCtx, *member);
}

/*
bool rangeFromBinaryAnd(irs::boolean_filter* filter, QueryContext const& ctx,
                        FilterContext const& filterCtx,
                        aql::AstNode const& node) {
  TRI_ASSERT(aql::NODE_TYPE_OPERATOR_BINARY_AND == node.type ||
             aql::NODE_TYPE_OPERATOR_NARY_AND == node.type);

  if (node.numMembers() != 2) {
    logMalformedNode(node.type);
    return false;  // wrong number of members
  }

  auto const* lhsNode = node.getMemberUnchecked(0);
  TRI_ASSERT(lhsNode);
  auto const* rhsNode = node.getMemberUnchecked(1);
  TRI_ASSERT(rhsNode);

  NormalizedCmpNode lhsNormNode, rhsNormNode;

  if (normalizeCmpNode(*lhsNode, *ctx.ref, lhsNormNode) &&
      normalizeCmpNode(*rhsNode, *ctx.ref, rhsNormNode)) {
    bool const lhsInclude =
        aql::NODE_TYPE_OPERATOR_BINARY_GE == lhsNormNode.cmp;
    bool const rhsInclude =
        aql::NODE_TYPE_OPERATOR_BINARY_LE == rhsNormNode.cmp;

    if ((lhsInclude ||
         aql::NODE_TYPE_OPERATOR_BINARY_GT == lhsNormNode.cmp) &&
        (rhsInclude ||
         aql::NODE_TYPE_OPERATOR_BINARY_LT == rhsNormNode.cmp)) {
      auto const* lhsAttr = lhsNormNode.attribute;
      auto const* rhsAttr = rhsNormNode.attribute;

      if (attributeAccessEqual(lhsAttr, rhsAttr, filter ?
&ctx : nullptr)) { auto const* lhsValue = lhsNormNode.value; auto const*
rhsValue = rhsNormNode.value;

        if (byRange(filter, *lhsAttr, *lhsValue, lhsInclude, *rhsValue,
                    rhsInclude, ctx, filterCtx)) {
          // successsfully parsed as range
          return true;
        }
      }
    }
  }

  // unable to create range
  return false;
}
*/

template<typename Filter>
Result fromGroup(irs::boolean_filter* filter, QueryContext const& ctx,
                 FilterContext const& filterCtx, aql::AstNode const& node) {
  TRI_ASSERT(aql::NODE_TYPE_OPERATOR_BINARY_AND == node.type ||
             aql::NODE_TYPE_OPERATOR_BINARY_OR == node.type ||
             aql::NODE_TYPE_OPERATOR_NARY_AND == node.type ||
             aql::NODE_TYPE_OPERATOR_NARY_OR == node.type);

  size_t const n = node.numMembers();

  if (!n) {
    // nothing to do
    return {};
  }

  // Note: cannot optimize for single member in AND/OR since 'a OR NOT b'
  // translates to 'a OR (OR NOT b)'

  if (filter) {
    filter = &filter->add<Filter>();
    filter->boost(filterCtx.boost);
  }

  FilterContext const subFilterCtx{
      .fieldAnalyzerProvider = filterCtx.fieldAnalyzerProvider,
      .contextAnalyzer = filterCtx.contextAnalyzer,
      .fields = filterCtx.fields,
      .namePrefix = filterCtx.namePrefix,
      .boost = irs::kNoBoost};  // reset boost

  for (size_t i = 0; i < n; ++i) {
    auto const* valueNode = node.getMemberUnchecked(i);
    TRI_ASSERT(valueNode);

    auto const rv = makeFilter(filter, ctx, subFilterCtx, *valueNode);
    if (rv.fail()) {
      return rv;
    }
  }

  return {};
}

// ANALYZER(<filter-expression>, analyzer)
Result fromFuncAnalyzer(char const* funcName, irs::boolean_filter* filter,
                        QueryContext const& ctx, FilterContext const& filterCtx,
                        aql::AstNode const& args) {
  TRI_ASSERT(funcName);

  if (!ctx.isSearchQuery) {
    return {TRI_ERROR_NOT_IMPLEMENTED, "ANALYZER is supported for SEARCH only"};
  }

  auto const argc = args.numMembers();

  if (argc != 2) {
    return error::invalidArgsCount<error::ExactValue<2>>(funcName);
  }

  // 1st argument defines filter expression
  auto expressionArg = args.getMemberUnchecked(0);

  if (!expressionArg) {
    return error::invalidArgument(funcName, 1);
  }

  // 2nd argument defines an analyzer
  irs::string_ref analyzerId;
  ScopedAqlValue analyzerIdValue;

  auto rv = evaluateArg<decltype(analyzerId), true>(
      analyzerId, analyzerIdValue, funcName, args, 1, filter != nullptr, ctx);

  if (rv.fail()) {
    return rv;
  }

  // default analyzer
  FieldMeta::Analyzer analyzerValue{IResearchAnalyzerFeature::identity()};
  auto& analyzer = analyzerValue._pool;
  auto& shortName = analyzerValue._shortName;

  if (filter || analyzerIdValue.isConstant()) {
    TRI_ASSERT(ctx.trx);
    auto& server = ctx.trx->vocbase().server();
    if (!server.hasFeature<IResearchAnalyzerFeature>()) {
      return {TRI_ERROR_ARANGO_DATA_SOURCE_NOT_FOUND,
              "'"s.append(IResearchAnalyzerFeature::name())
                  .append("' feature is not registered, unable to evaluate '")
                  .append(funcName)
                  .append("' function")};
    }

    auto& analyzerFeature = server.getFeature<IResearchAnalyzerFeature>();
    analyzer = analyzerFeature.get(analyzerId, ctx.trx->vocbase(),
                                   ctx.trx->state()->analyzersRevision());
    if (!analyzer) {
      return {TRI_ERROR_BAD_PARAMETER,
              "'"s.append(funcName)
                  .append("' AQL function: Unable to lookup analyzer '")
                  .append(analyzerId.c_str())
                  .append("'")};
    }

    shortName = IResearchAnalyzerFeature::normalize(
        analyzerId, ctx.trx->vocbase().name(), false);
  }

  // override analyzer and throw away provider
  FilterContext const subFilterContext{
      .fieldAnalyzerProvider =
          ctx.isOldMangling ? nullptr : filterCtx.fieldAnalyzerProvider,
      .contextAnalyzer = analyzerValue,
      .fields = filterCtx.fields,
      .namePrefix = filterCtx.namePrefix,
      .boost = filterCtx.boost};

  rv = makeFilter(filter, ctx, subFilterContext, *expressionArg);

  if (rv.fail()) {
    return {rv.errorNumber(),
            "failed to get filter for analyzer: "s.append(analyzer->name())
                .append(" : ")
                .append(rv.errorMessage())};
  }
  return rv;
}

// BOOST(<filter-expression>, boost)
Result fromFuncBoost(char const* funcName, irs::boolean_filter* filter,
                     QueryContext const& ctx, FilterContext const& filterCtx,
                     aql::AstNode const& args) {
  TRI_ASSERT(funcName);

  if (!ctx.isSearchQuery) {
    return {TRI_ERROR_NOT_IMPLEMENTED, "BOOST is supported for SEARCH only"};
  }

  auto const argc = args.numMembers();

  if (argc != 2) {
    return error::invalidArgsCount<error::ExactValue<2>>(funcName);
  }

  // 1st argument defines filter expression
  auto expressionArg = args.getMemberUnchecked(0);

  if (!expressionArg) {
    return error::invalidArgument(funcName, 1);
  }

  ScopedAqlValue tmpValue;

  // 2nd argument defines a boost
  double_t boostValue = 0;
  auto rv = evaluateArg<decltype(boostValue), true>(
      boostValue, tmpValue, funcName, args, 1, filter != nullptr, ctx);

  if (rv.fail()) {
    return rv;
  }

  FilterContext const subFilterContext{
      .fieldAnalyzerProvider = filterCtx.fieldAnalyzerProvider,
      .contextAnalyzer = filterCtx.contextAnalyzer,
      .fields = filterCtx.fields,
      .namePrefix = filterCtx.namePrefix,
      .boost = filterCtx.boost * static_cast<float_t>(boostValue)};

  rv = makeFilter(filter, ctx, subFilterContext, *expressionArg);

  if (rv.fail()) {
    return {rv.errorNumber(),
            arangodb::basics::StringUtils::concatT(
                "error in sub-filter context: ", rv.errorMessage())};
  }

  return {};
}

// EXISTS(<attribute>, <"analyzer">, <"analyzer-name">)
// EXISTS(<attribute>, <"string"|"null"|"bool"|"numeric">)
Result fromFuncExists(char const* funcName, irs::boolean_filter* filter,
                      QueryContext const& ctx, FilterContext const& filterCtx,
                      aql::AstNode const& args) {
  TRI_ASSERT(funcName);

  if (!args.isDeterministic()) {
    return error::nondeterministicArgs(funcName);
  }

  if (!ctx.isSearchQuery) {
    return {TRI_ERROR_NOT_IMPLEMENTED, "EXISTS is supported for SEARCH only"};
  }

  auto const argc = args.numMembers();

  if (argc < 1 || argc > 3) {
    return error::invalidArgsCount<error::Range<1, 3>>(funcName);
  }

  // 1st argument defines a field
  auto const* fieldArg = checkAttributeAccess(args.getMemberUnchecked(0),
                                              *ctx.ref, !ctx.isSearchQuery);

  if (!fieldArg) {
    return error::invalidAttribute(funcName, 1);
  }

  bool prefixMatch = true;
  auto const isOldMangling = ctx.isOldMangling;

  std::string fieldName{filterCtx.namePrefix};
  if (!nameFromAttributeAccess(fieldName, *fieldArg, ctx, filter != nullptr,
                               filterCtx.fields)) {
    return error::failedToGenerateName(funcName, 1);
  }

  Result r;
  auto analyzer = filterCtx.fieldAnalyzer(fieldName, r);
  if (!r.ok()) {
    return r;
  }
  TRI_ASSERT(analyzer);

  if (argc > 1) {
    // 2nd argument defines a type (if present)
    ScopedAqlValue argValue;
    irs::string_ref arg;
    auto rv =
        evaluateArg(arg, argValue, funcName, args, 1, filter != nullptr, ctx);

    if (rv.fail()) {
      return rv;
    }

    if (filter || argValue.isConstant()) {  // arg is constant
      std::string strArg(arg);
      basics::StringUtils::tolowerInPlace(strArg);  // normalize user input
      irs::string_ref const TypeAnalyzer("analyzer");

      typedef bool (*TypeHandler)(std::string&, bool isOldMangling,
                                  FieldMeta::Analyzer const&);

      static std::map<irs::string_ref, TypeHandler> const TypeHandlers{
          // any string
          {irs::string_ref("string"),
           [](std::string& name, bool isOldMangling,
              FieldMeta::Analyzer const&) -> bool {
<<<<<<< HEAD
=======
             // We don't make '|| analyzer->requireMangled()'
             // because we don't want to give opportunity
             // to find analyzer field by 'string'
>>>>>>> e3a9d0be
             if (isOldMangling) {
               kludge::mangleAnalyzer(name);
             } else {
               kludge::mangleString(name);
             }
             return true;  // a prefix match
           }},
          // any non-string type
          {irs::string_ref("type"),
           [](std::string& name, bool, FieldMeta::Analyzer const&) -> bool {
             kludge::mangleType(name);
             return true;  // a prefix match
           }},
          // concrete analyzer from the context
          {TypeAnalyzer,
           [](std::string& name, bool isOldMangling,
              FieldMeta::Analyzer const& analyzer) -> bool {
             kludge::mangleField(name, isOldMangling, analyzer);
             return false;  // not a prefix match
           }},
          {irs::string_ref("numeric"),
           [](std::string& name, bool, FieldMeta::Analyzer const&) -> bool {
             kludge::mangleNumeric(name);
             return false;  // not a prefix match
           }},
          {irs::string_ref("bool"),
           [](std::string& name, bool, FieldMeta::Analyzer const&) -> bool {
             kludge::mangleBool(name);
             return false;  // not a prefix match
           }},
          {irs::string_ref("boolean"),
           [](std::string& name, bool, FieldMeta::Analyzer const&) -> bool {
             kludge::mangleBool(name);
             return false;  // not a prefix match
           }},
          {irs::string_ref("null"),
           [](std::string& name, bool, FieldMeta::Analyzer const&) -> bool {
             kludge::mangleNull(name);
             return false;  // not a prefix match
           }}};

      auto const typeHandler = TypeHandlers.find(strArg);

      if (TypeHandlers.end() == typeHandler) {
        return {TRI_ERROR_BAD_PARAMETER,
                "'"s.append("' AQL function: 2nd argument must be equal to one "
                            "of the following: "
                            "'string', 'type', 'analyzer', 'numeric', 'bool', "
                            "'boolean', 'null', but got '")
                    .append(arg.c_str())
                    .append("'")};
      }

      if (argc > 2) {
        if (TypeAnalyzer.c_str() != typeHandler->first.c_str()) {
          return {TRI_ERROR_BAD_PARAMETER,
                  "'"s.append(funcName).append(
                      "' AQL function: 3rd argument is intended to be used "
                      "with 'analyzer' type only")};
        }

        rv = extractAnalyzerFromArg(analyzer, funcName, filter, args, 2, ctx);

        if (rv.fail()) {
          return rv;
        }

        if (!filter && !analyzer) {
          // use default context analyzer for the optimization stage
          // if actual analyzer could not be evaluated for now
          analyzer = filterCtx.contextAnalyzer;
        }

        if (!analyzer) {
          TRI_ASSERT(false);
          return {TRI_ERROR_INTERNAL, "analyzer not found"};
        }
      }

      prefixMatch = typeHandler->second(fieldName, isOldMangling, analyzer);
    }
  }

  if (filter) {
    auto& exists = filter->add<irs::by_column_existence>();
    *exists.mutable_field() = std::move(fieldName);
    exists.boost(filterCtx.boost);
    auto* opts = exists.mutable_options();
    opts->prefix_match = prefixMatch;
  }

  return {};
}

// MIN_MATCH(<filter-expression>[, <filter-expression>,...], <min-match-count>)
Result fromFuncMinMatch(char const* funcName, irs::boolean_filter* filter,
                        QueryContext const& ctx, FilterContext const& filterCtx,
                        aql::AstNode const& args) {
  TRI_ASSERT(funcName);

  auto const argc = args.numMembers();

  if (argc < 2) {
    return error::invalidArgsCount<error::OpenRange<false, 2>>(funcName);
  }

  // ...........................................................................
  // last argument defines min match count
  // ...........................................................................

  auto const lastArg = argc - 1;
  ScopedAqlValue minMatchCountValue;
  int64_t minMatchCount = 0;

  auto rv = evaluateArg<decltype(minMatchCount), true>(
      minMatchCount, minMatchCountValue, funcName, args, lastArg,
      filter != nullptr, ctx);

  if (rv.fail()) {
    return rv;
  }

  if (minMatchCount < 0) {
    return error::negativeNumber(funcName, argc);
  }

  if (filter) {
    auto& minMatchFilter = filter->add<irs::Or>();
    minMatchFilter.min_match_count(static_cast<size_t>(minMatchCount));
    minMatchFilter.boost(filterCtx.boost);

    // become a new root
    filter = &minMatchFilter;
  }

  FilterContext const subFilterCtx{
      .fieldAnalyzerProvider = filterCtx.fieldAnalyzerProvider,
      .contextAnalyzer = filterCtx.contextAnalyzer,
      .fields = filterCtx.fields,
      .namePrefix = filterCtx.namePrefix};

  for (size_t i = 0; i < lastArg; ++i) {
    auto subFilterExpression = args.getMemberUnchecked(i);

    if (!subFilterExpression) {
      return {
          TRI_ERROR_BAD_PARAMETER,
          "'"s.append(funcName)
              .append(
                  "' AQL function: Failed to evaluate argument at position '")
              .append(std::to_string(i))
              .append("'")};
    }

    irs::boolean_filter* subFilter = filter ? &filter->add<irs::Or>() : nullptr;

    rv = makeFilter(subFilter, ctx, subFilterCtx, *subFilterExpression);
    if (rv.fail()) {
      return {TRI_ERROR_BAD_PARAMETER,
              "'"s.append(funcName)
                  .append("' AQL function: Failed to instantiate sub-filter "
                          "for argument at position '")
                  .append(std::to_string(i))
                  .append("': ")
                  .append(rv.errorMessage())};
    }
  }

  return {};
}

template<typename ElementType>
class ArgsTraits;

template<>
class ArgsTraits<aql::AstNode> {
 public:
  using ValueType = ScopedAqlValue;

  static ScopedValueType scopedType(ValueType const& v) { return v.type(); }

  static VPackSlice valueSlice(ValueType const& v) { return v.slice(); }

  static size_t numValueMembers(ValueType const& v) { return v.size(); }

  static bool isValueNumber(ValueType const& v) noexcept {
    return v.isDouble();
  }

  static int64_t getValueInt64(ValueType const& v) {
    TRI_ASSERT(v.isDouble());
    return v.getInt64();
  }

  static bool getValueString(ValueType const& v, irs::string_ref& str) {
    return v.getString(str);
  }

  static bool isDeterministic(aql::AstNode const& arg) {
    return arg.isDeterministic();
  }

  static auto numMembers(aql::AstNode const& arg) { return arg.numMembers(); }

  static Result getMemberValue(aql::AstNode const& arg, size_t idx,
                               char const* funcName, ValueType& value,
                               bool isFilter, QueryContext const& ctx,
                               bool& skippedEvaluation) {
    TRI_ASSERT(arg.isArray());
    TRI_ASSERT(arg.numMembers() > idx);
    auto member = arg.getMemberUnchecked(idx);
    if (member) {
      value.reset(*member);
      if (!member->isConstant()) {
        if (isFilter) {
          if (!value.execute(ctx)) {
            return error::failedToEvaluate(funcName, idx);
          }
        } else {
          skippedEvaluation = true;
        }
      }
    } else {
      return error::invalidArgument(funcName, idx);
    }
    return {};
  }

  template<typename T, bool CheckDeterminism = false>
  static Result evaluateArg(T& out, ValueType& value, char const* funcName,
                            aql::AstNode const& args, size_t i, bool isFilter,
                            QueryContext const& ctx) {
    return ::evaluateArg<T, CheckDeterminism>(out, value, funcName, args, i,
                                              isFilter, ctx);
  }
};

template<>
class ArgsTraits<VPackSlice> {
 public:
  using ValueType = VPackSlice;

  static ScopedValueType scopedType(ValueType const& v) {
    if (v.isNumber()) {
      return SCOPED_VALUE_TYPE_DOUBLE;
    }
    switch (v.type()) {
      case VPackValueType::String:
        return SCOPED_VALUE_TYPE_STRING;
      case VPackValueType::Bool:
        return SCOPED_VALUE_TYPE_BOOL;
      case VPackValueType::Array:
        return SCOPED_VALUE_TYPE_ARRAY;
      case VPackValueType::Object:
        return SCOPED_VALUE_TYPE_OBJECT;
      case VPackValueType::Null:
        return SCOPED_VALUE_TYPE_NULL;
      default:
        break;  // Make Clang happy
    }
    return SCOPED_VALUE_TYPE_INVALID;
  }

  static ValueType valueSlice(ValueType v) noexcept { return v; }

  static size_t numValueMembers(ValueType v) {
    TRI_ASSERT(v.isArray());
    return v.length();
  }

  static bool isValueNumber(ValueType v) noexcept { return v.isNumber(); }

  static int64_t getValueInt64(ValueType v) {
    TRI_ASSERT(v.isNumber());
    return v.getNumber<int64_t>();
  }

  static bool getValueString(ValueType v, irs::string_ref& str) {
    if (v.isString()) {
      str = ::getStringRef(v);
      return true;
    }
    return false;
  }

  constexpr static bool isDeterministic(VPackSlice) { return true; }

  static size_t numMembers(VPackSlice arg) {
    if (arg.isArray()) {
      return arg.length();
    }
    return 1;
  }

  static Result getMemberValue(VPackSlice arg, size_t idx,
                               char const* /*funcName*/, ValueType& value, bool,
                               QueryContext const&, bool&) {
    TRI_ASSERT(arg.isArray());
    TRI_ASSERT(arg.length() > idx);
    value = arg.at(idx);
    return {};
  }

  template<typename T>
  static Result evaluateArg(T& out, ValueType& value, char const* funcName,
                            VPackSlice args, size_t i, bool /*isFilter*/,
                            QueryContext const& /*ctx*/) {
    static_assert(std::is_same<T, irs::string_ref>::value ||
                  std::is_same<T, int64_t>::value ||
                  std::is_same<T, double_t>::value ||
                  std::is_same<T, bool>::value);

    if (!args.isArray() || args.length() <= i) {
      return {TRI_ERROR_BAD_PARAMETER,
              "'"s.append(funcName)
                  .append("' AQL function: invalid argument index ")
                  .append(std::to_string(i))};
    }
    value = args.at(i);
    if constexpr (std::is_same<T, irs::string_ref>::value) {
      if (value.isString()) {
        out = getStringRef(value);
        return {};
      }
    } else if constexpr (std::is_same<T, int64_t>::value) {
      if (value.isNumber()) {
        out = value.getInt();
        return {};
      }
    } else if constexpr (std::is_same<T, double>::value) {
      if (value.getDouble(out)) {
        return {};
      }
    } else if constexpr (std::is_same<T, bool>::value) {
      if (value.isBoolean()) {
        out = value.getBoolean();
        return {};
      }
    }
    return {TRI_ERROR_BAD_PARAMETER,
            "'"s.append(funcName)
                .append("' AQL function: argument at position '")
                .append(std::to_string(i + 1))
                .append("' has invalid type '")
                .append(value.typeName())
                .append("'")};
  }
};

using ConversionPhraseHandler = Result (*)(char const*, size_t, char const*,
                                           irs::by_phrase*, QueryContext const&,
                                           FilterContext const&,
                                           const VPackSlice&, size_t,
                                           irs::analysis::analyzer*);

std::string getSubFuncErrorSuffix(char const* funcName,
                                  size_t const funcArgumentPosition) {
  return " (in '"s.append(funcName)
      .append("' AQL function at position '")
      .append(std::to_string(funcArgumentPosition + 1))
      .append("')");
}

Result oneArgumentfromFuncPhrase(char const* funcName,
                                 size_t const funcArgumentPosition,
                                 char const* subFuncName, VPackSlice elem,
                                 irs::string_ref& term) {
  if (elem.isArray() && elem.length() != 1) {
    return error::invalidArgsCount<error::ExactValue<1>>(subFuncName)
        .withError([&](arangodb::result::Error& err) {
          err.appendErrorMessage(
              getSubFuncErrorSuffix(funcName, funcArgumentPosition));
        });
  }
  auto actualArg = elem.isArray() ? elem.at(0) : elem;

  if (!actualArg.isString()) {
    return error::typeMismatch(subFuncName, funcArgumentPosition,
                               SCOPED_VALUE_TYPE_STRING,
                               ArgsTraits<VPackSlice>::scopedType(actualArg));
  }
  term = getStringRef(actualArg);
  return {};
}

// {<TERM>: [ '[' ] <term> [ ']' ] }
Result fromFuncPhraseTerm(char const* funcName, size_t funcArgumentPosition,
                          char const* subFuncName, irs::by_phrase* filter,
                          QueryContext const&, FilterContext const&,
                          const VPackSlice& elem, size_t firstOffset,
                          irs::analysis::analyzer* /*analyzer*/ = nullptr) {
  irs::string_ref term;
  auto res = oneArgumentfromFuncPhrase(funcName, funcArgumentPosition,
                                       subFuncName, elem, term);
  if (res.fail()) {
    return res;
  }

  if (filter) {
    auto* opts = filter->mutable_options();
    irs::assign(opts->push_back<irs::by_term_options>(firstOffset).term,
                irs::ref_cast<irs::byte_type>(term));
  }

  return {};
}

// {<STARTS_WITH>: [ '[' ] <term> [ ']' ] }
Result fromFuncPhraseStartsWith(
    char const* funcName, size_t funcArgumentPosition, char const* subFuncName,
    irs::by_phrase* filter, QueryContext const&, FilterContext const&,
    const VPackSlice& elem, size_t firstOffset,
    irs::analysis::analyzer* /*analyzer*/ = nullptr) {
  irs::string_ref term;
  auto res = oneArgumentfromFuncPhrase(funcName, funcArgumentPosition,
                                       subFuncName, elem, term);
  if (res.fail()) {
    return res;
  }
  if (filter) {
    auto& prefix = filter->mutable_options()->push_back<irs::by_prefix_options>(
        firstOffset);
    irs::assign(prefix.term, irs::ref_cast<irs::byte_type>(term));
    prefix.scored_terms_limit = FilterConstants::DefaultScoringTermsLimit;
  }
  return {};
}

// {<WILDCARD>: [ '[' ] <term> [ ']' ] }
Result fromFuncPhraseLike(char const* funcName,
                          size_t const funcArgumentPosition,
                          char const* subFuncName, irs::by_phrase* filter,
                          QueryContext const&, FilterContext const&,
                          const VPackSlice& elem, size_t firstOffset,
                          irs::analysis::analyzer* /*analyzer*/ = nullptr) {
  irs::string_ref term;
  auto res = oneArgumentfromFuncPhrase(funcName, funcArgumentPosition,
                                       subFuncName, elem, term);
  if (res.fail()) {
    return res;
  }
  if (filter) {
    auto& wildcard =
        filter->mutable_options()->push_back<irs::by_wildcard_options>(
            firstOffset);
    irs::assign(wildcard.term, irs::ref_cast<irs::byte_type>(term));
    wildcard.scored_terms_limit = FilterConstants::DefaultScoringTermsLimit;
  }
  return {};
}

template<size_t First, typename ElementType,
         typename ElementTraits = ArgsTraits<ElementType>>
Result getLevenshteinArguments(char const* funcName, bool isFilter,
                               QueryContext const& ctx,
                               FilterContext const& /*filterCtx*/,
                               ElementType const& args,
                               aql::AstNode const** field,
                               typename ElementTraits::ValueType& targetValue,
                               irs::by_edit_distance_options& opts,
                               std::string const& errorSuffix = std::string()) {
  if (!ElementTraits::isDeterministic(args)) {
    return error::nondeterministicArgs(funcName).withError(
        [&](arangodb::result::Error& err) {
          err.appendErrorMessage(errorSuffix);
        });
  }
  auto const argc = ElementTraits::numMembers(args);
  constexpr size_t min = 3 - First;
  constexpr size_t max = 6 - First;
  if (argc < min || argc > max) {
    return error::invalidArgsCount<error::Range<min, max>>(funcName).withError(
        [&](arangodb::result::Error& err) {
          err.appendErrorMessage(errorSuffix);
        });
  }

  if constexpr (0 == First) {  // this is done only for AstNode so don`t bother
                               // with traits
    static_assert(std::is_same_v<aql::AstNode, ElementType>,
                  "Only AstNode supported for parsing attribute");
    TRI_ASSERT(field);
    // (0 - First) argument defines a field
    *field = checkAttributeAccess(args.getMemberUnchecked(0), *ctx.ref,
                                  !ctx.isSearchQuery);

    if (!*field) {
      return error::invalidAttribute(funcName, 1);
    }
  }

  // (1 - First) argument defines a target
  irs::string_ref target;
  auto res = ElementTraits::evaluateArg(target, targetValue, funcName, args,
                                        1 - First, isFilter, ctx);

  if (res.fail()) {
    return res.withError([&](arangodb::result::Error& err) {
      err.appendErrorMessage(errorSuffix);
    });
  }

  typename ElementTraits::ValueType
      tmpValue;  // can reuse value for int64_t and bool

  // (2 - First) argument defines a max distance
  int64_t maxDistance = 0;
  res = ElementTraits::evaluateArg(maxDistance, tmpValue, funcName, args,
                                   2 - First, isFilter, ctx);

  if (res.fail()) {
    return res.withError([&](arangodb::result::Error& err) {
      err.appendErrorMessage(errorSuffix);
    });
  }

  if (maxDistance < 0) {
    return {
        TRI_ERROR_BAD_PARAMETER,
        "'"s.append(funcName)
            .append(
                "' AQL function: max distance must be a non-negative number")
            .append(errorSuffix)};
  }

  // optional (3 - First) argument defines transpositions
  bool withTranspositions = true;
  if (3 - First < argc) {
    res = ElementTraits::evaluateArg(withTranspositions, tmpValue, funcName,
                                     args, 3 - First, isFilter, ctx);

    if (res.fail()) {
      return res.withError([&](arangodb::result::Error& err) {
        err.appendErrorMessage(errorSuffix);
      });
    }
  }

  if (!withTranspositions && maxDistance > kMaxLevenshteinDistance) {
    return {TRI_ERROR_BAD_PARAMETER,
            "'"s.append(funcName)
                .append("' AQL function: max Levenshtein distance must be a "
                        "number in range [0, ")
                .append(std::to_string(kMaxLevenshteinDistance))
                .append("]")
                .append(errorSuffix)};
  } else if (withTranspositions &&
             maxDistance > kMaxDamerauLevenshteinDistance) {
    return {TRI_ERROR_BAD_PARAMETER,
            "'"s.append(funcName)
                .append("' AQL function: max Damerau-Levenshtein distance must "
                        "be a number in range [0, ")
                .append(std::to_string(kMaxDamerauLevenshteinDistance))
                .append("]")
                .append(errorSuffix)};
  }

  // optional (4 - First) argument defines terms limit
  int64_t maxTerms = FilterConstants::DefaultLevenshteinTermsLimit;
  if (4 - First < argc) {
    res = ElementTraits::evaluateArg(maxTerms, tmpValue, funcName, args,
                                     4 - First, isFilter, ctx);

    if (res.fail()) {
      return res.withError([&](arangodb::result::Error& err) {
        err.appendErrorMessage(errorSuffix);
      });
    }
  }

  // optional (5 - First) argument defines prefix for target
  irs::string_ref prefix = irs::string_ref::EMPTY;
  if (5 - First < argc) {
    res = ElementTraits::evaluateArg(prefix, tmpValue, funcName, args,
                                     5 - First, isFilter, ctx);

    if (res.fail()) {
      return res.withError([&](arangodb::result::Error& err) {
        err.appendErrorMessage(errorSuffix);
      });
    }
  }

  irs::assign(opts.term, irs::ref_cast<irs::byte_type>(target));
  opts.with_transpositions = withTranspositions;
  opts.max_distance = static_cast<irs::byte_type>(maxDistance);
  opts.max_terms = static_cast<size_t>(maxTerms);
  opts.provider = &getParametricDescription;
  irs::assign(opts.prefix, irs::ref_cast<irs::byte_type>(prefix));

  return {};
}

// {<LEVENSHTEIN_MATCH>: '[' <term>, <max_distance> [, <with_transpositions>,
// <prefix> ] ']'}
Result fromFuncPhraseLevenshteinMatch(
    char const* funcName, size_t const funcArgumentPosition,
    char const* subFuncName, irs::by_phrase* filter, QueryContext const& ctx,
    FilterContext const& filterCtx, const VPackSlice& array, size_t firstOffset,
    irs::analysis::analyzer* /*analyzer*/ = nullptr) {
  if (!array.isArray()) {
    return {TRI_ERROR_BAD_PARAMETER,
            "'"s.append(funcName)
                .append("' AQL function: '")
                .append(subFuncName)
                .append("' arguments must be in an array at position '")
                .append(std::to_string(funcArgumentPosition + 1))
                .append("'")};
  }

  VPackSlice targetValue;
  irs::by_edit_distance_options opts;
  auto res = getLevenshteinArguments<1>(
      subFuncName, filter != nullptr, ctx, filterCtx, array, nullptr,
      targetValue, opts, getSubFuncErrorSuffix(funcName, funcArgumentPosition));
  if (res.fail()) {
    return res;
  }

  if (filter) {
    auto* phrase = filter->mutable_options();

    if (0 != opts.max_terms) {
      TRI_ASSERT(ctx.index);

      struct top_term_visitor final : irs::filter_visitor {
        explicit top_term_visitor(size_t size) : collector(size) {}

        virtual void prepare(const irs::sub_reader& segment,
                             const irs::term_reader& field,
                             const irs::seek_term_iterator& terms) override {
          collector.prepare(segment, field, terms);
        }

        virtual void visit(irs::score_t boost) override {
          collector.visit(boost);
        }

        irs::top_terms_collector<irs::top_term<irs::score_t>> collector;
      } collector(opts.max_terms);

      irs::visit(*ctx.index, filter->field(),
                 irs::by_edit_distance::visitor(opts), collector);

      auto& terms = phrase->push_back<irs::by_terms_options>(firstOffset).terms;
      collector.collector.visit(
          [&terms](const irs::top_term<irs::score_t>& term) {
            terms.emplace(term.term, term.key);
          });
    } else {
      phrase->push_back<irs::by_edit_distance_filter_options>(std::move(opts),
                                                              firstOffset);
    }
  }
  return {};
}

// {<TERMS>: '[' <term0> [, <term1>, ...] ']'}
template<typename ElementType, typename ElementTraits = ArgsTraits<ElementType>>
Result fromFuncPhraseTerms(char const* funcName, size_t funcArgumentPosition,
                           char const* subFuncName, irs::by_phrase* filter,
                           QueryContext const& ctx, FilterContext const&,
                           ElementType const& array, size_t firstOffset,
                           irs::analysis::analyzer* analyzer = nullptr) {
  if (!array.isArray()) {
    return {TRI_ERROR_BAD_PARAMETER,
            "'"s.append(funcName)
                .append("' AQL function: '")
                .append(subFuncName)
                .append("' arguments must be in an array at position '")
                .append(std::to_string(funcArgumentPosition + 1))
                .append("'")};
  }

  if (!ElementTraits::isDeterministic(array)) {
    return error::nondeterministicArgs(subFuncName)
        .withError([&](arangodb::result::Error& err) {
          err.appendErrorMessage(
              getSubFuncErrorSuffix(funcName, funcArgumentPosition));
        });
  }

  auto const argc = ElementTraits::numMembers(array);
  if (0 == argc) {
    return error::invalidArgsCount<error::OpenRange<false, 1>>(subFuncName)
        .withError([&](arangodb::result::Error& err) {
          err.appendErrorMessage(
              getSubFuncErrorSuffix(funcName, funcArgumentPosition));
        });
  }

  irs::by_terms_options::search_terms terms;
  typename ElementTraits::ValueType termValue;
  irs::string_ref term;
  for (size_t i = 0; i < argc; ++i) {
    auto res = ElementTraits::evaluateArg(term, termValue, subFuncName, array,
                                          i, filter != nullptr, ctx);

    if (res.fail()) {
      return res.withError([&](arangodb::result::Error& err) {
        err.appendErrorMessage(
            getSubFuncErrorSuffix(funcName, funcArgumentPosition));
      });
    }
    if (analyzer != nullptr) {
      // reset analyzer
      analyzer->reset(term);
      // get token attribute
      irs::term_attribute const* token =
          irs::get<irs::term_attribute>(*analyzer);
      TRI_ASSERT(token);
      // add tokens
      while (analyzer->next()) {
        terms.emplace(token->value);
      }
    } else {
      terms.emplace(irs::ref_cast<irs::byte_type>(term));
    }
  }
  if (filter) {
    auto& opts = filter->mutable_options()->push_back<irs::by_terms_options>(
        firstOffset);
    opts.terms = std::move(terms);
  }
  return {};
}

template<size_t First, typename ElementType,
         typename ElementTraits = ArgsTraits<ElementType>>
Result getInRangeArguments(
    char const* funcName, bool isFilter, QueryContext const& ctx,
    FilterContext const& /*filterCtx*/, ElementType const& args,
    aql::AstNode const** field, typename ElementTraits::ValueType& min,
    bool& minInclude, typename ElementTraits::ValueType& max, bool& maxInclude,
    bool& ret, std::string const& errorSuffix = std::string()) {
  if (!ElementTraits::isDeterministic(args)) {
    return error::nondeterministicArgs(funcName).withError(
        [&](arangodb::result::Error& err) {
          err.appendErrorMessage(errorSuffix);
        });
  }
  auto const argc = ElementTraits::numMembers(args);

  if (5 - First != argc) {
    return error::invalidArgsCount<error::ExactValue<5 - First>>(funcName)
        .withError([&](arangodb::result::Error& err) {
          err.appendErrorMessage(errorSuffix);
        });
  }

  if constexpr (0 == First) {
    TRI_ASSERT(field);
    // (0 - First) argument defines a field
    *field = checkAttributeAccess(args.getMemberUnchecked(0), *ctx.ref,
                                  !ctx.isSearchQuery);

    if (!*field) {
      return error::invalidAttribute(funcName, 1);
    }
    TRI_ASSERT((*field)->isDeterministic());
  }

  // (3 - First) argument defines inclusion of lower boundary
  typename ElementTraits::ValueType includeValue;
  auto res = ElementTraits::evaluateArg(minInclude, includeValue, funcName,
                                        args, 3 - First, isFilter, ctx);
  if (res.fail()) {
    return res.withError([&](arangodb::result::Error& err) {
      err.appendErrorMessage(errorSuffix);
    });
  }

  // (4 - First) argument defines inclusion of upper boundary
  res = ElementTraits::evaluateArg(maxInclude, includeValue, funcName, args,
                                   4 - First, isFilter, ctx);
  if (res.fail()) {
    return res.withError([&](arangodb::result::Error& err) {
      err.appendErrorMessage(errorSuffix);
    });
  }

  // (1 - First) argument defines a lower boundary
  {
    auto res = ElementTraits::getMemberValue(args, 1 - First, funcName, min,
                                             isFilter, ctx, ret);
    if (res.fail()) {
      return res.withError([&](arangodb::result::Error& err) {
        err.appendErrorMessage(errorSuffix);
      });
    }
  }
  // (2 - First) argument defines an upper boundary
  {
    auto res = ElementTraits::getMemberValue(args, 2 - First, funcName, max,
                                             isFilter, ctx, ret);
    if (res.fail()) {
      return res.withError([&](arangodb::result::Error& err) {
        err.appendErrorMessage(errorSuffix);
      });
    }
  }

  if (ret) {
    return {};
  }

  if (ElementTraits::scopedType(min) != ElementTraits::scopedType(max)) {
    return {
        TRI_ERROR_BAD_PARAMETER,
        "Failed to build range query, lower boundary mismatches upper boundary. "s
            .append(errorSuffix)};
  }
  return {};
}

// {<IN_RANGE>: '[' <term-low>, <term-high>, <include-low>, <include-high> ']'}
Result fromFuncPhraseInRange(char const* funcName,
                             size_t const funcArgumentPosition,
                             char const* subFuncName, irs::by_phrase* filter,
                             QueryContext const& ctx,
                             FilterContext const& filterCtx,
                             const VPackSlice& array, size_t firstOffset,
                             irs::analysis::analyzer* /*analyzer*/ = nullptr) {
  if (!array.isArray()) {
    return {TRI_ERROR_BAD_PARAMETER,
            "'"s.append(funcName)
                .append("' AQL function: '")
                .append(subFuncName)
                .append("' arguments must be in an array at position '")
                .append(std::to_string(funcArgumentPosition + 1))
                .append("'")};
  }

  std::string const errorSuffix =
      getSubFuncErrorSuffix(funcName, funcArgumentPosition);

  VPackSlice min, max;
  auto minInclude = false;
  auto maxInclude = false;
  auto ret = false;
  auto res = getInRangeArguments<1>(subFuncName, filter != nullptr, ctx,
                                    filterCtx, array, nullptr, min, minInclude,
                                    max, maxInclude, ret, errorSuffix);
  if (res.fail() || ret) {
    return res;
  }

  if (!min.isString()) {
    return error::typeMismatch(subFuncName, 1, SCOPED_VALUE_TYPE_STRING,
                               ArgsTraits<VPackSlice>::scopedType(min))
        .withError([&](arangodb::result::Error& err) {
          err.appendErrorMessage(errorSuffix);
        });
  }
  irs::string_ref const minStrValue = getStringRef(min);

  if (!max.isString()) {
    return error::typeMismatch(subFuncName, 2, SCOPED_VALUE_TYPE_STRING,
                               ArgsTraits<VPackSlice>::scopedType(max))
        .withError([&](arangodb::result::Error& err) {
          err.appendErrorMessage(errorSuffix);
        });
  }
  irs::string_ref const maxStrValue = getStringRef(max);

  if (filter) {
    auto& opts = filter->mutable_options()->push_back<irs::by_range_options>(
        firstOffset);
    irs::assign(opts.range.min, irs::ref_cast<irs::byte_type>(minStrValue));
    opts.range.min_type =
        minInclude ? irs::BoundType::INCLUSIVE : irs::BoundType::EXCLUSIVE;
    irs::assign(opts.range.max, irs::ref_cast<irs::byte_type>(maxStrValue));
    opts.range.max_type =
        maxInclude ? irs::BoundType::INCLUSIVE : irs::BoundType::EXCLUSIVE;
    opts.scored_terms_limit = FilterConstants::DefaultScoringTermsLimit;
  }
  return {};
}

frozen::map<irs::string_ref, ConversionPhraseHandler,
            6> constexpr kFCallSystemConversionPhraseHandlers{
    {"TERM", fromFuncPhraseTerm},
    {"STARTS_WITH", fromFuncPhraseStartsWith},
    {"WILDCARD", fromFuncPhraseLike},  // 'LIKE' is a key word
    {"LEVENSHTEIN_MATCH", fromFuncPhraseLevenshteinMatch},
    {TERMS_FUNC, fromFuncPhraseTerms<VPackSlice>},
    {"IN_RANGE", fromFuncPhraseInRange}};

Result processPhraseArgObjectType(char const* funcName,
                                  size_t const funcArgumentPosition,
                                  irs::by_phrase* filter,
                                  QueryContext const& ctx,
                                  FilterContext const& filterCtx,
                                  VPackSlice object, size_t firstOffset,
                                  irs::analysis::analyzer* analyzer = nullptr) {
  TRI_ASSERT(object.isObject());
  VPackObjectIterator itr(object);
  if (ADB_LIKELY(itr.valid())) {
    auto key = itr.key();
    auto value = itr.value();
    if (!key.isString()) {
      return {TRI_ERROR_BAD_PARAMETER,
              "'"s.append(funcName)
                  .append("' AQL function: Unexpected object key type '"
                          "' at position '")
                  .append(std::to_string(funcArgumentPosition + 1))
                  .append("'")};
    }
    auto name = key.copyString();
    basics::StringUtils::toupperInPlace(name);
    auto const entry = kFCallSystemConversionPhraseHandlers.find(name);
    if (kFCallSystemConversionPhraseHandlers.cend() == entry) {
      return {TRI_ERROR_BAD_PARAMETER,
              "'"s.append(funcName)
                  .append("' AQL function: Unknown '")
                  .append(key.copyString())
                  .append("' at position '")
                  .append(std::to_string(funcArgumentPosition + 1))
                  .append("'")};
    }
    return entry->second(funcName, funcArgumentPosition, entry->first.c_str(),
                         filter, ctx, filterCtx, value, firstOffset, analyzer);
  } else {
    return {TRI_ERROR_BAD_PARAMETER,
            "'"s.append(funcName)
                .append("' AQL function: empty object at position '")
                .append(std::to_string(funcArgumentPosition + 1))
                .append("'")};
  }
}

template<typename ElementType, typename ElementTraits = ArgsTraits<ElementType>>
Result processPhraseArgs(char const* funcName, irs::by_phrase* phrase,
                         QueryContext const& ctx,
                         FilterContext const& filterCtx,
                         ElementType const& valueArgs, size_t valueArgsBegin,
                         size_t valueArgsEnd, irs::analysis::analyzer* analyzer,
                         size_t offset, bool allowDefaultOffset,
                         bool isInArray) {
  irs::string_ref value;
  bool expectingOffset = false;
  for (size_t idx = valueArgsBegin; idx < valueArgsEnd; ++idx) {
    typename ElementTraits::ValueType valueArg;
    {
      bool skippedEvaluation{false};
      auto res = ElementTraits::getMemberValue(valueArgs, idx, funcName,
                                               valueArg, phrase != nullptr, ctx,
                                               skippedEvaluation);
      if (res.fail()) return res;
      if (skippedEvaluation) {
        // non-const argument. we can`t decide on parse/optimize
        // if it is ok. So just say it is ok for now and deal with it
        // at execution
        return {};
      }
    }
    if (valueArg.isArray()) {
      // '[' <term0> [, <term1>, ...] ']'
      auto const valueSize = ElementTraits::numValueMembers(valueArg);
      if (!expectingOffset || allowDefaultOffset) {
        if (0 == valueSize) {
          expectingOffset = true;
          // do not reset offset here as we should accumulate it
          continue;  // just skip empty arrays. This is not error anymore as
                     // this case may arise while working with autocomplete
        }
        // array arg is processed with possible default 0 offsets - to be easily
        // compatible with TOKENS function
        if (!isInArray) {
          auto subRes =
              processPhraseArgs(funcName, phrase, ctx, filterCtx,
                                ElementTraits::valueSlice(valueArg), 0,
                                valueSize, analyzer, offset, true, true);
          if (subRes.fail()) {
            return subRes;
          }
          expectingOffset = true;
          offset = 0;
          continue;
        } else {
          auto res = fromFuncPhraseTerms(
              funcName, idx, TERMS_FUNC, phrase, ctx, filterCtx,
              ElementTraits::valueSlice(valueArg), offset, analyzer);
          if (res.fail()) {
            return res;
          }
          expectingOffset = true;
          offset = 0;
          continue;
        }
      }
    } else if (valueArg.isObject()) {
      auto res = processPhraseArgObjectType(
          funcName, idx, phrase, ctx, filterCtx,
          ElementTraits::valueSlice(valueArg), offset);
      if (res.fail()) {
        return res;
      }
      offset = 0;
      expectingOffset = true;
      continue;
    }
    if (ElementTraits::isValueNumber(valueArg) && expectingOffset) {
      offset += static_cast<uint64_t>(ElementTraits::getValueInt64(valueArg));
      expectingOffset = false;
      continue;  // got offset let`s go search for value
    } else if ((!valueArg.isString() ||
                !ElementTraits::getValueString(
                    valueArg, value)) ||  // value is not a string at all
               (expectingOffset &&
                !allowDefaultOffset)) {  // offset is expected mandatory but got
                                         // value
      std::string expectedValue;
      if (expectingOffset && allowDefaultOffset) {
        expectedValue = " as a value or offset";
      } else if (expectingOffset) {
        expectedValue = " as an offset";
      } else {
        expectedValue = " as a value";
      }

      return {
          TRI_ERROR_BAD_PARAMETER,
          "'"s.append(funcName)
              .append("' AQL function: Unable to parse argument at position ")
              .append(std::to_string(idx))
              .append(expectedValue)};
    }

    if (phrase) {
      TRI_ASSERT(analyzer);
      appendTerms(*phrase, value, *analyzer, offset);
    }
    offset = 0;
    expectingOffset = true;
  }

  if (!expectingOffset) {  // that means last arg is numeric - this is error as
                           // no term to apply offset to
    return {
        TRI_ERROR_BAD_PARAMETER,
        "'"s.append(funcName)
            .append("' AQL function : Unable to parse argument at position ")
            .append(std::to_string(valueArgsEnd - 1))
            .append("as a value")};
  }
  return {};
}

// note: <value> could be either string ether array of strings with offsets
// inbetween . Inside array 0 offset could be omitted e.g. [term1, term2, 2,
// term3] is equal to: [term1, 0, term2, 2, term3] PHRASE(<attribute>, <value>
// [, <offset>, <value>, ...] [, <analyzer>]) PHRASE(<attribute>, '[' <value> [,
// <offset>, <value>, ...] ']' [,<analyzer>])
Result fromFuncPhrase(char const* funcName, irs::boolean_filter* filter,
                      QueryContext const& ctx, FilterContext const& filterCtx,
                      aql::AstNode const& args) {
  TRI_ASSERT(funcName);

  if (!args.isDeterministic()) {
    return error::nondeterministicArgs(funcName);
  }

  auto argc = args.numMembers();

  if (argc < 2) {
    return error::invalidArgsCount<error::OpenRange<false, 2>>(funcName);
  }

  // ...........................................................................
  // 1st argument defines a field
  // ...........................................................................

  auto const* fieldArg = checkAttributeAccess(args.getMemberUnchecked(0),
                                              *ctx.ref, !ctx.isSearchQuery);

  if (!fieldArg) {
    return error::invalidAttribute(funcName, 1);
  }

  // ...........................................................................
  // last odd argument defines an analyzer
  // ...........................................................................

  auto analyzerPool = emptyAnalyzer();

  if (0 != (argc & 1)) {  // override analyzer
    --argc;

    auto rv =
        extractAnalyzerFromArg(analyzerPool, funcName, filter, args, argc, ctx);

    if (rv.fail()) {
      return rv;
    }

    if (!filter && !analyzerPool) {
      // use default context analyzer for the optimization stage
      // if actual analyzer could not be evaluated for now
      analyzerPool = filterCtx.contextAnalyzer;
    }

    if (!analyzerPool) {
      TRI_ASSERT(false);
      return {TRI_ERROR_BAD_PARAMETER};
    }
  }

  // ...........................................................................
  // 2nd argument and later defines a values
  // ...........................................................................
  auto* valueArgs = &args;
  size_t valueArgsBegin = 1;
  size_t valueArgsEnd = argc;

  irs::by_phrase* phrase = nullptr;
  AnalyzerPool::CacheType::ptr analyzer;

  std::string name{filterCtx.namePrefix};
  if (!nameFromAttributeAccess(name, *fieldArg, ctx, filter != nullptr,
                               filterCtx.fields)) {
    return error::failedToGenerateName(funcName, 1);
  }
  // prepare filter if execution phase
  if (filter) {
    // now get the actual analyzer for the known field name if it is not
    // overridden
    if (!analyzerPool._pool) {
      Result r;
      analyzerPool = filterCtx.fieldAnalyzer(name, r);
      if (!r.ok()) {
        return r;
      }
      TRI_ASSERT(analyzerPool);
    }

    analyzer = analyzerPool->get();
    if (!analyzer) {
      return {TRI_ERROR_INTERNAL,
              "'"s.append("' AQL function: Unable to instantiate analyzer '")
                  .append(analyzerPool->name())
                  .append("'")};
    }

    kludge::mangleField(name, ctx.isOldMangling, analyzerPool);

    phrase = &filter->add<irs::by_phrase>();
    *phrase->mutable_field() = std::move(name);
    phrase->boost(filterCtx.boost);
  }
  // on top level we require explicit offsets - to be backward compatible and be
  // able to distinguish last argument as analyzer or value Also we allow
  // recursion inside array to support older syntax (one array arg) and add
  // ability to pass several arrays as args
  return processPhraseArgs(funcName, phrase, ctx, filterCtx, *valueArgs,
                           valueArgsBegin, valueArgsEnd, analyzer.get(), 0,
                           false, false);
}

// NGRAM_MATCH (attribute, target, threshold [, analyzer])
// NGRAM_MATCH (attribute, target [, analyzer]) // default threshold is set to
// 0.7
Result fromFuncNgramMatch(char const* funcName, irs::boolean_filter* filter,
                          QueryContext const& ctx,
                          FilterContext const& filterCtx,
                          aql::AstNode const& args) {
  if (!args.isDeterministic()) {
    return error::nondeterministicArgs(funcName);
  }

  auto const argc = args.numMembers();

  if (argc < 2 || argc > 4) {
    return error::invalidArgsCount<error::Range<2, 4>>(funcName);
  }

  // 1st argument defines a field
  auto const* field = checkAttributeAccess(args.getMemberUnchecked(0), *ctx.ref,
                                           !ctx.isSearchQuery);

  if (!field) {
    return error::invalidAttribute(funcName, 1);
  }

  // 2nd argument defines a value
  ScopedAqlValue matchAqlValue;
  irs::string_ref matchValue;
  {
    auto res =
        evaluateArg(matchValue, matchAqlValue, funcName, args, 1, filter, ctx);
    if (!res.ok()) {
      return res;
    }
  }

  auto threshold = FilterConstants::DefaultNgramMatchThreshold;
  auto analyzerPool = emptyAnalyzer();

  if (argc > 3) {  // 4 args given. 3rd is threshold
    ScopedAqlValue tmpValue;
    auto res = evaluateArg(threshold, tmpValue, funcName, args, 2, filter, ctx);

    if (!res.ok()) {
      return res;
    }
  } else if (argc > 2) {  // 3 args given  -  3rd argument defines a threshold
                          // (if double) or analyzer (if string)
    auto const* arg = args.getMemberUnchecked(2);

    if (!arg) {
      return error::invalidArgument(funcName, 3);
    }

    if (!arg->isDeterministic()) {
      return error::nondeterministicArg(funcName, 3);
    }
    ScopedAqlValue tmpValue(*arg);
    if (filter || tmpValue.isConstant()) {
      if (!tmpValue.execute(ctx)) {
        return error::failedToEvaluate(funcName, 3);
      }
      if (SCOPED_VALUE_TYPE_STRING == tmpValue.type()) {  // this is analyzer
        irs::string_ref analyzerId;
        if (!tmpValue.getString(analyzerId)) {
          return error::failedToParse(funcName, 3, SCOPED_VALUE_TYPE_STRING);
        }
        if (filter || tmpValue.isConstant()) {
          auto analyzerRes =
              getAnalyzerByName(analyzerPool, analyzerId, funcName, ctx);
          if (!analyzerRes.ok()) {
            return analyzerRes;
          }
        }
      } else if (SCOPED_VALUE_TYPE_DOUBLE == tmpValue.type()) {
        if (!tmpValue.getDouble(threshold)) {
          return error::failedToParse(funcName, 3, SCOPED_VALUE_TYPE_DOUBLE);
        }
      } else {
        return {TRI_ERROR_BAD_PARAMETER,
                "'"s.append(funcName)
                    .append("' AQL function: argument at position '")
                    .append(std::to_string(3))
                    .append("' has invalid type '")
                    .append(ScopedAqlValue::typeString(tmpValue.type()).c_str())
                    .append("' ('")
                    .append(ScopedAqlValue::typeString(SCOPED_VALUE_TYPE_DOUBLE)
                                .c_str())
                    .append("' or '")
                    .append(ScopedAqlValue::typeString(SCOPED_VALUE_TYPE_STRING)
                                .c_str())
                    .append("' expected)")};
      }
    }
  }

  if (threshold <= 0 || threshold > 1) {
    return {TRI_ERROR_BAD_PARAMETER,
            "'"s.append(funcName).append(
                "' AQL function: threshold must be between 0 and 1")};
  }

  // 4th optional argument defines an analyzer
  if (argc > 3) {
    auto rv =
        extractAnalyzerFromArg(analyzerPool, funcName, filter, args, 3, ctx);

    if (rv.fail()) {
      return rv;
    }

    if (!filter && !analyzerPool) {
      // use default context analyzer for the optimization stage
      // if actual analyzer could not be evaluated for now
      analyzerPool = filterCtx.contextAnalyzer;
    }

    TRI_ASSERT(analyzerPool._pool);
    if (!analyzerPool._pool) {
      return {TRI_ERROR_BAD_PARAMETER};
    }
  }

  std::string name{filterCtx.namePrefix};
  if (!nameFromAttributeAccess(name, *field, ctx, filter != nullptr,
                               filterCtx.fields)) {
    return error::failedToGenerateName(funcName, 1);
  }

  if (filter) {
    if (!analyzerPool) {
      Result r;
      analyzerPool = filterCtx.fieldAnalyzer(name, r);
      if (!r.ok()) {
        return r;
      }
      TRI_ASSERT(analyzerPool);
    }

    auto analyzer = analyzerPool->get();
    if (!analyzer) {
      return {TRI_ERROR_INTERNAL,
              "'"s.append(funcName)
                  .append("' AQL function: Unable to instantiate analyzer '")
                  .append(analyzerPool->name())
                  .append("'")};
    }

<<<<<<< HEAD
    kludge::mangleField(name, ctx.isOldMangling, analyzerPool);

=======
>>>>>>> e3a9d0be
    auto& ngramFilter = filter->add<irs::by_ngram_similarity>();
    kludge::mangleField(name, ctx.isOldMangling, analyzerPool);
    *ngramFilter.mutable_field() = std::move(name);
    auto* opts = ngramFilter.mutable_options();
    opts->threshold = static_cast<float_t>(threshold);
    ngramFilter.boost(filterCtx.boost);

    analyzer->reset(matchValue);
    irs::term_attribute const* token = irs::get<irs::term_attribute>(*analyzer);
    TRI_ASSERT(token);
    while (analyzer->next()) {
      opts->ngrams.emplace_back(token->value.c_str(), token->value.size());
    }
  }
  return {};
}

#ifndef USE_ENTERPRISE
Result fromFuncMinHashMatch(char const* funcName, irs::boolean_filter*,
                            QueryContext const&, FilterContext const&,
                            aql::AstNode const&) {
  TRI_ASSERT(funcName);

  return {TRI_ERROR_NOT_IMPLEMENTED,
          absl::StrCat("Function ", funcName,
                       "' is available in ArangoDB Enterprise Edition only.")};
}
#endif

// STARTS_WITH(<attribute>, [ '[' ] <prefix> [, <prefix>, ... ']' ], [
// <scoring-limit>|<min-match-count> ] [, <scoring-limit> ])
Result fromFuncStartsWith(char const* funcName, irs::boolean_filter* filter,
                          QueryContext const& ctx,
                          FilterContext const& filterCtx,
                          aql::AstNode const& args) {
  TRI_ASSERT(funcName);

  if (!args.isDeterministic()) {
    return error::nondeterministicArgs(funcName);
  }

  auto const argc = args.numMembers();

  if (argc < 2 || argc > 4) {
    return error::invalidArgsCount<error::Range<2, 4>>(funcName);
  }

  size_t currentArgNum = 0;

  // 1st argument defines a field
  auto const* field = checkAttributeAccess(
      args.getMemberUnchecked(currentArgNum), *ctx.ref, !ctx.isSearchQuery);

  if (!field) {
    return error::invalidAttribute(funcName, currentArgNum + 1);
  }
  ++currentArgNum;

  // 2nd argument defines a value or array of values
  auto const* prefixesNode = args.getMemberUnchecked(currentArgNum);

  if (!prefixesNode) {
    return error::invalidAttribute(funcName, currentArgNum + 1);
  }

  ScopedAqlValue prefixesValue(*prefixesNode);

  if (!filter && !prefixesValue.isConstant()) {
    return {};
  }

  if (!prefixesValue.execute(ctx)) {
    return error::failedToEvaluate(funcName, currentArgNum + 1);
  }

  std::vector<std::pair<ScopedAqlValue, irs::string_ref>> prefixes;
  ScopedAqlValue minMatchCountValue;
  auto minMatchCount = FilterConstants::DefaultStartsWithMinMatchCount;
  bool const isMultiPrefix = prefixesValue.isArray();
  if (isMultiPrefix) {
    auto const size = prefixesValue.size();
    if (size > 0) {
      prefixes.reserve(size);
      for (size_t i = 0; i < size; ++i) {
        prefixes.emplace_back(prefixesValue.at(i), irs::string_ref::NIL);
        auto& value = prefixes.back();

        if (!value.first.getString(value.second)) {
          return error::invalidArgument(funcName, currentArgNum + 1);
        }
      }
    }
    ++currentArgNum;

    if (argc > currentArgNum) {
      // 3rd argument defines minimum match count
      auto rv = evaluateArg<decltype(minMatchCount), true>(
          minMatchCount, minMatchCountValue, funcName, args, currentArgNum,
          filter != nullptr, ctx);

      if (rv.fail()) {
        return rv;
      }

      if (minMatchCount < 0) {
        return error::negativeNumber(funcName, currentArgNum + 1);
      }
    }
  } else if (prefixesValue.isString()) {
    if (argc > 3) {
      return error::invalidArgsCount<error::Range<2, 3>>(funcName);
    }

    prefixes.emplace_back();
    auto& value = prefixes.back();

    if (!prefixesValue.getString(value.second)) {
      return error::invalidArgument(funcName, currentArgNum + 1);
    }
  } else {
    return error::invalidArgument(funcName, currentArgNum + 1);
  }
  ++currentArgNum;

  auto scoringLimit = FilterConstants::DefaultScoringTermsLimit;

  if (argc > currentArgNum) {
    // 3rd or 4th (optional) argument defines a number of scored terms
    ScopedAqlValue scoringLimitValueBuf;
    auto scoringLimitValue = static_cast<int64_t>(scoringLimit);
    auto rv = evaluateArg(scoringLimitValue, scoringLimitValueBuf, funcName,
                          args, currentArgNum, filter != nullptr, ctx);

    if (rv.fail()) {
      return rv;
    }

    if (scoringLimitValue < 0) {
      return error::negativeNumber(funcName, currentArgNum + 1);
    }

    scoringLimit = static_cast<size_t>(scoringLimitValue);
  }

  std::string name{filterCtx.namePrefix};
  if (!nameFromAttributeAccess(name, *field, ctx, filter != nullptr,
                               filterCtx.fields)) {
    return error::failedToGenerateName(funcName, 1);
  }

  if (filter) {
    Result r;
    auto& analyzer = filterCtx.fieldAnalyzer(name, r);
    if (!r.ok()) {
      return r;
    }
    TRI_ASSERT(analyzer);
    kludge::mangleField(name, ctx.isOldMangling, analyzer);

    // Try to optimize us away
    if (!isMultiPrefix && !prefixes.empty() &&
        ctx.filterOptimization != FilterOptimization::NONE &&
        includeStartsWithInLevenshtein(filter, name, prefixes.back().second)) {
      return {};
    }

    if (isMultiPrefix) {
      auto& minMatchFilter = filter->add<irs::Or>();
      minMatchFilter.min_match_count(static_cast<size_t>(minMatchCount));
      minMatchFilter.boost(filterCtx.boost);
      // become a new root
      filter = &minMatchFilter;
    }

    for (size_t i = 0, size = prefixes.size(); i < size; ++i) {
      auto& prefixFilter = filter->add<irs::by_prefix>();
      if (!isMultiPrefix) {
        TRI_ASSERT(prefixes.size() == 1);
        prefixFilter.boost(filterCtx.boost);
      }
      if (i + 1 < size) {
        *prefixFilter.mutable_field() = name;
      } else {
        *prefixFilter.mutable_field() = std::move(name);
      }
      auto* opts = prefixFilter.mutable_options();
      opts->scored_terms_limit = scoringLimit;
      irs::assign(opts->term,
                  irs::ref_cast<irs::byte_type>(prefixes[i].second));
    }
  }

  return {};
}

// IN_RANGE(<attribute>, <low>, <high>, <include-low>, <include-high>)
Result fromFuncInRange(char const* funcName, irs::boolean_filter* filter,
                       QueryContext const& ctx, FilterContext const& filterCtx,
                       aql::AstNode const& args) {
  TRI_ASSERT(funcName);
  aql::AstNode const* field = nullptr;
  ScopedAqlValue min, max;
  auto minInclude = false;
  auto maxInclude = false;
  auto ret = false;
  auto res =
      getInRangeArguments<0>(funcName, filter != nullptr, ctx, filterCtx, args,
                             &field, min, minInclude, max, maxInclude, ret);
  if (res.fail() || ret) {
    return res;
  }

  TRI_ASSERT(field);

  res = ::byRange(filter, *field, min, minInclude, max, maxInclude, ctx,
                  filterCtx);
  if (res.fail()) {
    return {res.errorNumber(), arangodb::basics::StringUtils::concatT(
                                   "error in byRange: ", res.errorMessage())};
  }
  return {};
}

// LIKE(<attribute>, <pattern>)
Result fromFuncLike(char const* funcName, irs::boolean_filter* filter,
                    QueryContext const& ctx, FilterContext const& filterCtx,
                    aql::AstNode const& args) {
  TRI_ASSERT(funcName);

  if (!args.isDeterministic()) {
    return error::nondeterministicArgs(funcName);
  }

  auto const argc = args.numMembers();

  if (argc != 2) {
    return error::invalidArgsCount<error::ExactValue<2>>(funcName);
  }

  // 1st argument defines a field
  auto const* field = checkAttributeAccess(args.getMemberUnchecked(0), *ctx.ref,
                                           !ctx.isSearchQuery);

  if (!field) {
    return error::invalidAttribute(funcName, 1);
  }

  // 2nd argument defines a matching pattern
  ScopedAqlValue patternValue;
  irs::string_ref pattern;
  Result res = evaluateArg(pattern, patternValue, funcName, args, 1,
                           filter != nullptr, ctx);

  if (!res.ok()) {
    return res;
  }

  const auto scoringLimit = FilterConstants::DefaultScoringTermsLimit;

  std::string name{filterCtx.namePrefix};
  if (!nameFromAttributeAccess(name, *field, ctx, filter != nullptr,
                               filterCtx.fields)) {
    return error::failedToGenerateName(funcName, 1);
  }

  if (filter) {
    Result r;
    auto& analyzer = filterCtx.fieldAnalyzer(name, r);
    if (!r.ok()) {
      return r;
    }
    TRI_ASSERT(analyzer);
<<<<<<< HEAD
    kludge::mangleField(name, ctx.isOldMangling, analyzer);
=======
>>>>>>> e3a9d0be

    auto& wildcardFilter = filter->add<irs::by_wildcard>();
    kludge::mangleField(name, ctx.isOldMangling, analyzer);
    *wildcardFilter.mutable_field() = std::move(name);
    wildcardFilter.boost(filterCtx.boost);
    auto* opts = wildcardFilter.mutable_options();
    opts->scored_terms_limit = scoringLimit;
    irs::assign(opts->term, irs::ref_cast<irs::byte_type>(pattern));
  }

  return {};
}

// LEVENSHTEIN_MATCH(<attribute>, <target>, <max-distance> [,
// <include-transpositions>, <max-terms>])
Result fromFuncLevenshteinMatch(char const* funcName,
                                irs::boolean_filter* filter,
                                QueryContext const& ctx,
                                FilterContext const& filterCtx,
                                aql::AstNode const& args) {
  TRI_ASSERT(funcName);

  aql::AstNode const* field = nullptr;
  ScopedAqlValue targetValue;
  irs::by_edit_distance_options opts;
  auto res =
      getLevenshteinArguments<0>(funcName, filter != nullptr, ctx, filterCtx,
                                 args, &field, targetValue, opts);
  if (res.fail()) {
    return res;
  }

  std::string name{filterCtx.namePrefix};
  if (!nameFromAttributeAccess(name, *field, ctx, filter != nullptr,
                               filterCtx.fields)) {
    return error::failedToGenerateName(funcName, 1);
  }

  if (filter) {
    Result r;
    auto& analyzer = filterCtx.fieldAnalyzer(name, r);
    if (!r.ok()) {
      return r;
    }
    TRI_ASSERT(analyzer);
<<<<<<< HEAD
    kludge::mangleField(name, ctx.isOldMangling, analyzer);
=======
>>>>>>> e3a9d0be

    auto& levenshtein_filter = filter->add<irs::by_edit_distance>();
    levenshtein_filter.boost(filterCtx.boost);
    kludge::mangleField(name, ctx.isOldMangling, analyzer);
    *levenshtein_filter.mutable_field() = std::move(name);
    *levenshtein_filter.mutable_options() = std::move(opts);
  }

  return {};
}

Result fromFuncGeoContainsIntersect(char const* funcName,
                                    irs::boolean_filter* filter,
                                    QueryContext const& ctx,
                                    FilterContext const& filterCtx,
                                    aql::AstNode const& args) {
  TRI_ASSERT(funcName);

  if (!args.isDeterministic()) {
    return error::nondeterministicArgs(funcName);
  }

  auto const argc = args.numMembers();

  if (argc != 2) {
    return error::invalidArgsCount<error::ExactValue<2>>(funcName);
  }

  auto const* fieldNode = args.getMemberUnchecked(0);
  auto const* shapeNode = args.getMemberUnchecked(1);
  size_t fieldNodeIdx = 1;
  size_t shapeNodeIdx = 2;

  if (!checkAttributeAccess(fieldNode, *ctx.ref, !ctx.isSearchQuery)) {
    if (!checkAttributeAccess(shapeNode, *ctx.ref, !ctx.isSearchQuery)) {
      return {TRI_ERROR_BAD_PARAMETER,
              "'"s.append(funcName).append(
                  "' AQL function: Unable to find argument denoting an "
                  "attribute identifier")};
    }

    std::swap(fieldNode, shapeNode);
    fieldNodeIdx = 2;
    shapeNodeIdx = 1;
  }

  if (!fieldNode) {
    return error::invalidAttribute(funcName, fieldNodeIdx);
  }

  if (!shapeNode) {
    return error::invalidAttribute(funcName, shapeNodeIdx);
  }

  ScopedAqlValue shapeValue(*shapeNode);
  geo::ShapeContainer shape;

  if (filter || shapeValue.isConstant()) {
    if (!shapeValue.execute(ctx)) {
      return error::failedToEvaluate(funcName, shapeNodeIdx);
    }

    Result res;
    if (shapeValue.isObject()) {
      res = geo::geojson::parseRegion(shapeValue.slice(), shape, false);
    } else if (shapeValue.isArray()) {
      auto const slice = shapeValue.slice();

      if (slice.isArray() && slice.length() >= 2) {
        res = shape.parseCoordinates(slice, /*geoJson*/ true);
      }
    } else {
      return {
          TRI_ERROR_BAD_PARAMETER,
          "'"s.append(funcName)
              .append("' AQL function: argument at position '")
              .append(std::to_string(shapeNodeIdx))
              .append("' has invalid type '")
              .append(ScopedAqlValue::typeString(shapeValue.type()).c_str())
              .append("' ('")
              .append(
                  ScopedAqlValue::typeString(SCOPED_VALUE_TYPE_OBJECT).c_str())
              .append("' or '")
              .append(
                  ScopedAqlValue::typeString(SCOPED_VALUE_TYPE_ARRAY).c_str())
              .append("' expected)")};
    }

    if (res.fail()) {
      return {
          TRI_ERROR_BAD_PARAMETER,
          "'"s.append(funcName)
              .append("' AQL function: failed to parse argument at position '")
              .append(std::to_string(shapeNodeIdx))
              .append("' due to the following error '")
              .append(res.errorMessage())
              .append("'")};
    }
  }

  std::string name{filterCtx.namePrefix};
  if (!nameFromAttributeAccess(name, *fieldNode, ctx, filter != nullptr,
                               filterCtx.fields)) {
    return error::failedToGenerateName(funcName, fieldNodeIdx);
  }

  if (filter) {
    Result r;
    auto& analyzer = filterCtx.fieldAnalyzer(name, r);
    if (!r.ok()) {
      return r;
    }
    TRI_ASSERT(analyzer);

    auto& geo_filter = filter->add<GeoFilter>();
    geo_filter.boost(filterCtx.boost);

    auto* options = geo_filter.mutable_options();
    setupGeoFilter(analyzer, options->options);
    options->type = GEO_INTERSECT_FUNC == funcName
                        ? GeoFilterType::INTERSECTS
                        : (1 == shapeNodeIdx ? GeoFilterType::CONTAINS
                                             : GeoFilterType::IS_CONTAINED);
    options->shape = std::move(shape);

    kludge::mangleField(name, ctx.isOldMangling, analyzer);
    *geo_filter.mutable_field() = std::move(name);
  }

  return {};
}

frozen::map<irs::string_ref, ConvertionHandler,
            0> constexpr kFCallUserConvertionHandlers{};

Result fromFCallUser(irs::boolean_filter* filter, QueryContext const& ctx,
                     FilterContext const& filterCtx, aql::AstNode const& node) {
  TRI_ASSERT(aql::NODE_TYPE_FCALL_USER == node.type);

  if (node.numMembers() != 1) {
    return error::malformedNode(node.type);
  }

  auto const* args = getNode(node, 0, aql::NODE_TYPE_ARRAY);

  if (!args) {
    return {TRI_ERROR_BAD_PARAMETER,
            "Unable to parse user function arguments as an array'"};
  }

  irs::string_ref name;

  if (!parseValue(name, node)) {
    return {TRI_ERROR_BAD_PARAMETER, "Unable to parse user function name"};
  }

  auto const entry = kFCallUserConvertionHandlers.find(name);

  if (entry == kFCallUserConvertionHandlers.end()) {
    return fromExpression(filter, ctx, filterCtx, node);
  }

  if (!args->isDeterministic()) {
    return {TRI_ERROR_BAD_PARAMETER,
            "Unable to handle non-deterministic function '"s
                .append(name.c_str(), name.size())
                .append("' arguments")};
  }

  return entry->second(entry->first.c_str(), filter, ctx, filterCtx, *args);
}

frozen::map<irs::string_ref, ConvertionHandler,
            14> constexpr kFCallSystemConvertionHandlers{
    // filter functions
    {"PHRASE", fromFuncPhrase},
    {"STARTS_WITH", fromFuncStartsWith},
    {"EXISTS", fromFuncExists},
    {"MIN_MATCH", fromFuncMinMatch},
    {"IN_RANGE", fromFuncInRange},
    {"LIKE", fromFuncLike},
    {"LEVENSHTEIN_MATCH", fromFuncLevenshteinMatch},
    {"NGRAM_MATCH", fromFuncNgramMatch},
    {"MINHASH_MATCH", fromFuncMinHashMatch},
    // geo function
    {GEO_INTERSECT_FUNC, fromFuncGeoContainsIntersect},
    {"GEO_IN_RANGE", fromFuncGeoInRange},
    {"GEO_CONTAINS", fromFuncGeoContainsIntersect},
    // context functions
    {"BOOST", fromFuncBoost},
    {"ANALYZER", fromFuncAnalyzer},
};

Result fromFCall(irs::boolean_filter* filter, QueryContext const& ctx,
                 FilterContext const& filterCtx, aql::AstNode const& node) {
  TRI_ASSERT(aql::NODE_TYPE_FCALL == node.type);

  auto const* fn = static_cast<aql::Function*>(node.getData());

  if (!fn || node.numMembers() != 1) {
    return error::malformedNode(node.type);
  }

  if (!isFilter(*fn)) {
    // not a filter function
    return fromExpression(filter, ctx, filterCtx, node);
  }

  auto const entry = kFCallSystemConvertionHandlers.find(fn->name);

  if (entry == kFCallSystemConvertionHandlers.end()) {
    return fromExpression(filter, ctx, filterCtx, node);
  }

  auto const* args = getNode(node, 0, aql::NODE_TYPE_ARRAY);

  if (!args) {
    return {TRI_ERROR_BAD_PARAMETER,
            "Unable to parse arguments of system function '"s.append(fn->name)
                .append("' as an array'")};
  }

  return entry->second(entry->first.c_str(), filter, ctx, filterCtx, *args);
}

Result fromFilter(irs::boolean_filter* filter, QueryContext const& ctx,
                  FilterContext const& filterCtx, aql::AstNode const& node) {
  TRI_ASSERT(aql::NODE_TYPE_FILTER == node.type);

  if (node.numMembers() != 1) {
    auto rv = error::malformedNode(node.type);
    return rv.reset(rv.errorNumber(),
                    arangodb::basics::StringUtils::concatT(
                        "wrong number of parameters: ", rv.errorMessage()));
  }

  auto const* member = node.getMemberUnchecked(0);

  if (member) {
    return makeFilter(filter, ctx, filterCtx, *member);
  } else {
    return {TRI_ERROR_INTERNAL,
            "could not get node member"};  // wrong number of members
  }
}

Result fromExpansion(irs::boolean_filter* filter, QueryContext const& ctx,
                     FilterContext const& filterCtx, aql::AstNode const& node) {
  TRI_ASSERT(aql::NODE_TYPE_EXPANSION == node.type);

#ifdef USE_ENTERPRISE
  if (node.hasFlag(aql::FLAG_BOOLEAN_EXPANSION)) {
    return fromBooleanExpansion(filter, ctx, filterCtx, node);
  }
#endif

  return fromExpression(filter, ctx, filterCtx, node);
}

}  // namespace

namespace arangodb {
namespace iresearch {

Result fromExpression(irs::boolean_filter* filter, QueryContext const& ctx,
                      FilterContext const& filterCtx,
                      aql::AstNode const& node) {
  // non-deterministic condition or self-referenced variable
  if (!node.isDeterministic() || findReference(node, *ctx.ref)) {
    // not supported by IResearch, but could be handled by ArangoDB
    if (ctx.isSearchQuery) {
      if (filter) {
        appendExpression(*filter, node, ctx, filterCtx);
        return {};
      }
    } else {
      return {TRI_ERROR_NOT_IMPLEMENTED,
              "ByExpression filter is supported for SEARCH only"};
    }
  }

  if (!filter) {
    return {};
  }

  bool result;

  if (node.isConstant()) {
    result = node.isTrue();
  } else {  // deterministic expression
    ScopedAqlValue value(node);

    if (!value.execute(ctx)) {
      // can't execute expression
      return {TRI_ERROR_BAD_PARAMETER, "can not execute expression"};
    }

    result = value.getBoolean();
  }

  if (result) {
    filter->add<irs::all>().boost(filterCtx.boost);
  } else {
    filter->add<irs::empty>();
  }

  return {};
}

Result makeFilter(irs::boolean_filter* filter, QueryContext const& queryCtx,
                  FilterContext const& filterCtx, aql::AstNode const& node) {
  switch (node.type) {
    case aql::NODE_TYPE_FILTER:  // FILTER
      return fromFilter(filter, queryCtx, filterCtx, node);
    case aql::NODE_TYPE_VARIABLE:  // variable
      return fromExpression(filter, queryCtx, filterCtx, node);
    case aql::NODE_TYPE_OPERATOR_UNARY_NOT:  // unary minus
      return fromNegation(filter, queryCtx, filterCtx, node);
    case aql::NODE_TYPE_OPERATOR_BINARY_AND:  // logical and
      return fromGroup<irs::And>(filter, queryCtx, filterCtx, node);
    case aql::NODE_TYPE_OPERATOR_BINARY_OR:  // logical or
      return fromGroup<irs::Or>(filter, queryCtx, filterCtx, node);
    case aql::NODE_TYPE_OPERATOR_BINARY_EQ:  // compare ==
    case aql::NODE_TYPE_OPERATOR_BINARY_NE:  // compare !=
      return fromBinaryEq(filter, queryCtx, filterCtx, node);
    case aql::NODE_TYPE_OPERATOR_BINARY_LT:  // compare <
    case aql::NODE_TYPE_OPERATOR_BINARY_LE:  // compare <=
    case aql::NODE_TYPE_OPERATOR_BINARY_GT:  // compare >
    case aql::NODE_TYPE_OPERATOR_BINARY_GE:  // compare >=
      return fromInterval(filter, queryCtx, filterCtx, node);
    case aql::NODE_TYPE_OPERATOR_BINARY_IN:   // compare in
    case aql::NODE_TYPE_OPERATOR_BINARY_NIN:  // compare not in
      return fromIn(filter, queryCtx, filterCtx, node);
    case aql::NODE_TYPE_OPERATOR_TERNARY:  // ternary
    case aql::NODE_TYPE_ATTRIBUTE_ACCESS:  // attribute access
    case aql::NODE_TYPE_VALUE:             // value
    case aql::NODE_TYPE_ARRAY:             // array
    case aql::NODE_TYPE_OBJECT:            // object
    case aql::NODE_TYPE_REFERENCE:         // reference
    case aql::NODE_TYPE_PARAMETER:         // bind parameter
      return fromExpression(filter, queryCtx, filterCtx, node);
    case aql::NODE_TYPE_FCALL:  // function call
      return fromFCall(filter, queryCtx, filterCtx, node);
    case aql::NODE_TYPE_FCALL_USER:  // user function call
      return fromFCallUser(filter, queryCtx, filterCtx, node);
    case aql::NODE_TYPE_RANGE:  // range
      return fromRange(filter, queryCtx, filterCtx, node);
    case aql::NODE_TYPE_OPERATOR_NARY_AND:  // n-ary and
      return fromGroup<irs::And>(filter, queryCtx, filterCtx, node);
    case aql::NODE_TYPE_OPERATOR_NARY_OR:  // n-ary or
      return fromGroup<irs::Or>(filter, queryCtx, filterCtx, node);
    case aql::NODE_TYPE_OPERATOR_BINARY_ARRAY_IN:   // compare ARRAY in
    case aql::NODE_TYPE_OPERATOR_BINARY_ARRAY_NIN:  // compare ARRAY not in
    // for iresearch filters IN and EQ queries will be actually the same
    case aql::NODE_TYPE_OPERATOR_BINARY_ARRAY_EQ:  // compare ARRAY ==
    case aql::NODE_TYPE_OPERATOR_BINARY_ARRAY_NE:  // compare ARRAY !=
      return fromArrayComparison<ByTermSubFilterFactory>(filter, queryCtx,
                                                         filterCtx, node);
    case aql::NODE_TYPE_OPERATOR_BINARY_ARRAY_LT:  // compare ARRAY <
    case aql::NODE_TYPE_OPERATOR_BINARY_ARRAY_LE:  // compare ARRAY <=
    case aql::NODE_TYPE_OPERATOR_BINARY_ARRAY_GT:  // compare ARRAY >
    case aql::NODE_TYPE_OPERATOR_BINARY_ARRAY_GE:  // compare ARRAY >=
      return fromArrayComparison<ByRangeSubFilterFactory>(filter, queryCtx,
                                                          filterCtx, node);
    case aql::NODE_TYPE_EXPANSION:  // [?|* ...]
      return fromExpansion(filter, queryCtx, filterCtx, node);
    default:
      return fromExpression(filter, queryCtx, filterCtx, node);
  }
}

/*static*/ Result FilterFactory::filter(irs::boolean_filter* filter,
                                        QueryContext const& ctx,
                                        FilterContext const& filterCtx,
                                        aql::AstNode const& node) {
  if (node.willUseV8()) {
    return {TRI_ERROR_NOT_IMPLEMENTED,
            "using V8 dependent function is not allowed in SEARCH statement"};
  }

  const auto res = makeFilter(filter, ctx, filterCtx, node);

  if (res.fail()) {
    LOG_TOPIC("dfa15", WARN, TOPIC) << res.errorMessage();
  }

  return res;
}

}  // namespace iresearch
}  // namespace arangodb<|MERGE_RESOLUTION|>--- conflicted
+++ resolved
@@ -277,10 +277,6 @@
           return {TRI_ERROR_BAD_PARAMETER, "could not get string value"};
         }
 
-<<<<<<< HEAD
-        auto& analyzer = filterCtx.fieldAnalyzer(name);
-        TRI_ASSERT(analyzer._pool);
-=======
         Result r;
         auto& analyzer = filterCtx.fieldAnalyzer(name, r);
         if (!r.ok()) {
@@ -288,7 +284,6 @@
         }
         TRI_ASSERT(analyzer);
 
->>>>>>> e3a9d0be
         kludge::mangleField(name, ctx.isOldMangling, analyzer);
         *filter->mutable_field() = std::move(name);
         filter->boost(filterCtx.boost);
@@ -475,12 +470,7 @@
         }
         TRI_ASSERT(analyzer);
 
-<<<<<<< HEAD
-        auto& analyzer = filterCtx.fieldAnalyzer(name);
-        TRI_ASSERT(analyzer._pool);
-=======
         auto& range = filter->add<irs::by_range>();
->>>>>>> e3a9d0be
         kludge::mangleField(name, ctx.isOldMangling, analyzer);
         *range.mutable_field() = std::move(name);
         range.boost(filterCtx.boost);
@@ -653,12 +643,6 @@
           range = &rangeOr.add<irs::by_range>();
           setupTypeOrderRangeFilter<Min, 3>(rangeOr, name, filterCtx.boost);
         }
-<<<<<<< HEAD
-
-        auto& analyzer = filterCtx.fieldAnalyzer(name);
-        TRI_ASSERT(analyzer._pool);
-=======
->>>>>>> e3a9d0be
         kludge::mangleField(name, ctx.isOldMangling, analyzer);
         *range->mutable_field() = std::move(name);
         range->boost(filterCtx.boost);
@@ -841,10 +825,6 @@
     options->range.max_type =
         includeMax ? irs::BoundType::INCLUSIVE : irs::BoundType::EXCLUSIVE;
 
-<<<<<<< HEAD
-    TRI_ASSERT(analyzer);
-=======
->>>>>>> e3a9d0be
     kludge::mangleField(name, ctx.isOldMangling, analyzer);
     *geo_filter.mutable_field() = std::move(name);
   }
@@ -2109,12 +2089,9 @@
           {irs::string_ref("string"),
            [](std::string& name, bool isOldMangling,
               FieldMeta::Analyzer const&) -> bool {
-<<<<<<< HEAD
-=======
              // We don't make '|| analyzer->requireMangled()'
              // because we don't want to give opportunity
              // to find analyzer field by 'string'
->>>>>>> e3a9d0be
              if (isOldMangling) {
                kludge::mangleAnalyzer(name);
              } else {
@@ -3422,11 +3399,6 @@
                   .append("'")};
     }
 
-<<<<<<< HEAD
-    kludge::mangleField(name, ctx.isOldMangling, analyzerPool);
-
-=======
->>>>>>> e3a9d0be
     auto& ngramFilter = filter->add<irs::by_ngram_similarity>();
     kludge::mangleField(name, ctx.isOldMangling, analyzerPool);
     *ngramFilter.mutable_field() = std::move(name);
@@ -3699,10 +3671,6 @@
       return r;
     }
     TRI_ASSERT(analyzer);
-<<<<<<< HEAD
-    kludge::mangleField(name, ctx.isOldMangling, analyzer);
-=======
->>>>>>> e3a9d0be
 
     auto& wildcardFilter = filter->add<irs::by_wildcard>();
     kludge::mangleField(name, ctx.isOldMangling, analyzer);
@@ -3748,10 +3716,6 @@
       return r;
     }
     TRI_ASSERT(analyzer);
-<<<<<<< HEAD
-    kludge::mangleField(name, ctx.isOldMangling, analyzer);
-=======
->>>>>>> e3a9d0be
 
     auto& levenshtein_filter = filter->add<irs::by_edit_distance>();
     levenshtein_filter.boost(filterCtx.boost);
