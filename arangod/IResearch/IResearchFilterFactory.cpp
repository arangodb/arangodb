--- conflicted
+++ resolved
@@ -3814,18 +3814,7 @@
     if (auto const slice = shapeValue.slice(); slice.isArray()) {
       res = geo::json::parseCoordinates<true>(slice, shape, /*geoJson=*/true);
     } else {
-<<<<<<< HEAD
       res = geo::json::parseRegion(slice, shape, /*legacy=*/false);
-=======
-      return {TRI_ERROR_BAD_PARAMETER,
-              absl::StrCat(
-                  "'", funcName, "' AQL function: argument at position '",
-                  shapeNodeIdx, "' has invalid type '",
-                  ScopedAqlValue::typeString(shapeValue.type()), "' ('",
-                  ScopedAqlValue::typeString(SCOPED_VALUE_TYPE_OBJECT),
-                  "' or '", ScopedAqlValue::typeString(SCOPED_VALUE_TYPE_ARRAY),
-                  "' expected)")};
->>>>>>> ba125239
     }
 
     if (res.fail()) {
