////////////////////////////////////////////////////////////////////////////////
/// DISCLAIMER
///
/// Copyright 2014-2023 ArangoDB GmbH, Cologne, Germany
/// Copyright 2004-2014 triAGENS GmbH, Cologne, Germany
///
/// Licensed under the Apache License, Version 2.0 (the "License");
/// you may not use this file except in compliance with the License.
/// You may obtain a copy of the License at
///
///     http://www.apache.org/licenses/LICENSE-2.0
///
/// Unless required by applicable law or agreed to in writing, software
/// distributed under the License is distributed on an "AS IS" BASIS,
/// WITHOUT WARRANTIES OR CONDITIONS OF ANY KIND, either express or implied.
/// See the License for the specific language governing permissions and
/// limitations under the License.
///
/// Copyright holder is ArangoDB GmbH, Cologne, Germany
///
/// @author Andrey Abramov
/// @author Vasiliy Nabatchikov
////////////////////////////////////////////////////////////////////////////////

#include "IResearchPrimaryKeyFilter.h"
#include "Basics/DownCast.h"

#include "index/index_reader.hpp"
#include "utils/hash_utils.hpp"
#include "utils/numeric_utils.hpp"

namespace arangodb {
namespace iresearch {

irs::doc_id_t getRemovalBoundary(irs::SubReader const&, irs::doc_id_t, bool);
#ifndef USE_ENTERPRISE
IRS_FORCE_INLINE irs::doc_id_t getRemovalBoundary(irs::SubReader const&,
                                                  irs::doc_id_t doc, bool) {
  return doc;
}
#endif

PrimaryKeyFilter::PrimaryKeyFilter(LocalDocumentId value, bool nested) noexcept
    : irs::filter{irs::type<PrimaryKeyFilter>::get()},
      _pk{DocumentPrimaryKey::encode(value)},
      _nested{nested} {}

irs::doc_iterator::ptr PrimaryKeyFilter::execute(
    irs::ExecutionContext const& ctx) const {
  // re-execution of a fiter is not expected to ever
  // occur without a call to prepare(...)
  TRI_ASSERT(!irs::doc_limits::valid(_pkIterator.value()));
  auto& segment = ctx.segment;

  auto* pkField = segment.field(DocumentPrimaryKey::PK());

  if (IRS_UNLIKELY(!pkField)) {
    // no such field
    return irs::doc_iterator::empty();
  }

  auto const pkRef =
      irs::numeric_utils::numeric_traits<LocalDocumentId::BaseType>::raw_ref(
          _pk);

  irs::doc_id_t doc{irs::doc_limits::eof()};
  pkField->read_documents(pkRef, {&doc, 1});

  if (irs::doc_limits::eof(doc)) {
    // no such term
    return irs::doc_iterator::empty();
  }

  _pkIterator.reset(getRemovalBoundary(segment, doc, _nested), doc);

<<<<<<< HEAD
  return irs::memory::to_managed<irs::doc_iterator>(
      const_cast<PrimaryKeyIterator&>(_pkIterator));
=======
  return irs::memory::to_managed<irs::doc_iterator>(_pkIterator);
>>>>>>> 0374e13a
}

size_t PrimaryKeyFilter::hash() const noexcept {
  size_t seed = 0;

  irs::hash_combine(seed, filter::hash());
  irs::hash_combine(seed, _pk);

  return seed;
}

irs::filter::prepared::ptr PrimaryKeyFilter::prepare(
    irs::IndexReader const& /*index*/, irs::Order const& /*ord*/,
    irs::score_t /*boost*/, irs::attribute_provider const* /*ctx*/) const {
  // optimization, since during regular runtime should have at most 1 identical
  // primary key in the entire datastore
  if (!irs::doc_limits::valid(_pkIterator.value())) {
<<<<<<< HEAD
    return irs::memory::to_managed<irs::filter::prepared const>((*this));
=======
    return irs::memory::to_managed<irs::filter::prepared const>(*this);
>>>>>>> 0374e13a
  }

  // already processed
  return irs::filter::prepared::empty();
}

bool PrimaryKeyFilter::equals(filter const& rhs) const noexcept {
  return filter::equals(rhs) &&
         _pk == basics::downCast<PrimaryKeyFilter>(rhs)._pk;
}

irs::filter::prepared::ptr PrimaryKeyFilterContainer::prepare(
    irs::IndexReader const& rdr, irs::Order const& ord, irs::score_t boost,
    irs::attribute_provider const* ctx) const {
  return irs::empty().prepare(rdr, ord, boost, ctx);
}

}  // namespace iresearch
}  // namespace arangodb<|MERGE_RESOLUTION|>--- conflicted
+++ resolved
@@ -73,12 +73,7 @@
 
   _pkIterator.reset(getRemovalBoundary(segment, doc, _nested), doc);
 
-<<<<<<< HEAD
-  return irs::memory::to_managed<irs::doc_iterator>(
-      const_cast<PrimaryKeyIterator&>(_pkIterator));
-=======
   return irs::memory::to_managed<irs::doc_iterator>(_pkIterator);
->>>>>>> 0374e13a
 }
 
 size_t PrimaryKeyFilter::hash() const noexcept {
@@ -96,11 +91,7 @@
   // optimization, since during regular runtime should have at most 1 identical
   // primary key in the entire datastore
   if (!irs::doc_limits::valid(_pkIterator.value())) {
-<<<<<<< HEAD
-    return irs::memory::to_managed<irs::filter::prepared const>((*this));
-=======
     return irs::memory::to_managed<irs::filter::prepared const>(*this);
->>>>>>> 0374e13a
   }
 
   // already processed
