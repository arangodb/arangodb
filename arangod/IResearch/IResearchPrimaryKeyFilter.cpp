////////////////////////////////////////////////////////////////////////////////
/// DISCLAIMER
///
/// Copyright 2014-2022 ArangoDB GmbH, Cologne, Germany
/// Copyright 2004-2014 triAGENS GmbH, Cologne, Germany
///
/// Licensed under the Apache License, Version 2.0 (the "License");
/// you may not use this file except in compliance with the License.
/// You may obtain a copy of the License at
///
///     http://www.apache.org/licenses/LICENSE-2.0
///
/// Unless required by applicable law or agreed to in writing, software
/// distributed under the License is distributed on an "AS IS" BASIS,
/// WITHOUT WARRANTIES OR CONDITIONS OF ANY KIND, either express or implied.
/// See the License for the specific language governing permissions and
/// limitations under the License.
///
/// Copyright holder is ArangoDB GmbH, Cologne, Germany
///
/// @author Andrey Abramov
/// @author Vasiliy Nabatchikov
////////////////////////////////////////////////////////////////////////////////

#include "IResearchPrimaryKeyFilter.h"
#include "StorageEngine/EngineSelectorFeature.h"
#include "StorageEngine/StorageEngine.h"

#include "index/index_reader.hpp"
#include "utils/hash_utils.hpp"
#include "utils/numeric_utils.hpp"

namespace {

struct typeDefault {
  static constexpr irs::string_ref type_name() noexcept {
    return "::typeDefault";
  }
};

struct typeRecovery {
  static constexpr irs::string_ref type_name() noexcept {
    return "::typeRecovery";
  }
};

}  // namespace

namespace arangodb {
namespace iresearch {

irs::doc_id_t getRemovalBoundary(irs::sub_reader const&, irs::doc_id_t, bool);
#ifndef USE_ENTERPRISE
FORCE_INLINE irs::doc_id_t getRemovalBoundary(irs::sub_reader const&,
                                              irs::doc_id_t doc, bool) {
  return doc;
}
#endif

irs::doc_iterator::ptr PrimaryKeyFilter::execute(
    irs::sub_reader const& segment, irs::Order const& /*order*/,
    irs::ExecutionMode, irs::attribute_provider const* /*ctx*/) const {
  // re-execution of a fiter is not expected to ever
  // occur without a call to prepare(...)
  TRI_ASSERT(!_pkSeen);

  auto* pkField = segment.field(DocumentPrimaryKey::PK());

  if (!pkField) {
    // no such field
    return irs::doc_iterator::empty();
  }

  auto term = pkField->iterator(irs::SeekMode::RANDOM_ONLY);

  auto const pkRef =
      irs::numeric_utils::numeric_traits<LocalDocumentId::BaseType>::raw_ref(
          _pk);

  if (!term->seek(pkRef)) {
    // no such term
    return irs::doc_iterator::empty();
  }

  // must not match removed docs
  auto docs = segment.mask(term->postings(irs::IndexFeatures::NONE));

  if (!docs->next()) {
    return irs::doc_iterator::empty();
  }

  const auto doc = docs->value();
<<<<<<< HEAD
  _pkIterator.reset(getRemovalBoundary(segment, doc, false), doc);
=======
  _pkIterator.reset(getRemovalBoundary(segment, doc, _nested), doc);
>>>>>>> b06b6873

  // optimization, since during:
  // * regular runtime should have at most 1 identical live primary key in the
  // entire datastore
  // * recovery should have at most 2 identical live primary keys in the entire
  // datastore
  if (irs::filter::type() == irs::type<typeDefault>::id()) {
    // primary key duplicates should NOT happen in
    // the same segment in regular runtime
    TRI_ASSERT(!docs->next());
    // already matched 1 primary key (should be at most 1 at runtime)
    _pkSeen = true;
  }

  return irs::memory::to_managed<irs::doc_iterator, false>(
      const_cast<PrimaryKeyIterator*>(&_pkIterator));
}

size_t PrimaryKeyFilter::hash() const noexcept {
  size_t seed = 0;

  irs::hash_combine(seed, filter::hash());
  irs::hash_combine(seed, _pk);

  return seed;
}

irs::filter::prepared::ptr PrimaryKeyFilter::prepare(
    irs::index_reader const& /*index*/, irs::Order const& /*ord*/,
    irs::score_t /*boost*/, irs::attribute_provider const* /*ctx*/) const {
  // optimization, since during:
  // * regular runtime should have at most 1 identical primary key in the entire
  // datastore
  // * recovery should have at most 2 identical primary keys in the entire
  // datastore
  if (_pkSeen) {
    return irs::filter::prepared::empty();  // already processed
  }

  return irs::memory::to_managed<const irs::filter::prepared, false>(this);
}

bool PrimaryKeyFilter::equals(filter const& rhs) const noexcept {
  return filter::equals(rhs) &&
         _pk == static_cast<PrimaryKeyFilter const&>(rhs)._pk;
}

/*static*/ irs::type_info PrimaryKeyFilter::type(StorageEngine& engine) {
  return engine.inRecovery() ? irs::type<typeRecovery>::get()
                             : irs::type<typeDefault>::get();
}

irs::filter::prepared::ptr PrimaryKeyFilterContainer::prepare(
    irs::index_reader const& rdr, irs::Order const& ord, irs::score_t boost,
    irs::attribute_provider const* ctx) const {
  return irs::empty().prepare(rdr, ord, boost, ctx);
}

}  // namespace iresearch
}  // namespace arangodb<|MERGE_RESOLUTION|>--- conflicted
+++ resolved
@@ -90,11 +90,7 @@
   }
 
   const auto doc = docs->value();
-<<<<<<< HEAD
-  _pkIterator.reset(getRemovalBoundary(segment, doc, false), doc);
-=======
   _pkIterator.reset(getRemovalBoundary(segment, doc, _nested), doc);
->>>>>>> b06b6873
 
   // optimization, since during:
   // * regular runtime should have at most 1 identical live primary key in the
