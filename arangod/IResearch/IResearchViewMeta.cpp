--- conflicted
+++ resolved
@@ -159,11 +159,7 @@
 
   properties.openObject();
   properties.add("type", arangodb::iresearch::toValuePair(POLICY_TIER));
-<<<<<<< HEAD
-  properties.add("lookahead", arangodb::velocypack::Value(options.lookahead));
-=======
   properties.add("lookahead", arangodb::velocypack::Value(size_t(1)));  // FIXME remove in 3.5
->>>>>>> a14f6dd5
   properties.add("segmentsBytesFloor",
                  arangodb::velocypack::Value(options.floor_segment_bytes));
   properties.add("segmentsBytesMax", arangodb::velocypack::Value(options.max_segments_bytes));
@@ -728,8 +724,4 @@
 }
 
 NS_END      // iresearch
-    NS_END  // arangodb
-
-    // -----------------------------------------------------------------------------
-    // --SECTION-- END-OF-FILE
-    // -----------------------------------------------------------------------------+    NS_END  // arangodb