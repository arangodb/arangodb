--- conflicted
+++ resolved
@@ -269,13 +269,9 @@
   AnalyzerValueType _inputType{AnalyzerValueType::Undefined};
   AnalyzerValueType _returnType{AnalyzerValueType::Undefined};
   AnalyzersRevision::Revision _revision{AnalyzersRevision::MIN};
-<<<<<<< HEAD
   bool _requireMangling{false};  // analyzer pool requires field name mangling
                                  // even in non-link usage
-};                               // AnalyzerPool
-=======
 };
->>>>>>> 2c185436
 
 ////////////////////////////////////////////////////////////////////////////////
 /// @brief a cache of IResearch analyzer instances
