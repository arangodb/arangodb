////////////////////////////////////////////////////////////////////////////////
/// DISCLAIMER
///
/// Copyright 2014-2021 ArangoDB GmbH, Cologne, Germany
/// Copyright 2004-2014 triAGENS GmbH, Cologne, Germany
///
/// Licensed under the Apache License, Version 2.0 (the "License");
/// you may not use this file except in compliance with the License.
/// You may obtain a copy of the License at
///
///     http://www.apache.org/licenses/LICENSE-2.0
///
/// Unless required by applicable law or agreed to in writing, software
/// distributed under the License is distributed on an "AS IS" BASIS,
/// WITHOUT WARRANTIES OR CONDITIONS OF ANY KIND, either express or implied.
/// See the License for the specific language governing permissions and
/// limitations under the License.
///
/// Copyright holder is ArangoDB GmbH, Cologne, Germany
///
/// @author Andrey Abramov
/// @author Vasiliy Nabatchikov
////////////////////////////////////////////////////////////////////////////////

#pragma once

#include <chrono>
#include <functional>
#include <memory>
#include <ostream>
#include <string>
#include <unordered_map>
#include <utility>
#include <vector>

#include <analysis/analyzer.hpp>
#include <analysis/analyzers.hpp>
#include <index/index_features.hpp>
#include <index/field_meta.hpp>
#include <utils/async_utils.hpp>
#include <utils/attributes.hpp>
#include <utils/bit_utils.hpp>
#include <utils/hash_utils.hpp>
#include <utils/memory.hpp>
#include <utils/noncopyable.hpp>
#include <utils/object_pool.hpp>
#include <utils/string.hpp>

#include <velocypack/Builder.h>
#include <velocypack/Slice.h>
#include <velocypack/velocypack-aliases.h>

#include "ApplicationFeatures/ApplicationFeature.h"
#include "Auth/Common.h"
#include "Basics/ReadWriteLock.h"
#include "Basics/Result.h"
#include "Basics/Identifier.h" // this include only need to make clang see << operator for Identifier
#include "Cluster/ClusterTypes.h"
#include "IResearch/IResearchAnalyzerValueTypeAttribute.h"
#include "IResearch/IResearchCommon.h"
#include "Scheduler/SchedulerFeature.h"

struct TRI_vocbase_t; // forward declaration

namespace arangodb {
namespace application_features {
class ApplicationServer;
}
}  // namespace arangodb

namespace arangodb {
namespace iresearch {

////////////////////////////////////////////////////////////////////////////////
/// @enum FieldFeatures
/// @brief supported field features
////////////////////////////////////////////////////////////////////////////////
enum class FieldFeatures : uint32_t {
  NONE = 0,
  NORM = 1
};

ENABLE_BITMASK_ENUM(FieldFeatures);

////////////////////////////////////////////////////////////////////////////////
/// @class Features
/// @brief a representation of supported IResearch features
////////////////////////////////////////////////////////////////////////////////
class Features {
 public:
  //////////////////////////////////////////////////////////////////////////////
  /// @brief ctor
  //////////////////////////////////////////////////////////////////////////////
  constexpr Features() = default;

  constexpr Features(irs::IndexFeatures indexFeatures) noexcept
    : Features{FieldFeatures::NONE, indexFeatures} {
  }

  constexpr Features(
      FieldFeatures fieldFeatures,
      irs::IndexFeatures indexFeatures) noexcept
    : _fieldFeatures{fieldFeatures},
      _indexFeatures{indexFeatures} {
  }

  //////////////////////////////////////////////////////////////////////////////
  /// @brief adds feature by name. Properly resolves field/index features
  /// @param featureName feature name
  /// @return true if feature found, false otherwise
  //////////////////////////////////////////////////////////////////////////////
  bool add(irs::string_ref featureName);

  //////////////////////////////////////////////////////////////////////////////
  /// @brief Set to default state with no features
  //////////////////////////////////////////////////////////////////////////////
  void clear() noexcept {
    _indexFeatures = irs::IndexFeatures::NONE;
    _fieldFeatures = FieldFeatures::NONE;
  }

  //////////////////////////////////////////////////////////////////////////////
  /// @brief custom field features
  //////////////////////////////////////////////////////////////////////////////
  std::vector<irs::type_info::type_id> fieldFeatures(
    LinkVersion version) const;

  //////////////////////////////////////////////////////////////////////////////
  /// @brief index features
  //////////////////////////////////////////////////////////////////////////////
  constexpr irs::IndexFeatures indexFeatures() const noexcept {
    return _indexFeatures;
  }

  //////////////////////////////////////////////////////////////////////////////
  /// @brief validate that features are supported by arangod an ensure that their
  ///        dependencies are met
  /// @return Result containing error description if any
  //////////////////////////////////////////////////////////////////////////////
  Result validate() const;

  //////////////////////////////////////////////////////////////////////////////
  /// @brief visit feature names
  //////////////////////////////////////////////////////////////////////////////
  void visit(std::function<void(std::string_view)> visitor) const;

  //////////////////////////////////////////////////////////////////////////////
  /// @brief compare features for equality
  //////////////////////////////////////////////////////////////////////////////
  constexpr bool operator==(Features const& rhs) const noexcept {
    return _indexFeatures == rhs._indexFeatures &&
           _fieldFeatures == rhs._fieldFeatures;
  }

  //////////////////////////////////////////////////////////////////////////////
  /// @brief compare features for inequality
  //////////////////////////////////////////////////////////////////////////////
  constexpr bool operator!=(Features const& rhs) const noexcept {
    return !(*this == rhs);
  }

 private:
  FieldFeatures _fieldFeatures{FieldFeatures::NONE};
  irs::IndexFeatures _indexFeatures{irs::IndexFeatures::NONE};
}; // Features

////////////////////////////////////////////////////////////////////////////////
/// @class AnalyzerPool
/// @brief thread-safe analyzer pool
////////////////////////////////////////////////////////////////////////////////
class AnalyzerPool : private irs::util::noncopyable {
 public:
  using ptr = std::shared_ptr<AnalyzerPool>;

  using StoreFunc = VPackSlice(*)(
    irs::token_stream const* ctx,
    VPackSlice slice,
    VPackBuffer<uint8_t>& buf);

  explicit AnalyzerPool(irs::string_ref const& name);

  // nullptr == error creating analyzer
  irs::analysis::analyzer::ptr get() const noexcept;

  Features features() const noexcept { return _features; }
  irs::features_t fieldFeatures() const noexcept {
    return { _fieldFeatures.data(), _fieldFeatures.size() };
  }
  irs::IndexFeatures indexFeatures() const noexcept {
    return features().indexFeatures();
  }
  std::string const& name() const noexcept { return _name; }
  VPackSlice properties() const noexcept { return _properties; }
  irs::string_ref const& type() const noexcept { return _type; }
  AnalyzersRevision::Revision revision() const noexcept { return _revision; }
  AnalyzerValueType inputType() const noexcept { return  _inputType; }
  AnalyzerValueType returnType() const noexcept { return  _returnType; }
  StoreFunc storeFunc() const noexcept { return _storeFunc; }
  bool accepts(AnalyzerValueType types) const noexcept {
    return (_inputType & types) != AnalyzerValueType::Undefined;
  }
  bool returns(AnalyzerValueType types) const noexcept {
    return (_returnType & types) != AnalyzerValueType::Undefined;
  }

  bool operator==(AnalyzerPool const& rhs) const;
  bool operator!=(AnalyzerPool const& rhs) const {
    return !(*this == rhs);
  }

  // definition to be stored in _analyzers collection or shown to the end user
  void toVelocyPack(velocypack::Builder& builder,
                    bool forPersistence = false);

  // definition to be stored/shown in a link definition
  void toVelocyPack(velocypack::Builder& builder,
                    TRI_vocbase_t const* vocbase = nullptr);

 private:
  // required for calling AnalyzerPool::init(...) and AnalyzerPool::setKey(...)
  friend class IResearchAnalyzerFeature;

  // 'make(...)' method wrapper for irs::analysis::analyzer types
  struct Builder {
    using ptr = irs::analysis::analyzer::ptr;
    DECLARE_FACTORY(irs::string_ref const& type, VPackSlice properties);
  };

  void toVelocyPack(velocypack::Builder& builder,
                    irs::string_ref const& name);

  bool init(irs::string_ref const& type,
            VPackSlice const properties,
            AnalyzersRevision::Revision revision,
            Features features,
            LinkVersion version);
  void setKey(irs::string_ref const& type);

  mutable irs::unbounded_object_pool<Builder> _cache;  // cache of irs::analysis::analyzer
  std::vector<irs::type_info::type_id> _fieldFeatures; // cached iresearch field features
  std::string _config;     // non-null type + non-null properties + key
  irs::string_ref _key;    // the key of the persisted configuration for this pool,
                           // null == static analyzer
  std::string _name;       // ArangoDB alias for an IResearch analyzer configuration.
                           // Should be normalized name or static analyzer name see
                           // assertion in ctor
  VPackSlice _properties;  // IResearch analyzer configuration
  irs::string_ref _type;   // IResearch analyzer name
  Features _features;      // analyzer features
  StoreFunc _storeFunc{};
  AnalyzerValueType _inputType{ AnalyzerValueType::Undefined };
  AnalyzerValueType _returnType{ AnalyzerValueType::Undefined };
  AnalyzersRevision::Revision _revision{ AnalyzersRevision::MIN };
}; // AnalyzerPool

////////////////////////////////////////////////////////////////////////////////
/// @brief a cache of IResearch analyzer instances
///        and a provider of AQL TOKENS(<data>, <analyzer>) function
///        NOTE: deallocation of an IResearchAnalyzerFeature instance
///              invalidates all AnalyzerPool instances previously provided
///              by the deallocated feature instance
////////////////////////////////////////////////////////////////////////////////
class IResearchAnalyzerFeature final
    : public application_features::ApplicationFeature {
 public:
  /// first == vocbase name, second == analyzer name
  /// EMPTY == system vocbase
  /// NIL == unprefixed analyzer name, i.e. active vocbase
  using AnalyzerName = std::pair<irs::string_ref, irs::string_ref>;

  explicit IResearchAnalyzerFeature(application_features::ApplicationServer& server);

  //////////////////////////////////////////////////////////////////////////////
  /// @brief check permissions
  /// @param vocbase analyzer vocbase
  /// @param level access level
  /// @return analyzers in the specified vocbase are granted 'level' access
  //////////////////////////////////////////////////////////////////////////////
  static bool canUse(TRI_vocbase_t const& vocbase, auth::Level const& level);

  //////////////////////////////////////////////////////////////////////////////
  /// @brief check permissions for analyzer usage from vocbase by name
  /// @param vocbaseName  vocbase name to check
  /// @param level access level
  /// @return analyzers in the specified vocbase are granted 'level' access
  //////////////////////////////////////////////////////////////////////////////
  static bool canUseVocbase(irs::string_ref const& vocbaseName, auth::Level const& level);

  //////////////////////////////////////////////////////////////////////////////
  /// @brief check permissions
  /// @param name analyzer name (already normalized)
  /// @param level access level
  /// @return analyzer with the given prefixed name (or unprefixed and resides
  ///         in defaultVocbase) is granted 'level' access
  //////////////////////////////////////////////////////////////////////////////
  static bool canUse(irs::string_ref const& name, auth::Level const& level);

  //////////////////////////////////////////////////////////////////////////////
  /// @brief create new analyzer pool
  /// @param analyzer created analyzer
  /// @param name analyzer name (already normalized)
  /// @param type the underlying IResearch analyzer type
  /// @param properties the configuration for the underlying IResearch type
  /// @param revision the revision number for analyzer
  /// @param features the expected features the analyzer should produce
<<<<<<< HEAD
  /// @param extendedNames whether or not extended analyzer names are allowed
=======
  /// @param version the target link version
>>>>>>> be8b1575
  /// @return success
  //////////////////////////////////////////////////////////////////////////////
  static Result createAnalyzerPool(AnalyzerPool::ptr& analyzer,
                                   irs::string_ref const& name,
                                   irs::string_ref const& type,
                                   VPackSlice const properties,
<<<<<<< HEAD
                                   arangodb::AnalyzersRevision::Revision revision,
                                   irs::flags const& features,
                                   bool extendedNames);
=======
                                   AnalyzersRevision::Revision revision,
                                   Features features,
                                   LinkVersion version);
>>>>>>> be8b1575

  static AnalyzerPool::ptr identity() noexcept;  // the identity analyzer
  static std::string const& name() noexcept;

  //////////////////////////////////////////////////////////////////////////////
  /// @param name analyzer name
  /// @param activeVocbase fallback vocbase if not part of name
  /// @param expandVocbasePrefix use full vocbase name as prefix for
  ///                            active/system v.s. EMPTY/'::'
  /// @return normalized analyzer name, i.e. with vocbase prefix
  //////////////////////////////////////////////////////////////////////////////
  static std::string normalize(irs::string_ref const& name,
                               irs::string_ref const& activeVocbase,
                               bool expandVocbasePrefix = true);

  //////////////////////////////////////////////////////////////////////////////
  /// @param name analyzer name (normalized)
  /// @return vocbase prefix extracted from normalized analyzer name
  ///         EMPTY == system vocbase
  ///         NIL == analyzer name have had no db name prefix
  /// @see analyzerReachableFromDb
  //////////////////////////////////////////////////////////////////////////////
  static irs::string_ref extractVocbaseName(irs::string_ref const& name) noexcept {
    return splitAnalyzerName(name).first;
  }

  //////////////////////////////////////////////////////////////////////////////
  /// @brief Loads (or reloads if necessary) analyzers available for use in context
  /// of specified database.
  /// @param dbName database name
  /// @return overall load result
  //////////////////////////////////////////////////////////////////////////////
  Result loadAvailableAnalyzers(irs::string_ref const& dbName);

  //////////////////////////////////////////////////////////////////////////////
  /// Checks if analyzer db (identified by db name prefix extracted from analyzer
  /// name) could be reached from specified db.
  /// Properly handles special cases (e.g. NIL and EMPTY)
  /// @param dbNameFromAnalyzer database name extracted from analyzer name
  /// @param currentDbName database name to check against (should not be empty!)
  /// @param forGetters check special case for getting analyzer (not creating/removing)
  /// @return true if analyzer is reachable
  static bool analyzerReachableFromDb(irs::string_ref const& dbNameFromAnalyzer,
                                      irs::string_ref const& currentDbName,
                                      bool forGetters = false) noexcept;

  ////////////////////////////////////////////////////////////////////////////////
  /// @brief split the analyzer name into the vocbase part and analyzer part
  /// @param name analyzer name
  /// @return pair of first == vocbase name, second == analyzer name
  ///         EMPTY == system vocbase
  ///         NIL == unprefixed analyzer name, i.e. active vocbase
  ////////////////////////////////////////////////////////////////////////////////
  static AnalyzerName splitAnalyzerName(irs::string_ref const& analyzer) noexcept;

  //////////////////////////////////////////////////////////////////////////////
  /// @brief emplace an analyzer as per the specified parameters
  /// @param result the result of the successful emplacement (out-param)
  ///               first - the emplaced pool
  ///               second - if an insertion of an new analyzer occured
  /// @param name analyzer name (already normalized)
  /// @param type the underlying IResearch analyzer type
  /// @param properties the configuration for the underlying IResearch type
  /// @param features the expected features the analyzer should produce
  /// @param implicitCreation false == treat as error if creation is required
  /// @return success
  /// @note emplacement while inRecovery() will not allow adding new analyzers
  ///       valid because for existing links the analyzer definition should
  ///       already have been persisted and feature administration is not
  ///       allowed during recovery
  //////////////////////////////////////////////////////////////////////////////
  typedef std::pair<AnalyzerPool::ptr, bool> EmplaceResult;
  Result emplace(EmplaceResult& result,
                 irs::string_ref const& name,
                 irs::string_ref const& type,
                 VPackSlice const properties,
                 Features features = {});

  //////////////////////////////////////////////////////////////////////////////
  /// @brief Emplaces batch of analyzers within single analyzers revision. Intended for use
  ///        with restore/replication. Tries to load as many as possible analyzers
  ///        skipping unparsable ones.
  /// @param vocbase target vocbase
  /// @param dumpedAnalyzers VPack array of dumped data
  /// @return OK or first failure
  /// @note should not be used while inRecovery()
  //////////////////////////////////////////////////////////////////////////////
  Result bulkEmplace(TRI_vocbase_t& vocbase,
                     VPackSlice const dumpedAnalyzers);

  //////////////////////////////////////////////////////////////////////////////
  /// @brief removes all analyzers from database in single revision
  /// @param vocbase target vocbase
  /// @return operation result
  /// @note should not be used while inRecovery()
  //////////////////////////////////////////////////////////////////////////////
  Result removeAllAnalyzers(TRI_vocbase_t& vocbase);

  //////////////////////////////////////////////////////////////////////////////
  /// @brief find analyzer
  /// @param name analyzer name (already normalized)
  /// @param onlyCached check only locally cached analyzers
  /// @return analyzer with the specified name or nullptr
  //////////////////////////////////////////////////////////////////////////////
  AnalyzerPool::ptr get(irs::string_ref const& name,
                        QueryAnalyzerRevisions const& revision,
                        bool onlyCached = false) const noexcept {
    auto splittedName = splitAnalyzerName(name);
    TRI_ASSERT(splittedName.first.null() || !splittedName.first.empty());
    return get(name, splittedName,
               splittedName.first.null() ? AnalyzersRevision::MIN // built-in analyzers always has MIN revision
                 : revision.getVocbaseRevision(splittedName.first),
               onlyCached);
  }

  //////////////////////////////////////////////////////////////////////////////
  /// @brief find analyzer
  /// @param name analyzer name
  /// @param activeVocbase fallback vocbase if not part of name
  /// @param onlyCached check only locally cached analyzers
  /// @return analyzer with the specified name or nullptr
  //////////////////////////////////////////////////////////////////////////////
  AnalyzerPool::ptr get(irs::string_ref const& name,
                        TRI_vocbase_t const& activeVocbase,
                        QueryAnalyzerRevisions const& revision,
                        bool onlyCached = false) const;

  //////////////////////////////////////////////////////////////////////////////
  /// @brief remove the specified analyzer
  /// @param name analyzer name (already normalized)
  /// @param force remove even if the analyzer is actively referenced
  //////////////////////////////////////////////////////////////////////////////
  Result remove(irs::string_ref const& name, bool force = false);

  //////////////////////////////////////////////////////////////////////////////
  /// @brief visit all analyzers for the specified vocbase
  /// @param vocbase only visit analysers for this vocbase (nullptr == static)
  /// @return visitation compleated fully
  //////////////////////////////////////////////////////////////////////////////
  bool visit(std::function<bool(AnalyzerPool::ptr const&)> const& visitor) const;
  bool visit(std::function<bool(AnalyzerPool::ptr const&)> const& visitor,
             TRI_vocbase_t const* vocbase) const;

  ///////////////////////////////////////////////////////////////////////////////
  /// @brief removes analyzers for specified database from cache
  /// @param vocbase  database to invalidate analyzers
  ///////////////////////////////////////////////////////////////////////////////
  void invalidate(const TRI_vocbase_t& vocbase);

  ///////////////////////////////////////////////////////////////////////////////
  /// @brief return current known analyzers revision
  /// @param vocbase to get revision for
  /// @param forceLoadPlan force request to get latest available revision
  /// @return revision number. always 0 for single server and before plan is loaded
  ///////////////////////////////////////////////////////////////////////////////
  AnalyzersRevision::Ptr getAnalyzersRevision(const TRI_vocbase_t& vocbase, bool forceLoadPlan = false) const;

  ///////////////////////////////////////////////////////////////////////////////
  /// @brief return current known analyzers revision
  /// @param vocbase name to get revision for
  /// @param forceLoadPlan force request to get latest available revision
  /// @return revision number. always 0 for single server and before plan is loaded
  ///////////////////////////////////////////////////////////////////////////////
  AnalyzersRevision::Ptr getAnalyzersRevision(const irs::string_ref& vocbaseName, bool forceLoadPlan = false) const;

  virtual void prepare() override;
  virtual void start() override;
  virtual void beginShutdown() override;
  virtual void stop() override;

 private:
  // map of caches of irs::analysis::analyzer pools indexed by analyzer name and
  // their associated metas
  using Analyzers = std::unordered_map<irs::hashed_string_ref, AnalyzerPool::ptr> ;
  using EmplaceAnalyzerResult = std::pair<Analyzers::iterator, bool>;

  Analyzers _analyzers; // all analyzers known to this feature (including static)
                        // (names are stored with expanded vocbase prefixes)
  std::unordered_map<std::string, AnalyzersRevision::Revision> _lastLoad; // last revision for database was loaded
  mutable basics::ReadWriteLock _mutex; // for use with member '_analyzers', '_lastLoad'

  static Analyzers const& getStaticAnalyzers();

  Result removeFromCollection(irs::string_ref const& name, irs::string_ref const& vocbase);
  Result cleanupAnalyzersCollection(irs::string_ref const& database,
                                    AnalyzersRevision::Revision buildingRevision);
  Result finalizeRemove(irs::string_ref const& name, irs::string_ref const& vocbase);

  //////////////////////////////////////////////////////////////////////////////
  /// @brief validate analyzer parameters and emplace into map
  //////////////////////////////////////////////////////////////////////////////
  Result emplaceAnalyzer(
    EmplaceAnalyzerResult& result,
    iresearch::IResearchAnalyzerFeature::Analyzers& analyzers,
    irs::string_ref const name,
    irs::string_ref const type,
    VPackSlice const properties,
    Features const& features,
    AnalyzersRevision::Revision revision);

  AnalyzerPool::ptr get(irs::string_ref const& normalizedName,
                        AnalyzerName const& name,
                        AnalyzersRevision::Revision const revision,
                        bool onlyCached) const noexcept;

  //////////////////////////////////////////////////////////////////////////////
  /// @brief load the analyzers for the specific database, analyzers read from
  ///        the corresponding collection if they have not been loaded yet
  /// @param database the database to load analizers for (nullptr == all)
  /// @note on coordinator and db-server reload is also done if the database has
  ///       changed analyzers revision in agency
  //////////////////////////////////////////////////////////////////////////////
  Result loadAnalyzers(irs::string_ref const& database = irs::string_ref::NIL);

  ////////////////////////////////////////////////////////////////////////////////
  /// removes analyzers for database from feature cache
  /// Write lock must be acquired by caller
  /// @param database the database to cleanup analyzers for
  void cleanupAnalyzers(irs::string_ref const& database);

  //////////////////////////////////////////////////////////////////////////////
  /// @brief store the definition for the speicifed pool in the corresponding
  ///        vocbase
  /// @note on success will modify the '_key' of the pool
  //////////////////////////////////////////////////////////////////////////////
  Result storeAnalyzer(AnalyzerPool& pool);

  /// @brief dangling analyzer revisions collector
  std::function<void(bool)> _gcfunc;
  std::mutex _workItemMutex;
  Scheduler::WorkHandle _workItem;
};

}  // namespace iresearch
}  // namespace arangodb
<|MERGE_RESOLUTION|>--- conflicted
+++ resolved
@@ -303,26 +303,18 @@
   /// @param properties the configuration for the underlying IResearch type
   /// @param revision the revision number for analyzer
   /// @param features the expected features the analyzer should produce
-<<<<<<< HEAD
+  /// @param version the target link version
   /// @param extendedNames whether or not extended analyzer names are allowed
-=======
-  /// @param version the target link version
->>>>>>> be8b1575
   /// @return success
   //////////////////////////////////////////////////////////////////////////////
   static Result createAnalyzerPool(AnalyzerPool::ptr& analyzer,
                                    irs::string_ref const& name,
                                    irs::string_ref const& type,
                                    VPackSlice const properties,
-<<<<<<< HEAD
-                                   arangodb::AnalyzersRevision::Revision revision,
-                                   irs::flags const& features,
-                                   bool extendedNames);
-=======
                                    AnalyzersRevision::Revision revision,
                                    Features features,
-                                   LinkVersion version);
->>>>>>> be8b1575
+                                   LinkVersion version,
+                                   bool extendedNames);
 
   static AnalyzerPool::ptr identity() noexcept;  // the identity analyzer
   static std::string const& name() noexcept;
