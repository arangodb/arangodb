////////////////////////////////////////////////////////////////////////////////
/// DISCLAIMER
///
/// Copyright 2017 ArangoDB GmbH, Cologne, Germany
///
/// Licensed under the Apache License, Version 2.0 (the "License");
/// you may not use this file except in compliance with the License.
/// You may obtain a copy of the License at
///
///     http://www.apache.org/licenses/LICENSE-2.0
///
/// Unless required by applicable law or agreed to in writing, software
/// distributed under the License is distributed on an "AS IS" BASIS,
/// WITHOUT WARRANTIES OR CONDITIONS OF ANY KIND, either express or implied.
/// See the License for the specific language governing permissions and
/// limitations under the License.
///
/// Copyright holder is ArangoDB GmbH, Cologne, Germany
///
/// @author Andrey Abramov
/// @author Vasiliy Nabatchikov
////////////////////////////////////////////////////////////////////////////////

#include "IResearchCommon.h"
#include "IResearchViewCoordinator.h"
#include "IResearchViewDBServer.h"
#include "IResearchViewNode.h"
#include "IResearchViewBlock.h"
#include "IResearchOrderFactory.h"
#include "IResearchView.h"
#include "AqlHelper.h"
#include "Aql/Ast.h"
#include "Aql/BasicBlocks.h"
#include "Aql/Condition.h"
#include "Aql/ExecutionPlan.h"
#include "Aql/SortCondition.h"
#include "Aql/Query.h"
#include "Aql/ExecutionEngine.h"
#include "StorageEngine/TransactionState.h"
#include "Basics/StringUtils.h"

#include "velocypack/Iterator.h"

namespace {

using namespace arangodb;

////////////////////////////////////////////////////////////////////////////////
/// @brief surrogate root for all queries without a filter
////////////////////////////////////////////////////////////////////////////////
aql::AstNode const ALL(true, aql::VALUE_TYPE_BOOL);

inline bool filterConditionIsEmpty(aql::AstNode const* filterCondition) {
  return filterCondition == &ALL;
}

// in loop or non-deterministic
bool hasDependecies(
    aql::ExecutionPlan const& plan,
    aql::AstNode const& node,
    aql::Variable const& ref,
    std::unordered_set<aql::Variable const*>& vars
) {
  if (!node.isDeterministic()) {
    return false;
  }

  vars.clear();
  aql::Ast::getReferencedVariables(&node, vars);
  vars.erase(&ref); // remove "our" variable

  for (auto const* var : vars) {
    auto* setter = plan.getVarSetBy(var->id);

    if (!setter) {
      // unable to find setter
      continue;
    }

    if (!setter->isDeterministic()) {
      // found nondeterministic setter
      return true;
    }

    switch (setter->getType()) {
      case aql::ExecutionNode::ENUMERATE_COLLECTION:
      case aql::ExecutionNode::ENUMERATE_LIST:
      case aql::ExecutionNode::SUBQUERY:
      case aql::ExecutionNode::COLLECT:
      case aql::ExecutionNode::TRAVERSAL:
      case aql::ExecutionNode::INDEX:
      case aql::ExecutionNode::SHORTEST_PATH:
      case aql::ExecutionNode::ENUMERATE_IRESEARCH_VIEW:
        // we're in the loop with dependent context
        return true;
      default:
        break;
    }
  }

  return false;
}

void toVelocyPack(
    velocypack::Builder& builder,
    std::vector<arangodb::iresearch::IResearchSort> const& sorts,
    bool verbose
) {
  builder.openObject();
  // FIXME todo
  builder.close();
}

std::vector<arangodb::iresearch::IResearchSort> fromVelocyPack(
    arangodb::aql::ExecutionPlan* plan,
    arangodb::velocypack::Slice const& slice
) {
  // FIXME todo
  return {};
}

}

namespace arangodb {
namespace iresearch {

// -----------------------------------------------------------------------------
// --SECTION--                                  IResearchViewNode implementation
// -----------------------------------------------------------------------------

IResearchViewNode::IResearchViewNode(
    aql::ExecutionPlan& plan,
    size_t id,
    TRI_vocbase_t& vocbase,
    arangodb::LogicalView const& view,
    arangodb::aql::Variable const& outVariable,
    arangodb::aql::AstNode* filterCondition,
    std::vector<IResearchSort>&& sortCondition)
  : arangodb::aql::ExecutionNode(&plan, id),
    _vocbase(vocbase),
    _view(&view),
    _outVariable(&outVariable),
    // in case if filter is not specified
    // set it to surrogate 'RETURN ALL' node
    _filterCondition(filterCondition ? filterCondition : &ALL),
    _sortCondition(std::move(sortCondition)) {
  TRI_ASSERT(iresearch::DATA_SOURCE_TYPE == _view->type());
<<<<<<< HEAD
=======

  view.visitCollections([this](TRI_voc_cid_t cid)->bool{
    _collections.emplace_back(
      basics::StringUtils::itoa(cid), &_vocbase, AccessMode::Type::READ
    );
    return true;
  });
>>>>>>> 94ddd780
}

IResearchViewNode::IResearchViewNode(
    aql::ExecutionPlan& plan,
    velocypack::Slice const& base)
  : aql::ExecutionNode(&plan, base),
    _vocbase(plan.getAst()->query()->vocbase()),
    _view(nullptr),
    _outVariable(aql::Variable::varFromVPack(plan.getAst(), base, "outVariable")),
    // in case if filter is not specified
    // set it to surrogate 'RETURN ALL' node
    _filterCondition(&ALL),
    _sortCondition(fromVelocyPack(&plan, base.get("sortCondition"))) {
  // FIXME how to check properly
  auto view = _vocbase.lookupView(
    basics::StringUtils::uint64(base.get("viewId").copyString())
  );
  TRI_ASSERT(view && iresearch::DATA_SOURCE_TYPE == view->type());
  _view = view.get();

  auto const filterSlice = base.get("condition");

  if (!filterSlice.isEmptyObject()) {
    // AST will own the node
    _filterCondition = new aql::AstNode(
      plan.getAst(), filterSlice
    );
  }

  auto const shardsSlice = base.get("shards");

  if (!shardsSlice.isArray()) {
    LOG_TOPIC(ERR, arangodb::iresearch::TOPIC)
      << "invalid 'IResearchViewNode' json format: unable to find 'shards' array";
  }

  TRI_ASSERT(plan.getAst() && plan.getAst()->query());
  auto const* collections = plan.getAst()->query()->collections();
  TRI_ASSERT(collections);

  for (auto const shardSlice : velocypack::ArrayIterator(shardsSlice)) {
    auto const shardId = shardSlice.copyString(); // shardID is collection name on db server
    auto const* shard = collections->get(shardId);

    if (!shard) {
      LOG_TOPIC(ERR, arangodb::iresearch::TOPIC)
          << "unable to lookup shard '" << shardId << "' for the view '" << _view->name() << "'";
      continue;
    }

    _shards.push_back(shard->getName());
  }
}

void IResearchViewNode::planNodeRegisters(
    std::vector<aql::RegisterId>& nrRegsHere,
    std::vector<aql::RegisterId>& nrRegs,
    std::unordered_map<aql::VariableId, VarInfo>& varInfo,
    unsigned int& totalNrRegs,
    unsigned int depth
) const {
  nrRegsHere.emplace_back(1);
  // create a copy of the last value here
  // this is requried because back returns a reference and emplace/push_back
  // may invalidate all references
  aql::RegisterId const registerId = 1 + nrRegs.back();
  nrRegs.emplace_back(registerId);

  varInfo.emplace(_outVariable->id, VarInfo(depth, totalNrRegs++));

//  if (isInInnerLoop()) {
//    return;
//  }

  // plan registers for output scores
  for (auto const& sort : _sortCondition) {
    ++nrRegsHere[depth];
    ++nrRegs[depth];
    varInfo.emplace(sort.var->id, VarInfo(depth, totalNrRegs++));
  }
}

bool IResearchViewNode::volatile_filter() const {
  if (!filterConditionIsEmpty(_filterCondition) && isInInnerLoop()) {
    std::unordered_set<arangodb::aql::Variable const*> vars;
    return ::hasDependecies(*plan(), *_filterCondition, outVariable(), vars);
  }

  return false;
}

bool IResearchViewNode::volatile_sort() const {
  if (!_sortCondition.empty() && isInInnerLoop()) {
    std::unordered_set<aql::Variable const*> vars;

    for (auto const& sort : _sortCondition) {
      if (::hasDependecies(*plan(), *sort.node, outVariable(), vars)) {
        return true;
      }
    }
  }

  return false;
}

/// @brief toVelocyPack, for EnumerateViewNode
void IResearchViewNode::toVelocyPackHelper(
    VPackBuilder& nodes,
    unsigned flags
) const {
  // call base class method
  aql::ExecutionNode::toVelocyPackHelperGeneric(nodes, flags);

<<<<<<< HEAD
  // system info
  nodes.add("database", VPackValue(_vocbase->name()));
=======
  nodes.add("database", VPackValue(_vocbase.name()));
>>>>>>> 94ddd780
  nodes.add("view", VPackValue(_view->name()));
  nodes.add("viewId", VPackValue(basics::StringUtils::itoa(_view->id())));

  // our variable
  nodes.add(VPackValue("outVariable"));
  _outVariable->toVelocyPack(nodes);

  // filter condition
  nodes.add(VPackValue("condition"));
  if (!filterConditionIsEmpty(_filterCondition)) {
    _filterCondition->toVelocyPack(nodes, flags != 0);
  } else {
    nodes.openObject();
    nodes.close();
  }

  // sort condition
  nodes.add(VPackValue("sortCondition"));
  ::toVelocyPack(nodes, _sortCondition, flags != 0);

  // shards
  {
    VPackArrayBuilder guard(&nodes, "shards");
    for (auto& shard: _shards) {
      nodes.add(VPackValue(shard));
    }
  }

  nodes.close();
}

std::vector<std::reference_wrapper<aql::Collection const>> IResearchViewNode::collections() const {
  TRI_ASSERT(_plan && _plan->getAst() && _plan->getAst()->query());
  auto const* collections = _plan->getAst()->query()->collections();
  TRI_ASSERT(collections);

  std::vector<std::reference_wrapper<aql::Collection const>> viewCollections;

  auto visitor = [&viewCollections, collections](TRI_voc_cid_t cid)->bool{
    auto const id = basics::StringUtils::itoa(cid);
    auto const* collection = collections->get(id);

    if (collection) {
      viewCollections.push_back(*collection);
    } else {
      LOG_TOPIC(WARN, arangodb::iresearch::TOPIC)
          << "collection with id '" << id << "' is not registered with the query";
    }

    return true;
  };

  _view->visitCollections(visitor);

  return viewCollections;
}

/// @brief clone ExecutionNode recursively
aql::ExecutionNode* IResearchViewNode::clone(
    aql::ExecutionPlan* plan,
    bool withDependencies,
    bool withProperties
) const {
  TRI_ASSERT(plan);

  auto* outVariable = _outVariable;

  if (withProperties) {
    outVariable = plan->getAst()->variables()->createVariable(outVariable);
  }

  auto node = std::make_unique<IResearchViewNode>(
    *plan,
    _id,
    _vocbase,
    *_view,
    *outVariable,
    const_cast<aql::AstNode*>(_filterCondition),
    decltype(_sortCondition)(_sortCondition)
  );
  node->_shards = _shards;

  cloneHelper(node.get(), withDependencies, withProperties);

  return node.release();
}

bool IResearchViewNode::empty() const noexcept {
  return _view->visitCollections([](TRI_voc_cid_t){ return false; });
}

/// @brief the cost of an enumerate view node
double IResearchViewNode::estimateCost(size_t& nrItems) const {
  // TODO: get a better guess from view
  return _dependencies.empty() ? 0. : _dependencies[0]->getCost(nrItems);
}

std::vector<aql::Variable const*> IResearchViewNode::getVariablesUsedHere() const {
  std::unordered_set<aql::Variable const*> vars;
  getVariablesUsedHere(vars);
  return { vars.begin(), vars.end() };
}

/// @brief getVariablesUsedHere, modifying the set in-place
void IResearchViewNode::getVariablesUsedHere(
    std::unordered_set<aql::Variable const*>& vars
) const {
  if (!filterConditionIsEmpty(_filterCondition)) {
    aql::Ast::getReferencedVariables(_filterCondition, vars);
  }
}

std::unique_ptr<aql::ExecutionBlock> IResearchViewNode::createBlock(
    aql::ExecutionEngine& engine,
    std::unordered_map<aql::ExecutionNode*, aql::ExecutionBlock*> const&,
    std::unordered_set<std::string> const&
) const {
  if (ServerState::instance()->isCoordinator()) {
    // coordinator in a cluster: empty view case

#ifdef ARANGODB_ENABLE_MAINTAINER_MODE
    TRI_ASSERT(this->empty());
#endif

    return std::make_unique<aql::NoResultsBlock>(&engine, this);
  }

  auto* trx = engine.getQuery()->trx();

  if (!trx || !(trx->state())) {
    LOG_TOPIC(WARN, arangodb::iresearch::TOPIC)
      << "failed to get transaction state while creating IResearchView ExecutionBlock";

    THROW_ARANGO_EXCEPTION_MESSAGE(
      TRI_ERROR_INTERNAL,
      "failed to get transaction state while creating IResearchView ExecutionBlock"
    );
  }

  auto& state = *(trx->state());
  PrimaryKeyIndexReader* reader;

  if (ServerState::instance()->isDBServer()) {
    // FIXME pass list of the shards involved
    // FIXME cache snapshot in transaction state when transaction starts
    reader = LogicalView::cast<IResearchViewDBServer>(this->view()).snapshot(state, true);
  } else {
    reader = LogicalView::cast<IResearchView>(this->view()).snapshot(state);
  }

  if (!reader) {
    LOG_TOPIC(WARN, arangodb::iresearch::TOPIC)
      << "failed to get snapshot while creating IResearchView ExecutionBlock for IResearchView '" << view().name() << "' tid '" << state.id() << "'";

    THROW_ARANGO_EXCEPTION_MESSAGE(
      TRI_ERROR_INTERNAL,
      "failed to get snapshot while creating IResearchView ExecutionBlock for IResearchView"
    );
  }

  if (_sortCondition.empty()) {
    // unordered case
    return std::make_unique<IResearchViewUnorderedBlock>(*reader, engine, *this);
  }

//FIXME uncomment when the following method will be there:
// `int getAndSkip(size_t skip, size_t& skipped, size_t read, size_t& count, AqlItemBlock*& res)`
//
//  if (!isInInnerLoop()) {
//    // optimized execution for simple queries
//    return new IResearchViewOrderedBlock(*reader, engine, *this);
//  }

  // generic case
  return std::make_unique<IResearchViewBlock>(*reader, engine, *this);
}

// -----------------------------------------------------------------------------
// --SECTION--                           ScatterIResearchViewNode implementation
// -----------------------------------------------------------------------------

IResearchViewScatterNode::IResearchViewScatterNode(
    aql::ExecutionPlan& plan,
    size_t id,
    TRI_vocbase_t& vocbase,
    LogicalView const& view
) : ExecutionNode(&plan, id),
    _vocbase(vocbase),
    _view(&view) {
  TRI_ASSERT(iresearch::DATA_SOURCE_TYPE == _view->type());
}

IResearchViewScatterNode::IResearchViewScatterNode(
    aql::ExecutionPlan& plan,
    arangodb::velocypack::Slice const& base
) : ExecutionNode(&plan, base),
    _vocbase(plan.getAst()->query()->vocbase()),
    //_view(plan.getAst()->query()->collections()->get(base.get("view").copyString())) { // FIXME: where to find a view
    _view(nullptr) {
  auto view = _vocbase.lookupView(
    basics::StringUtils::uint64(base.get("viewId").copyString())
  );

  // FIXME how to check properly
  TRI_ASSERT(view && iresearch::DATA_SOURCE_TYPE == view->type());
  _view = view.get();
}

/// @brief creates corresponding ExecutionBlock
std::unique_ptr<aql::ExecutionBlock> IResearchViewScatterNode::createBlock(
    aql::ExecutionEngine& engine,
    std::unordered_map<ExecutionNode*, aql::ExecutionBlock*> const&,
    std::unordered_set<std::string> const& includedShards
) const {
  if (!ServerState::instance()->isCoordinator()) {
    THROW_ARANGO_EXCEPTION_MESSAGE(
      TRI_ERROR_INTERNAL,
      "IResearchScatterView node is intended to use on a coordinator only"
    );
  }

  // FIXME
  THROW_ARANGO_EXCEPTION(TRI_ERROR_NOT_IMPLEMENTED);
}

/// @brief toVelocyPack, for ScatterNode
void IResearchViewScatterNode::toVelocyPackHelper(VPackBuilder& nodes, unsigned flags) const {
  ExecutionNode::toVelocyPackHelperGeneric(nodes, flags);

  nodes.add("database", VPackValue(_vocbase.name()));
  nodes.add("view", VPackValue(_view->name()));
  nodes.add("viewId", VPackValue(basics::StringUtils::itoa(_view->id())));

  // And close it
  nodes.close();
}

/// @brief estimateCost
double IResearchViewScatterNode::estimateCost(size_t& nrItems) const {
  double const depCost = _dependencies.empty()
    ? 0. 
    : _dependencies[0]->getCost(nrItems);
//  auto shardIds = _collection->shardIds();
//  size_t nrShards = shardIds->size();
  return depCost; //+ nrIterms * nrShards;
}

} // iresearch
} // arangodb<|MERGE_RESOLUTION|>--- conflicted
+++ resolved
@@ -145,16 +145,6 @@
     _filterCondition(filterCondition ? filterCondition : &ALL),
     _sortCondition(std::move(sortCondition)) {
   TRI_ASSERT(iresearch::DATA_SOURCE_TYPE == _view->type());
-<<<<<<< HEAD
-=======
-
-  view.visitCollections([this](TRI_voc_cid_t cid)->bool{
-    _collections.emplace_back(
-      basics::StringUtils::itoa(cid), &_vocbase, AccessMode::Type::READ
-    );
-    return true;
-  });
->>>>>>> 94ddd780
 }
 
 IResearchViewNode::IResearchViewNode(
@@ -268,12 +258,8 @@
   // call base class method
   aql::ExecutionNode::toVelocyPackHelperGeneric(nodes, flags);
 
-<<<<<<< HEAD
   // system info
-  nodes.add("database", VPackValue(_vocbase->name()));
-=======
   nodes.add("database", VPackValue(_vocbase.name()));
->>>>>>> 94ddd780
   nodes.add("view", VPackValue(_view->name()));
   nodes.add("viewId", VPackValue(basics::StringUtils::itoa(_view->id())));
 
