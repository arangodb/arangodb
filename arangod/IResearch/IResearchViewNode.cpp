--- conflicted
+++ resolved
@@ -213,13 +213,8 @@
 
 // in loop or non-deterministic
 bool hasDependencies(aql::ExecutionPlan const& plan, aql::AstNode const& node,
-<<<<<<< HEAD
-                    aql::Variable const& ref,
-                    arangodb::HashSet<aql::Variable const*>& vars) {
-=======
                      aql::Variable const& ref,
-                     std::unordered_set<aql::Variable const*>& vars) {
->>>>>>> 360b9f45
+                     arangodb::HashSet<aql::Variable const*>& vars) {
   if (!node.isDeterministic()) {
     return false;
   }
