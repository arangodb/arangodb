--- conflicted
+++ resolved
@@ -33,21 +33,11 @@
 namespace arangodb {
 namespace iresearch {
 
-<<<<<<< HEAD
-using namespace ::iresearch;
-
-constexpr byte_type MAX_LEVENSHTEIN_DISTANCE = 4;
-constexpr byte_type MAX_DAMERAU_LEVENSHTEIN_DISTANCE = 3;
-
-const parametric_description& getParametricDescription(
-    byte_type max_distance, bool with_transpositions);
-=======
 constexpr ::iresearch::byte_type kMaxLevenshteinDistance = 4;
 constexpr ::iresearch::byte_type kMaxDamerauLevenshteinDistance = 3;
 
 const ::iresearch::parametric_description& getParametricDescription(
     ::iresearch::byte_type max_distance, bool with_transpositions);
->>>>>>> 1285fef4
 
 }  // namespace iresearch
 }  // namespace arangodb