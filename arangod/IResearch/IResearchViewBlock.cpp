--- conflicted
+++ resolved
@@ -462,13 +462,6 @@
 }
 
 bool IResearchViewBlock::next(ReadContext& ctx, size_t limit) {
-<<<<<<< HEAD
-  TRI_ASSERT(_filter);
-  auto const& viewNode = *ExecutionNode::castTo<IResearchViewNode const*>(getPlanNode());
-  auto const numSorts = viewNode.sortCondition().size();
-
-=======
->>>>>>> a14f6dd5
   for (size_t count = _reader.size(); _readerOffset < count;) {
     if (!_itr && !resetIterator()) {
       continue;
@@ -489,25 +482,9 @@
       auto end = reinterpret_cast<const float_t*>(_scrVal.end());
 
       // copy scores, registerId's are sequential
-<<<<<<< HEAD
-      auto scoreRegs = ctx.curRegs;
-
-      for (size_t i = 0; i < numSorts; ++i) {
-        // in 3.4 we assume all scorers return float_t
-        auto const score = _order.get<float_t>(_scrVal.c_str(), i);
-
-        ctx.res->setValue(ctx.pos, ++scoreRegs,
-#if 0
-          _order.to_string<AqlValue, std::char_traits<char>>(_scrVal.c_str(), i)
-#else
-                          AqlValue(AqlValueHintDouble(double_t(score)))
-#endif
-        );
-=======
       for (auto scoreRegs = ctx.curRegs; begin != end; ++begin) {
         ctx.res->setValue(ctx.pos, ++scoreRegs,
                           AqlValue(AqlValueHintDouble(double_t(*begin))));
->>>>>>> a14f6dd5
       }
 
       if (ctx.pos > 0) {
