////////////////////////////////////////////////////////////////////////////////
/// DISCLAIMER
///
/// Copyright 2014-2016 ArangoDB GmbH, Cologne, Germany
/// Copyright 2004-2014 triAGENS GmbH, Cologne, Germany
///
/// Licensed under the Apache License, Version 2.0 (the "License");
/// you may not use this file except in compliance with the License.
/// You may obtain a copy of the License at
///
///     http://www.apache.org/licenses/LICENSE-2.0
///
/// Unless required by applicable law or agreed to in writing, software
/// distributed under the License is distributed on an "AS IS" BASIS,
/// WITHOUT ARRANTIES OR CONDITIONS OF ANY KIND, either express or implied.
/// See the License for the specific language governing permissions and
/// limitations under the License.
///
/// Copyright holder is ArangoDB GmbH, Cologne, Germany
///
/// @author Kaveh Vahedipour
////////////////////////////////////////////////////////////////////////////////

#include "State.h"

#include <velocypack/Buffer.h>
#include <velocypack/Slice.h>
#include <velocypack/velocypack-aliases.h>

#include <chrono>
#include <iomanip>
#include <sstream>
#include <thread>

#include <boost/uuid/uuid.hpp>
#include <boost/uuid/uuid_generators.hpp>
#include <boost/uuid/uuid_io.hpp>

#include "Agency/Agent.h"
#include "Aql/Query.h"
#include "Aql/QueryRegistry.h"
#include "Basics/StaticStrings.h"
#include "Basics/VelocyPackHelper.h"
#include "RestServer/QueryRegistryFeature.h"
#include "Utils/OperationOptions.h"
#include "Utils/OperationResult.h"
#include "Utils/SingleCollectionTransaction.h"
#include "Transaction/StandaloneContext.h"
#include "Transaction/UserTransaction.h"
#include "VocBase/LogicalCollection.h"
#include "VocBase/vocbase.h"

using namespace arangodb;
using namespace arangodb::application_features;
using namespace arangodb::aql;
using namespace arangodb::consensus;
using namespace arangodb::velocypack;
using namespace arangodb::rest;

/// Constructor:
State::State()
    : _agent(nullptr),
      _vocbase(nullptr),
      _collectionsChecked(false),
      _collectionsLoaded(false),
      _nextCompactionAfter(0),
      _queryRegistry(nullptr),
      _cur(0) {}

/// Default dtor
State::~State() {}

inline static std::string timestamp() {
  std::time_t t = std::time(nullptr);
  char mbstr[100];
  return
    std::strftime(
      mbstr, sizeof(mbstr), "%Y-%m-%d %H:%M:%S %Z", std::localtime(&t)) ?
    std::string(mbstr) : std::string();
}

inline static std::string stringify(index_t index) {
  std::ostringstream i_str;
  i_str << std::setw(20) << std::setfill('0') << index;
  return i_str.str();
}

/// Persist one entry
bool State::persist(index_t index, term_t term,
                    arangodb::velocypack::Slice const& entry,
                    std::string const& clientId) const {

  LOG_TOPIC(TRACE, Logger::AGENCY) << "persist index=" << index
    << " term=" << term << " entry: " << entry.toJson();

  Builder body;
  {
    VPackObjectBuilder b(&body);
    body.add("_key", Value(stringify(index)));
    body.add("term", Value(term));
    body.add("request", entry);
    body.add("clientId", Value(clientId));
    body.add("timestamp", Value(timestamp()));
  }

  TRI_ASSERT(_vocbase != nullptr);
  auto transactionContext =
    std::make_shared<transaction::StandaloneContext>(_vocbase);
  SingleCollectionTransaction trx(
    transactionContext, "log", AccessMode::Type::WRITE);

  trx.addHint(transaction::Hints::Hint::SINGLE_OPERATION);
  Result res = trx.begin();
  if (!res.ok()) {
    THROW_ARANGO_EXCEPTION(res);
  }

  OperationResult result;
  try {
    result = trx.insert("log", body.slice(), _options);
  } catch (std::exception const& e) {
    LOG_TOPIC(ERR, Logger::AGENCY)
      << "Failed to persist log entry:" << e.what();
    return false;
  }

  res = trx.finish(result.code);

  LOG_TOPIC(TRACE, Logger::AGENCY) << "persist done index=" << index
    << " term=" << term << " entry: " << entry.toJson() << " ok:" << res.ok();

  return res.ok();
}


/// Persist one entry
bool State::persistconf(
  index_t index, term_t term, arangodb::velocypack::Slice const& entry,
  std::string const& clientId) const {
  
  LOG_TOPIC(TRACE, Logger::AGENCY)
    << "persist configuration index=" << index << " term=" << term
    << " entry: " << entry.toJson();
  
  // The conventional log entry-------------------------------------------------
  Builder log;
  { VPackObjectBuilder b(&log);
    log.add("_key", Value(stringify(index)));
    log.add("term", Value(term));
    log.add("request", entry);
    log.add("clientId", Value(clientId));
    log.add("timestamp", Value(timestamp())); }
  
  // The new configuration to be persisted.-------------------------------------
  // Actual agent's configuration is changed after successful persistence.
  auto config = entry.valueAt(0);
  auto const myId = _agent->id();
  Builder builder;
  if (config.get("id").copyString() != myId) {
    { VPackObjectBuilder b(&builder);
      for (auto const& i : VPackObjectIterator(config)) {
        auto key = i.key.copyString();
        if (key == "endpoint") {
          builder.add(key, VPackValue(_agent->endpoint()));
        } else if (key == "id") {
          builder.add(key, VPackValue(myId));
        } else {
          builder.add(key, i.value);
        }
      }}
    config = builder.slice();
  }
  
  Builder configuration;
  { VPackObjectBuilder b(&configuration);
    configuration.add("_key", VPackValue("0"));
    configuration.add("cfg", config);}
  
  // Multi docment transaction for log entry and configuration replacement -----
  TRI_ASSERT(_vocbase != nullptr);
  auto transactionContext =
    std::make_shared<transaction::StandaloneContext>(_vocbase);
  
  transaction::UserTransaction trx(
    transactionContext, {}, {"log", "configuration"}, {});
  
  Result res = trx.begin();
  if (!res.ok()) {
    THROW_ARANGO_EXCEPTION(res);
  }
  
  OperationResult logResult, confResult;
  try {
    logResult = trx.insert("log", log.slice(), _options);
    confResult = trx.replace("configuration", configuration.slice(), _options);
  } catch (std::exception const& e) {
    LOG_TOPIC(ERR, Logger::AGENCY) << "Failed to persist log entry:" << e.what();
    return false;
  }
  
  res = trx.finish(confResult.code);
  
  // Successful persistence affects local configuration ------------------------
  if (res.ok()) {
    _agent->updateConfiguration(config);
  }
  
  LOG_TOPIC(TRACE, Logger::AGENCY)
    << "persist done index=" << index << " term=" << term << " entry: "
    << entry.toJson() << " ok:" << res.ok();
  
  return res.ok();
  
}

/// Log transaction (leader)
std::vector<index_t> State::logLeaderMulti(
<<<<<<< HEAD
  query_t const& transactions, std::vector<apply_ret_t> const& applicable,
  term_t term) {
=======
  query_t const& transactions, std::vector<bool> const& applicable, term_t term) {
>>>>>>> d1da2531

  std::vector<index_t> idx(applicable.size());
  size_t j = 0;
  auto const& slice = transactions->slice();

  if (!slice.isArray()) {
    THROW_ARANGO_EXCEPTION_MESSAGE(
      30000, "Agency syntax requires array of transactions [[<queries>]]");
  }

  TRI_ASSERT(slice.length() == applicable.size());
  MUTEX_LOCKER(mutexLocker, _logLock); 
  
  TRI_ASSERT(!_log.empty()); // log must never be empty
  
  for (auto const& i : VPackArrayIterator(slice)) {

    if (!i.isArray()) {
      THROW_ARANGO_EXCEPTION_MESSAGE(
        30000,
        "Transaction syntax is [{<operations>}, {<preconditions>}, \"clientId\"]"
        );
    }
    
    if (applicable[j]==0) {
      std::string clientId((i.length()==3) ? i[2].copyString() : "");
      auto transaction = i[0];
      TRI_ASSERT(transaction.isObject());
      TRI_ASSERT(transaction.length() > 0);
      size_t pos = transaction.keyAt(0).copyString().find(RECONFIGURE);
      idx[j] = logNonBlocking(
        _log.back().index+1, i[0], term, clientId, true,
        pos != std::string::npos && (pos == 0 || pos == 1));
    }
    ++j;
  }

  return idx;
  
}


index_t State::logLeaderSingle(velocypack::Slice const& slice, term_t term,
                   std::string const& clientId) {
  MUTEX_LOCKER(mutexLocker, _logLock);  // log entries must stay in order
  return logNonBlocking(_log.back().index+1, slice, term, clientId, true);
}


/// Log transaction (leader)
index_t State::logNonBlocking(
  index_t idx, velocypack::Slice const& slice, term_t term,
  std::string const& clientId, bool leading, bool reconfiguration) {

  _logLock.assertLockedByCurrentThread();

  auto buf = std::make_shared<Buffer<uint8_t>>();
  
  buf->append((char const*)slice.begin(), slice.byteSize());

  bool success;
  if (reconfiguration) {
    success = persistconf(idx, term, slice, clientId);
  } else {
    success = persist(idx, term, slice, clientId);
  }
  
  if (!success) {         // log to disk or die
    if (leading) {
      LOG_TOPIC(FATAL, Logger::AGENCY)
        << "RAFT leader fails to persist log entries!";
      FATAL_ERROR_EXIT();
    } else {
      LOG_TOPIC(ERR, Logger::AGENCY)
        << "RAFT follower fails to persist log entries!";
      return 0;
    }
  }

  try {
    _log.push_back(log_t(idx, term, buf, clientId));  // log to RAM or die
  } catch (std::bad_alloc const&) {
    if (leading) {
      LOG_TOPIC(FATAL, Logger::AGENCY)
        << "RAFT leader fails to allocate volatile log entries!";
      FATAL_ERROR_EXIT();
    } else {
      LOG_TOPIC(ERR, Logger::AGENCY)
        << "RAFT follower fails to allocate volatile log entries!";
      return 0;
    }
  }

  if (leading) {
    try {
      _clientIdLookupTable.emplace(            // keep track of client or die
        std::pair<std::string, index_t>(clientId, idx));
    } catch (...) {
      LOG_TOPIC(FATAL, Logger::AGENCY)
        << "RAFT leader fails to expand client lookup table!";
      FATAL_ERROR_EXIT();
    } 
  }
  
  return _log.back().index;
}

/// Log transactions (follower)
index_t State::logFollower(query_t const& transactions) {

  VPackSlice slices = transactions->slice();
  size_t nqs = slices.length();
  
  MUTEX_LOCKER(logLock, _logLock);
<<<<<<< HEAD
  
  // Check whether we have got a snapshot in the first position:
  bool gotSnapshot =
    slices.length() > 0 && slices[0].isObject() && !slices[0].get("readDB").isNone();
  
=======

  // Check whether we have got a snapshot in the first position:
  bool gotSnapshot = slices.length() > 0 &&
                     slices[0].isObject() &&
                     !slices[0].get("readDB").isNone();

>>>>>>> d1da2531
  // In case of a snapshot, there are three possibilities:
  //   1. Our highest log index is smaller than the snapshot index, in this 
  //      case we must throw away our complete local log and start from the
  //      snapshot (note that snapshot indexes are always committed by a 
  //      majority).
  //   2. For the snapshot index we have an entry with this index in 
  //      our log (and it is not yet compacted), in this case we verify
  //      that the terms match and if so, we can simply ignore the
  //      snapshot. If the term in our log entry is smaller (cannot be
  //      larger because compaction snapshots are always committed), then
  //      our complete log must be deleted as in 1.
  //   3. Our highest log index is larger than the snapshot index but we
  //      no longer have an entry in the log for the snapshot index due to
  //      our own compaction. In this case we have compacted away the
  //      snapshot index, therefore we know it was committed by a majority
  //      and thus the snapshot can be ignored safely as well.
  if (gotSnapshot) {
    bool useSnapshot = false;   // if this remains, we ignore the snapshot
<<<<<<< HEAD
    
    index_t snapshotIndex
      = static_cast<index_t>(slices[0].get("index").getNumber<index_t>());
    term_t snapshotTerm
      = static_cast<term_t>(slices[0].get("term").getNumber<index_t>());
=======

    index_t snapshotIndex
        = static_cast<index_t>(slices[0].get("index").getNumber<index_t>());
    term_t snapshotTerm
        = static_cast<term_t>(slices[0].get("term").getNumber<index_t>());
>>>>>>> d1da2531
    index_t ourLastIndex = _log.back().index;
    if (ourLastIndex < snapshotIndex) {
      useSnapshot = true;   // this implies that we completely eradicate our log
    } else {
      try {
        log_t logEntry = atNoLock(snapshotIndex);
        if (logEntry.term != snapshotTerm) {  // can only be < as in 2.
          useSnapshot = true;
        }
      } catch (...) {
        // Simply ignore that we no longer have the entry, useSnapshot remains
        // false and we will ignore the snapshot as in 3. above
      }
    }
    if (useSnapshot) {
      // Now we must completely erase our log and compaction snapshots and
      // start from the snapshot
      Store snapshot(_agent, "snapshot");
      snapshot = slices[0].get("readDB");
      if (!storeLogFromSnapshot(snapshot, snapshotIndex, snapshotTerm)) {
        LOG_TOPIC(FATAL, Logger::AGENCY)
          << "Could not restore received log snapshot.";
        FATAL_ERROR_EXIT();
      }
      // Now the log is empty, but this will soon be rectified.
      _nextCompactionAfter
        = snapshotIndex + _agent->config().compactionStepSize();
    }
  }
<<<<<<< HEAD
  
=======

>>>>>>> d1da2531
  size_t ndups = removeConflicts(transactions, gotSnapshot);
  
  if (nqs > ndups) {
    VPackSlice slices = transactions->slice();
    TRI_ASSERT(slices.isArray());
    size_t nqs = slices.length();
    std::string clientId;
    
    for (size_t i = ndups; i < nqs; ++i) {
      
      VPackSlice const& slice = slices[i];
      
      auto query = slice.get("query");
      TRI_ASSERT(query.isObject());
      TRI_ASSERT(query.length() > 0);
      
      auto term = slice.get("term").getUInt();
      auto clientId = slice.get("clientId").copyString();
      auto index = slice.get("index").getUInt();
      
      bool reconfiguration =
        query.keyAt(0).copyString().compare(0, RECONFIGURE.size(), RECONFIGURE) == 0;
      
      // first to disk
      if (logNonBlocking(index, query, term, clientId, false, reconfiguration)==0) {
        break;
      }
    }
<<<<<<< HEAD
  }  
=======
  }
>>>>>>> d1da2531
  return _log.back().index;   // never empty
}

size_t State::removeConflicts(query_t const& transactions,  bool gotSnapshot) { 
  // Under _logLock MUTEX from _log, which is the only place calling this.
  // Note that this will ignore a possible snapshot in the first position!
  // This looks through the transactions and skips over those that are
  // already present (or even already compacted). As soon as we find one
  // for which the new term is higher than the locally stored term, we erase
  // the locally stored log from that position and return, such that we
  // can append from this point on the new stuff. If our log is behind,
  // we might find a position at which we do not yet have log entries,
  // in which case we return and let others update our log.
  VPackSlice slices = transactions->slice();
  TRI_ASSERT(slices.isArray());
  size_t ndups = gotSnapshot ? 1 : 0;

  LOG_TOPIC(TRACE, Logger::AGENCY) << "removeConflicts " << slices.toJson();
  try {

    // _log is never empty, but for now, we leave this Vorsichtsmassnahme:
    index_t lastIndex = _log.back().index;

    while (ndups < slices.length()) {
      VPackSlice slice = slices[ndups];
      index_t idx = slice.get("index").getUInt();
      if (idx > lastIndex) {
        LOG_TOPIC(TRACE, Logger::AGENCY) << "removeConflicts "
          << idx << " > " << lastIndex << " break.";
        break;
      }
      term_t trm = slice.get("term").getUInt();
      if (idx < _cur) { // already compacted, treat as equal
        ++ndups;
        continue;
      }
      size_t pos = idx - _cur;  // position in _log
      TRI_ASSERT(pos < _log.size());
      if (idx == _log.at(pos).index && trm != _log.at(pos).term) {
        // Found an outdated entry, remove everything from here in our local
        // log. Note that if a snapshot is taken at index cind, then at the
        // entry with index cind is kept in _log to avoid it being
        // empty. Furthermore, compacted indices are always committed by
        // a majority, thus they will never be overwritten. This means
        // that pos here is always a positive index.
        LOG_TOPIC(DEBUG, Logger::AGENCY)
            << "Removing " << _log.size() - pos
            << " entries from log starting with " << idx
            << "==" << _log.at(pos).index << " and " << trm << "="
            << _log.at(pos).term;

        // persisted logs
        std::string const aql(std::string("FOR l IN log FILTER l._key >= '") + 
                              stringify(idx) + "' REMOVE l IN log");

        auto bindVars = std::make_shared<VPackBuilder>();
        bindVars->openObject();
        bindVars->close();

        arangodb::aql::Query query(
          false, _vocbase, aql::QueryString(aql), bindVars, nullptr,
          arangodb::aql::PART_MAIN);

        auto queryResult = query.execute(_queryRegistry);

        if (queryResult.code != TRI_ERROR_NO_ERROR) {
          THROW_ARANGO_EXCEPTION_MESSAGE(queryResult.code,
                                         queryResult.details);
        }

        // volatile logs, as mentioned above, this will never make _log
        // completely empty!
        _log.erase(_log.begin() + pos, _log.end());
            
        LOG_TOPIC(TRACE, Logger::AGENCY)
          << "removeConflicts done: ndups=" << ndups << " first log entry: "
          << _log.front().index << " last log entry: " << _log.back().index;
        break;
      } else {
        ++ndups;
      }
    }
  } catch (std::exception const& e) {
    LOG_TOPIC(DEBUG, Logger::AGENCY) << e.what() << " " << __FILE__
                                     << __LINE__;
  }

  return ndups;
}

/// Get log entries from indices "start" to "end"
std::vector<log_t> State::get(index_t start, index_t end) const {
  
  std::vector<log_t> entries;
  MUTEX_LOCKER(mutexLocker, _logLock); // Cannot be read lock (Compaction)

  if (_log.empty()) {
    return entries;
  }

  // start must be greater than or equal to the lowest index
  // and smaller than or equal to the largest index
  if (start < _log[0].index) {
    start = _log.front().index;
  } else if (start > _log.back().index) {
    start = _log.back().index;
  }

  // end must be greater than or equal to start
  // and smaller than or equal to the largest index
  if (end <= start) {
    end = start;
  } else if (
    end == (std::numeric_limits<uint64_t>::max)() || end > _log.back().index) {
    end = _log.back().index;
  }

  // subtract offset _cur
  start -= _cur;
  end -= (_cur-1);

  for (size_t i = start; i < end; ++i) {
    entries.push_back(_log[i]);
  }

  return entries;
}

/// Get log entries from indices "start" to "end"
/// Throws std::out_of_range exception
log_t State::at(index_t index) const {

  MUTEX_LOCKER(mutexLocker, _logLock); // Cannot be read lock (Compaction)
  return atNoLock(index);
}

log_t State::atNoLock(index_t index) const {
  if (_cur > index) {
    std::string excMessage = 
      std::string(
        "Access before the start of the log deque: (first, requested): (") +
      std::to_string(_cur) + ", " + std::to_string(index);
    LOG_TOPIC(DEBUG, Logger::AGENCY) << excMessage;
    throw std::out_of_range(excMessage);
  }
  
  auto pos = index - _cur;
  if (pos > _log.size()) {
    std::string excMessage = 
      std::string(
        "Access beyond the end of the log deque: (last, requested): (") +
      std::to_string(_cur+_log.size()) + ", " + std::to_string(index);
    LOG_TOPIC(DEBUG, Logger::AGENCY) << excMessage;
    throw std::out_of_range(excMessage);
  }

  return _log[pos];

}


/// Check for a log entry, returns 0, if the log does not contain an entry
/// with index `index`, 1, if it does contain one with term `term` and
/// -1, if it does contain one with another term than `term`:
int State::checkLog(index_t index, term_t term) const {

  MUTEX_LOCKER(mutexLocker, _logLock); // Cannot be read lock (Compaction)

  // Catch exceptions and avoid overflow:
  if (index < _cur || index - _cur > _log.size()) {
    return 0;
  }

  try {
    return _log.at(index-_cur).term == term ? 1 : -1;
  } catch (...) {}

  return 0;
}

/// Have log with specified index and term
bool State::has(index_t index, term_t term) const {

  MUTEX_LOCKER(mutexLocker, _logLock); // Cannot be read lock (Compaction)

  // Catch exceptions and avoid overflow:
  if (index < _cur || index - _cur > _log.size()) {
    return false;
  }

  try {
    return _log.at(index-_cur).term == term;
  } catch (...) {}

  return false;
  
}


/// Get vector of past transaction from 'start' to 'end'
VPackBuilder State::slices(index_t start,
                           index_t end) const {
  VPackBuilder slices;
  slices.openArray();

  MUTEX_LOCKER(mutexLocker, _logLock); // Cannot be read lock (Compaction)

  if (!_log.empty()) {
    if (start < _log.front().index) {  // no start specified
      start = _log.front().index;
    }

    if (start > _log.back().index) {  // no end specified
      slices.close();
      return slices;
    }

    if (end == (std::numeric_limits<uint64_t>::max)() ||
        end > _log.back().index) {
      end = _log.back().index;
    }

    for (size_t i = start - _cur; i <= end - _cur; ++i) {
      try {
        slices.add(VPackSlice(_log.at(i).entry->data()));
      } catch (std::exception const&) {
        break;
      }
    }
  }

  mutexLocker.unlock();

  slices.close();

  return slices;
}

/// Get log entry by log index, copy entry because we do no longer have the
/// lock after the return
log_t State::operator[](index_t index) const {
  MUTEX_LOCKER(mutexLocker, _logLock);  // Cannot be read lock (Compaction)
  TRI_ASSERT(index - _cur < _log.size());
  return _log.at(index - _cur);
}

/// Get last log entry, copy entry because we do no longer have the lock
/// after the return
log_t State::lastLog() const {
  MUTEX_LOCKER(mutexLocker, _logLock);  // Cannot be read lock (Compaction)
  TRI_ASSERT(!_log.empty());
  return _log.back();  
}
  
/// Configure with agent
bool State::configure(Agent* agent) {
  _agent = agent;
  _nextCompactionAfter = _agent->config().compactionStepSize();
  _collectionsChecked = false;
  return true;
}

/// Check if collections exist otherwise create them
bool State::checkCollections() {
  if (!_collectionsChecked) {
    _collectionsChecked = checkCollection("log") && checkCollection("election");
  }
  return _collectionsChecked;
}

/// Create agency collections
bool State::createCollections() {
  if (!_collectionsChecked) {
    return (createCollection("log") && createCollection("election") &&
            createCollection("compact"));
  }
  return _collectionsChecked;
}

/// Check collection by name
bool State::checkCollection(std::string const& name) {
  if (!_collectionsChecked) {
    return (_vocbase->lookupCollection(name) != nullptr);
  }
  return true;
}

/// Create collection by name
bool State::createCollection(std::string const& name) {
  Builder body;
  { VPackObjectBuilder b(&body);
    body.add("type", VPackValue(static_cast<int>(TRI_COL_TYPE_DOCUMENT))); 
    body.add("name", VPackValue(name));
    body.add("isSystem", VPackValue(LogicalCollection::IsSystemName(name)));
  }

  arangodb::LogicalCollection const* collection =
      _vocbase->createCollection(body.slice());

  if (collection == nullptr) {
    THROW_ARANGO_EXCEPTION_MESSAGE(TRI_errno(), "cannot create collection");
  }

  return true;
}

/// Load collections
bool State::loadCollections(TRI_vocbase_t* vocbase,
                            QueryRegistry* queryRegistry, bool waitForSync) {

  _vocbase = vocbase;
  _queryRegistry = queryRegistry;

  TRI_ASSERT(_vocbase != nullptr);

  _options.waitForSync = waitForSync;
  _options.silent = true;

  if (loadPersisted()) {
    MUTEX_LOCKER(logLock, _logLock);
    if (_log.empty()) {
      std::shared_ptr<Buffer<uint8_t>> buf =
          std::make_shared<Buffer<uint8_t>>();
      VPackSlice value = arangodb::basics::VelocyPackHelper::EmptyObjectValue();
      buf->append(value.startAs<char const>(), value.byteSize());
      _log.push_back(
        log_t(index_t(0), term_t(0), buf, std::string()));
      persist(0, 0, value, std::string());
    }
    return true;
  }

  return false;
}

/// Load actually persisted collections
bool State::loadPersisted() {
  TRI_ASSERT(_vocbase != nullptr);

  if (!checkCollection("configuration")) {
    createCollection("configuration");
  }

  loadOrPersistConfiguration();

  if (checkCollection("log") && checkCollection("compact")) {
    bool lc = loadCompacted();
    bool lr = loadRemaining();
    return (lc && lr);
  }

  LOG_TOPIC(DEBUG, Logger::AGENCY) << "Couldn't find persisted log";
  createCollections();

  return true;
}

/// @brief load a compacted snapshot, returns true if successfull and false
/// otherwise. In case of success store and index are modified. The store
/// is reset to the state after log index `index` has been applied. Sets
/// `index` to 0 if there is no compacted snapshot.
bool State::loadLastCompactedSnapshot(Store& store, index_t& index,
                                      term_t& term) {
  auto bindVars = std::make_shared<VPackBuilder>();
  bindVars->openObject();
  bindVars->close();
 
  std::string const aql(
      std::string("FOR c IN compact SORT c._key DESC LIMIT 1 RETURN c"));
  arangodb::aql::Query query(false, _vocbase, aql::QueryString(aql), bindVars,
                             nullptr, arangodb::aql::PART_MAIN);

  auto queryResult = query.execute(QueryRegistryFeature::QUERY_REGISTRY);

  if (queryResult.code != TRI_ERROR_NO_ERROR) {
    THROW_ARANGO_EXCEPTION_MESSAGE(queryResult.code, queryResult.details);
  }

  VPackSlice result = queryResult.result->slice();
  
  if (result.isArray()) {
    if (result.length() == 1) {
      VPackSlice i = result[0];
      VPackSlice ii = i.resolveExternals();
      try {
        store = ii.get("readDB");
        index = basics::StringUtils::uint64(ii.get("_key").copyString());
        term = ii.get("term").getNumber<uint64_t>();
        return true;
      } catch (std::exception const& e) {
        LOG_TOPIC(ERR, Logger::AGENCY) << e.what() << " " << __FILE__
                                       << __LINE__;
      }
    } else if (result.length() == 0) {
      // No compaction snapshot yet
      index = 0;
      term = 0;
      return true;
    }
  } else {
    // We should never be here! Just die!
    LOG_TOPIC(FATAL, Logger::AGENCY)
      << "Error retrieving last persisted compaction. The result was not an Array";
    FATAL_ERROR_EXIT();
  }

  return false;
}

/// Load compaction collection
bool State::loadCompacted() {
  auto bindVars = std::make_shared<VPackBuilder>();
  bindVars->openObject();
  bindVars->close();

  std::string const aql(
      std::string("FOR c IN compact SORT c._key DESC LIMIT 1 RETURN c"));
  arangodb::aql::Query query(false, _vocbase, aql::QueryString(aql), bindVars,
                             nullptr, arangodb::aql::PART_MAIN);

  auto queryResult = query.execute(QueryRegistryFeature::QUERY_REGISTRY);

  if (queryResult.code != TRI_ERROR_NO_ERROR) {
    THROW_ARANGO_EXCEPTION_MESSAGE(queryResult.code, queryResult.details);
  }

  VPackSlice result = queryResult.result->slice();

  MUTEX_LOCKER(logLock, _logLock);

  if (result.isArray() && result.length()) {
    // Result can only have length 0 or 1.
    VPackSlice ii = result[0].resolveExternals();
    buffer_t tmp = std::make_shared<arangodb::velocypack::Buffer<uint8_t>>();
    _agent->setPersistedState(ii);
    try {
      _cur = basics::StringUtils::uint64(ii.get("_key").copyString());
      _log.clear();   // will be filled in loadRemaining
      // Schedule next compaction:
      _nextCompactionAfter = _cur + _agent->config().compactionStepSize();
    } catch (std::exception const& e) {
      LOG_TOPIC(ERR, Logger::AGENCY) << e.what() << " " << __FILE__
                                     << __LINE__;
    }
  }

  return true;
}


/// Load persisted configuration
bool State::loadOrPersistConfiguration() {
  auto bindVars = std::make_shared<VPackBuilder>();
  bindVars->openObject();
  bindVars->close();

  std::string const aql(
      std::string("FOR c in configuration FILTER c._key==\"0\" RETURN c.cfg"));

  arangodb::aql::Query query(false, _vocbase, aql::QueryString(aql), bindVars,
                             nullptr, arangodb::aql::PART_MAIN);

  auto queryResult = query.execute(QueryRegistryFeature::QUERY_REGISTRY);

  if (queryResult.code != TRI_ERROR_NO_ERROR) {
    THROW_ARANGO_EXCEPTION_MESSAGE(queryResult.code, queryResult.details);
  }

  VPackSlice result = queryResult.result->slice();

  if (result.isArray() &&
      result.length()) {  // We already have a persisted conf

    try {
      LOG_TOPIC(DEBUG, Logger::AGENCY)
        << "Merging configuration " << result[0].resolveExternals().toJson();
      _agent->mergeConfiguration(result[0].resolveExternals());
      
    } catch (std::exception const& e) {
      LOG_TOPIC(ERR, Logger::AGENCY)
          << "Failed to merge persisted configuration into runtime "
             "configuration: "
          << e.what();
      FATAL_ERROR_EXIT();
    }

  } else {  // Fresh start

    MUTEX_LOCKER(guard, _configurationWriteLock);

    LOG_TOPIC(DEBUG, Logger::AGENCY) << "New agency!";

    TRI_ASSERT(_agent != nullptr);
    _agent->id(to_string(boost::uuids::random_generator()()));

    auto transactionContext =
        std::make_shared<transaction::StandaloneContext>(_vocbase);
    SingleCollectionTransaction trx(
      transactionContext, "configuration", AccessMode::Type::WRITE);

    Result res = trx.begin();
    OperationResult result;

    if (!res.ok()) {
      THROW_ARANGO_EXCEPTION(res);
    }

    Builder doc;
    { VPackObjectBuilder d(&doc);
      doc.add("_key", VPackValue("0"));
      doc.add("cfg", _agent->config().toBuilder()->slice()); }

    try {
      result = trx.insert("configuration", doc.slice(), _options);
    } catch (std::exception const& e) {
      LOG_TOPIC(ERR, Logger::AGENCY)
        << "Failed to persist configuration entry:" << e.what();
      FATAL_ERROR_EXIT();
    }

    res = trx.finish(result.code);

    return res.ok();
  }

  return true;
}

/// Load beyond last compaction
bool State::loadRemaining() {
  auto bindVars = std::make_shared<VPackBuilder>();
  bindVars->openObject();
  bindVars->close();

  std::string const aql(std::string("FOR l IN log SORT l._key RETURN l"));
  arangodb::aql::Query query(false, _vocbase, aql::QueryString(aql), bindVars,
                             nullptr, arangodb::aql::PART_MAIN);

  auto queryResult = query.execute(QueryRegistryFeature::QUERY_REGISTRY);
      
  if (queryResult.code != TRI_ERROR_NO_ERROR) {
    THROW_ARANGO_EXCEPTION_MESSAGE(queryResult.code, queryResult.details);
  }
 
  auto result = queryResult.result->slice();

  MUTEX_LOCKER(logLock, _logLock);
  if (result.isArray() && result.length() > 0) {
    
    TRI_ASSERT(_log.empty());  // was cleared in loadCompacted
    std::string clientId;
    for (auto const& i : VPackArrayIterator(result)) {

      buffer_t tmp = std::make_shared<arangodb::velocypack::Buffer<uint8_t>>();

      auto ii = i.resolveExternals();
      auto req = ii.get("request");
      tmp->append(req.startAs<char const>(), req.byteSize());

      clientId = req.hasKey("clientId") ?
        req.get("clientId").copyString() : std::string();

      try {
        _log.push_back(
          log_t(
            basics::StringUtils::uint64(
              ii.get(StaticStrings::KeyString).copyString()),
            ii.get("term").getNumber<uint64_t>(), tmp, clientId));
      } catch (std::exception const& e) {
        LOG_TOPIC(ERR, Logger::AGENCY)
          << "Failed to convert " +
          ii.get(StaticStrings::KeyString).copyString() +
          " to integer."
          << e.what();
      }
    }
  }
  if (_log.empty()) {
    return false;
  }

  return true;
}

/// Find entry by index and term
bool State::find(index_t prevIndex, term_t prevTerm) {
  MUTEX_LOCKER(mutexLocker, _logLock);
  if (prevIndex > _log.size()) {
    return false;
  }
  return _log.at(prevIndex).term == prevTerm;
}

/// Log compaction
bool State::compact(index_t cind) {
  // We need to compute the state at index cind and 
  //   cind <= _commitIndex
  // and usually it is < because compactionKeepSize > 0. We start at the
  // latest compaction state and advance from there:
  {
    MUTEX_LOCKER(_logLocker, _logLock);
    if (cind <= _cur) {
      LOG_TOPIC(INFO, Logger::AGENCY)
        << "Not compacting log at index " << cind
        << ", because we already have a later snapshot at index " << _cur;
      return true;
    }
  }

  // Move next compaction index forward to avoid a compaction wakeup 
  // whilst we are working:
  _nextCompactionAfter += _agent->config().compactionStepSize();

  Store snapshot(_agent, "snapshot");
  index_t index;
  term_t term;
  if (!loadLastCompactedSnapshot(snapshot, index, term)) {
    return false;
  }
  if (index > cind) {
    LOG_TOPIC(ERR, Logger::AGENCY)
      << "Strange, last compaction snapshot " << index << " is younger than "
      << "currently attempted snapshot " << cind;
    return false;
  } else if (index == cind) {
    return true;  // already have snapshot for this index
  } else {  // now we know index < cind
    // Apply log entries to snapshot up to and including index cind:
    auto logs = slices(index + 1, cind);
    log_t last = at(cind);
    snapshot.applyLogEntries(logs, cind, last.term,
        false  /* do not perform callbacks */);

    if (!persistCompactionSnapshot(cind, last.term, snapshot)) {
      LOG_TOPIC(ERR, Logger::AGENCY)
        << "Could not persist compaction snapshot.";
      return false;
    }
  }

  // Now clean up old stuff which is included in the latest compaction snapshot:
  try {
    compactVolatile(cind);
    compactPersisted(cind);
    removeObsolete(cind);
  } catch (std::exception const& e) {
    if (!_agent->isStopping()) {
      LOG_TOPIC(ERR, Logger::AGENCY) << "Failed to compact persisted store.";
      LOG_TOPIC(ERR, Logger::AGENCY) << e.what();
    } else {
      LOG_TOPIC(INFO, Logger::AGENCY) << "Failed to compact persisted store (no problem, already in shutdown).";
      LOG_TOPIC(INFO, Logger::AGENCY) << e.what();
    }
  }
  return true;
}

/// Compact volatile state
bool State::compactVolatile(index_t cind) {
  // Note that we intentionally keep the index cind although it is, strictly
  // speaking, no longer necessary. This is to make sure that _log does not
  // become empty! DO NOT CHANGE! This is used elsewhere in the code!
  MUTEX_LOCKER(mutexLocker, _logLock);
  if (!_log.empty() && cind > _cur && cind - _cur < _log.size()) {
    _log.erase(_log.begin(), _log.begin() + (cind - _cur));
    TRI_ASSERT(_log.begin()->index == cind);
    _cur = _log.begin()->index;
  }
  return true;
}

/// Compact persisted state
bool State::compactPersisted(index_t cind) {
  // Note that we intentionally keep the index cind although it is, strictly
  // speaking, no longer necessary. This is to make sure that _log does not
  // become empty! DO NOT CHANGE! This is used elsewhere in the code!
  auto bindVars = std::make_shared<VPackBuilder>();
  bindVars->openObject();
  bindVars->close();

  std::stringstream i_str;
  i_str << std::setw(20) << std::setfill('0') << cind;

  std::string const aql(std::string("FOR l IN log FILTER l._key < \"") +
                        i_str.str() + "\" REMOVE l IN log");

  arangodb::aql::Query query(false, _vocbase, aql::QueryString(aql), bindVars,
                             nullptr, arangodb::aql::PART_MAIN);

  auto queryResult = query.execute(QueryRegistryFeature::QUERY_REGISTRY);

  if (queryResult.code != TRI_ERROR_NO_ERROR) {
    THROW_ARANGO_EXCEPTION_MESSAGE(queryResult.code, queryResult.details);
  }

  return true;
}

/// Remove outdated compaction snapshots
bool State::removeObsolete(index_t cind) {
  if (cind > 3 * _agent->config().compactionStepSize()) {
    auto bindVars = std::make_shared<VPackBuilder>();
    bindVars->openObject();
    bindVars->close();

    std::stringstream i_str;
    i_str << std::setw(20) << std::setfill('0')
          << -3 * _agent->config().compactionStepSize() + cind;

    std::string const aql(std::string("FOR c IN compact FILTER c._key < \"") +
                          i_str.str() + "\" REMOVE c IN compact");

    arangodb::aql::Query query(false, _vocbase, aql::QueryString(aql),
                               bindVars, nullptr, arangodb::aql::PART_MAIN);

    auto queryResult = query.execute(QueryRegistryFeature::QUERY_REGISTRY);
    if (queryResult.code != TRI_ERROR_NO_ERROR) {
      THROW_ARANGO_EXCEPTION_MESSAGE(queryResult.code, queryResult.details);
    }
  }
  return true;
}

/// Persist a compaction snapshot
bool State::persistCompactionSnapshot(index_t cind,
                                      arangodb::consensus::term_t term,
                                      arangodb::consensus::Store& snapshot) {
  if (checkCollection("compact")) {
    std::stringstream i_str;
    i_str << std::setw(20) << std::setfill('0') << cind;

    Builder store;
    { VPackObjectBuilder s(&store);
      store.add(VPackValue("readDB"));
      { VPackArrayBuilder a(&store);
        snapshot.dumpToBuilder(store); }
      store.add("term", VPackValue(static_cast<double>(term)));
      store.add("_key", VPackValue(i_str.str())); }

    TRI_ASSERT(_vocbase != nullptr);
    auto transactionContext =
        std::make_shared<transaction::StandaloneContext>(_vocbase);
    SingleCollectionTransaction trx(
      transactionContext, "compact", AccessMode::Type::WRITE);

    Result res = trx.begin();

    if (!res.ok()) {
      THROW_ARANGO_EXCEPTION(res);
    }

    auto result = trx.insert("compact", store.slice(), _options);
    res = trx.finish(result.code);

    return res.ok();
  }

  LOG_TOPIC(ERR, Logger::AGENCY) << "Failed to persist snapshot for compaction!";
  return false;
}

/// @brief restoreLogFromSnapshot, needed in the follower, this erases the
/// complete log and persists the given snapshot. After this operation, the
/// log is empty and something ought to be appended to it rather quickly.
bool State::storeLogFromSnapshot(Store& snapshot,
                                   index_t index,
                                   term_t term) {
  _logLock.assertLockedByCurrentThread();
  if (!persistCompactionSnapshot(index, term, snapshot)) {
    LOG_TOPIC(ERR, Logger::AGENCY)
      << "Could not persist received log snapshot.";
    return false;
  }
  // Now we need to completely erase our log, both persisted and volatile:
  LOG_TOPIC(DEBUG, Logger::AGENCY)
      << "Removing complete log because of new snapshot.";

  // persisted logs
  std::string const aql(std::string("FOR l IN log REMOVE l IN log"));

  arangodb::aql::Query query(
    false, _vocbase, aql::QueryString(aql), nullptr, nullptr,
    arangodb::aql::PART_MAIN);

  auto queryResult = query.execute(_queryRegistry);

  // We ignore the result, in the worst case we have some log entries
  // too many.

  // volatile logs
  _log.clear();
  _cur = index;
  // This empty log should soon be rectified!
  return true;
}

void State::persistActiveAgents(query_t const& active, query_t const& pool) {
  TRI_ASSERT(_vocbase != nullptr);

  Builder builder;
  { VPackObjectBuilder guard(&builder);
    builder.add("_key", VPackValue("0"));
    builder.add(VPackValue("cfg"));
    { VPackObjectBuilder guard2(&builder);
      builder.add("active", active->slice());
      builder.add("pool", pool->slice());
    }
  }

  MUTEX_LOCKER(guard, _configurationWriteLock);

  auto transactionContext =
      std::make_shared<transaction::StandaloneContext>(_vocbase);
  SingleCollectionTransaction trx(
    transactionContext, "configuration", AccessMode::Type::WRITE);

  Result res = trx.begin();
  if (!res.ok()) {
    THROW_ARANGO_EXCEPTION(res);
  }

  auto result = trx.update("configuration", builder.slice(), _options);
  if (!result.successful()) {
    THROW_ARANGO_EXCEPTION_MESSAGE(result.code, result.errorMessage);
  }
  res = trx.finish(result.code);
  if (!res.ok()) {
    THROW_ARANGO_EXCEPTION_MESSAGE(res.errorNumber(), res.errorMessage());
  }
}

query_t State::allLogs() const {
  MUTEX_LOCKER(mutexLocker, _logLock);

  auto bindVars = std::make_shared<VPackBuilder>();
  { VPackObjectBuilder(bindVars.get()); }

  std::string const comp("FOR c IN compact SORT c._key RETURN c");
  std::string const logs("FOR l IN log SORT l._key RETURN l");

  arangodb::aql::Query compq(false, _vocbase, aql::QueryString(comp),
                             bindVars, nullptr, arangodb::aql::PART_MAIN);
  arangodb::aql::Query logsq(false, _vocbase, aql::QueryString(logs),
                             bindVars, nullptr, arangodb::aql::PART_MAIN);

  auto compqResult = compq.execute(QueryRegistryFeature::QUERY_REGISTRY);
  if (compqResult.code != TRI_ERROR_NO_ERROR) {
    THROW_ARANGO_EXCEPTION_MESSAGE(compqResult.code, compqResult.details);
  }
  auto logsqResult = logsq.execute(QueryRegistryFeature::QUERY_REGISTRY);
  if (logsqResult.code != TRI_ERROR_NO_ERROR) {
    THROW_ARANGO_EXCEPTION_MESSAGE(logsqResult.code, logsqResult.details);
  }

  auto everything = std::make_shared<VPackBuilder>();
  { VPackObjectBuilder(everything.get());
    try {
      everything->add("compact", compqResult.result->slice());
    } catch (std::exception const&) {
      LOG_TOPIC(ERR, Logger::AGENCY)
        << "Failed to assemble compaction part of everything package";
    }
    try{
      everything->add("logs", logsqResult.result->slice());
    } catch (std::exception const&) {
      LOG_TOPIC(ERR, Logger::AGENCY)
        << "Failed to assemble remaining part of everything package";
    }
  }
  return everything;

}

std::vector<std::vector<log_t>> State::inquire(query_t const& query) const {
  if (!query->slice().isArray()) {
      THROW_ARANGO_EXCEPTION_MESSAGE(
        20001, 
        std::string("Inquiry handles a list of string clientIds: [<clientId>] ")
        + ". We got " + query->toJson());
  }
  
  std::vector<std::vector<log_t>> result;
  size_t pos = 0;
  
  MUTEX_LOCKER(mutexLocker, _logLock); // Cannot be read lock (Compaction)
  for (auto const& i : VPackArrayIterator(query->slice())) {

    if (!i.isString()) {
      THROW_ARANGO_EXCEPTION_MESSAGE(
        210002, std::string("ClientIds must be strings. On position ")
        + std::to_string(pos) + " we got " + i.toJson());
    }

    std::vector<log_t> transactions;
    auto ret = _clientIdLookupTable.equal_range(i.copyString());
    for (auto it = ret.first; it != ret.second; ++it) {
      if (it->second < _log[0].index) {
        continue;
      }
      transactions.push_back(_log.at(it->second-_cur));
    }
    result.push_back(transactions);

    pos++;
  }

  return result;
}

// Index of last log entry
index_t State::lastIndex() const {
  MUTEX_LOCKER(mutexLocker, _logLock); 
  TRI_ASSERT(!_log.empty());
  return _log.back().index;
}
<|MERGE_RESOLUTION|>--- conflicted
+++ resolved
@@ -215,12 +215,8 @@
 
 /// Log transaction (leader)
 std::vector<index_t> State::logLeaderMulti(
-<<<<<<< HEAD
   query_t const& transactions, std::vector<apply_ret_t> const& applicable,
   term_t term) {
-=======
-  query_t const& transactions, std::vector<bool> const& applicable, term_t term) {
->>>>>>> d1da2531
 
   std::vector<index_t> idx(applicable.size());
   size_t j = 0;
@@ -335,20 +331,12 @@
   size_t nqs = slices.length();
   
   MUTEX_LOCKER(logLock, _logLock);
-<<<<<<< HEAD
-  
-  // Check whether we have got a snapshot in the first position:
-  bool gotSnapshot =
-    slices.length() > 0 && slices[0].isObject() && !slices[0].get("readDB").isNone();
-  
-=======
 
   // Check whether we have got a snapshot in the first position:
   bool gotSnapshot = slices.length() > 0 &&
                      slices[0].isObject() &&
                      !slices[0].get("readDB").isNone();
 
->>>>>>> d1da2531
   // In case of a snapshot, there are three possibilities:
   //   1. Our highest log index is smaller than the snapshot index, in this 
   //      case we must throw away our complete local log and start from the
@@ -367,19 +355,12 @@
   //      and thus the snapshot can be ignored safely as well.
   if (gotSnapshot) {
     bool useSnapshot = false;   // if this remains, we ignore the snapshot
-<<<<<<< HEAD
-    
-    index_t snapshotIndex
-      = static_cast<index_t>(slices[0].get("index").getNumber<index_t>());
-    term_t snapshotTerm
-      = static_cast<term_t>(slices[0].get("term").getNumber<index_t>());
-=======
 
     index_t snapshotIndex
         = static_cast<index_t>(slices[0].get("index").getNumber<index_t>());
     term_t snapshotTerm
         = static_cast<term_t>(slices[0].get("term").getNumber<index_t>());
->>>>>>> d1da2531
+
     index_t ourLastIndex = _log.back().index;
     if (ourLastIndex < snapshotIndex) {
       useSnapshot = true;   // this implies that we completely eradicate our log
@@ -409,11 +390,7 @@
         = snapshotIndex + _agent->config().compactionStepSize();
     }
   }
-<<<<<<< HEAD
-  
-=======
-
->>>>>>> d1da2531
+
   size_t ndups = removeConflicts(transactions, gotSnapshot);
   
   if (nqs > ndups) {
@@ -442,11 +419,8 @@
         break;
       }
     }
-<<<<<<< HEAD
-  }  
-=======
-  }
->>>>>>> d1da2531
+  }
+
   return _log.back().index;   // never empty
 }
 
