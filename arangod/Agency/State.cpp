////////////////////////////////////////////////////////////////////////////////
/// DISCLAIMER
///
/// Copyright 2014-2018 ArangoDB GmbH, Cologne, Germany
/// Copyright 2004-2014 triAGENS GmbH, Cologne, Germany
///
/// Licensed under the Apache License, Version 2.0 (the "License");
/// you may not use this file except in compliance with the License.
/// You may obtain a copy of the License at
///
///     http://www.apache.org/licenses/LICENSE-2.0
///
/// Unless required by applicable law or agreed to in writing, software
/// distributed under the License is distributed on an "AS IS" BASIS,
/// WITHOUT ARRANTIES OR CONDITIONS OF ANY KIND, either express or implied.
/// See the License for the specific language governing permissions and
/// limitations under the License.
///
/// Copyright holder is ArangoDB GmbH, Cologne, Germany
///
/// @author Kaveh Vahedipour
////////////////////////////////////////////////////////////////////////////////

#include "State.h"

#include <velocypack/Buffer.h>
#include <velocypack/Slice.h>
#include <velocypack/velocypack-aliases.h>

#include <chrono>
#include <iomanip>
#include <sstream>
#include <thread>

#include "Agency/Agent.h"
#include "Aql/Query.h"
#include "Aql/QueryRegistry.h"
#include "Basics/StaticStrings.h"
#include "Basics/VelocyPackHelper.h"
#include "Cluster/ServerState.h"
#include "RestServer/QueryRegistryFeature.h"
#include "Transaction/StandaloneContext.h"
#include "Utils/OperationOptions.h"
#include "Utils/OperationResult.h"
#include "Utils/SingleCollectionTransaction.h"
#include "VocBase/LogicalCollection.h"
#include "VocBase/vocbase.h"

using namespace arangodb;
using namespace arangodb::application_features;
using namespace arangodb::aql;
using namespace arangodb::consensus;
using namespace arangodb::velocypack;
using namespace arangodb::rest;

/// Constructor:
State::State()
    : _agent(nullptr),
      _vocbase(nullptr),
      _ready(false),
      _collectionsChecked(false),
      _collectionsLoaded(false),
      _nextCompactionAfter(0),
      _lastCompactionAt(0),
      _queryRegistry(nullptr),
      _cur(0) {}

/// Default dtor
State::~State() {}

inline static std::string timestamp() {
  std::time_t t = std::time(nullptr);
  char mbstr[100];
  return std::strftime(mbstr, sizeof(mbstr), "%Y-%m-%d %H:%M:%S %Z", std::localtime(&t))
             ? std::string(mbstr)
             : std::string();
}

inline static std::string stringify(index_t index) {
  std::ostringstream i_str;
  i_str << std::setw(20) << std::setfill('0') << index;
  return i_str.str();
}

/// Persist one entry
bool State::persist(index_t index, term_t term, arangodb::velocypack::Slice const& entry,
                    std::string const& clientId) const {
  LOG_TOPIC(TRACE, Logger::AGENCY) << "persist index=" << index << " term=" << term
                                   << " entry: " << entry.toJson();

  Builder body;
  {
    VPackObjectBuilder b(&body);
    body.add("_key", Value(stringify(index)));
    body.add("term", Value(term));
    body.add("request", entry);
    body.add("clientId", Value(clientId));
    body.add("timestamp", Value(timestamp()));
  }

  TRI_ASSERT(_vocbase != nullptr);
  auto ctx = std::make_shared<transaction::StandaloneContext>(*_vocbase);
  SingleCollectionTransaction trx(ctx, "log", AccessMode::Type::WRITE);

  trx.addHint(transaction::Hints::Hint::SINGLE_OPERATION);

  Result res = trx.begin();

  if (!res.ok()) {
    THROW_ARANGO_EXCEPTION(res);
  }

  OperationResult result;

  try {
    result = trx.insert("log", body.slice(), _options);
  } catch (std::exception const& e) {
    LOG_TOPIC(ERR, Logger::AGENCY) << "Failed to persist log entry:" << e.what();
    return false;
  }

  res = trx.finish(result.result);

  LOG_TOPIC(TRACE, Logger::AGENCY)
      << "persist done index=" << index << " term=" << term
      << " entry: " << entry.toJson() << " ok:" << res.ok();

  return res.ok();
}

bool State::persistconf(index_t index, term_t term, arangodb::velocypack::Slice const& entry,
                        std::string const& clientId) const {
  LOG_TOPIC(TRACE, Logger::AGENCY)
      << "persist configuration index=" << index << " term=" << term
      << " entry: " << entry.toJson();

  // The conventional log entry-------------------------------------------------
  Builder log;
  {
    VPackObjectBuilder b(&log);
    log.add("_key", Value(stringify(index)));
    log.add("term", Value(term));
    log.add("request", entry);
    log.add("clientId", Value(clientId));
    log.add("timestamp", Value(timestamp()));
  }

  // The new configuration to be persisted.-------------------------------------
  // Actual agent's configuration is changed after successful persistence.
  Slice config;
  if (entry.valueAt(0).hasKey("new")) {
    config = entry.valueAt(0).get("new");
  } else {
    config = entry.valueAt(0);
  }
  auto const myId = _agent->id();
  Builder builder;
  if (config.get("id").copyString() != myId) {
    {
      VPackObjectBuilder b(&builder);
      for (auto const& i : VPackObjectIterator(config)) {
        auto key = i.key.copyString();
        if (key == "endpoint") {
          builder.add(key, VPackValue(_agent->endpoint()));
        } else if (key == "id") {
          builder.add(key, VPackValue(myId));
        } else {
          builder.add(key, i.value);
        }
      }
    }
    config = builder.slice();
  }

  Builder configuration;
  {
    VPackObjectBuilder b(&configuration);
    configuration.add("_key", VPackValue("0"));
    configuration.add("cfg", config);
  }

  // Multi docment transaction for log entry and configuration replacement -----
  TRI_ASSERT(_vocbase != nullptr);

  auto ctx = std::make_shared<transaction::StandaloneContext>(*_vocbase);
  transaction::Methods trx(ctx, {}, {"log", "configuration"}, {}, transaction::Options());

  Result res = trx.begin();
  if (!res.ok()) {
    THROW_ARANGO_EXCEPTION(res);
  }

  OperationResult logResult, confResult;
  try {
    logResult = trx.insert("log", log.slice(), _options);
    confResult = trx.replace("configuration", configuration.slice(), _options);
  } catch (std::exception const& e) {
    LOG_TOPIC(ERR, Logger::AGENCY) << "Failed to persist log entry:" << e.what();
    return false;
  }

  res = trx.finish(confResult.result);

  // Successful persistence affects local configuration ------------------------
  if (res.ok()) {
    _agent->updateConfiguration(config);
  }

  LOG_TOPIC(TRACE, Logger::AGENCY)
      << "persist done index=" << index << " term=" << term
      << " entry: " << entry.toJson() << " ok:" << res.ok();

  return res.ok();
}

/// Log transaction (leader)
std::vector<index_t> State::logLeaderMulti(query_t const& transactions,
                                           std::vector<apply_ret_t> const& applicable,
                                           term_t term) {
  std::vector<index_t> idx(applicable.size());
  size_t j = 0;
  auto const& slice = transactions->slice();

  if (!slice.isArray()) {
    THROW_ARANGO_EXCEPTION_MESSAGE(
        30000, "Agency syntax requires array of transactions [[<queries>]]");
  }

  if (slice.length() != applicable.size()) {
    THROW_ARANGO_EXCEPTION_MESSAGE(30000, "Invalid transaction syntax");
  }

  MUTEX_LOCKER(mutexLocker, _logLock);

  TRI_ASSERT(!_log.empty());  // log must never be empty

  for (auto const& i : VPackArrayIterator(slice)) {
    if (!i.isArray()) {
      THROW_ARANGO_EXCEPTION_MESSAGE(30000,
                                     "Transaction syntax is [{<operations>}, "
                                     "{<preconditions>}, \"clientId\"]");
    }

    if (applicable[j] == APPLIED) {
      std::string clientId((i.length() == 3) ? i[2].copyString() : "");

      auto transaction = i[0];
      TRI_ASSERT(transaction.isObject());
      TRI_ASSERT(transaction.length() > 0);
      size_t pos = transaction.keyAt(0).copyString().find(RECONFIGURE);

      idx[j] = logNonBlocking(_log.back().index + 1, i[0], term, clientId, true,
                              pos == 0 || pos == 1);
    }
    ++j;
  }

  return idx;
}

index_t State::logLeaderSingle(velocypack::Slice const& slice, term_t term,
                               std::string const& clientId) {
  MUTEX_LOCKER(mutexLocker, _logLock);  // log entries must stay in order
  return logNonBlocking(_log.back().index + 1, slice, term, clientId, true);
}

/// Log transaction (leader)
index_t State::logNonBlocking(index_t idx, velocypack::Slice const& slice,
                              term_t term, std::string const& clientId,
                              bool leading, bool reconfiguration) {
  _logLock.assertLockedByCurrentThread();

  auto buf = std::make_shared<Buffer<uint8_t>>();
  buf->append((char const*)slice.begin(), slice.byteSize());

  bool success = reconfiguration ? persistconf(idx, term, slice, clientId)
                                 : persist(idx, term, slice, clientId);

  if (!success) {  // log to disk or die
    if (leading) {
      LOG_TOPIC(FATAL, Logger::AGENCY)
          << "RAFT leader fails to persist log entries!";
      FATAL_ERROR_EXIT();
    } else {
      LOG_TOPIC(ERR, Logger::AGENCY)
          << "RAFT follower fails to persist log entries!";
      return 0;
    }
  }

  try {
    _log.push_back(log_t(idx, term, buf, clientId));  // log to RAM or die
  } catch (std::bad_alloc const&) {
    if (leading) {
      LOG_TOPIC(FATAL, Logger::AGENCY)
          << "RAFT leader fails to allocate volatile log entries!";
      FATAL_ERROR_EXIT();
    } else {
      LOG_TOPIC(ERR, Logger::AGENCY)
          << "RAFT follower fails to allocate volatile log entries!";
      return 0;
    }
  }

  if (leading) {
    try {
      _clientIdLookupTable.emplace(  // keep track of client or die
          std::pair<std::string, index_t>(clientId, idx));
    } catch (...) {
      LOG_TOPIC(FATAL, Logger::AGENCY)
          << "RAFT leader fails to expand client lookup table!";
      FATAL_ERROR_EXIT();
    }
  }

  return _log.back().index;
}

/// Log transactions (follower)
index_t State::logFollower(query_t const& transactions) {
  VPackSlice slices = transactions->slice();
  size_t nqs = slices.length();

  while (!_ready && !_agent->isStopping()) {
    LOG_TOPIC(DEBUG, Logger::AGENCY) << "Waiting for state to get ready ...";
    std::this_thread::sleep_for(std::chrono::duration<double>(0.1));
  }

  MUTEX_LOCKER(logLock, _logLock);

  // Check whether we have got a snapshot in the first position:
  bool gotSnapshot = slices.length() > 0 && slices[0].isObject() &&
                     !slices[0].get("readDB").isNone();

  // In case of a snapshot, there are three possibilities:
  //   1. Our highest log index is smaller than the snapshot index, in this
  //      case we must throw away our complete local log and start from the
  //      snapshot (note that snapshot indexes are always committed by a
  //      majority).
  //   2. For the snapshot index we have an entry with this index in
  //      our log (and it is not yet compacted), in this case we verify
  //      that the terms match and if so, we can simply ignore the
  //      snapshot. If the term in our log entry is smaller (cannot be
  //      larger because compaction snapshots are always committed), then
  //      our complete log must be deleted as in 1.
  //   3. Our highest log index is larger than the snapshot index but we
  //      no longer have an entry in the log for the snapshot index due to
  //      our own compaction. In this case we have compacted away the
  //      snapshot index, therefore we know it was committed by a majority
  //      and thus the snapshot can be ignored safely as well.
  if (gotSnapshot) {
    bool useSnapshot = false;  // if this remains, we ignore the snapshot

    index_t snapshotIndex =
        static_cast<index_t>(slices[0].get("index").getNumber<index_t>());
    term_t snapshotTerm =
        static_cast<term_t>(slices[0].get("term").getNumber<index_t>());
    index_t ourLastIndex = _log.back().index;
    if (ourLastIndex < snapshotIndex) {
      useSnapshot = true;  // this implies that we completely eradicate our log
    } else {
      try {
        log_t logEntry = atNoLock(snapshotIndex);
        if (logEntry.term != snapshotTerm) {  // can only be < as in 2.
          useSnapshot = true;
        }
      } catch (...) {
        // Simply ignore that we no longer have the entry, useSnapshot remains
        // false and we will ignore the snapshot as in 3. above
      }
    }
    if (useSnapshot) {
      // Now we must completely erase our log and compaction snapshots and
      // start from the snapshot
      Store snapshot(_agent, "snapshot");
      snapshot = slices[0].get("readDB");
      if (!storeLogFromSnapshot(snapshot, snapshotIndex, snapshotTerm)) {
        LOG_TOPIC(FATAL, Logger::AGENCY)
            << "Could not restore received log snapshot.";
        FATAL_ERROR_EXIT();
      }
      // Now the log is empty, but this will soon be rectified.
      _nextCompactionAfter = snapshotIndex + _agent->config().compactionStepSize();
    }
  }

  size_t ndups = removeConflicts(transactions, gotSnapshot);

  if (nqs > ndups) {
    VPackSlice slices = transactions->slice();
    TRI_ASSERT(slices.isArray());
    size_t nqs = slices.length();
    std::string clientId;

    for (size_t i = ndups; i < nqs; ++i) {
      VPackSlice const& slice = slices[i];

      auto query = slice.get("query");
      TRI_ASSERT(query.isObject());
      TRI_ASSERT(query.length() > 0);

      auto term = slice.get("term").getUInt();
      auto clientId = slice.get("clientId").copyString();
      auto index = slice.get("index").getUInt();

      bool reconfiguration = query.keyAt(0).isEqualString(RECONFIGURE);

      // first to disk
      if (logNonBlocking(index, query, term, clientId, false, reconfiguration) == 0) {
        break;
      }
    }
  }
  return _log.back().index;  // never empty
}

size_t State::removeConflicts(query_t const& transactions, bool gotSnapshot) {
  // Under _logLock MUTEX from _log, which is the only place calling this.
  // Note that this will ignore a possible snapshot in the first position!
  // This looks through the transactions and skips over those that are
  // already present (or even already compacted). As soon as we find one
  // for which the new term is higher than the locally stored term, we erase
  // the locally stored log from that position and return, such that we
  // can append from this point on the new stuff. If our log is behind,
  // we might find a position at which we do not yet have log entries,
  // in which case we return and let others update our log.
  VPackSlice slices = transactions->slice();
  TRI_ASSERT(slices.isArray());
  size_t ndups = gotSnapshot ? 1 : 0;

  LOG_TOPIC(TRACE, Logger::AGENCY) << "removeConflicts " << slices.toJson();
  try {
    // If we've got a snapshot anything we might have is obsolete, note that
    // this happens if and only if we decided at the call site that we actually
    // use the snapshot and we have erased our _log there (see
    // storeLogFromSnapshot which was called above)!
    if (_log.empty()) {
      TRI_ASSERT(gotSnapshot);
      return 1;
    }
    index_t lastIndex = _log.back().index;

    while (ndups < slices.length()) {
      VPackSlice slice = slices[ndups];
      index_t idx = slice.get("index").getUInt();
      if (idx > lastIndex) {
        LOG_TOPIC(TRACE, Logger::AGENCY)
            << "removeConflicts " << idx << " > " << lastIndex << " break.";
        break;
      }
      if (idx < _cur) {  // already compacted, treat as equal
        ++ndups;
        continue;
      }
      term_t trm = slice.get("term").getUInt();
      size_t pos = idx - _cur;  // position in _log
      TRI_ASSERT(pos < _log.size());
      if (idx == _log.at(pos).index && trm != _log.at(pos).term) {
        // Found an outdated entry, remove everything from here in our local
        // log. Note that if a snapshot is taken at index cind, then at the
        // entry with index cind is kept in _log to avoid it being
        // empty. Furthermore, compacted indices are always committed by
        // a majority, thus they will never be overwritten. This means
        // that pos here is always a positive index.
        LOG_TOPIC(DEBUG, Logger::AGENCY)
            << "Removing " << _log.size() - pos << " entries from log starting with "
            << idx << "==" << _log.at(pos).index << " and " << trm << "="
            << _log.at(pos).term;

        // persisted logs
        std::string const aql(std::string("FOR l IN log FILTER l._key >= '") +
                              stringify(idx) + "' REMOVE l IN log");

        auto bindVars = std::make_shared<VPackBuilder>();
        bindVars->openObject();
        bindVars->close();

        TRI_ASSERT(nullptr != _vocbase);  // this check was previously in the Query constructor
        arangodb::aql::Query query(false, *_vocbase, aql::QueryString(aql),
                                   bindVars, nullptr, arangodb::aql::PART_MAIN);

        aql::QueryResult queryResult = query.executeSync(_queryRegistry);
        if (queryResult.code != TRI_ERROR_NO_ERROR) {
          THROW_ARANGO_EXCEPTION_MESSAGE(queryResult.code, queryResult.details);
        }

        // volatile logs, as mentioned above, this will never make _log
        // completely empty!
        _log.erase(_log.begin() + pos, _log.end());

        LOG_TOPIC(TRACE, Logger::AGENCY) << "removeConflicts done: ndups=" << ndups
                                         << " first log entry: " << _log.front().index
                                         << " last log entry: " << _log.back().index;

        break;
      } else {
        ++ndups;
      }
    }
  } catch (std::exception const& e) {
    LOG_TOPIC(DEBUG, Logger::AGENCY) << e.what() << " " << __FILE__ << __LINE__;
  }

  return ndups;
}

/// Get log entries from indices "start" to "end"
std::vector<log_t> State::get(index_t start, index_t end) const {
  std::vector<log_t> entries;
  MUTEX_LOCKER(mutexLocker, _logLock);  // Cannot be read lock (Compaction)

  if (_log.empty()) {
    return entries;
  }

  // start must be greater than or equal to the lowest index
  // and smaller than or equal to the largest index
  if (start < _log[0].index) {
    start = _log.front().index;
  } else if (start > _log.back().index) {
    start = _log.back().index;
  }

  // end must be greater than or equal to start
  // and smaller than or equal to the largest index
  if (end <= start) {
    end = start;
  } else if (end == (std::numeric_limits<uint64_t>::max)() || end > _log.back().index) {
    end = _log.back().index;
  }

  // subtract offset _cur
  start -= _cur;
  end -= (_cur - 1);

  for (size_t i = start; i < end; ++i) {
    entries.push_back(_log[i]);
  }

  return entries;
}

/// Get log entries from indices "start" to "end"
/// Throws std::out_of_range exception
log_t State::at(index_t index) const {
  MUTEX_LOCKER(mutexLocker, _logLock);  // Cannot be read lock (Compaction)
  return atNoLock(index);
}

log_t State::atNoLock(index_t index) const {
  if (_cur > index) {
    std::string excMessage =
        std::string(
            "Access before the start of the log deque: (first, requested): (") +
        std::to_string(_cur) + ", " + std::to_string(index);
    LOG_TOPIC(DEBUG, Logger::AGENCY) << excMessage;
    throw std::out_of_range(excMessage);
  }

  auto pos = index - _cur;
  if (pos > _log.size()) {
    std::string excMessage =
        std::string(
            "Access beyond the end of the log deque: (last, requested): (") +
        std::to_string(_cur + _log.size()) + ", " + std::to_string(index) + ")";
    LOG_TOPIC(DEBUG, Logger::AGENCY) << excMessage;
    throw std::out_of_range(excMessage);
  }

  return _log[pos];
}

/// Check for a log entry, returns 0, if the log does not contain an entry
/// with index `index`, 1, if it does contain one with term `term` and
/// -1, if it does contain one with another term than `term`:
int State::checkLog(index_t index, term_t term) const {
  MUTEX_LOCKER(mutexLocker, _logLock);  // Cannot be read lock (Compaction)

  // If index above highest entry
  if (_log.size() > 0 && index > _log.back().index) {
    return -1;
  }

  // Catch exceptions and avoid overflow:
  if (index < _cur || index - _cur > _log.size()) {
    return 0;
  }

  try {
    return _log.at(index - _cur).term == term ? 1 : -1;
  } catch (...) {
  }

  return 0;
}

/// Have log with specified index and term
bool State::has(index_t index, term_t term) const {
  MUTEX_LOCKER(mutexLocker, _logLock);  // Cannot be read lock (Compaction)

  // Catch exceptions and avoid overflow:
  if (index < _cur || index - _cur > _log.size()) {
    return false;
  }

  try {
    return _log.at(index - _cur).term == term;
  } catch (...) {
  }

  return false;
}

/// Get vector of past transaction from 'start' to 'end'
VPackBuilder State::slices(index_t start, index_t end) const {
  VPackBuilder slices;
  slices.openArray();

  MUTEX_LOCKER(mutexLocker, _logLock);  // Cannot be read lock (Compaction)

  if (!_log.empty()) {
    if (start < _log.front().index) {  // no start specified
      start = _log.front().index;
    }

    if (start > _log.back().index) {  // no end specified
      slices.close();
      return slices;
    }

    if (end == (std::numeric_limits<uint64_t>::max)() || end > _log.back().index) {
      end = _log.back().index;
    }

    for (size_t i = start - _cur; i <= end - _cur; ++i) {
      try {
        slices.add(VPackSlice(_log.at(i).entry->data()));
      } catch (std::exception const&) {
        break;
      }
    }
  }

  mutexLocker.unlock();

  slices.close();

  return slices;
}

/// Get log entry by log index, copy entry because we do no longer have the
/// lock after the return
log_t State::operator[](index_t index) const {
  MUTEX_LOCKER(mutexLocker, _logLock);  // Cannot be read lock (Compaction)
  TRI_ASSERT(index - _cur < _log.size());
  return _log.at(index - _cur);
}

/// Get last log entry, copy entry because we do no longer have the lock
/// after the return
log_t State::lastLog() const {
  MUTEX_LOCKER(mutexLocker, _logLock);  // Cannot be read lock (Compaction)
  TRI_ASSERT(!_log.empty());
  return _log.back();
}

/// Configure with agent
bool State::configure(Agent* agent) {
  _agent = agent;
  _nextCompactionAfter = _agent->config().compactionStepSize();
  _collectionsChecked = false;
  return true;
}

/// Check if collections exist otherwise create them
bool State::checkCollections() {
  if (!_collectionsChecked) {
    _collectionsChecked = checkCollection("log") && checkCollection("election");
  }
  return _collectionsChecked;
}

/// Create agency collections
bool State::createCollections() {
  if (!_collectionsChecked) {
    return (createCollection("log") && createCollection("election") &&
            createCollection("compact"));
  }
  return _collectionsChecked;
}

/// Check collection by name
bool State::checkCollection(std::string const& name) {
  if (!_collectionsChecked) {
    return (_vocbase->lookupCollection(name) != nullptr);
  }
  return true;
}

/// Create collection by name
bool State::createCollection(std::string const& name) {
  Builder body;
  {
    VPackObjectBuilder b(&body);
    body.add("type", VPackValue(static_cast<int>(TRI_COL_TYPE_DOCUMENT)));
    body.add("name", VPackValue(name));
    body.add("isSystem", VPackValue(TRI_vocbase_t::IsSystemName(name)));
  }

  auto collection = _vocbase->createCollection(body.slice());

  if (collection == nullptr) {
    THROW_ARANGO_EXCEPTION_MESSAGE(TRI_errno(), "cannot create collection");
  }

  return true;
}

// Are we ready for action?
bool State::ready() const { return _ready; }

/// Load collections
bool State::loadCollections(TRI_vocbase_t* vocbase,
                            QueryRegistry* queryRegistry, bool waitForSync) {
  _vocbase = vocbase;
  _queryRegistry = queryRegistry;

  TRI_ASSERT(_vocbase != nullptr);

  _options.waitForSync = waitForSync;
  _options.silent = true;

  if (loadPersisted()) {
    MUTEX_LOCKER(logLock, _logLock);
    if (_log.empty()) {
      std::shared_ptr<Buffer<uint8_t>> buf = std::make_shared<Buffer<uint8_t>>();
      VPackSlice value = arangodb::velocypack::Slice::emptyObjectSlice();
      buf->append(value.startAs<char const>(), value.byteSize());
      _log.push_back(log_t(index_t(0), term_t(0), buf, std::string()));
      persist(0, 0, value, std::string());
    }
    _ready = true;
    return true;
  }

  return false;
}

/// Load actually persisted collections
bool State::loadPersisted() {
  TRI_ASSERT(_vocbase != nullptr);

  if (!checkCollection("configuration")) {
    createCollection("configuration");
  }

  loadOrPersistConfiguration();

  if (checkCollection("log") && checkCollection("compact")) {
    bool lc = loadCompacted();
    bool lr = loadRemaining();
    return (lc && lr);
  }

  LOG_TOPIC(DEBUG, Logger::AGENCY) << "Couldn't find persisted log";
  createCollections();

  return true;
}

/// @brief load a compacted snapshot, returns true if successfull and false
/// otherwise. In case of success store and index are modified. The store
/// is reset to the state after log index `index` has been applied. Sets
/// `index` to 0 if there is no compacted snapshot.
bool State::loadLastCompactedSnapshot(Store& store, index_t& index, term_t& term) {
  auto bindVars = std::make_shared<VPackBuilder>();
  bindVars->openObject();
  bindVars->close();

  std::string const aql(
      std::string("FOR c IN compact SORT c._key DESC LIMIT 1 RETURN c"));

  TRI_ASSERT(nullptr != _vocbase);  // this check was previously in the Query constructor
  arangodb::aql::Query query(false, *_vocbase, aql::QueryString(aql), bindVars,
                             nullptr, arangodb::aql::PART_MAIN);

  aql::QueryResult queryResult = query.executeSync(_queryRegistry);

  if (queryResult.code != TRI_ERROR_NO_ERROR) {
    THROW_ARANGO_EXCEPTION_MESSAGE(queryResult.code, queryResult.details);
  }

  VPackSlice result = queryResult.result->slice();

  if (result.isArray()) {
    if (result.length() == 1) {
      VPackSlice i = result[0];
      VPackSlice ii = i.resolveExternals();
      try {
        store = ii.get("readDB");
        index = basics::StringUtils::uint64(ii.get("_key").copyString());
        term = ii.get("term").getNumber<uint64_t>();
        return true;
      } catch (std::exception const& e) {
        LOG_TOPIC(ERR, Logger::AGENCY) << e.what() << " " << __FILE__ << __LINE__;
      }
    } else if (result.length() == 0) {
      // No compaction snapshot yet
      index = 0;
      term = 0;
      return true;
    }
  } else {
    // We should never be here! Just die!
    LOG_TOPIC(FATAL, Logger::AGENCY)
        << "Error retrieving last persisted compaction. The result was not an "
           "Array";
    FATAL_ERROR_EXIT();
  }

  return false;
}

/// Load compaction collection
bool State::loadCompacted() {
  auto bindVars = std::make_shared<VPackBuilder>();
  bindVars->openObject();
  bindVars->close();

  std::string const aql(
      std::string("FOR c IN compact SORT c._key DESC LIMIT 1 RETURN c"));

  TRI_ASSERT(nullptr != _vocbase);  // this check was previously in the Query constructor
  arangodb::aql::Query query(false, *_vocbase, aql::QueryString(aql), bindVars,
                             nullptr, arangodb::aql::PART_MAIN);

  aql::QueryResult queryResult = query.executeSync(QueryRegistryFeature::registry());

  if (queryResult.code != TRI_ERROR_NO_ERROR) {
    THROW_ARANGO_EXCEPTION_MESSAGE(queryResult.code, queryResult.details);
  }

  VPackSlice result = queryResult.result->slice();

  MUTEX_LOCKER(logLock, _logLock);

  if (result.isArray() && result.length()) {
    // Result can only have length 0 or 1.
    VPackSlice ii = result[0].resolveExternals();
    buffer_t tmp = std::make_shared<arangodb::velocypack::Buffer<uint8_t>>();
    _agent->setPersistedState(ii);
    try {
      _cur = basics::StringUtils::uint64(ii.get("_key").copyString());
      _log.clear();  // will be filled in loadRemaining
      // Schedule next compaction:
      _lastCompactionAt = _cur;
      _nextCompactionAfter = _cur + _agent->config().compactionStepSize();
    } catch (std::exception const& e) {
      LOG_TOPIC(ERR, Logger::AGENCY) << e.what() << " " << __FILE__ << __LINE__;
    }
  }

  return true;
}

/// Load persisted configuration
bool State::loadOrPersistConfiguration() {
  auto bindVars = std::make_shared<VPackBuilder>();
  bindVars->openObject();
  bindVars->close();

  std::string const aql(
      std::string("FOR c in configuration FILTER c._key==\"0\" RETURN c.cfg"));

  TRI_ASSERT(nullptr != _vocbase);  // this check was previously in the Query constructor
  arangodb::aql::Query query(false, *_vocbase, aql::QueryString(aql), bindVars,
                             nullptr, arangodb::aql::PART_MAIN);

  aql::QueryResult queryResult = query.executeSync(QueryRegistryFeature::registry());

  if (queryResult.code != TRI_ERROR_NO_ERROR) {
    THROW_ARANGO_EXCEPTION_MESSAGE(queryResult.code, queryResult.details);
  }

  VPackSlice result = queryResult.result->slice();

  if (result.isArray() && result.length()) {  // We already have a persisted conf

    auto resolved = result[0].resolveExternals();

    TRI_ASSERT(resolved.hasKey("id"));
    auto id = resolved.get("id");

    TRI_ASSERT(id.isString());
    if (ServerState::instance()->hasPersistedId()) {
      TRI_ASSERT(id.copyString() == ServerState::instance()->getPersistedId());
    } else {
      ServerState::instance()->writePersistedId(id.copyString());
    }

    try {
      LOG_TOPIC(DEBUG, Logger::AGENCY) << "Merging configuration " << resolved.toJson();
      _agent->mergeConfiguration(resolved);

    } catch (std::exception const& e) {
      LOG_TOPIC(ERR, Logger::AGENCY)
          << "Failed to merge persisted configuration into runtime "
             "configuration: "
          << e.what();
      FATAL_ERROR_EXIT();
    }

  } else {  // Fresh start or disaster recovery

    MUTEX_LOCKER(guard, _configurationWriteLock);

    LOG_TOPIC(DEBUG, Logger::AGENCY) << "New agency!";

    TRI_ASSERT(_agent != nullptr);

    // If we have persisted id, we use that. Otherwise we check, if we were
    // given a disaster recovery id that wins then before a new one is generated
    // and that choice persisted.
    std::string uuid;
    if (ServerState::instance()->hasPersistedId()) {
      uuid = ServerState::instance()->getPersistedId();
    } else {
      std::string recoveryId = _agent->config().recoveryId();
      if (recoveryId.empty()) {
        uuid = ServerState::instance()->generatePersistedId(ServerState::ROLE_AGENT);
      } else {
        uuid = recoveryId;
        ServerState::instance()->writePersistedId(recoveryId);
      }
    }
    _agent->id(uuid);

    auto ctx = std::make_shared<transaction::StandaloneContext>(*_vocbase);
    SingleCollectionTransaction trx(ctx, "configuration", AccessMode::Type::WRITE);
    Result res = trx.begin();
    OperationResult result;

    if (!res.ok()) {
      THROW_ARANGO_EXCEPTION(res);
    }

    Builder doc;
    {
      VPackObjectBuilder d(&doc);
      doc.add("_key", VPackValue("0"));
      doc.add("cfg", _agent->config().toBuilder()->slice());
    }

    try {
      result = trx.insert("configuration", doc.slice(), _options);
    } catch (std::exception const& e) {
      LOG_TOPIC(ERR, Logger::AGENCY)
          << "Failed to persist configuration entry:" << e.what();
      FATAL_ERROR_EXIT();
    }

    res = trx.finish(result.result);

    LOG_TOPIC(DEBUG, Logger::AGENCY)
        << "Persisted configuration: " << doc.slice().toJson();

    return res.ok();
  }

  return true;
}

/// Load beyond last compaction
bool State::loadRemaining() {
  auto bindVars = std::make_shared<VPackBuilder>();
  bindVars->openObject();
  bindVars->close();

  std::string const aql(std::string("FOR l IN log SORT l._key RETURN l"));

  TRI_ASSERT(nullptr != _vocbase);  // this check was previously in the Query constructor
  arangodb::aql::Query query(false, *_vocbase, aql::QueryString(aql), bindVars,
                             nullptr, arangodb::aql::PART_MAIN);

  aql::QueryResult queryResult = query.executeSync(QueryRegistryFeature::registry());

  if (queryResult.code != TRI_ERROR_NO_ERROR) {
    THROW_ARANGO_EXCEPTION_MESSAGE(queryResult.code, queryResult.details);
  }

  auto result = queryResult.result->slice();

  MUTEX_LOCKER(logLock, _logLock);
  if (result.isArray() && result.length() > 0) {
    TRI_ASSERT(_log.empty());  // was cleared in loadCompacted
    std::string clientId;
    // We know that _cur has been set in loadCompacted to the index of the
    // snapshot that was loaded or to 0 if there is no snapshot.
    index_t lastIndex = _cur;

    for (auto const& i : VPackArrayIterator(result)) {
      buffer_t tmp = std::make_shared<arangodb::velocypack::Buffer<uint8_t>>();

      auto ii = i.resolveExternals();
      auto req = ii.get("request");
      tmp->append(req.startAs<char const>(), req.byteSize());

      clientId = req.hasKey("clientId") ? req.get("clientId").copyString()
                                        : std::string();

      // Dummy fill missing entries (Not good at all.)
      index_t index(basics::StringUtils::uint64(ii.get(StaticStrings::KeyString).copyString()));

      // Ignore log entries, which are older than lastIndex:
      if (index >= lastIndex) {
        // Empty patches :
        if (index > lastIndex + 1) {
          std::shared_ptr<Buffer<uint8_t>> buf = std::make_shared<Buffer<uint8_t>>();
          VPackSlice value = arangodb::velocypack::Slice::emptyObjectSlice();
          buf->append(value.startAs<char const>(), value.byteSize());
          term_t term(ii.get("term").getNumber<uint64_t>());
          for (index_t i = lastIndex + 1; i < index; ++i) {
            LOG_TOPIC(WARN, Logger::AGENCY) << "Missing index " << i << " in RAFT log.";
            _log.push_back(log_t(i, term, buf, std::string()));
            lastIndex = i;
          }
          // After this loop, index will be lastIndex + 1
        }

        if (index == lastIndex + 1 || (index == lastIndex && _log.empty())) {
          // Real entries
          try {
            _log.push_back(log_t(basics::StringUtils::uint64(
                                     ii.get(StaticStrings::KeyString).copyString()),
                                 ii.get("term").getNumber<uint64_t>(), tmp, clientId));
          } catch (std::exception const& e) {
            LOG_TOPIC(ERR, Logger::AGENCY)
                << "Failed to convert " + ii.get(StaticStrings::KeyString).copyString() +
                       " to integer."
                << e.what();
          }

          lastIndex = index;
        }
      }
    }
  }
  if (_log.empty()) {
    return false;
  }

  return true;
}

/// Find entry by index and term
bool State::find(index_t prevIndex, term_t prevTerm) {
  MUTEX_LOCKER(mutexLocker, _logLock);
  if (prevIndex > _log.size()) {
    return false;
  }
  return _log.at(prevIndex).term == prevTerm;
}

index_t State::lastCompactionAt() const { return _lastCompactionAt; }

/// Log compaction
bool State::compact(index_t cind, index_t keep) {
  // We need to compute the state at index cind and use:
  //   cind <= _commitIndex
  // We start at the latest compaction state and advance from there:
  // We keep at least `keep` log entries before the compacted state,
  // for forensic analysis and such that the log is never empty.
  {
    MUTEX_LOCKER(_logLocker, _logLock);
    if (cind <= _cur) {
      LOG_TOPIC(DEBUG, Logger::AGENCY)
          << "Not compacting log at index " << cind
          << ", because we already have a later snapshot at index " << _cur;
      return true;
    }
  }

  // Move next compaction index forward to avoid a compaction wakeup
  // whilst we are working:
  _nextCompactionAfter = (std::max)(_nextCompactionAfter.load(),
                                    cind + _agent->config().compactionStepSize());

  Store snapshot(_agent, "snapshot");
  index_t index;
  term_t term;
  if (!loadLastCompactedSnapshot(snapshot, index, term)) {
    return false;
  }
  if (index > cind) {
    LOG_TOPIC(ERR, Logger::AGENCY)
        << "Strange, last compaction snapshot " << index << " is younger than "
        << "currently attempted snapshot " << cind;
    return false;
  } else if (index == cind) {
    return true;  // already have snapshot for this index
  } else {        // now we know index < cind
    // Apply log entries to snapshot up to and including index cind:
    auto logs = slices(index + 1, cind);
    log_t last = at(cind);
    snapshot.applyLogEntries(logs, cind, last.term,
                             false /* do not perform callbacks */);

    if (!persistCompactionSnapshot(cind, last.term, snapshot)) {
      LOG_TOPIC(ERR, Logger::AGENCY)
          << "Could not persist compaction snapshot.";
      return false;
    }
  }

  // Now clean up old stuff which is included in the latest compaction snapshot:
  try {
    compactVolatile(cind, keep);
    compactPersisted(cind, keep);
    removeObsolete(cind);
  } catch (std::exception const& e) {
    if (!_agent->isStopping()) {
      LOG_TOPIC(ERR, Logger::AGENCY) << "Failed to compact persisted store.";
      LOG_TOPIC(ERR, Logger::AGENCY) << e.what();
    } else {
      LOG_TOPIC(INFO, Logger::AGENCY) << "Failed to compact persisted store "
                                         "(no problem, already in shutdown).";
      LOG_TOPIC(INFO, Logger::AGENCY) << e.what();
    }
  }
  return true;
}

/// Compact volatile state
bool State::compactVolatile(index_t cind, index_t keep) {
  // Note that we intentionally keep some log entries before cind
  // although it is, strictly speaking, no longer necessary. This is to
  // make sure that _log does not become empty! DO NOT CHANGE! This is
  // used elsewhere in the code! Furthermore, it allows for forensic
  // analysis in case of bad things having happened.
  if (keep >= cind) {  // simply keep everything
    return true;
  }
  TRI_ASSERT(keep < cind);
  index_t cut = cind - keep;
  MUTEX_LOCKER(mutexLocker, _logLock);
  if (!_log.empty() && cut > _cur && cut - _cur < _log.size()) {
    _log.erase(_log.begin(), _log.begin() + (cut - _cur));
    TRI_ASSERT(_log.begin()->index == cut);
    _cur = _log.begin()->index;
  }
  return true;
}

/// Compact persisted state
bool State::compactPersisted(index_t cind, index_t keep) {
  // Note that we intentionally keep some log entries before cind
  // although it is, strictly speaking, no longer necessary. This is to
  // make sure that _log does not become empty! DO NOT CHANGE! This is
  // used elsewhere in the code! Furthermore, it allows for forensic
  // analysis in case of bad things having happened.
  if (keep >= cind) {  // simply keep everything
    return true;
  }
  TRI_ASSERT(keep < cind);
  index_t cut = cind - keep;

  auto bindVars = std::make_shared<VPackBuilder>();
  bindVars->openObject();
  bindVars->close();

  std::stringstream i_str;

  i_str << std::setw(20) << std::setfill('0') << cut;

  std::string const aql(std::string("FOR l IN log FILTER l._key < \"") +
                        i_str.str() + "\" REMOVE l IN log");

  TRI_ASSERT(nullptr != _vocbase);  // this check was previously in the Query constructor
  arangodb::aql::Query query(false, *_vocbase, aql::QueryString(aql), bindVars,
                             nullptr, arangodb::aql::PART_MAIN);

  aql::QueryResult queryResult = query.executeSync(QueryRegistryFeature::registry());

  if (queryResult.code != TRI_ERROR_NO_ERROR) {
    THROW_ARANGO_EXCEPTION_MESSAGE(queryResult.code, queryResult.details);
  }

  return true;
}

/// Remove outdated compaction snapshots
bool State::removeObsolete(index_t cind) {
  if (cind > 3 * _agent->config().compactionKeepSize()) {
    auto bindVars = std::make_shared<VPackBuilder>();
    bindVars->openObject();
    bindVars->close();

    std::stringstream i_str;
    i_str << std::setw(20) << std::setfill('0')
          << -3 * _agent->config().compactionKeepSize() + cind;

    std::string const aql(std::string("FOR c IN compact FILTER c._key < \"") +
                          i_str.str() + "\" REMOVE c IN compact");

    TRI_ASSERT(nullptr != _vocbase);  // this check was previously in the Query constructor
    arangodb::aql::Query query(false, *_vocbase, aql::QueryString(aql),
                               bindVars, nullptr, arangodb::aql::PART_MAIN);

    aql::QueryResult queryResult = query.executeSync(QueryRegistryFeature::registry());

    if (queryResult.code != TRI_ERROR_NO_ERROR) {
      THROW_ARANGO_EXCEPTION_MESSAGE(queryResult.code, queryResult.details);
    }
  }

  return true;
}

/// Persist a compaction snapshot
bool State::persistCompactionSnapshot(index_t cind, arangodb::consensus::term_t term,
                                      arangodb::consensus::Store& snapshot) {
  if (checkCollection("compact")) {
    std::stringstream i_str;

    i_str << std::setw(20) << std::setfill('0') << cind;

    Builder store;
    {
      VPackObjectBuilder s(&store);
      store.add(VPackValue("readDB"));
      {
        VPackArrayBuilder a(&store);
        snapshot.dumpToBuilder(store);
      }
      store.add("term", VPackValue(static_cast<double>(term)));
      store.add("_key", VPackValue(i_str.str()));
    }

    TRI_ASSERT(_vocbase != nullptr);
    auto ctx = std::make_shared<transaction::StandaloneContext>(*_vocbase);
    SingleCollectionTransaction trx(ctx, "compact", AccessMode::Type::WRITE);
    Result res = trx.begin();

    if (!res.ok()) {
      THROW_ARANGO_EXCEPTION(res);
    }

    OperationResult result;
    try {
      result = trx.insert("compact", store.slice(), _options);
      if (!result.ok()) {
        if (result.is(TRI_ERROR_ARANGO_UNIQUE_CONSTRAINT_VIOLATED)) {
          LOG_TOPIC(DEBUG, Logger::AGENCY)
            << "Failed to insert compacted agency state, will attempt to update: "
            << result.errorMessage();
          result = trx.replace("compact", store.slice(), _options);
        } else {
          LOG_TOPIC(FATAL, Logger::AGENCY)
            << "Failed to persist compacted agency state" << result.errorMessage();
          FATAL_ERROR_EXIT();
        }
      }
    } catch (std::exception const& e) {
      LOG_TOPIC(FATAL, Logger::AGENCY)
        << "Failed to persist compacted agency state: " << e.what();
      FATAL_ERROR_EXIT();
    }

    res = trx.finish(result.result);

    if (res.ok()) {
      _lastCompactionAt = cind;
    }

    return res.ok();
  }

  LOG_TOPIC(ERR, Logger::AGENCY)
      << "Failed to persist snapshot for compaction!";

  return false;
}

/// @brief restoreLogFromSnapshot, needed in the follower, this erases the
/// complete log and persists the given snapshot. After this operation, the
/// log is empty and something ought to be appended to it rather quickly.
bool State::storeLogFromSnapshot(Store& snapshot, index_t index, term_t term) {
  _logLock.assertLockedByCurrentThread();

  if (!persistCompactionSnapshot(index, term, snapshot)) {
    LOG_TOPIC(ERR, Logger::AGENCY)
        << "Could not persist received log snapshot.";
    return false;
  }

  // Now we need to completely erase our log, both persisted and volatile:
  LOG_TOPIC(DEBUG, Logger::AGENCY)
      << "Removing complete log because of new snapshot.";

  // persisted logs
  std::string const aql(std::string("FOR l IN log REMOVE l IN log"));

  TRI_ASSERT(nullptr != _vocbase);  // this check was previously in the Query constructor
  arangodb::aql::Query query(false, *_vocbase, aql::QueryString(aql), nullptr,
                             nullptr, arangodb::aql::PART_MAIN);

  aql::QueryResult queryResult = query.executeSync(_queryRegistry);

  // We ignore the result, in the worst case we have some log entries
  // too many.

  // volatile logs
  _log.clear();
  _cur = index;
  // This empty log should soon be rectified!
  return true;
}

void State::persistActiveAgents(query_t const& active, query_t const& pool) {
  TRI_ASSERT(_vocbase != nullptr);

  Builder builder;
  {
    VPackObjectBuilder guard(&builder);
    builder.add("_key", VPackValue("0"));
    builder.add(VPackValue("cfg"));
    {
      VPackObjectBuilder guard2(&builder);
      builder.add("active", active->slice());
      builder.add("pool", pool->slice());
    }
  }

  auto ctx = std::make_shared<transaction::StandaloneContext>(*_vocbase);

  MUTEX_LOCKER(guard, _configurationWriteLock);
  SingleCollectionTransaction trx(ctx, "configuration", AccessMode::Type::WRITE);
  Result res = trx.begin();

  if (!res.ok()) {
    THROW_ARANGO_EXCEPTION(res);
  }

  auto result = trx.update("configuration", builder.slice(), _options);

  if (result.fail()) {
    THROW_ARANGO_EXCEPTION(result.result);
  }

  res = trx.finish(result.result);

  if (!res.ok()) {
    THROW_ARANGO_EXCEPTION(res);
  }

  LOG_TOPIC(DEBUG, Logger::AGENCY)
      << "Updated persisted agency configuration: " << builder.slice().toJson();
}

query_t State::allLogs() const {
  MUTEX_LOCKER(mutexLocker, _logLock);

  auto bindVars = std::make_shared<VPackBuilder>();
  { VPackObjectBuilder(bindVars.get()); }

  std::string const comp("FOR c IN compact SORT c._key RETURN c");
  std::string const logs("FOR l IN log SORT l._key RETURN l");

  TRI_ASSERT(nullptr != _vocbase);  // this check was previously in the Query constructor
  arangodb::aql::Query compq(false, *_vocbase, aql::QueryString(comp), bindVars,
                             nullptr, arangodb::aql::PART_MAIN);
  arangodb::aql::Query logsq(false, *_vocbase, aql::QueryString(logs), bindVars,
                             nullptr, arangodb::aql::PART_MAIN);

  aql::QueryResult compqResult = compq.executeSync(QueryRegistryFeature::registry());

  if (compqResult.code != TRI_ERROR_NO_ERROR) {
    THROW_ARANGO_EXCEPTION_MESSAGE(compqResult.code, compqResult.details);
  }

  aql::QueryResult logsqResult = logsq.executeSync(QueryRegistryFeature::registry());

  if (logsqResult.code != TRI_ERROR_NO_ERROR) {
    THROW_ARANGO_EXCEPTION_MESSAGE(logsqResult.code, logsqResult.details);
  }

  auto everything = std::make_shared<VPackBuilder>();
  {
    VPackObjectBuilder(everything.get());
    try {
      everything->add("compact", compqResult.result->slice());
    } catch (std::exception const&) {
      LOG_TOPIC(ERR, Logger::AGENCY)
          << "Failed to assemble compaction part of everything package";
    }
    try {
      everything->add("logs", logsqResult.result->slice());
    } catch (std::exception const&) {
      LOG_TOPIC(ERR, Logger::AGENCY)
          << "Failed to assemble remaining part of everything package";
    }
  }
  return everything;
}

std::vector<index_t> State::inquire(query_t const& query) const {
  if (!query->slice().isArray()) {
    THROW_ARANGO_EXCEPTION_MESSAGE(
        20001,
        std::string(
            "Inquiry handles a list of string clientIds: [<clientId>] ") +
            ". We got " + query->toJson());
  }

  std::vector<index_t> result;
  size_t pos = 0;

  MUTEX_LOCKER(mutexLocker, _logLock);  // Cannot be read lock (Compaction)
  for (auto const& i : VPackArrayIterator(query->slice())) {
    if (!i.isString()) {
      THROW_ARANGO_EXCEPTION_MESSAGE(
          210002, std::string("ClientIds must be strings. On position ") +
                      std::to_string(pos++) + " we got " + i.toJson());
    }

    auto ret = _clientIdLookupTable.equal_range(i.copyString());
    index_t index = 0;
    for (auto it = ret.first; it != ret.second; ++it) {
      if (it->second < _log[0].index) {
        continue;
      }
      if (index < _log.at(it->second - _cur).index) {
        index = _log.at(it->second - _cur).index;
      }
    }
    result.push_back(index);
  }

  return result;
}

// Index of last log entry
index_t State::lastIndex() const {
  MUTEX_LOCKER(mutexLocker, _logLock);
  TRI_ASSERT(!_log.empty());
  return _log.back().index;
}

// Index of last log entry
index_t State::firstIndex() const {
  MUTEX_LOCKER(mutexLocker, _logLock);
  TRI_ASSERT(!_log.empty());
  return _cur;
}

/// @brief this method is intended for manual recovery only. It only looks
/// at the persisted data structure and tries to recover the latest state.
/// The returned builder has the complete state of the agency and index
/// is set to the index of the last log entry and term is set to the term
/// of the last entry.
std::shared_ptr<VPackBuilder> State::latestAgencyState(TRI_vocbase_t& vocbase,
                                                       index_t& index, term_t& term) {
  // First get the latest snapshot, if there is any:
  std::string aql(
      std::string("FOR c IN compact SORT c._key DESC LIMIT 1 RETURN c"));
  arangodb::aql::Query query(false, vocbase, aql::QueryString(aql), nullptr,
                             nullptr, arangodb::aql::PART_MAIN);

  aql::QueryResult queryResult = query.executeSync(QueryRegistryFeature::registry());

  if (queryResult.code != TRI_ERROR_NO_ERROR) {
    THROW_ARANGO_EXCEPTION_MESSAGE(queryResult.code, queryResult.details);
  }

  VPackSlice result = queryResult.result->slice();

  Store store(nullptr);
  index = 0;
  term = 0;
  if (result.isArray() && result.length() == 1) {
    // Result can only have length 0 or 1.
    VPackSlice ii = result[0].resolveExternals();
    buffer_t tmp = std::make_shared<arangodb::velocypack::Buffer<uint8_t>>();
    store = ii.get("readDB");
    index = arangodb::basics::StringUtils::uint64(ii.get("_key").copyString());
    term = ii.get("term").getNumber<uint64_t>();
    LOG_TOPIC(INFO, Logger::AGENCY)
        << "Read snapshot at index " << index << " with term " << term;
  }

  // Now get the rest of the log entries, if there are any:
  aql = "FOR l IN log SORT l._key RETURN l";
  arangodb::aql::Query query2(false, vocbase, aql::QueryString(aql), nullptr,
                              nullptr, arangodb::aql::PART_MAIN);

  aql::QueryResult queryResult2 = query2.executeSync(QueryRegistryFeature::registry());

  if (queryResult2.code != TRI_ERROR_NO_ERROR) {
    THROW_ARANGO_EXCEPTION_MESSAGE(queryResult2.code, queryResult2.details);
  }

  result = queryResult2.result->slice();

  if (result.isArray() && result.length() > 0) {
    VPackBuilder b;
    {
      VPackArrayBuilder bb(&b);
      for (auto const& i : VPackArrayIterator(result)) {
        buffer_t tmp = std::make_shared<arangodb::velocypack::Buffer<uint8_t>>();

        auto ii = i.resolveExternals();
        auto req = ii.get("request");
        tmp->append(req.startAs<char const>(), req.byteSize());

        std::string clientId =
            req.hasKey("clientId") ? req.get("clientId").copyString() : std::string();

        log_t entry(basics::StringUtils::uint64(ii.get(StaticStrings::KeyString).copyString()),
                    ii.get("term").getNumber<uint64_t>(), tmp, clientId);

        if (entry.index <= index) {
          LOG_TOPIC(WARN, Logger::AGENCY)
              << "Found unnecessary log entry with index " << entry.index
              << " and term " << entry.term;
        } else {
          b.add(VPackSlice(entry.entry->data()));
          if (entry.index != index + 1) {
            LOG_TOPIC(WARN, Logger::AGENCY)
                << "Did not find log entries for indexes " << index + 1
                << " to " << entry.index - 1 << ", skipping...";
          }
          index = entry.index;  // they come in ascending order
          term = entry.term;
        }
      }
    }
    store.applyLogEntries(b, index, term, false);
  }

  auto builder = std::make_shared<VPackBuilder>();
  store.dumpToBuilder(*builder);
  return builder;
}

/// @brief load a compacted snapshot, returns true if successfull and false
/// otherwise. In case of success store and index are modified. The store
/// is reset to the state after log index `index` has been applied. Sets
/// `index` to 0 if there is no compacted snapshot.
uint64_t State::toVelocyPack(index_t lastIndex, VPackBuilder& builder) const {

  TRI_ASSERT(builder.isOpenObject());
  
  auto bindVars = std::make_shared<VPackBuilder>();
  { VPackObjectBuilder b(bindVars.get()); }

<<<<<<< HEAD
  static std::string const logstr(
    "FOR l IN log FILTER l._key <= '%s' SORT l._key RETURN {'_key': l._key, "
    "'timestamp': l.timestamp, 'clientId': l.clientId, 'request': l.request}");
  static uint64_t const logsz(logstr.size()+19);
  char buf[logsz];
  std::snprintf (buf, logsz, logstr.c_str(), stringify(lastIndex).c_str());
  std::string querystr = buf;

  LOG_DEVEL << querystr;
=======
  std::string const querystr 
    = "FOR l IN log FILTER l._key <= 'buf" + stringify(lastIndex) +
      "' SORT l._key RETURN {'_key': l._key, 'timestamp': l.timestamp,"
                            "'clientId': l.clientId, 'request': l.request}";
>>>>>>> fbb9c3d7

  TRI_ASSERT(nullptr != _vocbase);  // this check was previously in the Query constructor
  arangodb::aql::Query logQuery(false, *_vocbase, aql::QueryString(querystr), bindVars,
                             nullptr, arangodb::aql::PART_MAIN);

  aql::QueryResult logQueryResult = logQuery.executeSync(_queryRegistry);

  if (logQueryResult.code != TRI_ERROR_NO_ERROR) {
    THROW_ARANGO_EXCEPTION_MESSAGE(logQueryResult.code, logQueryResult.details);
  }

  VPackSlice result = logQueryResult.result->slice();
  std::string firstIndex;
  uint64_t n = 0;
  
  builder.add(VPackValue("log"));
  if (result.isArray()) {
    try {
      builder.add(result.resolveExternals());
      n = result.length();
      if (n > 0) {
        firstIndex = result[0].get("_key").copyString();
      }
    } catch (...) {
      VPackArrayBuilder a(&builder);
    }
  }

  if (n > 0) {
<<<<<<< HEAD
    static std::string const compstr(
      "FOR c in compact FILTER c._key >= '%s' SORT c._key LIMIT 1 RETURN c");
    static uint64_t const compsz(compstr.size()+19);
    std::snprintf (buf, compsz, compstr.c_str(), firstIndex.c_str());
    querystr = buf;

    LOG_DEVEL << querystr;
  
    arangodb::aql::Query compQuery(false, *_vocbase, aql::QueryString(querystr),
=======
    std::string const compstr
      = "FOR c in compact FILTER c._key >= '" + firstIndex +
        "' SORT c._key LIMIT 1 RETURN c";

    arangodb::aql::Query compQuery(false, *_vocbase, aql::QueryString(compstr),
>>>>>>> fbb9c3d7
                               bindVars, nullptr, arangodb::aql::PART_MAIN);

    aql::QueryResult compQueryResult = compQuery.executeSync(_queryRegistry);

    if (compQueryResult.code != TRI_ERROR_NO_ERROR) {
      THROW_ARANGO_EXCEPTION_MESSAGE(compQueryResult.code, compQueryResult.details);
    }
    
    result = compQueryResult.result->slice();

    if (result.isArray()) {
      if (result.length() > 0) {
        builder.add(VPackValue("compaction"));
        try {
          builder.add(result[0].resolveExternals());
        } catch (...) {
          VPackObjectBuilder a(&builder);
        }
      }
    }
  }
  
  return n;
}
<|MERGE_RESOLUTION|>--- conflicted
+++ resolved
@@ -1553,7 +1553,6 @@
   auto bindVars = std::make_shared<VPackBuilder>();
   { VPackObjectBuilder b(bindVars.get()); }
 
-<<<<<<< HEAD
   static std::string const logstr(
     "FOR l IN log FILTER l._key <= '%s' SORT l._key RETURN {'_key': l._key, "
     "'timestamp': l.timestamp, 'clientId': l.clientId, 'request': l.request}");
@@ -1561,14 +1560,6 @@
   char buf[logsz];
   std::snprintf (buf, logsz, logstr.c_str(), stringify(lastIndex).c_str());
   std::string querystr = buf;
-
-  LOG_DEVEL << querystr;
-=======
-  std::string const querystr 
-    = "FOR l IN log FILTER l._key <= 'buf" + stringify(lastIndex) +
-      "' SORT l._key RETURN {'_key': l._key, 'timestamp': l.timestamp,"
-                            "'clientId': l.clientId, 'request': l.request}";
->>>>>>> fbb9c3d7
 
   TRI_ASSERT(nullptr != _vocbase);  // this check was previously in the Query constructor
   arangodb::aql::Query logQuery(false, *_vocbase, aql::QueryString(querystr), bindVars,
@@ -1598,23 +1589,13 @@
   }
 
   if (n > 0) {
-<<<<<<< HEAD
     static std::string const compstr(
       "FOR c in compact FILTER c._key >= '%s' SORT c._key LIMIT 1 RETURN c");
     static uint64_t const compsz(compstr.size()+19);
     std::snprintf (buf, compsz, compstr.c_str(), firstIndex.c_str());
     querystr = buf;
 
-    LOG_DEVEL << querystr;
-  
     arangodb::aql::Query compQuery(false, *_vocbase, aql::QueryString(querystr),
-=======
-    std::string const compstr
-      = "FOR c in compact FILTER c._key >= '" + firstIndex +
-        "' SORT c._key LIMIT 1 RETURN c";
-
-    arangodb::aql::Query compQuery(false, *_vocbase, aql::QueryString(compstr),
->>>>>>> fbb9c3d7
                                bindVars, nullptr, arangodb::aql::PART_MAIN);
 
     aql::QueryResult compQueryResult = compQuery.executeSync(_queryRegistry);
