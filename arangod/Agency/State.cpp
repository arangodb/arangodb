--- conflicted
+++ resolved
@@ -197,7 +197,7 @@
     return false;
   }
   
-  res = trx.finish(confResult.code);
+  res = trx.finish(confResult.result);
   
   // Successful persistence affects local configuration ------------------------
   if (res.ok()) {
@@ -244,7 +244,6 @@
         );
     }
     
-<<<<<<< HEAD
     if (applicable[j]==0) {
       std::string clientId((i.length()==3) ? i[2].copyString() : "");
       auto transaction = i[0];
@@ -253,11 +252,6 @@
       size_t pos = transaction.keyAt(0).copyString().find(RECONFIGURE);
       idx[j] = logNonBlocking(
         _log.back().index+1, i[0], term, clientId, true, pos == 0 || pos == 1);
-=======
-    if (applicable[j]) {
-      std::string clientId((i.length() == 3) ? i[2].copyString() : "");
-      idx[j] = logNonBlocking(_log.back().index + 1, i[0], term, clientId, true);
->>>>>>> 5a4613c0
     }
     ++j;
   }
