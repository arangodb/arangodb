--- conflicted
+++ resolved
@@ -1099,13 +1099,9 @@
   return true;
 }
 
-<<<<<<< HEAD
 /// Load beyond last compaction and check if compaction index
 /// matches any log entry
 bool State::loadRemaining(index_t cind) {
-=======
-/// Load beyond last compaction
-bool State::loadRemaining() {
   index_t lastIndex;
   {
     // read current index initially, which should be the last compacted
@@ -1121,7 +1117,6 @@
     lastIndex = _cur;
   }
 
->>>>>>> 51fcc89a
   auto bindVars = std::make_shared<VPackBuilder>();
   bindVars->openObject();
   // in case lastIndex is still 0, we need to compare against and include
@@ -1180,13 +1175,6 @@
 
         if (index == lastIndex + 1 || (index == lastIndex && _log.empty())) {
           // Real entries
-<<<<<<< HEAD
-          logEmplaceBackNoLock(log_t(index, ii.get("term").getNumber<uint64_t>(), tmp, clientId, millis));
-          if (index == cind) {
-            match = true;
-          }
-=======
-          //
           auto req = ii.get("request");
           buffer_t tmp = std::make_shared<arangodb::velocypack::Buffer<uint8_t>>();
           tmp->append(req.startAs<char const>(), req.byteSize());
@@ -1213,7 +1201,9 @@
           logEmplaceBackNoLock(
             log_t(StringUtils::uint64(ii.get(StaticStrings::KeyString).copyString()),
                   ii.get("term").getNumber<uint64_t>(), tmp, clientId, millis));
->>>>>>> 51fcc89a
+          if (index == cind) {
+            match = true;
+          }
           lastIndex = index;
         }
       }
