////////////////////////////////////////////////////////////////////////////////
/// DISCLAIMER
///
/// Copyright 2014-2016 ArangoDB GmbH, Cologne, Germany
/// Copyright 2004-2014 triAGENS GmbH, Cologne, Germany
///
/// Licensed under the Apache License, Version 2.0 (the "License");
/// you may not use this file except in compliance with the License.
/// You may obtain a copy of the License at
///
///     http://www.apache.org/licenses/LICENSE-2.0
///
/// Unless required by applicable law or agreed to in writing, software
/// distributed under the License is distributed on an "AS IS" BASIS,
/// WITHOUT ARRANTIES OR CONDITIONS OF ANY KIND, either express or implied.
/// See the License for the specific language governing permissions and
/// limitations under the License.
///
/// Copyright holder is ArangoDB GmbH, Cologne, Germany
///
/// @author Kaveh Vahedipour
////////////////////////////////////////////////////////////////////////////////

#include "State.h"

#include <velocypack/Buffer.h>
#include <velocypack/Slice.h>
#include <velocypack/velocypack-aliases.h>

#include <chrono>
#include <iomanip>
#include <sstream>
#include <thread>

#include <boost/uuid/uuid.hpp>
#include <boost/uuid/uuid_generators.hpp>
#include <boost/uuid/uuid_io.hpp>

#include "Agency/Agent.h"
#include "Aql/Query.h"
#include "Aql/QueryRegistry.h"
#include "Basics/StaticStrings.h"
#include "Basics/VelocyPackHelper.h"
#include "RestServer/QueryRegistryFeature.h"
#include "Utils/OperationOptions.h"
#include "Utils/OperationResult.h"
#include "Utils/SingleCollectionTransaction.h"
#include "Transaction/StandaloneContext.h"
#include "VocBase/LogicalCollection.h"
#include "VocBase/vocbase.h"

using namespace arangodb;
using namespace arangodb::application_features;
using namespace arangodb::aql;
using namespace arangodb::consensus;
using namespace arangodb::velocypack;
using namespace arangodb::rest;

/// Construct with endpoint
State::State(std::string const& endpoint)
    : _agent(nullptr),
      _vocbase(nullptr),
      _collectionsChecked(false),
      _collectionsLoaded(false),
      _queryRegistry(nullptr),
      _cur(0) {}

/// Default dtor
State::~State() {}

inline static std::string timestamp() {
  std::time_t t = std::time(nullptr);
  char mbstr[100];
  return
    std::strftime(
      mbstr, sizeof(mbstr), "%Y-%m-%d %H:%M:%S %Z", std::localtime(&t)) ?
    std::string(mbstr) : std::string();
}

inline static std::string stringify(index_t index) {
  std::ostringstream i_str;
  i_str << std::setw(20) << std::setfill('0') << index;
  return i_str.str();
}

/// Persist one entry
bool State::persist(index_t index, term_t term,
                    arangodb::velocypack::Slice const& entry,
                    std::string const& clientId) const {

  LOG_TOPIC(TRACE, Logger::AGENCY) << "persist index=" << index
    << " term=" << term << " entry: " << entry.toJson();

  Builder body;
  {
    VPackObjectBuilder b(&body);
    body.add("_key", Value(stringify(index)));
    body.add("term", Value(term));
    body.add("request", entry);
    body.add("clientId", Value(clientId));
    body.add("timestamp", Value(timestamp()));
  }

  TRI_ASSERT(_vocbase != nullptr);
  auto transactionContext =
    std::make_shared<transaction::StandaloneContext>(_vocbase);
  SingleCollectionTransaction trx(
    transactionContext, "log", AccessMode::Type::WRITE);

  trx.addHint(transaction::Hints::Hint::SINGLE_OPERATION);
  Result res = trx.begin();
  if (!res.ok()) {
    THROW_ARANGO_EXCEPTION(res);
  }

  OperationResult result;
  try {
    result = trx.insert("log", body.slice(), _options);
  } catch (std::exception const& e) {
    LOG_TOPIC(ERR, Logger::AGENCY)
      << "Failed to persist log entry:" << e.what();
    return false;
  }

  res = trx.finish(result.code);

  LOG_TOPIC(TRACE, Logger::AGENCY) << "persist done index=" << index
    << " term=" << term << " entry: " << entry.toJson() << " ok:" << res.ok();

  return res.ok();
}


/// Log transaction (leader)
std::vector<index_t> State::log(
  query_t const& transactions, std::vector<bool> const& applicable, term_t term) {

  std::vector<index_t> idx(applicable.size());
  size_t j = 0;
  auto const& slice = transactions->slice();

  if (!slice.isArray()) {
    THROW_ARANGO_EXCEPTION_MESSAGE(
      30000, "Agency syntax requires array of transactions [[<queries>]]");
  }

  TRI_ASSERT(slice.length() == applicable.size());
  MUTEX_LOCKER(mutexLocker, _logLock); 
  
  TRI_ASSERT(!_log.empty()); // log must never be empty
  
  for (auto const& i : VPackArrayIterator(slice)) {

    if (!i.isArray()) {
      THROW_ARANGO_EXCEPTION_MESSAGE(
        30000,
        "Transaction syntax is [{<operations>}, {<preconditions>}, \"clientId\"]"
        );
    }
    
    if (applicable[j]) {
      std::string clientId((i.length()==3) ? i[2].copyString() : "");
      idx[j] = logNonBlocking(_log.back().index+1, i[0], term, clientId, true);
    }
    ++j;
  }

  return idx;
  
}


index_t State::log(velocypack::Slice const& slice, term_t term,
                   std::string const& clientId) {
  MUTEX_LOCKER(mutexLocker, _logLock);  // log entries must stay in order
  return logNonBlocking(_log.back().index+1, slice, term, clientId, true);
}


/// Log transaction (leader)
index_t State::logNonBlocking(
  index_t idx, velocypack::Slice const& slice, term_t term,
  std::string const& clientId, bool leading) {

  _logLock.assertLockedByCurrentThread();

  TRI_ASSERT(!_log.empty()); // log must not ever be empty

  auto buf = std::make_shared<Buffer<uint8_t>>();
  
  buf->append((char const*)slice.begin(), slice.byteSize());
  
  if (!persist(idx, term, slice, clientId)) {         // log to disk or die
    if (leading) {
      LOG_TOPIC(FATAL, Logger::AGENCY)
        << "RAFT leader fails to persist log entries!"
        << __FILE__ << ":" << __LINE__;
      FATAL_ERROR_EXIT();
    } else {
      LOG_TOPIC(ERR, Logger::AGENCY)
        << "RAFT follower fails to persist log entries!"
        << __FILE__ << ":" << __LINE__;
      return 0;
    }
  }

  try {
    _log.push_back(log_t(idx, term, buf, clientId));  // log to RAM or die
  } catch (std::bad_alloc const&) {
    if (leading) {
      LOG_TOPIC(FATAL, Logger::AGENCY)
        << "RAFT leader fails to allocate volatile log entries!"
        << __FILE__ << ":" << __LINE__;
      FATAL_ERROR_EXIT();
    } else {
      LOG_TOPIC(ERR, Logger::AGENCY)
        << "RAFT follower fails to allocate volatile log entries!"
        << __FILE__ << ":" << __LINE__;
      return 0;
    }
  }

  if (leading) {
    try {
      _clientIdLookupTable.emplace(            // keep track of client or die
        std::pair<std::string, index_t>(clientId, idx));
    } catch (...) {
      LOG_TOPIC(FATAL, Logger::AGENCY)
        << "RAFT leader fails to expand client lookup table!"
        << __FILE__ << ":" << __LINE__;
      FATAL_ERROR_EXIT();
    } 
  }
  
  return _log.back().index;
  
}

/// Log transactions (follower)
index_t State::log(query_t const& transactions, size_t ndups) {
  VPackSlice slices = transactions->slice();

  TRI_ASSERT(slices.isArray());

  size_t nqs = slices.length();

  TRI_ASSERT(nqs > ndups);
  std::string clientId;

  MUTEX_LOCKER(mutexLocker, _logLock);  // log entries must stay in order

  for (size_t i = ndups; i < nqs; ++i) {
    VPackSlice const& slice = slices[i];

    // first to disk
    if (logNonBlocking(
          slice.get("index").getUInt(), slice.get("query"),
          slice.get("term").getUInt(), slice.get("clientId").copyString())==0) {
      break;
    }
  }

  return _log.empty() ? 0 : _log.back().index;
}

size_t State::removeConflicts(query_t const& transactions,  bool gotSnapshot) { 
  // Under MUTEX in Agent
  // Note that this will ignore a possible snapshot in the first position!
  // This looks through the transactions and skips over those that are
  // already present (or even already compacted). As soon as we find one
  // for which the new term is higher than the locally stored term, we erase
  // the locally stored log from that position and return, such that we
  // can append from this point on the new stuff. If our log is behind,
  // we might find a position at which we do not yet have log entries,
  // in which case we return and let others update our log.
  VPackSlice slices = transactions->slice();
  TRI_ASSERT(slices.isArray());
  size_t ndups = gotSnapshot ? 1 : 0;

  LOG_TOPIC(TRACE, Logger::AGENCY) << "removeConflicts " << slices.toJson();
  try {
    MUTEX_LOCKER(logLock, _logLock);

    index_t lastIndex = (!_log.empty()) ? _log.back().index : 0; 

    while (ndups < slices.length()) {
      VPackSlice slice = slices[ndups];
      index_t idx = slice.get("index").getUInt();
      if (idx > lastIndex) {
        LOG_TOPIC(TRACE, Logger::AGENCY) << "removeConflicts "
          << idx << " > " << lastIndex << " break.";
        break;
      }
      term_t trm = slice.get("term").getUInt();
      if (idx < _cur) { // already compacted, treat as equal
        ++ndups;
        continue;
      }
      size_t pos = idx - _cur;  // position in _log
      TRI_ASSERT(pos < _log.size());
      if (idx == _log.at(pos).index && trm != _log.at(pos).term) {
        // Found an outdated entry, remove everything from here in our local
        // log:
        LOG_TOPIC(DEBUG, Logger::AGENCY)
            << "Removing " << _log.size() - pos
            << " entries from log starting with " << idx
            << "==" << _log.at(pos).index << " and " << trm << "="
            << _log.at(pos).term;

        // persisted logs
        std::string const aql(std::string("FOR l IN log FILTER l._key >= '") + 
                              stringify(idx) + "' REMOVE l IN log");

        auto bindVars = std::make_shared<VPackBuilder>();
        bindVars->openObject();
        bindVars->close();

        arangodb::aql::Query query(
          false, _vocbase, aql::QueryString(aql), bindVars, nullptr,
          arangodb::aql::PART_MAIN);

        auto queryResult = query.execute(_queryRegistry);

        if (queryResult.code != TRI_ERROR_NO_ERROR) {
          THROW_ARANGO_EXCEPTION_MESSAGE(queryResult.code,
                                         queryResult.details);
        }

        // volatile logs
        _log.erase(_log.begin() + pos, _log.end());
            
        LOG_TOPIC(TRACE, Logger::AGENCY)
          << "removeConflicts done: ndups=" << ndups << " first log entry: "
          << _log.front().index << " last log entry: " << _log.back().index;
        break;
      } else {
        ++ndups;
      }
    }
  } catch (std::exception const& e) {
    LOG_TOPIC(DEBUG, Logger::AGENCY) << e.what() << " " << __FILE__
                                     << __LINE__;
  }

  return ndups;
}

/// Get log entries from indices "start" to "end"
std::vector<log_t> State::get(index_t start, index_t end) const {
  
  std::vector<log_t> entries;
  MUTEX_LOCKER(mutexLocker, _logLock); // Cannot be read lock (Compaction)

  if (_log.empty()) {
    return entries;
  }

  // start must be greater than or equal to the lowest index
  // and smaller than or equal to the largest index
  if (start < _log[0].index) {
    start = _log.front().index;
  } else if (start > _log.back().index) {
    start = _log.back().index;
  }

<<<<<<< HEAD
  if (start < _log[0].index) {
    start = _log[0].index;
  } else if (start > _log.back().index) {
  }

  if (end <= start) {
    end = start;
=======
  // end must be greater than or equal to start
  // and smaller than or equal to the largest index
  if (end <= start) {
    end = start;
  } else if (
    end == (std::numeric_limits<uint64_t>::max)() || end > _log.back().index) {
    end = _log.back().index;
>>>>>>> cc111553
  }

  // subtract offset _cur
  start -= _cur;
  end -= (_cur-1);

  for (size_t i = start; i < end; ++i) {
    entries.push_back(_log[i]);
  }

  return entries;
}

/// Get log entries from indices "start" to "end"
/// Throws std::out_of_range exception
log_t State::at(index_t index) const {

  MUTEX_LOCKER(mutexLocker, _logLock); // Cannot be read lock (Compaction)

  
  if (_cur > index) {
    std::string excMessage = 
      std::string(
        "Access before the start of the log deque: (first, requested): (") +
      std::to_string(_cur) + ", " + std::to_string(index);
    LOG_TOPIC(DEBUG, Logger::AGENCY) << excMessage;
    throw std::out_of_range(excMessage);
  }
  
  auto pos = index - _cur;
  if (pos > _log.size()) {
    std::string excMessage = 
      std::string(
        "Access beyond the end of the log deque: (last, requested): (") +
      std::to_string(_cur+_log.size()) + ", " + std::to_string(index);
    LOG_TOPIC(DEBUG, Logger::AGENCY) << excMessage;
    throw std::out_of_range(excMessage);
  }

  return _log[pos];

}


/// Check for a log entry, returns 0, if the log does not contain an entry
/// with index `index`, 1, if it does contain one with term `term` and
/// -1, if it does contain one with another term than `term`:
int State::checkLog(index_t index, term_t term) const {

  MUTEX_LOCKER(mutexLocker, _logLock); // Cannot be read lock (Compaction)

  // Catch exceptions and avoid overflow:
  if (index < _cur || index - _cur > _log.size()) {
    return 0;
  }

  try {
    return _log.at(index-_cur).term == term ? 1 : -1;
  } catch (...) {}

  return 0;
}

/// Have log with specified index and term
bool State::has(index_t index, term_t term) const {

  MUTEX_LOCKER(mutexLocker, _logLock); // Cannot be read lock (Compaction)

  // Catch exceptions and avoid overflow:
  if (index < _cur || index - _cur > _log.size()) {
    return false;
  }

  try {
    return _log.at(index-_cur).term == term;
  } catch (...) {}

  return false;
  
}


/// Get vector of past transaction from 'start' to 'end'
VPackBuilder State::slices(index_t start,
                           index_t end) const {
  VPackBuilder slices;
  slices.openArray();

  MUTEX_LOCKER(mutexLocker, _logLock); // Cannot be read lock (Compaction)

  if (!_log.empty()) {
    if (start < _log.front().index) {  // no start specified
      start = _log.front().index;
    }

    if (start > _log.back().index) {  // no end specified
      slices.close();
      return slices;
    }

    if (end == (std::numeric_limits<uint64_t>::max)() ||
        end > _log.back().index) {
      end = _log.back().index;
    }

    for (size_t i = start - _cur; i <= end - _cur; ++i) {
      try {
        slices.add(VPackSlice(_log.at(i).entry->data()));
      } catch (std::exception const&) {
        break;
      }
    }
  }

  mutexLocker.unlock();

  slices.close();

  return slices;
}

/// Get log entry by log index, copy entry because we do no longer have the
/// lock after the return
log_t State::operator[](index_t index) const {
  MUTEX_LOCKER(mutexLocker, _logLock);  // Cannot be read lock (Compaction)
  TRI_ASSERT(index - _cur < _log.size());
  return _log.at(index - _cur);
}

/// Get last log entry, copy entry because we do no longer have the lock
/// after the return
log_t State::lastLog() const {
  MUTEX_LOCKER(mutexLocker, _logLock);  // Cannot be read lock (Compaction)
  TRI_ASSERT(!_log.empty());
  return _log.back();  
}
  
/// Configure with agent
bool State::configure(Agent* agent) {
  _agent = agent;
  _collectionsChecked = false;
  return true;
}

/// Check if collections exist otherwise create them
bool State::checkCollections() {
  if (!_collectionsChecked) {
    _collectionsChecked = checkCollection("log") && checkCollection("election");
  }
  return _collectionsChecked;
}

/// Create agency collections
bool State::createCollections() {
  if (!_collectionsChecked) {
    return (createCollection("log") && createCollection("election") &&
            createCollection("compact"));
  }
  return _collectionsChecked;
}

/// Check collection by name
bool State::checkCollection(std::string const& name) {
  if (!_collectionsChecked) {
    return (_vocbase->lookupCollection(name) != nullptr);
  }
  return true;
}

/// Create collection by name
bool State::createCollection(std::string const& name) {
  Builder body;
  { VPackObjectBuilder b(&body);
    body.add("type", VPackValue(static_cast<int>(TRI_COL_TYPE_DOCUMENT))); 
    body.add("name", VPackValue(name));
    body.add("isSystem", VPackValue(LogicalCollection::IsSystemName(name)));
  }

  arangodb::LogicalCollection const* collection =
      _vocbase->createCollection(body.slice());

  if (collection == nullptr) {
    THROW_ARANGO_EXCEPTION_MESSAGE(TRI_errno(), "cannot create collection");
  }

  return true;
}

/// Load collections
bool State::loadCollections(TRI_vocbase_t* vocbase,
                            QueryRegistry* queryRegistry, bool waitForSync) {

  _vocbase = vocbase;
  _queryRegistry = queryRegistry;

  TRI_ASSERT(_vocbase != nullptr);

  _options.waitForSync = waitForSync;
  _options.silent = true;

  if (loadPersisted()) {
    MUTEX_LOCKER(logLock, _logLock);
    if (_log.empty()) {
      std::shared_ptr<Buffer<uint8_t>> buf =
          std::make_shared<Buffer<uint8_t>>();
      VPackSlice value = arangodb::basics::VelocyPackHelper::EmptyObjectValue();
      buf->append(value.startAs<char const>(), value.byteSize());
      _log.push_back(
        log_t(index_t(0), term_t(0), buf, std::string()));
      persist(0, 0, value, std::string());
    }
    return true;
  }

  return false;
}

/// Load actually persisted collections
bool State::loadPersisted() {
  TRI_ASSERT(_vocbase != nullptr);

  if (!checkCollection("configuration")) {
    createCollection("configuration");
  }

  loadOrPersistConfiguration();

  if (checkCollection("log") && checkCollection("compact")) {
      bool lc = loadCompacted();
      bool lr = loadRemaining();
        return (lc && lr);
  }

  LOG_TOPIC(DEBUG, Logger::AGENCY) << "Couldn't find persisted log";
  createCollections();

  return true;
}

/// @brief load a compacted snapshot, returns true if successfull and false
/// otherwise. In case of success store and index are modified. The store
/// is reset to the state after log index `index` has been applied. Sets
/// `index` to 0 if there is no compacted snapshot.
bool State::loadLastCompactedSnapshot(Store& store, index_t& index,
                                      term_t& term) {
  auto bindVars = std::make_shared<VPackBuilder>();
  bindVars->openObject();
  bindVars->close();
 
  std::string const aql(
      std::string("FOR c IN compact SORT c._key DESC LIMIT 1 RETURN c"));
  arangodb::aql::Query query(false, _vocbase, aql::QueryString(aql), bindVars,
                             nullptr, arangodb::aql::PART_MAIN);

  auto queryResult = query.execute(QueryRegistryFeature::QUERY_REGISTRY);

  if (queryResult.code != TRI_ERROR_NO_ERROR) {
    THROW_ARANGO_EXCEPTION_MESSAGE(queryResult.code, queryResult.details);
  }

  VPackSlice result = queryResult.result->slice();
  
  if (result.isArray()) {
    if (result.length() == 1) {
      VPackSlice i = result[0];
      VPackSlice ii = i.resolveExternals();
      try {
        store = ii.get("readDB");
        index = basics::StringUtils::uint64(ii.get("_key").copyString());
        term = ii.get("term").getNumber<uint64_t>();
        return true;
      } catch (std::exception const& e) {
        LOG_TOPIC(ERR, Logger::AGENCY) << e.what() << " " << __FILE__
                                       << __LINE__;
      }
    } else if (result.length() == 0) {
      // No compaction snapshot yet
      index = 0;
      term = 0;
      return true;
    }
  } else {
    // We should never be here! Just die!
    LOG_TOPIC(FATAL, Logger::AGENCY)
      << "Error retrieving last persisted compaction. The result was not an Array";
    FATAL_ERROR_EXIT();
  }

  return false;
}

/// Load compaction collection
bool State::loadCompacted() {
  auto bindVars = std::make_shared<VPackBuilder>();
  bindVars->openObject();
  bindVars->close();

  std::string const aql(
      std::string("FOR c IN compact SORT c._key DESC LIMIT 1 RETURN c"));
  arangodb::aql::Query query(false, _vocbase, aql::QueryString(aql), bindVars,
                             nullptr, arangodb::aql::PART_MAIN);

  auto queryResult = query.execute(QueryRegistryFeature::QUERY_REGISTRY);

  if (queryResult.code != TRI_ERROR_NO_ERROR) {
    THROW_ARANGO_EXCEPTION_MESSAGE(queryResult.code, queryResult.details);
  }

  VPackSlice result = queryResult.result->slice();

  MUTEX_LOCKER(logLock, _logLock);

  if (result.isArray() && result.length()) {
    for (auto const& i : VPackArrayIterator(result)) {
      auto ii = i.resolveExternals();
      buffer_t tmp = std::make_shared<arangodb::velocypack::Buffer<uint8_t>>();
      (*_agent) = ii;
      try {
        _cur = basics::StringUtils::uint64(ii.get("_key").copyString());
      } catch (std::exception const& e) {
        LOG_TOPIC(ERR, Logger::AGENCY) << e.what() << " " << __FILE__
                                       << __LINE__;
      }
    }
  }

  // We can be sure that every compacted snapshot only contains index entries
  // that have been written and agreed upon by an absolute majority of agents.
  if (!_log.empty()) {
    index_t lastIndex = _log.back().index;
    
    logLock.unlock();
    _agent->lastCommitted(lastIndex);
  }

  return true;
}


/// Load persisted configuration
bool State::loadOrPersistConfiguration() {
  auto bindVars = std::make_shared<VPackBuilder>();
  bindVars->openObject();
  bindVars->close();

  std::string const aql(
      std::string("FOR c in configuration FILTER c._key==\"0\" RETURN c.cfg"));

  arangodb::aql::Query query(false, _vocbase, aql::QueryString(aql), bindVars,
                             nullptr, arangodb::aql::PART_MAIN);

  auto queryResult = query.execute(QueryRegistryFeature::QUERY_REGISTRY);

  if (queryResult.code != TRI_ERROR_NO_ERROR) {
    THROW_ARANGO_EXCEPTION_MESSAGE(queryResult.code, queryResult.details);
  }

  VPackSlice result = queryResult.result->slice();

  if (result.isArray() &&
      result.length()) {  // We already have a persisted conf

    try {
      LOG_TOPIC(DEBUG, Logger::AGENCY)
        << "Merging configuration " << result[0].resolveExternals().toJson();
      _agent->mergeConfiguration(result[0].resolveExternals());
      
    } catch (std::exception const& e) {
      LOG_TOPIC(ERR, Logger::AGENCY)
          << "Failed to merge persisted configuration into runtime "
             "configuration: "
          << e.what();
      FATAL_ERROR_EXIT();
    }

  } else {  // Fresh start

    MUTEX_LOCKER(guard, _configurationWriteLock);

    LOG_TOPIC(DEBUG, Logger::AGENCY) << "New agency!";

    TRI_ASSERT(_agent != nullptr);
    _agent->id(to_string(boost::uuids::random_generator()()));

    auto transactionContext =
        std::make_shared<transaction::StandaloneContext>(_vocbase);
    SingleCollectionTransaction trx(
      transactionContext, "configuration", AccessMode::Type::WRITE);

    Result res = trx.begin();
    OperationResult result;

    if (!res.ok()) {
      THROW_ARANGO_EXCEPTION(res);
    }

    Builder doc;
    { VPackObjectBuilder d(&doc);
      doc.add("_key", VPackValue("0"));
      doc.add("cfg", _agent->config().toBuilder()->slice()); }

    try {
      result = trx.insert("configuration", doc.slice(), _options);
    } catch (std::exception const& e) {
      LOG_TOPIC(ERR, Logger::AGENCY)
        << "Failed to persist configuration entry:" << e.what();
      FATAL_ERROR_EXIT();
    }

    res = trx.finish(result.code);

    return res.ok();
  }

  return true;
}

/// Load beyond last compaction
bool State::loadRemaining() {
  auto bindVars = std::make_shared<VPackBuilder>();
  bindVars->openObject();
  bindVars->close();

  std::string const aql(std::string("FOR l IN log SORT l._key RETURN l"));
  arangodb::aql::Query query(false, _vocbase, aql::QueryString(aql), bindVars,
                             nullptr, arangodb::aql::PART_MAIN);

  auto queryResult = query.execute(QueryRegistryFeature::QUERY_REGISTRY);
      
  if (queryResult.code != TRI_ERROR_NO_ERROR) {
    THROW_ARANGO_EXCEPTION_MESSAGE(queryResult.code, queryResult.details);
  }
      
  auto result = queryResult.result->slice();

  {
    MUTEX_LOCKER(logLock, _logLock);
    if (result.isArray()) {
      
      _log.clear();
      std::string clientId;
      for (auto const& i : VPackArrayIterator(result)) {

        buffer_t tmp = std::make_shared<arangodb::velocypack::Buffer<uint8_t>>();

        auto ii = i.resolveExternals();
        auto req = ii.get("request");
        tmp->append(req.startAs<char const>(), req.byteSize());

        clientId = req.hasKey("clientId") ?
          req.get("clientId").copyString() : std::string();

        try {
          _log.push_back(
            log_t(
              basics::StringUtils::uint64(
                ii.get(StaticStrings::KeyString).copyString()),
              ii.get("term").getNumber<uint64_t>(), tmp, clientId));
        } catch (std::exception const& e) {
          LOG_TOPIC(ERR, Logger::AGENCY)
            << "Failed to convert " +
            ii.get(StaticStrings::KeyString).copyString() +
            " to integer."
            << e.what();
        }
      }
    }
    TRI_ASSERT(!_log.empty());
  }

  return true;
}

/// Find entry by index and term
bool State::find(index_t prevIndex, term_t prevTerm) {
  MUTEX_LOCKER(mutexLocker, _logLock);
  if (prevIndex > _log.size()) {
    return false;
  }
  return _log.at(prevIndex).term == prevTerm;
}

/// Log compaction
bool State::compact(index_t cind) {
  // We need to compute the state at index cind and 
  //   cind <= _lastAppliedIndex
  // and usually it is < because compactionKeepSize > 0. We start at the
  // latest compaction state and advance from there:
  Store snapshot(_agent, "snapshot");
  index_t index;
  term_t term;
  if (!loadLastCompactedSnapshot(snapshot, index, term)) {
    return false;
  }
  if (index > cind) {
    LOG_TOPIC(ERR, Logger::AGENCY)
      << "Strange, last compaction snapshot " << index << " is younger than "
      << "currently attempted snapshot " << cind;
    return false;
  } else if (index == cind) {
    return true;  // already have snapshot for this index
  } else {  // now we know index < cind
    // Apply log entries to snapshot up to and including index cind:
    MUTEX_LOCKER(mutexLocker, _agent->_compactionLock);
    
    auto logs = slices(index + 1, cind);
    log_t last = at(cind);
    snapshot.applyLogEntries(logs, cind, last.term,
        false  /* do not perform callbacks */);

    mutexLocker.unlock();

    if (!persistCompactionSnapshot(cind, last.term, snapshot)) {
      LOG_TOPIC(ERR, Logger::AGENCY)
        << "Could not persist compaction snapshot.";
      return false;
    }
  }

  // Now clean up old stuff which is included in the latest compaction snapshot:
  try {
    compactVolatile(cind);
    compactPersisted(cind);
    removeObsolete(cind);
  } catch (std::exception const& e) {
    LOG_TOPIC(ERR, Logger::AGENCY) << "Failed to compact persisted store.";
    LOG_TOPIC(ERR, Logger::AGENCY) << e.what();
  }
  return true;
}

/// Compact volatile state
bool State::compactVolatile(index_t cind) {
  // Note that we intentionally keep the index cind although it is, strictly
  // speaking, no longer necessary. This is to make sure that _log does not
  // become empty! DO NOT CHANGE! This is used elsewhere in the code!
  MUTEX_LOCKER(mutexLocker, _logLock);
  if (!_log.empty() && cind > _cur && cind - _cur < _log.size()) {
    _log.erase(_log.begin(), _log.begin() + (cind - _cur));
    TRI_ASSERT(_log.begin()->index == cind);
    _cur = _log.begin()->index;
  }
  return true;
}

/// Compact persisted state
bool State::compactPersisted(index_t cind) {
  // Note that we intentionally keep the index cind although it is, strictly
  // speaking, no longer necessary. This is to make sure that _log does not
  // become empty! DO NOT CHANGE! This is used elsewhere in the code!
  auto bindVars = std::make_shared<VPackBuilder>();
  bindVars->openObject();
  bindVars->close();

  std::stringstream i_str;
  i_str << std::setw(20) << std::setfill('0') << cind;

  std::string const aql(std::string("FOR l IN log FILTER l._key < \"") +
                        i_str.str() + "\" REMOVE l IN log");

  arangodb::aql::Query query(false, _vocbase, aql::QueryString(aql), bindVars,
                             nullptr, arangodb::aql::PART_MAIN);

  auto queryResult = query.execute(QueryRegistryFeature::QUERY_REGISTRY);

  if (queryResult.code != TRI_ERROR_NO_ERROR) {
    THROW_ARANGO_EXCEPTION_MESSAGE(queryResult.code, queryResult.details);
  }

  return true;
}

/// Remove outdated compaction snapshots
bool State::removeObsolete(index_t cind) {
  if (cind > 3 * _agent->config().compactionStepSize()) {
    auto bindVars = std::make_shared<VPackBuilder>();
    bindVars->openObject();
    bindVars->close();

    std::stringstream i_str;
    i_str << std::setw(20) << std::setfill('0')
          << -3 * _agent->config().compactionStepSize() + cind;

    std::string const aql(std::string("FOR c IN compact FILTER c._key < \"") +
                          i_str.str() + "\" REMOVE c IN compact");

    arangodb::aql::Query query(false, _vocbase, aql::QueryString(aql),
                               bindVars, nullptr, arangodb::aql::PART_MAIN);

    auto queryResult = query.execute(QueryRegistryFeature::QUERY_REGISTRY);
    if (queryResult.code != TRI_ERROR_NO_ERROR) {
      THROW_ARANGO_EXCEPTION_MESSAGE(queryResult.code, queryResult.details);
    }
  }
  return true;
}


/// Persist the globally commited truth
bool State::persistReadDB(index_t cind) {
  if (checkCollection("compact")) {
    std::stringstream i_str;
    i_str << std::setw(20) << std::setfill('0') << cind;

    Builder store;
    { VPackObjectBuilder s(&store);
      store.add(VPackValue("readDB"));
      { VPackArrayBuilder a(&store);
        _agent->readDB().dumpToBuilder(store); }
      store.add("_key", VPackValue(i_str.str())); }

    TRI_ASSERT(_vocbase != nullptr);
    auto transactionContext =
        std::make_shared<transaction::StandaloneContext>(_vocbase);
    SingleCollectionTransaction trx(
      transactionContext, "compact", AccessMode::Type::WRITE);

    Result res = trx.begin();

    if (!res.ok()) {
      THROW_ARANGO_EXCEPTION(res);
    }

    auto result = trx.insert("compact", store.slice(), _options);
    res = trx.finish(result.code);

    return res.ok();
  }

  LOG_TOPIC(ERR, Logger::AGENCY) << "Failed to persist read DB for compaction!";
  return false;
}

/// Persist a compaction snapshot
bool State::persistCompactionSnapshot(index_t cind,
                                      arangodb::consensus::term_t term,
                                      arangodb::consensus::Store& snapshot) {
  if (checkCollection("compact")) {
    std::stringstream i_str;
    i_str << std::setw(20) << std::setfill('0') << cind;

    Builder store;
    { VPackObjectBuilder s(&store);
      store.add(VPackValue("readDB"));
      { VPackArrayBuilder a(&store);
        snapshot.dumpToBuilder(store); }
      store.add("term", VPackValue(static_cast<double>(term)));
      store.add("_key", VPackValue(i_str.str())); }

    TRI_ASSERT(_vocbase != nullptr);
    auto transactionContext =
        std::make_shared<transaction::StandaloneContext>(_vocbase);
    SingleCollectionTransaction trx(
      transactionContext, "compact", AccessMode::Type::WRITE);

    Result res = trx.begin();

    if (!res.ok()) {
      THROW_ARANGO_EXCEPTION(res);
    }

    auto result = trx.insert("compact", store.slice(), _options);
    res = trx.finish(result.code);

    return res.ok();
  }

  LOG_TOPIC(ERR, Logger::AGENCY) << "Failed to persist snapshot for compaction!";
  return false;
}

/// @brief restoreLogFromSnapshot, needed in the follower, this erases the
/// complete log and persists the given snapshot. After this operation, the
/// log is empty and something ought to be appended to it rather quickly.
bool State::restoreLogFromSnapshot(Store& snapshot,
                                   index_t index,
                                   term_t term) {
  MUTEX_LOCKER(locker, _logLock);
  if (!persistCompactionSnapshot(index, term, snapshot)) {
    LOG_TOPIC(ERR, Logger::AGENCY)
      << "Could not persist received log snapshot.";
    return false;
  }
  // Now we need to completely erase our log, both persisted and volatile:
  LOG_TOPIC(DEBUG, Logger::AGENCY)
      << "Removing complete log because of new snapshot.";

  // persisted logs
  std::string const aql(std::string("FOR l IN log REMOVE l IN log"));

  arangodb::aql::Query query(
    false, _vocbase, aql::QueryString(aql), nullptr, nullptr,
    arangodb::aql::PART_MAIN);

  auto queryResult = query.execute(_queryRegistry);

  // We ignore the result, in the worst case we have some log entries
  // too many.

  // volatile logs
  _log.clear();
  _cur = index;
  // This empty log should soon be rectified!
  return true;
}

void State::persistActiveAgents(query_t const& active, query_t const& pool) {
  TRI_ASSERT(_vocbase != nullptr);

  Builder builder;
  { VPackObjectBuilder guard(&builder);
    builder.add("_key", VPackValue("0"));
    builder.add(VPackValue("cfg"));
    { VPackObjectBuilder guard2(&builder);
      builder.add("active", active->slice());
      builder.add("pool", pool->slice());
    }
  }

  MUTEX_LOCKER(guard, _configurationWriteLock);

  auto transactionContext =
      std::make_shared<transaction::StandaloneContext>(_vocbase);
  SingleCollectionTransaction trx(
    transactionContext, "configuration", AccessMode::Type::WRITE);

  Result res = trx.begin();
  if (!res.ok()) {
    THROW_ARANGO_EXCEPTION(res);
  }

  auto result = trx.update("configuration", builder.slice(), _options);
  if (!result.successful()) {
    THROW_ARANGO_EXCEPTION_MESSAGE(result.code, result.errorMessage);
  }
  res = trx.finish(result.code);
  if (!res.ok()) {
    THROW_ARANGO_EXCEPTION_MESSAGE(res.errorNumber(), res.errorMessage());
  }
}

query_t State::allLogs() const {
  MUTEX_LOCKER(mutexLocker, _logLock);

  auto bindVars = std::make_shared<VPackBuilder>();
  { VPackObjectBuilder(bindVars.get()); }

  std::string const comp("FOR c IN compact SORT c._key RETURN c");
  std::string const logs("FOR l IN log SORT l._key RETURN l");

  arangodb::aql::Query compq(false, _vocbase, aql::QueryString(comp),
                             bindVars, nullptr, arangodb::aql::PART_MAIN);
  arangodb::aql::Query logsq(false, _vocbase, aql::QueryString(logs),
                             bindVars, nullptr, arangodb::aql::PART_MAIN);

  auto compqResult = compq.execute(QueryRegistryFeature::QUERY_REGISTRY);
  if (compqResult.code != TRI_ERROR_NO_ERROR) {
    THROW_ARANGO_EXCEPTION_MESSAGE(compqResult.code, compqResult.details);
  }
  auto logsqResult = logsq.execute(QueryRegistryFeature::QUERY_REGISTRY);
  if (logsqResult.code != TRI_ERROR_NO_ERROR) {
    THROW_ARANGO_EXCEPTION_MESSAGE(logsqResult.code, logsqResult.details);
  }

  auto everything = std::make_shared<VPackBuilder>();
  { VPackObjectBuilder(everything.get());
    try {
      everything->add("compact", compqResult.result->slice());
    } catch (std::exception const&) {
      LOG_TOPIC(ERR, Logger::AGENCY)
        << "Failed to assemble compaction part of everything package";
    }
    try{
      everything->add("logs", logsqResult.result->slice());
    } catch (std::exception const&) {
      LOG_TOPIC(ERR, Logger::AGENCY)
        << "Failed to assemble remaining part of everything package";
    }
  }
  return everything;

}

std::vector<std::vector<log_t>> State::inquire(query_t const& query) const {
  if (!query->slice().isArray()) {
      THROW_ARANGO_EXCEPTION_MESSAGE(
        20001, 
        std::string("Inquiry handles a list of string clientIds: [<clientId>] ")
        + ". We got " + query->toJson());
  }
  
  std::vector<std::vector<log_t>> result;
  size_t pos = 0;
  
  MUTEX_LOCKER(mutexLocker, _logLock); // Cannot be read lock (Compaction)
  for (auto const& i : VPackArrayIterator(query->slice())) {

    if (!i.isString()) {
      THROW_ARANGO_EXCEPTION_MESSAGE(
        210002, std::string("ClientIds must be strings. On position ")
        + std::to_string(pos) + " we got " + i.toJson());
    }

    std::vector<log_t> transactions;
    auto ret = _clientIdLookupTable.equal_range(i.copyString());
    for (auto it = ret.first; it != ret.second; ++it) {
      if (it->second < _log[0].index) {
        continue;
      }
      transactions.push_back(_log.at(it->second-_cur));
    }
    result.push_back(transactions);

    pos++;
  }

  return result;
}

// Index of last log entry
index_t State::lastIndex() const {
  MUTEX_LOCKER(mutexLocker, _logLock); 
  return (!_log.empty()) ? _log.back().index : 0; 
}
<|MERGE_RESOLUTION|>--- conflicted
+++ resolved
@@ -363,15 +363,6 @@
     start = _log.back().index;
   }
 
-<<<<<<< HEAD
-  if (start < _log[0].index) {
-    start = _log[0].index;
-  } else if (start > _log.back().index) {
-  }
-
-  if (end <= start) {
-    end = start;
-=======
   // end must be greater than or equal to start
   // and smaller than or equal to the largest index
   if (end <= start) {
@@ -379,7 +370,6 @@
   } else if (
     end == (std::numeric_limits<uint64_t>::max)() || end > _log.back().index) {
     end = _log.back().index;
->>>>>>> cc111553
   }
 
   // subtract offset _cur
