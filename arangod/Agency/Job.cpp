--- conflicted
+++ resolved
@@ -156,11 +156,7 @@
         for (auto const& prec : VPackObjectIterator(preconditions)) {
           finished.add(prec.key.copyString(), prec.value);
         }
-<<<<<<< HEAD
       } // -- preconditions
-=======
-      }  // -- preconditions
->>>>>>> f7411627
     }
 
     write_ret_t res = singleWriteTransaction(_agent, finished, false);
