--- conflicted
+++ resolved
@@ -180,11 +180,7 @@
 
   // Check that the toServer is in state "GOOD":
   std::string health = checkServerHealth(_snapshot, _to);
-<<<<<<< HEAD
-  if (health != Supervision::HEALTH_STATUS_GOOD) {
-=======
   if (health != "GOOD") {
->>>>>>> 68442dae
     LOG_TOPIC(DEBUG, Logger::SUPERVISION) << "server " << _to
       << " is currently " << health << ", not starting MoveShard job "
       << _jobId;
@@ -344,11 +340,7 @@
       addPreconditionUnchanged(pending, planPath, planned);
       addPreconditionShardNotBlocked(pending, _shard);
       addPreconditionServerNotBlocked(pending, _to);
-<<<<<<< HEAD
-      addPreconditionServerHealth(pending, _to, "GOOD");
-=======
       addPreconditionServerHealth(pending, _to, "GOOD"); 
->>>>>>> 68442dae
       addPreconditionUnchanged(pending, failedServersPrefix, failedServers);
       addPreconditionUnchanged(pending, cleanedPrefix, cleanedServers);
     }   // precondition done
