////////////////////////////////////////////////////////////////////////////////
/// DISCLAIMER
///
/// Copyright 2014-2018 ArangoDB GmbH, Cologne, Germany
/// Copyright 2004-2014 triAGENS GmbH, Cologne, Germany
///
/// Licensed under the Apache License, Version 2.0 (the "License");
/// you may not use this file except in compliance with the License.
/// You may obtain a copy of the License at
///
///     http://www.apache.org/licenses/LICENSE-2.0
///
/// Unless required by applicable law or agreed to in writing, software
/// distributed under the License is distributed on an "AS IS" BASIS,
/// WITHOUT WARRANTIES OR CONDITIONS OF ANY KIND, either express or implied.
/// See the License for the specific language governing permissions and
/// limitations under the License.
///
/// Copyright holder is ArangoDB GmbH, Cologne, Germany
///
/// @author Kaveh Vahedipour
////////////////////////////////////////////////////////////////////////////////

#include "MoveShard.h"

#include "Agency/AgentInterface.h"
#include "Agency/Job.h"
#include "Basics/StaticStrings.h"
#include "Cluster/ClusterHelpers.h"

using namespace arangodb;
using namespace arangodb::consensus;

constexpr auto PARENT_JOB_ID = "parentJob";

MoveShard::MoveShard(Node const& snapshot, AgentInterface* agent,
                     std::string const& jobId, std::string const& creator,
                     std::string const& database, std::string const& collection,
                     std::string const& shard, std::string const& from,
                     std::string const& to, bool isLeader, bool remainsFollower)
    : Job(NOTFOUND, snapshot, agent, jobId, creator),
      _database(database),
      _collection(collection),
      _shard(shard),
      _from(id(from)),
      _to(id(to)),
      _isLeader(isLeader),  // will be initialized properly when information known
      _remainsFollower(remainsFollower),
      _toServerIsFollower(false) {}

MoveShard::MoveShard(Node const& snapshot, AgentInterface* agent, std::string const& jobId,
                     std::string const& creator, std::string const& database,
                     std::string const& collection, std::string const& shard,
                     std::string const& from, std::string const& to, bool isLeader)
    : Job(NOTFOUND, snapshot, agent, jobId, creator),
      _database(database),
      _collection(collection),
      _shard(shard),
      _from(id(from)),
      _to(id(to)),
      _isLeader(isLeader),  // will be initialized properly when information known
      _remainsFollower(isLeader),
      _toServerIsFollower(false) {}

MoveShard::MoveShard(Node const& snapshot, AgentInterface* agent,
                     JOB_STATUS status, std::string const& jobId)
    : Job(status, snapshot, agent, jobId) {
  // Get job details from agency:
  std::string path = pos[status] + _jobId + "/";
  auto tmp_database = _snapshot.hasAsString(path + "database");
  auto tmp_collection = _snapshot.hasAsString(path + "collection");
  auto tmp_from = _snapshot.hasAsString(path + "fromServer");
  auto tmp_to = _snapshot.hasAsString(path + "toServer");
  auto tmp_shard = _snapshot.hasAsString(path + "shard");
  auto tmp_isLeader = _snapshot.hasAsSlice(path + "isLeader");
  auto tmp_remainsFollower = _snapshot.hasAsSlice(path + "remainsFollower");
  auto tmp_creator = _snapshot.hasAsString(path + "creator");
  auto tmp_parent = _snapshot.hasAsString(path + PARENT_JOB_ID);

  if (tmp_database.second && tmp_collection.second && tmp_from.second && tmp_to.second &&
      tmp_shard.second && tmp_creator.second && tmp_isLeader.second) {
    _database = tmp_database.first;
    _collection = tmp_collection.first;
    _from = tmp_from.first;
    _to = tmp_to.first;
    _shard = tmp_shard.first;
    _isLeader = tmp_isLeader.first.isTrue();
    _remainsFollower =
        tmp_remainsFollower.second ? tmp_remainsFollower.first.isTrue() : _isLeader;
    _toServerIsFollower = false;
    _creator = tmp_creator.first;
    if (tmp_parent.second) {
      _parentJobId = std::move(tmp_parent.first);
    }
  } else {
    std::stringstream err;
    err << "Failed to find job " << _jobId << " in agency";
    LOG_TOPIC("cfbc3", ERR, Logger::SUPERVISION) << err.str();
    moveShardFinish(false, false, err.str());
    _status = FAILED;
  }
}

MoveShard::~MoveShard() = default;

void MoveShard::run(bool& aborts) { runHelper(_to, _shard, aborts); }

bool MoveShard::create(std::shared_ptr<VPackBuilder> envelope) {
  LOG_TOPIC("02579", DEBUG, Logger::SUPERVISION)
      << "Todo: Move shard " + _shard + " from " + _from + " to " << _to;

  bool selfCreate = (envelope == nullptr);  // Do we create ourselves?

  if (selfCreate) {
    _jb = std::make_shared<Builder>();
  } else {
    _jb = envelope;
  }

  std::string now(timepointToString(std::chrono::system_clock::now()));

#ifdef ARANGODB_ENABLE_MAINTAINER_MODE
  // DBservers
  std::string planPath =
      planColPrefix + _database + "/" + _collection + "/shards/" + _shard;

  Slice plan = _snapshot.hasAsSlice(planPath).first;
  TRI_ASSERT(plan.isArray());
  TRI_ASSERT(plan[0].isString());
#endif

  if (selfCreate) {
    _jb->openArray();
    _jb->openObject();
  }

  _jb->add(VPackValue(_from == _to ? failedPrefix + _jobId : toDoPrefix + _jobId));
  {
    VPackObjectBuilder guard2(_jb.get());
    if (_from == _to) {
      _jb->add("timeFinished", VPackValue(now));
      _jb->add("result",
               VPackValue(
                   "Source and destination of moveShard must be different"));
    }
    _jb->add("creator", VPackValue(_creator));
    _jb->add("type", VPackValue("moveShard"));
    _jb->add("database", VPackValue(_database));
    _jb->add("collection", VPackValue(_collection));
    _jb->add("shard", VPackValue(_shard));
    _jb->add("fromServer", VPackValue(_from));
    _jb->add("toServer", VPackValue(_to));
    _jb->add("isLeader", VPackValue(_isLeader));
    _jb->add("remainsFollower", VPackValue(_remainsFollower));
    _jb->add("jobId", VPackValue(_jobId));
    _jb->add("timeCreated", VPackValue(now));
    if (!_parentJobId.empty()) {
      _jb->add(PARENT_JOB_ID, VPackValue(_parentJobId));
    }
  }

  _status = TODO;

  if (!selfCreate) {
    return true;
  }

  _jb->close();  // transaction object
  _jb->close();  // close array

  write_ret_t res = singleWriteTransaction(_agent, *_jb, false);

  if (res.accepted && res.indices.size() == 1 && res.indices[0]) {
    return true;
  }

  _status = NOTFOUND;

  LOG_TOPIC("cb317", INFO, Logger::SUPERVISION) << "Failed to insert job " + _jobId;
  return false;
}

bool MoveShard::start(bool&) {
  // If anything throws here, the run() method catches it and finishes
  // the job.

  // Check if the fromServer exists:
  if (!_snapshot.has(plannedServers + "/" + _from)) {
    moveShardFinish(false,  false, "fromServer does not exist as DBServer in Plan");
    return false;
  }

  // Check if the toServer exists:
  if (!_snapshot.has(plannedServers + "/" + _to)) {
    moveShardFinish(false,  false, "toServer does not exist as DBServer in Plan");
    return false;
  }

  // Are we distributeShardsLiking other shard? Then fail miserably.
  if (!_snapshot.has(planColPrefix + _database + "/" + _collection)) {
    moveShardFinish(false, true, "collection has been dropped in the meantime");
    return false;
  }
  auto const& collection =
      _snapshot.hasAsNode(planColPrefix + _database + "/" + _collection);
  if (collection.second && collection.first.has("distributeShardsLike")) {
    moveShardFinish(false, false,
           "collection must not have 'distributeShardsLike' attribute");
    return false;
  }

  // Check that the shard is not locked:
  if (_snapshot.has(blockedShardsPrefix + _shard)) {
    LOG_TOPIC("0ae5a", DEBUG, Logger::SUPERVISION)
        << "shard " << _shard
        << " is currently locked, not starting MoveShard job " << _jobId;
    return false;
  }

  // Check that the toServer is not locked:
  // cppcheck-suppress *
  if (auto const& [jobId, has] = _snapshot.hasAsString(blockedServersPrefix + _to); has) {
    LOG_TOPIC("de054", DEBUG, Logger::SUPERVISION)
        << "server " << _to << " is currently locked by " << jobId
        << ", not starting MoveShard job " << _jobId;
    return false;
  }

  // Check that the toServer is in state "GOOD":
  std::string health = checkServerHealth(_snapshot, _to);
  if (health != "GOOD") {
    if (health == "BAD") {
      LOG_TOPIC("de055", DEBUG, Logger::SUPERVISION)
          << "server " << _to << " is currently " << health
          << ", not starting MoveShard job " << _jobId;
      return false;
    } else {  // FAILED
      moveShardFinish(false,  false, "toServer is FAILED");
      return false;
    }
  }

  // Check that _to is not in `Target/CleanedServers`:
  VPackBuilder cleanedServersBuilder;
  auto cleanedServersNode = _snapshot.hasAsBuilder(cleanedPrefix, cleanedServersBuilder);
  if (!cleanedServersNode.second) {
    // ignore this check
    cleanedServersBuilder.clear();
    { VPackArrayBuilder guard(&cleanedServersBuilder); }
  }
  VPackSlice cleanedServers = cleanedServersBuilder.slice();
  if (cleanedServers.isArray()) {
    for (VPackSlice x : VPackArrayIterator(cleanedServers)) {
      if (x.isString() && x.copyString() == _to) {
        moveShardFinish(false,  false, "toServer must not be in `Target/CleanedServers`");
        return false;
      }
    }
  }

  // Check that _to is not in `Target/FailedServers`:
  VPackBuilder failedServersBuilder;
  auto failedServersNode = _snapshot.hasAsBuilder(failedServersPrefix, failedServersBuilder);
  if (!failedServersNode.second) {
    // ignore this check
    failedServersBuilder.clear();
    { VPackObjectBuilder guard(&failedServersBuilder); }
  }
  VPackSlice failedServers = failedServersBuilder.slice();
  if (failedServers.isObject()) {
    Slice found = failedServers.get(_to);
    if (!found.isNone()) {
      moveShardFinish(false, false, "toServer must not be in `Target/FailedServers`");
      return false;
    }
  }

  // Look at Plan:
  std::string planPath =
      planColPrefix + _database + "/" + _collection + "/shards/" + _shard;
  Slice planned = _snapshot.hasAsSlice(planPath).first;

  int found = -1;
  int foundTo = -1;
  int count = 0;
  _toServerIsFollower = false;
  if (planned.isArray()) {
    for (VPackSlice srv : VPackArrayIterator(planned)) {
      TRI_ASSERT(srv.isString());
      if (srv.copyString() == _to) {
        foundTo = count;
        if (!_isLeader) {
          moveShardFinish(false, false, "toServer must not be planned for a following shard");
          return false;
        } else {
          _toServerIsFollower = true;
        }
      }
      if (srv.copyString() == _from) {
        found = count;
      }
      ++count;
    }
  } else {
<<<<<<< HEAD
    // This is a serious problem. Under no circumstances should the shard
    // be without planned database server. This is a failure.
    moveShardFinish(false,  false, std::string("shard ") + _shard + "has no planned database servers");
=======
    // We really should never be ever here
    moveShardFinish(false,  false, std::string("shard ") + _shard + " has no planned database servers");
>>>>>>> 926ae8b1
    TRI_ASSERT(false);
  }
  if ((_isLeader && found != 0) || (!_isLeader && found < 1)) {
    if (_isLeader) {
      moveShardFinish(false, false, "fromServer must be the leader in plan for shard");
    } else {
      moveShardFinish(false, false, "fromServer must be a follower in plan for shard");
    }
    return false;
  }

  // Compute group to move shards together:
  std::vector<Job::shard_t> shardsLikeMe =
      clones(_snapshot, _database, _collection, _shard);

  if (foundTo < 0) { // _to not in Plan, then it must not be a failoverCandidate:
    auto failoverCands = Job::findAllFailoverCandidates(
        _snapshot, _database, shardsLikeMe);
    if (failoverCands.find(_to) != failoverCands.end()) {
      finish("", "", false, "toServer must not be in failoverCandidates for shard or any of its distributeShardsLike colleagues");
      return false;
    }
  }

  if (!_isLeader) {
    if (_remainsFollower) {
      moveShardFinish(false,  false, "remainsFollower is invalid without isLeader");
      return false;
    }
  } else {
    if (_toServerIsFollower && !_remainsFollower) {
      moveShardFinish(false, false, "remainsFollower must be true if the toServer is a follower");
      return false;
    }
  }


  // Copy todo to pending
  Builder todo, pending;

  // Get todo entry
  {
    VPackArrayBuilder guard(&todo);
    // When create() was done with the current snapshot, then the job object
    // will not be in the snapshot under ToDo, but in this case we find it
    // in _jb:
    if (_jb == nullptr) {
      auto tmp_todo = _snapshot.hasAsBuilder(toDoPrefix + _jobId, todo);
      if (!tmp_todo.second) {
        // Just in case, this is never going to happen, since we will only
        // call the start() method if the job is already in ToDo.
        LOG_TOPIC("2482a", INFO, Logger::SUPERVISION)
            << "Failed to get key " + toDoPrefix + _jobId +
                   " from agency snapshot";
        return false;
      }
    } else {
      try {
        todo.add(_jb->slice()[0].get(toDoPrefix + _jobId));
      } catch (std::exception const& e) {
        // Just in case, this is never going to happen, since when _jb is
        // set, then the current job is stored under ToDo.
        LOG_TOPIC("34af0", WARN, Logger::SUPERVISION)
            << e.what() << ": " << __FILE__ << ":" << __LINE__;
        return false;
      }
    }
  }

  // Enter pending, remove todo, block toserver
  {
    VPackArrayBuilder listOfTransactions(&pending);

    {
      VPackObjectBuilder objectForMutation(&pending);

      addPutJobIntoSomewhere(pending, "Pending", todo.slice()[0]);
      addRemoveJobFromSomewhere(pending, "ToDo", _jobId);

      addBlockShard(pending, _shard, _jobId);
      addMoveShardToServerLock(pending);
      addMoveShardFromServerLock(pending);

      bool failed = false;

      // --- Plan changes
      doForAllShards(_snapshot, _database, shardsLikeMe,
                     [this, &pending, &failed](Slice plan, Slice current,
                                      std::string& planPath, std::string& curPath) {
                       pending.add(VPackValue(planPath));
                       {
                         VPackArrayBuilder serverList(&pending);
                         if (_isLeader) {
                           TRI_ASSERT(plan[0].copyString() != _to);
                           pending.add(plan[0]);
                           if (!_toServerIsFollower) {
                             pending.add(VPackValue(_to));
                           }
                           for (size_t i = 1; i < plan.length(); ++i) {
                             pending.add(plan[i]);
                           }
                         } else {
                           if (plan.isArray()) {
                             for (VPackSlice srv : VPackArrayIterator(plan)) {
                               pending.add(srv);
                               TRI_ASSERT(srv.copyString() != _to);
                             }
                             pending.add(VPackValue(_to));
                           } else {
                             LOG_TOPIC("3b2fd", WARN, Logger::SUPERVISION) <<
                               "plan entry not an array while iterating over all shard clones";
                             TRI_ASSERT(false);
                             failed = true;
                             return;
                           }
                         }
                       }
                     });

      if (failed) { // Cannot start the job - we'll be back.
        return false;
      }

      addIncreasePlanVersion(pending);

    }  // mutation part of transaction done

    // Preconditions
    {
      VPackObjectBuilder precondition(&pending);

      // --- Check that Planned servers are still as we expect
      addPreconditionUnchanged(pending, planPath, planned);
      // Check that failoverCandidates are still as we inspected them:
      doForAllShards(_snapshot, _database, shardsLikeMe,
          [this, &pending](Slice plan, Slice current,
                           std::string& planPath,
                           std::string& curPath) {
            // take off "servers" from curPath and add
            // "failoverCandidates":
            std::string foCandsPath = curPath.substr(0, curPath.size() - 7);
            foCandsPath += StaticStrings::FailoverCandidates;
            auto foCands = this->_snapshot.hasAsSlice(foCandsPath);
            if (foCands.second) {
              addPreconditionUnchanged(pending, foCandsPath, foCands.first);
            }
          });
      addPreconditionShardNotBlocked(pending, _shard);
      addMoveShardToServerCanLock(pending);
      addMoveShardFromServerCanLock(pending);
      addPreconditionServerHealth(pending, _to, "GOOD");
      addPreconditionUnchanged(pending, failedServersPrefix, failedServers);
      addPreconditionUnchanged(pending, cleanedPrefix, cleanedServers);
    }  // precondition done

  }  // array for transaction done

  // Transact to agency
  write_ret_t res = singleWriteTransaction(_agent, pending, false);

  if (res.accepted && res.indices.size() == 1 && res.indices[0]) {
    LOG_TOPIC("45120", DEBUG, Logger::SUPERVISION)
        << "Pending: Move shard " + _shard + " from " + _from + " to " + _to;
    return true;
  }

  LOG_TOPIC("0a925", DEBUG, Logger::SUPERVISION)
      << "Start precondition failed for MoveShard job " + _jobId;
  return false;
}

JOB_STATUS MoveShard::status() {
  if (_status != PENDING) {
    return _status;
  }

  // check that shard still there, otherwise finish job
  std::string planPath = planColPrefix + _database + "/" + _collection;
  if (!_snapshot.has(planPath)) {
    // Oops, collection is gone, simple finish job:
    moveShardFinish(true, true, "collection was dropped");
    return FINISHED;
  }

  return (_isLeader) ? pendingLeader() : pendingFollower();

}

JOB_STATUS MoveShard::pendingLeader() {

  auto considerTimeout = [&]() -> bool {
    // Not yet all in sync, consider timeout:
    std::string timeCreatedString =
        _snapshot.hasAsString(pendingPrefix + _jobId + "/timeCreated").first;
    Supervision::TimePoint timeCreated = stringToTimepoint(timeCreatedString);
    Supervision::TimePoint now(std::chrono::system_clock::now());
    if (now - timeCreated > std::chrono::duration<double>(43200.0)) {  // 12h
      abort("MoveShard timed out in pending leader");
      return true;
    }
    return false;
  };

  // Find the other shards in the same distributeShardsLike group:
  std::vector<Job::shard_t> shardsLikeMe =
      clones(_snapshot, _database, _collection, _shard);

  // Consider next step, depending on who is currently the leader
  // in the Plan:
  std::string planPath =
      planColPrefix + _database + "/" + _collection + "/shards/" + _shard;
  Slice plan = _snapshot.hasAsSlice(planPath).first;
  Builder trx;
  Builder pre;  // precondition
  bool finishedAfterTransaction = false;

  // Check if any of the servers in the Plan are FAILED, if so,
  // we abort:
  if (plan.isArray() && Job::countGoodOrBadServersInList(_snapshot, plan) < plan.length()) {
    LOG_TOPIC("de056", DEBUG, Logger::SUPERVISION)
        << "MoveShard (leader): found FAILED server in Plan, aborting job, db: " << _database
        << " coll: " << _collection << " shard: " << _shard;
    abort("failed server in Plan");
    return FAILED;
  }

  if (plan[0].copyString() == _from) {
    // Still the old leader, let's check that the toServer is insync:
    size_t done = 0;  // count the number of shards for which _to is in sync:
    doForAllShards(_snapshot, _database, shardsLikeMe,
                   [this, &done](Slice plan, Slice current,
                                 std::string& planPath, std::string& curPath) {
                     // If current of any shard clone is not an array, the collection
                     // is still being created, as we run. We will come back next
                     // round as we don't increment "done". And thus return PENDING.
                     if (current.isArray()) { // No additional action need. done is not incremented
                       for (VPackSlice s : VPackArrayIterator(current)) {
                         if (s.copyString() == _to) {
                           ++done;
                           return;
                         }
                       }
                     } else {
                       
                       LOG_TOPIC("edfc7", WARN, Logger::SUPERVISION)
                         << "missing current entry for " << _shard << " or a clone, we'll be back";
#ifndef ARANGODB_USE_GOOGLE_TESTS
                       TRI_ASSERT(false);
#endif
                     }
                   });

    // Consider timeout:
    if (done < shardsLikeMe.size()) {
      if (considerTimeout()) {
        return FAILED;
      }
      return PENDING;  // do not act
    }

    // We need to ask the old leader to retire:
    {
      bool failed = false;
      VPackArrayBuilder trxArray(&trx);
      {
        VPackObjectBuilder trxObject(&trx);
        VPackObjectBuilder preObject(&pre);
        doForAllShards(_snapshot, _database, shardsLikeMe,
                       [this, &trx, &pre, &failed](Slice plan, Slice current,
                                          std::string& planPath, std::string& curPath) {
                         // Replace _from by "_" + _from
                         trx.add(VPackValue(planPath));
                         {
                           VPackArrayBuilder guard(&trx);
                           if (plan.isArray()) {
                             for (VPackSlice srv : VPackArrayIterator(plan)) {
                               if (srv.copyString() == _from) {
                                 trx.add(VPackValue("_" + srv.copyString()));
                               } else {
                                 trx.add(srv);
                               }
                             }
                           } else {
                             LOG_TOPIC("98371", WARN, Logger::SUPERVISION)
                               << "failed iterating over planned servers for "
                               << _shard << " or a clone, retrying";
                             failed = true;
                             TRI_ASSERT(false);
                             return;
                           }
                         }
                         // Precondition: Plan still as it was
                         pre.add(VPackValue(planPath));
                         {
                           VPackObjectBuilder guard(&pre);
                           pre.add(VPackValue("old"));
                           pre.add(plan);
                         }
                       });
        addPreconditionCollectionStillThere(pre, _database, _collection);
        addIncreasePlanVersion(trx);
        if (failed) {
          return PENDING;
        }
      }
      // Add precondition to transaction:
      trx.add(pre.slice());
    }
  } else if (plan[0].copyString() == "_" + _from) {
    // Retired old leader, let's check that the fromServer has retired:
    size_t done = 0;  // count the number of shards for which leader has retired
    doForAllShards(_snapshot, _database, shardsLikeMe,
                   [this, &done](Slice plan, Slice current,
                                 std::string& planPath, std::string& curPath) {
                     if (current.length() > 0 && current[0].copyString() == "_" + _from) {
                       ++done;
                     }
                   });

    // Consider timeout:
    if (done < shardsLikeMe.size()) {
      if (considerTimeout()) {
        return FAILED;
      }
      return PENDING;  // do not act!
    }

    // We need to switch leaders:
    {
      // First make sure that the server we want to go to is still in Current
      // for all shards. This is important, since some transaction which the leader
      // has still executed before its resignation might have dropped a follower
      // for some shard, and this could have been our new leader. In this case we
      // must abort and go back to the original leader, which is still perfectly
      // safe.
      for (auto const& sh : shardsLikeMe) {
        auto const shardPath = curColPrefix + _database + "/" + sh.collection + "/" + sh.shard;
        auto const tmp = _snapshot.hasAsArray(shardPath + "/servers");
        if (tmp.second) { // safe iterator below
          bool found = false;
          for (auto const& server : VPackArrayIterator(tmp.first)) {
            if (server.isEqualString(_to)) {
              found = true;
              break;
            }
          }

          if (!found) {
            // _to server no longer replica of this shard
            abort(_to + " no longer holds a replica of " + shardPath);
            return FAILED;
          }
        } else {
          // this shard is either gone or worse
          abort(shardPath + " no longer has replica");
          return FAILED;
        }
      }
      VPackArrayBuilder trxArray(&trx);
      {
        bool failed = false;
        VPackObjectBuilder trxObject(&trx);
        VPackObjectBuilder preObject(&pre);
        doForAllShards(_snapshot, _database, shardsLikeMe,
                       [this, &trx, &pre, &failed](Slice plan, Slice current,
                                          std::string& planPath, std::string& curPath) {
                         // Replace "_" + _from by _to and leave _from out:
                         trx.add(VPackValue(planPath));
                         {
                           VPackArrayBuilder guard(&trx);
                           if (plan.isArray()) {
                             for (VPackSlice srv : VPackArrayIterator(plan)) {
                               if (srv.copyString() == "_" + _from) {
                                 trx.add(VPackValue(_to));
                               } else if (srv.copyString() != _to) {
                                 trx.add(srv);
                               }
                             }
                           } else {
                             LOG_TOPIC("3249e", WARN, Logger::SUPERVISION)
                               << "failed to iterate through planned shard servers for shard "
                               << _shard << " or one of its clones";
                             failed = true;
                             TRI_ASSERT(false);
                             return;
                           }
                           // add the old leader as follower in case of a rollback
                           trx.add(VPackValue(_from));
                         }
                         // Precondition: Plan still as it was
                         pre.add(VPackValue(planPath));
                         {
                           VPackObjectBuilder guard(&pre);
                           pre.add(VPackValue("old"));
                           pre.add(plan);
                         }
                       });
        if (failed) {
          return PENDING;
        }
        addPreconditionCollectionStillThere(pre, _database, _collection);
        addPreconditionCurrentReplicaShardGroup(pre, _database, shardsLikeMe, _to);
        addIncreasePlanVersion(trx);
      }
      // Add precondition to transaction:
      trx.add(pre.slice());
    }
  } else if (plan[0].copyString() == _to) {
    // New leader in Plan, let's check that it has assumed leadership and
    // all but except the old leader are in sync:
    size_t done = 0;
    doForAllShards(_snapshot, _database, shardsLikeMe,
                   [this, &done](Slice plan, Slice current,
                                 std::string& planPath, std::string& curPath) {
                     if (current.length() > 0 && current[0].copyString() == _to) {
                       if (plan.length() < 3) {
                         // This only happens for replicationFactor == 1, in which case
                         // there are exactly 2 servers in the Plan at this stage.
                         // But then we do not have to wait for any follower to get in sync.
                         ++done;
                       } else {
                         // New leader has assumed leadership, now check all but
                         // the old leader:
                         size_t found = 0;
                         for (size_t i = 1; i < plan.length() - 1; ++i) {
                           VPackSlice p = plan[i];
                           if (current.isArray()) { // found is not incremented, we'll remain pending
                             for (auto const& c : VPackArrayIterator(current)) {
                               if (arangodb::basics::VelocyPackHelper::equal(p, c, true)) {
                                 ++found;
                                 break;
                               }
                             }
                           } else {
                             LOG_TOPIC("3294e", WARN, Logger::SUPERVISION)
                               << "failed to iterate through current shard servers for shard "
                               << _shard << " or one of its clones";
                             TRI_ASSERT(false);
                             return; // we don't increment done and remain PENDING
                           }
                         }
                         if (found >= plan.length() - 2) {
                           ++done;
                         }
                       }
                     }
                   });

    // Consider timeout:
    if (done < shardsLikeMe.size()) {
      if (considerTimeout()) {
        return FAILED;
      }
      return PENDING;  // do not act!
    }

    // We need to end the job, Plan remains unchanged:
    {
      VPackArrayBuilder trxArray(&trx);
      {
        VPackObjectBuilder trxObject(&trx);
        VPackObjectBuilder preObject(&pre);
        bool failed = false;
        doForAllShards(_snapshot, _database, shardsLikeMe,
                       [&trx, &pre, this, &failed](Slice plan, Slice current,
                                          std::string& planPath, std::string& curPath) {
                         if (!_remainsFollower) {
                           // Remove _from from the list of follower
                           trx.add(VPackValue(planPath));
                           {
                             VPackArrayBuilder guard(&trx);
                             if (plan.isArray()) {
                               for (VPackSlice srv : VPackArrayIterator(plan)) {
                                 if (!srv.isEqualString(_from)) {
                                   trx.add(srv);
                                 }
                               }
                             } else {
                               LOG_TOPIC("37714", WARN, Logger::SUPERVISION)
                                 << "failed to iterate over planned servers for "
                                 << _shard << " or one of its clones";
                               failed = true;
                               return;
                             }
                           }
                         }

                         // Precondition: Plan still as it was
                         pre.add(VPackValue(planPath));
                         {
                           VPackObjectBuilder guard(&pre);
                           pre.add(VPackValue("old"));
                           pre.add(plan);
                         }
                       });
        if (failed) {
          return PENDING;
        }
        if (!_remainsFollower) {
          addIncreasePlanVersion(trx);
        }
        addPreconditionCollectionStillThere(pre, _database, _collection);
        addRemoveJobFromSomewhere(trx, "Pending", _jobId);
        Builder job;
        _snapshot.hasAsBuilder(pendingPrefix + _jobId, job);
        addPutJobIntoSomewhere(trx, "Finished", job.slice(), "");
        addReleaseShard(trx, _shard);
        addMoveShardToServerUnLock(trx);
        addMoveShardFromServerUnLock(trx);
        addMoveShardToServerCanUnLock(pre);
        addMoveShardFromServerCanUnLock(pre);
      }
      // Add precondition to transaction:
      trx.add(pre.slice());
    }
    finishedAfterTransaction = true;
  } else {
    // something seriously wrong here, fail job:
    moveShardFinish(true, false, "something seriously wrong");
    return FAILED;
  }

  // Transact to agency:
  write_ret_t res = singleWriteTransaction(_agent, trx, false);

  if (res.accepted && res.indices.size() == 1 && res.indices[0]) {
    LOG_TOPIC("f8c21", DEBUG, Logger::SUPERVISION)
        << "Pending: Move shard " + _shard + " from " + _from + " to " + _to;
    return (finishedAfterTransaction ? FINISHED : PENDING);
  }

  LOG_TOPIC("521eb", DEBUG, Logger::SUPERVISION)
      << "Precondition failed for MoveShard job " + _jobId;
  return PENDING;
}

JOB_STATUS MoveShard::pendingFollower() {
  // Check if any of the servers in the Plan are FAILED, if so,
  // we abort:
  std::string planPath =
      planColPrefix + _database + "/" + _collection + "/shards/" + _shard;
  Slice plan = _snapshot.hasAsSlice(planPath).first;
  if (plan.isArray() && Job::countGoodOrBadServersInList(_snapshot, plan) < plan.length()) {
    LOG_TOPIC("f8c22", DEBUG, Logger::SUPERVISION)
        << "MoveShard (follower): found FAILED server in Plan, aborting job, "
           "db: "
        << _database << " coll: " << _collection << " shard: " << _shard;
    abort("failed server in Plan");
    return FAILED;
  }

  // Find the other shards in the same distributeShardsLike group:
  std::vector<Job::shard_t> shardsLikeMe =
      clones(_snapshot, _database, _collection, _shard);

  size_t done = 0;  // count the number of shards done
  doForAllShards(_snapshot, _database, shardsLikeMe,
                 [&done](Slice plan, Slice current, std::string& planPath, std::string& curPath) {
                   if (ClusterHelpers::compareServerLists(plan, current)) {
                     ++done;
                   }
                 });

  if (done < shardsLikeMe.size()) {
    // Not yet all in sync, consider timeout:
    std::string timeCreatedString =
        _snapshot.hasAsString(pendingPrefix + _jobId + "/timeCreated").first;
    Supervision::TimePoint timeCreated = stringToTimepoint(timeCreatedString);
    Supervision::TimePoint now(std::chrono::system_clock::now());
    if (now - timeCreated > std::chrono::duration<double>(10000.0)) {
      abort("MoveShard timed out in pending follower");
      return FAILED;
    }
    return PENDING;
  }

  // All in sync, so move on and remove the fromServer, for all shards,
  // and in a single transaction:
  done = 0;     // count the number of shards done
  Builder trx;  // to build the transaction
  Builder precondition;
  {
    VPackArrayBuilder arrayForTransactionPair(&trx);
    {
      VPackObjectBuilder transactionObj(&trx);
      VPackObjectBuilder preconditionObj(&precondition);
      bool failed = false;
      // All changes to Plan for all shards, with precondition:
      doForAllShards(_snapshot, _database, shardsLikeMe,
                     [this, &trx, &precondition, &failed](Slice plan, Slice current,
                                                 std::string& planPath, std::string& curPath) {
                       // Remove fromServer from Plan:
                       trx.add(VPackValue(planPath));
                       {
                         VPackArrayBuilder guard(&trx);
                         if (plan.isArray()) {
                           for (VPackSlice srv : VPackArrayIterator(plan)) {
                             if (srv.copyString() != _from) {
                               trx.add(srv);
                             }
                           }
                         } else {
                           LOG_TOPIC("dbc18", WARN, Logger::SUPERVISION)
                             << "failed to iterate over planned servers for shard "
                             << _shard << " or one of its followers, we'll be back";
                           failed = true;
                           TRI_ASSERT(false);
                           return;
                         }
                       }
                       // Precondition: Plan still as it was
                       precondition.add(VPackValue(planPath));
                       {
                         VPackObjectBuilder guard(&precondition);
                         precondition.add(VPackValue("old"));
                         precondition.add(plan);
                       }
                     });
      if (failed) {
        return PENDING;
      }

      addRemoveJobFromSomewhere(trx, "Pending", _jobId);
      Builder job;
      _snapshot.hasAsBuilder(pendingPrefix + _jobId, job);
      addPutJobIntoSomewhere(trx, "Finished", job.slice(), "");
      addPreconditionCollectionStillThere(precondition, _database, _collection);
      addReleaseShard(trx, _shard);
      addMoveShardToServerUnLock(trx);
      addMoveShardFromServerUnLock(trx);
      addMoveShardToServerCanUnLock(precondition);
      addMoveShardFromServerCanUnLock(precondition);

      addIncreasePlanVersion(trx);
    }
    // Add precondition to transaction:
    trx.add(precondition.slice());
  }

  write_ret_t res = singleWriteTransaction(_agent, trx, false);

  if (res.accepted && res.indices.size() == 1 && res.indices[0]) {
    return FINISHED;
  }

  return PENDING;
}

arangodb::Result MoveShard::abort(std::string const& reason) {
  arangodb::Result result;

  // We can assume that the job is either in ToDo or in Pending.
  if (_status == NOTFOUND || _status == FINISHED || _status == FAILED) {
    result = Result(TRI_ERROR_SUPERVISION_GENERAL_FAILURE,
                    "Failed aborting moveShard beyond pending stage");
    return result;
  }

  // Can now only be TODO or PENDING.
  if (_status == TODO) {
    // Do NOT remove, just cause it seems obvious!
    // We're working off a snapshot.
    // Make sure ToDo is still actually to be done
    auto todoPrec = std::make_shared<Builder>();
    {
      VPackArrayBuilder b(todoPrec.get());
      { VPackObjectBuilder o(todoPrec.get()); }  // nothing to declare
      {
        VPackObjectBuilder path(todoPrec.get());  // expect jobs still to be sitting in ToDo
        todoPrec->add(VPackValue(toDoPrefix + _jobId));
        {
          VPackObjectBuilder guard(todoPrec.get());
          todoPrec->add("oldEmpty", VPackValue(false));
        }
      }
    }

    if (finish("", "", true, "job aborted (1): " + reason, todoPrec)) {
      return result;
    }
    _status = PENDING;
    // If the above finish failed, then we must be in PENDING
  }

  // Can now only be PENDING
  // Find the other shards in the same distributeShardsLike group:
  std::vector<Job::shard_t> shardsLikeMe =
      clones(_snapshot, _database, _collection, _shard);

  // If we move the leader: Once the toServer has been put into the Plan
  // as leader, we always abort by moving forwards:
  // We can no longer abort by reverting to where we started, if any of the
  // shards of the distributeShardsLike group has already gone to new leader
  if (_isLeader) {
    auto const& plan = _snapshot.hasAsArray(planColPrefix + _database + "/" + _collection + "/shards/" + _shard);
    if (plan.second && plan.first[0].copyString() == _to) {
      LOG_TOPIC("72a82", INFO, Logger::SUPERVISION)
      << "MoveShard can no longer abort through reversion to where it "
         "started. Flight forward, leaving Plan as it is now.";
      moveShardFinish(true, false,
                      "job aborted (2) - new leader already in place: " + reason);
      return result;

    }
  }

  Builder trx;  // to build the transaction

  // Now look after a PENDING job:
  {
    VPackArrayBuilder arrayForTransactionPair(&trx);
    {
      bool failed = false;
      VPackObjectBuilder transactionObj(&trx);
      if (_isLeader) {
        // All changes to Plan for all shards:
        doForAllShards(_snapshot, _database, shardsLikeMe,
                       [this, &trx, &failed](Slice plan, Slice current,
                                    std::string& planPath, std::string& curPath) {
                         // Restore leader to be _from:
                         trx.add(VPackValue(planPath));
                         {
                           VPackArrayBuilder guard(&trx);
                           trx.add(VPackValue(_from));
                           if (plan.isArray()) {
                             for (VPackSlice srv : VPackArrayIterator(plan)) {
                               // from could be in plan as <from> or <_from>. Exclude to server always.
                               if (srv.isEqualString(_from) || srv.isEqualString("_" + _from) ||
                                   srv.isEqualString(_to)) {
                                 continue;
                               }
                               trx.add(srv);
                             }
                           } else {
                             LOG_TOPIC("2e7b9", WARN, Logger::SUPERVISION)
                               << "failed to iterate over planned servers for shard "
                               << _shard << " or a clone";
                             failed = true;
                             TRI_ASSERT(false);
                             return;
                           }
                           // Add to server last. Will be removed by removeFollower if to much
                           trx.add(VPackValue(_to));
                         }
                       });
      } else {
        // All changes to Plan for all shards:
        doForAllShards(_snapshot, _database, shardsLikeMe,
                       [this, &trx, &failed](Slice plan, Slice current,
                                    std::string& planPath, std::string& curPath) {
                         // Remove toServer from Plan:
                         trx.add(VPackValue(planPath));
                         {
                           VPackArrayBuilder guard(&trx);
                           if (plan.isArray()) {
                             for (VPackSlice srv : VPackArrayIterator(plan)) {
                               if (!srv.isEqualString(_to)) {
                                 trx.add(srv);
                               }
                             }
                           } else {
                             LOG_TOPIC("2eb79", WARN, Logger::SUPERVISION)
                               << "failed to iterate over planned servers for shard "
                               << _shard << " or a clone";
                             failed = true;
                             TRI_ASSERT(false);
                             return;
                           }
                         }
                       });
      }
      if (failed) {
        result = Result(
          TRI_ERROR_SUPERVISION_GENERAL_FAILURE,
          std::string("no planned servers means a failure to abort ") + _jobId);
        return result;
      }
      addRemoveJobFromSomewhere(trx, "Pending", _jobId);
      Builder job;
      _snapshot.hasAsBuilder(pendingPrefix + _jobId, job);
      addPutJobIntoSomewhere(trx, "Failed", job.slice(), "job aborted (3): " + reason);
      addReleaseShard(trx, _shard);
      addMoveShardToServerUnLock(trx);
      addMoveShardFromServerUnLock(trx);
      addIncreasePlanVersion(trx);
    }
    {
      VPackObjectBuilder preconditionObj(&trx);
      addMoveShardToServerCanUnLock(trx);
      addMoveShardFromServerCanUnLock(trx);
      // If the collection is gone in the meantime, we do nothing here, but the
      // round will move the job to Finished anyway:
      addPreconditionCollectionStillThere(trx, _database, _collection);
    }
  }

  write_ret_t res = singleWriteTransaction(_agent, trx, false);

  if (!res.accepted) {
    result = Result(TRI_ERROR_SUPERVISION_GENERAL_FAILURE,
                    std::string("Lost leadership"));
    return result;
  } else if (res.indices[0] == 0) {
    // Precondition failed
    if (_isLeader) {
      // Tough luck. Things have changed. We'll move on
      LOG_TOPIC("513e6", INFO, Logger::SUPERVISION)
          << "Precondition failed on MoveShard::abort() for shard " << _shard << " of collection " << _collection
          << ", if the collection has been deleted in the meantime, the job will be finished soon, if this message repeats, tell us.";
      result = Result(
          TRI_ERROR_SUPERVISION_GENERAL_FAILURE,
          std::string("Precondition failed while aborting moveShard job ") + _jobId);
      return result;
      // We intentionally do not move the job object to Failed or Finished here! The failed
      // precondition can either be one of the read locks, which suggests a fundamental problem,
      // and in which case we will log this message in every round of the supervision.
      // Or the collection has been dropped since we took the snapshot, in this case we
      // will move the job to Finished in the next round.
    }
    result = Result(
        TRI_ERROR_SUPERVISION_GENERAL_FAILURE,
        std::string("Precondition failed while aborting moveShard job ") + _jobId);
  }

  return result;
}

void MoveShard::addMoveShardToServerLock(Builder& ops) const {
  addReadLockServer(ops, _to, _jobId);
}

void MoveShard::addMoveShardFromServerLock(Builder& ops) const {
  if (!isSubJob()) {
    addReadLockServer(ops, _from, _jobId);
  }
}

void MoveShard::addMoveShardToServerUnLock(Builder& ops) const {
  addReadUnlockServer(ops, _to, _jobId);
}

void MoveShard::addMoveShardToServerCanLock(Builder& precs) const {
  addPreconditionServerReadLockable(precs, _to, _jobId);
}

void MoveShard::addMoveShardFromServerCanLock(Builder& precs) const {
  if (isSubJob()) {
    addPreconditionServerWriteLocked(precs, _from, _parentJobId);
  } else {
    addPreconditionServerReadLockable(precs, _from, _jobId);
  }
}

void MoveShard::addMoveShardFromServerUnLock(Builder& ops) const {
  if (!isSubJob()) {
    addReadUnlockServer(ops, _from, _jobId);
  }
}

void MoveShard::addMoveShardToServerCanUnLock(Builder& ops) const {
  addPreconditionServerReadLocked(ops, _to, _jobId);
}

void MoveShard::addMoveShardFromServerCanUnLock(Builder& ops) const {
  if (!isSubJob()) {
    addPreconditionServerReadLocked(ops, _from, _jobId);
  }
}

bool MoveShard::moveShardFinish(bool unlock, bool success, std::string const& msg) {
  std::shared_ptr<VPackBuilder> payload;

  if (unlock) {
    payload = std::make_shared<VPackBuilder>();
    {
      VPackArrayBuilder env(payload.get());
      {
        VPackObjectBuilder trx(payload.get());
        addReleaseShard(*payload, _shard);
        addMoveShardToServerUnLock(*payload);
        addMoveShardFromServerUnLock(*payload);
      }
      {
        VPackObjectBuilder precs(payload.get());
        addMoveShardFromServerCanUnLock(*payload);
        addMoveShardToServerCanUnLock(*payload);
      }
    }
  }

  return finish("", "", success, msg, std::move(payload));
}<|MERGE_RESOLUTION|>--- conflicted
+++ resolved
@@ -302,14 +302,9 @@
       ++count;
     }
   } else {
-<<<<<<< HEAD
     // This is a serious problem. Under no circumstances should the shard
     // be without planned database server. This is a failure.
-    moveShardFinish(false,  false, std::string("shard ") + _shard + "has no planned database servers");
-=======
-    // We really should never be ever here
     moveShardFinish(false,  false, std::string("shard ") + _shard + " has no planned database servers");
->>>>>>> 926ae8b1
     TRI_ASSERT(false);
   }
   if ((_isLeader && found != 0) || (!_isLeader && found < 1)) {
