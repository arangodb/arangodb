--- conflicted
+++ resolved
@@ -1,11 +1,7 @@
 ////////////////////////////////////////////////////////////////////////////////
 /// DISCLAIMER
 ///
-<<<<<<< HEAD
-/// Copyright 2016-2018 ArangoDB GmbH, Cologne, Germany
-=======
 /// Copyright 2018 ArangoDB GmbH, Cologne, Germany
->>>>>>> 7677afab
 ///
 /// Licensed under the Apache License, Version 2.0 (the "License");
 /// you may not use this file except in compliance with the License.
@@ -313,9 +309,4 @@
 
   TRI_ASSERT(false);  // cannot happen, since job moves directly to FINISHED
   return result;
-<<<<<<< HEAD
-
-=======
-  
->>>>>>> 7677afab
 }