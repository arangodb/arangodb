////////////////////////////////////////////////////////////////////////////////
/// DISCLAIMER
///
/// Copyright 2014-2021 ArangoDB GmbH, Cologne, Germany
/// Copyright 2004-2014 triAGENS GmbH, Cologne, Germany
///
/// Licensed under the Apache License, Version 2.0 (the "License");
/// you may not use this file except in compliance with the License.
/// You may obtain a copy of the License at
///
///     http://www.apache.org/licenses/LICENSE-2.0
///
/// Unless required by applicable law or agreed to in writing, software
/// distributed under the License is distributed on an "AS IS" BASIS,
/// WITHOUT WARRANTIES OR CONDITIONS OF ANY KIND, either express or implied.
/// See the License for the specific language governing permissions and
/// limitations under the License.
///
/// Copyright holder is ArangoDB GmbH, Cologne, Germany
///
/// @author Lars Maier
////////////////////////////////////////////////////////////////////////////////

#include "Agency/AsyncAgencyComm.h"

#include "ApplicationFeatures/ApplicationServer.h"
#include "Basics/StaticStrings.h"
#include "Basics/StringUtils.h"
#include "Cluster/ClusterInfo.h"
#include "Endpoint/Endpoint.h"
#include "Futures/Utilities.h"
#include "Logger/LogMacros.h"
#include "Scheduler/SchedulerFeature.h"

#include <chrono>

#include <fuerte/helper.h>

#include <velocypack/Buffer.h>
#include <velocypack/Iterator.h>
#include <velocypack/velocypack-aliases.h>

namespace {
using namespace arangodb::fuerte;
using namespace arangodb;

using namespace std::chrono_literals;

using clock = std::chrono::steady_clock;
using RequestType = arangodb::AsyncAgencyComm::RequestType;

struct RequestMeta {
  futures::Promise<AsyncAgencyCommResult> promise;
  network::Timeout timeout;
  fuerte::RestVerb method;
  RequestType type;
  std::string url;
  std::vector<std::string> clientIds;
  network::Headers headers;
  fuerte::StringMap params;
  clock::time_point startTime;
  uint64_t requestId;
  bool skipScheduler;
  unsigned tries;

  [[nodiscard]] bool isRetryOnNoResponse() const {
    return type == RequestType::READ;
  }

  [[nodiscard]] bool isInquiryOnNoResponse() const {
    return type == RequestType::WRITE && !clientIds.empty();
  }
};

bool agencyAsyncShouldCancel(AsyncAgencyCommManager& manager, RequestMeta& meta) {
  if (meta.tries++ > 20) {
    return true;
  }

  return manager.isStopping();
}

bool agencyAsyncShouldTimeout(RequestMeta const& meta) {
  auto now = clock::now();
  return (now > (meta.startTime + meta.timeout));
}

auto agencyAsyncWaitTime(RequestMeta const& meta) {
  clock::duration timeout = 0ms;
  if (meta.tries > 0) {
    timeout = 1ms * clock::duration::rep(static_cast<uint64_t>(1) << meta.tries);
  }
  // only wait as long as the timeout allows
  return std::min(timeout, (meta.startTime +
                            std::chrono::duration_cast<clock::duration>(meta.timeout)) -
                               clock::now());
}

std::string extractEndpointFromUrl(std::string const& location) {
  std::string specification;
  size_t delim = std::string::npos;

  if (location.compare(0, 7, "http://", 7) == 0) {
    specification = "http+tcp://" + location.substr(7);
    delim = specification.find_first_of('/', 12);
  } else if (location.compare(0, 8, "https://", 8) == 0) {
    specification = "http+ssl://" + location.substr(8);
    delim = specification.find_first_of('/', 13);
  }

  // invalid location header
  if (delim == std::string::npos) {
    return {};
  }

  return Endpoint::unifiedForm(specification.substr(0, delim));
}

void redirectOrError(AsyncAgencyCommManager& man, std::string const& endpoint,
                     std::string const& location) {
  std::string newEndpoint = extractEndpointFromUrl(location);

  if (newEndpoint.empty()) {
    man.reportError(endpoint);
  } else {
    man.reportRedirect(endpoint, newEndpoint);
  }
}

auto agencyAsyncWait(RequestMeta const& meta, clock::duration d)
    -> futures::Future<futures::Unit> {
  if (d == clock::duration::zero()) {
    return futures::makeFuture();
  }

  if (!meta.skipScheduler) {
    return SchedulerFeature::SCHEDULER->delay(d);
  }

  std::this_thread::sleep_for(d);
  return futures::makeFuture();
}

void agencyAsyncSend(AsyncAgencyCommManager& man, RequestMeta&& meta,
                     VPackBuffer<uint8_t>&& body);

void agencyAsyncInquiry(AsyncAgencyCommManager& man, RequestMeta&& meta,
                        VPackBuffer<uint8_t>&& body) {
  using namespace arangodb;

  // check for conditions to abort
  auto waitTime = agencyAsyncWaitTime(meta);
  if (agencyAsyncShouldCancel(man, meta)) {
    LOG_TOPIC("aac82", TRACE, Logger::AGENCYCOMM)
        << "agencyAsyncSend [" << meta.requestId << "] "
        << "abort because cancelled";
    return std::move(meta.promise).fulfill(AsyncAgencyCommResult{Error::ConnectionCanceled, nullptr});
  } else if (agencyAsyncShouldTimeout(meta)) {
    LOG_TOPIC("aac81", TRACE, Logger::AGENCYCOMM)
        << "agencyAsyncSend [" << meta.requestId << "] "
        << "abort because timeout";
    return std::move(meta.promise).fulfill(AsyncAgencyCommResult{Error::RequestTimeout, nullptr});
  }

  LOG_TOPIC("aac79", TRACE, Logger::AGENCYCOMM)
      << "agencyAsyncInquiry [" << meta.requestId << "] " << to_string(meta.method)
      << " " << meta.url << " body: " << VPackSlice(body.data()).toJson() << " delay: "
      << std::chrono::duration_cast<std::chrono::milliseconds>(waitTime).count() << "ms"
      << " timeout: " << meta.timeout.count() << "s";

  agencyAsyncWait(meta, waitTime).finally([meta = std::move(meta), &man,
                                      body = std::move(body)](auto&&) mutable noexcept {
    // build inquire request
    VPackBuffer<uint8_t> query;
    {
      VPackBuilder b(query);
      {
        VPackArrayBuilder ab(&b);
        for (auto const& i : meta.clientIds) {
          b.add(VPackValue(i));
        }
      }
    }

    std::string endpoint = man.getCurrentEndpoint();
    network::RequestOptions opts;
    opts.timeout = meta.timeout;
    opts.skipScheduler = meta.skipScheduler;

    auto future = network::sendRequest(man.pool(), endpoint, meta.method,
                                       "/_api/agency/inquire", std::move(query),
                                       opts, meta.headers);
    return std::move(future).thenValue(
        [meta = std::move(meta), endpoint = std::move(endpoint), &man,
         body = std::move(body)](network::Response&& result) mutable {
          switch (result.error) {
            case Error::NoError:
              // handle inquiry response
              if (result.statusCode() == fuerte::StatusNotFound) {
                return ::agencyAsyncSend(man, std::move(meta), std::move(body));
              }

              if (result.statusCode() == fuerte::StatusTemporaryRedirect) {
                // get the Location header
                std::string const& location =
                    result.response().header.metaByKey(arangodb::StaticStrings::Location);
                redirectOrError(man, endpoint, location);
                return ::agencyAsyncInquiry(man, std::move(meta), std::move(body));
              }
              // otherwise return error as is
              return std::move(meta.promise).fulfill(
                  AsyncAgencyCommResult{result.error, result.stealResponse()});
            case Error::ConnectionCanceled:
              if (man.server().isStopping()) {
                return std::move(meta.promise).fulfill(
                    AsyncAgencyCommResult{result.error, result.stealResponse()});
              }
              [[fallthrough]];
            case Error::CouldNotConnect:
            case Error::ConnectionClosed:
            case Error::RequestTimeout:
            case Error::ReadError:
            case Error::WriteError:
            case Error::ProtocolError:
            case Error::CloseRequested:
              // retry the request at different endpoint
              man.reportError(endpoint);

              [[fallthrough]];
              /* fallthrough */
            case Error::QueueCapacityExceeded:
              // retry the request after a timeout
              return agencyAsyncInquiry(man, std::move(meta), std::move(body));

            case Error::VstUnauthorized:
              // unrecoverable error
              return std::move(meta.promise).fulfill(
                  AsyncAgencyCommResult{result.error, result.stealResponse()});
          }

          ADB_UNREACHABLE;
        });
  });
}

void agencyAsyncSend(AsyncAgencyCommManager& man, RequestMeta&& meta,
                     VPackBuffer<uint8_t>&& body) {
  using namespace arangodb;

  // check for conditions to abort
  auto waitTime = agencyAsyncWaitTime(meta);
  if (agencyAsyncShouldCancel(man, meta)) {
    LOG_TOPIC("aac84", TRACE, Logger::AGENCYCOMM)
        << "agencyAsyncSend [" << meta.requestId << "] "
        << "abort because cancelled";
    return std::move(meta.promise).fulfill(AsyncAgencyCommResult{Error::ConnectionCanceled, nullptr});
  } else if (agencyAsyncShouldTimeout(meta)) {
    LOG_TOPIC("aac85", TRACE, Logger::AGENCYCOMM)
        << "agencyAsyncSend [" << meta.requestId << "] "
        << "abort because timeout";
    return std::move(meta.promise).fulfill(AsyncAgencyCommResult{Error::RequestTimeout, nullptr});
  }

  LOG_TOPIC("aac80", TRACE, Logger::AGENCYCOMM)
      << "agencyAsyncSend [" << meta.requestId << "] " << to_string(meta.method)
      << " " << meta.url << " body: " << VPackSlice(body.data()).toJson() << " delay: "
      << std::chrono::duration_cast<std::chrono::milliseconds>(waitTime).count() << "ms"
      << " timeout: " << meta.timeout.count() << "s";

  // after a possible small delay (if required)
  agencyAsyncWait(meta, waitTime).finally([meta = std::move(meta), &man, body = std::move(body)](auto&&) mutable noexcept -> void {
    // acquire the current endpoint
    std::string endpoint = man.getCurrentEndpoint();
    network::RequestOptions opts;
    opts.timeout = meta.timeout;
    opts.skipScheduler = meta.skipScheduler;
    opts.parameters = meta.params;

    auto requestId = meta.requestId;

    LOG_TOPIC("aac89", DEBUG, Logger::AGENCYCOMM)
        << "agencyAsyncSend [" << requestId << "] delay done, sending request";

    // and fire off the request
    auto future = network::sendRequest(man.pool(), endpoint, meta.method, meta.url,
                                       std::move(body), opts, meta.headers);
    std::move(future).finally([meta = std::move(meta), endpoint = std::move(endpoint),
                               &man](futures::Try<network::Response>&& tryResult) mutable noexcept {

      if (tryResult.has_error()) {
        return std::move(meta.promise).fulfill(tryResult.error());
      }

      auto& result = tryResult.unwrap();

      LOG_TOPIC("aac83", TRACE, Logger::AGENCYCOMM)
          << "agencyAsyncSend [" << meta.requestId
          << "] request done, result: " << to_string(result.error);

      switch (result.error) {
        case Error::NoError: {
          TRI_ASSERT(result.hasRequest());

          LOG_TOPIC("aac88", TRACE, Logger::AGENCYCOMM)
              << "agencyAsyncSend [" << meta.requestId
              << "] communication successful, statusCode: " << result.statusCode();

          // success
          if ((result.statusCode() >= 200 && result.statusCode() <= 299)) {
            return std::move(meta.promise)
                .fulfill(AsyncAgencyCommResult{result.error, result.stealResponse()});
          }
          // user error
          if ((400 <= result.statusCode() && result.statusCode() <= 499)) {
            return std::move(meta.promise)
                .fulfill(AsyncAgencyCommResult{result.error, result.stealResponse()});
          }

          // 503 redirect
          if (result.statusCode() == StatusTemporaryRedirect) {
            // get the Location header
            std::string const& location =
                result.response().header.metaByKey(arangodb::StaticStrings::Location);
            redirectOrError(man, endpoint, location);

            // send again
            return ::agencyAsyncSend(man, std::move(meta),
                                     std::move(result.request()).moveBuffer());
          }

          // if we only did reads return here
          if (meta.type == RequestType::READ) {
            return std::move(meta.promise)
                .fulfill(AsyncAgencyCommResult{result.error, result.stealResponse()});
          }
        }
          [[fallthrough]];

        case Error::ConnectionCanceled: {
          if (man.server().isStopping() || !result.hasRequest()) {
            return std::move(meta.promise)
                .fulfill(AsyncAgencyCommResult{result.error, result.stealResponse()});
          }

          TRI_ASSERT(result.hasRequest());
        }
          [[fallthrough]];

        case Error::RequestTimeout:
        case Error::ConnectionClosed:
        case Error::ProtocolError:
        case Error::WriteError:
        case Error::ReadError:
        case Error::CloseRequested: {
          TRI_ASSERT(result.hasRequest());

          // inquire the request
          man.reportError(endpoint);
          // in case of a write transaction we have to do inquiry
          if (meta.isInquiryOnNoResponse()) {
            return ::agencyAsyncInquiry(man, std::move(meta),
                                        std::move(result.request()).moveBuffer());
          } else if (!meta.isRetryOnNoResponse()) {
            // return error
            return std::move(meta.promise)
                .fulfill(AsyncAgencyCommResult{result.error, result.stealResponse()});
          }
        }
          // otherwise just send again
          [[fallthrough]];

        case Error::CouldNotConnect: {
          LOG_TOPIC("aac90", TRACE, Logger::AGENCYCOMM)
              << "agencyAsyncSend [" << meta.requestId << "] retry request soon";
          // retry to send the request
          man.reportError(endpoint);
        }
          [[fallthrough]];

        case Error::QueueCapacityExceeded: {
          TRI_ASSERT(result.hasRequest());
          return ::agencyAsyncSend(man, std::move(meta),
                                   std::move(result.request()).moveBuffer());  // retry always
        }

        case Error::VstUnauthorized: {
          // unrecoverable error
          return std::move(meta.promise)
              .fulfill(AsyncAgencyCommResult{result.error, result.stealResponse()});
        }
      }
      ADB_UNREACHABLE;
    });
  });
}

}  // namespace

namespace arangodb {

AsyncAgencyComm::FutureResult AsyncAgencyComm::sendWithFailover(
    arangodb::fuerte::RestVerb method, std::string const& url,
    network::Timeout timeout, RequestType type, uint64_t index) const {
  std::vector<ClientId> clientIds;
<<<<<<< HEAD
  return sendWithFailover(method, url + "?index=" + std::to_string(index),
                          timeout, type, clientIds, VPackBuffer<uint8_t>{});
=======
  return sendWithFailover(method, url + "?index=" + std::to_string(index), timeout,
                          type, std::move(clientIds), VPackBuffer<uint8_t>{});
>>>>>>> 35196780
}

AsyncAgencyComm::FutureResult AsyncAgencyComm::sendWithFailover(
    arangodb::fuerte::RestVerb method, std::string const& url, network::Timeout timeout,
    RequestType type, velocypack::Buffer<uint8_t>&& body) const {
  std::vector<ClientId> clientIds;
  return sendWithFailover(method, url, timeout, type, std::move(clientIds), std::move(body));
}

AsyncAgencyComm::FutureResult AsyncAgencyComm::sendWithFailover(
    arangodb::fuerte::RestVerb method, std::string const& urlIn,
    network::Timeout timeout, RequestType type, std::vector<ClientId> clientIds,
    velocypack::Buffer<uint8_t>&& body) const {
  uint64_t requestId = _manager.nextRequestId();

  fuerte::StringMap params;
  std::string url = fuerte::extractPathParameters(urlIn, params);

  auto&& [f, p] = futures::makePromise<AsyncAgencyCommResult>();

  agencyAsyncSend(_manager,
                  RequestMeta({std::move(p), timeout, method, type, url, std::move(clientIds),
                               network::Headers{}, std::move(params), clock::now(), requestId,
                               _skipScheduler || _manager.getSkipScheduler(), 0}),
                  std::move(body));

  return std::move(f)
      .thenValue([requestId](AsyncAgencyCommResult&& result) {
        // return the result as is
        LOG_TOPIC("aac8a", DEBUG, Logger::AGENCYCOMM)
            << "agencyAsyncSend [" << requestId << "] finished agency request";
        return std::move(result);
      })
      .thenValue([requestId](futures::Try<AsyncAgencyCommResult>&& e) {
        if (e.has_error()) {
          LOG_TOPIC("aac8b", DEBUG, Logger::AGENCYCOMM)
              << "sendWithFailover [" << requestId << "] had exception during request";
          try {
            e.rethrow_error();
          } catch (const std::exception& e) {
            LOG_TOPIC("aac8c", DEBUG, Logger::AGENCYCOMM)
                << "sendWithFailover [" << requestId << "] message: " << e.what();
            throw e;
          }
        }

        return std::move(e).unwrap();
      });
}

AsyncAgencyComm::FutureResult AsyncAgencyComm::sendWithFailover(
    arangodb::fuerte::RestVerb method, std::string const& url,
    network::Timeout timeout, RequestType type, std::vector<ClientId> clientIds,
    AgencyTransaction const& trx) const {
  VPackBuffer<uint8_t> body;
  {
    VPackBuilder builder(body);
    VPackArrayBuilder arr(&builder);
    trx.toVelocyPack(builder);
  }

  return sendWithFailover(method, url, timeout, type, std::move(clientIds),
                          std::move(body));
}

void AsyncAgencyCommManager::addEndpoint(std::string const& endpoint) {
  std::unique_lock<std::mutex> guard(_lock);
  _endpoints.push_back(endpoint);
}

void AsyncAgencyCommManager::updateEndpoints(std::vector<std::string> const& endpoints) {
  std::unique_lock<std::mutex> guard(_lock);
  _endpoints.assign(endpoints.begin(), endpoints.end());
}

std::string AsyncAgencyCommManager::getCurrentEndpoint() {
  std::unique_lock<std::mutex> guard(_lock);
  TRI_ASSERT(!_endpoints.empty());
  return _endpoints.front();
}

void AsyncAgencyCommManager::reportError(std::string const& endpoint) {
  std::unique_lock<std::mutex> guard(_lock);
  TRI_ASSERT(!_endpoints.empty());
  LOG_TOPIC("aac42", TRACE, Logger::AGENCYCOMM)
      << "reportError(" << endpoint << "), endpoints = " << _endpoints;
  if (endpoint == _endpoints.front()) {
    _endpoints.pop_front();
    LOG_TOPIC("aac43", DEBUG, Logger::AGENCYCOMM)
        << "Error using endpoint " << endpoint << ", switching to "
        << _endpoints.front();
    _endpoints.push_back(endpoint);
  }
}

void AsyncAgencyCommManager::reportRedirect(std::string const& endpoint,
                                            std::string const& redirectTo) {
  std::unique_lock<std::mutex> guard(_lock);
  TRI_ASSERT(!_endpoints.empty());

  LOG_TOPIC("aac45", TRACE, Logger::AGENCYCOMM)
      << "reportRedirect(" << endpoint << ", " << redirectTo
      << "), endpoints = " << _endpoints;
  if (endpoint == _endpoints.front()) {
    LOG_TOPIC("aac46", DEBUG, Logger::AGENCYCOMM)
        << "Redirect using endpoint " << endpoint << ", switching to " << redirectTo;
    _endpoints.pop_front();
    _endpoints.erase(std::remove(_endpoints.begin(), _endpoints.end(), redirectTo),
                     _endpoints.end());
    _endpoints.push_back(endpoint);
    _endpoints.push_front(redirectTo);
  }
}

application_features::ApplicationServer& AsyncAgencyCommManager::server() {
  return _server;
}

AsyncAgencyCommManager::AsyncAgencyCommManager(application_features::ApplicationServer& server)
    : _server(server) {}

const char* AGENCY_URL_READ = "/_api/agency/read";
const char* AGENCY_URL_WRITE = "/_api/agency/write";
const char* AGENCY_URL_POLL = "/_api/agency/poll";

AsyncAgencyComm::FutureResult AsyncAgencyComm::getValues(std::string const& path) const {
  return sendTransaction(120s, AgencyReadTransaction(path));
}

AsyncAgencyComm::FutureResult AsyncAgencyComm::poll(network::Timeout timeout,
                                                    uint64_t index) const {
  return sendPollTransaction(timeout, index);
}

AsyncAgencyComm::FutureReadResult AsyncAgencyComm::getValues(
    std::shared_ptr<arangodb::cluster::paths::Path const> const& path) const {
  return sendTransaction(120s, AgencyReadTransaction(path->str())).thenValue([path = path](AsyncAgencyCommResult&& result) mutable {
    if (result.ok() && result.statusCode() == fuerte::StatusOK) {
      return AgencyReadResult{std::move(result), std::move(path)};
    }

    return AgencyReadResult{std::move(result), nullptr};
  });
}

AsyncAgencyComm::FutureResult AsyncAgencyComm::sendTransaction(
    network::Timeout timeout, AgencyReadTransaction const& trx) const {
  std::vector<ClientId> clientIds;
  return sendWithFailover(fuerte::RestVerb::Post, AGENCY_URL_READ, timeout,
                          RequestType::READ, clientIds, trx);
}

AsyncAgencyComm::FutureResult AsyncAgencyComm::sendTransaction(
    network::Timeout timeout, AgencyWriteTransaction const& trx) const {
  std::vector<ClientId> clientIds;
  if (!trx.clientId.empty()) {
    clientIds.push_back(trx.clientId);
  }
  return sendWithFailover(fuerte::RestVerb::Post, AGENCY_URL_WRITE, timeout,
                          RequestType::WRITE, std::move(clientIds), trx);
}

AsyncAgencyComm::FutureResult AsyncAgencyComm::sendWriteTransaction(
    network::Timeout timeout, velocypack::Buffer<uint8_t>&& body) const {
  std::vector<std::string> clientIds;
  VPackSlice bodySlice(body.data());
  if (bodySlice.isArray()) {
    // In the writing case we want to find all transactions with client IDs
    // and remember these IDs:
    for (auto const query : VPackArrayIterator(bodySlice)) {
      if (query.isArray() && query.length() == 3 && query[0].isObject() &&
          query[2].isString()) {
        clientIds.push_back(query[2].copyString());
      }
    }
  }
  return sendWithFailover(fuerte::RestVerb::Post, AGENCY_URL_WRITE, timeout,
                          RequestType::WRITE, std::move(clientIds), std::move(body));
}

AsyncAgencyComm::FutureResult AsyncAgencyComm::sendReadTransaction(
    network::Timeout timeout, velocypack::Buffer<uint8_t>&& body) const {
  std::vector<ClientId> clientIds;
  return sendWithFailover(fuerte::RestVerb::Post, AGENCY_URL_READ, timeout,
                          RequestType::READ, clientIds, std::move(body));
}

AsyncAgencyComm::FutureResult AsyncAgencyComm::sendPollTransaction(network::Timeout timeout,
                                                                   uint64_t index) const {
  return sendWithFailover(fuerte::RestVerb::Get, AGENCY_URL_POLL, timeout,
                          RequestType::READ, index);
}

AsyncAgencyComm::FutureResult AsyncAgencyComm::deleteKey(
    network::Timeout timeout,
    std::shared_ptr<arangodb::cluster::paths::Path const> const& path) const {
  return deleteKey(timeout, path->str());
}

AsyncAgencyComm::FutureResult AsyncAgencyComm::deleteKey(network::Timeout timeout,
                                                         std::string const& path) const {
  VPackBuffer<uint8_t> transaction;
  {
    VPackBuilder trxBuilder(transaction);
    VPackArrayBuilder env(&trxBuilder);
    {
      VPackArrayBuilder trx(&trxBuilder);
      {
        VPackObjectBuilder ops(&trxBuilder);
        {
          VPackObjectBuilder op(&trxBuilder, path);
          trxBuilder.add("op", VPackValue("delete"));
        }
      }
    }
  }

  return sendWriteTransaction(timeout, std::move(transaction));
}

std::unique_ptr<AsyncAgencyCommManager> AsyncAgencyCommManager::INSTANCE = nullptr;
AsyncAgencyCommManager& AsyncAgencyCommManager::getInstance() {
  if (INSTANCE) {
    return *INSTANCE;
  }

  THROW_ARANGO_EXCEPTION_MESSAGE(TRI_ERROR_DISABLED,
                                 "Agency Comm Manager not initialized");
}

std::string AsyncAgencyCommManager::endpointsString() const {
  std::unique_lock<std::mutex> guard(_lock);
  return basics::StringUtils::join(_endpoints);
}

}  // namespace arangodb<|MERGE_RESOLUTION|>--- conflicted
+++ resolved
@@ -402,13 +402,8 @@
     arangodb::fuerte::RestVerb method, std::string const& url,
     network::Timeout timeout, RequestType type, uint64_t index) const {
   std::vector<ClientId> clientIds;
-<<<<<<< HEAD
-  return sendWithFailover(method, url + "?index=" + std::to_string(index),
-                          timeout, type, clientIds, VPackBuffer<uint8_t>{});
-=======
   return sendWithFailover(method, url + "?index=" + std::to_string(index), timeout,
                           type, std::move(clientIds), VPackBuffer<uint8_t>{});
->>>>>>> 35196780
 }
 
 AsyncAgencyComm::FutureResult AsyncAgencyComm::sendWithFailover(
