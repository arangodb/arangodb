--- conflicted
+++ resolved
@@ -166,10 +166,12 @@
               result.response().header.metaByKey(arangodb::StaticStrings::Location);
           redirectOrError(man, endpoint, location);
           return ::agencyAsyncInquiry(man, std::move(meta), std::move(body));
-        }
-        // otherwise return error as is
-        return std::move(meta->promise)
-            .fulfill(AsyncAgencyCommResult{result.error, result.stealResponse()});
+        } else if (result.statusCode() != fuerte::StatusServiceUnavailable) {
+          // otherwise return error as is
+          return std::move(meta->promise)
+              .fulfill(AsyncAgencyCommResult{result.error, result.stealResponse()});
+        }
+        [[fallthrough]];
       case Error::ConnectionCanceled:
         if (man.server().isStopping()) {
           return std::move(meta->promise)
@@ -262,7 +264,6 @@
   });
 }
 
-<<<<<<< HEAD
 void agencyAsyncSendHandleResponse(AsyncAgencyCommManager& man,
                                    std::shared_ptr<RequestMeta> meta,
                                    futures::Try<network::Response>&& tryResult,
@@ -291,67 +292,6 @@
           return std::move(meta->promise)
               .fulfill(AsyncAgencyCommResult{result.error, result.stealResponse()});
         }
-=======
-    std::string endpoint = man.getCurrentEndpoint();
-    network::RequestOptions opts;
-    opts.timeout = meta.timeout;
-    opts.skipScheduler = meta.skipScheduler;
-
-    auto future = network::sendRequest(man.pool(), endpoint, meta.method,
-                                       "/_api/agency/inquire", std::move(query),
-                                       opts, meta.headers);
-    return std::move(future).thenValue(
-        [meta = std::move(meta), endpoint = std::move(endpoint), &man,
-         body = std::move(body)](network::Response&& result) mutable {
-          
-           switch (result.error) {
-            case Error::NoError:
-              // handle inquiry response
-              if (result.statusCode() == fuerte::StatusNotFound) {
-                return ::agencyAsyncSend(man, std::move(meta), std::move(body));
-              }
-
-              if (result.statusCode() == fuerte::StatusTemporaryRedirect) {
-                // get the Location header
-                std::string const& location =
-                    result.response().header.metaByKey(arangodb::StaticStrings::Location);
-                redirectOrError(man, endpoint, location);
-                return ::agencyAsyncInquiry(man, std::move(meta), std::move(body));
-              } else if (result.statusCode() != fuerte::StatusServiceUnavailable) {
-                // When hitting 503, i.e. no leader,  in multi-host agency, we need
-                // to keep inquiring until the agency becomes responsive again,
-                // i.e. 200/307 or timeout, which is correctly reported to the client.
-                return futures::makeFuture(AsyncAgencyCommResult{result.error, result.stealResponse()});
-              }
-              [[fallthrough]];
-            case Error::ConnectionCanceled:
-              if (man.server().isStopping()) {
-                return futures::makeFuture(
-                  AsyncAgencyCommResult{result.error, result.stealResponse()});
-              }
-              [[fallthrough]];
-            case Error::CouldNotConnect:
-            case Error::ConnectionClosed:
-            case Error::RequestTimeout:
-            case Error::ReadError:
-            case Error::WriteError:
-            case Error::ProtocolError:
-            case Error::CloseRequested:
-              // retry the request at different endpoint
-              man.reportError(endpoint);
-
-              [[fallthrough]];
-              /* fallthrough */
-            case Error::QueueCapacityExceeded:
-              // retry the request after a timeout
-              return agencyAsyncInquiry(man, std::move(meta), std::move(body));
-
-            case Error::VstUnauthorized:
-              // unrecoverable error
-              return futures::makeFuture(AsyncAgencyCommResult{result.error,
-                                                               result.stealResponse()});
-          }
->>>>>>> 19502681
 
         // 503 redirect
         if (result.statusCode() == StatusTemporaryRedirect) {
@@ -453,129 +393,7 @@
       << "agencyAsyncSend [" << meta->requestId << "] " << to_string(meta->method)
       << " " << meta->url << " body: " << VPackSlice(body.data()).toJson() << " delay: "
       << std::chrono::duration_cast<std::chrono::milliseconds>(waitTime).count() << "ms"
-<<<<<<< HEAD
       << " timeout: " << meta->timeout.count() << "s";
-=======
-      << " timeout: " << meta.timeout.count() << "s";
-  
-  // after a possible small delay (if required)
-  return agencyAsyncWait(meta, waitTime).thenValue([meta = std::move(meta), &man,
-                                                    body = std::move(body)](auto) mutable {
-    // acquire the current endpoint
-    std::string endpoint = man.getCurrentEndpoint();
-    network::RequestOptions opts;
-    opts.timeout = meta.timeout;
-    opts.skipScheduler = meta.skipScheduler;
-    opts.parameters = meta.params;
-
-    auto requestId = meta.requestId;
-
-    LOG_TOPIC("aac89", DEBUG, Logger::AGENCYCOMM)
-        << "agencyAsyncSend [" << requestId << "] delay done, sending request";
-
-    // and fire off the request
-    auto future = network::sendRequest(man.pool(), endpoint, meta.method, meta.url,
-                                       std::move(body), opts, meta.headers);
-    return std::move(future)
-        .thenValue([meta = std::move(meta), endpoint = std::move(endpoint),
-                    &man](network::Response&& result) mutable {
-          LOG_TOPIC("aac83", TRACE, Logger::AGENCYCOMM)
-              << "agencyAsyncSend [" << meta.requestId
-              << "] request done, result: " << to_string(result.error);
-
-          switch (result.error) {
-            case Error::NoError: { 
-              TRI_ASSERT(result.hasRequest());
-
-              LOG_TOPIC("aac88", TRACE, Logger::AGENCYCOMM)
-                  << "agencyAsyncSend [" << meta.requestId
-                  << "] communication successful, statusCode: " << result.statusCode();
-
-              // success
-              if ((result.statusCode() >= 200 && result.statusCode() <= 299)) {
-                return futures::makeFuture(
-                    AsyncAgencyCommResult{result.error, result.stealResponse()});
-              }
-              // user error
-              if ((400 <= result.statusCode() && result.statusCode() <= 499)) {
-                return futures::makeFuture(
-                    AsyncAgencyCommResult{result.error, result.stealResponse()});
-              }
-
-              // 307 redirect
-              if (result.statusCode() == StatusTemporaryRedirect) {
-                // get the Location header
-                std::string const& location =
-                    result.response().header.metaByKey(arangodb::StaticStrings::Location);
-                redirectOrError(man, endpoint, location);
-
-                // send again
-                return ::agencyAsyncSend(man, std::move(meta), std::move(result.request()).moveBuffer());
-              }
-
-              // if we only did reads return here
-              if (meta.type == RequestType::READ) {
-                return futures::makeFuture(
-                    AsyncAgencyCommResult{result.error, result.stealResponse()});
-              }
-            }
-            [[fallthrough]];
-            
-            case Error::ConnectionCanceled: {
-              if (man.server().isStopping() || !result.hasRequest()) {
-                return futures::makeFuture(
-                  AsyncAgencyCommResult{result.error, result.stealResponse()});
-              }
-
-              TRI_ASSERT(result.hasRequest());
-            }
-            [[fallthrough]];
-            
-            case Error::RequestTimeout:
-            case Error::ConnectionClosed:
-            case Error::ProtocolError:
-            case Error::WriteError:
-            case Error::ReadError:
-            case Error::CloseRequested: {
-              TRI_ASSERT(result.hasRequest());
-
-              // inquire the request
-              man.reportError(endpoint);
-              // in case of a write transaction we have to do inquiry
-              if (meta.isInquiryOnNoResponse()) {
-                return ::agencyAsyncInquiry(man, std::move(meta),
-                                            std::move(result.request()).moveBuffer());
-              } else if (!meta.isRetryOnNoResponse()) {
-                // return error
-                return futures::makeFuture(
-                    AsyncAgencyCommResult{result.error, result.stealResponse()});
-              }
-            }
-            // otherwise just send again
-            [[fallthrough]];
-
-            case Error::CouldNotConnect: {
-              LOG_TOPIC("aac90", TRACE, Logger::AGENCYCOMM)
-                  << "agencyAsyncSend [" << meta.requestId << "] retry request soon";
-              // retry to send the request
-              man.reportError(endpoint);
-            }
-            [[fallthrough]];
-
-            case Error::QueueCapacityExceeded: {
-              TRI_ASSERT(result.hasRequest());
-              return ::agencyAsyncSend(man, std::move(meta),
-                                       std::move(result.request()).moveBuffer());  // retry always
-            }
-
-            case Error::VstUnauthorized: {
-              // unrecoverable error
-              return futures::makeFuture(
-                AsyncAgencyCommResult{result.error,
-                                      result.stealResponse()});  
-            }
-          }
->>>>>>> 19502681
 
   // after a possible small delay (if required)
   agencyAsyncWait(*meta, waitTime).finally([meta, &man, body = std::move(body)](auto&&) mutable noexcept -> void {
