--- conflicted
+++ resolved
@@ -76,19 +76,6 @@
       << _slaveID << "), time("
       << TRI_microtime() - _startTime << ")";
   } else {
-<<<<<<< HEAD
-    if (_agent != nullptr) {
-      _agent->reportFailed(_slaveID, _toLog);
-      // Do not warn if we are already shutting down:
-      if (!_agent->isStopping()) {
-        LOG_TOPIC(WARN, Logger::AGENCY) 
-          << "Got bad callback from AppendEntriesRPC: "
-          << "comm_status(" << res->status
-          << "), last(" << _last << "), follower("
-          << _slaveID << "), time("
-          << TRI_microtime() - _startTime << ")";
-      }
-=======
     if (_agent == nullptr || !_agent->isStopping()) {
       // Do not warn if we are already shutting down:
       LOG_TOPIC(WARN, Logger::AGENCY) 
@@ -100,7 +87,6 @@
     }
     if (_agent != nullptr) {
       _agent->reportFailed(_slaveID, _toLog);
->>>>>>> d1da2531
     }
   }
   return true;
