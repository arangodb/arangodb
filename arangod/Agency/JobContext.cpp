////////////////////////////////////////////////////////////////////////////////
/// DISCLAIMER
///
/// Copyright 2014-2016 ArangoDB GmbH, Cologne, Germany
/// Copyright 2004-2014 triAGENS GmbH, Cologne, Germany
///
/// Licensed under the Apache License, Version 2.0 (the "License");
/// you may not use this file except in compliance with the License.
/// You may obtain a copy of the License at
///
///     http://www.apache.org/licenses/LICENSE-2.0
///
/// Unless required by applicable law or agreed to in writing, software
/// distributed under the License is distributed on an "AS IS" BASIS,
/// WITHOUT WARRANTIES OR CONDITIONS OF ANY KIND, either express or implied.
/// See the License for the specific language governing permissions and
/// limitations under the License.
///
/// Copyright holder is ArangoDB GmbH, Cologne, Germany
///
/// @author Kaveh Vahedipour
////////////////////////////////////////////////////////////////////////////////

#include "JobContext.h"

#include "Agency/ActiveFailoverJob.h"
#include "Agency/AddFollower.h"
#include "Agency/CleanOutServer.h"
#include "Agency/FailedFollower.h"
#include "Agency/FailedLeader.h"
#include "Agency/FailedServer.h"
#include "Agency/MoveShard.h"
#include "Agency/RemoveFollower.h"

using namespace arangodb::consensus;

JobContext::JobContext (JOB_STATUS status, std::string id, Node const& snapshot,
                        AgentInterface* agent) : _job(nullptr) {

  std::string path = pos[status] + id;
  auto const& job  = snapshot(path);
  auto const& type = job("type").getString();
  
  if        (type == "failedLeader") {
    _job = std::make_unique<FailedLeader>(snapshot, agent, status, id);
  } else if (type == "failedFollower") {
    _job = std::make_unique<FailedFollower>(snapshot, agent, status, id);
  } else if (type == "failedServer") {
    _job = std::make_unique<FailedServer>(snapshot, agent, status, id);
  } else if (type == "cleanOutServer") {
    _job = std::make_unique<CleanOutServer>(snapshot, agent, status, id);
  } else if (type == "moveShard") {
    _job = std::make_unique<MoveShard>(snapshot, agent, status, id);
  } else if (type == "addFollower") {
    _job = std::make_unique<AddFollower>(snapshot, agent, status, id);
  } else if (type == "removeFollower") {
    _job = std::make_unique<RemoveFollower>(snapshot, agent, status, id);
<<<<<<< HEAD
  } else if (type == "activeFailover") {
    _job = std::make_unique<ActiveFailoverJob>(snapshot, agent, status, id);
=======
>>>>>>> 68442dae
  } else {
    LOG_TOPIC(ERR, Logger::AGENCY) <<
    "Failed to run supervision job " << type << " with id " << id;
  }

}

void JobContext::create(std::shared_ptr<VPackBuilder> b) {
  if (_job != nullptr) {
    _job->create(b);
  } 
}

void JobContext::start() {
  if (_job != nullptr) {
    _job->start();
  }
}

void JobContext::run() {
  if (_job != nullptr) {
    _job->run();
  }
}

void JobContext::abort() {
  if (_job != nullptr) {
    _job->abort();
  }
}
<|MERGE_RESOLUTION|>--- conflicted
+++ resolved
@@ -55,11 +55,8 @@
     _job = std::make_unique<AddFollower>(snapshot, agent, status, id);
   } else if (type == "removeFollower") {
     _job = std::make_unique<RemoveFollower>(snapshot, agent, status, id);
-<<<<<<< HEAD
   } else if (type == "activeFailover") {
     _job = std::make_unique<ActiveFailoverJob>(snapshot, agent, status, id);
-=======
->>>>>>> 68442dae
   } else {
     LOG_TOPIC(ERR, Logger::AGENCY) <<
     "Failed to run supervision job " << type << " with id " << id;
