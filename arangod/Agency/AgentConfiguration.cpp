--- conflicted
+++ resolved
@@ -538,22 +538,12 @@
         ret->add(i.first, VPackValue(i.second));
       }}
 
-<<<<<<< HEAD
     ret->add(VPackValue(activeStr));
     { VPackArrayBuilder bb(ret.get());
       for (auto const& i : _active) {
         ret->add(VPackValue(i));
       }}
-=======
-/*    ret->add(VPackValue(activeStr));
-    {
-      VPackArrayBuilder bb(ret.get());
-      for (auto const& i : _active) {
-        ret->add(VPackValue(i));
-      }
-      }*/
->>>>>>> 33b5e49c
-
+    
     ret->add(idStr, VPackValue(_id));
     ret->add(agencySizeStr, VPackValue(_pool.size()));
     ret->add(poolSizeStr, VPackValue(_poolSize));
