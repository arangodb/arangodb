////////////////////////////////////////////////////////////////////////////////
/// DISCLAIMER
///
/// Copyright 2014-2018 ArangoDB GmbH, Cologne, Germany
/// Copyright 2004-2014 triAGENS GmbH, Cologne, Germany
///
/// Licensed under the Apache License, Version 2.0 (the "License");
/// you may not use this file except in compliance with the License.
/// You may obtain a copy of the License at
///
///     http://www.apache.org/licenses/LICENSE-2.0
///
/// Unless required by applicable law or agreed to in writing, software
/// distributed under the License is distributed on an "AS IS" BASIS,
/// WITHOUT WARRANTIES OR CONDITIONS OF ANY KIND, either express or implied.
/// See the License for the specific language governing permissions and
/// limitations under the License.
///
/// Copyright holder is ArangoDB GmbH, Cologne, Germany
///
/// @author Kaveh Vahedipour
////////////////////////////////////////////////////////////////////////////////

#include "Supervision.h"

#include <thread>

#include "Agency/ActiveFailoverJob.h"
#include "Agency/AddFollower.h"
#include "Agency/Agent.h"
#include "Agency/CleanOutServer.h"
#include "Agency/FailedServer.h"
#include "Agency/Job.h"
#include "Agency/JobContext.h"
#include "Agency/RemoveFollower.h"
#include "Agency/Store.h"
#include "ApplicationFeatures/ApplicationServer.h"
#include "Basics/ConditionLocker.h"
#include "Basics/MutexLocker.h"
#include "Cluster/AgencyPaths.h"
#include "Cluster/ServerState.h"
#include "Random/RandomGenerator.h"

using namespace arangodb;
using namespace arangodb::consensus;
using namespace arangodb::application_features;
using namespace arangodb::cluster::paths;
using namespace arangodb::cluster::paths::aliases;

struct HealthRecord {
  std::string shortName;
  std::string syncTime;
  std::string syncStatus;
  std::string status;
  std::string endpoint;
  std::string advertisedEndpoint;
  std::string lastAcked;
  std::string hostId;
  std::string serverVersion;
  std::string engine;
  size_t version;

  explicit HealthRecord() : version(0) {}

  HealthRecord(std::string const& sn, std::string const& ep, std::string const& ho,
               std::string const& en, std::string const& sv, std::string const& ae)
      : shortName(sn),
        endpoint(ep),
        advertisedEndpoint(ae),
        hostId(ho),
        serverVersion(sv),
        engine(en),
        version(0) {}

  explicit HealthRecord(Node const& node) { *this = node; }

  HealthRecord& operator=(Node const& node) {
    version = 0;
    if (shortName.empty()) {
      shortName = node.hasAsString("ShortName").first;
    }
    if (endpoint.empty()) {
      endpoint = node.hasAsString("Endpoint").first;
    }
    if (hostId.empty()) {
      hostId = node.hasAsString("Host").first;
    }
    if (node.has("Status")) {
      status = node.hasAsString("Status").first;
      if (node.has("SyncStatus")) {  // New format
        version = 2;
        syncStatus = node.hasAsString("SyncStatus").first;
        if (node.has("SyncTime")) {
          syncTime = node.hasAsString("SyncTime").first;
        }
        if (node.has("LastAckedTime")) {
          lastAcked = node.hasAsString("LastAckedTime").first;
        }
        if (node.has("AdvertisedEndpoint")) {
          version = 3;
          advertisedEndpoint = node.hasAsString("AdvertisedEndpoint").first;
        } else {
          advertisedEndpoint.clear();
        }
        if (node.has("Engine") && node.has("Version")) {
          version = 4;
          engine = node.hasAsString("Engine").first;
          serverVersion = node.hasAsString("Version").first;
        } else {
          engine.clear();
          serverVersion.clear();
        }
      } else if (node.has("LastHeartbeatStatus")) {
        version = 1;
        syncStatus = node.hasAsString("LastHeartbeatStatus").first;
        if (node.has("LastHeartbeatSent")) {
          syncTime = node.hasAsString("LastHeartbeatSent").first;
        }
        if (node.has("LastHeartbeatAcked")) {
          lastAcked = node.hasAsString("LastHeartbeatAcked").first;
        }
      }
    }
    return *this;
  }

  void toVelocyPack(VPackBuilder& obj) const {
    TRI_ASSERT(obj.isOpenObject());
    obj.add("ShortName", VPackValue(shortName));
    obj.add("Endpoint", VPackValue(endpoint));
    obj.add("Host", VPackValue(hostId));
    obj.add("SyncStatus", VPackValue(syncStatus));
    obj.add("Status", VPackValue(status));
    obj.add("Version", VPackValue(serverVersion));
    obj.add("Engine", VPackValue(engine));
    if (!advertisedEndpoint.empty()) {
      obj.add("AdvertisedEndpoint", VPackValue(advertisedEndpoint));
    }
    obj.add("Timestamp", VPackValue(timepointToString(std::chrono::system_clock::now())));
    obj.add("SyncTime", VPackValue(syncTime));
    obj.add("LastAckedTime", VPackValue(lastAcked));
  }

  bool statusDiff(HealthRecord const& other) {
    return status != other.status || syncStatus != other.syncStatus ||
           advertisedEndpoint != other.advertisedEndpoint ||
           serverVersion != other.serverVersion || engine != other.engine ||
           hostId != other.hostId || endpoint != other.endpoint;
  }

  friend std::ostream& operator<<(std::ostream& o, HealthRecord const& hr) {
    VPackBuilder builder;
    {
      VPackObjectBuilder b(&builder);
      hr.toVelocyPack(builder);
    }
    o << builder.toJson();
    return o;
  }
};

// This is initialized in AgencyFeature:
std::string Supervision::_agencyPrefix = "/arango";

Supervision::Supervision(application_features::ApplicationServer& server)
    : arangodb::CriticalThread(server, "Supervision"),
      _agent(nullptr),
      _snapshot("Supervision"),
      _transient("Transient"),
      _frequency(1.),
      _gracePeriod(10.),
      _okThreshold(5.),
      _jobId(0),
      _jobIdMax(0),
      _haveAborts(false),
      _selfShutdown(false),
      _upgraded(false) {}

Supervision::~Supervision() {
  if (!isStopping()) {
    shutdown();
  }
}

static std::string const syncPrefix = "/Sync/ServerStates/";
static std::string const supervisionPrefix = "/Supervision";
static std::string const healthPrefix = "/Supervision/Health/";
static std::string const targetShortID = "/Target/MapUniqueToShortID/";
static std::string const currentServersRegisteredPrefix =
    "/Current/ServersRegistered";
static std::string const foxxmaster = "/Current/Foxxmaster";

void Supervision::upgradeOne(Builder& builder) {
  _lock.assertLockedByCurrentThread();
  // "/arango/Agency/Definition" not exists or is 0
  if (!_snapshot.has("Agency/Definition")) {
    {
      VPackArrayBuilder trx(&builder);
      {
        VPackObjectBuilder oper(&builder);
        builder.add("/Agency/Definition", VPackValue(1));
        builder.add(VPackValue("/Target/ToDo"));
        { VPackObjectBuilder empty(&builder); }
        builder.add(VPackValue("/Target/Pending"));
        { VPackObjectBuilder empty(&builder); }
      }
      {
        VPackObjectBuilder o(&builder);
        builder.add(VPackValue("/Agency/Definition"));
        {
          VPackObjectBuilder prec(&builder);
          builder.add("oldEmpty", VPackValue(true));
        }
      }
    }
  }
}

void Supervision::upgradeZero(Builder& builder) {
  _lock.assertLockedByCurrentThread();
  // "/arango/Target/FailedServers" is still an array
  Slice fails = _snapshot.hasAsSlice(failedServersPrefix).first;
  if (fails.isArray()) {
    {
      VPackArrayBuilder trx(&builder);
      {
        VPackObjectBuilder o(&builder);
        builder.add(VPackValue(failedServersPrefix));
        {
          VPackObjectBuilder oo(&builder);
          if (fails.length() > 0) {
            for (VPackSlice fail : VPackArrayIterator(fails)) {
              builder.add(VPackValue(fail.copyString()));
              { VPackArrayBuilder ooo(&builder); }
            }
          }
        }
      }
    }  // trx
  }
}

void Supervision::upgradeHealthRecords(Builder& builder) {
  _lock.assertLockedByCurrentThread();
  // "/arango/Supervision/health" is in old format
  Builder b;
  size_t n = 0;

  if (_snapshot.has(healthPrefix)) {
    HealthRecord hr;
    {
      VPackObjectBuilder oo(&b);
      for (auto const& recPair : _snapshot.hasAsChildren(healthPrefix).first) {
        if (recPair.second->has("ShortName") &&
            recPair.second->has("Endpoint")) {
          hr = *recPair.second;
          if (hr.version == 1) {
            ++n;
            b.add(VPackValue(recPair.first));
            {
              VPackObjectBuilder ooo(&b);
              hr.toVelocyPack(b);
            }
          }
        }
      }
    }
  }

  if (n > 0) {
    {
      VPackArrayBuilder trx(&builder);
      {
        VPackObjectBuilder o(&builder);
        b.add(healthPrefix, b.slice());
      }
    }
  }
}

// Upgrade agency, guarded by wakeUp
void Supervision::upgradeAgency() {
  _lock.assertLockedByCurrentThread();

  Builder builder;
  {
    VPackArrayBuilder trxs(&builder);
    upgradeZero(builder);
    fixPrototypeChain(builder);
    upgradeOne(builder);
    upgradeHealthRecords(builder);
  }

  LOG_TOPIC("f7315", DEBUG, Logger::AGENCY) << "Upgrading the agency:" << builder.toJson();

  if (builder.slice().length() > 0) {
    generalTransaction(_agent, builder);
  }

  _upgraded = true;
}

void handleOnStatusDBServer(Agent* agent, Node const& snapshot,
                            HealthRecord& persisted, HealthRecord& transisted,
                            std::string const& serverID, uint64_t const& jobId,
                            std::shared_ptr<VPackBuilder>& envelope) {
  std::string failedServerPath = failedServersPrefix + "/" + serverID;
  // New condition GOOD:
  if (transisted.status == Supervision::HEALTH_STATUS_GOOD) {
    if (snapshot.has(failedServerPath)) {
      envelope = std::make_shared<VPackBuilder>();
      {
        VPackArrayBuilder a(envelope.get());
        {
          VPackObjectBuilder operations(envelope.get());
          envelope->add(VPackValue(failedServerPath));
          {
            VPackObjectBuilder ccc(envelope.get());
            envelope->add("op", VPackValue("delete"));
          }
        }
      }
    }
  } else if (  // New state: FAILED persisted: GOOD (-> BAD)
      persisted.status == Supervision::HEALTH_STATUS_GOOD &&
      transisted.status != Supervision::HEALTH_STATUS_GOOD) {
    transisted.status = Supervision::HEALTH_STATUS_BAD;
  } else if (  // New state: FAILED persisted: BAD (-> Job)
      persisted.status == Supervision::HEALTH_STATUS_BAD &&
      transisted.status == Supervision::HEALTH_STATUS_FAILED) {
    if (!snapshot.has(failedServerPath)) {
      envelope = std::make_shared<VPackBuilder>();
      FailedServer(snapshot, agent, std::to_string(jobId), "supervision", serverID)
          .create(envelope);
    }
  }
}

void handleOnStatusCoordinator(Agent* agent, Node const& snapshot, HealthRecord& persisted,
                               HealthRecord& transisted, std::string const& serverID) {

  if (transisted.status == Supervision::HEALTH_STATUS_FAILED) {
    // if the current foxxmaster server failed => reset the value to ""
    if (snapshot.hasAsString(foxxmaster).first == serverID) {
      VPackBuilder create;
      {
        VPackArrayBuilder tx(&create);
        {
          VPackObjectBuilder d(&create);
          create.add(foxxmaster, VPackValue(""));
        }
      }
      singleWriteTransaction(agent, create, false);
    }
  }
}

void handleOnStatusSingle(Agent* agent, Node const& snapshot, HealthRecord& persisted,
                          HealthRecord& transisted, std::string const& serverID,
                          uint64_t const& jobId, std::shared_ptr<VPackBuilder>& envelope) {
  std::string failedServerPath = failedServersPrefix + "/" + serverID;
  // New condition GOOD:
  if (transisted.status == Supervision::HEALTH_STATUS_GOOD) {
    if (snapshot.has(failedServerPath)) {
      envelope = std::make_shared<VPackBuilder>();
      {
        VPackArrayBuilder a(envelope.get());
        {
          VPackObjectBuilder operations(envelope.get());
          envelope->add(VPackValue(failedServerPath));
          {
            VPackObjectBuilder ccc(envelope.get());
            envelope->add("op", VPackValue("delete"));
          }
        }
      }
    }
  } else if (  // New state: FAILED persisted: GOOD (-> BAD)
      persisted.status == Supervision::HEALTH_STATUS_GOOD &&
      transisted.status != Supervision::HEALTH_STATUS_GOOD) {
    transisted.status = Supervision::HEALTH_STATUS_BAD;
  } else if (  // New state: FAILED persisted: BAD (-> Job)
      persisted.status == Supervision::HEALTH_STATUS_BAD &&
      transisted.status == Supervision::HEALTH_STATUS_FAILED) {
    if (!snapshot.has(failedServerPath)) {
      envelope = std::make_shared<VPackBuilder>();
      ActiveFailoverJob(snapshot, agent, std::to_string(jobId), "supervision", serverID)
          .create(envelope);
    }
  }
}


void handleOnStatus(Agent* agent, Node const& snapshot, HealthRecord& persisted,
                    HealthRecord& transisted, std::string const& serverID,
                    uint64_t const& jobId, std::shared_ptr<VPackBuilder>& envelope) {
  if (serverID.compare(0, 4, "PRMR") == 0) {
    handleOnStatusDBServer(agent, snapshot, persisted, transisted, serverID, jobId, envelope);
  } else if (serverID.compare(0, 4, "CRDN") == 0) {
    handleOnStatusCoordinator(agent, snapshot, persisted, transisted, serverID);
  } else if (serverID.compare(0, 4, "SNGL") == 0) {
    handleOnStatusSingle(agent, snapshot, persisted, transisted, serverID, jobId, envelope);
  } else {
    LOG_TOPIC("86191", ERR, Logger::SUPERVISION)
        << "Unknown server type. No supervision action taken. " << serverID;
  }
}


// Build transaction for removing unattended servers from health monitoring
query_t arangodb::consensus::removeTransactionBuilder(std::vector<std::string> const& todelete) {
  query_t del = std::make_shared<Builder>();
  {
    VPackArrayBuilder trxs(del.get());
    {
      VPackArrayBuilder trx(del.get());
      {
        VPackObjectBuilder server(del.get());
        for (auto const& srv : todelete) {
          del->add(VPackValue(Supervision::agencyPrefix() +
                              arangodb::consensus::healthPrefix + srv));
          {
            VPackObjectBuilder oper(del.get());
            del->add("op", VPackValue("delete"));
          }
        }
      }
    }
  }
  return del;
}

// Check all DB servers, guarded above doChecks
std::vector<check_t> Supervision::check(std::string const& type) {
  // Dead lock detection
  _lock.assertLockedByCurrentThread();

  // Book keeping
  std::vector<check_t> ret;
  auto const& machinesPlanned =
      _snapshot.hasAsChildren(std::string("Plan/") + type).first;
  auto const& serversRegistered =
      _snapshot.hasAsNode(currentServersRegisteredPrefix).first;
  std::vector<std::string> todelete;
  for (auto const& machine : _snapshot.hasAsChildren(healthPrefix).first) {
    if ((type == "DBServers" && machine.first.compare(0, 4, "PRMR") == 0) ||
        (type == "Coordinators" && machine.first.compare(0, 4, "CRDN") == 0) ||
        (type == "Singles" && machine.first.compare(0, 4, "SNGL") == 0)) {
      todelete.push_back(machine.first);
    }
  }

  // Remove all machines, which are no longer planned
  for (auto const& machine : machinesPlanned) {
    todelete.erase(std::remove(todelete.begin(), todelete.end(), machine.first),
                   todelete.end());
  }
  if (!todelete.empty()) {
    _agent->write(removeTransactionBuilder(todelete));
  }

  // Do actual monitoring
  for (auto const& machine : machinesPlanned) {
    std::string serverID(machine.first), shortName;

    // short name arrives asynchronous to machine registering, make sure
    //  it has arrived before trying to use it
    auto tmp_shortName =
        _snapshot.hasAsString(targetShortID + serverID + "/ShortName");
    if (tmp_shortName.second) {
      shortName = tmp_shortName.first;

      // "/arango/Current/ServersRegistered/<server-id>/endpoint"
      std::string endpoint;
      std::string epPath = serverID + "/endpoint";
      if (serversRegistered.has(epPath)) {
        endpoint = serversRegistered.hasAsString(epPath).first;
      }
      // "/arango/Current/ServersRegistered/<server-id>/host"
      std::string hostId;
      std::string hoPath = serverID + "/host";
      if (serversRegistered.has(hoPath)) {
        hostId = serversRegistered.hasAsString(hoPath).first;
      }
      // "/arango/Current/ServersRegistered/<server-id>/serverVersion"
      std::string serverVersion;
      std::string svPath = serverID + "/versionString";
      if (serversRegistered.has(svPath)) {
        serverVersion = serversRegistered.hasAsString(svPath).first;
      }
      // "/arango/Current/ServersRegistered/<server-id>/engine"
      std::string engine;
      std::string enPath = serverID + "/engine";
      if (serversRegistered.has(enPath)) {
        engine = serversRegistered.hasAsString(enPath).first;
      }
      //"/arango/Current/<serverId>/externalEndpoint"
      std::string externalEndpoint;
      std::string extEndPath = serverID + "/advertisedEndpoint";
      if (serversRegistered.has(extEndPath)) {
        externalEndpoint = serversRegistered.hasAsString(extEndPath).first;
      }

      // Health records from persistence, from transience and a new one
      HealthRecord transist(shortName, endpoint, hostId, engine, serverVersion, externalEndpoint);
      HealthRecord persist(shortName, endpoint, hostId, engine, serverVersion, externalEndpoint);

      // Get last health entries from transient and persistent key value stores
      if (_transient.has(healthPrefix + serverID)) {
        transist = _transient.hasAsNode(healthPrefix + serverID).first;
      }
      if (_snapshot.has(healthPrefix + serverID)) {
        persist = _snapshot.hasAsNode(healthPrefix + serverID).first;
      }

      // New health record (start with old add current information from sync)
      // Sync.time is copied to Health.syncTime
      // Sync.status is copied to Health.syncStatus
      std::string syncTime =
          _transient.has(syncPrefix + serverID)
              ? _transient.hasAsString(syncPrefix + serverID + "/time").first
              : timepointToString(std::chrono::system_clock::time_point());
      std::string syncStatus =
          _transient.has(syncPrefix + serverID)
              ? _transient.hasAsString(syncPrefix + serverID + "/status").first
              : "UNKNOWN";

      // Last change registered in sync (transient != sync)
      // Either now or value in transient
      auto lastAckedTime = (syncTime != transist.syncTime)
                               ? std::chrono::system_clock::now()
                               : stringToTimepoint(transist.lastAcked);
      transist.lastAcked = timepointToString(lastAckedTime);
      transist.syncTime = syncTime;
      transist.syncStatus = syncStatus;

      // update volatile values that may change
      transist.advertisedEndpoint = externalEndpoint;
      transist.serverVersion = serverVersion;
      transist.engine = engine;
      transist.hostId = hostId;
      transist.endpoint = endpoint;

      // Calculate elapsed since lastAcked
      auto elapsed =
          std::chrono::duration<double>(std::chrono::system_clock::now() - lastAckedTime);

      if (elapsed.count() <= _okThreshold) {
        transist.status = Supervision::HEALTH_STATUS_GOOD;
      } else if (elapsed.count() <= _gracePeriod) {
        transist.status = Supervision::HEALTH_STATUS_BAD;
      } else {
        transist.status = Supervision::HEALTH_STATUS_FAILED;
      }

      // Status changed?
      bool changed = transist.statusDiff(persist);

      // Take necessary actions if any
      std::shared_ptr<VPackBuilder> envelope;
      if (changed) {
        handleOnStatus(_agent, _snapshot, persist, transist, serverID, _jobId, envelope);
      }

      persist = transist;  // Now copy Status, SyncStatus from transient to persited

      // Transient report
      std::shared_ptr<Builder> tReport = std::make_shared<Builder>();
      {
        VPackArrayBuilder transaction(tReport.get());  // Transist Transaction
        std::shared_ptr<VPackBuilder> envelope;
        {
          VPackObjectBuilder operation(tReport.get());        // Operation
          tReport->add(VPackValue(healthPrefix + serverID));  // Supervision/Health
          {
            VPackObjectBuilder oo(tReport.get());
            transist.toVelocyPack(*tReport);
          }
        }
      }  // Transaction

      // Persistent report
      std::shared_ptr<Builder> pReport = nullptr;
      if (changed) {
        pReport = std::make_shared<Builder>();
        {
          VPackArrayBuilder transaction(pReport.get());  // Persist Transaction
          {
            VPackObjectBuilder operation(pReport.get());        // Operation
            pReport->add(VPackValue(healthPrefix + serverID));  // Supervision/Health
            {
              VPackObjectBuilder oo(pReport.get());
              persist.toVelocyPack(*pReport);
            }
            if (envelope != nullptr) {  // Failed server
              TRI_ASSERT(envelope->slice().isArray() && envelope->slice()[0].isObject());
              for (VPackObjectIterator::ObjectPair i :
                   VPackObjectIterator(envelope->slice()[0])) {
                pReport->add(i.key.copyString(), i.value);
              }
            }
          }  // Operation
          if (envelope != nullptr && envelope->slice().length() > 1) {  // Preconditions(Job)
            TRI_ASSERT(envelope->slice().isArray() && envelope->slice()[1].isObject());
            pReport->add(envelope->slice()[1]);
          }
        }  // Transaction
      }

      if (!this->isStopping()) {
        // Replicate special event and only then transient store
        if (changed) {
          write_ret_t res = singleWriteTransaction(_agent, *pReport, false);
          if (res.accepted && res.indices.front() != 0) {
            ++_jobId;  // Job was booked
            transient(_agent, *tReport);
          }
        } else {  // Nothing special just transient store
          transient(_agent, *tReport);
        }
      }
    } else {
      LOG_TOPIC("a55cd", INFO, Logger::SUPERVISION)
          << "Short name for " << serverID
          << " not yet available.  Skipping health check.";
    }  // else

  }  // for

  return ret;
}

bool Supervision::earlyBird() const {
  std::vector<std::string> tpath{"Sync", "ServerStates"};
  std::vector<std::string> pdbpath{"Plan", "DBServers"};
  std::vector<std::string> pcpath{"Plan", "Coordinators"};

  if (!_snapshot.has(pdbpath)) {
    LOG_TOPIC("3206f", DEBUG, Logger::SUPERVISION)
        << "No Plan/DBServers key in persistent store";
    return false;
  }
  VPackBuilder dbserversB = _snapshot(pdbpath).toBuilder();
  VPackSlice dbservers = dbserversB.slice();

  if (!_snapshot.has(pcpath)) {
    LOG_TOPIC("b0e08", DEBUG, Logger::SUPERVISION)
        << "No Plan/Coordinators key in persistent store";
    return false;
  }
  VPackBuilder coordinatorsB = _snapshot(pcpath).toBuilder();
  VPackSlice coordinators = coordinatorsB.slice();

  if (!_transient.has(tpath)) {
    LOG_TOPIC("fe42a", DEBUG, Logger::SUPERVISION)
        << "No Sync/ServerStates key in transient store";
    return false;
  }
  VPackBuilder serverStatesB = _transient(tpath).toBuilder();
  VPackSlice serverStates = serverStatesB.slice();

  // every db server in plan accounted for in transient store?
  for (auto const& server : VPackObjectIterator(dbservers)) {
    auto serverId = server.key.copyString();
    if (!serverStates.hasKey(serverId)) {
      return false;
    }
  }
  // every db server in plan accounted for in transient store?
  for (auto const& server : VPackObjectIterator(coordinators)) {
    auto serverId = server.key.copyString();
    if (!serverStates.hasKey(serverId)) {
      return false;
    }
  }

  return true;
}

// Update local agency snapshot, guarded by callers
bool Supervision::updateSnapshot() {
  _lock.assertLockedByCurrentThread();

  if (_agent == nullptr || this->isStopping()) {
    return false;
  }

  _agent->executeLockedRead([&]() {
    if (_agent->spearhead().has(_agencyPrefix)) {
      _snapshot = _agent->spearhead().get(_agencyPrefix);
    }
    if (_agent->transient().has(_agencyPrefix)) {
      _transient = _agent->transient().get(_agencyPrefix);
    }
  });

  return true;
}

// All checks, guarded by main thread
bool Supervision::doChecks() {
  _lock.assertLockedByCurrentThread();
  TRI_ASSERT(ServerState::roleToAgencyListKey(ServerState::ROLE_DBSERVER) ==
             "DBServers");
  check(ServerState::roleToAgencyListKey(ServerState::ROLE_DBSERVER));
  TRI_ASSERT(ServerState::roleToAgencyListKey(ServerState::ROLE_COORDINATOR) ==
             "Coordinators");
  check(ServerState::roleToAgencyListKey(ServerState::ROLE_COORDINATOR));
  TRI_ASSERT(ServerState::roleToAgencyListKey(ServerState::ROLE_SINGLE) ==
             "Singles");
  check(ServerState::roleToAgencyListKey(ServerState::ROLE_SINGLE));

  return true;
}

void Supervision::reportStatus(std::string const& status) {
  bool persist = false;
  query_t report;

  {  // Do I have to report to agency under
    _lock.assertLockedByCurrentThread();
    if (_snapshot.hasAsString("/Supervision/State/Mode").first != status) {
      // This includes the case that the mode is not set, since status
      // is never empty
      persist = true;
    }
  }

  report = std::make_shared<VPackBuilder>();
  {
    VPackArrayBuilder trx(report.get());
    {
      VPackObjectBuilder br(report.get());
      report->add(VPackValue("/Supervision/State"));
      {
        VPackObjectBuilder bbr(report.get());
        report->add("Mode", VPackValue(status));
        report->add("Timestamp",
                    VPackValue(timepointToString(std::chrono::system_clock::now())));
      }
    }
  }

  // Importatnt! No reporting in transient for Maintenance mode.
  if (status != "Maintenance") {
    transient(_agent, *report);
  }

  if (persist) {
    write_ret_t res = singleWriteTransaction(_agent, *report, false);
  }
}

void Supervision::run() {
  // First wait until somebody has initialized the ArangoDB data, before
  // that running the supervision does not make sense and will indeed
  // lead to horrible errors:

  std::string const supervisionNode = _agencyPrefix + supervisionPrefix;

  while (!this->isStopping()) {
    {
      CONDITION_LOCKER(guard, _cv);
      _cv.wait(static_cast<uint64_t>(1000000 * _frequency));
    }

    bool done = false;
    MUTEX_LOCKER(locker, _lock);
    _agent->executeLockedRead([&]() {
      if (_agent->readDB().has(supervisionNode)) {
        try {
          _snapshot = _agent->readDB().get(supervisionNode);
          if (_snapshot.children().size() > 0) {
            done = true;
          }
        } catch (...) {
          LOG_TOPIC("4bc80", WARN, Logger::SUPERVISION)
              << "Main node in agency gone. Contact your db administrator.";
        }
      }
    });

    if (done) {
      break;
    }

    LOG_TOPIC("9a79b", DEBUG, Logger::SUPERVISION) << "Waiting for ArangoDB to "
                                             "initialize its data.";
  }

  bool shutdown = false;
  {
    CONDITION_LOCKER(guard, _cv);
    TRI_ASSERT(_agent != nullptr);

    while (!this->isStopping()) {

      auto lapStart = std::chrono::steady_clock::now();

      {
        MUTEX_LOCKER(locker, _lock);

        if (isShuttingDown()) {
          handleShutdown();
        } else if (_selfShutdown) {
          shutdown = true;
          break;
        }

        // Only modifiy this condition with extreme care:
        // Supervision needs to wait until the agent has finished leadership
        // preparation or else the local agency snapshot might be behind its
        // last state.
        if (_agent->leading() && _agent->getPrepareLeadership() == 0) {
          if (_jobId == 0 || _jobId == _jobIdMax) {
            getUniqueIds();  // cannot fail but only hang
          }
          LOG_TOPIC("edeee", TRACE, Logger::SUPERVISION) << "Begin updateSnapshot";
          updateSnapshot();
          LOG_TOPIC("aaabb", TRACE, Logger::SUPERVISION) << "Finished updateSnapshot";

          if (!_snapshot.has("Supervision/Maintenance")) {
            reportStatus("Normal");

            if (!_upgraded) {
              upgradeAgency();
            }

            _haveAborts = false;

            if (_agent->leaderFor() > 55 || earlyBird()) {
              // 55 seconds is less than a minute, which fits to the
              // 60 seconds timeout in /_admin/cluster/health
              try {
                LOG_TOPIC("aa565", TRACE, Logger::SUPERVISION) << "Begin doChecks";
                doChecks();
                LOG_TOPIC("675fc", TRACE, Logger::SUPERVISION) << "Finished doChecks";
              } catch (std::exception const& e) {
                LOG_TOPIC("e0869", ERR, Logger::SUPERVISION)
                    << e.what() << " " << __FILE__ << " " << __LINE__;
              } catch (...) {
                LOG_TOPIC("ac4c4", ERR, Logger::SUPERVISION)
                    << "Supervision::doChecks() generated an uncaught "
                       "exception.";
              }
            } else {
              LOG_TOPIC("7928f", INFO, Logger::SUPERVISION)
                  << "Postponing supervision for now, waiting for incoming "
                     "heartbeats: "
                  << _agent->leaderFor();
            }
            try {
              LOG_TOPIC("7895a", TRACE, Logger::SUPERVISION) << "Begin handleJobs";
              handleJobs();
              LOG_TOPIC("febbc", TRACE, Logger::SUPERVISION) << "Finished handleJobs";
            } catch(std::exception const& e) {
              LOG_TOPIC("76123", WARN, Logger::SUPERVISION)
                << "Caught exception in handleJobs(), error message: "
                << e.what();
            }
          } else {
            reportStatus("Maintenance");
          }
        }
      }

      // If anything was rafted, we need to wait until it is replicated,
      // otherwise it is not "committed" in the Raft sense. However, let's
      // only wait for our changes not for new ones coming in during the wait.
      if (_agent->leading()) {
        index_t leaderIndex = _agent->index();
        if (leaderIndex != 0) {
          while (!this->isStopping() && _agent->leading()) {
            auto result = _agent->waitFor(leaderIndex);
            if (result == Agent::raft_commit_t::TIMEOUT) { // Oh snap
              // Note that we can get UNKNOWN if we have lost leadership or
              // if we are shutting down. In both cases we just leave the loop.
              LOG_TOPIC("c72b0", WARN, Logger::SUPERVISION)
                << "Waiting for commits to be done ... ";
              continue;
            } else {                       // Good we can continue
              break;
            }
          }
        }
      }

      auto lapTime = std::chrono::duration_cast<std::chrono::microseconds>(
        std::chrono::steady_clock::now() - lapStart).count();

      if (lapTime < 1000000) {
        _cv.wait(static_cast<uint64_t>((1000000 - lapTime) * _frequency));
      }
    }
  }

  if (shutdown) {
    _server.beginShutdown();
  }
}

// Guarded by caller
bool Supervision::isShuttingDown() {
  _lock.assertLockedByCurrentThread();
  if (_snapshot.has("Shutdown")) {
    return _snapshot.hasAsBool("Shutdown").first;
  }
  return false;
}

// Guarded by caller
std::string Supervision::serverHealth(std::string const& serverName) {
  _lock.assertLockedByCurrentThread();
  std::string const serverStatus(healthPrefix + serverName + "/Status");
  return (_snapshot.has(serverStatus)) ? _snapshot.hasAsString(serverStatus).first
                                       : std::string();
}

// Guarded by caller
void Supervision::handleShutdown() {
  _lock.assertLockedByCurrentThread();

  _selfShutdown = true;
  LOG_TOPIC("f1f68", DEBUG, Logger::SUPERVISION) << "Waiting for clients to shut down";
  auto const& serversRegistered =
      _snapshot.hasAsChildren(currentServersRegisteredPrefix).first;
  bool serversCleared = true;
  for (auto const& server : serversRegistered) {
    if (server.first == "Version") {
      continue;
    }

    LOG_TOPIC("d212a", DEBUG, Logger::SUPERVISION) << "Waiting for " << server.first << " to shutdown";

    if (serverHealth(server.first) != HEALTH_STATUS_GOOD) {
      LOG_TOPIC("3db81", WARN, Logger::SUPERVISION)
          << "Server " << server.first << " did not shutdown properly it seems!";
      continue;
    }
    serversCleared = false;
  }

  if (serversCleared) {
    if (_agent->leading()) {
      auto del = std::make_shared<Builder>();
      {
        VPackArrayBuilder txs(del.get());
        {
          VPackArrayBuilder tx(del.get());
          {
            VPackObjectBuilder o(del.get());
            del->add(VPackValue(_agencyPrefix + "/Shutdown"));
            {
              VPackObjectBuilder oo(del.get());
              del->add("op", VPackValue("delete"));
            }
          }
        }
      }
      auto result = _agent->write(del);
      if (result.indices.size() != 1) {
        LOG_TOPIC("3bba4", ERR, Logger::SUPERVISION)
            << "Invalid resultsize of " << result.indices.size()
            << " found during shutdown";
      } else {
        if (!_agent->waitFor(result.indices.at(0))) {
          LOG_TOPIC("d98af", ERR, Logger::SUPERVISION)
              << "Result was not written to followers during shutdown";
        }
      }
    }
  }
}

void Supervision::cleanupLostCollections(Node const& snapshot, AgentInterface* agent,
                                         uint64_t& jobId) {
  std::unordered_set<std::string> failedServers;

  // Search for failed server
  //  Could also use `Target/FailedServers`
  auto const& health = snapshot.hasAsChildren(healthPrefix);
  if (!health.second) {
    return;
  }

  for (auto const& server : health.first) {
    HealthRecord record(*server.second.get());

    if (record.status == Supervision::HEALTH_STATUS_FAILED) {
      failedServers.insert(server.first);
    }
  }

  if (failedServers.size() == 0) {
    return;
  }

  // Now iterate over all shards and look for failed leaders.
  auto const& collections = snapshot.hasAsChildren("/Current/Collections");
  if (!collections.second) {
    return;
  }

  auto builder = std::make_shared<VPackBuilder>();
  {
    VPackArrayBuilder trxs(builder.get());

    for (auto const& database : collections.first) {
      auto const& dbname = database.first;

      auto const& collections = database.second->children();

      for (auto const& collection : collections) {
        auto const& colname = collection.first;

        for (auto const& shard : collection.second->children()) {
          auto const& servers = shard.second->hasAsArray("servers").first;

          TRI_ASSERT(servers.isArray());

          if (servers.length() >= 1) {
            TRI_ASSERT(servers[0].isString());
            auto const& servername = servers[0].copyString();

            if (failedServers.find(servername) != failedServers.end()) {
              // potentially lost shard
              auto const& shardname = shard.first;

              auto const& planurlinsnapshot = "/Plan/Collections/" + dbname
                + "/" + colname + "/shards/" + shardname;

              auto const& planurl = "/arango" + planurlinsnapshot;
              auto const& currenturl = "/arango/Current/Collections/" + dbname +
                                       "/" + colname + "/" + shardname;
              auto const& healthurl =
                  "/arango/Supervision/Health/" + servername + "/Status";
              // check if it exists in Plan
              if (snapshot.has(planurlinsnapshot)) {
                continue;
              }
              LOG_TOPIC("89987", TRACE, Logger::SUPERVISION)
                  << "Found a lost shard: " << shard.first;
              // Now remove that shard
              {
                VPackArrayBuilder trx(builder.get());
                {
                  VPackObjectBuilder update(builder.get());
                  // remove the shard in current
                  builder->add(VPackValue(currenturl));
                  {
                    VPackObjectBuilder op(builder.get());
                    builder->add("op", VPackValue("delete"));
                  }
                  // add a job done entry to "Target/Finished"
                  std::string jobIdStr = std::to_string(jobId++);
                  builder->add(VPackValue("/arango/Target/Finished/" + jobIdStr));
                  {
                    VPackObjectBuilder op(builder.get());
                    builder->add("op", VPackValue("set"));
                    builder->add(VPackValue("new"));
                    {
                      VPackObjectBuilder job(builder.get());
                      builder->add("type", VPackValue("cleanUpLostCollection"));
                      builder->add("server", VPackValue(shardname));
                      builder->add("jobId", VPackValue(jobIdStr));
                      builder->add("creator", VPackValue("supervision"));
                      builder->add("timeCreated", VPackValue(timepointToString(
                                                      std::chrono::system_clock::now())));
                    }
                  }
                  // increase current version
                  builder->add(VPackValue("/arango/Current/Version"));
                  {
                    VPackObjectBuilder op(builder.get());
                    builder->add("op", VPackValue("increment"));
                  }
                }
                {
                  VPackObjectBuilder precon(builder.get());
                  // pre condition:
                  //  still in current
                  //  not in plan
                  //  still failed
                  builder->add(VPackValue(planurl));
                  {
                    VPackObjectBuilder cond(builder.get());
                    builder->add("oldEmpty", VPackValue(true));
                  }
                  builder->add(VPackValue(currenturl));
                  {
                    VPackObjectBuilder cond(builder.get());
                    builder->add("oldEmpty", VPackValue(false));
                  }
                  builder->add(VPackValue(healthurl));
                  {
                    VPackObjectBuilder cond(builder.get());
                    builder->add("old", VPackValue(Supervision::HEALTH_STATUS_FAILED));
                  }
                }
              }
            }
          }
        }
      }
    }
  }

  auto const& trx = builder->slice();

  if (trx.length() > 0) {
    // do it! fire and forget!
    agent->write(builder);
  }
}

// Guarded by caller
bool Supervision::handleJobs() {
  _lock.assertLockedByCurrentThread();
  // Do supervision
  LOG_TOPIC("76ffe", TRACE, Logger::SUPERVISION) << "Begin shrinkCluster";
  shrinkCluster();

  LOG_TOPIC("43256", TRACE, Logger::SUPERVISION) << "Begin enforceReplication";
  enforceReplication();

  LOG_TOPIC("76190", TRACE, Logger::SUPERVISION) << "Begin cleanupLostCollections";
  cleanupLostCollections(_snapshot, _agent, _jobId);
  // Note that this function consumes job IDs, potentially many, so the member
  // is incremented inside the function. Furthermore, `cleanupLostCollections`
  // is static for catch testing purposes.

  LOG_TOPIC("00789", TRACE, Logger::SUPERVISION) << "Begin readyOrphanedIndexCreations";
  readyOrphanedIndexCreations();

  LOG_TOPIC("00790", TRACE, Logger::SUPERVISION) << "Begin checkBrokenCreatedDatabases";
  checkBrokenCreatedDatabases();

  LOG_TOPIC("69480", TRACE, Logger::SUPERVISION) << "Begin checkBrokenCollections";
  checkBrokenCollections();

  LOG_TOPIC("00aab", TRACE, Logger::SUPERVISION) << "Begin workJobs";
  workJobs();

  LOG_TOPIC("0892b", TRACE, Logger::SUPERVISION) << "Begin cleanupFinishedAndFailedJobs";
  cleanupFinishedAndFailedJobs();

  return true;
}

// Guarded by caller
void Supervision::cleanupFinishedAndFailedJobs() {
  // This deletes old Supervision jobs in /Target/Finished and
  // /Target/Failed. We can be rather generous here since old
  // snapshots and log entries are kept for much longer.
  // We only keep up to 500 finished jobs and 1000 failed jobs.
  _lock.assertLockedByCurrentThread();

  constexpr size_t maximalFinishedJobs = 500;
  constexpr size_t maximalFailedJobs = 1000;

  auto cleanup = [&](std::string const& prefix, size_t limit) {
    auto const& jobs = _snapshot.hasAsChildren(prefix).first;
    if (jobs.size() <= 2 * limit) {
      return;
    }
    typedef std::pair<std::string, std::string> keyDate;
    std::vector<keyDate> v;
    v.reserve(jobs.size());
    for (auto const& p: jobs) {
      auto created = p.second->hasAsString("timeCreated");
      if (created.second) {
        v.emplace_back(p.first, created.first);
      } else {
        v.emplace_back(p.first, "1970");   // will be sorted very early
      }
    }
    std::sort(v.begin(), v.end(), [](keyDate const& a, keyDate const& b) -> bool {
      return a.second < b.second;
    });
    size_t toBeDeleted = v.size() - limit;  // known to be positive
    LOG_TOPIC("98451", INFO, Logger::AGENCY) << "Deleting " << toBeDeleted << " old jobs"
      " in " << prefix;
    VPackBuilder trx;  // We build a transaction here
    { // Pair for operation, no precondition here
      VPackArrayBuilder guard1(&trx);
      {
        VPackObjectBuilder guard2(&trx);
        for (auto it = v.begin(); toBeDeleted-- > 0 && it != v.end(); ++it) {
          trx.add(VPackValue(prefix + it->first));
          {
            VPackObjectBuilder guard2(&trx);
            trx.add("op", VPackValue("delete"));
          }
        }
      }
    }
    singleWriteTransaction(_agent, trx, false);  // do not care about the result
  };

  cleanup(finishedPrefix, maximalFinishedJobs);
  cleanup(failedPrefix, maximalFailedJobs);
}

// Guarded by caller
void Supervision::workJobs() {
  _lock.assertLockedByCurrentThread();

  bool dummy = false;
  // ATTENTION: It is necessary to copy the todos here, since we modify
  // below!
  auto todos = _snapshot.hasAsChildren(toDoPrefix).first;
  auto it = todos.begin();
  static std::string const FAILED = "failed";

  // In the case that there are a lot of jobs in ToDo or in Pending we cannot
  // afford to run through all of them before we do another Supervision round.
  // This is because only in a new round we discover things like a server
  // being good again. Currently, we manage to work through approx. 200 jobs
  // per second. Therefore, we have - for now - chosen to limit the number of
  // jobs actually worked on to 1000 in ToDo and 1000 in Pending. However,
  // since some jobs are just waiting, we cannot work on the same 1000
  // jobs in each round. This is where the randomization comes in. We work
  // on up to 1000 *random* jobs. This will eventually cover everything with
  // very high probability. Note that the snapshot does not change, so
  // `todos.size()` is constant for the loop, even though we do agency
  // transactions to remove ToDo jobs.
  size_t const maximalJobsPerRound = 1000;
  bool selectRandom = todos.size() > maximalJobsPerRound;

  LOG_TOPIC("00567", TRACE, Logger::SUPERVISION) << "Begin ToDos of type Failed*";
  bool doneFailedJob = false;
  while (it != todos.end()) {
    auto const& jobNode = *(it->second);
    if (jobNode.hasAsString("type").first.compare(0, FAILED.length(), FAILED) == 0) {
      if (selectRandom && RandomGenerator::interval(static_cast<uint64_t>(todos.size())) > maximalJobsPerRound) {
        LOG_TOPIC("675fe", TRACE, Logger::SUPERVISION) << "Skipped ToDo Job";
        ++it;
        continue;
      }

      LOG_TOPIC("87812", TRACE, Logger::SUPERVISION) << "Begin JobContext::run()";
      JobContext(TODO, jobNode.hasAsString("jobId").first, _snapshot, _agent)
        .run(_haveAborts);
      LOG_TOPIC("98115", TRACE, Logger::SUPERVISION) << "Finish JobContext::run()";
      it = todos.erase(it);
      doneFailedJob = true;
    } else {
      ++it;
    }
  }

  // Do not start other jobs, if above resilience jobs aborted stuff
  if (!_haveAborts && !doneFailedJob) {
    LOG_TOPIC("00654", TRACE, Logger::SUPERVISION) << "Begin ToDos";
    for (auto const& todoEnt : todos) {
      if (selectRandom && RandomGenerator::interval(static_cast<uint64_t>(todos.size())) > maximalJobsPerRound) {
        LOG_TOPIC("77889", TRACE, Logger::SUPERVISION) << "Skipped ToDo Job";
        continue;
      }
      auto const& jobNode = *todoEnt.second;
      if (jobNode.hasAsString("type").first.compare(0, FAILED.length(), FAILED) != 0) {
        LOG_TOPIC("aa667", TRACE, Logger::SUPERVISION) << "Begin JobContext::run()";
        JobContext(TODO, jobNode.hasAsString("jobId").first, _snapshot, _agent)
          .run(dummy);
        LOG_TOPIC("65bcd", TRACE, Logger::SUPERVISION) << "Finish JobContext::run()";
      }
    }
  }
  LOG_TOPIC("a55ce", DEBUG, Logger::SUPERVISION) << "Updating snapshot after ToDo";
  updateSnapshot();

  LOG_TOPIC("08641", TRACE, Logger::SUPERVISION) << "Begin Pendings";
  auto const& pends = _snapshot.hasAsChildren(pendingPrefix).first;
  selectRandom = pends.size() > maximalJobsPerRound;

  for (auto const& pendEnt : pends) {
    if (selectRandom && RandomGenerator::interval(static_cast<uint64_t>(pends.size())) > maximalJobsPerRound) {
      LOG_TOPIC("54310", TRACE, Logger::SUPERVISION) << "Skipped Pending Job";
      continue;
    }
    auto const& jobNode = *(pendEnt.second);
    LOG_TOPIC("009ba", TRACE, Logger::SUPERVISION) << "Begin JobContext::run()";
    JobContext(PENDING, jobNode.hasAsString("jobId").first, _snapshot, _agent)
      .run(dummy);
    LOG_TOPIC("99006", TRACE, Logger::SUPERVISION) << "Finish JobContext::run()";
  }
}

bool Supervision::verifyCoordinatorRebootID(std::string const& coordinatorID,
                                            uint64_t wantedRebootID, bool& coordinatorFound) {
  // check if the coordinator exists in health
  std::string const& health = serverHealth(coordinatorID);
  LOG_TOPIC("44432", DEBUG, Logger::SUPERVISION)
    << "verifyCoordinatorRebootID: coordinatorID="
    << coordinatorID << " health=" << health;

  // if the server is not found, health is an empty string
  coordinatorFound = !health.empty();
  if (health != "GOOD" && health != "BAD") {
    return false;
  }

  // now lookup reboot id
  std::pair<uint64_t, bool> rebootID = _snapshot.hasAsUInt(curServersKnown + coordinatorID + "/" + StaticStrings::RebootId);
  LOG_TOPIC("54326", DEBUG, Logger::SUPERVISION)
    << "verifyCoordinatorRebootID: rebootId=" << rebootID.first
    << " bool=" << rebootID.second;
  return rebootID.second && rebootID.first == wantedRebootID;
}

void Supervision::deleteBrokenDatabase(std::string const& database,
                                       std::string const& coordinatorID,
                                       uint64_t rebootID, bool coordinatorFound) {
  auto envelope = std::make_shared<Builder>();
  {
    VPackArrayBuilder trxs(envelope.get());
    {
      VPackArrayBuilder trx(envelope.get());
      {
        VPackObjectBuilder operation(envelope.get());

        // increment Plan Version
        {
          VPackObjectBuilder o(envelope.get(), _agencyPrefix + "/" + PLAN_VERSION);
          envelope->add("op", VPackValue("increment"));
        }

        // delete the database from Plan/Databases
        {
          VPackObjectBuilder o(envelope.get(), _agencyPrefix + planDBPrefix + database);
          envelope->add("op", VPackValue("delete"));
        }

        // delete the database from Plan/Collections
        {
          VPackObjectBuilder o(envelope.get(), _agencyPrefix + planColPrefix + database);
          envelope->add("op", VPackValue("delete"));
        }
      }
      {
        // precondition that this database is still in Plan and is building
        VPackObjectBuilder preconditions(envelope.get());
        auto const databasesPath = plan()->databases()->database(database)->str();
        envelope->add(databasesPath + "/" + StaticStrings::AttrIsBuilding, VPackValue(true));
        envelope->add(databasesPath + "/" + StaticStrings::AttrCoordinatorRebootId, VPackValue(rebootID));
        envelope->add(databasesPath + "/" + StaticStrings::AttrCoordinator, VPackValue(coordinatorID));

        {
          VPackObjectBuilder precondition(envelope.get(), _agencyPrefix + healthPrefix + coordinatorID);
          envelope->add("oldEmpty", VPackValue(!coordinatorFound));
        }
      }
    }
  }


  write_ret_t res = _agent->write(envelope);
  if (!res.successful()) {
    LOG_TOPIC("38482", DEBUG, Logger::SUPERVISION)
        << "failed to delete broken database in agency. Will retry " << envelope->toJson();
  }
}


void Supervision::deleteBrokenCollection(std::string const& database, std::string const& collection,
                                       std::string const& coordinatorID,
                                       uint64_t rebootID, bool coordinatorFound) {
  auto envelope = std::make_shared<Builder>();
  {
    VPackArrayBuilder trxs(envelope.get());
    {
      std::string collection_path =
          plan()->collections()->database(database)->collection(collection)->str();

      VPackArrayBuilder trx(envelope.get());
      {
        VPackObjectBuilder operation(envelope.get());
        // increment Plan Version
        {
          VPackObjectBuilder o(envelope.get(), _agencyPrefix + "/" + PLAN_VERSION);
          envelope->add("op", VPackValue("increment"));
        }
        // delete the collection from Plan/Collections/<db>
        {
          VPackObjectBuilder o(envelope.get(), collection_path);
          envelope->add("op", VPackValue("delete"));
        }
      }
      {
        // precondition that this collection is still in Plan and is building
        VPackObjectBuilder preconditions(envelope.get());
        envelope->add(collection_path + "/" + StaticStrings::AttrIsBuilding, VPackValue(true));
        envelope->add(collection_path + "/" + StaticStrings::AttrCoordinatorRebootId, VPackValue(rebootID));
        envelope->add(collection_path + "/" + StaticStrings::AttrCoordinator, VPackValue(coordinatorID));

        {
          VPackObjectBuilder precondition(envelope.get(), _agencyPrefix + healthPrefix + "/" + coordinatorID);
          envelope->add("oldEmpty", VPackValue(!coordinatorFound));
        }
      }
    }
  }


  write_ret_t res = _agent->write(envelope);
  if (!res.successful()) {
    LOG_TOPIC("38485", DEBUG, Logger::SUPERVISION)
    << "failed to delete broken collection in agency. Will retry. " << envelope->toJson();
  }
}

void Supervision::ifResourceCreatorLost(
    std::shared_ptr<Node> const& resource,
    std::function<void(const ResourceCreatorLostEvent&)> const& action) {
  // check if isBuilding is set and it is true
  std::pair<bool, bool> isBuilding = resource->hasAsBool(StaticStrings::AttrIsBuilding);
  if (isBuilding.first && isBuilding.second) {
    // this database is currently being built
    //  check if the coordinator exists and its reboot is the same as specified
    std::pair<uint64_t, bool> rebootID =
        resource->hasAsUInt(StaticStrings::AttrCoordinatorRebootId);
    std::pair<std::string, bool> coordinatorID =
        resource->hasAsString(StaticStrings::AttrCoordinator);

    bool keepResource = true;
    bool coordinatorFound = false;

    if (rebootID.second && coordinatorID.second) {
      keepResource = Supervision::verifyCoordinatorRebootID(coordinatorID.first,
                                                            rebootID.first, coordinatorFound);
      // incomplete data, should not happen
    } else {
      //          v---- Please note this awesome log-id
      LOG_TOPIC("dbbad", WARN, Logger::SUPERVISION)
          << "resource has set `isBuilding` but is missing coordinatorID and "
             "rebootID";
    }

    if (!keepResource) {
      action(ResourceCreatorLostEvent{resource, coordinatorID.first,
                                      rebootID.first, coordinatorFound});
    }
  }
}

void Supervision::checkBrokenCreatedDatabases() {
  _lock.assertLockedByCurrentThread();

  // check if snapshot has databases
  std::pair<Node const&, bool> databases = _snapshot.hasAsNode(planDBPrefix);
  if (!databases.second) {
    return;
  }

  // dbpair is <std::string, std::shared_ptr<Node>>
  for (auto const& dbpair : databases.first.children()) {
    std::shared_ptr<Node> const& db = dbpair.second;

    LOG_TOPIC("24152", DEBUG, Logger::SUPERVISION) << "checkBrokenDbs: " << *db;

    ifResourceCreatorLost(db, [&](ResourceCreatorLostEvent const& ev) {
      LOG_TOPIC("fe522", INFO, Logger::SUPERVISION)
          << "checkBrokenCreatedDatabases: removing skeleton database with "
             "name "
          << dbpair.first;
      // delete this database and all of its collections
      deleteBrokenDatabase(dbpair.first, ev.coordinatorId,
                           ev.coordinatorRebootId, ev.coordinatorFound);
    });
  }
}

void Supervision::checkBrokenCollections() {
  _lock.assertLockedByCurrentThread();

  // check if snapshot has databases
  std::pair<Node const&, bool> collections = _snapshot.hasAsNode(planColPrefix);
  if (!collections.second) {
    return;
  }

  // dbpair is <std::string, std::shared_ptr<Node>>
  for (auto const& dbpair : collections.first.children()) {
    std::shared_ptr<Node> const& db = dbpair.second;

    for (auto const& collectionPair : db->children()) {
<<<<<<< HEAD
=======
      // collectionPair.first is collection id
      std::pair<std::string, bool> collectionNamePair = collectionPair.second->hasAsString(StaticStrings::DataSourceName);
      std::string const& collectionName = collectionNamePair.first;
      if (!collectionNamePair.second || collectionName.empty() || collectionName.front() == '_') {
        continue;
      }

>>>>>>> 522c5d62
      ifResourceCreatorLost(collectionPair.second,
                            [&](ResourceCreatorLostEvent const& ev) {
                              LOG_TOPIC("fe523", INFO, Logger::SUPERVISION) << "checkBrokenCollections: removing broken collection with name "
                                                                            << dbpair
                                                                                   .first;
                              // delete this database and all of its collections
                              deleteBrokenCollection(dbpair.first,
                                                     collectionPair.first, ev.coordinatorId,
                                                     ev.coordinatorRebootId,
                                                     ev.coordinatorFound);
                            });
    }
  }
}

void Supervision::readyOrphanedIndexCreations() {
  _lock.assertLockedByCurrentThread();

  if (_snapshot.has(planColPrefix) && _snapshot.has(curColPrefix)) {
    auto const& plannedDBs = _snapshot(planColPrefix).children();
    auto const& currentDBs = _snapshot(curColPrefix);

    for (auto const& db : plannedDBs) {
      std::string const& dbname = db.first;
      auto const& database = *(db.second);
      auto const& plannedCols = database.children();
      for (auto const& col : plannedCols) {
        auto const& colname = col.first;
        std::string const& colPath = dbname + "/" + colname + "/";
        auto const& collection = *(col.second);
        std::unordered_set<std::string> built;
        Slice indexes;
        if (collection.has("indexes")) {
          indexes = collection("indexes").getArray();
          if (indexes.length() > 0) {
            for (auto const& planIndex : VPackArrayIterator(indexes)) {
              if (planIndex.hasKey(StaticStrings::IndexIsBuilding) && collection.has("shards")) {
                auto const& planId = planIndex.get("id");
                auto const& shards = collection("shards");
                if (collection.has("numberOfShards") &&
                    collection("numberOfShards").isUInt()) {
                  auto const& nshards = collection("numberOfShards").getUInt();
                  if (nshards == 0) {
                    continue;
                  }
                  size_t nIndexes = 0;
                  for (auto const& sh : shards.children()) {
                    auto const& shname = sh.first;

                    if (currentDBs.has(colPath + shname + "/indexes")) {
                      auto const& curIndexes =
                          currentDBs(colPath + shname + "/indexes").slice();
                      for (auto const& curIndex : VPackArrayIterator(curIndexes)) {
                        auto const& curId = curIndex.get("id");
                        if (basics::VelocyPackHelper::equal(planId, curId, false)) {
                          ++nIndexes;
                        }
                      }
                    }
                  }
                  if (nIndexes == nshards) {
                    built.emplace(planId.copyString());
                  }
                }
              }
            }
          }
        }

        // We have some indexes, that have been built and are isBuilding still
        if (!built.empty()) {
          auto envelope = std::make_shared<Builder>();
          {
            VPackArrayBuilder trxs(envelope.get());
            {
              VPackArrayBuilder trx(envelope.get());
              {
                VPackObjectBuilder operation(envelope.get());
                envelope->add(VPackValue(_agencyPrefix + "/" + PLAN_VERSION));
                {
                  VPackObjectBuilder o(envelope.get());
                  envelope->add("op", VPackValue("increment"));
                }
                envelope->add(VPackValue(_agencyPrefix + planColPrefix + colPath + "indexes"));
                VPackArrayBuilder value(envelope.get());
                for (auto const& planIndex : VPackArrayIterator(indexes)) {
                  if (built.find(planIndex.get("id").copyString()) != built.end()) {
                    {
                      VPackObjectBuilder props(envelope.get());
                      for (auto const& prop : VPackObjectIterator(planIndex)) {
                        auto const& key = prop.key.copyString();
                        if (key != StaticStrings::IndexIsBuilding) {
                          envelope->add(key, prop.value);
                        }
                      }
                    }
                  } else {
                    envelope->add(planIndex);
                  }
                }
              }
              {
                VPackObjectBuilder precondition(envelope.get());
                envelope->add(VPackValue(_agencyPrefix + planColPrefix + colPath + "indexes"));
                envelope->add(indexes);
              }
            }
          }

          write_ret_t res = _agent->write(envelope);
          if (!res.successful()) {
            LOG_TOPIC("3848f", DEBUG, Logger::SUPERVISION)
                << "failed to report ready index to agency. Will retry.";
          }
        }
      }
    }
  }
}

void Supervision::enforceReplication() {
  _lock.assertLockedByCurrentThread();

  // First check the number of AddFollower and RemoveFollower jobs in ToDo:
  // We always maintain that we have at most maxNrAddRemoveJobsInTodo
  // AddFollower or RemoveFollower jobs in ToDo. These are all long-term
  // cleanup jobs, so they can be done over time. This is to ensure that
  // there is no overload on the Agency job system. Therefore, if this
  // number is at least maxNrAddRemoveJobsInTodo, we skip the rest of
  // the function:
  int const maxNrAddRemoveJobsInTodo = 50;

  auto const& todos = _snapshot.hasAsChildren(toDoPrefix).first;
  int nrAddRemoveJobsInTodo = 0;
  for (auto it = todos.begin(); it != todos.end(); ++it) {
    auto jobNode = *(it->second);
    auto t = jobNode.hasAsString("type");
    if (t.second && (t.first == "addFollower" || t.first == "removeFollower")) {
      if (++nrAddRemoveJobsInTodo >= maxNrAddRemoveJobsInTodo) {
        return;
      }
    }
  }

  // We will loop over plannedDBs, so we use hasAsChildren
  auto const& plannedDBs = _snapshot.hasAsChildren(planColPrefix).first;
  // We will lookup in currentDBs, so we use hasAsNode
  auto const& currentDBs = _snapshot.hasAsNode(curColPrefix).first;

  for (const auto& db_ : plannedDBs) {  // Planned databases
    auto const& db = *(db_.second);
    for (const auto& col_ : db.children()) {  // Planned collections
      auto const& col = *(col_.second);

      size_t replicationFactor;
      auto replFact = col.hasAsUInt(StaticStrings::ReplicationFactor);
      if (replFact.second) {
        replicationFactor = replFact.first;
      } else {
        auto replFact2 = col.hasAsString(StaticStrings::ReplicationFactor);
        if (replFact2.second && replFact2.first == StaticStrings::Satellite) {
          // satellites => distribute to every server
          auto available = Job::availableServers(_snapshot);
          replicationFactor = Job::countGoodOrBadServersInList(_snapshot, available);
        } else {
          LOG_TOPIC("d3b54", DEBUG, Logger::SUPERVISION)
              << "no replicationFactor entry in " << col.toJson();
          continue;
        }
      }

      bool clone = col.has(StaticStrings::DistributeShardsLike);

      if (!clone) {
        for (auto const& shard_ : col.hasAsChildren("shards").first) {  // Pl shards
          auto const& shard = *(shard_.second);
          VPackBuilder onlyFollowers;
          {
            VPackArrayBuilder guard(&onlyFollowers);
            bool first = true;
            for (auto const& pp : VPackArrayIterator(shard.slice())) {
              if (!first) {
                onlyFollowers.add(pp);
              }
              first = false;
            }
          }
          size_t actualReplicationFactor
            = 1 + Job::countGoodOrBadServersInList(_snapshot, onlyFollowers.slice());
            // leader plus GOOD followers
          size_t apparentReplicationFactor = shard.slice().length();

          if (actualReplicationFactor != replicationFactor ||
              apparentReplicationFactor != replicationFactor) {
            // First check the case that not all are in sync:
            std::string curPath = db_.first + "/" + col_.first + "/"
              + shard_.first + "/servers";
            auto const& currentServers = currentDBs.hasAsArray(curPath);
            size_t inSyncReplicationFactor = actualReplicationFactor;
            if (currentServers.second) {
              if (currentServers.first.length() < actualReplicationFactor) {
                inSyncReplicationFactor = currentServers.first.length();
              }
            }

            // Check that there is not yet an addFollower or removeFollower
            // or moveShard job in ToDo for this shard:
            auto const& todo = _snapshot.hasAsChildren(toDoPrefix).first;
            bool found = false;
            for (auto const& pair : todo) {
              auto const& job = pair.second;
              auto tmp_type = job->hasAsString("type");
              auto tmp_shard = job->hasAsString("shard");
              if ((tmp_type.first == "addFollower" || tmp_type.first == "removeFollower" ||
                   tmp_type.first == "moveShard") &&
                  tmp_shard.first == shard_.first) {
                found = true;
                LOG_TOPIC("441b6", DEBUG, Logger::SUPERVISION)
                    << "already found "
                       "addFollower or removeFollower job in ToDo, not "
                       "scheduling "
                       "again for shard "
                    << shard_.first;
                break;
              }
            }
            // Check that shard is not locked:
            if (_snapshot.has(blockedShardsPrefix + shard_.first)) {
              found = true;
            }
            if (!found) {
              if (actualReplicationFactor < replicationFactor) {
                AddFollower(_snapshot, _agent, std::to_string(_jobId++),
                            "supervision", db_.first, col_.first, shard_.first)
                    .create();
                if (++nrAddRemoveJobsInTodo >= maxNrAddRemoveJobsInTodo) {
                  return;
                }
              } else if (apparentReplicationFactor > replicationFactor &&
                         inSyncReplicationFactor >= replicationFactor) {
                RemoveFollower(_snapshot, _agent, std::to_string(_jobId++),
                               "supervision", db_.first, col_.first, shard_.first)
                    .create();
                if (++nrAddRemoveJobsInTodo >= maxNrAddRemoveJobsInTodo) {
                  return;
                }
              }
            }
          }
        }
      }
    }
  }
}

void Supervision::fixPrototypeChain(Builder& migrate) {
  _lock.assertLockedByCurrentThread();

  auto const& snap = _snapshot;

  std::function<std::string(std::string const&, std::string const&)> resolve;
  resolve = [&](std::string const& db, std::string const& col) {
    std::string s;
    auto const& tmp_n = snap.hasAsNode(planColPrefix + db + "/" + col);
    if (tmp_n.second) {
      Node const& n = tmp_n.first;
      s = n.hasAsString("distributeShardsLike").first;
    }
    return (s.empty()) ? col : resolve(db, s);
  };

  for (auto const& database : _snapshot.hasAsChildren(planColPrefix).first) {
    for (auto const& collection : database.second->children()) {
      if (collection.second->has("distributeShardsLike")) {
        auto prototype =
            (*collection.second).hasAsString("distributeShardsLike").first;
        if (!prototype.empty()) {
          std::string u;
          try {
            u = resolve(database.first, prototype);
          } catch (...) {
          }
          if (u != prototype) {
            {
              VPackArrayBuilder trx(&migrate);
              {
                VPackObjectBuilder oper(&migrate);
                migrate.add(planColPrefix + database.first + "/" +
                                collection.first + "/" + "distributeShardsLike",
                            VPackValue(u));
              }
              {
                VPackObjectBuilder prec(&migrate);
                migrate.add(planColPrefix + database.first + "/" +
                                collection.first + "/" + "distributeShardsLike",
                            VPackValue(prototype));
              }
            }
          }
        }
      }
    }
  }
}

// Shrink cluster if applicable, guarded by caller
void Supervision::shrinkCluster() {
  _lock.assertLockedByCurrentThread();

  auto const& todo = _snapshot.hasAsChildren(toDoPrefix).first;
  auto const& pending = _snapshot.hasAsChildren(pendingPrefix).first;

  if (!todo.empty() || !pending.empty()) {  // This is low priority
    return;
  }

  // Get servers from plan
  auto availServers = Job::availableServers(_snapshot);

  // set by external service like Kubernetes / Starter / DCOS
  size_t targetNumDBServers;
  std::string const NDBServers("/Target/NumberOfDBServers");

  if (_snapshot.hasAsUInt(NDBServers).second) {
    targetNumDBServers = _snapshot.hasAsUInt(NDBServers).first;
  } else {
    LOG_TOPIC("7aa3b", TRACE, Logger::SUPERVISION)
        << "Targeted number of DB servers not set yet";
    return;
  }

  // Only if number of servers in target is smaller than the available
  if (targetNumDBServers < availServers.size()) {
    // Minimum 1 DB server must remain
    if (availServers.size() == 1) {
      LOG_TOPIC("4ced8", DEBUG, Logger::SUPERVISION)
          << "Only one db server left for operation";
      return;
    }

    /**
     * mop: TODO instead of using Plan/Collections we should watch out for
     * Plan/ReplicationFactor and Current...when the replicationFactor is not
     * fullfilled we should add a follower to the plan
     * When seeing more servers in Current than replicationFactor we should
     * remove a server.
     * RemoveServer then should be changed so that it really just kills a server
     * after a while...
     * this way we would have implemented changing the replicationFactor and
     * have an awesome new feature
     **/
    // Find greatest replication factor among all collections
    uint64_t maxReplFact = 1;
    auto const& databases = _snapshot.hasAsChildren(planColPrefix).first;
    for (auto const& database : databases) {
      for (auto const& collptr : database.second->children()) {
        auto const& node = *collptr.second;
        if (node.hasAsUInt("replicationFactor").second) {
          auto replFact = node.hasAsUInt("replicationFactor").first;
          if (replFact > maxReplFact) {
            maxReplFact = replFact;
          }
        }
        // Note that this could be a satellite collection, in any case, ignore:
      }
    }

    // mop: do not account any failedservers in this calculation..the ones
    // having
    // a state of failed still have data of interest to us! We wait indefinately
    // for them to recover or for the user to remove them
    if (maxReplFact < availServers.size()) {
      // Clean out as long as number of available servers is bigger
      // than maxReplFactor and bigger than targeted number of db servers
      if (availServers.size() > maxReplFact && availServers.size() > targetNumDBServers) {
        // Sort servers by name
        std::sort(availServers.begin(), availServers.end());

        // Schedule last server for cleanout
        bool dummy;
        CleanOutServer(_snapshot, _agent, std::to_string(_jobId++),
                       "supervision", availServers.back())
            .run(dummy);
      }
    }
  }
}

// Start thread
bool Supervision::start() {
  Thread::start();
  return true;
}

// Start thread with agent
bool Supervision::start(Agent* agent) {
  _agent = agent;
  _frequency = _agent->config().supervisionFrequency();
  _gracePeriod = _agent->config().supervisionGracePeriod();
  return start();
}

static std::string const syncLatest = "/Sync/LatestID";

void Supervision::getUniqueIds() {
  _lock.assertLockedByCurrentThread();

  size_t n = 10000;

  std::string path = _agencyPrefix + "/Sync/LatestID";
  auto builder = std::make_shared<Builder>();
  {
    VPackArrayBuilder a(builder.get());
    {
      VPackArrayBuilder b(builder.get());
      {
        VPackObjectBuilder c(builder.get());
        {
          builder->add(VPackValue(path));
          VPackObjectBuilder b(builder.get());
          builder->add("op", VPackValue("increment"));
          builder->add("step", VPackValue(n));
        }
      }
    }
    {
      VPackArrayBuilder a(builder.get());
      builder->add(VPackValue(path));
    }
  }  // [[{path:{"op":"increment","step":n}}],[path]]

  auto ret = _agent->transact(builder);
  if (ret.accepted) {
    try {
      _jobIdMax =
          ret.result->slice()[1]
              .get(std::vector<std::string>({"arango", "Sync", "LatestID"}))
              .getUInt();
      _jobId = _jobIdMax - n;
    } catch (std::exception const& e) {
      LOG_TOPIC("4da4b", ERR, Logger::SUPERVISION)
          << "Failed to acquire job IDs from agency: " << e.what() << __FILE__
          << " " << __LINE__;
    }
  }
}

void Supervision::beginShutdown() {
  // Personal hygiene
  Thread::beginShutdown();

  CONDITION_LOCKER(guard, _cv);
  guard.broadcast();
}<|MERGE_RESOLUTION|>--- conflicted
+++ resolved
@@ -1484,8 +1484,6 @@
     std::shared_ptr<Node> const& db = dbpair.second;
 
     for (auto const& collectionPair : db->children()) {
-<<<<<<< HEAD
-=======
       // collectionPair.first is collection id
       std::pair<std::string, bool> collectionNamePair = collectionPair.second->hasAsString(StaticStrings::DataSourceName);
       std::string const& collectionName = collectionNamePair.first;
@@ -1493,7 +1491,6 @@
         continue;
       }
 
->>>>>>> 522c5d62
       ifResourceCreatorLost(collectionPair.second,
                             [&](ResourceCreatorLostEvent const& ev) {
                               LOG_TOPIC("fe523", INFO, Logger::SUPERVISION) << "checkBrokenCollections: removing broken collection with name "
