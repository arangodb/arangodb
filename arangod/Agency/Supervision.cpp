////////////////////////////////////////////////////////////////////////////////
/// DISCLAIMER
///
/// Copyright 2014-2022 ArangoDB GmbH, Cologne, Germany
/// Copyright 2004-2014 triAGENS GmbH, Cologne, Germany
///
/// Licensed under the Apache License, Version 2.0 (the "License");
/// you may not use this file except in compliance with the License.
/// You may obtain a copy of the License at
///
///     http://www.apache.org/licenses/LICENSE-2.0
///
/// Unless required by applicable law or agreed to in writing, software
/// distributed under the License is distributed on an "AS IS" BASIS,
/// WITHOUT WARRANTIES OR CONDITIONS OF ANY KIND, either express or implied.
/// See the License for the specific language governing permissions and
/// limitations under the License.
///
/// Copyright holder is ArangoDB GmbH, Cologne, Germany
///
/// @author Kaveh Vahedipour
////////////////////////////////////////////////////////////////////////////////

#include "Supervision.h"

#include <Basics/StringUtils.h>
#include <Basics/overload.h>
#include <thread>

#include "Agency/ActiveFailoverJob.h"
#include "Agency/AddFollower.h"
#include "Agency/Agent.h"
#include "Agency/CleanOutServer.h"
#include "Agency/FailedServer.h"
#include "Agency/Helpers.h"
#include "Agency/Job.h"
#include "Agency/JobContext.h"
#include "Agency/RemoveFollower.h"
#include "Agency/Store.h"
#include "AgencyPaths.h"
#include "ApplicationFeatures/ApplicationServer.h"
#include "Basics/ConditionLocker.h"
#include "Basics/MutexLocker.h"
#include "Basics/StaticStrings.h"
#include "Cluster/ClusterHelpers.h"
#include "Cluster/ServerState.h"
#include "Metrics/CounterBuilder.h"
#include "Metrics/HistogramBuilder.h"
#include "Metrics/LogScale.h"
#include "Metrics/MetricsFeature.h"
#include "Random/RandomGenerator.h"
#include "Replication2/AgencyMethods.h"
#include "Replication2/ReplicatedLog/AgencyLogSpecification.h"
#include "Replication2/ReplicatedLog/Algorithms.h"
#include "Replication2/ReplicatedLog/ParticipantsHealth.h"
#include "Replication2/ReplicatedLog/Supervision.h"
#include "Replication2/ReplicatedState/AgencySpecification.h"
#include "Replication2/ReplicatedState/Supervision.h"
#include "StorageEngine/HealthData.h"
#include "Basics/ScopeGuard.h"

using namespace arangodb;
using namespace arangodb::consensus;
using namespace arangodb::application_features;
using namespace arangodb::cluster::paths;
using namespace arangodb::cluster::paths::aliases;

struct RuntimeScale {
  static metrics::LogScale<uint64_t> scale() { return {2, 50, 8000, 10}; }
};
struct WaitForReplicationScale {
  static metrics::LogScale<uint64_t> scale() { return {2, 10, 2000, 10}; }
};

DECLARE_COUNTER(arangodb_agency_supervision_failed_server_total,
                "Counter for FailedServer jobs");
DECLARE_HISTOGRAM(arangodb_agency_supervision_runtime_msec, RuntimeScale,
                  "Agency Supervision runtime histogram [ms]");
DECLARE_HISTOGRAM(arangodb_agency_supervision_runtime_wait_for_replication_msec,
                  WaitForReplicationScale,
                  "Agency Supervision wait for replication time [ms]");

struct HealthRecord {
  std::string shortName;
  std::string syncTime;
  std::string syncStatus;
  std::string status;
  std::string endpoint;
  std::string advertisedEndpoint;
  std::string lastAcked;
  std::string hostId;
  std::string serverVersion;
  std::string engine;
  size_t version;

  explicit HealthRecord() : version(0) {}

  HealthRecord(std::string const& sn, std::string const& ep,
               std::string const& ho, std::string const& en,
               std::string const& sv, std::string const& ae)
      : shortName(sn),
        endpoint(ep),
        advertisedEndpoint(ae),
        hostId(ho),
        serverVersion(sv),
        engine(en),
        version(0) {}

  explicit HealthRecord(Node const& node) { *this = node; }

  HealthRecord& operator=(Node const& node) {
    version = 0;
    if (auto newShortName = node.hasAsString("ShortName");
        shortName.empty() && newShortName) {
      shortName = newShortName.value();
    }
    if (auto newEndpoint = node.hasAsString("Endpoint");
        endpoint.empty() && newEndpoint) {
      endpoint = newEndpoint.value();
    }
    if (auto newHostId = node.hasAsString("Host");
        hostId.empty() && newHostId) {
      hostId = newHostId.value();
    }
    if (node.has("Status")) {
      status = node.hasAsString("Status").value();
      if (node.has("SyncStatus")) {  // New format
        version = 2;
        syncStatus = node.hasAsString("SyncStatus").value();
        if (node.has("SyncTime")) {
          syncTime = node.hasAsString("SyncTime").value();
        }
        if (node.has("LastAckedTime")) {
          lastAcked = node.hasAsString("LastAckedTime").value();
        }
        if (node.has("AdvertisedEndpoint")) {
          version = 3;
          advertisedEndpoint = node.hasAsString("AdvertisedEndpoint").value();
        } else {
          advertisedEndpoint.clear();
        }
        if (node.has("Engine") && node.has("Version")) {
          version = 4;
          engine = node.hasAsString("Engine").value();
          serverVersion = node.hasAsString("Version").value();
        } else {
          engine.clear();
          serverVersion.clear();
        }
      } else if (node.has("LastHeartbeatStatus")) {
        version = 1;
        syncStatus = node.hasAsString("LastHeartbeatStatus").value();
        if (node.has("LastHeartbeatSent")) {
          syncTime = node.hasAsString("LastHeartbeatSent").value();
        }
        if (node.has("LastHeartbeatAcked")) {
          lastAcked = node.hasAsString("LastHeartbeatAcked").value();
        }
      }
    }
    return *this;
  }

  void toVelocyPack(VPackBuilder& obj) const {
    TRI_ASSERT(obj.isOpenObject());
    obj.add("ShortName", VPackValue(shortName));
    obj.add("Endpoint", VPackValue(endpoint));
    obj.add("Host", VPackValue(hostId));
    obj.add("SyncStatus", VPackValue(syncStatus));
    obj.add("Status", VPackValue(status));
    obj.add("Version", VPackValue(serverVersion));
    obj.add("Engine", VPackValue(engine));
    if (!advertisedEndpoint.empty()) {
      obj.add("AdvertisedEndpoint", VPackValue(advertisedEndpoint));
    }
    obj.add("Timestamp",
            VPackValue(timepointToString(std::chrono::system_clock::now())));
    obj.add("SyncTime", VPackValue(syncTime));
    obj.add("LastAckedTime", VPackValue(lastAcked));
  }

  bool statusDiff(HealthRecord const& other) {
    return status != other.status || syncStatus != other.syncStatus ||
           advertisedEndpoint != other.advertisedEndpoint ||
           serverVersion != other.serverVersion || engine != other.engine ||
           hostId != other.hostId || endpoint != other.endpoint;
  }

  friend std::ostream& operator<<(std::ostream& o, HealthRecord const& hr) {
    VPackBuilder builder;
    {
      VPackObjectBuilder b(&builder);
      hr.toVelocyPack(builder);
    }
    o << builder.toJson();
    return o;
  }
};

// This is initialized in AgencyFeature:
std::string Supervision::_agencyPrefix = "/arango";

Supervision::Supervision(ArangodServer& server)
    : arangodb::Thread(server, "Supervision"),
      _agent(nullptr),
      _spearhead(server, _agent),
      _snapshot(nullptr),
      _transient("Transient"),
      _frequency(1.),
      _gracePeriod(10.),
      _okThreshold(5.),
      _jobId(0),
      _jobIdMax(0),
      _lastUpdateIndex(0),
      _haveAborts(false),
      _upgraded(false),
      _nextServerCleanup(),
      _supervision_runtime_msec(
          server.getFeature<metrics::MetricsFeature>().add(
              arangodb_agency_supervision_runtime_msec{})),
      _supervision_runtime_wait_for_sync_msec(
          server.getFeature<metrics::MetricsFeature>().add(
              arangodb_agency_supervision_runtime_wait_for_replication_msec{})),
      _supervision_failed_server_counter(
          server.getFeature<metrics::MetricsFeature>().add(
              arangodb_agency_supervision_failed_server_total{})) {}

Supervision::~Supervision() { shutdown(); }

static std::string const syncPrefix = "/Sync/ServerStates/";
static std::string const supervisionPrefix = "/Supervision";
static std::string const supervisionMaintenance = "/Supervision/Maintenance";
static std::string const healthPrefix = "/Supervision/Health/";
static std::string const targetShortID = "/Target/MapUniqueToShortID/";
static std::string const currentServersRegisteredPrefix =
    "/Current/ServersRegistered";
static std::string const foxxmaster = "/Current/Foxxmaster";

void Supervision::upgradeOne(Builder& builder) {
  _lock.assertLockedByCurrentThread();
  // "/arango/Agency/Definition" not exists or is 0
  if (!snapshot().has("Agency/Definition")) {
    {
      VPackArrayBuilder trx(&builder);
      {
        VPackObjectBuilder oper(&builder);
        builder.add("/Agency/Definition", VPackValue(1));
        builder.add(VPackValue("/Target/ToDo"));
        { VPackObjectBuilder empty(&builder); }
        builder.add(VPackValue("/Target/Pending"));
        { VPackObjectBuilder empty(&builder); }
      }
      {
        VPackObjectBuilder o(&builder);
        builder.add(VPackValue("/Agency/Definition"));
        {
          VPackObjectBuilder prec(&builder);
          builder.add("oldEmpty", VPackValue(true));
        }
      }
    }
  }
}

void Supervision::upgradeZero(Builder& builder) {
  _lock.assertLockedByCurrentThread();
  // "/arango/Target/FailedServers" is still an array
  Slice fails = snapshot().hasAsSlice(failedServersPrefix).value();
  if (fails.isArray()) {
    {
      VPackArrayBuilder trx(&builder);
      {
        VPackObjectBuilder o(&builder);
        builder.add(VPackValue(failedServersPrefix));
        {
          VPackObjectBuilder oo(&builder);
          if (fails.length() > 0) {
            for (VPackSlice fail : VPackArrayIterator(fails)) {
              builder.add(VPackValue(fail.copyString()));
              { VPackArrayBuilder ooo(&builder); }
            }
          }
        }
      }
    }  // trx
  }
}

void Supervision::upgradeHealthRecords(Builder& builder) {
  _lock.assertLockedByCurrentThread();
  // "/arango/Supervision/health" is in old format
  Builder b;
  size_t n = 0;

  if (snapshot().has(healthPrefix)) {
    HealthRecord hr;
    {
      VPackObjectBuilder oo(&b);
      for (auto const& recPair :
           snapshot().hasAsChildren(healthPrefix).value().get()) {
        if (recPair.second->has("ShortName") &&
            recPair.second->has("Endpoint")) {
          hr = *recPair.second;
          if (hr.version == 1) {
            ++n;
            b.add(VPackValue(recPair.first));
            {
              VPackObjectBuilder ooo(&b);
              hr.toVelocyPack(b);
            }
          }
        }
      }
    }
  }

  if (n > 0) {
    {
      VPackArrayBuilder trx(&builder);
      {
        VPackObjectBuilder o(&builder);
        b.add(healthPrefix, b.slice());
      }
    }
  }
}

// Upgrade agency, guarded by wakeUp
void Supervision::upgradeAgency() {
  _lock.assertLockedByCurrentThread();

  Builder builder;
  {
    VPackArrayBuilder trxs(&builder);
    upgradeZero(builder);
    upgradeOne(builder);
    upgradeHealthRecords(builder);
    upgradeMaintenance(builder);
    upgradeBackupKey(builder);
  }

  LOG_TOPIC("f7315", DEBUG, Logger::AGENCY)
      << "Upgrading the agency:" << builder.toJson();

  if (builder.slice().length() > 0) {
    generalTransaction(_agent, builder);
  }

  _upgraded = true;
}

void Supervision::upgradeMaintenance(VPackBuilder& builder) {
  _lock.assertLockedByCurrentThread();
  if (snapshot().has(supervisionMaintenance)) {
    std::string maintenanceState;
    try {
      maintenanceState = snapshot()
                             .get(supervisionMaintenance)
                             .value()
                             .get()
                             .getString()
                             .value();
    } catch (std::exception const& e) {
      LOG_TOPIC("cf235", ERR, Logger::SUPERVISION)
          << "Supervision maintenance key in agency is not a string. This "
             "should never happen and will prevent hot backups. "
          << e.what();
      return;
    }

    if (maintenanceState == "on") {
      VPackArrayBuilder trx(&builder);
      {
        VPackObjectBuilder o(&builder);
        builder.add(
            supervisionMaintenance,
            VPackValue(timepointToString(std::chrono::system_clock::now() +
                                         std::chrono::hours(1))));
      }
      {
        VPackObjectBuilder o(&builder);
        builder.add(supervisionMaintenance, VPackValue(maintenanceState));
      }
    }
  }
}

void Supervision::upgradeBackupKey(VPackBuilder& builder) {
  // Upgrade /arango/Target/HotBackup/Create from 0 to time out

  _lock.assertLockedByCurrentThread();
  if (snapshot().has(HOTBACKUP_KEY)) {
    Node const& tmp = snapshot().get(HOTBACKUP_KEY).value().get();
    if (tmp.isNumber()) {
      if (tmp.getInt() == 0) {
        VPackArrayBuilder trx(&builder);
        {
          VPackObjectBuilder o(&builder);
          builder.add(
              HOTBACKUP_KEY,
              VPackValue(timepointToString(std::chrono::system_clock::now() +
                                           std::chrono::hours(1))));
        }
        {
          VPackObjectBuilder o(&builder);
          builder.add(HOTBACKUP_KEY, VPackValue(0));
        }
      }
    }
  }
}

void handleOnStatusDBServer(
    Agent* agent, Node const& snapshot, HealthRecord& persisted,
    HealthRecord& transisted, std::string const& serverID,
    uint64_t const& jobId, std::shared_ptr<VPackBuilder>& envelope,
    std::unordered_set<std::string> const& dbServersInMaintenance) {
  std::string failedServerPath = failedServersPrefix + "/" + serverID;
  // New condition GOOD:
  if (transisted.status == Supervision::HEALTH_STATUS_GOOD) {
    if (snapshot.has(failedServerPath)) {
      envelope = std::make_shared<VPackBuilder>();
      {
        VPackArrayBuilder a(envelope.get());
        {
          VPackObjectBuilder operations(envelope.get());
          envelope->add(VPackValue(failedServerPath));
          {
            VPackObjectBuilder ccc(envelope.get());
            envelope->add("op", VPackValue("delete"));
          }
        }
      }
    }
  } else if (  // New state: FAILED persisted: GOOD (-> BAD)
      persisted.status == Supervision::HEALTH_STATUS_GOOD &&
      transisted.status != Supervision::HEALTH_STATUS_GOOD) {
    transisted.status = Supervision::HEALTH_STATUS_BAD;
  } else if (  // New state: FAILED persisted: BAD (-> Job)
      persisted.status == Supervision::HEALTH_STATUS_BAD &&
      transisted.status == Supervision::HEALTH_STATUS_FAILED) {
    if (!snapshot.has(failedServerPath)) {
      if (!dbServersInMaintenance.contains(serverID)) {
        envelope = std::make_shared<VPackBuilder>();
        agent->supervision()._supervision_failed_server_counter.operator++();
        FailedServer(snapshot, agent, std::to_string(jobId), "supervision",
                     serverID)
            .create(envelope);
      }
    }
  }
}

void handleOnStatusCoordinator(Agent* agent, Node const& snapshot,
                               HealthRecord& persisted,
                               HealthRecord& transisted,
                               std::string const& serverID) {
  if (transisted.status == Supervision::HEALTH_STATUS_FAILED) {
    VPackBuilder create;
    {
      VPackArrayBuilder tx(&create);
      {
        VPackObjectBuilder b(&create);
        // unconditionally increase reboot id and plan version
        Job::addIncreaseRebootId(create, serverID);

        // if the current foxxmaster server failed => reset the value to ""
        if (snapshot.hasAsString(foxxmaster).value() == serverID) {
          create.add(foxxmaster, VPackValue(""));
        }
      }
    }
    singleWriteTransaction(agent, create, false);
  }
}

void handleOnStatusSingle(Agent* agent, Node const& snapshot,
                          HealthRecord& persisted, HealthRecord& transisted,
                          std::string const& serverID, uint64_t const& jobId,
                          std::shared_ptr<VPackBuilder>& envelope) {
  std::string failedServerPath = failedServersPrefix + "/" + serverID;
  // New condition GOOD:
  if (transisted.status == Supervision::HEALTH_STATUS_GOOD) {
    if (snapshot.has(failedServerPath)) {
      envelope = std::make_shared<VPackBuilder>();
      {
        VPackArrayBuilder a(envelope.get());
        {
          VPackObjectBuilder operations(envelope.get());
          envelope->add(VPackValue(failedServerPath));
          {
            VPackObjectBuilder ccc(envelope.get());
            envelope->add("op", VPackValue("delete"));
          }
        }
      }
    }
  } else if (  // New state: FAILED persisted: GOOD (-> BAD)
      persisted.status == Supervision::HEALTH_STATUS_GOOD &&
      transisted.status != Supervision::HEALTH_STATUS_GOOD) {
    transisted.status = Supervision::HEALTH_STATUS_BAD;
  } else if (  // New state: FAILED persisted: BAD (-> Job)
      persisted.status == Supervision::HEALTH_STATUS_BAD &&
      transisted.status == Supervision::HEALTH_STATUS_FAILED) {
    if (!snapshot.has(failedServerPath)) {
      envelope = std::make_shared<VPackBuilder>();
      ActiveFailoverJob(snapshot, agent, std::to_string(jobId), "supervision",
                        serverID)
          .create(envelope);
    }
  }
}

void handleOnStatus(
    Agent* agent, Node const& snapshot, HealthRecord& persisted,
    HealthRecord& transisted, std::string const& serverID,
    uint64_t const& jobId, std::shared_ptr<VPackBuilder>& envelope,
    std::unordered_set<std::string> const& dbServersInMaintenance) {
  if (ClusterHelpers::isDBServerName(serverID)) {
    handleOnStatusDBServer(agent, snapshot, persisted, transisted, serverID,
                           jobId, envelope, dbServersInMaintenance);
  } else if (ClusterHelpers::isCoordinatorName(serverID)) {
    handleOnStatusCoordinator(agent, snapshot, persisted, transisted, serverID);
  } else if (serverID.compare(0, 4, "SNGL") == 0) {
    handleOnStatusSingle(agent, snapshot, persisted, transisted, serverID,
                         jobId, envelope);
  } else {
    LOG_TOPIC("86191", ERR, Logger::SUPERVISION)
        << "Unknown server type. No supervision action taken. " << serverID;
  }
}

// Check all DB servers, guarded above doChecks
std::vector<check_t> Supervision::check(std::string const& type) {
  // Dead lock detection
  _lock.assertLockedByCurrentThread();

  // Book keeping
  std::vector<check_t> ret;
  auto const& machinesPlanned =
      snapshot().hasAsChildren(std::string("Plan/") + type).value().get();
  auto const& serversRegistered =
      snapshot().hasAsNode(currentServersRegisteredPrefix).value().get();
  std::vector<std::string> todelete;
  for (auto const& machine :
       snapshot().hasAsChildren(healthPrefix).value().get()) {
    if ((type == "DBServers" &&
         ClusterHelpers::isDBServerName(machine.first)) ||
        (type == "Coordinators" &&
         ClusterHelpers::isCoordinatorName(machine.first)) ||
        (type == "Singles" && machine.first.compare(0, 4, "SNGL") == 0)) {
      // Put only those on list which are no longer planned:
      if (machinesPlanned.find(machine.first) == machinesPlanned.end()) {
        todelete.push_back(machine.first);
      }
    }
  }

  if (!todelete.empty()) {
    velocypack::Builder builder;
    removeTransactionBuilder(builder, todelete);
    _agent->write(builder.slice());
  }

  auto startTimeLoop = std::chrono::system_clock::now();

  // Do actual monitoring
  for (auto const& machine : machinesPlanned) {
    LOG_TOPIC("44252", TRACE, Logger::SUPERVISION)
        << "Checking health of server " << machine.first << " ...";
    std::string lastHeartbeatStatus, lastHeartbeatAcked, lastHeartbeatTime,
        lastStatus, serverID(machine.first), shortName;

    // short name arrives asynchronous to machine registering, make sure
    //  it has arrived before trying to use it
    auto tmp_shortName =
        snapshot().hasAsString(targetShortID + serverID + "/ShortName");
    if (tmp_shortName) {
      shortName = *tmp_shortName;

      // "/arango/Current/ServersRegistered/<server-id>/endpoint"
      std::string endpoint;
      std::string epPath = serverID + "/endpoint";
      if (serversRegistered.has(epPath)) {
        endpoint = serversRegistered.hasAsString(epPath).value();
      }
      // "/arango/Current/ServersRegistered/<server-id>/host"
      std::string hostId;
      std::string hoPath = serverID + "/host";
      if (serversRegistered.has(hoPath)) {
        hostId = serversRegistered.hasAsString(hoPath).value();
      }
      // "/arango/Current/ServersRegistered/<server-id>/serverVersion"
      std::string serverVersion;
      std::string svPath = serverID + "/versionString";
      if (serversRegistered.has(svPath)) {
        serverVersion = serversRegistered.hasAsString(svPath).value();
      }
      // "/arango/Current/ServersRegistered/<server-id>/engine"
      std::string engine;
      std::string enPath = serverID + "/engine";
      if (serversRegistered.has(enPath)) {
        engine = serversRegistered.hasAsString(enPath).value();
      }
      //"/arango/Current/<serverId>/externalEndpoint"
      std::string externalEndpoint;
      std::string extEndPath = serverID + "/advertisedEndpoint";
      if (serversRegistered.has(extEndPath)) {
        externalEndpoint = serversRegistered.hasAsString(extEndPath).value();
      }

      // Health records from persistence, from transience and a new one
      HealthRecord transist(shortName, endpoint, hostId, engine, serverVersion,
                            externalEndpoint);
      HealthRecord persist(shortName, endpoint, hostId, engine, serverVersion,
                           externalEndpoint);

      // Get last health entries from transient and persistent key value stores
      bool transientHealthRecordFound = true;
      if (_transient.has(healthPrefix + serverID)) {
        transist = _transient.hasAsNode(healthPrefix + serverID).value();
      } else {
        // In this case this is the first time we look at this server during our
        // new leadership. So we do not touch the persisted health record and
        // only create a new transient health record.
        transientHealthRecordFound = false;
      }
      if (snapshot().has(healthPrefix + serverID)) {
        persist = snapshot().hasAsNode(healthPrefix + serverID).value();
      }

      // Here is an important subtlety: We will derive the health status of this
      // server a bit further down by looking at the time when we saw the last
      // heartbeat. The heartbeat is stored in transient in `Sync/ServerStates`.
      // It has a timestamp, however, this was taken on the other server, so we
      // cannot trust this time stamp because of possible clock skew. Since we
      // do not actually know when this heartbeat came in, we have to proceed as
      // follows: We make a copy of the `syncTime` and store it into the health
      // record in transient `Supervision/Health`. If we detect a difference, it
      // is the first time we have seen the new heartbeat and we can then take
      // a reading of our local system clock and use that time. However, if we
      // do not yet have a previous reading in our transient health record,
      // we must not touch the persisted health record at all. This is what the
      // flag `transientHealthRecordFound` means.

      // New health record (start with old add current information from sync)
      // Sync.time is copied to Health.syncTime
      // Sync.status is copied to Health.syncStatus
      std::string syncTime;
      std::string syncStatus;

      // in recent versions of ArangoDB, servers can also report back
      // whether they are healthy or not, by sending in the "health"
      // struct with details. currently only DB servers do this, and
      // versions older than 3.8 don't send this at all. so it is an
      // optional attribute, and we cannot rely on it being present.
      // the assumption is thus that servers that do not send back any
      // health data should be considered healthy.
      // TODO: decide on how to exactly handle the "health" info here,
      // and then make use of it. it remains unused for now and is thus
      // specially marked.
      [[maybe_unused]] bool isHealthy = true;

      bool heartbeatVisible = _transient.has(syncPrefix + serverID);
      if (heartbeatVisible) {
        syncTime =
            _transient.hasAsString(syncPrefix + serverID + "/time").value();
        syncStatus =
            _transient.hasAsString(syncPrefix + serverID + "/status").value();
        // it is optional for servers to send health data, so we need to be
        // prepared for not receiving any.
        auto healthData =
            _transient.hasAsBuilder(syncPrefix + serverID + "/health");
        if (healthData) {
          VPackSlice healthSlice = healthData.value().slice();
          if (healthSlice.isObject()) {
            // check health status reported by server
            HealthData hd = HealthData::fromVelocyPack(healthSlice);

            LOG_TOPIC("c77f5", TRACE, Logger::SUPERVISION)
                << "server " << serverID
                << " sent health data: " << healthSlice.toJson()
                << ", ok: " << hd.res.ok()
                << ", message: " << hd.res.errorMessage()
                << ", bg error: " << hd.backgroundError
                << ", free disk bytes: " << hd.freeDiskSpaceBytes
                << ", free disk percent: " << hd.freeDiskSpacePercent;

            if (hd.res.fail()) {
              // server reported itself as unhealthy.
              // TODO: do something about this!
              isHealthy = false;
            }
          }
        }
      } else {
        syncTime = timepointToString(
            std::chrono::system_clock::time_point());  // beginning of time
        syncStatus = "UNKNOWN";
      }

      // Compute the time when we last discovered a new heartbeat from that
      // server:
      std::chrono::system_clock::time_point lastAckedTime;
      if (heartbeatVisible) {
        if (transientHealthRecordFound) {
          lastAckedTime = (syncTime != transist.syncTime)
                              ? startTimeLoop
                              : stringToTimepoint(transist.lastAcked);
        } else {
          // in this case we do no really know when this heartbeat came in,
          // however, it must have been after we became a leader, and since we
          // do not have a transient health record yet, we just assume that we
          // got it recently and set it to "now". Note that this will not make
          // a FAILED server "GOOD" again, since we do not touch the persisted
          // health record if we do not have a transient health record yet.
          lastAckedTime = startTimeLoop;
        }
      } else {
        lastAckedTime = std::chrono::system_clock::time_point();
      }
      transist.lastAcked = timepointToString(lastAckedTime);
      transist.syncTime = syncTime;
      transist.syncStatus = syncStatus;

      // update volatile values that may change
      transist.advertisedEndpoint = externalEndpoint;
      transist.serverVersion = serverVersion;
      transist.engine = engine;
      transist.hostId = hostId;
      transist.endpoint = endpoint;

      // We have now computed a new transient health record under all
      // circumstances.

      bool changed;
      if (transientHealthRecordFound) {
        // Calculate elapsed since lastAcked
        auto elapsed =
            std::chrono::duration<double>(startTimeLoop - lastAckedTime);

        if (elapsed.count() <= _okThreshold) {
          transist.status = Supervision::HEALTH_STATUS_GOOD;
        } else if (elapsed.count() <= _gracePeriod) {
          transist.status = Supervision::HEALTH_STATUS_BAD;
        } else {
          transist.status = Supervision::HEALTH_STATUS_FAILED;
        }

        // Status changed?
        changed = transist.statusDiff(persist);
      } else {
        transist.status = persist.status;
        changed = false;
      }

      // Take necessary actions if any
      std::shared_ptr<VPackBuilder> envelope;
      if (changed) {
        LOG_TOPIC("bbbde", DEBUG, Logger::SUPERVISION)
            << "Status of server " << serverID << " has changed from "
            << persist.status << " to " << transist.status;
        handleOnStatus(_agent, snapshot(), persist, transist, serverID, _jobId,
                       envelope, _DBServersInMaintenance);
        persist =
            transist;  // Now copy Status, SyncStatus from transient to persited
      } else {
        LOG_TOPIC("44253", TRACE, Logger::SUPERVISION)
            << "Health of server " << machine.first << " remains "
            << transist.status;
      }

      // Transient report
      Builder tReport;
      {
        VPackArrayBuilder transaction(&tReport);  // Transist Transaction
        std::shared_ptr<VPackBuilder> envelope;
        {
          VPackObjectBuilder operation(&tReport);  // Operation
          tReport.add(
              VPackValue(healthPrefix + serverID));  // Supervision/Health
          {
            VPackObjectBuilder oo(&tReport);
            transist.toVelocyPack(tReport);
          }
        }
      }  // Transaction

      // Persistent report
      Builder pReport;
      if (changed) {
        {
          VPackArrayBuilder transaction(&pReport);  // Persist Transaction
          {
            VPackObjectBuilder operation(&pReport);  // Operation
            pReport.add(
                VPackValue(healthPrefix + serverID));  // Supervision/Health
            {
              VPackObjectBuilder oo(&pReport);
              persist.toVelocyPack(pReport);
            }
            if (envelope != nullptr) {  // Failed server
              TRI_ASSERT(envelope->slice().isArray() &&
                         envelope->slice()[0].isObject());
              for (VPackObjectIterator::ObjectPair i :
                   VPackObjectIterator(envelope->slice()[0])) {
                pReport.add(i.key.copyString(), i.value);
              }
            }
          }  // Operation
          if (envelope != nullptr &&
              envelope->slice().length() > 1) {  // Preconditions(Job)
            TRI_ASSERT(envelope->slice().isArray() &&
                       envelope->slice()[1].isObject());
            pReport.add(envelope->slice()[1]);
          }
        }  // Transaction
      }

      if (!this->isStopping()) {
        // Replicate special event and only then transient store
        if (changed) {
          write_ret_t res = singleWriteTransaction(_agent, pReport, false);
          if (res.accepted && res.indices.front() != 0) {
            ++_jobId;  // Job was booked
            transient(_agent, tReport);
          }
        } else {  // Nothing special just transient store
          transient(_agent, tReport);
        }
      }
    } else {
      LOG_TOPIC("a55cd", INFO, Logger::SUPERVISION)
          << "Short name for " << serverID
          << " not yet available.  Skipping health check.";
    }  // else

  }  // for

  return ret;
}

bool Supervision::earlyBird() const {
  std::vector<std::string> tpath{"Sync", "ServerStates"};
  std::vector<std::string> pdbpath{"Plan", "DBServers"};
  std::vector<std::string> pcpath{"Plan", "Coordinators"};

  if (!snapshot().has(pdbpath)) {
    LOG_TOPIC("3206f", DEBUG, Logger::SUPERVISION)
        << "No Plan/DBServers key in persistent store";
    return false;
  }
  VPackBuilder dbserversB = snapshot().get(pdbpath).value().get().toBuilder();
  VPackSlice dbservers = dbserversB.slice();

  if (!snapshot().has(pcpath)) {
    LOG_TOPIC("b0e08", DEBUG, Logger::SUPERVISION)
        << "No Plan/Coordinators key in persistent store";
    return false;
  }
  VPackBuilder coordinatorsB = snapshot().get(pcpath).value().get().toBuilder();
  VPackSlice coordinators = coordinatorsB.slice();

  if (!_transient.has(tpath)) {
    LOG_TOPIC("fe42a", DEBUG, Logger::SUPERVISION)
        << "No Sync/ServerStates key in transient store";
    return false;
  }
  VPackBuilder serverStatesB = _transient.get(tpath).value().get().toBuilder();
  VPackSlice serverStates = serverStatesB.slice();

  // every db server in plan accounted for in transient store?
  for (auto const& server : VPackObjectIterator(dbservers)) {
    auto serverId = server.key.copyString();
    if (!serverStates.hasKey(serverId)) {
      return false;
    }
  }
  // every db server in plan accounted for in transient store?
  for (auto const& server : VPackObjectIterator(coordinators)) {
    auto serverId = server.key.copyString();
    if (!serverStates.hasKey(serverId)) {
      return false;
    }
  }

  return true;
}

// Update local agency snapshot, guarded by callers
bool Supervision::updateSnapshot() {
  _lock.assertLockedByCurrentThread();

  if (_agent == nullptr || this->isStopping()) {
    return false;
  }

  // ********************************** WARNING ********************************
  // Only change with utmost care. This is to be the sole location for modifying
  // _snapshot. All places, which need access to the _snapshot variable must use
  // the snapshot() member to avoid accessing a null pointer!
  // Furthermore, _snapshot must never be changed without considering its
  // consequences for _lastconfirmed!

  // Update once from agency's spearhead and keep updating using RAFT log from
  // there.
  if (_lastUpdateIndex == 0) {
    _agent->executeLockedRead([&]() {
      if (_agent->spearhead().has(_agencyPrefix)) {
        _spearhead = _agent->spearhead();
        if (_spearhead.has(_agencyPrefix)) {
          _lastUpdateIndex = _agent->confirmed();
          _snapshot = _spearhead.nodePtr(_agencyPrefix);
        } else {
          _lastUpdateIndex = 0;
          _snapshot = _spearhead.nodePtr();
        }
      }
    });
  } else {
    std::vector<log_t> logs;
    _agent->executeLockedRead(
        [&]() { logs = _agent->logs(_lastUpdateIndex + 1); });
    if (!logs.empty() &&
        !(logs.size() == 1 && _lastUpdateIndex == logs.front().index)) {
      _lastUpdateIndex = _spearhead.applyTransactions(logs);
      _snapshot = _spearhead.nodePtr(_agencyPrefix);
    }
  }
  // ***************************************************************************

  _agent->executeTransientLocked([&]() {
    if (_agent->transient().has(_agencyPrefix)) {
      _transient = _agent->transient().get(_agencyPrefix);
    }
  });

  return true;
}

// All checks, guarded by main thread
bool Supervision::doChecks() {
  _lock.assertLockedByCurrentThread();
  TRI_ASSERT(ServerState::roleToAgencyListKey(ServerState::ROLE_DBSERVER) ==
             "DBServers");
  LOG_TOPIC("aadea", DEBUG, Logger::SUPERVISION) << "Checking dbservers...";
  check(ServerState::roleToAgencyListKey(ServerState::ROLE_DBSERVER));
  TRI_ASSERT(ServerState::roleToAgencyListKey(ServerState::ROLE_COORDINATOR) ==
             "Coordinators");
  LOG_TOPIC("aadeb", DEBUG, Logger::SUPERVISION) << "Checking coordinators...";
  check(ServerState::roleToAgencyListKey(ServerState::ROLE_COORDINATOR));
  TRI_ASSERT(ServerState::roleToAgencyListKey(ServerState::ROLE_SINGLE) ==
             "Singles");
  LOG_TOPIC("aadec", DEBUG, Logger::SUPERVISION)
      << "Checking single servers (active failover)...";
  check(ServerState::roleToAgencyListKey(ServerState::ROLE_SINGLE));
  LOG_TOPIC("aaded", DEBUG, Logger::SUPERVISION) << "Server checks done.";

  return true;
}

void Supervision::reportStatus(std::string const& status) {
  bool persist = false;

  {  // Do I have to report to agency under
    _lock.assertLockedByCurrentThread();
    if (auto modeString = snapshot().hasAsString("/Supervision/State/Mode");
        !modeString || modeString.value() != status) {
      // This includes the case that the mode is not set, since status
      // is never empty
      persist = true;
    }
  }

  VPackBuilder report;
  {
    VPackArrayBuilder trx(&report);
    {
      VPackObjectBuilder br(&report);
      report.add(VPackValue("/Supervision/State"));
      {
        VPackObjectBuilder bbr(&report);
        report.add("Mode", VPackValue(status));
        report.add(
            "Timestamp",
            VPackValue(timepointToString(std::chrono::system_clock::now())));
      }
    }
  }

  // Important! No reporting in transient for Maintenance mode.
  if (status != "Maintenance") {
    transient(_agent, report);
  }

  if (persist) {
    write_ret_t res = singleWriteTransaction(_agent, report, false);
  }
}

void Supervision::updateDBServerMaintenance() {
  // This method checks all entries in /arango/Target/MaintenanceDBServers
  // and makes sure that /arango/Current/MaintenanceDBServers reflects
  // the state of the Target entries (including potentially run out
  // timeouts. Furthermore, it updates the set _DBServersInMaintenance,
  // which will be used for the rest of the supervision run.

  // Algorithm for each entry in Target:
  //   If Target says maintenance:
  //     if timeout reached:
  //       remove entry from Target
  //       stop
  //     else:
  //       if Current entry differs: copy over
  //       put server in _DBServersInMaintenance
  // Algorithm for each entry in Current:
  //   If Current says maintenance:
  //     if server not in _DBServersInMaintenance:
  //       remove entry

  velocypack::Builder builder;
  builder.openArray();

  auto ensureDBServerInCurrent = [&](std::string const& serverId, bool yes) {
    // This closure will copy the entry
    // /Target/MaintenanceDBServers/<serverId>
    // to /Current/MaintenanceDBServers/<serverId> if they differ and `yes`
    // is `true`. If `yes` is `false`, the entry will be removed.
    std::string targetPath =
        std::string(TARGET_MAINTENANCE_DBSERVERS) + "/" + serverId;
    std::string currentPath =
        std::string(CURRENT_MAINTENANCE_DBSERVERS) + "/" + serverId;
    auto current = snapshot().has(currentPath);
    if (yes == false) {
      if (current) {
        {
          VPackArrayBuilder ab(&builder);
          {
            VPackObjectBuilder ob(&builder);
            builder.add(VPackValue("/arango/" + currentPath));
            {
              VPackObjectBuilder ob2(&builder);
              builder.add("op", "delete");
            }
          }
        }
      }
      return;
    }
    auto target = snapshot().get(targetPath);
    if (target.has_value()) {
      if (!current || target.has_value() != current) {
        {
          VPackArrayBuilder ab(&builder);
          {
            VPackObjectBuilder ob(&builder);
            builder.add(VPackValue("/arango/" + currentPath));
            {
              VPackObjectBuilder ob2(&builder);
              builder.add("op", "set");
              builder.add(VPackValue("new"));
              target->get().toBuilder(builder);
            }
          }
        }
      }
    }
  };

  std::unordered_set<std::string> newDBServersInMaintenance;
  auto target = snapshot().hasAsChildren(TARGET_MAINTENANCE_DBSERVERS);
  if (target) {
    // If the key is not there or there is no object there, nobody is in
    // maintenance.
    Node::Children const& targetServers = target.value().get();
    for (auto const& p : targetServers) {
      std::string const& serverId = p.first;
      std::shared_ptr<Node> const& entry = p.second;
      auto mode = entry->hasAsString("Mode");
      if (mode) {
        std::string const& modeSt = mode.value();
        if (modeSt == "maintenance") {
          // Yes, it says maintenance, now check the timeout:
          auto timeout = entry->hasAsString("Until");
          if (timeout) {
            auto const maintenanceExpires = stringToTimepoint(timeout.value());
            if (maintenanceExpires < std::chrono::system_clock::now()) {
              // Need to switch off maintenance mode
              ensureDBServerInCurrent(serverId, false);
            } else {
              // Server is in maintenance mode:
              newDBServersInMaintenance.insert(serverId);
              ensureDBServerInCurrent(serverId, true);
            }
          }
        }
      }
    }
  }
  auto current = snapshot().hasAsChildren(CURRENT_MAINTENANCE_DBSERVERS);
  if (current) {
    Node::Children const& currentServers = current.value().get();
    for (auto const& p : currentServers) {
      std::string const& serverId = p.first;
      if (newDBServersInMaintenance.find(serverId) ==
          newDBServersInMaintenance.end()) {
        ensureDBServerInCurrent(serverId, false);
      }
    }
  }
  _DBServersInMaintenance.swap(newDBServersInMaintenance);

  builder.close();
  if (builder.slice().length() > 0) {
    write_ret_t res = _agent->write(builder.slice());
    if (!res.successful()) {
      LOG_TOPIC("2d6fa", WARN, Logger::SUPERVISION)
          << "failed to update maintenance servers in agency. Will retry. "
          << builder.toJson();
    }
  }
}

void Supervision::step() {
  _lock.assertLockedByCurrentThread();
  if (_jobId == 0 || _jobId == _jobIdMax) {
    getUniqueIds();  // cannot fail but only hang
  }
  LOG_TOPIC("edeee", TRACE, Logger::SUPERVISION) << "Begin updateSnapshot";
  updateSnapshot();
  LOG_TOPIC("aaabb", TRACE, Logger::SUPERVISION) << "Finished updateSnapshot";

  if (!_upgraded) {
    upgradeAgency();
  }

  bool maintenanceMode = false;
  if (snapshot().has(supervisionMaintenance)) {
    try {
      if (snapshot().get(supervisionMaintenance).value().get().isString()) {
        std::string tmp = snapshot()
                              .get(supervisionMaintenance)
                              .value()
                              .get()
                              .getString()
                              .value();
        if (tmp.size() < 18) {  // legacy behaviour
          maintenanceMode = true;
        } else {
          auto const maintenanceExpires = stringToTimepoint(tmp);
          if (maintenanceExpires >= std::chrono::system_clock::now()) {
            maintenanceMode = true;
          }
        }
      } else {  // legacy behaviour
        maintenanceMode = true;
      }
    } catch (std::exception const& e) {
      LOG_TOPIC("cf236", ERR, Logger::SUPERVISION)
          << "Supervision maintenance key in agency is not a string. "
             "This should never happen and will prevent hot backups. "
          << e.what();
      return;
    }
  }

  if (!maintenanceMode) {
    reportStatus("Normal");

    _haveAborts = false;

    // We now need to check for any changes in DBServer maintenance modes.
    // Note that if we confirm a switch to maintenance mode from
    // /arango/Target/MaintenanceDBServers in
    // /arango/Current/MaintenanceDBServers, then this maintenance mode
    // must already count for **this** run of the supervision. Therefore,
    // the following function not only updates the actual place in Current,
    // but also computes the list of DBServers in maintenance mode in
    // _DBServersInMaintenance, which can then be used in the rest of the
    // checks.
    updateDBServerMaintenance();

    if (_agent->leaderFor() > 55 || earlyBird()) {
      // 55 seconds is less than a minute, which fits to the
      // 60 seconds timeout in /_admin/cluster/health

      try {
        LOG_TOPIC("aa565", TRACE, Logger::SUPERVISION) << "Begin doChecks";
        doChecks();
        LOG_TOPIC("675fc", TRACE, Logger::SUPERVISION) << "Finished doChecks";
      } catch (std::exception const& e) {
        LOG_TOPIC("e0869", ERR, Logger::SUPERVISION) << e.what();
      } catch (...) {
        LOG_TOPIC("ac4c4", ERR, Logger::SUPERVISION)
            << "Supervision::doChecks() generated an uncaught "
               "exception.";
      }

      // wait 5 min or until next scheduled run
      if (_agent->leaderFor() > 300 &&
          _nextServerCleanup < std::chrono::system_clock::now()) {
        // Make sure that we have the latest and greatest information
        // about heartbeats in _transient. Note that after a long
        // Maintenance mode of the supervision, the `doChecks` above
        // might have updated /arango/Supervision/Health in the
        // transient store *just now above*. We need to reflect these
        // changes in _transient.
        _agent->executeTransientLocked([&]() {
          if (_agent->transient().has(_agencyPrefix)) {
            _transient = _agent->transient().get(_agencyPrefix);
          }
        });

        LOG_TOPIC("dcded", TRACE, Logger::SUPERVISION)
            << "Begin cleanupExpiredServers";
        cleanupExpiredServers(snapshot(), _transient);
        LOG_TOPIC("dedcd", TRACE, Logger::SUPERVISION)
            << "Finished cleanupExpiredServers";
      }

    } else {
      LOG_TOPIC("7928f", INFO, Logger::SUPERVISION)
          << "Postponing supervision for now, waiting for incoming "
             "heartbeats: "
          << _agent->leaderFor();
    }
    try {
      LOG_TOPIC("7895a", TRACE, Logger::SUPERVISION) << "Begin handleJobs";
      handleJobs();
      LOG_TOPIC("febbc", TRACE, Logger::SUPERVISION) << "Finished handleJobs";
    } catch (std::exception const& e) {
      LOG_TOPIC("76123", WARN, Logger::SUPERVISION)
          << "Caught exception in handleJobs(), error message: " << e.what();
    }
  } else {
    reportStatus("Maintenance");
  }
}

void Supervision::waitForIndexCommitted(index_t index) {
  if (index != 0) {
    auto wait_for_repl_start = std::chrono::steady_clock::now();

    while (!this->isStopping() && _agent->leading()) {
      auto result = _agent->waitFor(index);
      if (result == Agent::raft_commit_t::TIMEOUT) {  // Oh snap
        // Note that we can get UNKNOWN if we have lost leadership or
        // if we are shutting down. In both cases we just leave the
        // loop.
        LOG_TOPIC("c72b0", WARN, Logger::SUPERVISION)
            << "Waiting for commits to be done ... ";
        continue;
      } else {  // Good we can continue
        break;
      }
    }

    auto wait_for_repl_end = std::chrono::steady_clock::now();
    auto repl_ms = std::chrono::duration_cast<std::chrono::milliseconds>(
                       wait_for_repl_end - wait_for_repl_start)
                       .count();
    _supervision_runtime_wait_for_sync_msec.count(repl_ms);
  }
}

void Supervision::notify() noexcept {
  {
    CONDITION_LOCKER(guard, _cv);
    _shouldRunAgain = true;
  }
  _cv.signal();
}

void Supervision::waitForSupervisionNode() {
  // First wait until somebody has initialized the ArangoDB data, before
  // that running the supervision does not make sense and will indeed
  // lead to horrible errors:

  std::string const supervisionNode = _agencyPrefix + supervisionPrefix;

  while (!this->isStopping()) {
    {
      CONDITION_LOCKER(guard, _cv);
      _cv.wait(static_cast<uint64_t>(1000000 * _frequency));
    }

    bool done = false;
    MUTEX_LOCKER(locker, _lock);
    _agent->executeLockedRead([&]() {
      if (_agent->readDB().has(supervisionNode)) {
        try {
          auto const sn = _agent->readDB().get(supervisionNode);
          if (sn.children().size() > 0) {
            done = true;
          }
        } catch (...) {
          LOG_TOPIC("4bc80", WARN, Logger::SUPERVISION)
              << "Main node in agency gone. Contact your db administrator.";
        }
      }
    });

    if (done) {
      break;
    }

    LOG_TOPIC("9a79b", DEBUG, Logger::SUPERVISION) << "Waiting for ArangoDB to "
                                                      "initialize its data.";
  }
}

void Supervision::run() {
  // wait for cluster bootstrap
  waitForSupervisionNode();

  bool shutdown = false;
  {
    CONDITION_LOCKER(guard, _cv);
    TRI_ASSERT(_agent != nullptr);

    while (!this->isStopping()) {
      _shouldRunAgain =
          false;  // we start running, no reason to run again, yet.
      try {
        auto lapStart = std::chrono::steady_clock::now();
        {
          guard.unlock();
          ScopeGuard scopeGuard([&]() noexcept { guard.lock(); });

          {
            MUTEX_LOCKER(locker, _lock);

            // Only modifiy this condition with extreme care:
            // Supervision needs to wait until the agent has finished leadership
            // preparation or else the local agency snapshot might be behind its
            // last state.
            if (_agent->leading() && _agent->getPrepareLeadership() == 0) {
              step();
            } else {
              // Once we lose leadership, we need to restart building our
              // snapshot
              if (_lastUpdateIndex > 0) {
                _lastUpdateIndex = 0;
              }
            }
          }

          // If anything was rafted, we need to wait until it is replicated,
          // otherwise it is not "committed" in the Raft sense. However, let's
          // only wait for our changes not for new ones coming in during the
          // wait.
          if (_agent->leading()) {
            waitForIndexCommitted(_agent->index());
          }
        }
        auto lapTime = std::chrono::duration_cast<std::chrono::microseconds>(
                           std::chrono::steady_clock::now() - lapStart)
                           .count();

        _supervision_runtime_msec.count(lapTime / 1000);

        if (!_shouldRunAgain && lapTime < 1000000) {
          // wait returns false if timeout was reached
          _cv.wait(static_cast<uint64_t>((1000000 - lapTime) * _frequency));
        }
      } catch (std::exception const& ex) {
        LOG_TOPIC("f5af1", ERR, Logger::SUPERVISION)
            << "caught exception in supervision thread: " << ex.what();
        // continue without throwing
      } catch (...) {
        LOG_TOPIC("c82bb", ERR, Logger::SUPERVISION)
            << "caught unknown exception in supervision thread";
        // continue without throwing
      }
    }
  }

  if (shutdown) {
    _server.beginShutdown();
  }
}

std::string Supervision::serverHealthFunctional(Node const& snapshot,
                                                std::string const& serverName) {
  std::string const serverStatus(healthPrefix + serverName + "/Status");
  return (snapshot.has(serverStatus))
             ? snapshot.hasAsString(serverStatus).value()
             : std::string();
}

// Guarded by caller
std::string Supervision::serverHealth(std::string const& serverName) {
  _lock.assertLockedByCurrentThread();
  return Supervision::serverHealthFunctional(snapshot(), serverName);
}

//  Get all planned servers
//  If heartbeat in transient too old or missing
//    If heartbeat in snapshot older than 1 day
//      Remove coordinator everywhere
//      Remove DB server everywhere, if not leader of a shard

std::unordered_map<ServerID, std::string> deletionCandidates(
    Node const& snapshot, Node const& transient, std::string const& type) {
  using namespace std::chrono;
  std::unordered_map<ServerID, std::string> serverList;
  std::string const planPath = "/Plan/" + type;

  if (snapshot.has(planPath) &&
      !snapshot.get(planPath).value().get().children().empty()) {
    std::string persistedTimeStamp;

    for (auto const& serverId :
         snapshot.get(planPath).value().get().children()) {
      auto const& transientHeartbeat =
          transient.hasAsNode("/Supervision/Health/" + serverId.first);
      try {
        // Do we have a transient heartbeat younger than a day?
        if (transientHeartbeat) {
          auto const t = stringToTimepoint(transientHeartbeat->get()
                                               .get("Timestamp")
                                               .value()
                                               .get()
                                               .getString()
                                               .value());
          if (t > system_clock::now() - hours(24)) {
            continue;
          }
        }
        // Else do we have a persistent heartbeat younger than a day?
        auto const& persistentHeartbeat =
            snapshot.hasAsNode("/Supervision/Health/" + serverId.first);
        if (persistentHeartbeat) {
          persistedTimeStamp = persistentHeartbeat->get()
                                   .get("Timestamp")
                                   .value()
                                   .get()
                                   .getString()
                                   .value();
          auto const t = stringToTimepoint(persistedTimeStamp);
          if (t > system_clock::now() - hours(24)) {
            continue;
          }
        } else {
          if (!persistedTimeStamp.empty()) {
            persistedTimeStamp.clear();
          }
        }
      } catch (std::exception const& e) {
        LOG_TOPIC("21a9e", DEBUG, Logger::SUPERVISION)
            << "Failing to analyse " << serverId << " as deletion candidate "
            << e.what();
      }

      // We are still here?
      serverList.emplace(serverId.first, persistedTimeStamp);
    }
  }

  // Clear shard DB servers from the deletion candidates
  if (type == "DBServers") {
    if (!serverList.empty()) {  // we need to go through all shard leaders :(
      for (auto const& database :
           snapshot.get("Plan/Collections").value().get().children()) {
        for (auto const& collection : database.second->children()) {
          for (auto const& shard :
               (*collection.second).get("shards").value().get().children()) {
            Slice const servers = (*shard.second).getArray().value();
            if (servers.length() > 0) {
              try {
                for (auto const& server : VPackArrayIterator(servers)) {
                  if (serverList.find(server.copyString()) !=
                      serverList.end()) {
                    serverList.erase(server.copyString());
                  }
                }
              } catch (std::exception const& e) {
                // TODO: this needs a little attention
                LOG_TOPIC("720a5", DEBUG, Logger::SUPERVISION) << e.what();
              }
            } else {
              return serverList;
            }
          }
        }
      }
    }
  }
  return serverList;
}

void Supervision::cleanupExpiredServers(Node const& snapshot,
                                        Node const& transient) {
  auto servers = deletionCandidates(snapshot, transient, "DBServers");
  auto const& currentDatabases =
      snapshot.get("Current/Databases").value().get();

  VPackBuilder del;
  {
    VPackObjectBuilder d(&del);
    del.add("op", VPackValue("delete"));
  }

  velocypack::Builder trxs;
  {
    VPackArrayBuilder t(&trxs);
    for (auto const& server : servers) {
      {
        VPackArrayBuilder ta(&trxs);
        auto const serverName = server.first;
        LOG_TOPIC("fa76d", DEBUG, Logger::SUPERVISION)
            << "Removing long overdue db server " << serverName
            << "last seen: " << server.second;
        {
          VPackObjectBuilder oper(&trxs);  // Operation for one server
          trxs.add("/arango/Supervision/Health/" + serverName, del.slice());
          trxs.add("/arango/Plan/DBServers/" + serverName, del.slice());
          trxs.add("/arango/Current/DBServers/" + serverName, del.slice());
          trxs.add("/arango/Target/MapUniqueToShortID/" + serverName,
                   del.slice());
          trxs.add("/arango/Current/ServersKnown/" + serverName, del.slice());
          trxs.add("/arango/Current/ServersRegistered/" + serverName,
                   del.slice());
          for (auto const& j : currentDatabases.children()) {
            trxs.add("/arango/Current/Databases/" + j.first + "/" + serverName,
                     del.slice());
          }
        }
        if (!server.second
                 .empty()) {  // Timestamp unchanged only, if persistent entry
          VPackObjectBuilder prec(&trxs);
          trxs.add("/arango/Supervision/Health/" + serverName + "/Timestamp",
                   VPackValue(server.second));
        }
      }
    }
  }
  if (servers.size() > 0) {
    _nextServerCleanup =
        std::chrono::system_clock::now() + std::chrono::seconds(3600);
    _agent->write(trxs.slice());
  }

  trxs.clear();
  servers = deletionCandidates(snapshot, transient, "Coordinators");
  {
    VPackArrayBuilder t(&trxs);
    for (auto const& server : servers) {
      {
        VPackArrayBuilder ta(&trxs);
        auto const serverName = server.first;
        LOG_TOPIC("f6a7d", DEBUG, Logger::SUPERVISION)
            << "Removing long overdue coordinator " << serverName
            << "last seen: " << server.second;
        {
          VPackObjectBuilder ts(&trxs);
          trxs.add("/arango/Supervision/Health/" + serverName, del.slice());
          trxs.add("/arango/Plan/Coordinators/" + serverName, del.slice());
          trxs.add("/arango/Current/Coordinators/" + serverName, del.slice());
          trxs.add("/arango/Target/MapUniqueToShortID/" + serverName,
                   del.slice());
          trxs.add("/arango/Current/ServersKnown/" + serverName, del.slice());
          trxs.add("/arango/Current/ServersRegistered/" + serverName,
                   del.slice());
        }
        if (!server.second
                 .empty()) {  // Timestamp unchanged only, if persistent entry
          VPackObjectBuilder prec(&trxs);
          trxs.add("/arango/Supervision/Health/" + serverName + "/Timestamp",
                   VPackValue(server.second));
        }
      }
    }
  }
  if (servers.size() > 0) {
    _agent->write(trxs.slice());
  }
  _nextServerCleanup =
      std::chrono::system_clock::now() + std::chrono::seconds(3600);
}

void Supervision::cleanupLostCollections(Node const& snapshot,
                                         AgentInterface* agent,
                                         uint64_t& jobId) {
  // Search for failed server
  //  Could also use `Target/FailedServers`
  auto const& health = snapshot.hasAsChildren(healthPrefix);
  if (!health) {
    return;
  }

  std::unordered_set<std::string> failedServers;
  for (auto const& server : health->get()) {
    HealthRecord record(*server.second.get());

    if (record.status == Supervision::HEALTH_STATUS_FAILED) {
      failedServers.insert(server.first);
    }
  }

  if (failedServers.empty()) {
    return;
  }

  // Now iterate over all shards and look for failed leaders.
  auto const& collections = snapshot.hasAsChildren("/Current/Collections");
  if (!collections) {
    return;
  }

  velocypack::Builder builder;
  {
    VPackArrayBuilder trxs(&builder);

    for (auto const& database : collections->get()) {
      auto const& dbname = database.first;

      auto const& collections = database.second->children();

      for (auto const& collection : collections) {
        auto const& colname = collection.first;

        for (auto const& shard : collection.second->children()) {
          auto servers = shard.second->hasAsArray("servers").value();

          TRI_ASSERT(servers.isArray());

          if (servers.length() >= 1) {
            TRI_ASSERT(servers[0].isString());
            auto const& servername = servers[0].copyString();

            if (failedServers.find(servername) != failedServers.end()) {
              // potentially lost shard
              auto const& shardname = shard.first;

              auto const& planurlinsnapshot = "/Plan/Collections/" + dbname +
                                              "/" + colname + "/shards/" +
                                              shardname;

              auto const& planurl = "/arango" + planurlinsnapshot;
              auto const& currenturl = "/arango/Current/Collections/" + dbname +
                                       "/" + colname + "/" + shardname;
              auto const& healthurl =
                  "/arango/Supervision/Health/" + servername + "/Status";
              // check if it exists in Plan
              if (snapshot.has(planurlinsnapshot)) {
                continue;
              }
              LOG_TOPIC("89987", TRACE, Logger::SUPERVISION)
                  << "Found a lost shard: " << shard.first;
              // Now remove that shard
              {
                VPackArrayBuilder trx(&builder);
                {
                  VPackObjectBuilder update(&builder);
                  // remove the shard in current
                  builder.add(VPackValue(currenturl));
                  {
                    VPackObjectBuilder op(&builder);
                    builder.add("op", VPackValue("delete"));
                  }
                  // add a job done entry to "Target/Finished"
                  std::string jobIdStr = std::to_string(jobId++);
                  builder.add(
                      VPackValue("/arango/Target/Finished/" + jobIdStr));
                  {
                    VPackObjectBuilder op(&builder);
                    builder.add("op", VPackValue("set"));
                    builder.add(VPackValue("new"));
                    {
                      VPackObjectBuilder job(&builder);
                      builder.add("type", VPackValue("cleanUpLostCollection"));
                      builder.add("server", VPackValue(shardname));
                      builder.add("jobId", VPackValue(jobIdStr));
                      builder.add("creator", VPackValue("supervision"));
                      builder.add("timeCreated",
                                  VPackValue(timepointToString(
                                      std::chrono::system_clock::now())));
                    }
                  }
                  // increase current version
                  builder.add(VPackValue("/arango/Current/Version"));
                  {
                    VPackObjectBuilder op(&builder);
                    builder.add("op", VPackValue("increment"));
                  }
                }
                {
                  VPackObjectBuilder precon(&builder);
                  // pre condition:
                  //  still in current
                  //  not in plan
                  //  still failed
                  builder.add(VPackValue(planurl));
                  {
                    VPackObjectBuilder cond(&builder);
                    builder.add("oldEmpty", VPackValue(true));
                  }
                  builder.add(VPackValue(currenturl));
                  {
                    VPackObjectBuilder cond(&builder);
                    builder.add("oldEmpty", VPackValue(false));
                  }
                  builder.add(VPackValue(healthurl));
                  {
                    VPackObjectBuilder cond(&builder);
                    builder.add("old",
                                VPackValue(Supervision::HEALTH_STATUS_FAILED));
                  }
                }
              }
            }
          }
        }
      }
    }
  }

  if (builder.slice().length() > 0) {
    // do it! fire and forget!
    agent->write(builder.slice());
  }
}

// Remove expired hot backup lock if exists
void Supervision::unlockHotBackup() {
  _lock.assertLockedByCurrentThread();
  if (snapshot().has(HOTBACKUP_KEY)) {
    Node const& tmp = snapshot().get(HOTBACKUP_KEY).value().get();
    if (tmp.isString()) {
      if (std::chrono::system_clock::now() >
          stringToTimepoint(tmp.getString().value())) {
        VPackBuilder unlock;
        {
          VPackArrayBuilder trxs(&unlock);
          {
            VPackObjectBuilder u(&unlock);
            unlock.add(VPackValue(HOTBACKUP_KEY));
            {
              VPackObjectBuilder o(&unlock);
              unlock.add("op", VPackValue("delete"));
            }
          }
        }
        write_ret_t res = singleWriteTransaction(_agent, unlock, false);
      }
    }
  }
}

// Guarded by caller
void Supervision::handleJobs() {
  _lock.assertLockedByCurrentThread();
  // Do supervision
  LOG_TOPIC("67eef", TRACE, Logger::SUPERVISION) << "Begin unlockHotBackup";
  unlockHotBackup();

  LOG_TOPIC("76ffe", TRACE, Logger::SUPERVISION) << "Begin shrinkCluster";
  shrinkCluster();

  LOG_TOPIC("43256", TRACE, Logger::SUPERVISION) << "Begin enforceReplication";
  enforceReplication();

  LOG_TOPIC("76190", TRACE, Logger::SUPERVISION)
      << "Begin cleanupLostCollections";
  cleanupLostCollections(snapshot(), _agent, _jobId);
  // Note that this function consumes job IDs, potentially many, so the member
  // is incremented inside the function. Furthermore, `cleanupLostCollections`
  // is static for unit testing purposes.

  LOG_TOPIC("00789", TRACE, Logger::SUPERVISION)
      << "Begin readyOrphanedIndexCreations";
  readyOrphanedIndexCreations();

  LOG_TOPIC("00790", TRACE, Logger::SUPERVISION)
      << "Begin checkBrokenCreatedDatabases";
  checkBrokenCreatedDatabases();

  LOG_TOPIC("69480", TRACE, Logger::SUPERVISION)
      << "Begin checkBrokenCollections";
  checkBrokenCollections();

  LOG_TOPIC("83402", TRACE, Logger::SUPERVISION)
      << "Begin checkBrokenAnalyzers";
  checkBrokenAnalyzers();

  LOG_TOPIC("f7aa5", TRACE, Logger::SUPERVISION)
      << "Begin checkReplicatedStates";
  checkReplicatedStates();
  updateSnapshot();  // make updates from replicated state visible

  LOG_TOPIC("f7d05", TRACE, Logger::SUPERVISION) << "Begin checkReplicatedLogs";
  checkReplicatedLogs();

  LOG_TOPIC("83676", TRACE, Logger::SUPERVISION)
      << "Begin cleanupReplicatedLogs";
  cleanupReplicatedLogs();  // TODO do this only every x seconds?
  cleanupReplicatedStates();

  LOG_TOPIC("00aab", TRACE, Logger::SUPERVISION) << "Begin workJobs";
  workJobs();

  LOG_TOPIC("0892b", TRACE, Logger::SUPERVISION)
      << "Begin cleanupFinishedAndFailedJobs";
  cleanupFinishedAndFailedJobs();

  LOG_TOPIC("0892c", TRACE, Logger::SUPERVISION)
      << "Begin cleanupHotbackupTransferJobs";
  cleanupHotbackupTransferJobs();

  LOG_TOPIC("0892d", TRACE, Logger::SUPERVISION)
      << "Begin failBrokenHotbackupTransferJobs";
  failBrokenHotbackupTransferJobs();
}

// Guarded by caller
void Supervision::cleanupFinishedAndFailedJobs() {
  // This deletes old Supervision jobs in /Target/Finished and
  // /Target/Failed. We can be rather generous here since old
  // snapshots and log entries are kept for much longer.
  // We only keep up to 500 finished jobs and 1000 failed jobs.
  _lock.assertLockedByCurrentThread();

  constexpr size_t maximalFinishedJobs = 500;
  constexpr size_t maximalFailedJobs = 1000;

  auto cleanup = [&](std::string const& prefix, size_t limit) {
    auto const& jobs = snapshot().hasAsChildren(prefix).value().get();
    if (jobs.size() <= 2 * limit) {
      return;
    }
    typedef std::pair<std::string, std::string> keyDate;
    std::vector<keyDate> v;
    v.reserve(jobs.size());
    for (auto const& p : jobs) {
      auto created = p.second->hasAsString("timeCreated");
      if (created) {
        v.emplace_back(p.first, *created);
      } else {
        v.emplace_back(p.first, "1970");  // will be sorted very early
      }
    }
    std::sort(v.begin(), v.end(),
              [](keyDate const& a, keyDate const& b) -> bool {
                return a.second < b.second;
              });
    size_t toBeDeleted = v.size() - limit;  // known to be positive
    LOG_TOPIC("98451", INFO, Logger::AGENCY) << "Deleting " << toBeDeleted
                                             << " old jobs"
                                                " in "
                                             << prefix;
    VPackBuilder trx;  // We build a transaction here
    {                  // Pair for operation, no precondition here
      VPackArrayBuilder guard1(&trx);
      {
        VPackObjectBuilder guard2(&trx);
        for (auto it = v.begin(); toBeDeleted-- > 0 && it != v.end(); ++it) {
          trx.add(VPackValue(prefix + it->first));
          {
            VPackObjectBuilder guard2(&trx);
            trx.add("op", VPackValue("delete"));
          }
        }
      }
    }
    singleWriteTransaction(_agent, trx, false);  // do not care about the result
  };

  cleanup(finishedPrefix, maximalFinishedJobs);
  cleanup(failedPrefix, maximalFailedJobs);
}

// Guarded by caller
void arangodb::consensus::cleanupHotbackupTransferJobsFunctional(
    Node const& snapshot, std::shared_ptr<VPackBuilder> envelope) {
  // This deletes old Hotbackup transfer jobs in
  // /Target/HotBackup/TransferJobs according to their time stamp.
  // We keep at most 100 transfer jobs which are completed.
  // We also delete old hotbackup transfer job locks if needed.
  constexpr uint64_t maximalNumberTransferJobs = 100;
  constexpr char const* prefix = HOTBACKUP_TRANSFER_JOBS;

  auto static const noJobs = Node::Children{};
  auto const jobs = snapshot.hasAsChildren(prefix).value_or(noJobs).get();
  auto locks = snapshot.hasAsChildren(HOTBACKUP_TRANSFER_LOCKS);
  bool locksFound = locks && locks.value().get().size() > 0;

  if (jobs.size() <= maximalNumberTransferJobs + 6 && !locksFound) {
    // We tolerate some more jobs before we take action. This
    // is to avoid that we go through all jobs every second. Oasis takes
    // a hotbackup every 2h, so this number 6 would lead to the list
    // being traversed approximately every 12h.
    // The locks are cleaned up if no jobs is ongoing and no cleanup is needed
    // for the jobs. To get to this code, we enter it every 60th time, even
    // if there is no need for it from the perspective of the transfer jobs.
    return;
  }
  typedef std::pair<std::string, std::string> keyDate;
  std::vector<keyDate> v;
  v.reserve(jobs.size());
  bool foundOngoing = false;
  for (auto const& p : jobs) {
    auto const& dbservers = p.second->hasAsChildren("DBServers");
    if (!dbservers) {
      continue;
    }
    // Now check if everything is completed or failed, or if the job
    // has no status information whatsoever:
    bool completed = true;
    for (auto const& pp : dbservers->get()) {
      auto const& status = pp.second->hasAsString("Status");
      if (status) {
        if (status->compare("COMPLETED") != 0 &&
            status->compare("FAILED") != 0) {
          // If we get here, we might be looking at an old leftover which
          // appears to be ongoing, or at a new style, properly ongoing
          // We ignore non-completedness of old crud and only consider
          // new jobs with a rebootId as incomplete:
          auto const& rebootId = pp.second->hasAsUInt("rebootId");
          if (status.value().compare("NEW") == 0 || rebootId) {
            completed = false;
          }
        }
      }
    }
    if (completed) {
      auto created = p.second->hasAsString("Timestamp");
      if (created) {
        v.emplace_back(p.first, *created);
      } else {
        v.emplace_back(p.first, "1970");  // will be sorted very early
      }
    } else {
      foundOngoing = true;
    }
  }
  std::sort(v.begin(), v.end(), [](keyDate const& a, keyDate const& b) -> bool {
    return a.second < b.second;
  });
  if (v.size() <= maximalNumberTransferJobs) {
    // Now check if anything was ongoing, if not, then we cleanup all locks
    // in /arango/Target/Hotbackup/Transfers, provided nothing has changed
    // with the transfer jobs:
    if (!foundOngoing) {
      VPackArrayBuilder guard(envelope.get());
      {
        // mutation part:
        VPackObjectBuilder guard2(envelope.get());
        envelope->add(VPackValue(HOTBACKUP_TRANSFER_LOCKS));
        {
          VPackObjectBuilder guard3(envelope.get());
          envelope->add("op", VPackValue("set"));
          envelope->add(VPackValue("new"));
          { VPackObjectBuilder guard4(envelope.get()); }
        }
      }
      {
        // precondition part:
        VPackObjectBuilder guard2(envelope.get());
        envelope->add(VPackValue(HOTBACKUP_TRANSFER_JOBS));
        {
          VPackObjectBuilder guard3(envelope.get());
          envelope->add(VPackValue("old"));
          auto oldJobs = snapshot.hasAsNode(HOTBACKUP_TRANSFER_JOBS);
          TRI_ASSERT(oldJobs);
          oldJobs.value().get().toBuilder(*envelope);
        }
      }
    }
    return;
  }
  size_t toBeDeleted =
      v.size() - maximalNumberTransferJobs;  // known to be positive
  LOG_TOPIC("98452", INFO, Logger::AGENCY) << "Deleting " << toBeDeleted
                                           << " old transfer jobs"
                                              " in "
                                           << prefix;
  // We build a single transaction here
  {
    VPackArrayBuilder guard(envelope.get());
    {
      VPackObjectBuilder guard2(envelope.get());
      for (auto it = v.begin(); toBeDeleted-- > 0 && it != v.end(); ++it) {
        envelope->add(VPackValue(prefix + it->first));
        {
          VPackObjectBuilder guard2(envelope.get());
          envelope->add("op", VPackValue("delete"));
        }
      }
    }
  }
}

// Guarded by caller
void arangodb::consensus::failBrokenHotbackupTransferJobsFunctional(
    Node const& snapshot, std::shared_ptr<VPackBuilder> envelope) {
  // This observes the hotbackup transfer jobs and declares those as failed
  // whose responsible dbservers have crashed or have been shut down.
  VPackArrayBuilder guard(envelope.get());
  constexpr char const* prefix = HOTBACKUP_TRANSFER_JOBS;
  auto const& jobs = snapshot.hasAsChildren(prefix);
  if (jobs) {
    for (auto const& p : jobs.value().get()) {
      auto const& dbservers = p.second->hasAsChildren("DBServers");
      if (!dbservers) {
        continue;
      }
      for (auto const& pp : dbservers.value().get()) {
        auto const& status = pp.second->hasAsString("Status");
        if (!status) {
          // Should not happen, just be cautious
          continue;
        }
        if (status.value().compare("COMPLETED") == 0 ||
            status.value().compare("FAILED") == 0 ||
            status.value().compare("CANCELLED") == 0) {
          // Nothing to do
          continue;
        }
        bool found = false;
        auto const& rebootId = pp.second->hasAsUInt(StaticStrings::RebootId);
        auto const& lockLocation =
            pp.second->hasAsString(StaticStrings::LockLocation);
        if (rebootId && lockLocation) {
          if (!Supervision::verifyServerRebootID(snapshot, pp.first,
                                                 rebootId.value(), found)) {
            // Cancel job, set status to FAILED and release lock:
            VPackArrayBuilder guard(envelope.get());
            // Action part:
            {
              VPackObjectBuilder guard2(envelope.get());
              envelope->add(VPackValue(prefix + p.first + "/DBServers/" +
                                       pp.first + "/Status"));
              {
                VPackObjectBuilder guard(envelope.get());
                envelope->add("op", VPackValue("set"));
                envelope->add("new", VPackValue("FAILED"));
              }
              envelope->add(VPackValue(std::string(HOTBACKUP_TRANSFER_LOCKS) +
                                       lockLocation.value()));
              {
                VPackObjectBuilder guard(envelope.get());
                envelope->add("op", VPackValue("delete"));
              }
            }
            // Precondition part: status is unchanged
            // This guards us against the case that a DBserver has finished a
            // job and was then shut down since we last renewed our snapshot.
            {
              VPackObjectBuilder guard2(envelope.get());
              envelope->add(
                  prefix + p.first + "/DBServers/" + pp.first + "/Status",
                  VPackValue(status.value()));
            }
          }
        }
      }
    }
  }
}

void Supervision::cleanupHotbackupTransferJobs() {
  _lock.assertLockedByCurrentThread();

  auto envelope = std::make_shared<VPackBuilder>();
  arangodb::consensus::cleanupHotbackupTransferJobsFunctional(snapshot(),
                                                              envelope);
  if (envelope->size() > 0) {
    write_ret_t res = singleWriteTransaction(_agent, *envelope, false);

    if (!res.accepted || (res.indices.size() == 1 && res.indices[0] == 0)) {
      LOG_TOPIC("1232b", INFO, Logger::SUPERVISION)
          << "Failed to remove old transfer jobs or locks: "
          << envelope->toJson();
    }
  }
}

void Supervision::failBrokenHotbackupTransferJobs() {
  _lock.assertLockedByCurrentThread();

  auto envelope = std::make_shared<VPackBuilder>();
  arangodb::consensus::failBrokenHotbackupTransferJobsFunctional(snapshot(),
                                                                 envelope);
  if (envelope->slice().length() > 0) {
    trans_ret_t res = generalTransaction(_agent, *envelope);

    bool good = true;
    VPackSlice resSlice = res.result->slice();
    if (res.accepted) {
      if (!resSlice.isArray()) {
        good = false;
      } else {
        for (size_t i = 0; i < resSlice.length(); ++i) {
          if (!resSlice[i].isNumber()) {
            good = false;
          } else {
            uint64_t j = resSlice[i].getNumber<uint64_t>();
            if (j == 0) {
              good = false;
            }
          }
        }
      }
    }
    if (!good) {
      LOG_TOPIC("1232c", INFO, Logger::SUPERVISION)
          << "Failed to fail bad transfer jobs: " << envelope->toJson()
          << ", response: "
          << (res.accepted ? resSlice.toJson() : std::string());
    }
  }
}

// Guarded by caller
void Supervision::workJobs() {
  _lock.assertLockedByCurrentThread();

  bool dummy = false;
  // ATTENTION: It is necessary to copy the todos here, since we modify
  // below!
  auto todos = snapshot().hasAsChildren(toDoPrefix).value().get();
  auto it = todos.begin();
  static std::string const FAILED = "failed";

  // In the case that there are a lot of jobs in ToDo or in Pending we cannot
  // afford to run through all of them before we do another Supervision round.
  // This is because only in a new round we discover things like a server
  // being good again. Currently, we manage to work through approx. 200 jobs
  // per second. Therefore, we have - for now - chosen to limit the number of
  // jobs actually worked on to 1000 in ToDo and 1000 in Pending. However,
  // since some jobs are just waiting, we cannot work on the same 1000
  // jobs in each round. This is where the randomization comes in. We work
  // on up to 1000 *random* jobs. This will eventually cover everything with
  // very high probability. Note that the snapshot does not change, so
  // `todos.size()` is constant for the loop, even though we do agency
  // transactions to remove ToDo jobs.
  size_t const maximalJobsPerRound = 1000;
  bool selectRandom = todos.size() > maximalJobsPerRound;

  LOG_TOPIC("00567", TRACE, Logger::SUPERVISION)
      << "Begin ToDos of type Failed*";
  bool doneFailedJob = false;
  while (it != todos.end()) {
    auto const& jobNode = *(it->second);
    if (jobNode.hasAsString("type").value().compare(0, FAILED.length(),
                                                    FAILED) == 0) {
      if (selectRandom && RandomGenerator::interval(static_cast<uint64_t>(
                              todos.size())) > maximalJobsPerRound) {
        LOG_TOPIC("675fe", TRACE, Logger::SUPERVISION) << "Skipped ToDo Job";
        ++it;
        continue;
      }

      LOG_TOPIC("87812", TRACE, Logger::SUPERVISION)
          << "Begin JobContext::run()";
      JobContext(TODO, jobNode.hasAsString("jobId").value(), snapshot(), _agent)
          .run(_haveAborts);
      LOG_TOPIC("98115", TRACE, Logger::SUPERVISION)
          << "Finish JobContext::run()";
      it = todos.erase(it);
      doneFailedJob = true;
    } else {
      ++it;
    }
  }

  // Do not start other jobs, if above resilience jobs aborted stuff
  if (!_haveAborts && !doneFailedJob) {
    LOG_TOPIC("00654", TRACE, Logger::SUPERVISION) << "Begin ToDos";
    for (auto const& todoEnt : todos) {
      if (selectRandom && RandomGenerator::interval(static_cast<uint64_t>(
                              todos.size())) > maximalJobsPerRound) {
        LOG_TOPIC("77889", TRACE, Logger::SUPERVISION) << "Skipped ToDo Job";
        continue;
      }
      auto const& jobNode = *todoEnt.second;
      if (jobNode.hasAsString("type").value().compare(0, FAILED.length(),
                                                      FAILED) != 0) {
        LOG_TOPIC("aa667", TRACE, Logger::SUPERVISION)
            << "Begin JobContext::run()";
        JobContext(TODO, jobNode.hasAsString("jobId").value(), snapshot(),
                   _agent)
            .run(dummy);
        LOG_TOPIC("65bcd", TRACE, Logger::SUPERVISION)
            << "Finish JobContext::run()";
      }
    }
  }
  LOG_TOPIC("a55ce", TRACE, Logger::SUPERVISION)
      << "Updating snapshot after ToDo";
  updateSnapshot();

  LOG_TOPIC("08641", TRACE, Logger::SUPERVISION) << "Begin Pendings";
  auto const& pends = snapshot().hasAsChildren(pendingPrefix).value().get();
  selectRandom = pends.size() > maximalJobsPerRound;

  for (auto const& pendEnt : pends) {
    if (selectRandom && RandomGenerator::interval(static_cast<uint64_t>(
                            pends.size())) > maximalJobsPerRound) {
      LOG_TOPIC("54310", TRACE, Logger::SUPERVISION) << "Skipped Pending Job";
      continue;
    }
    auto const& jobNode = *(pendEnt.second);
    LOG_TOPIC("009ba", TRACE, Logger::SUPERVISION) << "Begin JobContext::run()";
    JobContext(PENDING, jobNode.hasAsString("jobId").value(), snapshot(),
               _agent)
        .run(dummy);
    LOG_TOPIC("99006", TRACE, Logger::SUPERVISION)
        << "Finish JobContext::run()";
  }
}

bool Supervision::verifyServerRebootID(Node const& snapshot,
                                       std::string const& serverID,
                                       uint64_t wantedRebootID,
                                       bool& serverFound) {
  // check if the server exists in health
  std::string const& health = serverHealthFunctional(snapshot, serverID);
  LOG_TOPIC("44432", DEBUG, Logger::SUPERVISION)
      << "verifyServerRebootID: serverID=" << serverID << " health=" << health;

  // if the server is not found, health is an empty string
  serverFound = !health.empty();
  if (health != "GOOD" && health != "BAD") {
    return false;
  }

  // now lookup reboot id
  std::optional<uint64_t> rebootID = snapshot.hasAsUInt(
      curServersKnown + serverID + "/" + StaticStrings::RebootId);
  LOG_TOPIC("54326", DEBUG, Logger::SUPERVISION)
      << "verifyServerRebootID: rebootId=" << rebootID.value_or(0)
      << " bool=" << rebootID.has_value();
  return rebootID && *rebootID == wantedRebootID;
}

void Supervision::deleteBrokenDatabase(AgentInterface* agent,
                                       std::string const& database,
                                       std::string const& coordinatorID,
                                       uint64_t rebootID,
                                       bool coordinatorFound) {
  velocypack::Builder envelope;
  {
    VPackArrayBuilder trxs(&envelope);
    {
      VPackArrayBuilder trx(&envelope);
      {
        VPackObjectBuilder operation(&envelope);

        // increment Plan Version
        {
          VPackObjectBuilder o(&envelope, _agencyPrefix + "/" + PLAN_VERSION);
          envelope.add("op", VPackValue("increment"));
        }

        // delete the database from Plan/Databases
        {
          VPackObjectBuilder o(&envelope,
                               _agencyPrefix + planDBPrefix + database);
          envelope.add("op", VPackValue("delete"));
        }

        // delete the database from Plan/Collections
        {
          VPackObjectBuilder o(&envelope,
                               _agencyPrefix + planColPrefix + database);
          envelope.add("op", VPackValue("delete"));
        }

        // delete the database from Plan/Analyzers
        {
          VPackObjectBuilder o(&envelope,
                               _agencyPrefix + planAnalyzersPrefix + database);
          envelope.add("op", VPackValue("delete"));
        }
      }
      {
        // precondition that this database is still in Plan and is building
        VPackObjectBuilder preconditions(&envelope);
        auto const databasesPath =
            plan()->databases()->database(database)->str();
        envelope.add(databasesPath + "/" + StaticStrings::AttrIsBuilding,
                     VPackValue(true));
        envelope.add(
            databasesPath + "/" + StaticStrings::AttrCoordinatorRebootId,
            VPackValue(rebootID));
        envelope.add(databasesPath + "/" + StaticStrings::AttrCoordinator,
                     VPackValue(coordinatorID));

        {
          VPackObjectBuilder precondition(
              &envelope, _agencyPrefix + healthPrefix + coordinatorID);
          envelope.add("oldEmpty", VPackValue(!coordinatorFound));
        }
      }
    }
  }

<<<<<<< HEAD
  write_ret_t res = agent->write(envelope);
=======
  write_ret_t res = _agent->write(envelope.slice());
>>>>>>> 149feec3
  if (!res.successful()) {
    LOG_TOPIC("38482", DEBUG, Logger::SUPERVISION)
        << "failed to delete broken database in agency. Will retry "
        << envelope.toJson();
  }
}

void Supervision::deleteBrokenCollection(AgentInterface* agent,
                                         std::string const& database,
                                         std::string const& collection,
                                         std::string const& coordinatorID,
                                         uint64_t rebootID,
                                         bool coordinatorFound) {
  velocypack::Builder envelope;
  {
    VPackArrayBuilder trxs(&envelope);
    {
      std::string collection_path = plan()
                                        ->collections()
                                        ->database(database)
                                        ->collection(collection)
                                        ->str();

      VPackArrayBuilder trx(&envelope);
      {
        VPackObjectBuilder operation(&envelope);
        // increment Plan Version
        {
          VPackObjectBuilder o(&envelope, _agencyPrefix + "/" + PLAN_VERSION);
          envelope.add("op", VPackValue("increment"));
        }
        // delete the collection from Plan/Collections/<db>
        {
          VPackObjectBuilder o(&envelope, collection_path);
          envelope.add("op", VPackValue("delete"));
        }
      }
      {
        // precondition that this collection is still in Plan and is building
        VPackObjectBuilder preconditions(&envelope);
        envelope.add(collection_path + "/" + StaticStrings::AttrIsBuilding,
                     VPackValue(true));
        envelope.add(
            collection_path + "/" + StaticStrings::AttrCoordinatorRebootId,
            VPackValue(rebootID));
        envelope.add(collection_path + "/" + StaticStrings::AttrCoordinator,
                     VPackValue(coordinatorID));

        {
          VPackObjectBuilder precondition(
              &envelope, _agencyPrefix + healthPrefix + "/" + coordinatorID);
          envelope.add("oldEmpty", VPackValue(!coordinatorFound));
        }
      }
    }
  }

<<<<<<< HEAD
  write_ret_t res = agent->write(envelope);
=======
  write_ret_t res = _agent->write(envelope.slice());
>>>>>>> 149feec3
  if (!res.successful()) {
    LOG_TOPIC("38485", DEBUG, Logger::SUPERVISION)
        << "failed to delete broken collection in agency. Will retry. "
        << envelope.toJson();
  }
}

void Supervision::restoreBrokenAnalyzersRevision(
    std::string const& database, AnalyzersRevision::Revision revision,
    AnalyzersRevision::Revision buildingRevision,
    std::string const& coordinatorID, uint64_t rebootID,
    bool coordinatorFound) {
  velocypack::Builder envelope;
  {
    VPackArrayBuilder trxs(&envelope);
    {
      std::string anPath = _agencyPrefix + planAnalyzersPrefix + database + "/";

      VPackArrayBuilder trx(&envelope);
      {
        VPackObjectBuilder operation(&envelope);
        // increment Plan Version
        {
          VPackObjectBuilder o(&envelope, _agencyPrefix + "/" + PLAN_VERSION);
          envelope.add("op", VPackValue("increment"));
        }
        // restore the analyzers revision from Plan/Analyzers/<db>/
        {
          VPackObjectBuilder o(
              &envelope, anPath + StaticStrings::AnalyzersBuildingRevision);
          envelope.add("op", VPackValue("decrement"));
        }
        {
          VPackObjectBuilder o(&envelope,
                               anPath + StaticStrings::AttrCoordinatorRebootId);
          envelope.add("op", VPackValue("delete"));
        }
        {
          VPackObjectBuilder o(&envelope,
                               anPath + StaticStrings::AttrCoordinator);
          envelope.add("op", VPackValue("delete"));
        }
      }
      {
        // precondition that this analyzers revision is still in Plan and is
        // building
        VPackObjectBuilder preconditions(&envelope);
        envelope.add(anPath + StaticStrings::AnalyzersRevision,
                     VPackValue(revision));
        envelope.add(anPath + StaticStrings::AnalyzersBuildingRevision,
                     VPackValue(buildingRevision));
        envelope.add(anPath + StaticStrings::AttrCoordinatorRebootId,
                     VPackValue(rebootID));
        envelope.add(anPath + StaticStrings::AttrCoordinator,
                     VPackValue(coordinatorID));
        {
          VPackObjectBuilder precondition(
              &envelope, _agencyPrefix + healthPrefix + "/" + coordinatorID);
          envelope.add("oldEmpty", VPackValue(!coordinatorFound));
        }
      }
    }
  }

  write_ret_t res = _agent->write(envelope.slice());
  if (!res.successful()) {
    LOG_TOPIC("e43cb", DEBUG, Logger::SUPERVISION)
        << "failed to restore broken analyzers revision in agency. Will retry. "
        << envelope.toJson();
  }
}

void Supervision::resourceCreatorLost(
    std::shared_ptr<Node> const& resource,
    std::function<void(ResourceCreatorLostEvent const&)> const& action) {
  //  check if the coordinator exists and its reboot is the same as specified
  auto rebootID = resource->hasAsUInt(StaticStrings::AttrCoordinatorRebootId);
  auto coordinatorID = resource->hasAsString(StaticStrings::AttrCoordinator);

  bool keepResource = true;
  bool coordinatorFound = false;

  if (rebootID && coordinatorID) {
    keepResource = verifyServerRebootID(snapshot(), *coordinatorID, *rebootID,
                                        coordinatorFound);
    // incomplete data, should not happen
  } else {
    //          v---- Please note this awesome log-id
    LOG_TOPIC("dbbad", WARN, Logger::SUPERVISION)
        << "resource has set `isBuilding` but is missing coordinatorID and "
           "rebootID";
  }

  if (!keepResource) {
    action(ResourceCreatorLostEvent{resource, *coordinatorID, *rebootID,
                                    coordinatorFound});
  }
}

void Supervision::ifResourceCreatorLost(
    std::shared_ptr<Node> const& resource,
    std::function<void(ResourceCreatorLostEvent const&)> const& action) {
  // check if isBuilding is set and it is true
  auto isBuilding = resource->hasAsBool(StaticStrings::AttrIsBuilding);
  if (isBuilding && isBuilding.value()) {
    // this database or collection is currently being built
    resourceCreatorLost(resource, action);
  }
}

void Supervision::checkBrokenCreatedDatabases() {
  _lock.assertLockedByCurrentThread();

  // check if snapshot has databases
  auto databases = snapshot().hasAsNode(planDBPrefix);
  if (!databases) {
    return;
  }

  // dbpair is <std::string, std::shared_ptr<Node>>
  for (auto const& dbpair : databases.value().get().children()) {
    std::shared_ptr<Node> const& db = dbpair.second;

    LOG_TOPIC("24152", DEBUG, Logger::SUPERVISION) << "checkBrokenDbs: " << *db;

    ifResourceCreatorLost(db, [&](ResourceCreatorLostEvent const& ev) {
      LOG_TOPIC("fe522", INFO, Logger::SUPERVISION)
          << "checkBrokenCreatedDatabases: removing skeleton database with "
             "name "
          << dbpair.first;
      // delete this database and all of its collections
      deleteBrokenDatabase(_agent, dbpair.first, ev.coordinatorId,
                           ev.coordinatorRebootId, ev.coordinatorFound);
    });
  }
}

void Supervision::checkBrokenCollections() {
  _lock.assertLockedByCurrentThread();

  // check if snapshot has databases
  auto collections = snapshot().hasAsNode(planColPrefix);
  if (!collections) {
    return;
  }

  // dbpair is <std::string, std::shared_ptr<Node>>
  for (auto const& dbpair : collections.value().get().children()) {
    std::shared_ptr<Node> const& db = dbpair.second;

    for (auto const& collectionPair : db->children()) {
      // collectionPair.first is collection id
      auto collectionNamePair =
          collectionPair.second->hasAsString(StaticStrings::DataSourceName);
      if (!collectionNamePair || collectionNamePair.value().empty() ||
          collectionNamePair.value().front() == '_') {
        continue;
      }

      ifResourceCreatorLost(
          collectionPair.second, [&](ResourceCreatorLostEvent const& ev) {
            LOG_TOPIC("fe523", INFO, Logger::SUPERVISION)
                << "checkBrokenCollections: removing broken collection with "
                   "name "
                << dbpair.first;
            // delete this collection
            deleteBrokenCollection(_agent, dbpair.first, collectionPair.first,
                                   ev.coordinatorId, ev.coordinatorRebootId,
                                   ev.coordinatorFound);
          });

      // also check all indexes of the collection to see if they are abandoned
      if (collectionPair.second->has("indexes")) {
        Slice indexes = collectionPair.second->get("indexes")
                            .value()
                            .get()
                            .getArray()
                            .value();
        // check if the coordinator which started creating this index is
        // still present...
        for (VPackSlice planIndex : VPackArrayIterator(indexes)) {
          if (VPackSlice isBuildingSlice =
                  planIndex.get(StaticStrings::AttrIsBuilding);
              !isBuildingSlice.isTrue()) {
            // we are only interested in indexes that are still building
            continue;
          }

          VPackSlice rebootIDSlice =
              planIndex.get(StaticStrings::AttrCoordinatorRebootId);
          VPackSlice coordinatorIDSlice =
              planIndex.get(StaticStrings::AttrCoordinator);

          if (rebootIDSlice.isNumber() && coordinatorIDSlice.isString()) {
            auto rebootID = rebootIDSlice.getUInt();
            auto coordinatorID = coordinatorIDSlice.copyString();

            bool coordinatorFound = false;
            bool keepResource = verifyServerRebootID(
                snapshot(), coordinatorID, rebootID, coordinatorFound);

            if (!keepResource) {
              // index creation still ongoing, but started by a coordinator that
              // has failed by now. delete this index
              deleteBrokenIndex(_agent, dbpair.first, collectionPair.first,
                                planIndex, coordinatorID, rebootID,
                                coordinatorFound);
            }
          }
        }
      }
    }
  }
}

void Supervision::checkBrokenAnalyzers() {
  _lock.assertLockedByCurrentThread();

  // check if snapshot has analyzers
  auto node = snapshot().hasAsNode(planAnalyzersPrefix);
  if (!node) {
    return;
  }

  for (auto const& dbData : node->get().children()) {
    auto const& revisions = dbData.second;
    auto const revision =
        revisions->hasAsUInt(StaticStrings::AnalyzersRevision);
    auto const buildingRevision =
        revisions->hasAsUInt(StaticStrings::AnalyzersBuildingRevision);
    if (revision && buildingRevision && *revision != *buildingRevision) {
      resourceCreatorLost(
          revisions, [this, &dbData, &revision,
                      &buildingRevision](ResourceCreatorLostEvent const& ev) {
            LOG_TOPIC("ae5a3", INFO, Logger::SUPERVISION)
                << "checkBrokenAnalyzers: fixing broken analyzers revision "
                   "with database name "
                << dbData.first;
            restoreBrokenAnalyzersRevision(
                dbData.first, *revision, *buildingRevision, ev.coordinatorId,
                ev.coordinatorRebootId, ev.coordinatorFound);
          });
    }
  }
}

void Supervision::deleteBrokenIndex(AgentInterface* agent,
                                    std::string const& database,
                                    std::string const& collection,
                                    arangodb::velocypack::Slice index,
                                    std::string const& coordinatorID,
                                    uint64_t rebootID, bool coordinatorFound) {
  auto envelope = std::make_shared<Builder>();
  {
    VPackArrayBuilder trxs(envelope.get());
    {
      std::string collectionPath = plan()
                                       ->collections()
                                       ->database(database)
                                       ->collection(collection)
                                       ->str();
      std::string indexesPath = plan()
                                    ->collections()
                                    ->database(database)
                                    ->collection(collection)
                                    ->indexes()
                                    ->str();

      VPackArrayBuilder trx(envelope.get());
      {
        VPackObjectBuilder operation(envelope.get());
        // increment Plan Version
        {
          VPackObjectBuilder o(envelope.get(),
                               _agencyPrefix + "/" + PLAN_VERSION);
          envelope->add("op", VPackValue("increment"));
        }
        // delete the index from Plan/Collections/<db>/<collection>
        {
          VPackObjectBuilder o(envelope.get(), indexesPath);
          envelope->add("op", VPackValue("erase"));
          envelope->add("val", index);
        }
      }
      {
        // precondition that the collection is still in Plan
        VPackObjectBuilder preconditions(envelope.get());
        {
          VPackObjectBuilder precondition(envelope.get(), collectionPath);
          envelope->add("oldEmpty", VPackValue(!coordinatorFound));
        }
      }
    }
  }

  write_ret_t res = agent->write(envelope);
  if (!res.successful()) {
    LOG_TOPIC("01598", DEBUG, Logger::SUPERVISION)
        << "failed to delete broken index in agency. Will retry. "
        << envelope->toJson();
  }
}

namespace {
template<typename T>
auto parseSomethingFromNode(Node const& n) -> T {
  auto builder = n.toBuilder();
  return velocypack::deserialize<T>(builder.slice());
}

template<typename T>
auto parseIfExists(Node const& root, std::string const& url)
    -> std::optional<T> {
  if (auto node = root.get(url); node.has_value()) {
    return parseSomethingFromNode<T>(node->get());
  }
  return std::nullopt;
}

auto parseReplicatedLogAgency(Node const& root, std::string const& dbName,
                              std::string const& idString)
    -> std::optional<replication2::agency::Log> {
  auto targetPath =
      aliases::target()->replicatedLogs()->database(dbName)->log(idString);
  // first check if target exists
  if (auto targetNode = root.hasAsNode(targetPath->str(SkipComponents(1)));
      targetNode.has_value()) {
    auto log = replication2::agency::Log{
        .target = parseSomethingFromNode<replication2::agency::LogTarget>(
            *targetNode),
        .plan = parseIfExists<LogPlanSpecification>(
            root, aliases::plan()
                      ->replicatedLogs()
                      ->database(dbName)
                      ->log(idString)
                      ->str(SkipComponents(1))),
        .current =
            parseIfExists<LogCurrent>(root, aliases::current()
                                                ->replicatedLogs()
                                                ->database(dbName)
                                                ->log(idString)
                                                ->str(SkipComponents(1)))};
    return log;
  } else {
    return std::nullopt;
  }
}

auto parseReplicatedStateAgency(Node const& root, Node const& targetNode,
                                std::string const& dbName,
                                std::string const& idString)
    -> replication2::replicated_state::agency::State {
  return replication2::replicated_state::agency::State{
      .target = parseSomethingFromNode<
          replication2::replicated_state::agency::Target>(targetNode),
      .plan = parseIfExists<replication2::replicated_state::agency::Plan>(
          root, aliases::plan()
                    ->replicatedStates()
                    ->database(dbName)
                    ->state(idString)
                    ->str(SkipComponents(1))),
      .current = parseIfExists<replication2::replicated_state::agency::Current>(
          root, aliases::current()
                    ->replicatedStates()
                    ->database(dbName)
                    ->state(idString)
                    ->str(SkipComponents(1)))};
}
}  // namespace

namespace {
using namespace replication2::replicated_log;

auto replicatedLogOwnerGone(Node const& snapshot, Node const& node,
                            std::string const& dbName,
                            std::string const& idString) -> bool {
  if (auto owner = node.hasAsString("owner");
      !owner.has_value() || owner != "replicated-state") {
    return false;
  }

  auto const& targetNode = snapshot.hasAsNode(planRepStatePrefix);
  // now check if there is a replicated state in plan with that id
  if (targetNode.has_value() &&
      targetNode->get().has(std::vector{dbName, idString})) {
    return false;
  }
  return true;
}

auto handleReplicatedLog(Node const& snapshot, Node const& targetNode,
                         std::string const& dbName, std::string const& idString,
                         ParticipantsHealth const& health,
                         arangodb::agency::envelope envelope)
    -> arangodb::agency::envelope try {
  if (replicatedLogOwnerGone(snapshot, targetNode, dbName, idString)) {
    auto logId = replication2::LogId{basics::StringUtils::uint64(idString)};
    return methods::deleteReplicatedLogTrx(std::move(envelope), dbName, logId);
  }

  std::optional<replication2::agency::Log> maybeLog;
  try {
    maybeLog = parseReplicatedLogAgency(snapshot, dbName, idString);
  } catch (std::exception const& err) {
    LOG_TOPIC("fe14e", ERR, Logger::REPLICATION2)
        << "Supervision caught exception while parsing replicated log" << dbName
        << "/" << idString << ": " << err.what();
    throw;
  }
  if (maybeLog.has_value()) {
    try {
      auto& log = *maybeLog;
      return replication2::replicated_log::executeCheckReplicatedLog(
          dbName, idString, std::move(log), health, std::move(envelope));
    } catch (std::exception const& err) {
      LOG_TOPIC("b6d7d", ERR, Logger::REPLICATION2)
          << "Supervision caught exception while handling replicated log"
          << dbName << "/" << idString << ": " << err.what();
      throw;
    }
  } else {
    LOG_TOPIC("56a0c", ERR, Logger::REPLICATION2)
        << "Supervision could not parse Target node for replicated log "
        << dbName << "/" << idString;
    return envelope;
  }
} catch (std::exception const& err) {
  LOG_TOPIC("9f7fb", ERR, Logger::REPLICATION2)
      << "Supervision caught exception while working with replicated log"
      << dbName << "/" << idString << ": " << err.what();
  return envelope;
}
}  // namespace

void Supervision::checkReplicatedLogs() {
  _lock.assertLockedByCurrentThread();

  using namespace replication2::agency;

  // check if Target has replicated logs
  auto const& targetNode = snapshot().hasAsNode(targetRepLogPrefix);
  if (!targetNode) {
    return;
  }

  using namespace replication2::replicated_log;

  ParticipantsHealth participantsHealth = std::invoke([&] {
    std::unordered_map<replication2::ParticipantId, ParticipantHealth> info;
    auto& dbservers = snapshot().hasAsChildren(plannedServers).value().get();
    for (auto const& [serverId, node] : dbservers) {
      bool const notIsFailed = (serverHealth(serverId) == HEALTH_STATUS_GOOD) or
                               (serverHealth(serverId) == HEALTH_STATUS_BAD);

      auto rebootID = snapshot().hasAsUInt(basics::StringUtils::concatT(
          curServersKnown, serverId, "/", StaticStrings::RebootId));
      if (rebootID) {
        info.emplace(serverId,
                     ParticipantHealth{RebootId{*rebootID}, notIsFailed});
      }
    }
    return ParticipantsHealth{info};
  });

  velocypack::Builder builder;
  auto envelope = arangodb::agency::envelope::into_builder(builder);

  for (auto const& [dbName, db] : targetNode->get().children()) {
    for (auto const& [idString, node] : db->children()) {
      envelope = handleReplicatedLog(snapshot(), *node, dbName, idString,
                                     participantsHealth, std::move(envelope));
    }
  }

  envelope.done();
  if (builder.slice().length() > 0) {
    write_ret_t res = _agent->write(builder.slice());
    if (!res.successful()) {
      LOG_TOPIC("12d36", WARN, Logger::SUPERVISION)
          << "failed to update term in agency. Will retry. "
          << builder.toJson();
    }
  }
}

namespace {
auto handleReplicatedState(Node const& snapshot, Node const& targetNode,
                           std::string const& dbName,
                           std::string const& idString,
                           arangodb::agency::envelope envelope)
    -> arangodb::agency::envelope try {
  auto log = parseReplicatedLogAgency(snapshot, dbName, idString);
  auto state =
      parseReplicatedStateAgency(snapshot, targetNode, dbName, idString);

  return replication2::replicated_state::executeCheckReplicatedState(
      dbName, std::move(state), std::move(log), std::move(envelope));
} catch (std::exception const& err) {
  LOG_TOPIC("676d1", ERR, Logger::REPLICATION2)
      << "Supervision caught exception while parsing "
         "replicated state "
      << dbName << "/" << idString << ": " << err.what();
  return envelope;
}
}  // namespace

void Supervision::checkReplicatedStates() {
  _lock.assertLockedByCurrentThread();

  using namespace replication2::agency;

  auto targetNode = snapshot().hasAsNode(targetRepStatePrefix);
  if (!targetNode.has_value()) {
    return;
  }

  velocypack::Builder builder;
  auto envelope = arangodb::agency::envelope::into_builder(builder);

  for (auto const& [dbName, db] : targetNode->get().children()) {
    for (auto const& [idString, node] : db->children()) {
      envelope = handleReplicatedState(snapshot(), *node, dbName, idString,
                                       std::move(envelope));
    }
  }

  envelope.done();
  if (builder.slice().length() > 0) {
    write_ret_t res = _agent->write(builder.slice());
    if (!res.successful()) {
      LOG_TOPIC("12e37", WARN, Logger::SUPERVISION)
          << "failed to update term in agency. Will retry. "
          << builder.toJson();
    }
  }
}

void Supervision::readyOrphanedIndexCreations() {
  _lock.assertLockedByCurrentThread();

  if (snapshot().has(planColPrefix) && snapshot().has(curColPrefix)) {
    auto const& plannedDBs =
        snapshot().get(planColPrefix).value().get().children();
    auto const& currentDBs = snapshot().get(curColPrefix).value().get();

    for (auto const& db : plannedDBs) {
      std::string const& dbname = db.first;
      auto const& database = *(db.second);
      auto const& plannedCols = database.children();
      for (auto const& col : plannedCols) {
        auto const& colname = col.first;
        std::string const& colPath = dbname + "/" + colname + "/";
        auto const& collection = *(col.second);
        std::unordered_set<std::string> built;
        Slice indexes;
        if (collection.has("indexes")) {
          indexes = collection.get("indexes").value().get().getArray().value();
          if (indexes.length() > 0) {
            for (auto const& planIndex : VPackArrayIterator(indexes)) {
              if (planIndex.hasKey(StaticStrings::IndexIsBuilding) &&
                  collection.has("shards")) {
                auto const& planId = planIndex.get("id");
                auto const& shards = collection.get("shards").value().get();
                if (collection.has("numberOfShards") &&
                    collection.get("numberOfShards").value().get().isUInt()) {
                  auto nshards = collection.get("numberOfShards")
                                     .value()
                                     .get()
                                     .getUInt()
                                     .value();
                  if (nshards == 0) {
                    continue;
                  }
                  size_t nIndexes = 0;
                  for (auto const& sh : shards.children()) {
                    auto const& shname = sh.first;

                    if (currentDBs.has(colPath + shname + "/indexes")) {
                      auto curIndexes =
                          currentDBs.get(colPath + shname + "/indexes")
                              .value()
                              .get()
                              .slice();
                      for (auto const& curIndex :
                           VPackArrayIterator(curIndexes)) {
                        VPackSlice errorSlice =
                            curIndex.get(StaticStrings::Error);
                        if (errorSlice.isTrue()) {
                          // index creation for this shard has failed - don't
                          // count it as valid!
                          continue;
                        }

                        auto const& curId = curIndex.get("id");
                        if (basics::VelocyPackHelper::equal(planId, curId,
                                                            false)) {
                          ++nIndexes;
                        }
                      }
                    }
                  }
                  if (nIndexes == nshards) {
                    built.emplace(planId.copyString());
                  }
                }
              }
            }
          }
        }

        // We have some indexes, that have been fully built and have their
        // isBuilding attribute still set.
        if (!built.empty()) {
          velocypack::Builder envelope;
          {
            VPackArrayBuilder trxs(&envelope);
            {
              VPackArrayBuilder trx(&envelope);
              {
                VPackObjectBuilder operation(&envelope);
                envelope.add(VPackValue(_agencyPrefix + "/" + PLAN_VERSION));
                {
                  VPackObjectBuilder o(&envelope);
                  envelope.add("op", VPackValue("increment"));
                }
                envelope.add(VPackValue(_agencyPrefix + planColPrefix +
                                        colPath + "indexes"));
                VPackArrayBuilder value(&envelope);
                for (auto const& planIndex : VPackArrayIterator(indexes)) {
                  if (built.find(planIndex.get("id").copyString()) !=
                      built.end()) {
                    {
                      VPackObjectBuilder props(&envelope);
                      for (auto const& prop : VPackObjectIterator(planIndex)) {
<<<<<<< HEAD
                        auto const& key = prop.key.stringView();
                        if (key != StaticStrings::IndexIsBuilding &&
                            key != StaticStrings::AttrCoordinator &&
                            key != StaticStrings::AttrCoordinatorRebootId) {
                          envelope->add(key, prop.value);
=======
                        if (prop.key.stringView() !=
                            StaticStrings::IndexIsBuilding) {
                          envelope.add(prop.key.stringView(), prop.value);
>>>>>>> 149feec3
                        }
                      }
                    }
                  } else {
                    envelope.add(planIndex);
                  }
                }
              }
              {
                VPackObjectBuilder precondition(&envelope);
                envelope.add(VPackValue(_agencyPrefix + planColPrefix +
                                        colPath + "indexes"));
                envelope.add(indexes);
              }
            }
          }

          write_ret_t res = _agent->write(envelope.slice());
          if (!res.successful()) {
            LOG_TOPIC("3848f", DEBUG, Logger::SUPERVISION)
                << "failed to report ready index to agency. Will retry.";
          }
        }
      }
    }
  }
}

void Supervision::cleanupReplicatedLogs() {
  _lock.assertLockedByCurrentThread();

  using namespace replication2::agency;

  // check if Plan has replicated logs
  auto const& planNode = snapshot().hasAsNode(planRepLogPrefix);
  if (!planNode) {
    return;
  }

  auto const& targetNode = snapshot().hasAsNode(targetRepLogPrefix);

  velocypack::Builder builder;
  auto envelope = arangodb::agency::envelope::into_builder(builder);

  for (auto const& [dbName, db] : planNode->get().children()) {
    for (auto const& [idString, node] : db->children()) {
      // check if this node has an owner and the owner is 'target'
      if (auto owner = node->hasAsString("owner");
          !owner.has_value() || owner != "target") {
        continue;
      }

      // now check if there is a replicated log in target with that id
      if (targetNode.has_value() &&
          targetNode->get().has(std::vector{dbName, idString})) {
        continue;
      }

      // delete plan and target
      auto logId = replication2::LogId{basics::StringUtils::uint64(idString)};
      envelope =
          methods::deleteReplicatedLogTrx(std::move(envelope), dbName, logId);
    }
  }

  envelope.done();
  if (builder.slice().length() > 0) {
    write_ret_t res = _agent->write(builder.slice());
    if (!res.successful()) {
      LOG_TOPIC("df4b1", WARN, Logger::SUPERVISION)
          << "failed to update replicated log in agency. Will retry. "
          << builder.toJson();
    }
  }
}

void Supervision::cleanupReplicatedStates() {
  _lock.assertLockedByCurrentThread();

  using namespace replication2::agency;

  // check if Plan has replicated logs
  auto const& planNode = snapshot().hasAsNode(planRepStatePrefix);
  if (!planNode) {
    return;
  }

  auto const& targetNode = snapshot().hasAsNode(targetRepStatePrefix);

  velocypack::Builder builder;
  auto envelope = arangodb::agency::envelope::into_builder(builder);

  for (auto const& [dbName, db] : planNode->get().children()) {
    for (auto const& [idString, node] : db->children()) {
      // check if this node has an owner and the owner is 'target'
      if (auto owner = node->hasAsString("owner");
          !owner.has_value() || owner != "target") {
        continue;
      }

      // now check if there is a replicated log in target with that id
      if (targetNode.has_value() &&
          targetNode->get().has(std::vector{dbName, idString})) {
        continue;
      }

      // delete plan and target
      auto logId = replication2::LogId{basics::StringUtils::uint64(idString)};
      envelope =
          methods::deleteReplicatedStateTrx(std::move(envelope), dbName, logId);
    }
  }

  envelope.done();
  if (builder.slice().length() > 0) {
    write_ret_t res = _agent->write(builder.slice());
    if (!res.successful()) {
      LOG_TOPIC("df4c4", WARN, Logger::SUPERVISION)
          << "failed to update replicated log in agency. Will retry. "
          << builder.toJson();
    }
  }
}

// This is the functional version which actually does the work, it is
// called by the private method Supervision::enforceReplication and the
// unit tests:
void arangodb::consensus::enforceReplicationFunctional(
    Node const& snapshot, uint64_t& jobId,
    std::shared_ptr<VPackBuilder> envelope) {
  // First check the number of AddFollower and RemoveFollower jobs in ToDo:
  // We always maintain that we have at most maxNrAddRemoveJobsInTodo
  // AddFollower or RemoveFollower jobs in ToDo. These are all long-term
  // cleanup jobs, so they can be done over time. This is to ensure that
  // there is no overload on the Agency job system. Therefore, if this
  // number is at least maxNrAddRemoveJobsInTodo, we skip the rest of
  // the function:
  int const maxNrAddRemoveJobsInTodo = 50;

  auto const& todos = snapshot.hasAsChildren(toDoPrefix).value().get();
  int nrAddRemoveJobsInTodo = 0;
  for (auto it = todos.begin(); it != todos.end(); ++it) {
    auto jobNode = *(it->second);
    auto t = jobNode.hasAsString("type");
    if (t && (t.value() == "addFollower" || t.value() == "removeFollower")) {
      if (++nrAddRemoveJobsInTodo >= maxNrAddRemoveJobsInTodo) {
        return;
      }
    }
  }

  // We will loop over plannedDBs, so we use hasAsChildren
  auto const& plannedDBs = snapshot.hasAsChildren(planColPrefix).value().get();
  auto const& databaseProperties =
      snapshot.hasAsChildren("/Plan/Databases").value().get();

  for (const auto& db_ : plannedDBs) {  // Planned databases
    if (isReplicationTwoDB(databaseProperties, db_.first)) {
      continue;
    }

    auto const& db = *(db_.second);
    for (const auto& col_ : db.children()) {  // Planned collections
      auto const& col = *(col_.second);

      size_t replicationFactor;
      auto replFact = col.hasAsUInt(StaticStrings::ReplicationFactor);
      if (replFact) {
        replicationFactor = replFact.value();
      } else {
        auto replFact2 = col.hasAsString(StaticStrings::ReplicationFactor);
        if (replFact2 && replFact2.value() == StaticStrings::Satellite) {
          // satellites => distribute to every server
          auto available = Job::availableServers(snapshot);
          replicationFactor =
              Job::countGoodOrBadServersInList(snapshot, available);
        } else {
          LOG_TOPIC("d3b54", DEBUG, Logger::SUPERVISION)
              << "no replicationFactor entry in " << col.toJson();
          continue;
        }
      }

      bool const clone = col.has(StaticStrings::DistributeShardsLike);
      bool const isBuilding = std::invoke([&col] {
        auto pair = col.hasAsBool(StaticStrings::AttrIsBuilding);
        // Return true if the attribute exists, is a bool, and that bool is
        // true. Return false otherwise.
        return pair && *pair;
      });

      if (!clone && !isBuilding) {
        for (auto const& shard_ :
             col.hasAsChildren("shards").value().get()) {  // Pl shards
          auto const& shard = *(shard_.second);
          VPackBuilder onlyFollowers;
          {
            VPackArrayBuilder guard(&onlyFollowers);
            bool first = true;
            for (auto const& pp : VPackArrayIterator(shard.slice())) {
              if (!first) {
                onlyFollowers.add(pp);
              }
              first = false;
            }
          }
          size_t actualReplicationFactor =
              1 +
              Job::countGoodOrBadServersInList(snapshot, onlyFollowers.slice());
          // leader plus GOOD or BAD followers (not FAILED (except maintenance
          // servers))
          size_t apparentReplicationFactor = shard.slice().length();

          if (actualReplicationFactor != replicationFactor ||
              apparentReplicationFactor != replicationFactor) {
            // Check that there is not yet an addFollower or removeFollower
            // or moveShard job in ToDo for this shard:
            auto const& todo = snapshot.hasAsChildren(toDoPrefix).value().get();
            bool found = false;
            for (auto const& pair : todo) {
              auto const& job = pair.second;
              auto tmp_type = job->hasAsString("type");
              auto tmp_shard = job->hasAsString("shard");
              if ((tmp_type == "addFollower" || tmp_type == "removeFollower" ||
                   tmp_type == "moveShard") &&
                  tmp_shard == shard_.first) {
                found = true;
                LOG_TOPIC("441b6", DEBUG, Logger::SUPERVISION)
                    << "already found "
                       "addFollower or removeFollower job in ToDo, not "
                       "scheduling "
                       "again for shard "
                    << shard_.first;
                break;
              }
            }
            // Check that shard is not locked:
            if (snapshot.has(blockedShardsPrefix + shard_.first)) {
              found = true;
            }
            if (!found) {
              auto shardsLikeMe =
                  Job::clones(snapshot, db_.first, col_.first, shard_.first);
              auto inSyncReplicas =
                  Job::findAllInSyncReplicas(snapshot, db_.first, shardsLikeMe);
              size_t inSyncReplicationFactor =
                  Job::countGoodOrBadServersInList(snapshot, inSyncReplicas);

              if (actualReplicationFactor < replicationFactor &&
                  apparentReplicationFactor < 2 + replicationFactor) {
                AddFollower(snapshot, nullptr, std::to_string(jobId++),
                            "supervision", db_.first, col_.first, shard_.first)
                    .create(envelope);
                if (++nrAddRemoveJobsInTodo >= maxNrAddRemoveJobsInTodo) {
                  return;
                }
              } else if (apparentReplicationFactor > replicationFactor &&
                         inSyncReplicationFactor >= replicationFactor) {
                RemoveFollower(snapshot, nullptr, std::to_string(jobId++),
                               "supervision", db_.first, col_.first,
                               shard_.first)
                    .create(envelope);
                if (++nrAddRemoveJobsInTodo >= maxNrAddRemoveJobsInTodo) {
                  return;
                }
              }
            }
          }
        }
      }
    }
  }
}

void Supervision::enforceReplication() {
  _lock.assertLockedByCurrentThread();

  auto envelope = std::make_shared<VPackBuilder>();
  {
    VPackArrayBuilder guard1(envelope.get());
    VPackObjectBuilder guard2(envelope.get());
    arangodb::consensus::enforceReplicationFunctional(snapshot(), _jobId,
                                                      envelope);
  }
  if (envelope->slice()[0].length() > 0) {
    write_ret_t res = singleWriteTransaction(_agent, *envelope, false);

    if (!res.accepted || (res.indices.size() == 1 && res.indices[0] == 0)) {
      LOG_TOPIC("1232a", INFO, Logger::SUPERVISION)
          << "Failed to insert jobs: " << envelope->toJson();
    }
  }
}

// Shrink cluster if applicable, guarded by caller
void Supervision::shrinkCluster() {
  _lock.assertLockedByCurrentThread();

  auto const& todo = snapshot().hasAsChildren(toDoPrefix).value().get();
  auto const& pending = snapshot().hasAsChildren(pendingPrefix).value().get();

  if (!todo.empty() || !pending.empty()) {  // This is low priority
    return;
  }

  // Get servers from plan
  auto availServers = Job::availableServers(snapshot());

  // set by external service like Kubernetes / Starter / DCOS
  size_t targetNumDBServers;
  std::string const NDBServers("/Target/NumberOfDBServers");

  if (snapshot().hasAsUInt(NDBServers)) {
    targetNumDBServers = snapshot().hasAsUInt(NDBServers).value();
  } else {
    LOG_TOPIC("7aa3b", TRACE, Logger::SUPERVISION)
        << "Targeted number of DB servers not set yet";
    return;
  }

  // Only if number of servers in target is smaller than the available
  if (targetNumDBServers < availServers.size()) {
    // Minimum 1 DB server must remain
    if (availServers.size() == 1) {
      LOG_TOPIC("4ced8", DEBUG, Logger::SUPERVISION)
          << "Only one db server left for operation";
      return;
    }

    /**
     * mop: TODO instead of using Plan/Collections we should watch out for
     * Plan/ReplicationFactor and Current...when the replicationFactor is not
     * fullfilled we should add a follower to the plan
     * When seeing more servers in Current than replicationFactor we should
     * remove a server.
     * RemoveServer then should be changed so that it really just kills a server
     * after a while...
     * this way we would have implemented changing the replicationFactor and
     * have an awesome new feature
     **/
    // Find greatest replication factor among all collections
    uint64_t maxReplFact = 1;
    auto const& databases =
        snapshot().hasAsChildren(planColPrefix).value().get();
    for (auto const& database : databases) {
      for (auto const& collptr : database.second->children()) {
        auto const& node = *collptr.second;
        if (node.hasAsUInt("replicationFactor")) {
          auto replFact = node.hasAsUInt("replicationFactor").value();
          if (replFact > maxReplFact) {
            maxReplFact = replFact;
          }
        }
        // Note that this could be a SatelliteCollection, in any case, ignore:
      }
    }

    // mop: do not account any failedservers in this calculation..the ones
    // having
    // a state of failed still have data of interest to us! We wait indefinitely
    // for them to recover or for the user to remove them
    if (maxReplFact < availServers.size()) {
      // Clean out as long as number of available servers is bigger
      // than maxReplFactor and bigger than targeted number of db servers
      if (availServers.size() > maxReplFact &&
          availServers.size() > targetNumDBServers) {
        // Sort servers by name
        std::sort(availServers.begin(), availServers.end());

        // Schedule last server for cleanout
        bool dummy;
        CleanOutServer(snapshot(), _agent, std::to_string(_jobId++),
                       "supervision", availServers.back())
            .run(dummy);
      }
    }
  }
}

// Start thread
bool Supervision::start() {
  Thread::start();
  return true;
}

// Start thread with agent
bool Supervision::start(Agent* agent) {
  _agent = agent;
  _frequency = _agent->config().supervisionFrequency();
  _okThreshold = _agent->config().supervisionOkThreshold();
  _gracePeriod = _agent->config().supervisionGracePeriod();
  return start();
}

static std::string const syncLatest = "/Sync/LatestID";

void Supervision::getUniqueIds() {
  _lock.assertLockedByCurrentThread();

  int64_t n = 10000;

  std::string path = _agencyPrefix + "/Sync/LatestID";
  velocypack::Builder builder;
  {
    VPackArrayBuilder a(&builder);
    {
      VPackArrayBuilder b(&builder);
      {
        VPackObjectBuilder c(&builder);
        {
          builder.add(VPackValue(path));
          VPackObjectBuilder b(&builder);
          builder.add("op", VPackValue("increment"));
          builder.add("step", VPackValue(n));
        }
      }
    }
    {
      VPackArrayBuilder a(&builder);
      builder.add(VPackValue(path));
    }
  }  // [[{path:{"op":"increment","step":n}}],[path]]

  auto ret = _agent->transact(builder.slice());
  if (ret.accepted) {
    try {
      _jobIdMax =
          ret.result->slice()[1]
              .get(std::vector<std::string>({"arango", "Sync", "LatestID"}))
              .getUInt();
      _jobId = _jobIdMax - n;
    } catch (std::exception const& e) {
      LOG_TOPIC("4da4b", ERR, Logger::SUPERVISION)
          << "Failed to acquire job IDs from agency: " << e.what();
    }
  }
}

void Supervision::beginShutdown() {
  // Personal hygiene
  Thread::beginShutdown();

  CONDITION_LOCKER(guard, _cv);
  guard.broadcast();
}

Node const& Supervision::snapshot() const {
  if (_snapshot == nullptr) {
    _snapshot = (_spearhead.has(_agencyPrefix))
                    ? _spearhead.nodePtr(_agencyPrefix)
                    : _spearhead.nodePtr();
  }
  return *_snapshot;
}

void Supervision::removeTransactionBuilder(
    velocypack::Builder& del, std::vector<std::string> const& todelete) {
  VPackArrayBuilder trxs(&del);
  {
    VPackArrayBuilder trx(&del);
    {
      VPackObjectBuilder server(&del);
      for (auto const& srv : todelete) {
        del.add(VPackValue(Supervision::agencyPrefix() +
                           arangodb::consensus::healthPrefix + srv));
        {
          VPackObjectBuilder oper(&del);
          del.add("op", VPackValue("delete"));
        }
      }
    }
  }
}<|MERGE_RESOLUTION|>--- conflicted
+++ resolved
@@ -1916,7 +1916,7 @@
           // appears to be ongoing, or at a new style, properly ongoing
           // We ignore non-completedness of old crud and only consider
           // new jobs with a rebootId as incomplete:
-          auto const& rebootId = pp.second->hasAsUInt("rebootId");
+          auto const& rebootId = pp.second->hasAsUInt(StaticStrings::RebootId);
           if (status.value().compare("NEW") == 0 || rebootId) {
             completed = false;
           }
@@ -2222,7 +2222,7 @@
 
   // if the server is not found, health is an empty string
   serverFound = !health.empty();
-  if (health != "GOOD" && health != "BAD") {
+  if (health != HEALTH_STATUS_GOOD && health != HEALTH_STATUS_BAD) {
     return false;
   }
 
@@ -2297,11 +2297,8 @@
     }
   }
 
-<<<<<<< HEAD
-  write_ret_t res = agent->write(envelope);
-=======
-  write_ret_t res = _agent->write(envelope.slice());
->>>>>>> 149feec3
+  write_ret_t res = agent->write(envelope.slice());
+
   if (!res.successful()) {
     LOG_TOPIC("38482", DEBUG, Logger::SUPERVISION)
         << "failed to delete broken database in agency. Will retry "
@@ -2359,11 +2356,8 @@
     }
   }
 
-<<<<<<< HEAD
-  write_ret_t res = agent->write(envelope);
-=======
-  write_ret_t res = _agent->write(envelope.slice());
->>>>>>> 149feec3
+  write_ret_t res = agent->write(envelope.slice());
+
   if (!res.successful()) {
     LOG_TOPIC("38485", DEBUG, Logger::SUPERVISION)
         << "failed to delete broken collection in agency. Will retry. "
@@ -2453,8 +2447,8 @@
   } else {
     //          v---- Please note this awesome log-id
     LOG_TOPIC("dbbad", WARN, Logger::SUPERVISION)
-        << "resource has set `isBuilding` but is missing coordinatorID and "
-           "rebootID";
+        << "resource has set `isBuilding` but is missing coordinatorId and "
+           "rebootId";
   }
 
   if (!keepResource) {
@@ -2616,9 +2610,9 @@
                                     arangodb::velocypack::Slice index,
                                     std::string const& coordinatorID,
                                     uint64_t rebootID, bool coordinatorFound) {
-  auto envelope = std::make_shared<Builder>();
+  VPackBuilder envelope;
   {
-    VPackArrayBuilder trxs(envelope.get());
+    VPackArrayBuilder trxs(&envelope);
     {
       std::string collectionPath = plan()
                                        ->collections()
@@ -2632,38 +2626,38 @@
                                     ->indexes()
                                     ->str();
 
-      VPackArrayBuilder trx(envelope.get());
+      VPackArrayBuilder trx(&envelope);
       {
-        VPackObjectBuilder operation(envelope.get());
+        VPackObjectBuilder operation(&envelope);
         // increment Plan Version
         {
-          VPackObjectBuilder o(envelope.get(),
-                               _agencyPrefix + "/" + PLAN_VERSION);
-          envelope->add("op", VPackValue("increment"));
+          VPackObjectBuilder o(&envelope, _agencyPrefix + "/" + PLAN_VERSION);
+          envelope.add("op", VPackValue("increment"));
         }
         // delete the index from Plan/Collections/<db>/<collection>
         {
-          VPackObjectBuilder o(envelope.get(), indexesPath);
-          envelope->add("op", VPackValue("erase"));
-          envelope->add("val", index);
+          VPackObjectBuilder o(&envelope, indexesPath);
+          envelope.add("op", VPackValue("erase"));
+          envelope.add("val", index);
         }
       }
       {
         // precondition that the collection is still in Plan
-        VPackObjectBuilder preconditions(envelope.get());
+        VPackObjectBuilder preconditions(&envelope);
         {
-          VPackObjectBuilder precondition(envelope.get(), collectionPath);
-          envelope->add("oldEmpty", VPackValue(!coordinatorFound));
-        }
-      }
-    }
-  }
-
-  write_ret_t res = agent->write(envelope);
+          VPackObjectBuilder precondition(&envelope, collectionPath);
+          envelope.add("oldEmpty", VPackValue(!coordinatorFound));
+        }
+      }
+    }
+  }
+
+  write_ret_t res = agent->write(envelope.slice());
+
   if (!res.successful()) {
     LOG_TOPIC("01598", DEBUG, Logger::SUPERVISION)
         << "failed to delete broken index in agency. Will retry. "
-        << envelope->toJson();
+        << envelope.toJson();
   }
 }
 
@@ -2922,7 +2916,7 @@
         if (collection.has("indexes")) {
           indexes = collection.get("indexes").value().get().getArray().value();
           if (indexes.length() > 0) {
-            for (auto const& planIndex : VPackArrayIterator(indexes)) {
+            for (auto planIndex : VPackArrayIterator(indexes)) {
               if (planIndex.hasKey(StaticStrings::IndexIsBuilding) &&
                   collection.has("shards")) {
                 auto const& planId = planIndex.get("id");
@@ -2992,23 +2986,17 @@
                 envelope.add(VPackValue(_agencyPrefix + planColPrefix +
                                         colPath + "indexes"));
                 VPackArrayBuilder value(&envelope);
-                for (auto const& planIndex : VPackArrayIterator(indexes)) {
+                for (auto planIndex : VPackArrayIterator(indexes)) {
                   if (built.find(planIndex.get("id").copyString()) !=
                       built.end()) {
                     {
                       VPackObjectBuilder props(&envelope);
-                      for (auto const& prop : VPackObjectIterator(planIndex)) {
-<<<<<<< HEAD
-                        auto const& key = prop.key.stringView();
+                      for (auto prop : VPackObjectIterator(planIndex)) {
+                        auto key = prop.key.stringView();
                         if (key != StaticStrings::IndexIsBuilding &&
                             key != StaticStrings::AttrCoordinator &&
                             key != StaticStrings::AttrCoordinatorRebootId) {
-                          envelope->add(key, prop.value);
-=======
-                        if (prop.key.stringView() !=
-                            StaticStrings::IndexIsBuilding) {
-                          envelope.add(prop.key.stringView(), prop.value);
->>>>>>> 149feec3
+                          envelope.add(key, prop.value);
                         }
                       }
                     }
