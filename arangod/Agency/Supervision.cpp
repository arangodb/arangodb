////////////////////////////////////////////////////////////////////////////////
/// DISCLAIMER
///
/// Copyright 2014-2022 ArangoDB GmbH, Cologne, Germany
/// Copyright 2004-2014 triAGENS GmbH, Cologne, Germany
///
/// Licensed under the Apache License, Version 2.0 (the "License");
/// you may not use this file except in compliance with the License.
/// You may obtain a copy of the License at
///
///     http://www.apache.org/licenses/LICENSE-2.0
///
/// Unless required by applicable law or agreed to in writing, software
/// distributed under the License is distributed on an "AS IS" BASIS,
/// WITHOUT WARRANTIES OR CONDITIONS OF ANY KIND, either express or implied.
/// See the License for the specific language governing permissions and
/// limitations under the License.
///
/// Copyright holder is ArangoDB GmbH, Cologne, Germany
///
/// @author Kaveh Vahedipour
////////////////////////////////////////////////////////////////////////////////

#include "Supervision.h"

#include <Basics/StringUtils.h>
#include <Basics/overload.h>
#include <thread>

#include "Agency/ActiveFailoverJob.h"
#include "Agency/AddFollower.h"
#include "Agency/Agent.h"
#include "Agency/CleanOutServer.h"
#include "Agency/FailedServer.h"
#include "Agency/Helpers.h"
#include "Agency/Job.h"
#include "Agency/JobContext.h"
#include "Agency/RemoveFollower.h"
#include "Agency/Store.h"
#include "AgencyPaths.h"
#include "ApplicationFeatures/ApplicationServer.h"
#include "Basics/ConditionLocker.h"
#include "Basics/MutexLocker.h"
#include "Basics/StaticStrings.h"
#include "Cluster/ClusterHelpers.h"
#include "Cluster/ServerState.h"
#include "Metrics/CounterBuilder.h"
#include "Metrics/HistogramBuilder.h"
#include "Metrics/LogScale.h"
#include "Metrics/MetricsFeature.h"
#include "Random/RandomGenerator.h"
#include "Replication2/AgencyMethods.h"
#include "Replication2/ReplicatedLog/AgencyLogSpecification.h"
#include "Replication2/ReplicatedLog/Algorithms.h"
#include "Replication2/ReplicatedLog/ParticipantsHealth.h"
#include "Replication2/ReplicatedLog/Supervision.h"
#include "Replication2/ReplicatedState/AgencySpecification.h"
#include "Replication2/ReplicatedState/Supervision.h"
#include "StorageEngine/HealthData.h"
#include "Basics/ScopeGuard.h"
#include "MoveShard.h"
#include "VocBase/LogicalCollection.h"

using namespace arangodb;
using namespace arangodb::consensus;
using namespace arangodb::application_features;
using namespace arangodb::cluster::paths;
using namespace arangodb::cluster::paths::aliases;

struct RuntimeScale {
  static metrics::LogScale<uint64_t> scale() { return {2, 50, 8000, 10}; }
};
struct WaitForReplicationScale {
  static metrics::LogScale<uint64_t> scale() { return {2, 10, 2000, 10}; }
};

DECLARE_COUNTER(arangodb_agency_supervision_failed_server_total,
                "Counter for FailedServer jobs");
DECLARE_HISTOGRAM(arangodb_agency_supervision_runtime_msec, RuntimeScale,
                  "Agency Supervision runtime histogram [ms]");
DECLARE_HISTOGRAM(arangodb_agency_supervision_runtime_wait_for_replication_msec,
                  WaitForReplicationScale,
                  "Agency Supervision wait for replication time [ms]");

struct HealthRecord {
  std::string shortName;
  std::string syncTime;
  std::string syncStatus;
  std::string status;
  std::string endpoint;
  std::string advertisedEndpoint;
  std::string lastAcked;
  std::string hostId;
  std::string serverVersion;
  std::string engine;
  size_t version;

  explicit HealthRecord() : version(0) {}

  HealthRecord(std::string const& sn, std::string const& ep,
               std::string const& ho, std::string const& en,
               std::string const& sv, std::string const& ae)
      : shortName(sn),
        endpoint(ep),
        advertisedEndpoint(ae),
        hostId(ho),
        serverVersion(sv),
        engine(en),
        version(0) {}

  explicit HealthRecord(Node const& node) { *this = node; }

  HealthRecord& operator=(Node const& node) {
    version = 0;
    if (auto newShortName = node.hasAsString("ShortName");
        shortName.empty() && newShortName) {
      shortName = newShortName.value();
    }
    if (auto newEndpoint = node.hasAsString("Endpoint");
        endpoint.empty() && newEndpoint) {
      endpoint = newEndpoint.value();
    }
    if (auto newHostId = node.hasAsString("Host");
        hostId.empty() && newHostId) {
      hostId = newHostId.value();
    }
    if (node.has("Status")) {
      status = node.hasAsString("Status").value();
      if (node.has("SyncStatus")) {  // New format
        version = 2;
        syncStatus = node.hasAsString("SyncStatus").value();
        if (node.has("SyncTime")) {
          syncTime = node.hasAsString("SyncTime").value();
        }
        if (node.has("LastAckedTime")) {
          lastAcked = node.hasAsString("LastAckedTime").value();
        }
        if (node.has("AdvertisedEndpoint")) {
          version = 3;
          advertisedEndpoint = node.hasAsString("AdvertisedEndpoint").value();
        } else {
          advertisedEndpoint.clear();
        }
        if (node.has("Engine") && node.has("Version")) {
          version = 4;
          engine = node.hasAsString("Engine").value();
          serverVersion = node.hasAsString("Version").value();
        } else {
          engine.clear();
          serverVersion.clear();
        }
      } else if (node.has("LastHeartbeatStatus")) {
        version = 1;
        syncStatus = node.hasAsString("LastHeartbeatStatus").value();
        if (node.has("LastHeartbeatSent")) {
          syncTime = node.hasAsString("LastHeartbeatSent").value();
        }
        if (node.has("LastHeartbeatAcked")) {
          lastAcked = node.hasAsString("LastHeartbeatAcked").value();
        }
      }
    }
    return *this;
  }

  void toVelocyPack(VPackBuilder& obj) const {
    TRI_ASSERT(obj.isOpenObject());
    obj.add("ShortName", VPackValue(shortName));
    obj.add("Endpoint", VPackValue(endpoint));
    obj.add("Host", VPackValue(hostId));
    obj.add("SyncStatus", VPackValue(syncStatus));
    obj.add("Status", VPackValue(status));
    obj.add("Version", VPackValue(serverVersion));
    obj.add("Engine", VPackValue(engine));
    if (!advertisedEndpoint.empty()) {
      obj.add("AdvertisedEndpoint", VPackValue(advertisedEndpoint));
    }
    obj.add("Timestamp",
            VPackValue(timepointToString(std::chrono::system_clock::now())));
    obj.add("SyncTime", VPackValue(syncTime));
    obj.add("LastAckedTime", VPackValue(lastAcked));
  }

  bool statusDiff(HealthRecord const& other) {
    return status != other.status || syncStatus != other.syncStatus ||
           advertisedEndpoint != other.advertisedEndpoint ||
           serverVersion != other.serverVersion || engine != other.engine ||
           hostId != other.hostId || endpoint != other.endpoint;
  }

  friend std::ostream& operator<<(std::ostream& o, HealthRecord const& hr) {
    VPackBuilder builder;
    {
      VPackObjectBuilder b(&builder);
      hr.toVelocyPack(builder);
    }
    o << builder.toJson();
    return o;
  }
};

// This is initialized in AgencyFeature:
std::string Supervision::_agencyPrefix = "/arango";

Supervision::Supervision(ArangodServer& server)
    : arangodb::Thread(server, "Supervision"),
      _agent(nullptr),
      _spearhead(server, _agent),
      _snapshot(nullptr),
      _transient("Transient"),
      _frequency(1.),
      _gracePeriod(10.),
      _okThreshold(5.),
      _delayAddFollower(0),
      _delayFailedFollower(0),
      _jobId(0),
      _jobIdMax(0),
      _lastUpdateIndex(0),
      _haveAborts(false),
      _upgraded(false),
      _nextServerCleanup(),
      _supervision_runtime_msec(
          server.getFeature<metrics::MetricsFeature>().add(
              arangodb_agency_supervision_runtime_msec{})),
      _supervision_runtime_wait_for_sync_msec(
          server.getFeature<metrics::MetricsFeature>().add(
              arangodb_agency_supervision_runtime_wait_for_replication_msec{})),
      _supervision_failed_server_counter(
          server.getFeature<metrics::MetricsFeature>().add(
              arangodb_agency_supervision_failed_server_total{})) {}

Supervision::~Supervision() { shutdown(); }

static std::string const syncPrefix = "/Sync/ServerStates/";
static std::string const supervisionPrefix = "/Supervision";
static std::string const supervisionMaintenance = "/Supervision/Maintenance";
static std::string const healthPrefix = "/Supervision/Health/";
static std::string const targetShortID = "/Target/MapUniqueToShortID/";
static std::string const currentServersRegisteredPrefix =
    "/Current/ServersRegistered";
static std::string const foxxmaster = "/Current/Foxxmaster";

void Supervision::upgradeOne(Builder& builder) {
  _lock.assertLockedByCurrentThread();
  // "/arango/Agency/Definition" not exists or is 0
  if (!snapshot().has("Agency/Definition")) {
    {
      VPackArrayBuilder trx(&builder);
      {
        VPackObjectBuilder oper(&builder);
        builder.add("/Agency/Definition", VPackValue(1));
        builder.add(VPackValue("/Target/ToDo"));
        { VPackObjectBuilder empty(&builder); }
        builder.add(VPackValue("/Target/Pending"));
        { VPackObjectBuilder empty(&builder); }
      }
      {
        VPackObjectBuilder o(&builder);
        builder.add(VPackValue("/Agency/Definition"));
        {
          VPackObjectBuilder prec(&builder);
          builder.add("oldEmpty", VPackValue(true));
        }
      }
    }
  }
}

void Supervision::upgradeZero(Builder& builder) {
  _lock.assertLockedByCurrentThread();
  // "/arango/Target/FailedServers" is still an array
  Slice fails = snapshot().hasAsSlice(failedServersPrefix).value();
  if (fails.isArray()) {
    {
      VPackArrayBuilder trx(&builder);
      {
        VPackObjectBuilder o(&builder);
        builder.add(VPackValue(failedServersPrefix));
        {
          VPackObjectBuilder oo(&builder);
          if (fails.length() > 0) {
            for (VPackSlice fail : VPackArrayIterator(fails)) {
              builder.add(VPackValue(fail.copyString()));
              { VPackArrayBuilder ooo(&builder); }
            }
          }
        }
      }
    }  // trx
  }
}

void Supervision::upgradeHealthRecords(Builder& builder) {
  _lock.assertLockedByCurrentThread();
  // "/arango/Supervision/health" is in old format
  Builder b;
  size_t n = 0;

  if (snapshot().has(healthPrefix)) {
    HealthRecord hr;
    {
      VPackObjectBuilder oo(&b);
      for (auto const& recPair :
           snapshot().hasAsChildren(healthPrefix).value().get()) {
        if (recPair.second->has("ShortName") &&
            recPair.second->has("Endpoint")) {
          hr = *recPair.second;
          if (hr.version == 1) {
            ++n;
            b.add(VPackValue(recPair.first));
            {
              VPackObjectBuilder ooo(&b);
              hr.toVelocyPack(b);
            }
          }
        }
      }
    }
  }

  if (n > 0) {
    {
      VPackArrayBuilder trx(&builder);
      {
        VPackObjectBuilder o(&builder);
        b.add(healthPrefix, b.slice());
      }
    }
  }
}

// Upgrade agency, guarded by wakeUp
void Supervision::upgradeAgency() {
  _lock.assertLockedByCurrentThread();

  Builder builder;
  {
    VPackArrayBuilder trxs(&builder);
    upgradeZero(builder);
    upgradeOne(builder);
    upgradeHealthRecords(builder);
    upgradeMaintenance(builder);
    upgradeBackupKey(builder);
  }

  LOG_TOPIC("f7315", DEBUG, Logger::AGENCY)
      << "Upgrading the agency:" << builder.toJson();

  if (builder.slice().length() > 0) {
    generalTransaction(_agent, builder);
  }

  _upgraded = true;
}

void Supervision::upgradeMaintenance(VPackBuilder& builder) {
  _lock.assertLockedByCurrentThread();
  if (snapshot().has(supervisionMaintenance)) {
    std::string maintenanceState;
    try {
      maintenanceState = snapshot()
                             .get(supervisionMaintenance)
                             .value()
                             .get()
                             .getString()
                             .value();
    } catch (std::exception const& e) {
      LOG_TOPIC("cf235", ERR, Logger::SUPERVISION)
          << "Supervision maintenance key in agency is not a string. This "
             "should never happen and will prevent hot backups. "
          << e.what();
      return;
    }

    if (maintenanceState == "on") {
      VPackArrayBuilder trx(&builder);
      {
        VPackObjectBuilder o(&builder);
        builder.add(
            supervisionMaintenance,
            VPackValue(timepointToString(std::chrono::system_clock::now() +
                                         std::chrono::hours(1))));
      }
      {
        VPackObjectBuilder o(&builder);
        builder.add(supervisionMaintenance, VPackValue(maintenanceState));
      }
    }
  }
}

void Supervision::upgradeBackupKey(VPackBuilder& builder) {
  // Upgrade /arango/Target/HotBackup/Create from 0 to time out

  _lock.assertLockedByCurrentThread();
  if (snapshot().has(HOTBACKUP_KEY)) {
    Node const& tmp = snapshot().get(HOTBACKUP_KEY).value().get();
    if (tmp.isNumber()) {
      if (tmp.getInt() == 0) {
        VPackArrayBuilder trx(&builder);
        {
          VPackObjectBuilder o(&builder);
          builder.add(
              HOTBACKUP_KEY,
              VPackValue(timepointToString(std::chrono::system_clock::now() +
                                           std::chrono::hours(1))));
        }
        {
          VPackObjectBuilder o(&builder);
          builder.add(HOTBACKUP_KEY, VPackValue(0));
        }
      }
    }
  }
}

void handleOnStatusDBServer(
    Agent* agent, Node const& snapshot, HealthRecord& persisted,
    HealthRecord& transisted, std::string const& serverID,
    uint64_t const& jobId, std::shared_ptr<VPackBuilder>& envelope,
    std::unordered_set<std::string> const& dbServersInMaintenance,
    uint64_t delayFailedFollower) {
  std::string failedServerPath = failedServersPrefix + "/" + serverID;
  // New condition GOOD:
  if (transisted.status == Supervision::HEALTH_STATUS_GOOD) {
    if (snapshot.has(failedServerPath)) {
      envelope = std::make_shared<VPackBuilder>();
      {
        VPackArrayBuilder a(envelope.get());
        {
          VPackObjectBuilder operations(envelope.get());
          envelope->add(VPackValue(failedServerPath));
          {
            VPackObjectBuilder ccc(envelope.get());
            envelope->add("op", VPackValue("delete"));
          }
        }
      }
    }
  } else if (  // New state: FAILED persisted: GOOD (-> BAD)
      persisted.status == Supervision::HEALTH_STATUS_GOOD &&
      transisted.status != Supervision::HEALTH_STATUS_GOOD) {
    transisted.status = Supervision::HEALTH_STATUS_BAD;
  } else if (  // New state: FAILED persisted: BAD (-> Job)
      persisted.status == Supervision::HEALTH_STATUS_BAD &&
      transisted.status == Supervision::HEALTH_STATUS_FAILED) {
    if (!snapshot.has(failedServerPath)) {
      if (!dbServersInMaintenance.contains(serverID)) {
        envelope = std::make_shared<VPackBuilder>();
        agent->supervision()._supervision_failed_server_counter.operator++();
        std::string notBefore;
        if (delayFailedFollower > 0) {
          auto now = std::chrono::system_clock::now();
          notBefore = timepointToString(
              now + std::chrono::seconds(delayFailedFollower));
        }
        FailedServer(snapshot, agent, std::to_string(jobId), "supervision",
                     serverID, notBefore)
            .create(envelope);
      }
    }
  }
}

void handleOnStatusCoordinator(Agent* agent, Node const& snapshot,
                               HealthRecord& persisted,
                               HealthRecord& transisted,
                               std::string const& serverID) {
  if (transisted.status == Supervision::HEALTH_STATUS_FAILED) {
    VPackBuilder create;
    {
      VPackArrayBuilder tx(&create);
      {
        VPackObjectBuilder b(&create);
        // unconditionally increase reboot id and plan version
        Job::addIncreaseRebootId(create, serverID);

        // if the current foxxmaster server failed => reset the value to ""
        if (snapshot.hasAsString(foxxmaster).value() == serverID) {
          create.add(foxxmaster, VPackValue(""));
        }
      }
    }
    singleWriteTransaction(agent, create, false);
  }
}

void handleOnStatusSingle(Agent* agent, Node const& snapshot,
                          HealthRecord& persisted, HealthRecord& transisted,
                          std::string const& serverID, uint64_t const& jobId,
                          std::shared_ptr<VPackBuilder>& envelope) {
  std::string failedServerPath = failedServersPrefix + "/" + serverID;
  // New condition GOOD:
  if (transisted.status == Supervision::HEALTH_STATUS_GOOD) {
    if (snapshot.has(failedServerPath)) {
      envelope = std::make_shared<VPackBuilder>();
      {
        VPackArrayBuilder a(envelope.get());
        {
          VPackObjectBuilder operations(envelope.get());
          envelope->add(VPackValue(failedServerPath));
          {
            VPackObjectBuilder ccc(envelope.get());
            envelope->add("op", VPackValue("delete"));
          }
        }
      }
    }
  } else if (  // New state: FAILED persisted: GOOD (-> BAD)
      persisted.status == Supervision::HEALTH_STATUS_GOOD &&
      transisted.status != Supervision::HEALTH_STATUS_GOOD) {
    transisted.status = Supervision::HEALTH_STATUS_BAD;
  } else if (  // New state: FAILED persisted: BAD (-> Job)
      persisted.status == Supervision::HEALTH_STATUS_BAD &&
      transisted.status == Supervision::HEALTH_STATUS_FAILED) {
    if (!snapshot.has(failedServerPath)) {
      envelope = std::make_shared<VPackBuilder>();
      ActiveFailoverJob(snapshot, agent, std::to_string(jobId), "supervision",
                        serverID)
          .create(envelope);
    }
  }
}

void handleOnStatus(
    Agent* agent, Node const& snapshot, HealthRecord& persisted,
    HealthRecord& transisted, std::string const& serverID,
    uint64_t const& jobId, std::shared_ptr<VPackBuilder>& envelope,
    std::unordered_set<std::string> const& dbServersInMaintenance,
    uint64_t delayFailedFollower) {
  if (ClusterHelpers::isDBServerName(serverID)) {
    handleOnStatusDBServer(agent, snapshot, persisted, transisted, serverID,
                           jobId, envelope, dbServersInMaintenance,
                           delayFailedFollower);
  } else if (ClusterHelpers::isCoordinatorName(serverID)) {
    handleOnStatusCoordinator(agent, snapshot, persisted, transisted, serverID);
  } else if (serverID.compare(0, 4, "SNGL") == 0) {
    handleOnStatusSingle(agent, snapshot, persisted, transisted, serverID,
                         jobId, envelope);
  } else {
    LOG_TOPIC("86191", ERR, Logger::SUPERVISION)
        << "Unknown server type. No supervision action taken. " << serverID;
  }
}

// Check all DB servers, guarded above doChecks
std::vector<check_t> Supervision::check(std::string const& type) {
  // Dead lock detection
  _lock.assertLockedByCurrentThread();

  // Book keeping
  std::vector<check_t> ret;
  auto const& machinesPlanned =
      snapshot().hasAsChildren(std::string("Plan/") + type).value().get();
  auto const& serversRegistered =
      snapshot().hasAsNode(currentServersRegisteredPrefix).value().get();
  std::vector<std::string> todelete;
  for (auto const& machine :
       snapshot().hasAsChildren(healthPrefix).value().get()) {
    if ((type == "DBServers" &&
         ClusterHelpers::isDBServerName(machine.first)) ||
        (type == "Coordinators" &&
         ClusterHelpers::isCoordinatorName(machine.first)) ||
        (type == "Singles" && machine.first.compare(0, 4, "SNGL") == 0)) {
      // Put only those on list which are no longer planned:
      if (machinesPlanned.find(machine.first) == machinesPlanned.end()) {
        todelete.push_back(machine.first);
      }
    }
  }

  if (!todelete.empty()) {
    velocypack::Builder builder;
    removeTransactionBuilder(builder, todelete);
    _agent->write(builder.slice());
  }

  auto startTimeLoop = std::chrono::system_clock::now();

  // Do actual monitoring
  for (auto const& machine : machinesPlanned) {
    LOG_TOPIC("44252", TRACE, Logger::SUPERVISION)
        << "Checking health of server " << machine.first << " ...";
    std::string lastHeartbeatStatus, lastHeartbeatAcked, lastHeartbeatTime,
        lastStatus, serverID(machine.first), shortName;

    // short name arrives asynchronous to machine registering, make sure
    //  it has arrived before trying to use it
    auto tmp_shortName =
        snapshot().hasAsString(targetShortID + serverID + "/ShortName");
    if (tmp_shortName) {
      shortName = *tmp_shortName;

      // "/arango/Current/ServersRegistered/<server-id>/endpoint"
      std::string endpoint;
      std::string epPath = serverID + "/endpoint";
      if (serversRegistered.has(epPath)) {
        endpoint = serversRegistered.hasAsString(epPath).value();
      }
      // "/arango/Current/ServersRegistered/<server-id>/host"
      std::string hostId;
      std::string hoPath = serverID + "/host";
      if (serversRegistered.has(hoPath)) {
        hostId = serversRegistered.hasAsString(hoPath).value();
      }
      // "/arango/Current/ServersRegistered/<server-id>/serverVersion"
      std::string serverVersion;
      std::string svPath = serverID + "/versionString";
      if (serversRegistered.has(svPath)) {
        serverVersion = serversRegistered.hasAsString(svPath).value();
      }
      // "/arango/Current/ServersRegistered/<server-id>/engine"
      std::string engine;
      std::string enPath = serverID + "/engine";
      if (serversRegistered.has(enPath)) {
        engine = serversRegistered.hasAsString(enPath).value();
      }
      //"/arango/Current/<serverId>/externalEndpoint"
      std::string externalEndpoint;
      std::string extEndPath = serverID + "/advertisedEndpoint";
      if (serversRegistered.has(extEndPath)) {
        externalEndpoint = serversRegistered.hasAsString(extEndPath).value();
      }

      // Health records from persistence, from transience and a new one
      HealthRecord transist(shortName, endpoint, hostId, engine, serverVersion,
                            externalEndpoint);
      HealthRecord persist(shortName, endpoint, hostId, engine, serverVersion,
                           externalEndpoint);

      // Get last health entries from transient and persistent key value stores
      bool transientHealthRecordFound = true;
      if (_transient.has(healthPrefix + serverID)) {
        transist = _transient.hasAsNode(healthPrefix + serverID).value();
      } else {
        // In this case this is the first time we look at this server during our
        // new leadership. So we do not touch the persisted health record and
        // only create a new transient health record.
        transientHealthRecordFound = false;
      }
      if (snapshot().has(healthPrefix + serverID)) {
        persist = snapshot().hasAsNode(healthPrefix + serverID).value();
      }

      // Here is an important subtlety: We will derive the health status of this
      // server a bit further down by looking at the time when we saw the last
      // heartbeat. The heartbeat is stored in transient in `Sync/ServerStates`.
      // It has a timestamp, however, this was taken on the other server, so we
      // cannot trust this time stamp because of possible clock skew. Since we
      // do not actually know when this heartbeat came in, we have to proceed as
      // follows: We make a copy of the `syncTime` and store it into the health
      // record in transient `Supervision/Health`. If we detect a difference, it
      // is the first time we have seen the new heartbeat and we can then take
      // a reading of our local system clock and use that time. However, if we
      // do not yet have a previous reading in our transient health record,
      // we must not touch the persisted health record at all. This is what the
      // flag `transientHealthRecordFound` means.

      // New health record (start with old add current information from sync)
      // Sync.time is copied to Health.syncTime
      // Sync.status is copied to Health.syncStatus
      std::string syncTime;
      std::string syncStatus;

      // in recent versions of ArangoDB, servers can also report back
      // whether they are healthy or not, by sending in the "health"
      // struct with details. currently only DB servers do this, and
      // versions older than 3.8 don't send this at all. so it is an
      // optional attribute, and we cannot rely on it being present.
      // the assumption is thus that servers that do not send back any
      // health data should be considered healthy.
      // TODO: decide on how to exactly handle the "health" info here,
      // and then make use of it. it remains unused for now and is thus
      // specially marked.
      [[maybe_unused]] bool isHealthy = true;

      bool heartbeatVisible = _transient.has(syncPrefix + serverID);
      if (heartbeatVisible) {
        syncTime =
            _transient.hasAsString(syncPrefix + serverID + "/time").value();
        syncStatus =
            _transient.hasAsString(syncPrefix + serverID + "/status").value();
        // it is optional for servers to send health data, so we need to be
        // prepared for not receiving any.
        auto healthData =
            _transient.hasAsBuilder(syncPrefix + serverID + "/health");
        if (healthData) {
          VPackSlice healthSlice = healthData.value().slice();
          if (healthSlice.isObject()) {
            // check health status reported by server
            HealthData hd = HealthData::fromVelocyPack(healthSlice);

            LOG_TOPIC("c77f5", TRACE, Logger::SUPERVISION)
                << "server " << serverID
                << " sent health data: " << healthSlice.toJson()
                << ", ok: " << hd.res.ok()
                << ", message: " << hd.res.errorMessage()
                << ", bg error: " << hd.backgroundError
                << ", free disk bytes: " << hd.freeDiskSpaceBytes
                << ", free disk percent: " << hd.freeDiskSpacePercent;

            if (hd.res.fail()) {
              // server reported itself as unhealthy.
              // TODO: do something about this!
              isHealthy = false;
            }
          }
        }
      } else {
        syncTime = timepointToString(
            std::chrono::system_clock::time_point());  // beginning of time
        syncStatus = "UNKNOWN";
      }

      // Compute the time when we last discovered a new heartbeat from that
      // server:
      std::chrono::system_clock::time_point lastAckedTime;
      if (heartbeatVisible) {
        if (transientHealthRecordFound) {
          lastAckedTime = (syncTime != transist.syncTime)
                              ? startTimeLoop
                              : stringToTimepoint(transist.lastAcked);
        } else {
          // in this case we do no really know when this heartbeat came in,
          // however, it must have been after we became a leader, and since we
          // do not have a transient health record yet, we just assume that we
          // got it recently and set it to "now". Note that this will not make
          // a FAILED server "GOOD" again, since we do not touch the persisted
          // health record if we do not have a transient health record yet.
          lastAckedTime = startTimeLoop;
        }
      } else {
        lastAckedTime = std::chrono::system_clock::time_point();
      }
      transist.lastAcked = timepointToString(lastAckedTime);
      transist.syncTime = syncTime;
      transist.syncStatus = syncStatus;

      // update volatile values that may change
      transist.advertisedEndpoint = externalEndpoint;
      transist.serverVersion = serverVersion;
      transist.engine = engine;
      transist.hostId = hostId;
      transist.endpoint = endpoint;

      // We have now computed a new transient health record under all
      // circumstances.

      bool changed;
      if (transientHealthRecordFound) {
        // Calculate elapsed since lastAcked
        auto elapsed =
            std::chrono::duration<double>(startTimeLoop - lastAckedTime);

        if (elapsed.count() <= _okThreshold) {
          transist.status = Supervision::HEALTH_STATUS_GOOD;
        } else if (elapsed.count() <= _gracePeriod) {
          transist.status = Supervision::HEALTH_STATUS_BAD;
        } else {
          transist.status = Supervision::HEALTH_STATUS_FAILED;
        }

        // Status changed?
        changed = transist.statusDiff(persist);
      } else {
        transist.status = persist.status;
        changed = false;
      }

      // Take necessary actions if any
      std::shared_ptr<VPackBuilder> envelope;
      if (changed) {
        LOG_TOPIC("bbbde", DEBUG, Logger::SUPERVISION)
            << "Status of server " << serverID << " has changed from "
            << persist.status << " to " << transist.status;
        handleOnStatus(_agent, snapshot(), persist, transist, serverID, _jobId,
                       envelope, _DBServersInMaintenance, _delayFailedFollower);
        persist =
            transist;  // Now copy Status, SyncStatus from transient to persited
      } else {
        LOG_TOPIC("44253", TRACE, Logger::SUPERVISION)
            << "Health of server " << machine.first << " remains "
            << transist.status;
      }

      // Transient report
      Builder tReport;
      {
        VPackArrayBuilder transaction(&tReport);  // Transist Transaction
        std::shared_ptr<VPackBuilder> envelope;
        {
          VPackObjectBuilder operation(&tReport);  // Operation
          tReport.add(
              VPackValue(healthPrefix + serverID));  // Supervision/Health
          {
            VPackObjectBuilder oo(&tReport);
            transist.toVelocyPack(tReport);
          }
        }
      }  // Transaction

      // Persistent report
      Builder pReport;
      if (changed) {
        {
          VPackArrayBuilder transaction(&pReport);  // Persist Transaction
          {
            VPackObjectBuilder operation(&pReport);  // Operation
            pReport.add(
                VPackValue(healthPrefix + serverID));  // Supervision/Health
            {
              VPackObjectBuilder oo(&pReport);
              persist.toVelocyPack(pReport);
            }
            if (envelope != nullptr) {  // Failed server
              TRI_ASSERT(envelope->slice().isArray() &&
                         envelope->slice()[0].isObject());
              for (VPackObjectIterator::ObjectPair i :
                   VPackObjectIterator(envelope->slice()[0])) {
                pReport.add(i.key.copyString(), i.value);
              }
            }
          }  // Operation
          if (envelope != nullptr &&
              envelope->slice().length() > 1) {  // Preconditions(Job)
            TRI_ASSERT(envelope->slice().isArray() &&
                       envelope->slice()[1].isObject());
            pReport.add(envelope->slice()[1]);
          }
        }  // Transaction
      }

      if (!this->isStopping()) {
        // Replicate special event and only then transient store
        if (changed) {
          write_ret_t res = singleWriteTransaction(_agent, pReport, false);
          if (res.accepted && res.indices.front() != 0) {
            ++_jobId;  // Job was booked
            transient(_agent, tReport);
          }
        } else {  // Nothing special just transient store
          transient(_agent, tReport);
        }
      }
    } else {
      LOG_TOPIC("a55cd", INFO, Logger::SUPERVISION)
          << "Short name for " << serverID
          << " not yet available.  Skipping health check.";
    }  // else

  }  // for

  return ret;
}

bool Supervision::earlyBird() const {
  std::vector<std::string> tpath{"Sync", "ServerStates"};
  std::vector<std::string> pdbpath{"Plan", "DBServers"};
  std::vector<std::string> pcpath{"Plan", "Coordinators"};

  if (!snapshot().has(pdbpath)) {
    LOG_TOPIC("3206f", DEBUG, Logger::SUPERVISION)
        << "No Plan/DBServers key in persistent store";
    return false;
  }
  VPackBuilder dbserversB = snapshot().get(pdbpath).value().get().toBuilder();
  VPackSlice dbservers = dbserversB.slice();

  if (!snapshot().has(pcpath)) {
    LOG_TOPIC("b0e08", DEBUG, Logger::SUPERVISION)
        << "No Plan/Coordinators key in persistent store";
    return false;
  }
  VPackBuilder coordinatorsB = snapshot().get(pcpath).value().get().toBuilder();
  VPackSlice coordinators = coordinatorsB.slice();

  if (!_transient.has(tpath)) {
    LOG_TOPIC("fe42a", DEBUG, Logger::SUPERVISION)
        << "No Sync/ServerStates key in transient store";
    return false;
  }
  VPackBuilder serverStatesB = _transient.get(tpath).value().get().toBuilder();
  VPackSlice serverStates = serverStatesB.slice();

  // every db server in plan accounted for in transient store?
  for (auto const& server : VPackObjectIterator(dbservers)) {
    auto serverId = server.key.copyString();
    if (!serverStates.hasKey(serverId)) {
      return false;
    }
  }
  // every db server in plan accounted for in transient store?
  for (auto const& server : VPackObjectIterator(coordinators)) {
    auto serverId = server.key.copyString();
    if (!serverStates.hasKey(serverId)) {
      return false;
    }
  }

  return true;
}

// Update local agency snapshot, guarded by callers
bool Supervision::updateSnapshot() {
  _lock.assertLockedByCurrentThread();

  if (_agent == nullptr || this->isStopping()) {
    return false;
  }

  // ********************************** WARNING ********************************
  // Only change with utmost care. This is to be the sole location for modifying
  // _snapshot. All places, which need access to the _snapshot variable must use
  // the snapshot() member to avoid accessing a null pointer!
  // Furthermore, _snapshot must never be changed without considering its
  // consequences for _lastconfirmed!

  // Update once from agency's spearhead and keep updating using RAFT log from
  // there.
  if (_lastUpdateIndex == 0) {
    _agent->executeLockedRead([&]() {
      if (_agent->spearhead().has(_agencyPrefix)) {
        _spearhead = _agent->spearhead();
        if (_spearhead.has(_agencyPrefix)) {
          _lastUpdateIndex = _agent->confirmed();
          _snapshot = _spearhead.nodePtr(_agencyPrefix);
        } else {
          _lastUpdateIndex = 0;
          _snapshot = _spearhead.nodePtr();
        }
      }
    });
  } else {
    std::vector<log_t> logs;
    _agent->executeLockedRead(
        [&]() { logs = _agent->logs(_lastUpdateIndex + 1); });
    if (!logs.empty() &&
        !(logs.size() == 1 && _lastUpdateIndex == logs.front().index)) {
      _lastUpdateIndex = _spearhead.applyTransactions(logs);
      _snapshot = _spearhead.nodePtr(_agencyPrefix);
    }
  }
  // ***************************************************************************

  _agent->executeTransientLocked([&]() {
    if (_agent->transient().has(_agencyPrefix)) {
      _transient = _agent->transient().get(_agencyPrefix);
    }
  });

  return true;
}

// All checks, guarded by main thread
bool Supervision::doChecks() {
  _lock.assertLockedByCurrentThread();
  TRI_ASSERT(ServerState::roleToAgencyListKey(ServerState::ROLE_DBSERVER) ==
             "DBServers");
  LOG_TOPIC("aadea", DEBUG, Logger::SUPERVISION) << "Checking dbservers...";
  check(ServerState::roleToAgencyListKey(ServerState::ROLE_DBSERVER));
  TRI_ASSERT(ServerState::roleToAgencyListKey(ServerState::ROLE_COORDINATOR) ==
             "Coordinators");
  LOG_TOPIC("aadeb", DEBUG, Logger::SUPERVISION) << "Checking coordinators...";
  check(ServerState::roleToAgencyListKey(ServerState::ROLE_COORDINATOR));
  TRI_ASSERT(ServerState::roleToAgencyListKey(ServerState::ROLE_SINGLE) ==
             "Singles");
  LOG_TOPIC("aadec", DEBUG, Logger::SUPERVISION)
      << "Checking single servers (active failover)...";
  check(ServerState::roleToAgencyListKey(ServerState::ROLE_SINGLE));
  LOG_TOPIC("aaded", DEBUG, Logger::SUPERVISION) << "Server checks done.";

  return true;
}

void Supervision::reportStatus(std::string const& status) {
  bool persist = false;

  {  // Do I have to report to agency under
    _lock.assertLockedByCurrentThread();
    if (auto modeString = snapshot().hasAsString("/Supervision/State/Mode");
        !modeString || modeString.value() != status) {
      // This includes the case that the mode is not set, since status
      // is never empty
      persist = true;
    }
  }

  VPackBuilder report;
  {
    VPackArrayBuilder trx(&report);
    {
      VPackObjectBuilder br(&report);
      report.add(VPackValue("/Supervision/State"));
      {
        VPackObjectBuilder bbr(&report);
        report.add("Mode", VPackValue(status));
        report.add(
            "Timestamp",
            VPackValue(timepointToString(std::chrono::system_clock::now())));
      }
    }
  }

  // Important! No reporting in transient for Maintenance mode.
  if (status != "Maintenance") {
    transient(_agent, report);
  }

  if (persist) {
    write_ret_t res = singleWriteTransaction(_agent, report, false);
  }
}

void Supervision::updateDBServerMaintenance() {
  // This method checks all entries in /arango/Target/MaintenanceDBServers
  // and makes sure that /arango/Current/MaintenanceDBServers reflects
  // the state of the Target entries (including potentially run out
  // timeouts. Furthermore, it updates the set _DBServersInMaintenance,
  // which will be used for the rest of the supervision run.

  // Algorithm for each entry in Target:
  //   If Target says maintenance:
  //     if timeout reached:
  //       remove entry from Target
  //       stop
  //     else:
  //       if Current entry differs: copy over
  //       put server in _DBServersInMaintenance
  // Algorithm for each entry in Current:
  //   If Current says maintenance:
  //     if server not in _DBServersInMaintenance:
  //       remove entry

  velocypack::Builder builder;
  builder.openArray();

  auto ensureDBServerInCurrent = [&](std::string const& serverId, bool yes) {
    // This closure will copy the entry
    // /Target/MaintenanceDBServers/<serverId>
    // to /Current/MaintenanceDBServers/<serverId> if they differ and `yes`
    // is `true`. If `yes` is `false`, the entry will be removed.
    std::string targetPath =
        std::string(TARGET_MAINTENANCE_DBSERVERS) + "/" + serverId;
    std::string currentPath =
        std::string(CURRENT_MAINTENANCE_DBSERVERS) + "/" + serverId;
    auto current = snapshot().has(currentPath);
    if (yes == false) {
      if (current) {
        {
          VPackArrayBuilder ab(&builder);
          {
            VPackObjectBuilder ob(&builder);
            builder.add(VPackValue("/arango/" + currentPath));
            {
              VPackObjectBuilder ob2(&builder);
              builder.add("op", "delete");
            }
          }
        }
      }
      return;
    }
    auto target = snapshot().get(targetPath);
    if (target.has_value()) {
      if (!current || target.has_value() != current) {
        {
          VPackArrayBuilder ab(&builder);
          {
            VPackObjectBuilder ob(&builder);
            builder.add(VPackValue("/arango/" + currentPath));
            {
              VPackObjectBuilder ob2(&builder);
              builder.add("op", "set");
              builder.add(VPackValue("new"));
              target->get().toBuilder(builder);
            }
          }
        }
      }
    }
  };

  std::unordered_set<std::string> newDBServersInMaintenance;
  auto target = snapshot().hasAsChildren(TARGET_MAINTENANCE_DBSERVERS);
  if (target) {
    // If the key is not there or there is no object there, nobody is in
    // maintenance.
    Node::Children const& targetServers = target.value().get();
    for (auto const& p : targetServers) {
      std::string const& serverId = p.first;
      std::shared_ptr<Node> const& entry = p.second;
      auto mode = entry->hasAsString("Mode");
      if (mode) {
        std::string const& modeSt = mode.value();
        if (modeSt == "maintenance") {
          // Yes, it says maintenance, now check the timeout:
          auto timeout = entry->hasAsString("Until");
          if (timeout) {
            auto const maintenanceExpires = stringToTimepoint(timeout.value());
            if (maintenanceExpires < std::chrono::system_clock::now()) {
              // Need to switch off maintenance mode
              ensureDBServerInCurrent(serverId, false);
            } else {
              // Server is in maintenance mode:
              newDBServersInMaintenance.insert(serverId);
              ensureDBServerInCurrent(serverId, true);
            }
          }
        }
      }
    }
  }
  auto current = snapshot().hasAsChildren(CURRENT_MAINTENANCE_DBSERVERS);
  if (current) {
    Node::Children const& currentServers = current.value().get();
    for (auto const& p : currentServers) {
      std::string const& serverId = p.first;
      if (newDBServersInMaintenance.find(serverId) ==
          newDBServersInMaintenance.end()) {
        ensureDBServerInCurrent(serverId, false);
      }
    }
  }
  _DBServersInMaintenance.swap(newDBServersInMaintenance);

  builder.close();
  if (builder.slice().length() > 0) {
    write_ret_t res = _agent->write(builder.slice());
    if (!res.successful()) {
      LOG_TOPIC("2d6fa", WARN, Logger::SUPERVISION)
          << "failed to update maintenance servers in agency. Will retry. "
          << builder.toJson();
    }
  }
}

void Supervision::step() {
  _lock.assertLockedByCurrentThread();
  if (_jobId == 0 || _jobId == _jobIdMax) {
    getUniqueIds();  // cannot fail but only hang
  }
  LOG_TOPIC("edeee", TRACE, Logger::SUPERVISION) << "Begin updateSnapshot";
  updateSnapshot();
  LOG_TOPIC("aaabb", TRACE, Logger::SUPERVISION) << "Finished updateSnapshot";

  if (!_upgraded) {
    upgradeAgency();
  }

  bool maintenanceMode = false;
  if (snapshot().has(supervisionMaintenance)) {
    try {
      if (snapshot().get(supervisionMaintenance).value().get().isString()) {
        std::string tmp = snapshot()
                              .get(supervisionMaintenance)
                              .value()
                              .get()
                              .getString()
                              .value();
        if (tmp.size() < 18) {  // legacy behaviour
          maintenanceMode = true;
        } else {
          auto const maintenanceExpires = stringToTimepoint(tmp);
          if (maintenanceExpires >= std::chrono::system_clock::now()) {
            maintenanceMode = true;
          }
        }
      } else {  // legacy behaviour
        maintenanceMode = true;
      }
    } catch (std::exception const& e) {
      LOG_TOPIC("cf236", ERR, Logger::SUPERVISION)
          << "Supervision maintenance key in agency is not a string. "
             "This should never happen and will prevent hot backups. "
          << e.what();
      return;
    }
  }

  if (!maintenanceMode) {
    reportStatus("Normal");

    _haveAborts = false;

    // We now need to check for any changes in DBServer maintenance modes.
    // Note that if we confirm a switch to maintenance mode from
    // /arango/Target/MaintenanceDBServers in
    // /arango/Current/MaintenanceDBServers, then this maintenance mode
    // must already count for **this** run of the supervision. Therefore,
    // the following function not only updates the actual place in Current,
    // but also computes the list of DBServers in maintenance mode in
    // _DBServersInMaintenance, which can then be used in the rest of the
    // checks.
    updateDBServerMaintenance();

    if (_agent->leaderFor() > 55 || earlyBird()) {
      // 55 seconds is less than a minute, which fits to the
      // 60 seconds timeout in /_admin/cluster/health

      try {
        LOG_TOPIC("aa565", TRACE, Logger::SUPERVISION) << "Begin doChecks";
        doChecks();
        LOG_TOPIC("675fc", TRACE, Logger::SUPERVISION) << "Finished doChecks";
      } catch (std::exception const& e) {
        LOG_TOPIC("e0869", ERR, Logger::SUPERVISION) << e.what();
      } catch (...) {
        LOG_TOPIC("ac4c4", ERR, Logger::SUPERVISION)
            << "Supervision::doChecks() generated an uncaught "
               "exception.";
      }

      // wait 5 min or until next scheduled run
      if (_agent->leaderFor() > 300 &&
          _nextServerCleanup < std::chrono::system_clock::now()) {
        // Make sure that we have the latest and greatest information
        // about heartbeats in _transient. Note that after a long
        // Maintenance mode of the supervision, the `doChecks` above
        // might have updated /arango/Supervision/Health in the
        // transient store *just now above*. We need to reflect these
        // changes in _transient.
        _agent->executeTransientLocked([&]() {
          if (_agent->transient().has(_agencyPrefix)) {
            _transient = _agent->transient().get(_agencyPrefix);
          }
        });

        LOG_TOPIC("dcded", TRACE, Logger::SUPERVISION)
            << "Begin cleanupExpiredServers";
        cleanupExpiredServers(snapshot(), _transient);
        LOG_TOPIC("dedcd", TRACE, Logger::SUPERVISION)
            << "Finished cleanupExpiredServers";
      }

    } else {
      LOG_TOPIC("7928f", INFO, Logger::SUPERVISION)
          << "Postponing supervision for now, waiting for incoming "
             "heartbeats: "
          << _agent->leaderFor();
    }
    try {
      LOG_TOPIC("7895a", TRACE, Logger::SUPERVISION) << "Begin handleJobs";
      handleJobs();
      LOG_TOPIC("febbc", TRACE, Logger::SUPERVISION) << "Finished handleJobs";
    } catch (std::exception const& e) {
      LOG_TOPIC("76123", WARN, Logger::SUPERVISION)
          << "Caught exception in handleJobs(), error message: " << e.what();
    }
  } else {
    reportStatus("Maintenance");
  }
}

void Supervision::waitForIndexCommitted(index_t index) {
  if (index != 0) {
    auto wait_for_repl_start = std::chrono::steady_clock::now();

    while (!this->isStopping() && _agent->leading()) {
      auto result = _agent->waitFor(index);
      if (result == Agent::raft_commit_t::TIMEOUT) {  // Oh snap
        // Note that we can get UNKNOWN if we have lost leadership or
        // if we are shutting down. In both cases we just leave the
        // loop.
        LOG_TOPIC("c72b0", WARN, Logger::SUPERVISION)
            << "Waiting for commits to be done ... ";
        continue;
      } else {  // Good we can continue
        break;
      }
    }

    auto wait_for_repl_end = std::chrono::steady_clock::now();
    auto repl_ms = std::chrono::duration_cast<std::chrono::milliseconds>(
                       wait_for_repl_end - wait_for_repl_start)
                       .count();
    _supervision_runtime_wait_for_sync_msec.count(repl_ms);
  }
}

void Supervision::notify() noexcept {
  {
    CONDITION_LOCKER(guard, _cv);
    _shouldRunAgain = true;
  }
  _cv.signal();
}

void Supervision::waitForSupervisionNode() {
  // First wait until somebody has initialized the ArangoDB data, before
  // that running the supervision does not make sense and will indeed
  // lead to horrible errors:

  std::string const supervisionNode = _agencyPrefix + supervisionPrefix;

  while (!this->isStopping()) {
    {
      CONDITION_LOCKER(guard, _cv);
      _cv.wait(static_cast<uint64_t>(1000000 * _frequency));
    }

    bool done = false;
    MUTEX_LOCKER(locker, _lock);
    _agent->executeLockedRead([&]() {
      if (_agent->readDB().has(supervisionNode)) {
        try {
          auto const sn = _agent->readDB().get(supervisionNode);
          if (sn.children().size() > 0) {
            done = true;
          }
        } catch (...) {
          LOG_TOPIC("4bc80", WARN, Logger::SUPERVISION)
              << "Main node in agency gone. Contact your db administrator.";
        }
      }
    });

    if (done) {
      break;
    }

    LOG_TOPIC("9a79b", DEBUG, Logger::SUPERVISION) << "Waiting for ArangoDB to "
                                                      "initialize its data.";
  }
}

void Supervision::run() {
  // wait for cluster bootstrap
  waitForSupervisionNode();

  bool shutdown = false;
  {
    CONDITION_LOCKER(guard, _cv);
    TRI_ASSERT(_agent != nullptr);

    while (!this->isStopping()) {
      _shouldRunAgain =
          false;  // we start running, no reason to run again, yet.
      try {
        auto lapStart = std::chrono::steady_clock::now();
        {
          guard.unlock();
          ScopeGuard scopeGuard([&]() noexcept { guard.lock(); });

          {
            MUTEX_LOCKER(locker, _lock);

            // Only modifiy this condition with extreme care:
            // Supervision needs to wait until the agent has finished leadership
            // preparation or else the local agency snapshot might be behind its
            // last state.
            if (_agent->leading() && _agent->getPrepareLeadership() == 0) {
              step();
            } else {
              // Once we lose leadership, we need to restart building our
              // snapshot
              if (_lastUpdateIndex > 0) {
                _lastUpdateIndex = 0;
              }
            }
          }

          // If anything was rafted, we need to wait until it is replicated,
          // otherwise it is not "committed" in the Raft sense. However, let's
          // only wait for our changes not for new ones coming in during the
          // wait.
          if (_agent->leading()) {
            waitForIndexCommitted(_agent->index());
          }
        }
        auto lapTime = std::chrono::duration_cast<std::chrono::microseconds>(
                           std::chrono::steady_clock::now() - lapStart)
                           .count();

        _supervision_runtime_msec.count(lapTime / 1000);

        if (!_shouldRunAgain && lapTime < 1000000) {
          // wait returns false if timeout was reached
          _cv.wait(static_cast<uint64_t>((1000000 - lapTime) * _frequency));
        }
      } catch (std::exception const& ex) {
        LOG_TOPIC("f5af1", ERR, Logger::SUPERVISION)
            << "caught exception in supervision thread: " << ex.what();
        // continue without throwing
      } catch (...) {
        LOG_TOPIC("c82bb", ERR, Logger::SUPERVISION)
            << "caught unknown exception in supervision thread";
        // continue without throwing
      }
    }
  }

  if (shutdown) {
    _server.beginShutdown();
  }
}

std::string Supervision::serverHealthFunctional(Node const& snapshot,
                                                std::string const& serverName) {
  std::string const serverStatus(healthPrefix + serverName + "/Status");
  return (snapshot.has(serverStatus))
             ? snapshot.hasAsString(serverStatus).value()
             : std::string();
}

// Guarded by caller
std::string Supervision::serverHealth(std::string const& serverName) {
  _lock.assertLockedByCurrentThread();
  return Supervision::serverHealthFunctional(snapshot(), serverName);
}

//  Get all planned servers
//  If heartbeat in transient too old or missing
//    If heartbeat in snapshot older than 1 day
//      Remove coordinator everywhere
//      Remove DB server everywhere, if not leader of a shard

std::unordered_map<ServerID, std::string> deletionCandidates(
    Node const& snapshot, Node const& transient, std::string const& type) {
  using namespace std::chrono;
  std::unordered_map<ServerID, std::string> serverList;
  std::string const planPath = "/Plan/" + type;

  if (snapshot.has(planPath) &&
      !snapshot.get(planPath).value().get().children().empty()) {
    std::string persistedTimeStamp;

    for (auto const& serverId :
         snapshot.get(planPath).value().get().children()) {
      auto const& transientHeartbeat =
          transient.hasAsNode("/Supervision/Health/" + serverId.first);
      try {
        // Do we have a transient heartbeat younger than a day?
        if (transientHeartbeat) {
          auto const t = stringToTimepoint(transientHeartbeat->get()
                                               .get("Timestamp")
                                               .value()
                                               .get()
                                               .getString()
                                               .value());
          if (t > system_clock::now() - hours(24)) {
            continue;
          }
        }
        // Else do we have a persistent heartbeat younger than a day?
        auto const& persistentHeartbeat =
            snapshot.hasAsNode("/Supervision/Health/" + serverId.first);
        if (persistentHeartbeat) {
          persistedTimeStamp = persistentHeartbeat->get()
                                   .get("Timestamp")
                                   .value()
                                   .get()
                                   .getString()
                                   .value();
          auto const t = stringToTimepoint(persistedTimeStamp);
          if (t > system_clock::now() - hours(24)) {
            continue;
          }
        } else {
          if (!persistedTimeStamp.empty()) {
            persistedTimeStamp.clear();
          }
        }
      } catch (std::exception const& e) {
        LOG_TOPIC("21a9e", DEBUG, Logger::SUPERVISION)
            << "Failing to analyse " << serverId << " as deletion candidate "
            << e.what();
      }

      // We are still here?
      serverList.emplace(serverId.first, persistedTimeStamp);
    }
  }

  // Clear shard DB servers from the deletion candidates
  if (type == "DBServers") {
    if (!serverList.empty()) {  // we need to go through all shard leaders :(
      for (auto const& database :
           snapshot.get("Plan/Collections").value().get().children()) {
        for (auto const& collection : database.second->children()) {
          for (auto const& shard :
               (*collection.second).get("shards").value().get().children()) {
            Slice const servers = (*shard.second).getArray().value();
            if (servers.length() > 0) {
              try {
                for (auto const& server : VPackArrayIterator(servers)) {
                  if (serverList.find(server.copyString()) !=
                      serverList.end()) {
                    serverList.erase(server.copyString());
                  }
                }
              } catch (std::exception const& e) {
                // TODO: this needs a little attention
                LOG_TOPIC("720a5", DEBUG, Logger::SUPERVISION) << e.what();
              }
            } else {
              return serverList;
            }
          }
        }
      }
    }
  }
  return serverList;
}

void Supervision::cleanupExpiredServers(Node const& snapshot,
                                        Node const& transient) {
  auto servers = deletionCandidates(snapshot, transient, "DBServers");
  auto const& currentDatabases =
      snapshot.get("Current/Databases").value().get();

  VPackBuilder del;
  {
    VPackObjectBuilder d(&del);
    del.add("op", VPackValue("delete"));
  }

  velocypack::Builder trxs;
  {
    VPackArrayBuilder t(&trxs);
    for (auto const& server : servers) {
      {
        VPackArrayBuilder ta(&trxs);
        auto const serverName = server.first;
        LOG_TOPIC("fa76d", DEBUG, Logger::SUPERVISION)
            << "Removing long overdue db server " << serverName
            << "last seen: " << server.second;
        {
          VPackObjectBuilder oper(&trxs);  // Operation for one server
          trxs.add("/arango/Supervision/Health/" + serverName, del.slice());
          trxs.add("/arango/Plan/DBServers/" + serverName, del.slice());
          trxs.add("/arango/Current/DBServers/" + serverName, del.slice());
          trxs.add("/arango/Target/MapUniqueToShortID/" + serverName,
                   del.slice());
          trxs.add("/arango/Current/ServersKnown/" + serverName, del.slice());
          trxs.add("/arango/Current/ServersRegistered/" + serverName,
                   del.slice());
          for (auto const& j : currentDatabases.children()) {
            trxs.add("/arango/Current/Databases/" + j.first + "/" + serverName,
                     del.slice());
          }
        }
        if (!server.second
                 .empty()) {  // Timestamp unchanged only, if persistent entry
          VPackObjectBuilder prec(&trxs);
          trxs.add("/arango/Supervision/Health/" + serverName + "/Timestamp",
                   VPackValue(server.second));
        }
      }
    }
  }
  if (servers.size() > 0) {
    _nextServerCleanup =
        std::chrono::system_clock::now() + std::chrono::seconds(3600);
    _agent->write(trxs.slice());
  }

  trxs.clear();
  servers = deletionCandidates(snapshot, transient, "Coordinators");
  {
    VPackArrayBuilder t(&trxs);
    for (auto const& server : servers) {
      {
        VPackArrayBuilder ta(&trxs);
        auto const serverName = server.first;
        LOG_TOPIC("f6a7d", DEBUG, Logger::SUPERVISION)
            << "Removing long overdue coordinator " << serverName
            << "last seen: " << server.second;
        {
          VPackObjectBuilder ts(&trxs);
          trxs.add("/arango/Supervision/Health/" + serverName, del.slice());
          trxs.add("/arango/Plan/Coordinators/" + serverName, del.slice());
          trxs.add("/arango/Current/Coordinators/" + serverName, del.slice());
          trxs.add("/arango/Target/MapUniqueToShortID/" + serverName,
                   del.slice());
          trxs.add("/arango/Current/ServersKnown/" + serverName, del.slice());
          trxs.add("/arango/Current/ServersRegistered/" + serverName,
                   del.slice());
        }
        if (!server.second
                 .empty()) {  // Timestamp unchanged only, if persistent entry
          VPackObjectBuilder prec(&trxs);
          trxs.add("/arango/Supervision/Health/" + serverName + "/Timestamp",
                   VPackValue(server.second));
        }
      }
    }
  }
  if (servers.size() > 0) {
    _agent->write(trxs.slice());
  }
  _nextServerCleanup =
      std::chrono::system_clock::now() + std::chrono::seconds(3600);
}

void Supervision::cleanupLostCollections(Node const& snapshot,
                                         AgentInterface* agent,
                                         uint64_t& jobId) {
  // Search for failed server
  //  Could also use `Target/FailedServers`
  auto const& health = snapshot.hasAsChildren(healthPrefix);
  if (!health) {
    return;
  }

  std::unordered_set<std::string> failedServers;
  for (auto const& server : health->get()) {
    HealthRecord record(*server.second.get());

    if (record.status == Supervision::HEALTH_STATUS_FAILED) {
      failedServers.insert(server.first);
    }
  }

  if (failedServers.empty()) {
    return;
  }

  // Now iterate over all shards and look for failed leaders.
  auto const& collections = snapshot.hasAsChildren("/Current/Collections");
  if (!collections) {
    return;
  }

  velocypack::Builder builder;
  {
    VPackArrayBuilder trxs(&builder);

    for (auto const& database : collections->get()) {
      auto const& dbname = database.first;

      auto const& collections = database.second->children();

      for (auto const& collection : collections) {
        auto const& colname = collection.first;

        for (auto const& shard : collection.second->children()) {
          auto servers = shard.second->hasAsArray("servers").value();

          TRI_ASSERT(servers.isArray());

          if (servers.length() >= 1) {
            TRI_ASSERT(servers[0].isString());
            auto const& servername = servers[0].copyString();

            if (failedServers.find(servername) != failedServers.end()) {
              // potentially lost shard
              auto const& shardname = shard.first;

              auto const& planurlinsnapshot = "/Plan/Collections/" + dbname +
                                              "/" + colname + "/shards/" +
                                              shardname;

              auto const& planurl = "/arango" + planurlinsnapshot;
              auto const& currenturl = "/arango/Current/Collections/" + dbname +
                                       "/" + colname + "/" + shardname;
              auto const& healthurl =
                  "/arango/Supervision/Health/" + servername + "/Status";
              // check if it exists in Plan
              if (snapshot.has(planurlinsnapshot)) {
                continue;
              }
              LOG_TOPIC("89987", TRACE, Logger::SUPERVISION)
                  << "Found a lost shard: " << shard.first;
              // Now remove that shard
              {
                VPackArrayBuilder trx(&builder);
                {
                  VPackObjectBuilder update(&builder);
                  // remove the shard in current
                  builder.add(VPackValue(currenturl));
                  {
                    VPackObjectBuilder op(&builder);
                    builder.add("op", VPackValue("delete"));
                  }
                  // add a job done entry to "Target/Finished"
                  std::string jobIdStr = std::to_string(jobId++);
                  builder.add(
                      VPackValue("/arango/Target/Finished/" + jobIdStr));
                  {
                    VPackObjectBuilder op(&builder);
                    builder.add("op", VPackValue("set"));
                    builder.add(VPackValue("new"));
                    {
                      VPackObjectBuilder job(&builder);
                      builder.add("type", VPackValue("cleanUpLostCollection"));
                      builder.add("server", VPackValue(shardname));
                      builder.add("jobId", VPackValue(jobIdStr));
                      builder.add("creator", VPackValue("supervision"));
                      builder.add("timeCreated",
                                  VPackValue(timepointToString(
                                      std::chrono::system_clock::now())));
                    }
                  }
                  // increase current version
                  builder.add(VPackValue("/arango/Current/Version"));
                  {
                    VPackObjectBuilder op(&builder);
                    builder.add("op", VPackValue("increment"));
                  }
                }
                {
                  VPackObjectBuilder precon(&builder);
                  // pre condition:
                  //  still in current
                  //  not in plan
                  //  still failed
                  builder.add(VPackValue(planurl));
                  {
                    VPackObjectBuilder cond(&builder);
                    builder.add("oldEmpty", VPackValue(true));
                  }
                  builder.add(VPackValue(currenturl));
                  {
                    VPackObjectBuilder cond(&builder);
                    builder.add("oldEmpty", VPackValue(false));
                  }
                  builder.add(VPackValue(healthurl));
                  {
                    VPackObjectBuilder cond(&builder);
                    builder.add("old",
                                VPackValue(Supervision::HEALTH_STATUS_FAILED));
                  }
                }
              }
            }
          }
        }
      }
    }
  }

  if (builder.slice().length() > 0) {
    // do it! fire and forget!
    agent->write(builder.slice());
  }
}

// Remove expired hot backup lock if exists
void Supervision::unlockHotBackup() {
  _lock.assertLockedByCurrentThread();
  if (snapshot().has(HOTBACKUP_KEY)) {
    Node const& tmp = snapshot().get(HOTBACKUP_KEY).value().get();
    if (tmp.isString()) {
      if (std::chrono::system_clock::now() >
          stringToTimepoint(tmp.getString().value())) {
        VPackBuilder unlock;
        {
          VPackArrayBuilder trxs(&unlock);
          {
            VPackObjectBuilder u(&unlock);
            unlock.add(VPackValue(HOTBACKUP_KEY));
            {
              VPackObjectBuilder o(&unlock);
              unlock.add("op", VPackValue("delete"));
            }
          }
        }
        write_ret_t res = singleWriteTransaction(_agent, unlock, false);
      }
    }
  }
}

// Guarded by caller
void Supervision::handleJobs() {
  _lock.assertLockedByCurrentThread();
  // Do supervision
  LOG_TOPIC("67eef", TRACE, Logger::SUPERVISION) << "Begin unlockHotBackup";
  unlockHotBackup();

  LOG_TOPIC("76ffe", TRACE, Logger::SUPERVISION) << "Begin shrinkCluster";
  shrinkCluster();

  LOG_TOPIC("43256", TRACE, Logger::SUPERVISION) << "Begin enforceReplication";
  enforceReplication();

  LOG_TOPIC("76190", TRACE, Logger::SUPERVISION)
      << "Begin cleanupLostCollections";
  cleanupLostCollections(snapshot(), _agent, _jobId);
  // Note that this function consumes job IDs, potentially many, so the member
  // is incremented inside the function. Furthermore, `cleanupLostCollections`
  // is static for unit testing purposes.

  LOG_TOPIC("00789", TRACE, Logger::SUPERVISION)
      << "Begin readyOrphanedIndexCreations";
  readyOrphanedIndexCreations();

  LOG_TOPIC("00790", TRACE, Logger::SUPERVISION)
      << "Begin checkBrokenCreatedDatabases";
  checkBrokenCreatedDatabases();

  LOG_TOPIC("69480", TRACE, Logger::SUPERVISION)
      << "Begin checkBrokenCollections";
  checkBrokenCollections();

  LOG_TOPIC("83402", TRACE, Logger::SUPERVISION)
      << "Begin checkBrokenAnalyzers";
  checkBrokenAnalyzers();

  LOG_TOPIC("2cd7b", TRACE, Logger::SUPERVISION)
      << "Begin checkUndoLeaderChangeActions";
  checkUndoLeaderChangeActions();

  LOG_TOPIC("f7aa5", TRACE, Logger::SUPERVISION)
      << "Begin checkReplicatedStates";
  checkReplicatedStates();
  updateSnapshot();  // make updates from replicated state visible

  LOG_TOPIC("f7d05", TRACE, Logger::SUPERVISION) << "Begin checkReplicatedLogs";
  checkReplicatedLogs();

  LOG_TOPIC("83676", TRACE, Logger::SUPERVISION)
      << "Begin cleanupReplicatedLogs";
  cleanupReplicatedLogs();  // TODO do this only every x seconds?
  cleanupReplicatedStates();

  LOG_TOPIC("00aab", TRACE, Logger::SUPERVISION) << "Begin workJobs";
  workJobs();

  LOG_TOPIC("0892b", TRACE, Logger::SUPERVISION)
      << "Begin cleanupFinishedAndFailedJobs";
  cleanupFinishedAndFailedJobs();

  LOG_TOPIC("0892c", TRACE, Logger::SUPERVISION)
      << "Begin cleanupHotbackupTransferJobs";
  cleanupHotbackupTransferJobs();

  LOG_TOPIC("0892d", TRACE, Logger::SUPERVISION)
      << "Begin failBrokenHotbackupTransferJobs";
  failBrokenHotbackupTransferJobs();
}

// Guarded by caller
void Supervision::cleanupFinishedAndFailedJobs() {
  // This deletes old Supervision jobs in /Target/Finished and
  // /Target/Failed. We can be rather generous here since old
  // snapshots and log entries are kept for much longer.
  // We only keep up to 500 finished jobs and 1000 failed jobs.
  _lock.assertLockedByCurrentThread();

  constexpr size_t maximalFinishedJobs = 500;
  constexpr size_t maximalFailedJobs = 1000;

  auto cleanup = [&](std::string const& prefix, size_t limit) {
    auto const& jobs = snapshot().hasAsChildren(prefix).value().get();
    if (jobs.size() <= 2 * limit) {
      return;
    }
    typedef std::pair<std::string, std::string> keyDate;
    std::vector<keyDate> v;
    v.reserve(jobs.size());
    for (auto const& p : jobs) {
      auto created = p.second->hasAsString("timeCreated");
      if (created) {
        v.emplace_back(p.first, *created);
      } else {
        v.emplace_back(p.first, "1970");  // will be sorted very early
      }
    }
    std::sort(v.begin(), v.end(),
              [](keyDate const& a, keyDate const& b) -> bool {
                return a.second < b.second;
              });
    size_t toBeDeleted = v.size() - limit;  // known to be positive
    LOG_TOPIC("98451", INFO, Logger::AGENCY) << "Deleting " << toBeDeleted
                                             << " old jobs"
                                                " in "
                                             << prefix;
    VPackBuilder trx;  // We build a transaction here
    {                  // Pair for operation, no precondition here
      VPackArrayBuilder guard1(&trx);
      {
        VPackObjectBuilder guard2(&trx);
        for (auto it = v.begin(); toBeDeleted-- > 0 && it != v.end(); ++it) {
          trx.add(VPackValue(prefix + it->first));
          {
            VPackObjectBuilder guard2(&trx);
            trx.add("op", VPackValue("delete"));
          }
        }
      }
    }
    singleWriteTransaction(_agent, trx, false);  // do not care about the result
  };

  cleanup(finishedPrefix, maximalFinishedJobs);
  cleanup(failedPrefix, maximalFailedJobs);
}

// Guarded by caller
void arangodb::consensus::cleanupHotbackupTransferJobsFunctional(
    Node const& snapshot, std::shared_ptr<VPackBuilder> envelope) {
  // This deletes old Hotbackup transfer jobs in
  // /Target/HotBackup/TransferJobs according to their time stamp.
  // We keep at most 100 transfer jobs which are completed.
  // We also delete old hotbackup transfer job locks if needed.
  constexpr uint64_t maximalNumberTransferJobs = 100;
  constexpr char const* prefix = HOTBACKUP_TRANSFER_JOBS;

  auto static const noJobs = Node::Children{};
  auto const jobs = snapshot.hasAsChildren(prefix).value_or(noJobs).get();
  auto locks = snapshot.hasAsChildren(HOTBACKUP_TRANSFER_LOCKS);
  bool locksFound = locks && locks.value().get().size() > 0;

  if (jobs.size() <= maximalNumberTransferJobs + 6 && !locksFound) {
    // We tolerate some more jobs before we take action. This
    // is to avoid that we go through all jobs every second. Oasis takes
    // a hotbackup every 2h, so this number 6 would lead to the list
    // being traversed approximately every 12h.
    // The locks are cleaned up if no jobs is ongoing and no cleanup is needed
    // for the jobs. To get to this code, we enter it every 60th time, even
    // if there is no need for it from the perspective of the transfer jobs.
    return;
  }
  typedef std::pair<std::string, std::string> keyDate;
  std::vector<keyDate> v;
  v.reserve(jobs.size());
  bool foundOngoing = false;
  for (auto const& p : jobs) {
    auto const& dbservers = p.second->hasAsChildren("DBServers");
    if (!dbservers) {
      continue;
    }
    // Now check if everything is completed or failed, or if the job
    // has no status information whatsoever:
    bool completed = true;
    for (auto const& pp : dbservers->get()) {
      auto const& status = pp.second->hasAsString("Status");
      if (status) {
        if (status->compare("COMPLETED") != 0 &&
            status->compare("FAILED") != 0) {
          // If we get here, we might be looking at an old leftover which
          // appears to be ongoing, or at a new style, properly ongoing
          // We ignore non-completedness of old crud and only consider
          // new jobs with a rebootId as incomplete:
          auto const& rebootId = pp.second->hasAsUInt(StaticStrings::RebootId);
          if (status.value().compare("NEW") == 0 || rebootId) {
            completed = false;
          }
        }
      }
    }
    if (completed) {
      auto created = p.second->hasAsString("Timestamp");
      if (created) {
        v.emplace_back(p.first, *created);
      } else {
        v.emplace_back(p.first, "1970");  // will be sorted very early
      }
    } else {
      foundOngoing = true;
    }
  }
  std::sort(v.begin(), v.end(), [](keyDate const& a, keyDate const& b) -> bool {
    return a.second < b.second;
  });
  if (v.size() <= maximalNumberTransferJobs) {
    // Now check if anything was ongoing, if not, then we cleanup all locks
    // in /arango/Target/Hotbackup/Transfers, provided nothing has changed
    // with the transfer jobs:
    if (!foundOngoing) {
      VPackArrayBuilder guard(envelope.get());
      {
        // mutation part:
        VPackObjectBuilder guard2(envelope.get());
        envelope->add(VPackValue(HOTBACKUP_TRANSFER_LOCKS));
        {
          VPackObjectBuilder guard3(envelope.get());
          envelope->add("op", VPackValue("set"));
          envelope->add(VPackValue("new"));
          { VPackObjectBuilder guard4(envelope.get()); }
        }
      }
      {
        // precondition part:
        VPackObjectBuilder guard2(envelope.get());
        envelope->add(VPackValue(HOTBACKUP_TRANSFER_JOBS));
        {
          VPackObjectBuilder guard3(envelope.get());
          envelope->add(VPackValue("old"));
          auto oldJobs = snapshot.hasAsNode(HOTBACKUP_TRANSFER_JOBS);
          TRI_ASSERT(oldJobs);
          oldJobs.value().get().toBuilder(*envelope);
        }
      }
    }
    return;
  }
  size_t toBeDeleted =
      v.size() - maximalNumberTransferJobs;  // known to be positive
  LOG_TOPIC("98452", INFO, Logger::AGENCY) << "Deleting " << toBeDeleted
                                           << " old transfer jobs"
                                              " in "
                                           << prefix;
  // We build a single transaction here
  {
    VPackArrayBuilder guard(envelope.get());
    {
      VPackObjectBuilder guard2(envelope.get());
      for (auto it = v.begin(); toBeDeleted-- > 0 && it != v.end(); ++it) {
        envelope->add(VPackValue(prefix + it->first));
        {
          VPackObjectBuilder guard2(envelope.get());
          envelope->add("op", VPackValue("delete"));
        }
      }
    }
  }
}

// Guarded by caller
void arangodb::consensus::failBrokenHotbackupTransferJobsFunctional(
    Node const& snapshot, std::shared_ptr<VPackBuilder> envelope) {
  // This observes the hotbackup transfer jobs and declares those as failed
  // whose responsible dbservers have crashed or have been shut down.
  VPackArrayBuilder guard(envelope.get());
  constexpr char const* prefix = HOTBACKUP_TRANSFER_JOBS;
  auto const& jobs = snapshot.hasAsChildren(prefix);
  if (jobs) {
    for (auto const& p : jobs.value().get()) {
      auto const& dbservers = p.second->hasAsChildren("DBServers");
      if (!dbservers) {
        continue;
      }
      for (auto const& pp : dbservers.value().get()) {
        auto const& status = pp.second->hasAsString("Status");
        if (!status) {
          // Should not happen, just be cautious
          continue;
        }
        if (status.value().compare("COMPLETED") == 0 ||
            status.value().compare("FAILED") == 0 ||
            status.value().compare("CANCELLED") == 0) {
          // Nothing to do
          continue;
        }
        bool found = false;
        auto const& rebootId = pp.second->hasAsUInt(StaticStrings::RebootId);
        auto const& lockLocation =
            pp.second->hasAsString(StaticStrings::LockLocation);
        if (rebootId && lockLocation) {
          if (!Supervision::verifyServerRebootID(snapshot, pp.first,
                                                 rebootId.value(), found)) {
            // Cancel job, set status to FAILED and release lock:
            VPackArrayBuilder guard(envelope.get());
            // Action part:
            {
              VPackObjectBuilder guard2(envelope.get());
              envelope->add(VPackValue(prefix + p.first + "/DBServers/" +
                                       pp.first + "/Status"));
              {
                VPackObjectBuilder guard(envelope.get());
                envelope->add("op", VPackValue("set"));
                envelope->add("new", VPackValue("FAILED"));
              }
              envelope->add(VPackValue(std::string(HOTBACKUP_TRANSFER_LOCKS) +
                                       lockLocation.value()));
              {
                VPackObjectBuilder guard(envelope.get());
                envelope->add("op", VPackValue("delete"));
              }
            }
            // Precondition part: status is unchanged
            // This guards us against the case that a DBserver has finished a
            // job and was then shut down since we last renewed our snapshot.
            {
              VPackObjectBuilder guard2(envelope.get());
              envelope->add(
                  prefix + p.first + "/DBServers/" + pp.first + "/Status",
                  VPackValue(status.value()));
            }
          }
        }
      }
    }
  }
}

void Supervision::cleanupHotbackupTransferJobs() {
  _lock.assertLockedByCurrentThread();

  auto envelope = std::make_shared<VPackBuilder>();
  arangodb::consensus::cleanupHotbackupTransferJobsFunctional(snapshot(),
                                                              envelope);
  if (envelope->size() > 0) {
    write_ret_t res = singleWriteTransaction(_agent, *envelope, false);

    if (!res.accepted || (res.indices.size() == 1 && res.indices[0] == 0)) {
      LOG_TOPIC("1232b", INFO, Logger::SUPERVISION)
          << "Failed to remove old transfer jobs or locks: "
          << envelope->toJson();
    }
  }
}

void Supervision::failBrokenHotbackupTransferJobs() {
  _lock.assertLockedByCurrentThread();

  auto envelope = std::make_shared<VPackBuilder>();
  arangodb::consensus::failBrokenHotbackupTransferJobsFunctional(snapshot(),
                                                                 envelope);
  if (envelope->slice().length() > 0) {
    trans_ret_t res = generalTransaction(_agent, *envelope);

    bool good = true;
    VPackSlice resSlice = res.result->slice();
    if (res.accepted) {
      if (!resSlice.isArray()) {
        good = false;
      } else {
        for (size_t i = 0; i < resSlice.length(); ++i) {
          if (!resSlice[i].isNumber()) {
            good = false;
          } else {
            uint64_t j = resSlice[i].getNumber<uint64_t>();
            if (j == 0) {
              good = false;
            }
          }
        }
      }
    }
    if (!good) {
      LOG_TOPIC("1232c", INFO, Logger::SUPERVISION)
          << "Failed to fail bad transfer jobs: " << envelope->toJson()
          << ", response: "
          << (res.accepted ? resSlice.toJson() : std::string());
    }
  }
}

// Guarded by caller
void Supervision::workJobs() {
  _lock.assertLockedByCurrentThread();

  bool dummy = false;
  // ATTENTION: It is necessary to copy the todos here, since we modify
  // below!
  auto todos = snapshot().hasAsChildren(toDoPrefix).value().get();
  auto it = todos.begin();
  static std::string const FAILED = "failed";

  // In the case that there are a lot of jobs in ToDo or in Pending we cannot
  // afford to run through all of them before we do another Supervision round.
  // This is because only in a new round we discover things like a server
  // being good again. Currently, we manage to work through approx. 200 jobs
  // per second. Therefore, we have - for now - chosen to limit the number of
  // jobs actually worked on to 1000 in ToDo and 1000 in Pending. However,
  // since some jobs are just waiting, we cannot work on the same 1000
  // jobs in each round. This is where the randomization comes in. We work
  // on up to 1000 *random* jobs. This will eventually cover everything with
  // very high probability. Note that the snapshot does not change, so
  // `todos.size()` is constant for the loop, even though we do agency
  // transactions to remove ToDo jobs.
  size_t const maximalJobsPerRound = 1000;
  bool selectRandom = todos.size() > maximalJobsPerRound;

  LOG_TOPIC("00567", TRACE, Logger::SUPERVISION)
      << "Begin ToDos of type Failed*";
  bool doneFailedJob = false;
  while (it != todos.end()) {
    auto const& jobNode = *(it->second);
    if (jobNode.hasAsString("type").value().compare(0, FAILED.length(),
                                                    FAILED) == 0) {
      if (selectRandom && RandomGenerator::interval(static_cast<uint64_t>(
                              todos.size())) > maximalJobsPerRound) {
        LOG_TOPIC("675fe", TRACE, Logger::SUPERVISION) << "Skipped ToDo Job";
        ++it;
        continue;
      }

      LOG_TOPIC("87812", TRACE, Logger::SUPERVISION)
          << "Begin JobContext::run()";
      JobContext(TODO, jobNode.hasAsString("jobId").value(), snapshot(), _agent)
          .run(_haveAborts);
      LOG_TOPIC("98115", TRACE, Logger::SUPERVISION)
          << "Finish JobContext::run()";
      it = todos.erase(it);
      doneFailedJob = true;
    } else {
      ++it;
    }
  }

  // Do not start other jobs, if above resilience jobs aborted stuff
  if (!_haveAborts && !doneFailedJob) {
    LOG_TOPIC("00654", TRACE, Logger::SUPERVISION) << "Begin ToDos";
    for (auto const& todoEnt : todos) {
      if (selectRandom && RandomGenerator::interval(static_cast<uint64_t>(
                              todos.size())) > maximalJobsPerRound) {
        LOG_TOPIC("77889", TRACE, Logger::SUPERVISION) << "Skipped ToDo Job";
        continue;
      }
      auto const& jobNode = *todoEnt.second;
      if (jobNode.hasAsString("type").value().compare(0, FAILED.length(),
                                                      FAILED) != 0) {
        LOG_TOPIC("aa667", TRACE, Logger::SUPERVISION)
            << "Begin JobContext::run()";
        JobContext(TODO, jobNode.hasAsString("jobId").value(), snapshot(),
                   _agent)
            .run(dummy);
        LOG_TOPIC("65bcd", TRACE, Logger::SUPERVISION)
            << "Finish JobContext::run()";
      }
    }
  }
  LOG_TOPIC("a55ce", TRACE, Logger::SUPERVISION)
      << "Updating snapshot after ToDo";
  updateSnapshot();

  LOG_TOPIC("08641", TRACE, Logger::SUPERVISION) << "Begin Pendings";
  auto const& pends = snapshot().hasAsChildren(pendingPrefix).value().get();
  selectRandom = pends.size() > maximalJobsPerRound;

  for (auto const& pendEnt : pends) {
    if (selectRandom && RandomGenerator::interval(static_cast<uint64_t>(
                            pends.size())) > maximalJobsPerRound) {
      LOG_TOPIC("54310", TRACE, Logger::SUPERVISION) << "Skipped Pending Job";
      continue;
    }
    auto const& jobNode = *(pendEnt.second);
    LOG_TOPIC("009ba", TRACE, Logger::SUPERVISION) << "Begin JobContext::run()";
    JobContext(PENDING, jobNode.hasAsString("jobId").value(), snapshot(),
               _agent)
        .run(dummy);
    LOG_TOPIC("99006", TRACE, Logger::SUPERVISION)
        << "Finish JobContext::run()";
  }
}

bool Supervision::verifyServerRebootID(Node const& snapshot,
                                       std::string const& serverID,
                                       uint64_t wantedRebootID,
                                       bool& serverFound) {
  // check if the server exists in health
  std::string const& health = serverHealthFunctional(snapshot, serverID);
  LOG_TOPIC("44432", DEBUG, Logger::SUPERVISION)
      << "verifyServerRebootID: serverID=" << serverID << " health=" << health;

  // if the server is not found, health is an empty string
  serverFound = !health.empty();
  if (health != HEALTH_STATUS_GOOD && health != HEALTH_STATUS_BAD) {
    return false;
  }

  // now lookup reboot id
  std::optional<uint64_t> rebootID = snapshot.hasAsUInt(
      curServersKnown + serverID + "/" + StaticStrings::RebootId);
  LOG_TOPIC("54326", DEBUG, Logger::SUPERVISION)
      << "verifyServerRebootID: rebootId=" << rebootID.value_or(0)
      << " bool=" << rebootID.has_value();
  return rebootID && *rebootID == wantedRebootID;
}

void Supervision::deleteBrokenDatabase(AgentInterface* agent,
                                       std::string const& database,
                                       std::string const& coordinatorID,
                                       uint64_t rebootID,
                                       bool coordinatorFound) {
  velocypack::Builder envelope;
  {
    VPackArrayBuilder trxs(&envelope);
    {
      VPackArrayBuilder trx(&envelope);
      {
        VPackObjectBuilder operation(&envelope);

        // increment Plan Version
        {
          VPackObjectBuilder o(&envelope, _agencyPrefix + "/" + PLAN_VERSION);
          envelope.add("op", VPackValue("increment"));
        }

        // delete the database from Plan/Databases
        {
          VPackObjectBuilder o(&envelope,
                               _agencyPrefix + planDBPrefix + database);
          envelope.add("op", VPackValue("delete"));
        }

        // delete the database from Plan/Collections
        {
          VPackObjectBuilder o(&envelope,
                               _agencyPrefix + planColPrefix + database);
          envelope.add("op", VPackValue("delete"));
        }

        // delete the database from Plan/Analyzers
        {
          VPackObjectBuilder o(&envelope,
                               _agencyPrefix + planAnalyzersPrefix + database);
          envelope.add("op", VPackValue("delete"));
        }
      }
      {
        // precondition that this database is still in Plan and is building
        VPackObjectBuilder preconditions(&envelope);
        auto const databasesPath =
            plan()->databases()->database(database)->str();
        envelope.add(databasesPath + "/" + StaticStrings::AttrIsBuilding,
                     VPackValue(true));
        envelope.add(
            databasesPath + "/" + StaticStrings::AttrCoordinatorRebootId,
            VPackValue(rebootID));
        envelope.add(databasesPath + "/" + StaticStrings::AttrCoordinator,
                     VPackValue(coordinatorID));

        {
          VPackObjectBuilder precondition(
              &envelope, _agencyPrefix + healthPrefix + coordinatorID);
          envelope.add("oldEmpty", VPackValue(!coordinatorFound));
        }
      }
    }
  }

  write_ret_t res = agent->write(envelope.slice());

  if (!res.successful()) {
    LOG_TOPIC("38482", DEBUG, Logger::SUPERVISION)
        << "failed to delete broken database in agency. Will retry "
        << envelope.toJson();
  }
}

void Supervision::deleteBrokenCollection(AgentInterface* agent,
                                         std::string const& database,
                                         std::string const& collection,
                                         std::string const& coordinatorID,
                                         uint64_t rebootID,
                                         bool coordinatorFound) {
  velocypack::Builder envelope;
  {
    VPackArrayBuilder trxs(&envelope);
    {
      std::string collection_path = plan()
                                        ->collections()
                                        ->database(database)
                                        ->collection(collection)
                                        ->str();

      VPackArrayBuilder trx(&envelope);
      {
        VPackObjectBuilder operation(&envelope);
        // increment Plan Version
        {
          VPackObjectBuilder o(&envelope, _agencyPrefix + "/" + PLAN_VERSION);
          envelope.add("op", VPackValue("increment"));
        }
        // delete the collection from Plan/Collections/<db>
        {
          VPackObjectBuilder o(&envelope, collection_path);
          envelope.add("op", VPackValue("delete"));
        }
      }
      {
        // precondition that this collection is still in Plan and is building
        VPackObjectBuilder preconditions(&envelope);
        envelope.add(collection_path + "/" + StaticStrings::AttrIsBuilding,
                     VPackValue(true));
        envelope.add(
            collection_path + "/" + StaticStrings::AttrCoordinatorRebootId,
            VPackValue(rebootID));
        envelope.add(collection_path + "/" + StaticStrings::AttrCoordinator,
                     VPackValue(coordinatorID));

        {
          VPackObjectBuilder precondition(
              &envelope, _agencyPrefix + healthPrefix + "/" + coordinatorID);
          envelope.add("oldEmpty", VPackValue(!coordinatorFound));
        }
      }
    }
  }

  write_ret_t res = agent->write(envelope.slice());

  if (!res.successful()) {
    LOG_TOPIC("38485", DEBUG, Logger::SUPERVISION)
        << "failed to delete broken collection in agency. Will retry. "
        << envelope.toJson();
  }
}

void Supervision::restoreBrokenAnalyzersRevision(
    std::string const& database, AnalyzersRevision::Revision revision,
    AnalyzersRevision::Revision buildingRevision,
    std::string const& coordinatorID, uint64_t rebootID,
    bool coordinatorFound) {
  velocypack::Builder envelope;
  {
    VPackArrayBuilder trxs(&envelope);
    {
      std::string anPath = _agencyPrefix + planAnalyzersPrefix + database + "/";

      VPackArrayBuilder trx(&envelope);
      {
        VPackObjectBuilder operation(&envelope);
        // increment Plan Version
        {
          VPackObjectBuilder o(&envelope, _agencyPrefix + "/" + PLAN_VERSION);
          envelope.add("op", VPackValue("increment"));
        }
        // restore the analyzers revision from Plan/Analyzers/<db>/
        {
          VPackObjectBuilder o(
              &envelope, anPath + StaticStrings::AnalyzersBuildingRevision);
          envelope.add("op", VPackValue("decrement"));
        }
        {
          VPackObjectBuilder o(&envelope,
                               anPath + StaticStrings::AttrCoordinatorRebootId);
          envelope.add("op", VPackValue("delete"));
        }
        {
          VPackObjectBuilder o(&envelope,
                               anPath + StaticStrings::AttrCoordinator);
          envelope.add("op", VPackValue("delete"));
        }
      }
      {
        // precondition that this analyzers revision is still in Plan and is
        // building
        VPackObjectBuilder preconditions(&envelope);
        envelope.add(anPath + StaticStrings::AnalyzersRevision,
                     VPackValue(revision));
        envelope.add(anPath + StaticStrings::AnalyzersBuildingRevision,
                     VPackValue(buildingRevision));
        envelope.add(anPath + StaticStrings::AttrCoordinatorRebootId,
                     VPackValue(rebootID));
        envelope.add(anPath + StaticStrings::AttrCoordinator,
                     VPackValue(coordinatorID));
        {
          VPackObjectBuilder precondition(
              &envelope, _agencyPrefix + healthPrefix + "/" + coordinatorID);
          envelope.add("oldEmpty", VPackValue(!coordinatorFound));
        }
      }
    }
  }

  write_ret_t res = _agent->write(envelope.slice());
  if (!res.successful()) {
    LOG_TOPIC("e43cb", DEBUG, Logger::SUPERVISION)
        << "failed to restore broken analyzers revision in agency. Will retry. "
        << envelope.toJson();
  }
}

void Supervision::resourceCreatorLost(
    std::shared_ptr<Node> const& resource,
    std::function<void(ResourceCreatorLostEvent const&)> const& action) {
  //  check if the coordinator exists and its reboot is the same as specified
  auto rebootID = resource->hasAsUInt(StaticStrings::AttrCoordinatorRebootId);
  auto coordinatorID = resource->hasAsString(StaticStrings::AttrCoordinator);

  bool keepResource = true;
  bool coordinatorFound = false;

  if (rebootID && coordinatorID) {
    keepResource = verifyServerRebootID(snapshot(), *coordinatorID, *rebootID,
                                        coordinatorFound);
    // incomplete data, should not happen
  } else {
    //          v---- Please note this awesome log-id
    LOG_TOPIC("dbbad", WARN, Logger::SUPERVISION)
        << "resource has set `isBuilding` but is missing coordinatorId and "
           "rebootId";
  }

  if (!keepResource) {
    action(ResourceCreatorLostEvent{resource, *coordinatorID, *rebootID,
                                    coordinatorFound});
  }
}

void Supervision::ifResourceCreatorLost(
    std::shared_ptr<Node> const& resource,
    std::function<void(ResourceCreatorLostEvent const&)> const& action) {
  // check if isBuilding is set and it is true
  auto isBuilding = resource->hasAsBool(StaticStrings::AttrIsBuilding);
  if (isBuilding && isBuilding.value()) {
    // this database or collection is currently being built
    resourceCreatorLost(resource, action);
  }
}

void Supervision::checkBrokenCreatedDatabases() {
  _lock.assertLockedByCurrentThread();

  // check if snapshot has databases
  auto databases = snapshot().hasAsNode(planDBPrefix);
  if (!databases) {
    return;
  }

  // dbpair is <std::string, std::shared_ptr<Node>>
  for (auto const& dbpair : databases.value().get().children()) {
    std::shared_ptr<Node> const& db = dbpair.second;

    LOG_TOPIC("24152", DEBUG, Logger::SUPERVISION) << "checkBrokenDbs: " << *db;

    ifResourceCreatorLost(db, [&](ResourceCreatorLostEvent const& ev) {
      LOG_TOPIC("fe522", INFO, Logger::SUPERVISION)
          << "checkBrokenCreatedDatabases: removing skeleton database with "
             "name "
          << dbpair.first;
      // delete this database and all of its collections
      deleteBrokenDatabase(_agent, dbpair.first, ev.coordinatorId,
                           ev.coordinatorRebootId, ev.coordinatorFound);
    });
  }
}

void Supervision::checkBrokenCollections() {
  _lock.assertLockedByCurrentThread();

  // check if snapshot has databases
  auto collections = snapshot().hasAsNode(planColPrefix);
  if (!collections) {
    return;
  }

  // dbpair is <std::string, std::shared_ptr<Node>>
  for (auto const& dbpair : collections.value().get().children()) {
    std::shared_ptr<Node> const& db = dbpair.second;

    for (auto const& collectionPair : db->children()) {
      // collectionPair.first is collection id
      auto collectionNamePair =
          collectionPair.second->hasAsString(StaticStrings::DataSourceName);
      if (!collectionNamePair || collectionNamePair.value().empty() ||
          collectionNamePair.value().front() == '_') {
        continue;
      }

      ifResourceCreatorLost(
          collectionPair.second, [&](ResourceCreatorLostEvent const& ev) {
            LOG_TOPIC("fe523", INFO, Logger::SUPERVISION)
                << "checkBrokenCollections: removing broken collection with "
                   "name "
                << dbpair.first;
            // delete this collection
            deleteBrokenCollection(_agent, dbpair.first, collectionPair.first,
                                   ev.coordinatorId, ev.coordinatorRebootId,
                                   ev.coordinatorFound);
          });

      // also check all indexes of the collection to see if they are abandoned
      if (collectionPair.second->has("indexes")) {
        Slice indexes = collectionPair.second->get("indexes")
                            .value()
                            .get()
                            .getArray()
                            .value();
        // check if the coordinator which started creating this index is
        // still present...
        for (VPackSlice planIndex : VPackArrayIterator(indexes)) {
          if (VPackSlice isBuildingSlice =
                  planIndex.get(StaticStrings::AttrIsBuilding);
              !isBuildingSlice.isTrue()) {
            // we are only interested in indexes that are still building
            continue;
          }

          VPackSlice rebootIDSlice =
              planIndex.get(StaticStrings::AttrCoordinatorRebootId);
          VPackSlice coordinatorIDSlice =
              planIndex.get(StaticStrings::AttrCoordinator);

          if (rebootIDSlice.isNumber() && coordinatorIDSlice.isString()) {
            auto rebootID = rebootIDSlice.getUInt();
            auto coordinatorID = coordinatorIDSlice.copyString();

            bool coordinatorFound = false;
            bool keepResource = verifyServerRebootID(
                snapshot(), coordinatorID, rebootID, coordinatorFound);

            if (!keepResource) {
              // index creation still ongoing, but started by a coordinator that
              // has failed by now. delete this index
              deleteBrokenIndex(_agent, dbpair.first, collectionPair.first,
                                planIndex, coordinatorID, rebootID,
                                coordinatorFound);
            }
          }
        }
      }
    }
  }
}

void Supervision::checkBrokenAnalyzers() {
  _lock.assertLockedByCurrentThread();

  // check if snapshot has analyzers
  auto node = snapshot().hasAsNode(planAnalyzersPrefix);
  if (!node) {
    return;
  }

  for (auto const& dbData : node->get().children()) {
    auto const& revisions = dbData.second;
    auto const revision =
        revisions->hasAsUInt(StaticStrings::AnalyzersRevision);
    auto const buildingRevision =
        revisions->hasAsUInt(StaticStrings::AnalyzersBuildingRevision);
    if (revision && buildingRevision && *revision != *buildingRevision) {
      resourceCreatorLost(
          revisions, [this, &dbData, &revision,
                      &buildingRevision](ResourceCreatorLostEvent const& ev) {
            LOG_TOPIC("ae5a3", INFO, Logger::SUPERVISION)
                << "checkBrokenAnalyzers: fixing broken analyzers revision "
                   "with database name "
                << dbData.first;
            restoreBrokenAnalyzersRevision(
                dbData.first, *revision, *buildingRevision, ev.coordinatorId,
                ev.coordinatorRebootId, ev.coordinatorFound);
          });
    }
  }
}

void Supervision::deleteBrokenIndex(AgentInterface* agent,
                                    std::string const& database,
                                    std::string const& collection,
                                    arangodb::velocypack::Slice index,
                                    std::string const& coordinatorID,
                                    uint64_t rebootID, bool coordinatorFound) {
  VPackBuilder envelope;
  {
    VPackArrayBuilder trxs(&envelope);
    {
      std::string collectionPath = plan()
                                       ->collections()
                                       ->database(database)
                                       ->collection(collection)
                                       ->str();
      std::string indexesPath = plan()
                                    ->collections()
                                    ->database(database)
                                    ->collection(collection)
                                    ->indexes()
                                    ->str();

      VPackArrayBuilder trx(&envelope);
      {
        VPackObjectBuilder operation(&envelope);
        // increment Plan Version
        {
          VPackObjectBuilder o(&envelope, _agencyPrefix + "/" + PLAN_VERSION);
          envelope.add("op", VPackValue("increment"));
        }
        // delete the index from Plan/Collections/<db>/<collection>
        {
          VPackObjectBuilder o(&envelope, indexesPath);
          envelope.add("op", VPackValue("erase"));
          envelope.add("val", index);
        }
      }
      {
        // precondition that the collection is still in Plan
        VPackObjectBuilder preconditions(&envelope);
        {
          VPackObjectBuilder precondition(&envelope, collectionPath);
          envelope.add("oldEmpty", VPackValue(false));
        }
      }
    }
  }

  write_ret_t res = agent->write(envelope.slice());

  if (!res.successful()) {
    LOG_TOPIC("01598", DEBUG, Logger::SUPERVISION)
        << "failed to delete broken index in agency. Will retry. "
        << envelope.toJson();
  }
}

namespace {
template<typename T>
auto parseSomethingFromNode(Node const& n) -> T {
  auto builder = n.toBuilder();
  return velocypack::deserialize<T>(builder.slice());
}

template<typename T>
auto parseIfExists(Node const& root, std::string const& url)
    -> std::optional<T> {
  if (auto node = root.get(url); node.has_value()) {
    return parseSomethingFromNode<T>(node->get());
  }
  return std::nullopt;
}

auto parseReplicatedLogAgency(Node const& root, std::string const& dbName,
                              std::string const& idString)
    -> std::optional<replication2::agency::Log> {
  auto targetPath =
      aliases::target()->replicatedLogs()->database(dbName)->log(idString);
  // first check if target exists
  if (auto targetNode = root.hasAsNode(targetPath->str(SkipComponents(1)));
      targetNode.has_value()) {
    auto log = replication2::agency::Log{
        .target = parseSomethingFromNode<replication2::agency::LogTarget>(
            *targetNode),
        .plan = parseIfExists<LogPlanSpecification>(
            root, aliases::plan()
                      ->replicatedLogs()
                      ->database(dbName)
                      ->log(idString)
                      ->str(SkipComponents(1))),
        .current =
            parseIfExists<LogCurrent>(root, aliases::current()
                                                ->replicatedLogs()
                                                ->database(dbName)
                                                ->log(idString)
                                                ->str(SkipComponents(1)))};
    return log;
  } else {
    return std::nullopt;
  }
}

auto parseReplicatedStateAgency(Node const& root, Node const& targetNode,
                                std::string const& dbName,
                                std::string const& idString)
    -> replication2::replicated_state::agency::State {
  return replication2::replicated_state::agency::State{
      .target = parseSomethingFromNode<
          replication2::replicated_state::agency::Target>(targetNode),
      .plan = parseIfExists<replication2::replicated_state::agency::Plan>(
          root, aliases::plan()
                    ->replicatedStates()
                    ->database(dbName)
                    ->state(idString)
                    ->str(SkipComponents(1))),
      .current = parseIfExists<replication2::replicated_state::agency::Current>(
          root, aliases::current()
                    ->replicatedStates()
                    ->database(dbName)
                    ->state(idString)
                    ->str(SkipComponents(1)))};
}
}  // namespace

namespace {
using namespace replication2::replicated_log;

auto replicatedLogOwnerGone(Node const& snapshot, Node const& node,
                            std::string const& dbName,
                            std::string const& idString) -> bool {
  if (auto owner = node.hasAsString("owner");
      !owner.has_value() || owner != "replicated-state") {
    return false;
  }

  auto const& targetNode = snapshot.hasAsNode(planRepStatePrefix);
  // now check if there is a replicated state in plan with that id
  if (targetNode.has_value() &&
      targetNode->get().has(std::vector{dbName, idString})) {
    return false;
  }
  return true;
}

auto handleReplicatedLog(Node const& snapshot, Node const& targetNode,
                         std::string const& dbName, std::string const& idString,
                         ParticipantsHealth const& health,
                         arangodb::agency::envelope envelope)
    -> arangodb::agency::envelope try {
  if (replicatedLogOwnerGone(snapshot, targetNode, dbName, idString)) {
    auto logId = replication2::LogId{basics::StringUtils::uint64(idString)};
    return methods::deleteReplicatedLogTrx(std::move(envelope), dbName, logId);
  }

  std::optional<replication2::agency::Log> maybeLog;
  try {
    maybeLog = parseReplicatedLogAgency(snapshot, dbName, idString);
  } catch (std::exception const& err) {
    LOG_TOPIC("fe14e", ERR, Logger::REPLICATION2)
        << "Supervision caught exception while parsing replicated log" << dbName
        << "/" << idString << ": " << err.what();
    throw;
  }
  if (maybeLog.has_value()) {
    try {
      auto& log = *maybeLog;
      return replication2::replicated_log::executeCheckReplicatedLog(
          dbName, idString, std::move(log), health, std::move(envelope));
    } catch (std::exception const& err) {
      LOG_TOPIC("b6d7d", ERR, Logger::REPLICATION2)
          << "Supervision caught exception while handling replicated log"
          << dbName << "/" << idString << ": " << err.what();
      throw;
    }
  } else {
    LOG_TOPIC("56a0c", ERR, Logger::REPLICATION2)
        << "Supervision could not parse Target node for replicated log "
        << dbName << "/" << idString;
    return envelope;
  }
} catch (std::exception const& err) {
  LOG_TOPIC("9f7fb", ERR, Logger::REPLICATION2)
      << "Supervision caught exception while working with replicated log"
      << dbName << "/" << idString << ": " << err.what();
  return envelope;
}
}  // namespace

void Supervision::checkReplicatedLogs() {
  _lock.assertLockedByCurrentThread();

  using namespace replication2::agency;

  // check if Target has replicated logs
  auto const& targetNode = snapshot().hasAsNode(targetRepLogPrefix);
  if (!targetNode) {
    return;
  }

  using namespace replication2::replicated_log;

  ParticipantsHealth participantsHealth = std::invoke([&] {
    std::unordered_map<replication2::ParticipantId, ParticipantHealth> info;
    auto& dbservers = snapshot().hasAsChildren(plannedServers).value().get();
    for (auto const& [serverId, node] : dbservers) {
      bool const notIsFailed = (serverHealth(serverId) == HEALTH_STATUS_GOOD) or
                               (serverHealth(serverId) == HEALTH_STATUS_BAD);

      auto rebootID = snapshot().hasAsUInt(basics::StringUtils::concatT(
          curServersKnown, serverId, "/", StaticStrings::RebootId));
      if (rebootID) {
        info.emplace(serverId,
                     ParticipantHealth{RebootId{*rebootID}, notIsFailed});
      }
    }
    return ParticipantsHealth{info};
  });

  velocypack::Builder builder;
  auto envelope = arangodb::agency::envelope::into_builder(builder);

  for (auto const& [dbName, db] : targetNode->get().children()) {
    for (auto const& [idString, node] : db->children()) {
      envelope = handleReplicatedLog(snapshot(), *node, dbName, idString,
                                     participantsHealth, std::move(envelope));
    }
  }

  envelope.done();
  if (builder.slice().length() > 0) {
    write_ret_t res = _agent->write(builder.slice());
    if (!res.successful()) {
      LOG_TOPIC("12d36", WARN, Logger::SUPERVISION)
          << "failed to update term in agency. Will retry. "
          << builder.toJson();
    }
  }
}

namespace {
auto handleReplicatedState(Node const& snapshot, Node const& targetNode,
                           std::string const& dbName,
                           std::string const& idString,
                           arangodb::agency::envelope envelope)
    -> arangodb::agency::envelope try {
  auto log = parseReplicatedLogAgency(snapshot, dbName, idString);
  auto state =
      parseReplicatedStateAgency(snapshot, targetNode, dbName, idString);

  return replication2::replicated_state::executeCheckReplicatedState(
      dbName, std::move(state), std::move(log), std::move(envelope));
} catch (std::exception const& err) {
  LOG_TOPIC("676d1", ERR, Logger::REPLICATION2)
      << "Supervision caught exception while parsing "
         "replicated state "
      << dbName << "/" << idString << ": " << err.what();
  return envelope;
}
}  // namespace

void Supervision::checkReplicatedStates() {
  _lock.assertLockedByCurrentThread();

  using namespace replication2::agency;

  auto targetNode = snapshot().hasAsNode(targetRepStatePrefix);
  if (!targetNode.has_value()) {
    return;
  }

  velocypack::Builder builder;
  auto envelope = arangodb::agency::envelope::into_builder(builder);

  for (auto const& [dbName, db] : targetNode->get().children()) {
    for (auto const& [idString, node] : db->children()) {
      envelope = handleReplicatedState(snapshot(), *node, dbName, idString,
                                       std::move(envelope));
    }
  }

  envelope.done();
  if (builder.slice().length() > 0) {
    write_ret_t res = _agent->write(builder.slice());
    if (!res.successful()) {
      LOG_TOPIC("12e37", WARN, Logger::SUPERVISION)
          << "failed to update term in agency. Will retry. "
          << builder.toJson();
    }
  }
}

void Supervision::readyOrphanedIndexCreations() {
  _lock.assertLockedByCurrentThread();

  if (snapshot().has(planColPrefix) && snapshot().has(curColPrefix)) {
    auto const& plannedDBs =
        snapshot().get(planColPrefix).value().get().children();
    auto const& currentDBs = snapshot().get(curColPrefix).value().get();

    for (auto const& db : plannedDBs) {
      std::string const& dbname = db.first;
      auto const& database = *(db.second);
      auto const& plannedCols = database.children();
      for (auto const& col : plannedCols) {
        auto const& colname = col.first;
        std::string const& colPath = dbname + "/" + colname + "/";
        auto const& collection = *(col.second);
        std::unordered_set<std::string> built;
        Slice indexes;
        if (collection.has("indexes")) {
          indexes = collection.get("indexes").value().get().getArray().value();
          if (indexes.length() > 0) {
            for (auto planIndex : VPackArrayIterator(indexes)) {
              if (planIndex.hasKey(StaticStrings::IndexIsBuilding) &&
                  collection.has("shards")) {
                auto const& planId = planIndex.get("id");
                auto const& shards = collection.get("shards").value().get();
                if (collection.has("numberOfShards") &&
                    collection.get("numberOfShards").value().get().isUInt()) {
                  auto nshards = collection.get("numberOfShards")
                                     .value()
                                     .get()
                                     .getUInt()
                                     .value();
                  if (nshards == 0) {
                    continue;
                  }
                  size_t nIndexes = 0;
                  for (auto const& sh : shards.children()) {
                    auto const& shname = sh.first;

                    if (currentDBs.has(colPath + shname + "/indexes")) {
                      auto curIndexes =
                          currentDBs.get(colPath + shname + "/indexes")
                              .value()
                              .get()
                              .slice();
                      for (auto const& curIndex :
                           VPackArrayIterator(curIndexes)) {
                        VPackSlice errorSlice =
                            curIndex.get(StaticStrings::Error);
                        if (errorSlice.isTrue()) {
                          // index creation for this shard has failed - don't
                          // count it as valid!
                          continue;
                        }

                        auto const& curId = curIndex.get("id");
                        if (basics::VelocyPackHelper::equal(planId, curId,
                                                            false)) {
                          ++nIndexes;
                        }
                      }
                    }
                  }
                  if (nIndexes == nshards) {
                    built.emplace(planId.copyString());
                  }
                }
              }
            }
          }
        }

        // We have some indexes, that have been fully built and have their
        // isBuilding attribute still set.
        if (!built.empty()) {
          velocypack::Builder envelope;
          {
            VPackArrayBuilder trxs(&envelope);
            {
              VPackArrayBuilder trx(&envelope);
              {
                VPackObjectBuilder operation(&envelope);
                envelope.add(VPackValue(_agencyPrefix + "/" + PLAN_VERSION));
                {
                  VPackObjectBuilder o(&envelope);
                  envelope.add("op", VPackValue("increment"));
                }
                envelope.add(VPackValue(_agencyPrefix + planColPrefix +
                                        colPath + "indexes"));
                VPackArrayBuilder value(&envelope);
                for (auto planIndex : VPackArrayIterator(indexes)) {
                  if (built.find(planIndex.get("id").copyString()) !=
                      built.end()) {
                    {
                      VPackObjectBuilder props(&envelope);
                      for (auto prop : VPackObjectIterator(planIndex)) {
                        auto key = prop.key.stringView();
                        if (key != StaticStrings::IndexIsBuilding &&
                            key != StaticStrings::AttrCoordinator &&
                            key != StaticStrings::AttrCoordinatorRebootId) {
                          envelope.add(key, prop.value);
                        }
                      }
                    }
                  } else {
                    envelope.add(planIndex);
                  }
                }
              }
              {
                VPackObjectBuilder precondition(&envelope);
                envelope.add(VPackValue(_agencyPrefix + planColPrefix +
                                        colPath + "indexes"));
                envelope.add(indexes);
              }
            }
          }

          write_ret_t res = _agent->write(envelope.slice());
          if (!res.successful()) {
            LOG_TOPIC("3848f", DEBUG, Logger::SUPERVISION)
                << "failed to report ready index to agency. Will retry.";
          }
        }
      }
    }
  }
}

void Supervision::cleanupReplicatedLogs() {
  _lock.assertLockedByCurrentThread();

  using namespace replication2::agency;

  // check if Plan has replicated logs
  auto const& planNode = snapshot().hasAsNode(planRepLogPrefix);
  if (!planNode) {
    return;
  }

  auto const& targetNode = snapshot().hasAsNode(targetRepLogPrefix);

  velocypack::Builder builder;
  auto envelope = arangodb::agency::envelope::into_builder(builder);

  for (auto const& [dbName, db] : planNode->get().children()) {
    for (auto const& [idString, node] : db->children()) {
      // check if this node has an owner and the owner is 'target'
      if (auto owner = node->hasAsString("owner");
          !owner.has_value() || owner != "target") {
        continue;
      }

      // now check if there is a replicated log in target with that id
      if (targetNode.has_value() &&
          targetNode->get().has(std::vector{dbName, idString})) {
        continue;
      }

      // delete plan and target
      auto logId = replication2::LogId{basics::StringUtils::uint64(idString)};
      envelope =
          methods::deleteReplicatedLogTrx(std::move(envelope), dbName, logId);
    }
  }

  envelope.done();
  if (builder.slice().length() > 0) {
    write_ret_t res = _agent->write(builder.slice());
    if (!res.successful()) {
      LOG_TOPIC("df4b1", WARN, Logger::SUPERVISION)
          << "failed to update replicated log in agency. Will retry. "
          << builder.toJson();
    }
  }
}

void Supervision::cleanupReplicatedStates() {
  _lock.assertLockedByCurrentThread();

  using namespace replication2::agency;

  // check if Plan has replicated logs
  auto const& planNode = snapshot().hasAsNode(planRepStatePrefix);
  if (!planNode) {
    return;
  }

  auto const& targetNode = snapshot().hasAsNode(targetRepStatePrefix);

  velocypack::Builder builder;
  auto envelope = arangodb::agency::envelope::into_builder(builder);

  for (auto const& [dbName, db] : planNode->get().children()) {
    for (auto const& [idString, node] : db->children()) {
      // check if this node has an owner and the owner is 'target'
      if (auto owner = node->hasAsString("owner");
          !owner.has_value() || owner != "target") {
        continue;
      }

      // now check if there is a replicated log in target with that id
      if (targetNode.has_value() &&
          targetNode->get().has(std::vector{dbName, idString})) {
        continue;
      }

      // delete plan and target
      auto logId = replication2::LogId{basics::StringUtils::uint64(idString)};
      envelope =
          methods::deleteReplicatedStateTrx(std::move(envelope), dbName, logId);
    }
  }

  envelope.done();
  if (builder.slice().length() > 0) {
    write_ret_t res = _agent->write(builder.slice());
    if (!res.successful()) {
      LOG_TOPIC("df4c4", WARN, Logger::SUPERVISION)
          << "failed to update replicated log in agency. Will retry. "
          << builder.toJson();
    }
  }
}

// This is the functional version which actually does the work, it is
// called by the private method Supervision::enforceReplication and the
// unit tests:
void arangodb::consensus::enforceReplicationFunctional(
    Node const& snapshot, uint64_t& jobId,
    std::shared_ptr<VPackBuilder> envelope, uint64_t delayAddFollower) {
  // First check the number of AddFollower and RemoveFollower jobs in ToDo:
  // We always maintain that we have at most maxNrAddRemoveJobsInTodo
  // AddFollower or RemoveFollower jobs in ToDo. These are all long-term
  // cleanup jobs, so they can be done over time. This is to ensure that
  // there is no overload on the Agency job system. Therefore, if this
  // number is at least maxNrAddRemoveJobsInTodo, we skip the rest of
  // the function:
  int const maxNrAddRemoveJobsInTodo = 50;

  auto const& todos = snapshot.hasAsChildren(toDoPrefix).value().get();
  int nrAddRemoveJobsInTodo = 0;
  for (auto it = todos.begin(); it != todos.end(); ++it) {
    auto jobNode = *(it->second);
    auto t = jobNode.hasAsString("type");
    if (t && (t.value() == "addFollower" || t.value() == "removeFollower")) {
      if (++nrAddRemoveJobsInTodo >= maxNrAddRemoveJobsInTodo) {
        return;
      }
    }
  }

  // We will loop over plannedDBs, so we use hasAsChildren
  auto const& plannedDBs = snapshot.hasAsChildren(planColPrefix).value().get();
  auto const& databaseProperties =
      snapshot.hasAsChildren("/Plan/Databases").value().get();

  for (const auto& db_ : plannedDBs) {  // Planned databases
    if (isReplicationTwoDB(databaseProperties, db_.first)) {
      continue;
    }

    auto const& db = *(db_.second);
    for (const auto& col_ : db.children()) {  // Planned collections
      auto const& col = *(col_.second);

      size_t replicationFactor;
      auto replFact = col.hasAsUInt(StaticStrings::ReplicationFactor);
      if (replFact) {
        replicationFactor = replFact.value();
      } else {
        auto replFact2 = col.hasAsString(StaticStrings::ReplicationFactor);
        if (replFact2 && replFact2.value() == StaticStrings::Satellite) {
          // satellites => distribute to every server
          auto available = Job::availableServers(snapshot);
          replicationFactor =
              Job::countGoodOrBadServersInList(snapshot, available);
        } else {
          LOG_TOPIC("d3b54", DEBUG, Logger::SUPERVISION)
              << "no replicationFactor entry in " << col.toJson();
          continue;
        }
      }

      bool const clone = col.has(StaticStrings::DistributeShardsLike);
      bool const isBuilding = std::invoke([&col] {
        auto pair = col.hasAsBool(StaticStrings::AttrIsBuilding);
        // Return true if the attribute exists, is a bool, and that bool is
        // true. Return false otherwise.
        return pair && *pair;
      });

      if (!clone && !isBuilding) {
        for (auto const& shard_ :
             col.hasAsChildren("shards").value().get()) {  // Pl shards
          auto const& shard = *(shard_.second);
          VPackBuilder onlyFollowers;
          {
            VPackArrayBuilder guard(&onlyFollowers);
            bool first = true;
            for (auto const& pp : VPackArrayIterator(shard.slice())) {
              if (!first) {
                onlyFollowers.add(pp);
              }
              first = false;
            }
          }
          size_t actualReplicationFactor =
              1 +
              Job::countGoodOrBadServersInList(snapshot, onlyFollowers.slice());
          // leader plus GOOD or BAD followers (not FAILED (except maintenance
          // servers))
          size_t apparentReplicationFactor = shard.slice().length();

          if (actualReplicationFactor != replicationFactor ||
              apparentReplicationFactor != replicationFactor) {
            // Check that there is not yet an addFollower or removeFollower
            // or moveShard job in ToDo for this shard:
            auto const& todo = snapshot.hasAsChildren(toDoPrefix).value().get();
            bool found = false;
            for (auto const& pair : todo) {
              auto const& job = pair.second;
              auto tmp_type = job->hasAsString("type");
              auto tmp_shard = job->hasAsString("shard");
              if ((tmp_type == "addFollower" || tmp_type == "removeFollower" ||
                   tmp_type == "moveShard") &&
                  tmp_shard == shard_.first) {
                found = true;
                LOG_TOPIC("441b6", DEBUG, Logger::SUPERVISION)
                    << "already found "
                       "addFollower or removeFollower job in ToDo, not "
                       "scheduling "
                       "again for shard "
                    << shard_.first;
                break;
              }
            }
            // Check that shard is not locked:
            if (snapshot.has(blockedShardsPrefix + shard_.first)) {
              found = true;
            }
            if (!found) {
              auto shardsLikeMe =
                  Job::clones(snapshot, db_.first, col_.first, shard_.first);
              auto inSyncReplicas =
                  Job::findAllInSyncReplicas(snapshot, db_.first, shardsLikeMe);
              size_t inSyncReplicationFactor =
                  Job::countGoodOrBadServersInList(snapshot, inSyncReplicas);

              if (actualReplicationFactor < replicationFactor &&
                  apparentReplicationFactor < 2 + replicationFactor) {
                // Note: If apparentReplicationFactor is smaller than
                // replicationFactor, then there are fewer servers in the
                // plan than requested by the user. This means the AddFollower
                // job is not subject to the configurable delay and is
                // considered more urgent. This happens, if the
                // replicationFactor is increased by the user.
                std::string notBefore;
                if (apparentReplicationFactor >= replicationFactor) {
                  auto now = std::chrono::system_clock::now();
                  notBefore = timepointToString(
                      now + std::chrono::seconds(delayAddFollower));
                }
                AddFollower(snapshot, nullptr, std::to_string(jobId++),
                            "supervision", db_.first, col_.first, shard_.first,
                            notBefore)
                    .create(envelope);
                if (++nrAddRemoveJobsInTodo >= maxNrAddRemoveJobsInTodo) {
                  return;
                }
              } else if (apparentReplicationFactor > replicationFactor &&
                         inSyncReplicationFactor >= replicationFactor) {
                RemoveFollower(snapshot, nullptr, std::to_string(jobId++),
                               "supervision", db_.first, col_.first,
                               shard_.first)
                    .create(envelope);
                if (++nrAddRemoveJobsInTodo >= maxNrAddRemoveJobsInTodo) {
                  return;
                }
              }
            }
          }
        }
      }
    }
  }
}

void Supervision::enforceReplication() {
  _lock.assertLockedByCurrentThread();

  auto envelope = std::make_shared<VPackBuilder>();
  {
    VPackArrayBuilder guard1(envelope.get());
    VPackObjectBuilder guard2(envelope.get());
    arangodb::consensus::enforceReplicationFunctional(
        snapshot(), _jobId, envelope, _delayAddFollower);
  }
  if (envelope->slice()[0].length() > 0) {
    write_ret_t res = singleWriteTransaction(_agent, *envelope, false);

    if (!res.accepted || (res.indices.size() == 1 && res.indices[0] == 0)) {
      LOG_TOPIC("1232a", INFO, Logger::SUPERVISION)
          << "Failed to insert jobs: " << envelope->toJson();
    }
  }
}

// Shrink cluster if applicable, guarded by caller
void Supervision::shrinkCluster() {
  _lock.assertLockedByCurrentThread();

  auto const& todo = snapshot().hasAsChildren(toDoPrefix).value().get();
  auto const& pending = snapshot().hasAsChildren(pendingPrefix).value().get();

  if (!todo.empty() || !pending.empty()) {  // This is low priority
    return;
  }

  // Get servers from plan
  auto availServers = Job::availableServers(snapshot());

  // set by external service like Kubernetes / Starter / DCOS
  size_t targetNumDBServers;
  std::string const NDBServers("/Target/NumberOfDBServers");

  if (snapshot().hasAsUInt(NDBServers)) {
    targetNumDBServers = snapshot().hasAsUInt(NDBServers).value();
  } else {
    LOG_TOPIC("7aa3b", TRACE, Logger::SUPERVISION)
        << "Targeted number of DB servers not set yet";
    return;
  }

  // Only if number of servers in target is smaller than the available
  if (targetNumDBServers < availServers.size()) {
    // Minimum 1 DB server must remain
    if (availServers.size() == 1) {
      LOG_TOPIC("4ced8", DEBUG, Logger::SUPERVISION)
          << "Only one db server left for operation";
      return;
    }

    /**
     * mop: TODO instead of using Plan/Collections we should watch out for
     * Plan/ReplicationFactor and Current...when the replicationFactor is not
     * fullfilled we should add a follower to the plan
     * When seeing more servers in Current than replicationFactor we should
     * remove a server.
     * RemoveServer then should be changed so that it really just kills a server
     * after a while...
     * this way we would have implemented changing the replicationFactor and
     * have an awesome new feature
     **/
    // Find greatest replication factor among all collections
    uint64_t maxReplFact = 1;
    auto const& databases =
        snapshot().hasAsChildren(planColPrefix).value().get();
    for (auto const& database : databases) {
      for (auto const& collptr : database.second->children()) {
        auto const& node = *collptr.second;
        if (node.hasAsUInt("replicationFactor")) {
          auto replFact = node.hasAsUInt("replicationFactor").value();
          if (replFact > maxReplFact) {
            maxReplFact = replFact;
          }
        }
        // Note that this could be a SatelliteCollection, in any case, ignore:
      }
    }

    // mop: do not account any failedservers in this calculation..the ones
    // having
    // a state of failed still have data of interest to us! We wait indefinitely
    // for them to recover or for the user to remove them
    if (maxReplFact < availServers.size()) {
      // Clean out as long as number of available servers is bigger
      // than maxReplFactor and bigger than targeted number of db servers
      if (availServers.size() > maxReplFact &&
          availServers.size() > targetNumDBServers) {
        // Sort servers by name
        std::sort(availServers.begin(), availServers.end());

        // Schedule last server for cleanout
        bool dummy;
        CleanOutServer(snapshot(), _agent, std::to_string(_jobId++),
                       "supervision", availServers.back())
            .run(dummy);
      }
    }
  }
}

// Start thread
bool Supervision::start() {
  Thread::start();
  return true;
}

// Start thread with agent
bool Supervision::start(Agent* agent) {
  _agent = agent;
  _frequency = _agent->config().supervisionFrequency();
  _okThreshold = _agent->config().supervisionOkThreshold();
  _gracePeriod = _agent->config().supervisionGracePeriod();
  _delayAddFollower = _agent->config().supervisionDelayAddFollower();
  _delayFailedFollower = _agent->config().supervisionDelayFailedFollower();
  return start();
}

static std::string const syncLatest = "/Sync/LatestID";

void Supervision::getUniqueIds() {
  _lock.assertLockedByCurrentThread();

  int64_t n = 10000;

  std::string path = _agencyPrefix + "/Sync/LatestID";
  velocypack::Builder builder;
  {
    VPackArrayBuilder a(&builder);
    {
      VPackArrayBuilder b(&builder);
      {
        VPackObjectBuilder c(&builder);
        {
          builder.add(VPackValue(path));
          VPackObjectBuilder b(&builder);
          builder.add("op", VPackValue("increment"));
          builder.add("step", VPackValue(n));
        }
      }
    }
    {
      VPackArrayBuilder a(&builder);
      builder.add(VPackValue(path));
    }
  }  // [[{path:{"op":"increment","step":n}}],[path]]

  auto ret = _agent->transact(builder.slice());
  if (ret.accepted) {
    try {
      _jobIdMax =
          ret.result->slice()[1]
              .get(std::vector<std::string>({"arango", "Sync", "LatestID"}))
              .getUInt();
      _jobId = _jobIdMax - n;
    } catch (std::exception const& e) {
      LOG_TOPIC("4da4b", ERR, Logger::SUPERVISION)
          << "Failed to acquire job IDs from agency: " << e.what();
    }
  }
}

void Supervision::beginShutdown() {
  // Personal hygiene
  Thread::beginShutdown();

  CONDITION_LOCKER(guard, _cv);
  guard.broadcast();
}

Node const& Supervision::snapshot() const {
  if (_snapshot == nullptr) {
    _snapshot = (_spearhead.has(_agencyPrefix))
                    ? _spearhead.nodePtr(_agencyPrefix)
                    : _spearhead.nodePtr();
  }
  return *_snapshot;
}

void Supervision::removeTransactionBuilder(
    velocypack::Builder& del, std::vector<std::string> const& todelete) {
  VPackArrayBuilder trxs(&del);
  {
    VPackArrayBuilder trx(&del);
    {
      VPackObjectBuilder server(&del);
      for (auto const& srv : todelete) {
        del.add(VPackValue(Supervision::agencyPrefix() +
                           arangodb::consensus::healthPrefix + srv));
        {
          VPackObjectBuilder oper(&del);
          del.add("op", VPackValue("delete"));
        }
      }
    }
  }
}

void Supervision::checkUndoLeaderChangeActions() {
  auto const databases = snapshot().hasAsChildren(PLAN_DATABASES);

  auto const isReplication2 = [&](std::string const& database) -> bool {
    if (not databases) {
      return false;
    }
    if (consensus::isReplicationTwoDB(*databases, database)) {
      return true;
    }
    return false;
  };

  auto const isServerInPlan =
      [&](std::string_view database, std::string_view collection,
          std::string_view shard, std::string_view server) -> bool {
    auto path = basics::StringUtils::joinT("/", "Plan/Collections", database,
                                           collection, "shards", shard);
    auto servers = snapshot().hasAsArray(path);
    if (not servers) {
      return false;
    }
    TRI_ASSERT(servers->isArray() && servers->length() > 0);
    for (size_t i = 0; i < servers->length(); ++i) {
      if (server == servers->at(i).stringView()) {
        return true;
      }
    }
    return false;
  };

  auto const isServerInSync =
      [&](std::string_view database, std::string_view collection,
          std::string_view shard, std::string_view server) -> bool {
    auto path = basics::StringUtils::joinT("/", "Current/Collections", database,
                                           collection, shard, "servers");
    auto servers = snapshot().hasAsArray(path);
    if (not servers) {
      return false;
    }
    TRI_ASSERT(servers->isArray() && servers->length() > 0);
    for (size_t i = 1; i < servers->length(); ++i) {
      if (server == servers->at(i).stringView()) {
        return true;
      }
    }
    return false;
  };

  auto const checkDeletion = [&](std::string const& shard,
                                 std::shared_ptr<Node> entry) -> bool {
    std::string now(timepointToString(std::chrono::system_clock::now()));
    auto deadline = entry->hasAsString("removeIfNotStartedBy");
    auto started = entry->hasAsString("started");
    if (deadline) {
      if (!started && now > deadline.value()) {
        return true;
      }
    }
    if (started) {
      auto jobId = entry->hasAsString("jobId");
      if (jobId) {
        auto inTodo = _snapshot->hasAsNode(toDoPrefix + jobId.value());
        auto inPending = _snapshot->hasAsNode(pendingPrefix + jobId.value());
        if (!inTodo && !inPending) {
          return true;
        }
      } else {
        return true;
        // This should not happen, since if started is there, we have a
        // jobId.
      }
    }
    auto jobOpt = entry->hasAsNode("moveShard");
    if (!jobOpt) {
      return true;
    }
    Node const& job(jobOpt.value());
    auto database = job.hasAsString("database");
    auto collection = job.hasAsString("collection");
    auto server = job.hasAsString("fromServer");
    if (!server) {
      return true;
    } else {
      if (isReplication2(*database)) {
        auto stateId = LogicalCollection::shardIdToStateId(shard);
        auto target = Job::readStateTarget(snapshot(), *database, stateId);
        if (not target->participants.contains(*server)) {
          return true;
        }
      } else {
        if (!isServerInPlan(database.value(), collection.value(), shard,
                            server.value())) {
          return true;
        }
      }
    }
    return false;
  };

  auto const reclaimShard =
      [&](std::shared_ptr<VPackBuilder> const& trx, std::string const& database,
          std::string const& collection, std::string const& shard,
          std::string const& newLeader, std::string const& oldLeader) {
        uint64_t jobId = _jobId++;
        MoveShard(*_snapshot, _agent, std::to_string(jobId), "supervision",
                  database, collection, shard, newLeader, oldLeader, true, true,
                  false)
            .create(trx);

        std::string now(timepointToString(std::chrono::system_clock::now()));
        std::string path = returnLeadershipPrefix + std::string(shard) + "/";
        trx->add(path + "started", VPackValue(now));
        trx->add(path + "jobId", VPackValue(std::to_string(jobId)));
      };

  auto undos = snapshot().hasAsChildren("Target/ReturnLeadership");
  if (not undos) {
    return;
  }

  // Collect a transaction:
  auto trx = std::make_shared<VPackBuilder>();
  {
    VPackArrayBuilder guard(trx.get());
    VPackObjectBuilder guard2(trx.get());

    for (auto const& [shard, entry] : undos->get()) {
      // First check some conditions under which we simply get rid of the
      // entry:
      //  - deadline exceeded (and not yet started)
      //  - dependent MoveShard gone (and started)
      //  - fromServer no longer in Plan
      if (checkDeletion(shard, entry)) {
        // Let's remove the entry:
        trx->add(VPackValue(returnLeadershipPrefix + shard));
        {
          VPackObjectBuilder guard3(trx.get());
          trx->add("op", VPackValue("delete"));
        }
        continue;
      }

      // Now the job is still valid, let's see if it fires. Note that we
      // do not get here, if the job is not found!
      auto jobOpt = entry->hasAsNode("moveShard");
      TRI_ASSERT(jobOpt);
      Node const& job = jobOpt.value();

      // We need to check if:
      //  - it is not yet started
      //  - the fromServer is GOOD
      //  - it is in sync for the shard (and all distributeShardsLike shards)
      //  - its current rebootId is larger than the stored one
      auto started = entry->hasAsString("started");
      if (started) {
        continue;
      }

      auto database = job.hasAsString("database");
      auto collection = job.hasAsString("collection");
      auto fromServer = job.hasAsString("fromServer");
      auto toServer = job.hasAsString("toServer");
      TRI_ASSERT(fromServer && toServer && database && collection);

      // get server health
      if (serverHealth(fromServer.value()) != HEALTH_STATUS_GOOD) {
        continue;
      }

<<<<<<< HEAD
      if (!isServerInSync(database.value(), collection.value(), shard,
                          fromServer.value())) {
        continue;
=======
      if (not isReplication2(*database)) {
        if (!isServerInSync(database.value(), collection.value(), shard,
                            server.value())) {
          continue;
        }
>>>>>>> cbe09e5a
      }

      // get current reboot id
      auto rebootId = snapshot().hasAsUInt(basics::StringUtils::concatT(
          curServersKnown, fromServer.value(), "/", StaticStrings::RebootId));
      if (!rebootId) {
        continue;
      }

      // check if reboot id is bigger than the stored one
      auto storedRebootId = entry->hasAsUInt("rebootId");
      if (!storedRebootId || storedRebootId.value() < rebootId.value()) {
        reclaimShard(trx, database.value(), collection.value(), shard,
                     toServer.value(), fromServer.value());
      }
    }
  }

  // And finally write out the transaction:
  if (trx->slice()[0].length() > 0) {
    write_ret_t res = singleWriteTransaction(_agent, *trx, false);

    if (!res.accepted || (res.indices.size() == 1 && res.indices[0] == 0)) {
      LOG_TOPIC("fad4b", INFO, Logger::SUPERVISION)
          << "Failed to modify returnLeadership jobs: " << trx->toJson();
    }
  }
}<|MERGE_RESOLUTION|>--- conflicted
+++ resolved
@@ -3673,17 +3673,11 @@
         continue;
       }
 
-<<<<<<< HEAD
-      if (!isServerInSync(database.value(), collection.value(), shard,
-                          fromServer.value())) {
-        continue;
-=======
       if (not isReplication2(*database)) {
         if (!isServerInSync(database.value(), collection.value(), shard,
-                            server.value())) {
+                            fromServer.value())) {
           continue;
         }
->>>>>>> cbe09e5a
       }
 
       // get current reboot id
