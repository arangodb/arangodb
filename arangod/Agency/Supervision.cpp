////////////////////////////////////////////////////////////////////////////////
/// DISCLAIMER
///
/// Copyright 2014-2018 ArangoDB GmbH, Cologne, Germany
/// Copyright 2004-2014 triAGENS GmbH, Cologne, Germany
///
/// Licensed under the Apache License, Version 2.0 (the "License");
/// you may not use this file except in compliance with the License.
/// You may obtain a copy of the License at
///
///     http://www.apache.org/licenses/LICENSE-2.0
///
/// Unless required by applicable law or agreed to in writing, software
/// distributed under the License is distributed on an "AS IS" BASIS,
/// WITHOUT WARRANTIES OR CONDITIONS OF ANY KIND, either express or implied.
/// See the License for the specific language governing permissions and
/// limitations under the License.
///
/// Copyright holder is ArangoDB GmbH, Cologne, Germany
///
/// @author Kaveh Vahedipour
////////////////////////////////////////////////////////////////////////////////

#include "Supervision.h"

#include <thread>

#include "Agency/ActiveFailoverJob.h"
#include "Agency/AddFollower.h"
#include "Agency/Agent.h"
#include "Agency/CleanOutServer.h"
#include "Agency/FailedServer.h"
#include "Agency/Job.h"
#include "Agency/JobContext.h"
#include "Agency/RemoveFollower.h"
#include "Agency/Store.h"
#include "ApplicationFeatures/ApplicationServer.h"
#include "Basics/ConditionLocker.h"
#include "Basics/MutexLocker.h"
#include "Cluster/AgencyPaths.h"
#include "Cluster/ServerState.h"
#include "Random/RandomGenerator.h"

using namespace arangodb;
using namespace arangodb::consensus;
using namespace arangodb::application_features;
using namespace arangodb::cluster::paths;
using namespace arangodb::cluster::paths::aliases;

struct HealthRecord {
  std::string shortName;
  std::string syncTime;
  std::string syncStatus;
  std::string status;
  std::string endpoint;
  std::string advertisedEndpoint;
  std::string lastAcked;
  std::string hostId;
  std::string serverVersion;
  std::string engine;
  size_t version;

  explicit HealthRecord() : version(0) {}

  HealthRecord(std::string const& sn, std::string const& ep, std::string const& ho,
               std::string const& en, std::string const& sv, std::string const& ae)
      : shortName(sn),
        endpoint(ep),
        advertisedEndpoint(ae),
        hostId(ho),
        serverVersion(sv),
        engine(en),
        version(0) {}

  explicit HealthRecord(Node const& node) { *this = node; }

  HealthRecord& operator=(Node const& node) {
    version = 0;
    if (shortName.empty()) {
      shortName = node.hasAsString("ShortName").first;
    }
    if (endpoint.empty()) {
      endpoint = node.hasAsString("Endpoint").first;
    }
    if (hostId.empty()) {
      hostId = node.hasAsString("Host").first;
    }
    if (node.has("Status")) {
      status = node.hasAsString("Status").first;
      if (node.has("SyncStatus")) {  // New format
        version = 2;
        syncStatus = node.hasAsString("SyncStatus").first;
        if (node.has("SyncTime")) {
          syncTime = node.hasAsString("SyncTime").first;
        }
        if (node.has("LastAckedTime")) {
          lastAcked = node.hasAsString("LastAckedTime").first;
        }
        if (node.has("AdvertisedEndpoint")) {
          version = 3;
          advertisedEndpoint = node.hasAsString("AdvertisedEndpoint").first;
        } else {
          advertisedEndpoint.clear();
        }
        if (node.has("Engine") && node.has("Version")) {
          version = 4;
          engine = node.hasAsString("Engine").first;
          serverVersion = node.hasAsString("Version").first;
        } else {
          engine.clear();
          serverVersion.clear();
        }
      } else if (node.has("LastHeartbeatStatus")) {
        version = 1;
        syncStatus = node.hasAsString("LastHeartbeatStatus").first;
        if (node.has("LastHeartbeatSent")) {
          syncTime = node.hasAsString("LastHeartbeatSent").first;
        }
        if (node.has("LastHeartbeatAcked")) {
          lastAcked = node.hasAsString("LastHeartbeatAcked").first;
        }
      }
    }
    return *this;
  }

  void toVelocyPack(VPackBuilder& obj) const {
    TRI_ASSERT(obj.isOpenObject());
    obj.add("ShortName", VPackValue(shortName));
    obj.add("Endpoint", VPackValue(endpoint));
    obj.add("Host", VPackValue(hostId));
    obj.add("SyncStatus", VPackValue(syncStatus));
    obj.add("Status", VPackValue(status));
    obj.add("Version", VPackValue(serverVersion));
    obj.add("Engine", VPackValue(engine));
    if (!advertisedEndpoint.empty()) {
      obj.add("AdvertisedEndpoint", VPackValue(advertisedEndpoint));
    }
    obj.add("Timestamp", VPackValue(timepointToString(std::chrono::system_clock::now())));
    obj.add("SyncTime", VPackValue(syncTime));
    obj.add("LastAckedTime", VPackValue(lastAcked));
  }

  bool statusDiff(HealthRecord const& other) {
    return status != other.status || syncStatus != other.syncStatus ||
           advertisedEndpoint != other.advertisedEndpoint ||
           serverVersion != other.serverVersion || engine != other.engine ||
           hostId != other.hostId || endpoint != other.endpoint;
  }

  friend std::ostream& operator<<(std::ostream& o, HealthRecord const& hr) {
    VPackBuilder builder;
    {
      VPackObjectBuilder b(&builder);
      hr.toVelocyPack(builder);
    }
    o << builder.toJson();
    return o;
  }
};

// This is initialized in AgencyFeature:
std::string Supervision::_agencyPrefix = "/arango";

Supervision::Supervision(application_features::ApplicationServer& server)
    : arangodb::CriticalThread(server, "Supervision"),
      _agent(nullptr),
      _spearhead(server, _agent),
      _snapshot(nullptr),
      _transient("Transient"),
      _frequency(1.),
      _gracePeriod(10.),
      _okThreshold(5.),
      _jobId(0),
      _jobIdMax(0),
      _lastUpdateIndex(0),
      _haveAborts(false),
      _selfShutdown(false),
      _upgraded(false),
<<<<<<< HEAD
      _supervision_runtime_msec(server.getFeature<arangodb::MetricsFeature>().histogram(
          StaticStrings::SupervisionRuntimeMs, log_scale_t<uint64_t>(2, 50., 8.0e3, 10),
          "Agency Supervision runtime histogram [ms]")),
      _supervision_runtime_wait_for_sync_msec(
          server.getFeature<arangodb::MetricsFeature>().histogram(
              StaticStrings::SupervisionRuntimeWaitForSyncMs,
              log_scale_t<uint64_t>(2, 10., 2.0e3, 10),
              "Agency Supervision wait for replication time [ms]")),
      _supervision_accum_runtime_msec(
          server.getFeature<arangodb::MetricsFeature>().counter(
              StaticStrings::SupervisionAccumRuntimeMs, 0,
              "Accumulated Supervision Runtime [ms]")),
      _supervision_accum_runtime_wait_for_sync_msec(
          server.getFeature<arangodb::MetricsFeature>().counter(
              StaticStrings::SupervisionAccumRuntimeWaitForSyncMs, 0,
              "Accumulated Supervision  wait for replication time  [ms]")),
      _supervision_failed_server_counter(
          server.getFeature<arangodb::MetricsFeature>().counter(
              StaticStrings::SupervisionFailedServerCount, 0,
              "Counter for FailedServer jobs")) {}
=======
      _nextServerCleanup() {}
>>>>>>> 376a8ccb

Supervision::~Supervision() {
  if (!isStopping()) {
    shutdown();
  }
}

static std::string const syncPrefix = "/Sync/ServerStates/";
static std::string const supervisionPrefix = "/Supervision";
static std::string const supervisionMaintenance = "/Supervision/Maintenance";
static std::string const healthPrefix = "/Supervision/Health/";
static std::string const targetShortID = "/Target/MapUniqueToShortID/";
static std::string const currentServersRegisteredPrefix =
    "/Current/ServersRegistered";
static std::string const foxxmaster = "/Current/Foxxmaster";

void Supervision::upgradeOne(Builder& builder) {
  _lock.assertLockedByCurrentThread();
  // "/arango/Agency/Definition" not exists or is 0
  if (!snapshot().has("Agency/Definition")) {
    {
      VPackArrayBuilder trx(&builder);
      {
        VPackObjectBuilder oper(&builder);
        builder.add("/Agency/Definition", VPackValue(1));
        builder.add(VPackValue("/Target/ToDo"));
        { VPackObjectBuilder empty(&builder); }
        builder.add(VPackValue("/Target/Pending"));
        { VPackObjectBuilder empty(&builder); }
      }
      {
        VPackObjectBuilder o(&builder);
        builder.add(VPackValue("/Agency/Definition"));
        {
          VPackObjectBuilder prec(&builder);
          builder.add("oldEmpty", VPackValue(true));
        }
      }
    }
  }
}

void Supervision::upgradeZero(Builder& builder) {
  _lock.assertLockedByCurrentThread();
  // "/arango/Target/FailedServers" is still an array
  Slice fails = snapshot().hasAsSlice(failedServersPrefix).first;
  if (fails.isArray()) {
    {
      VPackArrayBuilder trx(&builder);
      {
        VPackObjectBuilder o(&builder);
        builder.add(VPackValue(failedServersPrefix));
        {
          VPackObjectBuilder oo(&builder);
          if (fails.length() > 0) {
            for (VPackSlice fail : VPackArrayIterator(fails)) {
              builder.add(VPackValue(fail.copyString()));
              { VPackArrayBuilder ooo(&builder); }
            }
          }
        }
      }
    }  // trx
  }
}

void Supervision::upgradeHealthRecords(Builder& builder) {
  _lock.assertLockedByCurrentThread();
  // "/arango/Supervision/health" is in old format
  Builder b;
  size_t n = 0;

  if (snapshot().has(healthPrefix)) {
    HealthRecord hr;
    {
      VPackObjectBuilder oo(&b);
      for (auto const& recPair : snapshot().hasAsChildren(healthPrefix).first) {
        if (recPair.second->has("ShortName") &&
            recPair.second->has("Endpoint")) {
          hr = *recPair.second;
          if (hr.version == 1) {
            ++n;
            b.add(VPackValue(recPair.first));
            {
              VPackObjectBuilder ooo(&b);
              hr.toVelocyPack(b);
            }
          }
        }
      }
    }
  }

  if (n > 0) {
    {
      VPackArrayBuilder trx(&builder);
      {
        VPackObjectBuilder o(&builder);
        b.add(healthPrefix, b.slice());
      }
    }
  }
}

// Upgrade agency, guarded by wakeUp
void Supervision::upgradeAgency() {
  _lock.assertLockedByCurrentThread();

  Builder builder;
  {
    VPackArrayBuilder trxs(&builder);
    upgradeZero(builder);
    fixPrototypeChain(builder);
    upgradeOne(builder);
    upgradeHealthRecords(builder);
    upgradeMaintenance(builder);
    upgradeBackupKey(builder);
  }

  LOG_TOPIC("f7315", DEBUG, Logger::AGENCY)
      << "Upgrading the agency:" << builder.toJson();

  if (builder.slice().length() > 0) {
    generalTransaction(_agent, builder);
  }

  _upgraded = true;
}


void Supervision::upgradeMaintenance(VPackBuilder& builder) {
  _lock.assertLockedByCurrentThread();
  if (snapshot().has(supervisionMaintenance)) {

    std::string maintenanceState;
    try {
      maintenanceState = snapshot().get(supervisionMaintenance).getString();
    } catch (std::exception const& e) {
      LOG_TOPIC("cf235", ERR, Logger::SUPERVISION)
        << "Supervision maintenance key in agency is not a string. This should never happen and will prevent hot backups. " << e.what();
      return;
    }

    if (maintenanceState == "on") {
      VPackArrayBuilder trx(&builder);
      {
        VPackObjectBuilder o(&builder);
        builder.add(
          supervisionMaintenance,
          VPackValue(
            timepointToString(
              std::chrono::system_clock::now() + std::chrono::hours(1))));
      }
      {
        VPackObjectBuilder o(&builder);
        builder.add(supervisionMaintenance, VPackValue(maintenanceState));
      }
    }
  }
}


void Supervision::upgradeBackupKey(VPackBuilder& builder) {

  // Upgrade /arango/Target/HotBackup/Create from 0 to time out

  _lock.assertLockedByCurrentThread();
  if (snapshot().has(HOTBACKUP_KEY)) {

    Node const& tmp  = snapshot()(HOTBACKUP_KEY);
    if (tmp.isNumber()) {
      if (tmp.getInt() == 0) {

        VPackArrayBuilder trx(&builder);
        {
          VPackObjectBuilder o(&builder);
          builder.add(
            HOTBACKUP_KEY,
            VPackValue(
              timepointToString(
                std::chrono::system_clock::now() + std::chrono::hours(1))));
        }
        {
          VPackObjectBuilder o(&builder);
          builder.add(HOTBACKUP_KEY, VPackValue(0));
        }
      }
    }
  }
}


void handleOnStatusDBServer(Agent* agent, Node const& snapshot,
                            HealthRecord& persisted, HealthRecord& transisted,
                            std::string const& serverID, uint64_t const& jobId,
                            std::shared_ptr<VPackBuilder>& envelope) {
  std::string failedServerPath = failedServersPrefix + "/" + serverID;
  // New condition GOOD:
  if (transisted.status == Supervision::HEALTH_STATUS_GOOD) {
    if (snapshot.has(failedServerPath)) {
      envelope = std::make_shared<VPackBuilder>();
      {
        VPackArrayBuilder a(envelope.get());
        {
          VPackObjectBuilder operations(envelope.get());
          envelope->add(VPackValue(failedServerPath));
          {
            VPackObjectBuilder ccc(envelope.get());
            envelope->add("op", VPackValue("delete"));
          }
        }
      }
    }
  } else if (  // New state: FAILED persisted: GOOD (-> BAD)
      persisted.status == Supervision::HEALTH_STATUS_GOOD &&
      transisted.status != Supervision::HEALTH_STATUS_GOOD) {
    transisted.status = Supervision::HEALTH_STATUS_BAD;
  } else if (  // New state: FAILED persisted: BAD (-> Job)
      persisted.status == Supervision::HEALTH_STATUS_BAD &&
      transisted.status == Supervision::HEALTH_STATUS_FAILED) {
    if (!snapshot.has(failedServerPath)) {
      envelope = std::make_shared<VPackBuilder>();
      agent->supervision()._supervision_failed_server_counter.operator++();
      FailedServer(snapshot, agent, std::to_string(jobId), "supervision", serverID)
          .create(envelope);
    }
  }
}

void handleOnStatusCoordinator(Agent* agent, Node const& snapshot, HealthRecord& persisted,
                               HealthRecord& transisted, std::string const& serverID) {
  if (transisted.status == Supervision::HEALTH_STATUS_FAILED) {
    // if the current foxxmaster server failed => reset the value to ""
    if (snapshot.hasAsString(foxxmaster).first == serverID) {
      VPackBuilder create;
       {
        VPackArrayBuilder tx(&create);
        {
          VPackObjectBuilder d(&create);
          create.add(foxxmaster, VPackValue(""));
        }
      }
      singleWriteTransaction(agent, create, false);
    }
  }
}

void handleOnStatusSingle(Agent* agent, Node const& snapshot, HealthRecord& persisted,
                          HealthRecord& transisted, std::string const& serverID,
                          uint64_t const& jobId, std::shared_ptr<VPackBuilder>& envelope) {
  std::string failedServerPath = failedServersPrefix + "/" + serverID;
  // New condition GOOD:
  if (transisted.status == Supervision::HEALTH_STATUS_GOOD) {
    if (snapshot.has(failedServerPath)) {
      envelope = std::make_shared<VPackBuilder>();
      {
        VPackArrayBuilder a(envelope.get());
        {
          VPackObjectBuilder operations(envelope.get());
          envelope->add(VPackValue(failedServerPath));
          {
            VPackObjectBuilder ccc(envelope.get());
            envelope->add("op", VPackValue("delete"));
          }
        }
      }
    }
  } else if (  // New state: FAILED persisted: GOOD (-> BAD)
      persisted.status == Supervision::HEALTH_STATUS_GOOD &&
      transisted.status != Supervision::HEALTH_STATUS_GOOD) {
    transisted.status = Supervision::HEALTH_STATUS_BAD;
  } else if (  // New state: FAILED persisted: BAD (-> Job)
      persisted.status == Supervision::HEALTH_STATUS_BAD &&
      transisted.status == Supervision::HEALTH_STATUS_FAILED) {
    if (!snapshot.has(failedServerPath)) {
      envelope = std::make_shared<VPackBuilder>();
      ActiveFailoverJob(snapshot, agent, std::to_string(jobId), "supervision", serverID)
          .create(envelope);
    }
  }
}

void handleOnStatus(Agent* agent, Node const& snapshot, HealthRecord& persisted,
                    HealthRecord& transisted, std::string const& serverID,
                    uint64_t const& jobId, std::shared_ptr<VPackBuilder>& envelope) {
  if (serverID.compare(0, 4, "PRMR") == 0) {
    handleOnStatusDBServer(agent, snapshot, persisted, transisted, serverID, jobId, envelope);
  } else if (serverID.compare(0, 4, "CRDN") == 0) {
    handleOnStatusCoordinator(agent, snapshot, persisted, transisted, serverID);
  } else if (serverID.compare(0, 4, "SNGL") == 0) {
    handleOnStatusSingle(agent, snapshot, persisted, transisted, serverID, jobId, envelope);
  } else {
    LOG_TOPIC("86191", ERR, Logger::SUPERVISION)
        << "Unknown server type. No supervision action taken. " << serverID;
  }
}

// Build transaction for removing unattended servers from health monitoring
query_t arangodb::consensus::removeTransactionBuilder(std::vector<std::string> const& todelete) {
  query_t del = std::make_shared<Builder>();
  {
    VPackArrayBuilder trxs(del.get());
    {
      VPackArrayBuilder trx(del.get());
      {
        VPackObjectBuilder server(del.get());
        for (auto const& srv : todelete) {
          del->add(VPackValue(Supervision::agencyPrefix() +
                              arangodb::consensus::healthPrefix + srv));
          {
            VPackObjectBuilder oper(del.get());
            del->add("op", VPackValue("delete"));
          }
        }
      }
    }
  }
  return del;
}

// Check all DB servers, guarded above doChecks
std::vector<check_t> Supervision::check(std::string const& type) {
  // Dead lock detection
  _lock.assertLockedByCurrentThread();

  // Book keeping
  std::vector<check_t> ret;
  auto const& machinesPlanned =
      snapshot().hasAsChildren(std::string("Plan/") + type).first;
  auto const& serversRegistered =
      snapshot().hasAsNode(currentServersRegisteredPrefix).first;
  std::vector<std::string> todelete;
  for (auto const& machine : snapshot().hasAsChildren(healthPrefix).first) {
    if ((type == "DBServers" && machine.first.compare(0, 4, "PRMR") == 0) ||
        (type == "Coordinators" && machine.first.compare(0, 4, "CRDN") == 0) ||
        (type == "Singles" && machine.first.compare(0, 4, "SNGL") == 0)) {
      // Put only those on list which are no longer planned:
      if (machinesPlanned.find(machine.first) == machinesPlanned.end()) {
        todelete.push_back(machine.first);
      }
    }
  }

  if (!todelete.empty()) {
    _agent->write(removeTransactionBuilder(todelete));
  }

  auto startTimeLoop = std::chrono::system_clock::now();

  // Do actual monitoring
  for (auto const& machine : machinesPlanned) {
    LOG_TOPIC("44252", TRACE, Logger::SUPERVISION)
        << "Checking health of server " << machine.first << " ...";
    std::string lastHeartbeatStatus, lastHeartbeatAcked, lastHeartbeatTime,
        lastStatus, serverID(machine.first), shortName;

    // short name arrives asynchronous to machine registering, make sure
    //  it has arrived before trying to use it
    auto tmp_shortName =
        snapshot().hasAsString(targetShortID + serverID + "/ShortName");
    if (tmp_shortName.second) {
      shortName = tmp_shortName.first;

      // "/arango/Current/ServersRegistered/<server-id>/endpoint"
      std::string endpoint;
      std::string epPath = serverID + "/endpoint";
      if (serversRegistered.has(epPath)) {
        endpoint = serversRegistered.hasAsString(epPath).first;
      }
      // "/arango/Current/ServersRegistered/<server-id>/host"
      std::string hostId;
      std::string hoPath = serverID + "/host";
      if (serversRegistered.has(hoPath)) {
        hostId = serversRegistered.hasAsString(hoPath).first;
      }
      // "/arango/Current/ServersRegistered/<server-id>/serverVersion"
      std::string serverVersion;
      std::string svPath = serverID + "/versionString";
      if (serversRegistered.has(svPath)) {
        serverVersion = serversRegistered.hasAsString(svPath).first;
      }
      // "/arango/Current/ServersRegistered/<server-id>/engine"
      std::string engine;
      std::string enPath = serverID + "/engine";
      if (serversRegistered.has(enPath)) {
        engine = serversRegistered.hasAsString(enPath).first;
      }
      //"/arango/Current/<serverId>/externalEndpoint"
      std::string externalEndpoint;
      std::string extEndPath = serverID + "/advertisedEndpoint";
      if (serversRegistered.has(extEndPath)) {
        externalEndpoint = serversRegistered.hasAsString(extEndPath).first;
      }

      // Health records from persistence, from transience and a new one
      HealthRecord transist(shortName, endpoint, hostId, engine, serverVersion, externalEndpoint);
      HealthRecord persist(shortName, endpoint, hostId, engine, serverVersion, externalEndpoint);

      // Get last health entries from transient and persistent key value stores
      if (_transient.has(healthPrefix + serverID)) {
        transist = _transient.hasAsNode(healthPrefix + serverID).first;
      }
      if (snapshot().has(healthPrefix + serverID)) {
        persist = snapshot().hasAsNode(healthPrefix + serverID).first;
      }

      // New health record (start with old add current information from sync)
      // Sync.time is copied to Health.syncTime
      // Sync.status is copied to Health.syncStatus
      std::string syncTime =
          _transient.has(syncPrefix + serverID)
              ? _transient.hasAsString(syncPrefix + serverID + "/time").first
              : timepointToString(std::chrono::system_clock::time_point());
      std::string syncStatus =
          _transient.has(syncPrefix + serverID)
              ? _transient.hasAsString(syncPrefix + serverID + "/status").first
              : "UNKNOWN";

      // Last change registered in sync (transient != sync)
      // Either now or value in transient
      auto lastAckedTime = (syncTime != transist.syncTime)
                               ? startTimeLoop
                               : stringToTimepoint(transist.lastAcked);
      transist.lastAcked = timepointToString(lastAckedTime);
      transist.syncTime = syncTime;
      transist.syncStatus = syncStatus;

      // update volatile values that may change
      transist.advertisedEndpoint = externalEndpoint;
      transist.serverVersion = serverVersion;
      transist.engine = engine;
      transist.hostId = hostId;
      transist.endpoint = endpoint;

      // Calculate elapsed since lastAcked
      auto elapsed = std::chrono::duration<double>(startTimeLoop - lastAckedTime);

      if (elapsed.count() <= _okThreshold) {
        transist.status = Supervision::HEALTH_STATUS_GOOD;
      } else if (elapsed.count() <= _gracePeriod) {
        transist.status = Supervision::HEALTH_STATUS_BAD;
      } else {
        transist.status = Supervision::HEALTH_STATUS_FAILED;
      }

      // Status changed?
      bool changed = transist.statusDiff(persist);

      // Take necessary actions if any
      std::shared_ptr<VPackBuilder> envelope;
      if (changed) {
        LOG_TOPIC("bbbde", DEBUG, Logger::SUPERVISION)
            << "Status of server " << serverID << " has changed from "
            << persist.status << " to " << transist.status;
        handleOnStatus(_agent, snapshot(), persist, transist, serverID, _jobId, envelope);
      } else {
        LOG_TOPIC("44253", TRACE, Logger::SUPERVISION)
            << "Health of server " << machine.first << " remains " << transist.status;
      }

      persist = transist;  // Now copy Status, SyncStatus from transient to persited

      // Transient report
      std::shared_ptr<Builder> tReport = std::make_shared<Builder>();
      {
        VPackArrayBuilder transaction(tReport.get());  // Transist Transaction
        std::shared_ptr<VPackBuilder> envelope;
        {
          VPackObjectBuilder operation(tReport.get());        // Operation
          tReport->add(VPackValue(healthPrefix + serverID));  // Supervision/Health
          {
            VPackObjectBuilder oo(tReport.get());
            transist.toVelocyPack(*tReport);
          }
        }
      }  // Transaction

      // Persistent report
      std::shared_ptr<Builder> pReport = nullptr;
      if (changed) {
        pReport = std::make_shared<Builder>();
        {
          VPackArrayBuilder transaction(pReport.get());  // Persist Transaction
          {
            VPackObjectBuilder operation(pReport.get());        // Operation
            pReport->add(VPackValue(healthPrefix + serverID));  // Supervision/Health
            {
              VPackObjectBuilder oo(pReport.get());
              persist.toVelocyPack(*pReport);
            }
            if (envelope != nullptr) {  // Failed server
              TRI_ASSERT(envelope->slice().isArray() && envelope->slice()[0].isObject());
              for (VPackObjectIterator::ObjectPair i :
                   VPackObjectIterator(envelope->slice()[0])) {
                pReport->add(i.key.copyString(), i.value);
              }
            }
          }  // Operation
          if (envelope != nullptr && envelope->slice().length() > 1) {  // Preconditions(Job)
            TRI_ASSERT(envelope->slice().isArray() && envelope->slice()[1].isObject());
            pReport->add(envelope->slice()[1]);
          }
        }  // Transaction
      }

      if (!this->isStopping()) {
        // Replicate special event and only then transient store
        if (changed) {
          write_ret_t res = singleWriteTransaction(_agent, *pReport, false);
          if (res.accepted && res.indices.front() != 0) {
            ++_jobId;  // Job was booked
            transient(_agent, *tReport);
          }
        } else {  // Nothing special just transient store
          transient(_agent, *tReport);
        }
      }
    } else {
      LOG_TOPIC("a55cd", INFO, Logger::SUPERVISION)
          << "Short name for " << serverID
          << " not yet available.  Skipping health check.";
    }  // else

  }  // for

  return ret;
}

bool Supervision::earlyBird() const {
  std::vector<std::string> tpath{"Sync", "ServerStates"};
  std::vector<std::string> pdbpath{"Plan", "DBServers"};
  std::vector<std::string> pcpath{"Plan", "Coordinators"};

  if (!snapshot().has(pdbpath)) {
    LOG_TOPIC("3206f", DEBUG, Logger::SUPERVISION)
        << "No Plan/DBServers key in persistent store";
    return false;
  }
  VPackBuilder dbserversB = snapshot()(pdbpath).toBuilder();
  VPackSlice dbservers = dbserversB.slice();

  if (!snapshot().has(pcpath)) {
    LOG_TOPIC("b0e08", DEBUG, Logger::SUPERVISION)
        << "No Plan/Coordinators key in persistent store";
    return false;
  }
  VPackBuilder coordinatorsB = snapshot()(pcpath).toBuilder();
  VPackSlice coordinators = coordinatorsB.slice();

  if (!_transient.has(tpath)) {
    LOG_TOPIC("fe42a", DEBUG, Logger::SUPERVISION)
        << "No Sync/ServerStates key in transient store";
    return false;
  }
  VPackBuilder serverStatesB = _transient(tpath).toBuilder();
  VPackSlice serverStates = serverStatesB.slice();

  // every db server in plan accounted for in transient store?
  for (auto const& server : VPackObjectIterator(dbservers)) {
    auto serverId = server.key.copyString();
    if (!serverStates.hasKey(serverId)) {
      return false;
    }
  }
  // every db server in plan accounted for in transient store?
  for (auto const& server : VPackObjectIterator(coordinators)) {
    auto serverId = server.key.copyString();
    if (!serverStates.hasKey(serverId)) {
      return false;
    }
  }

  return true;
}

// Update local agency snapshot, guarded by callers
bool Supervision::updateSnapshot() {
  _lock.assertLockedByCurrentThread();

  if (_agent == nullptr || this->isStopping()) {
    return false;
  }

<<<<<<< HEAD
  _agent->executeLockedRead([&]() {
    if (_agent->spearhead().has(_agencyPrefix)) {
      _snapshot = _agent->spearhead().get(_agencyPrefix);
    }
  });
=======
  // ********************************** WARNING ********************************
  // Only change with utmost care. This is to be the sole location for modifying
  // _snapshot. All places, which need access to the _snapshot variable must use
  // the snapshot() member to avoid accessing a null pointer!
  // Furthermore, _snapshot must never be changed without considering its
  // consequences for _lastconfirmed!

  // Update once from agency's spearhead and keep updating using RAFT log from
  // there.
  if (_lastUpdateIndex == 0) {
    _agent->executeLockedRead([&]() {
      if (_agent->spearhead().has(_agencyPrefix)) {
        _spearhead = _agent->spearhead();
        if (_spearhead.has(_agencyPrefix)) {
          _lastUpdateIndex = _agent->confirmed();
          _snapshot = _spearhead.nodePtr(_agencyPrefix);
        } else {
          _lastUpdateIndex = 0;
          _snapshot = _spearhead.nodePtr();
        }
      }
    });
  } else {
    std::vector<log_t> logs;
    _agent->executeLockedRead([&]() {
      logs = _agent->logs(_lastUpdateIndex + 1);
    });
    if (logs.size() > 0) {
      _lastUpdateIndex = _spearhead.applyTransactions(logs);
      _snapshot = _spearhead.nodePtr(_agencyPrefix);
    }
  }
  // ***************************************************************************

>>>>>>> 376a8ccb
  _agent->executeTransientLocked([&]() {
    if (_agent->transient().has(_agencyPrefix)) {
      _transient = _agent->transient().get(_agencyPrefix);
    }
  });

  return true;
}

// All checks, guarded by main thread
bool Supervision::doChecks() {
  _lock.assertLockedByCurrentThread();
  TRI_ASSERT(ServerState::roleToAgencyListKey(ServerState::ROLE_DBSERVER) ==
             "DBServers");
  LOG_TOPIC("aadea", DEBUG, Logger::SUPERVISION) << "Checking dbservers...";
  check(ServerState::roleToAgencyListKey(ServerState::ROLE_DBSERVER));
  TRI_ASSERT(ServerState::roleToAgencyListKey(ServerState::ROLE_COORDINATOR) ==
             "Coordinators");
  LOG_TOPIC("aadeb", DEBUG, Logger::SUPERVISION) << "Checking coordinators...";
  check(ServerState::roleToAgencyListKey(ServerState::ROLE_COORDINATOR));
  TRI_ASSERT(ServerState::roleToAgencyListKey(ServerState::ROLE_SINGLE) ==
             "Singles");
  LOG_TOPIC("aadec", DEBUG, Logger::SUPERVISION)
      << "Checking single servers (active failover)...";
  check(ServerState::roleToAgencyListKey(ServerState::ROLE_SINGLE));
  LOG_TOPIC("aaded", DEBUG, Logger::SUPERVISION) << "Server checks done.";

  return true;
}

void Supervision::reportStatus(std::string const& status) {
  bool persist = false;
  query_t report;

  {  // Do I have to report to agency under
    _lock.assertLockedByCurrentThread();
    if (snapshot().hasAsString("/Supervision/State/Mode").first != status) {
      // This includes the case that the mode is not set, since status
      // is never empty
      persist = true;
    }
  }

  report = std::make_shared<VPackBuilder>();
  {
    VPackArrayBuilder trx(report.get());
    {
      VPackObjectBuilder br(report.get());
      report->add(VPackValue("/Supervision/State"));
      {
        VPackObjectBuilder bbr(report.get());
        report->add("Mode", VPackValue(status));
        report->add("Timestamp",
                    VPackValue(timepointToString(std::chrono::system_clock::now())));
      }
    }
  }

  // Importatnt! No reporting in transient for Maintenance mode.
  if (status != "Maintenance") {
    transient(_agent, *report);
  }

  if (persist) {
    write_ret_t res = singleWriteTransaction(_agent, *report, false);
  }
}

void Supervision::run() {
  // First wait until somebody has initialized the ArangoDB data, before
  // that running the supervision does not make sense and will indeed
  // lead to horrible errors:

  std::string const supervisionNode = _agencyPrefix + supervisionPrefix;

  while (!this->isStopping()) {
    {
      CONDITION_LOCKER(guard, _cv);
      _cv.wait(static_cast<uint64_t>(1000000 * _frequency));
    }

    bool done = false;
    MUTEX_LOCKER(locker, _lock);
    _agent->executeLockedRead([&]() {
      if (_agent->readDB().has(supervisionNode)) {
        try {
          auto const sn = _agent->readDB().get(supervisionNode);
          if (sn.children().size() > 0) {
            done = true;
          }
        } catch (...) {
          LOG_TOPIC("4bc80", WARN, Logger::SUPERVISION)
              << "Main node in agency gone. Contact your db administrator.";
        }
      }
    });

    if (done) {
      break;
    }

    LOG_TOPIC("9a79b", DEBUG, Logger::SUPERVISION) << "Waiting for ArangoDB to "
                                                      "initialize its data.";
  }

  bool shutdown = false;
  {
    CONDITION_LOCKER(guard, _cv);
    TRI_ASSERT(_agent != nullptr);

    while (!this->isStopping()) {
      auto lapStart = std::chrono::steady_clock::now();

      {
        MUTEX_LOCKER(locker, _lock);

        if (_snapshot != nullptr && isShuttingDown()) {
          handleShutdown();
        } else if (_selfShutdown) {
          shutdown = true;
          break;
        }

        // Only modifiy this condition with extreme care:
        // Supervision needs to wait until the agent has finished leadership
        // preparation or else the local agency snapshot might be behind its
        // last state.
        if (_agent->leading() && _agent->getPrepareLeadership() == 0) {
          if (_jobId == 0 || _jobId == _jobIdMax) {
            getUniqueIds();  // cannot fail but only hang
          }
          LOG_TOPIC("edeee", TRACE, Logger::SUPERVISION)
              << "Begin updateSnapshot";
          updateSnapshot();
          LOG_TOPIC("aaabb", TRACE, Logger::SUPERVISION)
              << "Finished updateSnapshot";

          if (!_upgraded) {
            upgradeAgency();
          }

          bool maintenanceMode = false;
          if (snapshot().has(supervisionMaintenance)) {
            try {
              if (snapshot().get(supervisionMaintenance).isString()) {
                std::string tmp = snapshot().get(supervisionMaintenance).getString();
                if (tmp.size() < 18) { // legacy behaviour
                  maintenanceMode = true;
                } else {
                  auto const maintenanceExpires = stringToTimepoint(tmp);
                  if (maintenanceExpires >= std::chrono::system_clock::now()) {
                    maintenanceMode = true;
                  }
                }
              } else { // legacy behaviour
                maintenanceMode = true;
              }
            } catch (std::exception const& e) {
                LOG_TOPIC("cf236", ERR, Logger::SUPERVISION)
                  << "Supervision maintenace key in agency is not a string. This should never happen and will prevent hot backups. " << e.what();
              return;
            }
          }

          if (!maintenanceMode) {

            reportStatus("Normal");

            _haveAborts = false;

            if (_agent->leaderFor() > 55 || earlyBird()) {
              // 55 seconds is less than a minute, which fits to the
              // 60 seconds timeout in /_admin/cluster/health

              // wait 5 min or until next scheduled run
              if (_agent->leaderFor() > 300 &&
                  _nextServerCleanup < std::chrono::system_clock::now()) {
                LOG_TOPIC("dcded", TRACE, Logger::SUPERVISION) << "Begin cleanupExpiredServers";
                cleanupExpiredServers(snapshot(), _transient);
                LOG_TOPIC("dedcd", TRACE, Logger::SUPERVISION) << "Finished cleanupExpiredServers";
              }

              try {
                LOG_TOPIC("aa565", TRACE, Logger::SUPERVISION)
                    << "Begin doChecks";
                doChecks();
                LOG_TOPIC("675fc", TRACE, Logger::SUPERVISION)
                    << "Finished doChecks";
              } catch (std::exception const& e) {
                LOG_TOPIC("e0869", ERR, Logger::SUPERVISION)
                    << e.what() << " " << __FILE__ << " " << __LINE__;
              } catch (...) {
                LOG_TOPIC("ac4c4", ERR, Logger::SUPERVISION)
                    << "Supervision::doChecks() generated an uncaught "
                       "exception.";
              }
            } else {
              LOG_TOPIC("7928f", INFO, Logger::SUPERVISION)
                  << "Postponing supervision for now, waiting for incoming "
                     "heartbeats: "
                  << _agent->leaderFor();
            }
            try {
              LOG_TOPIC("7895a", TRACE, Logger::SUPERVISION)
                  << "Begin handleJobs";
              handleJobs();
              LOG_TOPIC("febbc", TRACE, Logger::SUPERVISION)
                  << "Finished handleJobs";
            } catch (std::exception const& e) {
              LOG_TOPIC("76123", WARN, Logger::SUPERVISION)
                  << "Caught exception in handleJobs(), error message: " << e.what();
            }
          } else {
            reportStatus("Maintenance");
          }
        } else {
          // Once we lose leadership, we need to restart building our snapshot
          if (_lastUpdateIndex > 0) {
            _lastUpdateIndex = 0;
          }
        }
      }

      // If anything was rafted, we need to wait until it is replicated,
      // otherwise it is not "committed" in the Raft sense. However, let's
      // only wait for our changes not for new ones coming in during the wait.
      if (_agent->leading()) {
        index_t leaderIndex = _agent->index();
        if (leaderIndex != 0) {
          auto wait_for_repl_start = std::chrono::steady_clock::now();

          while (!this->isStopping() && _agent->leading()) {
            auto result = _agent->waitFor(leaderIndex);
            if (result == Agent::raft_commit_t::TIMEOUT) {  // Oh snap
              // Note that we can get UNKNOWN if we have lost leadership or
              // if we are shutting down. In both cases we just leave the loop.
              LOG_TOPIC("c72b0", WARN, Logger::SUPERVISION)
                  << "Waiting for commits to be done ... ";
              continue;
            } else {  // Good we can continue
              break;
            }
          }

          auto wait_for_repl_end = std::chrono::steady_clock::now();
          auto repl_ms = std::chrono::duration_cast<std::chrono::milliseconds>(
                             wait_for_repl_end - wait_for_repl_start)
                             .count();
          _supervision_runtime_wait_for_sync_msec.count(repl_ms);
          _supervision_accum_runtime_wait_for_sync_msec.count(repl_ms);
        }
      }

      auto lapTime = std::chrono::duration_cast<std::chrono::microseconds>(
                         std::chrono::steady_clock::now() - lapStart)
                         .count();

      _supervision_runtime_msec.count(lapTime / 1000);
      _supervision_accum_runtime_msec.count(lapTime / 1000);

      if (lapTime < 1000000) {
        _cv.wait(static_cast<uint64_t>((1000000 - lapTime) * _frequency));
      }
    }
  }

  if (shutdown) {
    _server.beginShutdown();
  }
}

// Guarded by caller
bool Supervision::isShuttingDown() {
  _lock.assertLockedByCurrentThread();
  if ( _snapshot && snapshot().has("Shutdown")) {
    return snapshot().hasAsBool("Shutdown").first;
  }
  return false;
}

// Guarded by caller
std::string Supervision::serverHealth(std::string const& serverName) {
  _lock.assertLockedByCurrentThread();
  std::string const serverStatus(healthPrefix + serverName + "/Status");
  return (snapshot().has(serverStatus)) ? snapshot().hasAsString(serverStatus).first
                                       : std::string();
}

// Guarded by caller
void Supervision::handleShutdown() {
  _lock.assertLockedByCurrentThread();

  _selfShutdown = true;
  LOG_TOPIC("f1f68", DEBUG, Logger::SUPERVISION)
      << "Waiting for clients to shut down";
  auto const& serversRegistered =
      snapshot().hasAsChildren(currentServersRegisteredPrefix).first;
  bool serversCleared = true;
  for (auto const& server : serversRegistered) {
    if (server.first == "Version") {
      continue;
    }

    LOG_TOPIC("d212a", DEBUG, Logger::SUPERVISION)
        << "Waiting for " << server.first << " to shutdown";

    if (serverHealth(server.first) != HEALTH_STATUS_GOOD) {
      LOG_TOPIC("3db81", WARN, Logger::SUPERVISION)
          << "Server " << server.first << " did not shutdown properly it seems!";
      continue;
    }
    serversCleared = false;
  }

  if (serversCleared) {
    if (_agent->leading()) {
      auto del = std::make_shared<Builder>();
      {
        VPackArrayBuilder txs(del.get());
        {
          VPackArrayBuilder tx(del.get());
          {
            VPackObjectBuilder o(del.get());
            del->add(VPackValue(_agencyPrefix + "/Shutdown"));
            {
              VPackObjectBuilder oo(del.get());
              del->add("op", VPackValue("delete"));
            }
          }
        }
      }
      auto result = _agent->write(del);
      if (result.indices.size() != 1) {
        LOG_TOPIC("3bba4", ERR, Logger::SUPERVISION)
            << "Invalid resultsize of " << result.indices.size()
            << " found during shutdown";
      } else {
        if (!_agent->waitFor(result.indices.at(0))) {
          LOG_TOPIC("d98af", ERR, Logger::SUPERVISION)
              << "Result was not written to followers during shutdown";
        }
      }
    }
  }
}

<<<<<<< HEAD
void Supervision::cleanupLostCollections(Node const& snapshot,
                                         AgentInterface* agent, uint64_t& jobId) {
=======

struct ServerLists {
  std::unordered_map<ServerID, uint64_t> dbservers;
  std::unordered_map<ServerID, uint64_t> coordinators;
};

//  Get all planned servers
//  If heartbeat in transient too old or missing
//    If heartbeat in snapshot older than 1 day
//      Remove coordinator everywhere
//      Remove DB server everywhere, if not leader of a shard

std::unordered_map<ServerID, std::string> deletionCandidates (
  Node const& snapshot, Node const& transient, std::string const& type) {
  using namespace std::chrono;
  std::unordered_map<ServerID, std::string> serverList;
  std::string const planPath = "/Plan/" + type;

  if (snapshot.has(planPath) && !snapshot(planPath).children().empty()) {

    std::string persistedTimeStamp;

    for (auto const& serverId : snapshot(planPath).children()) {
      auto const& transientHeartbeat =
        transient.hasAsNode("/Supervision/Health/" + serverId.first);
      try {
        // Do we have a transient heartbeat younger than a day?
        if (transientHeartbeat.second) {
          auto const t = stringToTimepoint(
            transientHeartbeat.first("Timestamp").getString());
          if (t > system_clock::now() - hours(24)) {
            continue;
          }
        }
        // Else do we have a persistent heartbeat younger than a day?
        auto const& persistentHeartbeat =
          snapshot.hasAsNode("/Supervision/Health/" + serverId.first);
        if (persistentHeartbeat.second) {
          persistedTimeStamp = persistentHeartbeat.first("Timestamp").getString();
          auto const t = stringToTimepoint(persistedTimeStamp);
          if (t > system_clock::now() - hours(24)) {
            continue;
          }
        } else {
          if(!persistedTimeStamp.empty()) {
            persistedTimeStamp.clear();
          }
        }
      } catch (std::exception const& e) {
        LOG_TOPIC("21a9e", DEBUG, Logger::SUPERVISION)
          << "Failing to analyse " << serverId << " as deletion candidate " << e.what();
      }

      // We are still here?
      serverList.emplace(serverId.first, persistedTimeStamp);
    }
  }

  // Clear shard DB servers from the deletion candidates
  if (type == "DBServers") {
    if (!serverList.empty()) { // we need to go through all shard leaders :(
      for (auto const& database : snapshot("Plan/Collections").children()) {
        for (auto const& collection : database.second->children()) {
          for (auto const& shard : (*collection.second)("shards").children()) {
            Slice const servers = (*shard.second).getArray();
            if (servers.length() > 0) {
              try {
                for (auto const& server : VPackArrayIterator(servers)) {
                  if (serverList.find(server.copyString()) != serverList.end()) {
                    serverList.erase(server.copyString());
                  }
                }
              } catch (std::exception const& e) {
                // TODO: this needs a little attention
                LOG_TOPIC("720a5", DEBUG, Logger::SUPERVISION) << e.what();
              }
            } else {
              return serverList;
            }
          }
        }
      }
    }
  }
  return serverList;
}

void Supervision::cleanupExpiredServers(Node const& snapshot, Node const& transient) {

  auto servers = deletionCandidates(snapshot, transient, "DBServers");
  auto const& currentDatabases = snapshot("Current/Databases");

  VPackBuilder del;
  { VPackObjectBuilder d(&del);
    del.add("op", VPackValue("delete")); }

  auto envelope = std::make_shared<VPackBuilder>();
  VPackBuilder& trxs = *envelope; // Transactions
  { VPackArrayBuilder t(&trxs);
    for (auto const& server : servers) {
      { VPackArrayBuilder ta(&trxs);
        auto const serverName = server.first;
        LOG_TOPIC("fa76d", DEBUG, Logger::SUPERVISION) <<
          "Removing long overdue db server " << serverName << "last seen: " << server.second;
        { VPackObjectBuilder oper(&trxs); // Operation for one server
          trxs.add("/arango/Supervision/Health/" + serverName, del.slice());
          trxs.add("/arango/Plan/DBServers/" + serverName, del.slice());
          trxs.add("/arango/Current/DBServers/" + serverName, del.slice());
          trxs.add("/arango/Target/MapUniqueToShortID/" + serverName, del.slice());
          trxs.add("/arango/Current/ServersKnown/" + serverName, del.slice());
          trxs.add("/arango/Current/ServersRegistered/" + serverName, del.slice());
          for (auto const& j : currentDatabases.children()) {
            trxs.add("/arango/Current/Databases/" + j.first + "/" + serverName, del.slice());
          }
        }
        if (!server.second.empty()) { // Timestamp unchanged only, if persistent entry
          VPackObjectBuilder prec(&trxs);
          trxs.add("/arango/Supervision/Health/" + serverName + "/Timestamp", VPackValue(server.second));
        }
      }
    }
  }
  if (servers.size() > 0) {
    _nextServerCleanup = std::chrono::system_clock::now() + std::chrono::seconds(3600);
    _agent->write(envelope);
  }

  trxs.clear();
  servers = deletionCandidates(snapshot, transient, "Coordinators");
  { VPackArrayBuilder t(&trxs);
    for (auto const& server : servers) {
      { VPackArrayBuilder ta(&trxs);
        auto const serverName = server.first;
        LOG_TOPIC("f6a7d", DEBUG, Logger::SUPERVISION) <<
          "Removing long overdue coordinator " << serverName << "last seen: " << server.second;
        { VPackObjectBuilder ts(&trxs);
          trxs.add("/arango/Supervision/Health/" + serverName, del.slice());
          trxs.add("/arango/Plan/Coordinators/" + serverName, del.slice());
          trxs.add("/arango/Current/Coordinators/" + serverName, del.slice());
          trxs.add("/arango/Target/MapUniqueToShortID/" + serverName, del.slice());
          trxs.add("/arango/Current/ServersKnown/" + serverName, del.slice());
          trxs.add("/arango/Current/ServersRegistered/" + serverName, del.slice());
        }
        if (!server.second.empty()) { // Timestamp unchanged only, if persistent entry
          VPackObjectBuilder prec(&trxs);
          trxs.add("/arango/Supervision/Health/" + serverName + "/Timestamp", VPackValue(server.second));
        }
      }
    }
  }
  if (servers.size() > 0) {
    _agent->write(envelope);
  }
  _nextServerCleanup = std::chrono::system_clock::now() + std::chrono::seconds(3600);

}

void Supervision::cleanupLostCollections(Node const& snapshot, AgentInterface* agent,
                                         uint64_t& jobId) {
>>>>>>> 376a8ccb
  std::unordered_set<std::string> failedServers;

  // Search for failed server
  //  Could also use `Target/FailedServers`
  auto const& health = snapshot.hasAsChildren(healthPrefix);
  if (!health.second) {
    return;
  }

  for (auto const& server : health.first) {
    HealthRecord record(*server.second.get());

    if (record.status == Supervision::HEALTH_STATUS_FAILED) {
      failedServers.insert(server.first);
    }
  }

  if (failedServers.size() == 0) {
    return;
  }

  // Now iterate over all shards and look for failed leaders.
  auto const& collections = snapshot.hasAsChildren("/Current/Collections");
  if (!collections.second) {
    return;
  }

  auto builder = std::make_shared<VPackBuilder>();
  {
    VPackArrayBuilder trxs(builder.get());

    for (auto const& database : collections.first) {
      auto const& dbname = database.first;

      auto const& collections = database.second->children();

      for (auto const& collection : collections) {
        auto const& colname = collection.first;

        for (auto const& shard : collection.second->children()) {
          auto const& servers = shard.second->hasAsArray("servers").first;

          TRI_ASSERT(servers.isArray());

          if (servers.length() >= 1) {
            TRI_ASSERT(servers[0].isString());
            auto const& servername = servers[0].copyString();

            if (failedServers.find(servername) != failedServers.end()) {
              // potentially lost shard
              auto const& shardname = shard.first;

              auto const& planurlinsnapshot =
                  "/Plan/Collections/" + dbname + "/" + colname + "/shards/" + shardname;

              auto const& planurl = "/arango" + planurlinsnapshot;
              auto const& currenturl = "/arango/Current/Collections/" + dbname +
                                       "/" + colname + "/" + shardname;
              auto const& healthurl =
                  "/arango/Supervision/Health/" + servername + "/Status";
              // check if it exists in Plan
              if (snapshot.has(planurlinsnapshot)) {
                continue;
              }
              LOG_TOPIC("89987", TRACE, Logger::SUPERVISION)
                  << "Found a lost shard: " << shard.first;
              // Now remove that shard
              {
                VPackArrayBuilder trx(builder.get());
                {
                  VPackObjectBuilder update(builder.get());
                  // remove the shard in current
                  builder->add(VPackValue(currenturl));
                  {
                    VPackObjectBuilder op(builder.get());
                    builder->add("op", VPackValue("delete"));
                  }
                  // add a job done entry to "Target/Finished"
                  std::string jobIdStr = std::to_string(jobId++);
                  builder->add(VPackValue("/arango/Target/Finished/" + jobIdStr));
                  {
                    VPackObjectBuilder op(builder.get());
                    builder->add("op", VPackValue("set"));
                    builder->add(VPackValue("new"));
                    {
                      VPackObjectBuilder job(builder.get());
                      builder->add("type", VPackValue("cleanUpLostCollection"));
                      builder->add("server", VPackValue(shardname));
                      builder->add("jobId", VPackValue(jobIdStr));
                      builder->add("creator", VPackValue("supervision"));
                      builder->add("timeCreated", VPackValue(timepointToString(
                                                      std::chrono::system_clock::now())));
                    }
                  }
                  // increase current version
                  builder->add(VPackValue("/arango/Current/Version"));
                  {
                    VPackObjectBuilder op(builder.get());
                    builder->add("op", VPackValue("increment"));
                  }
                }
                {
                  VPackObjectBuilder precon(builder.get());
                  // pre condition:
                  //  still in current
                  //  not in plan
                  //  still failed
                  builder->add(VPackValue(planurl));
                  {
                    VPackObjectBuilder cond(builder.get());
                    builder->add("oldEmpty", VPackValue(true));
                  }
                  builder->add(VPackValue(currenturl));
                  {
                    VPackObjectBuilder cond(builder.get());
                    builder->add("oldEmpty", VPackValue(false));
                  }
                  builder->add(VPackValue(healthurl));
                  {
                    VPackObjectBuilder cond(builder.get());
                    builder->add("old", VPackValue(Supervision::HEALTH_STATUS_FAILED));
                  }
                }
              }
            }
          }
        }
      }
    }
  }

  auto const& trx = builder->slice();

  if (trx.length() > 0) {
    // do it! fire and forget!
    agent->write(builder);
  }
}


// Remove expired hot backup lock if exists
void Supervision::unlockHotBackup() {
  _lock.assertLockedByCurrentThread();
  if (snapshot().has(HOTBACKUP_KEY)) {
    Node tmp = snapshot()(HOTBACKUP_KEY);
    if (tmp.isString()) {
      if (std::chrono::system_clock::now() > stringToTimepoint(tmp.getString())) {
        VPackBuilder unlock;
        { VPackArrayBuilder trxs(&unlock);
          { VPackObjectBuilder u(&unlock);
            unlock.add(VPackValue(HOTBACKUP_KEY));
            { VPackObjectBuilder o(&unlock);
              unlock.add("op", VPackValue("delete")); }}}
        write_ret_t res = singleWriteTransaction(_agent, unlock, false);
      }
    }
  }
}


// Guarded by caller
bool Supervision::handleJobs() {
  _lock.assertLockedByCurrentThread();
  // Do supervision
  LOG_TOPIC("67eef", TRACE, Logger::SUPERVISION) << "Begin unlockHotBackup";
  unlockHotBackup();

  LOG_TOPIC("76ffe", TRACE, Logger::SUPERVISION) << "Begin shrinkCluster";
  shrinkCluster();

  LOG_TOPIC("43256", TRACE, Logger::SUPERVISION) << "Begin enforceReplication";
  enforceReplication();

<<<<<<< HEAD
  LOG_TOPIC("76190", TRACE, Logger::SUPERVISION)
      << "Begin cleanupLostCollections";
  cleanupLostCollections(_snapshot, _agent, _jobId);
=======
  LOG_TOPIC("76190", TRACE, Logger::SUPERVISION) << "Begin cleanupLostCollections";
  cleanupLostCollections(snapshot(), _agent, _jobId);
>>>>>>> 376a8ccb
  // Note that this function consumes job IDs, potentially many, so the member
  // is incremented inside the function. Furthermore, `cleanupLostCollections`
  // is static for catch testing purposes.

  LOG_TOPIC("00789", TRACE, Logger::SUPERVISION)
      << "Begin readyOrphanedIndexCreations";
  readyOrphanedIndexCreations();

  LOG_TOPIC("00790", TRACE, Logger::SUPERVISION)
      << "Begin checkBrokenCreatedDatabases";
  checkBrokenCreatedDatabases();

  LOG_TOPIC("69480", TRACE, Logger::SUPERVISION)
      << "Begin checkBrokenCollections";
  checkBrokenCollections();

  LOG_TOPIC("00aab", TRACE, Logger::SUPERVISION) << "Begin workJobs";
  workJobs();

  LOG_TOPIC("0892b", TRACE, Logger::SUPERVISION)
      << "Begin cleanupFinishedAndFailedJobs";
  cleanupFinishedAndFailedJobs();

  return true;
}

// Guarded by caller
void Supervision::cleanupFinishedAndFailedJobs() {
  // This deletes old Supervision jobs in /Target/Finished and
  // /Target/Failed. We can be rather generous here since old
  // snapshots and log entries are kept for much longer.
  // We only keep up to 500 finished jobs and 1000 failed jobs.
  _lock.assertLockedByCurrentThread();

  constexpr size_t maximalFinishedJobs = 500;
  constexpr size_t maximalFailedJobs = 1000;

  auto cleanup = [&](std::string const& prefix, size_t limit) {
    auto const& jobs = snapshot().hasAsChildren(prefix).first;
    if (jobs.size() <= 2 * limit) {
      return;
    }
    typedef std::pair<std::string, std::string> keyDate;
    std::vector<keyDate> v;
    v.reserve(jobs.size());
    for (auto const& p : jobs) {
      auto created = p.second->hasAsString("timeCreated");
      if (created.second) {
        v.emplace_back(p.first, created.first);
      } else {
        v.emplace_back(p.first, "1970");  // will be sorted very early
      }
    }
    std::sort(v.begin(), v.end(), [](keyDate const& a, keyDate const& b) -> bool {
      return a.second < b.second;
    });
    size_t toBeDeleted = v.size() - limit;  // known to be positive
    LOG_TOPIC("98451", INFO, Logger::AGENCY) << "Deleting " << toBeDeleted
                                             << " old jobs"
                                                " in "
                                             << prefix;
    VPackBuilder trx;  // We build a transaction here
    {                  // Pair for operation, no precondition here
      VPackArrayBuilder guard1(&trx);
      {
        VPackObjectBuilder guard2(&trx);
        for (auto it = v.begin(); toBeDeleted-- > 0 && it != v.end(); ++it) {
          trx.add(VPackValue(prefix + it->first));
          {
            VPackObjectBuilder guard2(&trx);
            trx.add("op", VPackValue("delete"));
          }
        }
      }
    }
    singleWriteTransaction(_agent, trx, false);  // do not care about the result
  };

  cleanup(finishedPrefix, maximalFinishedJobs);
  cleanup(failedPrefix, maximalFailedJobs);
}

// Guarded by caller
void Supervision::workJobs() {
  _lock.assertLockedByCurrentThread();

  bool dummy = false;
  // ATTENTION: It is necessary to copy the todos here, since we modify
  // below!
  auto todos = snapshot().hasAsChildren(toDoPrefix).first;
  auto it = todos.begin();
  static std::string const FAILED = "failed";

  // In the case that there are a lot of jobs in ToDo or in Pending we cannot
  // afford to run through all of them before we do another Supervision round.
  // This is because only in a new round we discover things like a server
  // being good again. Currently, we manage to work through approx. 200 jobs
  // per second. Therefore, we have - for now - chosen to limit the number of
  // jobs actually worked on to 1000 in ToDo and 1000 in Pending. However,
  // since some jobs are just waiting, we cannot work on the same 1000
  // jobs in each round. This is where the randomization comes in. We work
  // on up to 1000 *random* jobs. This will eventually cover everything with
  // very high probability. Note that the snapshot does not change, so
  // `todos.size()` is constant for the loop, even though we do agency
  // transactions to remove ToDo jobs.
  size_t const maximalJobsPerRound = 1000;
  bool selectRandom = todos.size() > maximalJobsPerRound;

  LOG_TOPIC("00567", TRACE, Logger::SUPERVISION)
      << "Begin ToDos of type Failed*";
  bool doneFailedJob = false;
  while (it != todos.end()) {
    auto const& jobNode = *(it->second);
    if (jobNode.hasAsString("type").first.compare(0, FAILED.length(), FAILED) == 0) {
      if (selectRandom && RandomGenerator::interval(static_cast<uint64_t>(todos.size())) >
                              maximalJobsPerRound) {
        LOG_TOPIC("675fe", TRACE, Logger::SUPERVISION) << "Skipped ToDo Job";
        ++it;
        continue;
      }

<<<<<<< HEAD
      LOG_TOPIC("87812", TRACE, Logger::SUPERVISION)
          << "Begin JobContext::run()";
      JobContext(TODO, jobNode.hasAsString("jobId").first, _snapshot, _agent).run(_haveAborts);
      LOG_TOPIC("98115", TRACE, Logger::SUPERVISION)
          << "Finish JobContext::run()";
=======
      LOG_TOPIC("87812", TRACE, Logger::SUPERVISION) << "Begin JobContext::run()";
      JobContext(TODO, jobNode.hasAsString("jobId").first, snapshot(), _agent)
        .run(_haveAborts);
      LOG_TOPIC("98115", TRACE, Logger::SUPERVISION) << "Finish JobContext::run()";
>>>>>>> 376a8ccb
      it = todos.erase(it);
      doneFailedJob = true;
    } else {
      ++it;
    }
  }

  // Do not start other jobs, if above resilience jobs aborted stuff
  if (!_haveAborts && !doneFailedJob) {
    LOG_TOPIC("00654", TRACE, Logger::SUPERVISION) << "Begin ToDos";
    for (auto const& todoEnt : todos) {
      if (selectRandom && RandomGenerator::interval(static_cast<uint64_t>(todos.size())) >
                              maximalJobsPerRound) {
        LOG_TOPIC("77889", TRACE, Logger::SUPERVISION) << "Skipped ToDo Job";
        continue;
      }
      auto const& jobNode = *todoEnt.second;
      if (jobNode.hasAsString("type").first.compare(0, FAILED.length(), FAILED) != 0) {
<<<<<<< HEAD
        LOG_TOPIC("aa667", TRACE, Logger::SUPERVISION)
            << "Begin JobContext::run()";
        JobContext(TODO, jobNode.hasAsString("jobId").first, _snapshot, _agent).run(dummy);
        LOG_TOPIC("65bcd", TRACE, Logger::SUPERVISION)
            << "Finish JobContext::run()";
=======
        LOG_TOPIC("aa667", TRACE, Logger::SUPERVISION) << "Begin JobContext::run()";
        JobContext(TODO, jobNode.hasAsString("jobId").first, snapshot(), _agent)
          .run(dummy);
        LOG_TOPIC("65bcd", TRACE, Logger::SUPERVISION) << "Finish JobContext::run()";
>>>>>>> 376a8ccb
      }
    }
  }
  LOG_TOPIC("a55ce", TRACE, Logger::SUPERVISION)
      << "Updating snapshot after ToDo";
  updateSnapshot();

  LOG_TOPIC("08641", TRACE, Logger::SUPERVISION) << "Begin Pendings";
  auto const& pends = snapshot().hasAsChildren(pendingPrefix).first;
  selectRandom = pends.size() > maximalJobsPerRound;

  for (auto const& pendEnt : pends) {
    if (selectRandom && RandomGenerator::interval(static_cast<uint64_t>(pends.size())) >
                            maximalJobsPerRound) {
      LOG_TOPIC("54310", TRACE, Logger::SUPERVISION) << "Skipped Pending Job";
      continue;
    }
    auto const& jobNode = *(pendEnt.second);
    LOG_TOPIC("009ba", TRACE, Logger::SUPERVISION) << "Begin JobContext::run()";
<<<<<<< HEAD
    JobContext(PENDING, jobNode.hasAsString("jobId").first, _snapshot, _agent).run(dummy);
    LOG_TOPIC("99006", TRACE, Logger::SUPERVISION)
        << "Finish JobContext::run()";
=======
    JobContext(PENDING, jobNode.hasAsString("jobId").first, snapshot(), _agent)
      .run(dummy);
    LOG_TOPIC("99006", TRACE, Logger::SUPERVISION) << "Finish JobContext::run()";
>>>>>>> 376a8ccb
  }
}

bool Supervision::verifyCoordinatorRebootID(std::string const& coordinatorID,
                                            uint64_t wantedRebootID, bool& coordinatorFound) {
  // check if the coordinator exists in health
  std::string const& health = serverHealth(coordinatorID);
  LOG_TOPIC("44432", DEBUG, Logger::SUPERVISION)
      << "verifyCoordinatorRebootID: coordinatorID=" << coordinatorID
      << " health=" << health;

  // if the server is not found, health is an empty string
  coordinatorFound = !health.empty();
  if (health != "GOOD" && health != "BAD") {
    return false;
  }

  // now lookup reboot id
<<<<<<< HEAD
  std::pair<uint64_t, bool> rebootID =
      _snapshot.hasAsUInt(curServersKnown + coordinatorID + "/" + StaticStrings::RebootId);
=======
  std::pair<uint64_t, bool> rebootID = snapshot().hasAsUInt(curServersKnown + coordinatorID + "/" + StaticStrings::RebootId);
>>>>>>> 376a8ccb
  LOG_TOPIC("54326", DEBUG, Logger::SUPERVISION)
      << "verifyCoordinatorRebootID: rebootId=" << rebootID.first
      << " bool=" << rebootID.second;
  return rebootID.second && rebootID.first == wantedRebootID;
}

void Supervision::deleteBrokenDatabase(std::string const& database,
                                       std::string const& coordinatorID,
                                       uint64_t rebootID, bool coordinatorFound) {
  auto envelope = std::make_shared<Builder>();
  {
    VPackArrayBuilder trxs(envelope.get());
    {
      VPackArrayBuilder trx(envelope.get());
      {
        VPackObjectBuilder operation(envelope.get());

        // increment Plan Version
        {
          VPackObjectBuilder o(envelope.get(), _agencyPrefix + "/" + PLAN_VERSION);
          envelope->add("op", VPackValue("increment"));
        }

        // delete the database from Plan/Databases
        {
          VPackObjectBuilder o(envelope.get(), _agencyPrefix + planDBPrefix + database);
          envelope->add("op", VPackValue("delete"));
        }

        // delete the database from Plan/Collections
        {
          VPackObjectBuilder o(envelope.get(), _agencyPrefix + planColPrefix + database);
          envelope->add("op", VPackValue("delete"));
        }
      }
      {
        // precondition that this database is still in Plan and is building
        VPackObjectBuilder preconditions(envelope.get());
        auto const databasesPath = plan()->databases()->database(database)->str();
        envelope->add(databasesPath + "/" + StaticStrings::AttrIsBuilding,
                      VPackValue(true));
        envelope->add(databasesPath + "/" + StaticStrings::AttrCoordinatorRebootId,
                      VPackValue(rebootID));
        envelope->add(databasesPath + "/" + StaticStrings::AttrCoordinator,
                      VPackValue(coordinatorID));

        {
          VPackObjectBuilder precondition(envelope.get(),
                                          _agencyPrefix + healthPrefix + coordinatorID);
          envelope->add("oldEmpty", VPackValue(!coordinatorFound));
        }
      }
    }
  }

  write_ret_t res = _agent->write(envelope);
  if (!res.successful()) {
    LOG_TOPIC("38482", DEBUG, Logger::SUPERVISION)
        << "failed to delete broken database in agency. Will retry "
        << envelope->toJson();
  }
}

void Supervision::deleteBrokenCollection(std::string const& database,
                                         std::string const& collection,
                                         std::string const& coordinatorID,
                                         uint64_t rebootID, bool coordinatorFound) {
  auto envelope = std::make_shared<Builder>();
  {
    VPackArrayBuilder trxs(envelope.get());
    {
      std::string collection_path =
          plan()->collections()->database(database)->collection(collection)->str();

      VPackArrayBuilder trx(envelope.get());
      {
        VPackObjectBuilder operation(envelope.get());
        // increment Plan Version
        {
          VPackObjectBuilder o(envelope.get(), _agencyPrefix + "/" + PLAN_VERSION);
          envelope->add("op", VPackValue("increment"));
        }
        // delete the collection from Plan/Collections/<db>
        {
          VPackObjectBuilder o(envelope.get(), collection_path);
          envelope->add("op", VPackValue("delete"));
        }
      }
      {
        // precondition that this collection is still in Plan and is building
        VPackObjectBuilder preconditions(envelope.get());
        envelope->add(collection_path + "/" + StaticStrings::AttrIsBuilding,
                      VPackValue(true));
        envelope->add(collection_path + "/" + StaticStrings::AttrCoordinatorRebootId,
                      VPackValue(rebootID));
        envelope->add(collection_path + "/" + StaticStrings::AttrCoordinator,
                      VPackValue(coordinatorID));

        {
          VPackObjectBuilder precondition(envelope.get(), _agencyPrefix + healthPrefix +
                                                              "/" + coordinatorID);
          envelope->add("oldEmpty", VPackValue(!coordinatorFound));
        }
      }
    }
  }

  write_ret_t res = _agent->write(envelope);
  if (!res.successful()) {
    LOG_TOPIC("38485", DEBUG, Logger::SUPERVISION)
        << "failed to delete broken collection in agency. Will retry. "
        << envelope->toJson();
  }
}

void Supervision::ifResourceCreatorLost(
    std::shared_ptr<Node> const& resource,
    std::function<void(const ResourceCreatorLostEvent&)> const& action) {
  // check if isBuilding is set and it is true
  std::pair<bool, bool> isBuilding = resource->hasAsBool(StaticStrings::AttrIsBuilding);
  if (isBuilding.first && isBuilding.second) {
    // this database is currently being built
    //  check if the coordinator exists and its reboot is the same as specified
    std::pair<uint64_t, bool> rebootID =
        resource->hasAsUInt(StaticStrings::AttrCoordinatorRebootId);
    std::pair<std::string, bool> coordinatorID =
        resource->hasAsString(StaticStrings::AttrCoordinator);

    bool keepResource = true;
    bool coordinatorFound = false;

    if (rebootID.second && coordinatorID.second) {
      keepResource = Supervision::verifyCoordinatorRebootID(coordinatorID.first,
                                                            rebootID.first, coordinatorFound);
      // incomplete data, should not happen
    } else {
      //          v---- Please note this awesome log-id
      LOG_TOPIC("dbbad", WARN, Logger::SUPERVISION)
          << "resource has set `isBuilding` but is missing coordinatorID and "
             "rebootID";
    }

    if (!keepResource) {
      action(ResourceCreatorLostEvent{resource, coordinatorID.first,
                                      rebootID.first, coordinatorFound});
    }
  }
}

void Supervision::checkBrokenCreatedDatabases() {
  _lock.assertLockedByCurrentThread();

  // check if snapshot has databases
  std::pair<Node const&, bool> databases = snapshot().hasAsNode(planDBPrefix);
  if (!databases.second) {
    return;
  }

  // dbpair is <std::string, std::shared_ptr<Node>>
  for (auto const& dbpair : databases.first.children()) {
    std::shared_ptr<Node> const& db = dbpair.second;

    LOG_TOPIC("24152", DEBUG, Logger::SUPERVISION) << "checkBrokenDbs: " << *db;

    ifResourceCreatorLost(db, [&](ResourceCreatorLostEvent const& ev) {
      LOG_TOPIC("fe522", INFO, Logger::SUPERVISION)
          << "checkBrokenCreatedDatabases: removing skeleton database with "
             "name "
          << dbpair.first;
      // delete this database and all of its collections
      deleteBrokenDatabase(dbpair.first, ev.coordinatorId,
                           ev.coordinatorRebootId, ev.coordinatorFound);
    });
  }
}

void Supervision::checkBrokenCollections() {
  _lock.assertLockedByCurrentThread();

  // check if snapshot has databases
  std::pair<Node const&, bool> collections = snapshot().hasAsNode(planColPrefix);
  if (!collections.second) {
    return;
  }

  // dbpair is <std::string, std::shared_ptr<Node>>
  for (auto const& dbpair : collections.first.children()) {
    std::shared_ptr<Node> const& db = dbpair.second;

    for (auto const& collectionPair : db->children()) {
      // collectionPair.first is collection id
      std::pair<std::string, bool> collectionNamePair =
          collectionPair.second->hasAsString(StaticStrings::DataSourceName);
      std::string const& collectionName = collectionNamePair.first;
      if (!collectionNamePair.second || collectionName.empty() ||
          collectionName.front() == '_') {
        continue;
      }

      ifResourceCreatorLost(collectionPair.second, [&](ResourceCreatorLostEvent const& ev) {
        LOG_TOPIC("fe523", INFO, Logger::SUPERVISION)
            << "checkBrokenCollections: removing broken collection with name "
            << dbpair.first;
        // delete this database and all of its collections
        deleteBrokenCollection(dbpair.first, collectionPair.first, ev.coordinatorId,
                               ev.coordinatorRebootId, ev.coordinatorFound);
      });
    }
  }
}

void Supervision::readyOrphanedIndexCreations() {
  _lock.assertLockedByCurrentThread();

  if (snapshot().has(planColPrefix) && snapshot().has(curColPrefix)) {
    auto const& plannedDBs = snapshot()(planColPrefix).children();
    auto const& currentDBs = snapshot()(curColPrefix);

    for (auto const& db : plannedDBs) {
      std::string const& dbname = db.first;
      auto const& database = *(db.second);
      auto const& plannedCols = database.children();
      for (auto const& col : plannedCols) {
        auto const& colname = col.first;
        std::string const& colPath = dbname + "/" + colname + "/";
        auto const& collection = *(col.second);
        std::unordered_set<std::string> built;
        Slice indexes;
        if (collection.has("indexes")) {
          indexes = collection("indexes").getArray();
          if (indexes.length() > 0) {
            for (auto const& planIndex : VPackArrayIterator(indexes)) {
              if (planIndex.hasKey(StaticStrings::IndexIsBuilding) &&
                  collection.has("shards")) {
                auto const& planId = planIndex.get("id");
                auto const& shards = collection("shards");
                if (collection.has("numberOfShards") &&
                    collection("numberOfShards").isUInt()) {
                  auto const& nshards = collection("numberOfShards").getUInt();
                  if (nshards == 0) {
                    continue;
                  }
                  size_t nIndexes = 0;
                  for (auto const& sh : shards.children()) {
                    auto const& shname = sh.first;

                    if (currentDBs.has(colPath + shname + "/indexes")) {
                      auto const& curIndexes =
                          currentDBs(colPath + shname + "/indexes").slice();
                      for (auto const& curIndex : VPackArrayIterator(curIndexes)) {
                        auto const& curId = curIndex.get("id");
                        if (basics::VelocyPackHelper::equal(planId, curId, false)) {
                          ++nIndexes;
                        }
                      }
                    }
                  }
                  if (nIndexes == nshards) {
                    built.emplace(planId.copyString());
                  }
                }
              }
            }
          }
        }

        // We have some indexes, that have been built and are isBuilding still
        if (!built.empty()) {
          auto envelope = std::make_shared<Builder>();
          {
            VPackArrayBuilder trxs(envelope.get());
            {
              VPackArrayBuilder trx(envelope.get());
              {
                VPackObjectBuilder operation(envelope.get());
                envelope->add(VPackValue(_agencyPrefix + "/" + PLAN_VERSION));
                {
                  VPackObjectBuilder o(envelope.get());
                  envelope->add("op", VPackValue("increment"));
                }
                envelope->add(VPackValue(_agencyPrefix + planColPrefix + colPath + "indexes"));
                VPackArrayBuilder value(envelope.get());
                for (auto const& planIndex : VPackArrayIterator(indexes)) {
                  if (built.find(planIndex.get("id").copyString()) != built.end()) {
                    {
                      VPackObjectBuilder props(envelope.get());
                      for (auto const& prop : VPackObjectIterator(planIndex)) {
                        auto const& key = prop.key.copyString();
                        if (key != StaticStrings::IndexIsBuilding) {
                          envelope->add(key, prop.value);
                        }
                      }
                    }
                  } else {
                    envelope->add(planIndex);
                  }
                }
              }
              {
                VPackObjectBuilder precondition(envelope.get());
                envelope->add(VPackValue(_agencyPrefix + planColPrefix + colPath + "indexes"));
                envelope->add(indexes);
              }
            }
          }

          write_ret_t res = _agent->write(envelope);
          if (!res.successful()) {
            LOG_TOPIC("3848f", DEBUG, Logger::SUPERVISION)
                << "failed to report ready index to agency. Will retry.";
          }
        }
      }
    }
  }
}

void Supervision::enforceReplication() {
  _lock.assertLockedByCurrentThread();

  // First check the number of AddFollower and RemoveFollower jobs in ToDo:
  // We always maintain that we have at most maxNrAddRemoveJobsInTodo
  // AddFollower or RemoveFollower jobs in ToDo. These are all long-term
  // cleanup jobs, so they can be done over time. This is to ensure that
  // there is no overload on the Agency job system. Therefore, if this
  // number is at least maxNrAddRemoveJobsInTodo, we skip the rest of
  // the function:
  int const maxNrAddRemoveJobsInTodo = 50;

  auto const& todos = snapshot().hasAsChildren(toDoPrefix).first;
  int nrAddRemoveJobsInTodo = 0;
  for (auto it = todos.begin(); it != todos.end(); ++it) {
    auto jobNode = *(it->second);
    auto t = jobNode.hasAsString("type");
    if (t.second && (t.first == "addFollower" || t.first == "removeFollower")) {
      if (++nrAddRemoveJobsInTodo >= maxNrAddRemoveJobsInTodo) {
        return;
      }
    }
  }

  // We will loop over plannedDBs, so we use hasAsChildren
  auto const& plannedDBs = snapshot().hasAsChildren(planColPrefix).first;
  // We will lookup in currentDBs, so we use hasAsNode
  auto const& currentDBs = snapshot().hasAsNode(curColPrefix).first;

  for (const auto& db_ : plannedDBs) {  // Planned databases
    auto const& db = *(db_.second);
    for (const auto& col_ : db.children()) {  // Planned collections
      auto const& col = *(col_.second);

      size_t replicationFactor;
      auto replFact = col.hasAsUInt(StaticStrings::ReplicationFactor);
      if (replFact.second) {
        replicationFactor = replFact.first;
      } else {
        auto replFact2 = col.hasAsString(StaticStrings::ReplicationFactor);
        if (replFact2.second && replFact2.first == StaticStrings::Satellite) {
          // satellites => distribute to every server
          auto available = Job::availableServers(snapshot());
          replicationFactor = Job::countGoodOrBadServersInList(snapshot(), available);
        } else {
          LOG_TOPIC("d3b54", DEBUG, Logger::SUPERVISION)
              << "no replicationFactor entry in " << col.toJson();
          continue;
        }
      }

      bool clone = col.has(StaticStrings::DistributeShardsLike);

      if (!clone) {
        for (auto const& shard_ : col.hasAsChildren("shards").first) {  // Pl shards
          auto const& shard = *(shard_.second);
          VPackBuilder onlyFollowers;
          {
            VPackArrayBuilder guard(&onlyFollowers);
            bool first = true;
            for (auto const& pp : VPackArrayIterator(shard.slice())) {
              if (!first) {
                onlyFollowers.add(pp);
              }
              first = false;
            }
          }
<<<<<<< HEAD
          size_t actualReplicationFactor =
              1 + Job::countGoodOrBadServersInList(_snapshot, onlyFollowers.slice());
          // leader plus GOOD followers
=======
          size_t actualReplicationFactor
            = 1 + Job::countGoodOrBadServersInList(snapshot(), onlyFollowers.slice());
            // leader plus GOOD followers
>>>>>>> 376a8ccb
          size_t apparentReplicationFactor = shard.slice().length();

          if (actualReplicationFactor != replicationFactor ||
              apparentReplicationFactor != replicationFactor) {
            // First check the case that not all are in sync:
            std::string curPath =
                db_.first + "/" + col_.first + "/" + shard_.first + "/servers";
            auto const& currentServers = currentDBs.hasAsArray(curPath);
            size_t inSyncReplicationFactor = actualReplicationFactor;
            if (currentServers.second) {
              if (currentServers.first.length() < actualReplicationFactor) {
                inSyncReplicationFactor = currentServers.first.length();
              }
            }

            // Check that there is not yet an addFollower or removeFollower
            // or moveShard job in ToDo for this shard:
            auto const& todo = snapshot().hasAsChildren(toDoPrefix).first;
            bool found = false;
            for (auto const& pair : todo) {
              auto const& job = pair.second;
              auto tmp_type = job->hasAsString("type");
              auto tmp_shard = job->hasAsString("shard");
              if ((tmp_type.first == "addFollower" || tmp_type.first == "removeFollower" ||
                   tmp_type.first == "moveShard") &&
                  tmp_shard.first == shard_.first) {
                found = true;
                LOG_TOPIC("441b6", DEBUG, Logger::SUPERVISION)
                    << "already found "
                       "addFollower or removeFollower job in ToDo, not "
                       "scheduling "
                       "again for shard "
                    << shard_.first;
                break;
              }
            }
            // Check that shard is not locked:
            if (snapshot().has(blockedShardsPrefix + shard_.first)) {
              found = true;
            }
            if (!found) {
              if (actualReplicationFactor < replicationFactor) {
                AddFollower(snapshot(), _agent, std::to_string(_jobId++),
                            "supervision", db_.first, col_.first, shard_.first)
                    .create();
                if (++nrAddRemoveJobsInTodo >= maxNrAddRemoveJobsInTodo) {
                  return;
                }
              } else if (apparentReplicationFactor > replicationFactor &&
                         inSyncReplicationFactor >= replicationFactor) {
                RemoveFollower(snapshot(), _agent, std::to_string(_jobId++),
                               "supervision", db_.first, col_.first, shard_.first)
                    .create();
                if (++nrAddRemoveJobsInTodo >= maxNrAddRemoveJobsInTodo) {
                  return;
                }
              }
            }
          }
        }
      }
    }
  }
}

void Supervision::fixPrototypeChain(Builder& migrate) {
  _lock.assertLockedByCurrentThread();

  auto const& snap = snapshot();

  std::function<std::string(std::string const&, std::string const&)> resolve;
  resolve = [&](std::string const& db, std::string const& col) {
    std::string s;
    auto const& tmp_n = snap.hasAsNode(planColPrefix + db + "/" + col);
    if (tmp_n.second) {
      Node const& n = tmp_n.first;
      s = n.hasAsString("distributeShardsLike").first;
    }
    return (s.empty()) ? col : resolve(db, s);
  };

  for (auto const& database : snapshot().hasAsChildren(planColPrefix).first) {
    for (auto const& collection : database.second->children()) {
      if (collection.second->has("distributeShardsLike")) {
        auto prototype =
            (*collection.second).hasAsString("distributeShardsLike").first;
        if (!prototype.empty()) {
          std::string u;
          try {
            u = resolve(database.first, prototype);
          } catch (...) {
          }
          if (u != prototype) {
            {
              VPackArrayBuilder trx(&migrate);
              {
                VPackObjectBuilder oper(&migrate);
                migrate.add(planColPrefix + database.first + "/" +
                                collection.first + "/" + "distributeShardsLike",
                            VPackValue(u));
              }
              {
                VPackObjectBuilder prec(&migrate);
                migrate.add(planColPrefix + database.first + "/" +
                                collection.first + "/" + "distributeShardsLike",
                            VPackValue(prototype));
              }
            }
          }
        }
      }
    }
  }
}

// Shrink cluster if applicable, guarded by caller
void Supervision::shrinkCluster() {
  _lock.assertLockedByCurrentThread();

  auto const& todo = snapshot().hasAsChildren(toDoPrefix).first;
  auto const& pending = snapshot().hasAsChildren(pendingPrefix).first;

  if (!todo.empty() || !pending.empty()) {  // This is low priority
    return;
  }

  // Get servers from plan
  auto availServers = Job::availableServers(snapshot());

  // set by external service like Kubernetes / Starter / DCOS
  size_t targetNumDBServers;
  std::string const NDBServers("/Target/NumberOfDBServers");

  if (snapshot().hasAsUInt(NDBServers).second) {
    targetNumDBServers = snapshot().hasAsUInt(NDBServers).first;
  } else {
    LOG_TOPIC("7aa3b", TRACE, Logger::SUPERVISION)
        << "Targeted number of DB servers not set yet";
    return;
  }

  // Only if number of servers in target is smaller than the available
  if (targetNumDBServers < availServers.size()) {
    // Minimum 1 DB server must remain
    if (availServers.size() == 1) {
      LOG_TOPIC("4ced8", DEBUG, Logger::SUPERVISION)
          << "Only one db server left for operation";
      return;
    }

    /**
     * mop: TODO instead of using Plan/Collections we should watch out for
     * Plan/ReplicationFactor and Current...when the replicationFactor is not
     * fullfilled we should add a follower to the plan
     * When seeing more servers in Current than replicationFactor we should
     * remove a server.
     * RemoveServer then should be changed so that it really just kills a server
     * after a while...
     * this way we would have implemented changing the replicationFactor and
     * have an awesome new feature
     **/
    // Find greatest replication factor among all collections
    uint64_t maxReplFact = 1;
    auto const& databases = snapshot().hasAsChildren(planColPrefix).first;
    for (auto const& database : databases) {
      for (auto const& collptr : database.second->children()) {
        auto const& node = *collptr.second;
        if (node.hasAsUInt("replicationFactor").second) {
          auto replFact = node.hasAsUInt("replicationFactor").first;
          if (replFact > maxReplFact) {
            maxReplFact = replFact;
          }
        }
        // Note that this could be a satellite collection, in any case, ignore:
      }
    }

    // mop: do not account any failedservers in this calculation..the ones
    // having
    // a state of failed still have data of interest to us! We wait indefinately
    // for them to recover or for the user to remove them
    if (maxReplFact < availServers.size()) {
      // Clean out as long as number of available servers is bigger
      // than maxReplFactor and bigger than targeted number of db servers
      if (availServers.size() > maxReplFact && availServers.size() > targetNumDBServers) {
        // Sort servers by name
        std::sort(availServers.begin(), availServers.end());

        // Schedule last server for cleanout
        bool dummy;
        CleanOutServer(snapshot(), _agent, std::to_string(_jobId++),
                       "supervision", availServers.back())
            .run(dummy);
      }
    }
  }
}

// Start thread
bool Supervision::start() {
  Thread::start();
  return true;
}

// Start thread with agent
bool Supervision::start(Agent* agent) {
  _agent = agent;
  _frequency = _agent->config().supervisionFrequency();
  _okThreshold = _agent->config().supervisionOkThreshold();
  _gracePeriod = _agent->config().supervisionGracePeriod();
  return start();
}

static std::string const syncLatest = "/Sync/LatestID";

void Supervision::getUniqueIds() {
  _lock.assertLockedByCurrentThread();

  size_t n = 10000;

  std::string path = _agencyPrefix + "/Sync/LatestID";
  auto builder = std::make_shared<Builder>();
  {
    VPackArrayBuilder a(builder.get());
    {
      VPackArrayBuilder b(builder.get());
      {
        VPackObjectBuilder c(builder.get());
        {
          builder->add(VPackValue(path));
          VPackObjectBuilder b(builder.get());
          builder->add("op", VPackValue("increment"));
          builder->add("step", VPackValue(n));
        }
      }
    }
    {
      VPackArrayBuilder a(builder.get());
      builder->add(VPackValue(path));
    }
  }  // [[{path:{"op":"increment","step":n}}],[path]]

  auto ret = _agent->transact(builder);
  if (ret.accepted) {
    try {
      _jobIdMax =
          ret.result->slice()[1]
              .get(std::vector<std::string>({"arango", "Sync", "LatestID"}))
              .getUInt();
      _jobId = _jobIdMax - n;
    } catch (std::exception const& e) {
      LOG_TOPIC("4da4b", ERR, Logger::SUPERVISION)
          << "Failed to acquire job IDs from agency: " << e.what() << __FILE__
          << " " << __LINE__;
    }
  }
}

void Supervision::beginShutdown() {
  // Personal hygiene
  Thread::beginShutdown();

  CONDITION_LOCKER(guard, _cv);
  guard.broadcast();
}

Node const& Supervision::snapshot() const {
  if (_snapshot == nullptr) {
    _snapshot = (_spearhead.has(_agencyPrefix)) ?
      _spearhead.nodePtr(_agencyPrefix) : _spearhead.nodePtr();
  }
  return *_snapshot;
}<|MERGE_RESOLUTION|>--- conflicted
+++ resolved
@@ -177,7 +177,7 @@
       _haveAborts(false),
       _selfShutdown(false),
       _upgraded(false),
-<<<<<<< HEAD
+      _nextServerCleanup(),
       _supervision_runtime_msec(server.getFeature<arangodb::MetricsFeature>().histogram(
           StaticStrings::SupervisionRuntimeMs, log_scale_t<uint64_t>(2, 50., 8.0e3, 10),
           "Agency Supervision runtime histogram [ms]")),
@@ -198,9 +198,6 @@
           server.getFeature<arangodb::MetricsFeature>().counter(
               StaticStrings::SupervisionFailedServerCount, 0,
               "Counter for FailedServer jobs")) {}
-=======
-      _nextServerCleanup() {}
->>>>>>> 376a8ccb
 
 Supervision::~Supervision() {
   if (!isStopping()) {
@@ -330,17 +327,17 @@
   _upgraded = true;
 }
 
-
 void Supervision::upgradeMaintenance(VPackBuilder& builder) {
   _lock.assertLockedByCurrentThread();
   if (snapshot().has(supervisionMaintenance)) {
-
     std::string maintenanceState;
     try {
       maintenanceState = snapshot().get(supervisionMaintenance).getString();
     } catch (std::exception const& e) {
       LOG_TOPIC("cf235", ERR, Logger::SUPERVISION)
-        << "Supervision maintenance key in agency is not a string. This should never happen and will prevent hot backups. " << e.what();
+          << "Supervision maintenance key in agency is not a string. This "
+             "should never happen and will prevent hot backups. "
+          << e.what();
       return;
     }
 
@@ -348,11 +345,9 @@
       VPackArrayBuilder trx(&builder);
       {
         VPackObjectBuilder o(&builder);
-        builder.add(
-          supervisionMaintenance,
-          VPackValue(
-            timepointToString(
-              std::chrono::system_clock::now() + std::chrono::hours(1))));
+        builder.add(supervisionMaintenance,
+                    VPackValue(timepointToString(std::chrono::system_clock::now() +
+                                                 std::chrono::hours(1))));
       }
       {
         VPackObjectBuilder o(&builder);
@@ -362,26 +357,20 @@
   }
 }
 
-
 void Supervision::upgradeBackupKey(VPackBuilder& builder) {
-
   // Upgrade /arango/Target/HotBackup/Create from 0 to time out
 
   _lock.assertLockedByCurrentThread();
   if (snapshot().has(HOTBACKUP_KEY)) {
-
-    Node const& tmp  = snapshot()(HOTBACKUP_KEY);
+    Node const& tmp = snapshot()(HOTBACKUP_KEY);
     if (tmp.isNumber()) {
       if (tmp.getInt() == 0) {
-
         VPackArrayBuilder trx(&builder);
         {
           VPackObjectBuilder o(&builder);
-          builder.add(
-            HOTBACKUP_KEY,
-            VPackValue(
-              timepointToString(
-                std::chrono::system_clock::now() + std::chrono::hours(1))));
+          builder.add(HOTBACKUP_KEY,
+                      VPackValue(timepointToString(std::chrono::system_clock::now() +
+                                                   std::chrono::hours(1))));
         }
         {
           VPackObjectBuilder o(&builder);
@@ -391,7 +380,6 @@
     }
   }
 }
-
 
 void handleOnStatusDBServer(Agent* agent, Node const& snapshot,
                             HealthRecord& persisted, HealthRecord& transisted,
@@ -436,7 +424,7 @@
     // if the current foxxmaster server failed => reset the value to ""
     if (snapshot.hasAsString(foxxmaster).first == serverID) {
       VPackBuilder create;
-       {
+      {
         VPackArrayBuilder tx(&create);
         {
           VPackObjectBuilder d(&create);
@@ -784,13 +772,6 @@
     return false;
   }
 
-<<<<<<< HEAD
-  _agent->executeLockedRead([&]() {
-    if (_agent->spearhead().has(_agencyPrefix)) {
-      _snapshot = _agent->spearhead().get(_agencyPrefix);
-    }
-  });
-=======
   // ********************************** WARNING ********************************
   // Only change with utmost care. This is to be the sole location for modifying
   // _snapshot. All places, which need access to the _snapshot variable must use
@@ -815,9 +796,8 @@
     });
   } else {
     std::vector<log_t> logs;
-    _agent->executeLockedRead([&]() {
-      logs = _agent->logs(_lastUpdateIndex + 1);
-    });
+    _agent->executeLockedRead(
+        [&]() { logs = _agent->logs(_lastUpdateIndex + 1); });
     if (logs.size() > 0) {
       _lastUpdateIndex = _spearhead.applyTransactions(logs);
       _snapshot = _spearhead.nodePtr(_agencyPrefix);
@@ -825,7 +805,6 @@
   }
   // ***************************************************************************
 
->>>>>>> 376a8ccb
   _agent->executeTransientLocked([&]() {
     if (_agent->transient().has(_agencyPrefix)) {
       _transient = _agent->transient().get(_agencyPrefix);
@@ -972,7 +951,7 @@
             try {
               if (snapshot().get(supervisionMaintenance).isString()) {
                 std::string tmp = snapshot().get(supervisionMaintenance).getString();
-                if (tmp.size() < 18) { // legacy behaviour
+                if (tmp.size() < 18) {  // legacy behaviour
                   maintenanceMode = true;
                 } else {
                   auto const maintenanceExpires = stringToTimepoint(tmp);
@@ -980,18 +959,19 @@
                     maintenanceMode = true;
                   }
                 }
-              } else { // legacy behaviour
+              } else {  // legacy behaviour
                 maintenanceMode = true;
               }
             } catch (std::exception const& e) {
-                LOG_TOPIC("cf236", ERR, Logger::SUPERVISION)
-                  << "Supervision maintenace key in agency is not a string. This should never happen and will prevent hot backups. " << e.what();
+              LOG_TOPIC("cf236", ERR, Logger::SUPERVISION)
+                  << "Supervision maintenace key in agency is not a string. "
+                     "This should never happen and will prevent hot backups. "
+                  << e.what();
               return;
             }
           }
 
           if (!maintenanceMode) {
-
             reportStatus("Normal");
 
             _haveAborts = false;
@@ -1003,9 +983,11 @@
               // wait 5 min or until next scheduled run
               if (_agent->leaderFor() > 300 &&
                   _nextServerCleanup < std::chrono::system_clock::now()) {
-                LOG_TOPIC("dcded", TRACE, Logger::SUPERVISION) << "Begin cleanupExpiredServers";
+                LOG_TOPIC("dcded", TRACE, Logger::SUPERVISION)
+                    << "Begin cleanupExpiredServers";
                 cleanupExpiredServers(snapshot(), _transient);
-                LOG_TOPIC("dedcd", TRACE, Logger::SUPERVISION) << "Finished cleanupExpiredServers";
+                LOG_TOPIC("dedcd", TRACE, Logger::SUPERVISION)
+                    << "Finished cleanupExpiredServers";
               }
 
               try {
@@ -1100,7 +1082,7 @@
 // Guarded by caller
 bool Supervision::isShuttingDown() {
   _lock.assertLockedByCurrentThread();
-  if ( _snapshot && snapshot().has("Shutdown")) {
+  if (_snapshot && snapshot().has("Shutdown")) {
     return snapshot().hasAsBool("Shutdown").first;
   }
   return false;
@@ -1111,7 +1093,7 @@
   _lock.assertLockedByCurrentThread();
   std::string const serverStatus(healthPrefix + serverName + "/Status");
   return (snapshot().has(serverStatus)) ? snapshot().hasAsString(serverStatus).first
-                                       : std::string();
+                                        : std::string();
 }
 
 // Guarded by caller
@@ -1172,11 +1154,6 @@
   }
 }
 
-<<<<<<< HEAD
-void Supervision::cleanupLostCollections(Node const& snapshot,
-                                         AgentInterface* agent, uint64_t& jobId) {
-=======
-
 struct ServerLists {
   std::unordered_map<ServerID, uint64_t> dbservers;
   std::unordered_map<ServerID, uint64_t> coordinators;
@@ -1188,31 +1165,31 @@
 //      Remove coordinator everywhere
 //      Remove DB server everywhere, if not leader of a shard
 
-std::unordered_map<ServerID, std::string> deletionCandidates (
-  Node const& snapshot, Node const& transient, std::string const& type) {
+std::unordered_map<ServerID, std::string> deletionCandidates(Node const& snapshot,
+                                                             Node const& transient,
+                                                             std::string const& type) {
   using namespace std::chrono;
   std::unordered_map<ServerID, std::string> serverList;
   std::string const planPath = "/Plan/" + type;
 
   if (snapshot.has(planPath) && !snapshot(planPath).children().empty()) {
-
     std::string persistedTimeStamp;
 
     for (auto const& serverId : snapshot(planPath).children()) {
       auto const& transientHeartbeat =
-        transient.hasAsNode("/Supervision/Health/" + serverId.first);
+          transient.hasAsNode("/Supervision/Health/" + serverId.first);
       try {
         // Do we have a transient heartbeat younger than a day?
         if (transientHeartbeat.second) {
-          auto const t = stringToTimepoint(
-            transientHeartbeat.first("Timestamp").getString());
+          auto const t =
+              stringToTimepoint(transientHeartbeat.first("Timestamp").getString());
           if (t > system_clock::now() - hours(24)) {
             continue;
           }
         }
         // Else do we have a persistent heartbeat younger than a day?
         auto const& persistentHeartbeat =
-          snapshot.hasAsNode("/Supervision/Health/" + serverId.first);
+            snapshot.hasAsNode("/Supervision/Health/" + serverId.first);
         if (persistentHeartbeat.second) {
           persistedTimeStamp = persistentHeartbeat.first("Timestamp").getString();
           auto const t = stringToTimepoint(persistedTimeStamp);
@@ -1220,13 +1197,14 @@
             continue;
           }
         } else {
-          if(!persistedTimeStamp.empty()) {
+          if (!persistedTimeStamp.empty()) {
             persistedTimeStamp.clear();
           }
         }
       } catch (std::exception const& e) {
         LOG_TOPIC("21a9e", DEBUG, Logger::SUPERVISION)
-          << "Failing to analyse " << serverId << " as deletion candidate " << e.what();
+            << "Failing to analyse " << serverId << " as deletion candidate "
+            << e.what();
       }
 
       // We are still here?
@@ -1236,7 +1214,7 @@
 
   // Clear shard DB servers from the deletion candidates
   if (type == "DBServers") {
-    if (!serverList.empty()) { // we need to go through all shard leaders :(
+    if (!serverList.empty()) {  // we need to go through all shard leaders :(
       for (auto const& database : snapshot("Plan/Collections").children()) {
         for (auto const& collection : database.second->children()) {
           for (auto const& shard : (*collection.second)("shards").children()) {
@@ -1264,23 +1242,28 @@
 }
 
 void Supervision::cleanupExpiredServers(Node const& snapshot, Node const& transient) {
-
   auto servers = deletionCandidates(snapshot, transient, "DBServers");
   auto const& currentDatabases = snapshot("Current/Databases");
 
   VPackBuilder del;
-  { VPackObjectBuilder d(&del);
-    del.add("op", VPackValue("delete")); }
+  {
+    VPackObjectBuilder d(&del);
+    del.add("op", VPackValue("delete"));
+  }
 
   auto envelope = std::make_shared<VPackBuilder>();
-  VPackBuilder& trxs = *envelope; // Transactions
-  { VPackArrayBuilder t(&trxs);
+  VPackBuilder& trxs = *envelope;  // Transactions
+  {
+    VPackArrayBuilder t(&trxs);
     for (auto const& server : servers) {
-      { VPackArrayBuilder ta(&trxs);
+      {
+        VPackArrayBuilder ta(&trxs);
         auto const serverName = server.first;
-        LOG_TOPIC("fa76d", DEBUG, Logger::SUPERVISION) <<
-          "Removing long overdue db server " << serverName << "last seen: " << server.second;
-        { VPackObjectBuilder oper(&trxs); // Operation for one server
+        LOG_TOPIC("fa76d", DEBUG, Logger::SUPERVISION)
+            << "Removing long overdue db server " << serverName
+            << "last seen: " << server.second;
+        {
+          VPackObjectBuilder oper(&trxs);  // Operation for one server
           trxs.add("/arango/Supervision/Health/" + serverName, del.slice());
           trxs.add("/arango/Plan/DBServers/" + serverName, del.slice());
           trxs.add("/arango/Current/DBServers/" + serverName, del.slice());
@@ -1288,12 +1271,14 @@
           trxs.add("/arango/Current/ServersKnown/" + serverName, del.slice());
           trxs.add("/arango/Current/ServersRegistered/" + serverName, del.slice());
           for (auto const& j : currentDatabases.children()) {
-            trxs.add("/arango/Current/Databases/" + j.first + "/" + serverName, del.slice());
-          }
-        }
-        if (!server.second.empty()) { // Timestamp unchanged only, if persistent entry
+            trxs.add("/arango/Current/Databases/" + j.first + "/" + serverName,
+                     del.slice());
+          }
+        }
+        if (!server.second.empty()) {  // Timestamp unchanged only, if persistent entry
           VPackObjectBuilder prec(&trxs);
-          trxs.add("/arango/Supervision/Health/" + serverName + "/Timestamp", VPackValue(server.second));
+          trxs.add("/arango/Supervision/Health/" + serverName + "/Timestamp",
+                   VPackValue(server.second));
         }
       }
     }
@@ -1305,13 +1290,17 @@
 
   trxs.clear();
   servers = deletionCandidates(snapshot, transient, "Coordinators");
-  { VPackArrayBuilder t(&trxs);
+  {
+    VPackArrayBuilder t(&trxs);
     for (auto const& server : servers) {
-      { VPackArrayBuilder ta(&trxs);
+      {
+        VPackArrayBuilder ta(&trxs);
         auto const serverName = server.first;
-        LOG_TOPIC("f6a7d", DEBUG, Logger::SUPERVISION) <<
-          "Removing long overdue coordinator " << serverName << "last seen: " << server.second;
-        { VPackObjectBuilder ts(&trxs);
+        LOG_TOPIC("f6a7d", DEBUG, Logger::SUPERVISION)
+            << "Removing long overdue coordinator " << serverName
+            << "last seen: " << server.second;
+        {
+          VPackObjectBuilder ts(&trxs);
           trxs.add("/arango/Supervision/Health/" + serverName, del.slice());
           trxs.add("/arango/Plan/Coordinators/" + serverName, del.slice());
           trxs.add("/arango/Current/Coordinators/" + serverName, del.slice());
@@ -1319,9 +1308,10 @@
           trxs.add("/arango/Current/ServersKnown/" + serverName, del.slice());
           trxs.add("/arango/Current/ServersRegistered/" + serverName, del.slice());
         }
-        if (!server.second.empty()) { // Timestamp unchanged only, if persistent entry
+        if (!server.second.empty()) {  // Timestamp unchanged only, if persistent entry
           VPackObjectBuilder prec(&trxs);
-          trxs.add("/arango/Supervision/Health/" + serverName + "/Timestamp", VPackValue(server.second));
+          trxs.add("/arango/Supervision/Health/" + serverName + "/Timestamp",
+                   VPackValue(server.second));
         }
       }
     }
@@ -1330,12 +1320,10 @@
     _agent->write(envelope);
   }
   _nextServerCleanup = std::chrono::system_clock::now() + std::chrono::seconds(3600);
-
-}
-
-void Supervision::cleanupLostCollections(Node const& snapshot, AgentInterface* agent,
-                                         uint64_t& jobId) {
->>>>>>> 376a8ccb
+}
+
+void Supervision::cleanupLostCollections(Node const& snapshot,
+                                         AgentInterface* agent, uint64_t& jobId) {
   std::unordered_set<std::string> failedServers;
 
   // Search for failed server
@@ -1475,7 +1463,6 @@
   }
 }
 
-
 // Remove expired hot backup lock if exists
 void Supervision::unlockHotBackup() {
   _lock.assertLockedByCurrentThread();
@@ -1484,17 +1471,22 @@
     if (tmp.isString()) {
       if (std::chrono::system_clock::now() > stringToTimepoint(tmp.getString())) {
         VPackBuilder unlock;
-        { VPackArrayBuilder trxs(&unlock);
-          { VPackObjectBuilder u(&unlock);
+        {
+          VPackArrayBuilder trxs(&unlock);
+          {
+            VPackObjectBuilder u(&unlock);
             unlock.add(VPackValue(HOTBACKUP_KEY));
-            { VPackObjectBuilder o(&unlock);
-              unlock.add("op", VPackValue("delete")); }}}
+            {
+              VPackObjectBuilder o(&unlock);
+              unlock.add("op", VPackValue("delete"));
+            }
+          }
+        }
         write_ret_t res = singleWriteTransaction(_agent, unlock, false);
       }
     }
   }
 }
-
 
 // Guarded by caller
 bool Supervision::handleJobs() {
@@ -1509,14 +1501,9 @@
   LOG_TOPIC("43256", TRACE, Logger::SUPERVISION) << "Begin enforceReplication";
   enforceReplication();
 
-<<<<<<< HEAD
   LOG_TOPIC("76190", TRACE, Logger::SUPERVISION)
       << "Begin cleanupLostCollections";
-  cleanupLostCollections(_snapshot, _agent, _jobId);
-=======
-  LOG_TOPIC("76190", TRACE, Logger::SUPERVISION) << "Begin cleanupLostCollections";
   cleanupLostCollections(snapshot(), _agent, _jobId);
->>>>>>> 376a8ccb
   // Note that this function consumes job IDs, potentially many, so the member
   // is incremented inside the function. Furthermore, `cleanupLostCollections`
   // is static for catch testing purposes.
@@ -1638,18 +1625,11 @@
         continue;
       }
 
-<<<<<<< HEAD
       LOG_TOPIC("87812", TRACE, Logger::SUPERVISION)
           << "Begin JobContext::run()";
-      JobContext(TODO, jobNode.hasAsString("jobId").first, _snapshot, _agent).run(_haveAborts);
+      JobContext(TODO, jobNode.hasAsString("jobId").first, snapshot(), _agent).run(_haveAborts);
       LOG_TOPIC("98115", TRACE, Logger::SUPERVISION)
           << "Finish JobContext::run()";
-=======
-      LOG_TOPIC("87812", TRACE, Logger::SUPERVISION) << "Begin JobContext::run()";
-      JobContext(TODO, jobNode.hasAsString("jobId").first, snapshot(), _agent)
-        .run(_haveAborts);
-      LOG_TOPIC("98115", TRACE, Logger::SUPERVISION) << "Finish JobContext::run()";
->>>>>>> 376a8ccb
       it = todos.erase(it);
       doneFailedJob = true;
     } else {
@@ -1668,18 +1648,11 @@
       }
       auto const& jobNode = *todoEnt.second;
       if (jobNode.hasAsString("type").first.compare(0, FAILED.length(), FAILED) != 0) {
-<<<<<<< HEAD
         LOG_TOPIC("aa667", TRACE, Logger::SUPERVISION)
             << "Begin JobContext::run()";
-        JobContext(TODO, jobNode.hasAsString("jobId").first, _snapshot, _agent).run(dummy);
+        JobContext(TODO, jobNode.hasAsString("jobId").first, snapshot(), _agent).run(dummy);
         LOG_TOPIC("65bcd", TRACE, Logger::SUPERVISION)
             << "Finish JobContext::run()";
-=======
-        LOG_TOPIC("aa667", TRACE, Logger::SUPERVISION) << "Begin JobContext::run()";
-        JobContext(TODO, jobNode.hasAsString("jobId").first, snapshot(), _agent)
-          .run(dummy);
-        LOG_TOPIC("65bcd", TRACE, Logger::SUPERVISION) << "Finish JobContext::run()";
->>>>>>> 376a8ccb
       }
     }
   }
@@ -1699,15 +1672,9 @@
     }
     auto const& jobNode = *(pendEnt.second);
     LOG_TOPIC("009ba", TRACE, Logger::SUPERVISION) << "Begin JobContext::run()";
-<<<<<<< HEAD
-    JobContext(PENDING, jobNode.hasAsString("jobId").first, _snapshot, _agent).run(dummy);
+    JobContext(PENDING, jobNode.hasAsString("jobId").first, snapshot(), _agent).run(dummy);
     LOG_TOPIC("99006", TRACE, Logger::SUPERVISION)
         << "Finish JobContext::run()";
-=======
-    JobContext(PENDING, jobNode.hasAsString("jobId").first, snapshot(), _agent)
-      .run(dummy);
-    LOG_TOPIC("99006", TRACE, Logger::SUPERVISION) << "Finish JobContext::run()";
->>>>>>> 376a8ccb
   }
 }
 
@@ -1726,12 +1693,8 @@
   }
 
   // now lookup reboot id
-<<<<<<< HEAD
   std::pair<uint64_t, bool> rebootID =
-      _snapshot.hasAsUInt(curServersKnown + coordinatorID + "/" + StaticStrings::RebootId);
-=======
-  std::pair<uint64_t, bool> rebootID = snapshot().hasAsUInt(curServersKnown + coordinatorID + "/" + StaticStrings::RebootId);
->>>>>>> 376a8ccb
+      snapshot().hasAsUInt(curServersKnown + coordinatorID + "/" + StaticStrings::RebootId);
   LOG_TOPIC("54326", DEBUG, Logger::SUPERVISION)
       << "verifyCoordinatorRebootID: rebootId=" << rebootID.first
       << " bool=" << rebootID.second;
@@ -2116,15 +2079,9 @@
               first = false;
             }
           }
-<<<<<<< HEAD
           size_t actualReplicationFactor =
-              1 + Job::countGoodOrBadServersInList(_snapshot, onlyFollowers.slice());
+              1 + Job::countGoodOrBadServersInList(snapshot(), onlyFollowers.slice());
           // leader plus GOOD followers
-=======
-          size_t actualReplicationFactor
-            = 1 + Job::countGoodOrBadServersInList(snapshot(), onlyFollowers.slice());
-            // leader plus GOOD followers
->>>>>>> 376a8ccb
           size_t apparentReplicationFactor = shard.slice().length();
 
           if (actualReplicationFactor != replicationFactor ||
@@ -2393,8 +2350,8 @@
 
 Node const& Supervision::snapshot() const {
   if (_snapshot == nullptr) {
-    _snapshot = (_spearhead.has(_agencyPrefix)) ?
-      _spearhead.nodePtr(_agencyPrefix) : _spearhead.nodePtr();
+    _snapshot = (_spearhead.has(_agencyPrefix)) ? _spearhead.nodePtr(_agencyPrefix)
+                                                : _spearhead.nodePtr();
   }
   return *_snapshot;
 }