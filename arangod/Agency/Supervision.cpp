--- conflicted
+++ resolved
@@ -851,22 +851,6 @@
         }
       }
 
-<<<<<<< HEAD
-      // If anything was rafted, we need to
-      index_t leaderIndex = _agent->index();
-      
-      if (leaderIndex != 0) {
-        while (!this->isStopping() && _agent->leading()) { // No point in progressing, if indexes cannot be advanced
-
-          auto result = _agent->waitFor(leaderIndex);
-          if (result == Agent::raft_commit_t::TIMEOUT) { // Oh snap
-            // Note that we can get UNKNOWN if we have lost leadership or
-            // if we are shutting down. In both cases we just leave the loop.
-            LOG_TOPIC(WARN, Logger::SUPERVISION) << "Waiting for commits to be done ... ";
-            continue; 
-          } else {                                       // Good we can continue
-            break;
-=======
       // If anything was rafted, we need to wait until it is replicated,
       // otherwise it is not "committed" in the Raft sense. However, let's
       // only wait for our changes not for new ones coming in during the wait.
@@ -884,7 +868,6 @@
             } else {                       // Good we can continue
               break;
             }
->>>>>>> 237e0796
           }
         }
       }
