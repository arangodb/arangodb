--- conflicted
+++ resolved
@@ -796,16 +796,9 @@
     });
   } else {
     std::vector<log_t> logs;
-<<<<<<< HEAD
     _agent->executeLockedRead(
         [&]() { logs = _agent->logs(_lastUpdateIndex + 1); });
-    if (logs.size() > 0) {
-=======
-    _agent->executeLockedRead([&]() {
-      logs = _agent->logs(_lastUpdateIndex + 1);
-    });
     if (!logs.empty() && !(logs.size() == 1 && _lastUpdateIndex == logs.front().index)) {
->>>>>>> 4874cc80
       _lastUpdateIndex = _spearhead.applyTransactions(logs);
       _snapshot = _spearhead.nodePtr(_agencyPrefix);
     }
