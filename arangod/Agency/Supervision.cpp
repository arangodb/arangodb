--- conflicted
+++ resolved
@@ -2816,61 +2816,6 @@
   }
 }
 
-<<<<<<< HEAD
-=======
-namespace {
-auto handleReplicatedState(Node const& snapshot, Node const& targetNode,
-                           std::string const& dbName,
-                           std::string const& idString,
-                           arangodb::agency::envelope envelope)
-    -> arangodb::agency::envelope try {
-  auto log = parseReplicatedLogAgency(snapshot, dbName, idString);
-  auto state =
-      parseReplicatedStateAgency(snapshot, targetNode, dbName, idString);
-
-  return replication2::replicated_state::executeCheckReplicatedState(
-      dbName, std::move(state), std::move(log), std::move(envelope));
-} catch (std::exception const& err) {
-  LOG_TOPIC("676d1", ERR, Logger::REPLICATION2)
-      << "Supervision caught exception while parsing "
-         "replicated state "
-      << dbName << "/" << idString << ": " << err.what();
-  return envelope;
-}
-}  // namespace
-
-void Supervision::checkReplicatedStates() {
-  _lock.assertLockedByCurrentThread();
-
-  using namespace replication2::agency;
-
-  auto targetNode = snapshot().hasAsNode(targetRepStatePrefix);
-  if (!targetNode.has_value()) {
-    return;
-  }
-
-  velocypack::Builder builder;
-  auto envelope = arangodb::agency::envelope::into_builder(builder);
-
-  for (auto const& [dbName, db] : targetNode->get().children()) {
-    for (auto const& [idString, node] : db->children()) {
-      envelope = handleReplicatedState(snapshot(), *node, dbName, idString,
-                                       std::move(envelope));
-    }
-  }
-
-  envelope.done();
-  if (builder.slice().length() > 0) {
-    write_ret_t res = _agent->write(builder.slice());
-    if (!res.successful()) {
-      LOG_TOPIC("12e37", WARN, Logger::SUPERVISION)
-          << "failed to update term in agency. Will retry. "
-          << builder.toJson();
-    }
-  }
-}
-
->>>>>>> f624995a
 void Supervision::readyOrphanedIndexCreations() {
   _lock.assertLockedByCurrentThread();
 
