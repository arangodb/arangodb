--- conflicted
+++ resolved
@@ -314,11 +314,7 @@
       maintenanceState = _snapshot.get(supervisionMaintenance).getString();
     } catch (std::exception const& e) {
       LOG_TOPIC("cf235", ERR, Logger::SUPERVISION)
-<<<<<<< HEAD
-        << "Supervision maintenace key in agency is not a string. This should never happen and will prevent hot backups. " << e.what();
-=======
         << "Supervision maintenance key in agency is not a string. This should never happen and will prevent hot backups. " << e.what();
->>>>>>> 47c3f995
       return;
     }
 
@@ -927,11 +923,7 @@
             } catch (std::exception const& e) {
               if (!maintenanceKeyErrorReported) {
                 LOG_TOPIC("cf236", ERR, Logger::SUPERVISION)
-<<<<<<< HEAD
-                  << "Supervision maintenace key in agency is not a string. This should never happen and will prevent hot backups. " << e.what();
-=======
                   << "Supervision maintenance key in agency is not a string. This should never happen and will prevent hot backups. " << e.what();
->>>>>>> 47c3f995
                 maintenanceKeyErrorReported = true;
               }
               return;
