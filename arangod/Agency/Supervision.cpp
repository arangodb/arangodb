--- conflicted
+++ resolved
@@ -629,15 +629,9 @@
 
           // Do nothing unless leader for over 10 seconds
           auto secondsSinceLeader = std::chrono::duration<double>(
-<<<<<<< HEAD
-            std::chrono::system_clock::now() - _agent->leaderSince()).count();
-
+            std::chrono::steady_clock::now() - _agent->leaderSince()).count();
           // 10 seconds should be plenty of time for all servers to send
           //  heartbeat status to new leader (heartbeat is once per second)
-=======
-            std::chrono::steady_clock::now() - _agent->leaderSince()).count();
-          
->>>>>>> ef8fcd10
           if (secondsSinceLeader > 10.0) {
             try {
               doChecks();
