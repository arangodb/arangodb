--- conflicted
+++ resolved
@@ -24,7 +24,6 @@
 #pragma once
 
 #include "Agency/AgencyCommon.h"
-#include "Agency/AgentInterface.h"
 #include "Agency/Store.h"
 #include "Basics/ConditionVariable.h"
 #include "Basics/Mutex.h"
@@ -33,6 +32,13 @@
 
 #include "Metrics/Fwd.h"
 
+#include <chrono>
+#include <functional>
+#include <string>
+#include <string_view>
+#include <unordered_set>
+#include <vector>
+
 namespace arangodb {
 namespace velocypack {
 class Slice;
@@ -41,6 +47,7 @@
 namespace consensus {
 
 class Agent;
+class AgentInterface;
 
 struct check_t {
   bool good;
@@ -111,9 +118,9 @@
   static void removeTransactionBuilder(
       velocypack::Builder& del, std::vector<std::string> const& todelete);
 
-  static constexpr char const* HEALTH_STATUS_GOOD = "GOOD";
-  static constexpr char const* HEALTH_STATUS_BAD = "BAD";
-  static constexpr char const* HEALTH_STATUS_FAILED = "FAILED";
+  static constexpr std::string_view HEALTH_STATUS_GOOD = "GOOD";
+  static constexpr std::string_view HEALTH_STATUS_BAD = "BAD";
+  static constexpr std::string_view HEALTH_STATUS_FAILED = "FAILED";
 
   static std::string agencyPrefix() { return _agencyPrefix; }
 
@@ -128,7 +135,6 @@
                                    std::string const& serverID,
                                    uint64_t wantedRebootID, bool& serverFound);
 
-<<<<<<< HEAD
   // public only for unit testing:
   static void cleanupLostCollections(Node const& snapshot,
                                      AgentInterface* agent, uint64_t& jobId);
@@ -154,13 +160,12 @@
                                 std::string const& coordinatorID,
                                 uint64_t rebootID, bool coordinatorFound);
 
-  void setOkThreshold(double d) { _okThreshold = d; }
-
-  void setGracePeriod(double d) { _gracePeriod = d; }
-=======
+  void setOkThreshold(double d) noexcept { _okThreshold = d; }
+
+  void setGracePeriod(double d) noexcept { _gracePeriod = d; }
+
   /// @brief notifies the supervision and triggers a new run
   void notify() noexcept;
->>>>>>> 149feec3
 
  private:
   /// @brief wait for the supervision node to appear (cluster bootstrap)
@@ -283,19 +288,7 @@
 
   void updateDBServerMaintenance();
 
-<<<<<<< HEAD
   void handleJobs();
-  void handleShutdown();
-=======
-  bool handleJobs();
-  void deleteBrokenDatabase(std::string const& database,
-                            std::string const& coordinatorID, uint64_t rebootID,
-                            bool coordinatorFound);
-  void deleteBrokenCollection(std::string const& database,
-                              std::string const& collection,
-                              std::string const& coordinatorID,
-                              uint64_t rebootID, bool coordinatorFound);
->>>>>>> 149feec3
 
   void restoreBrokenAnalyzersRevision(
       std::string const& database, AnalyzersRevision::Revision revision,
