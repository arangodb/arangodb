////////////////////////////////////////////////////////////////////////////////
/// DISCLAIMER
///
/// Copyright 2014-2023 ArangoDB GmbH, Cologne, Germany
/// Copyright 2004-2014 triAGENS GmbH, Cologne, Germany
///
/// Licensed under the Apache License, Version 2.0 (the "License");
/// you may not use this file except in compliance with the License.
/// You may obtain a copy of the License at
///
///     http://www.apache.org/licenses/LICENSE-2.0
///
/// Unless required by applicable law or agreed to in writing, software
/// distributed under the License is distributed on an "AS IS" BASIS,
/// WITHOUT WARRANTIES OR CONDITIONS OF ANY KIND, either express or implied.
/// See the License for the specific language governing permissions and
/// limitations under the License.
///
/// Copyright holder is ArangoDB GmbH, Cologne, Germany
///
/// @author Kaveh Vahedipour
////////////////////////////////////////////////////////////////////////////////

#include "CleanOutServer.h"

#include "Agency/AgentInterface.h"
#include "Agency/Helpers.h"
#include "Agency/Job.h"
#include "Agency/JobContext.h"
#include "Agency/MoveShard.h"
#include "Agency/NodeDeserialization.h"
#include "Agency/ReconfigureReplicatedLog.h"
#include "Basics/StaticStrings.h"
#include "Basics/TimeString.h"
#include "Logger/LogMacros.h"
#include "Random/RandomGenerator.h"
#include "Replication2/ReplicatedLog/AgencyLogSpecification.h"
#include "Replication2/ReplicatedLog/AgencySpecificationInspectors.h"
#include "Replication2/ReplicatedLog/LogCommon.h"
#include "VocBase/LogicalCollection.h"

using namespace arangodb::consensus;
using namespace arangodb::velocypack;

CleanOutServer::CleanOutServer(Node const& snapshot, AgentInterface* agent,
                               std::string const& jobId,
                               std::string const& creator,
                               std::string const& server)
    : Job(NOTFOUND, snapshot, agent, jobId, creator), _server(id(server)) {}

CleanOutServer::CleanOutServer(Node const& snapshot, AgentInterface* agent,
                               JOB_STATUS status, std::string const& jobId)
    : Job(status, snapshot, agent, jobId) {
  // Get job details from agency:
  std::string path = pos[status] + _jobId + "/";
  auto tmp_server = _snapshot.hasAsString(path + "server");
  auto tmp_creator = _snapshot.hasAsString(path + "creator");

  if (tmp_server && tmp_creator) {
    _server = tmp_server.value();
    _creator = tmp_creator.value();
  } else {
    std::stringstream err;
    err << "Failed to find job " << _jobId << " in agency.";
    LOG_TOPIC("38962", ERR, Logger::SUPERVISION) << err.str();
    finish(tmp_server.value(), "", false, err.str());
    _status = FAILED;
  }
}

CleanOutServer::~CleanOutServer() = default;

void CleanOutServer::run(bool& aborts) { runHelper(_server, "", aborts); }

JOB_STATUS CleanOutServer::status() {
  if (_status != PENDING) {
    return _status;
  }

  Node::Children const& todos = *_snapshot.hasAsChildren(toDoPrefix);
  Node::Children const& pends = *_snapshot.hasAsChildren(pendingPrefix);
  size_t found = 0;

  for (auto const& subJob : todos) {
    if (!subJob.first.compare(0, _jobId.size() + 1, _jobId + "-")) {
      found++;
    }
  }
  for (auto const& subJob : pends) {
    if (!subJob.first.compare(0, _jobId.size() + 1, _jobId + "-")) {
      found++;
    }
  }

  if (found > 0) {  // some subjob still running
    // consider cancellation
    return considerCancellation() ? FAILED : PENDING;
  }

  Node::Children const& failed = *_snapshot.hasAsChildren(failedPrefix);
  size_t failedFound = 0;
  for (auto const& subJob : failed) {
    if (!subJob.first.compare(0, _jobId.size() + 1, _jobId + "-")) {
      failedFound++;
    }
  }

  if (failedFound > 0) {
    abort("child job failed");
    return FAILED;
  }

  // all subjobs done:

  // Put server in /Target/CleanedServers:
  Builder reportTrx;
  {
    VPackArrayBuilder arrayGuard(&reportTrx);
    {
      VPackObjectBuilder objectGuard(&reportTrx);
      reportTrx.add(VPackValue("/Target/CleanedServers"));
      {
        VPackObjectBuilder guard4(&reportTrx);
        reportTrx.add("op", VPackValue("push"));
        reportTrx.add("new", VPackValue(_server));
      }
      reportTrx.add(VPackValue(toBeCleanedPrefix));
      {
        VPackObjectBuilder guard4(&reportTrx);
        reportTrx.add("op", VPackValue("erase"));
        reportTrx.add("val", VPackValue(_server));
      }
      addRemoveJobFromSomewhere(reportTrx, "Pending", _jobId);
      Builder job;
      std::ignore = _snapshot.hasAsBuilder(pendingPrefix + _jobId, job);
      addPutJobIntoSomewhere(reportTrx, "Finished", job.slice(), "");
      addReleaseServer(reportTrx, _server);
    }
  }

  // Transact to agency
  write_ret_t res = singleWriteTransaction(_agent, reportTrx, false);

  if (res.accepted && res.indices.size() == 1 && res.indices[0] != 0) {
    LOG_TOPIC("dd49e", DEBUG, Logger::SUPERVISION)
        << "Have reported " << _server << " in /Target/CleanedServers";
    return FINISHED;
  }

  LOG_TOPIC("21acb", ERR, Logger::SUPERVISION)
      << "Failed to report " << _server << " in /Target/CleanedServers";
  return FAILED;
}

bool CleanOutServer::create(std::shared_ptr<VPackBuilder> envelope) {
  LOG_TOPIC("8a94c", DEBUG, Logger::SUPERVISION)
      << "Todo: Clean out server " << _server << " for shrinkage";

  bool selfCreate = (envelope == nullptr);  // Do we create ourselves?

  if (selfCreate) {
    _jb = std::make_shared<Builder>();
  } else {
    _jb = envelope;
  }

  std::string path = toDoPrefix + _jobId;

  {
    VPackArrayBuilder guard(_jb.get());
    VPackObjectBuilder guard2(_jb.get());
    _jb->add(VPackValue(path));
    {
      VPackObjectBuilder guard3(_jb.get());
      _jb->add("type", VPackValue("cleanOutServer"));
      _jb->add("server", VPackValue(_server));
      _jb->add("jobId", VPackValue(_jobId));
      _jb->add("creator", VPackValue(_creator));
      _jb->add("timeCreated",
               VPackValue(timepointToString(std::chrono::system_clock::now())));
    }
  }

  _status = TODO;

  if (!selfCreate) {
    return true;
  }

  write_ret_t res = singleWriteTransaction(_agent, *_jb, false);

  if (res.accepted && res.indices.size() == 1 && res.indices[0]) {
    return true;
  }

  _status = NOTFOUND;

  LOG_TOPIC("525fa", INFO, Logger::SUPERVISION)
      << "Failed to insert job " << _jobId;
  return false;
}

bool CleanOutServer::start(bool& aborts) {
  if (considerCancellation()) {
    return false;
  }

  // If anything throws here, the run() method catches it and finishes
  // the job.

  // Check if the server exists:
  if (!_snapshot.has(plannedServers + "/" + _server)) {
    finish("", "", false, "server does not exist as DBServer in Plan");
    return false;
  }

  // Check that the server is not locked:
  if (_snapshot.has(blockedServersPrefix + _server)) {
    LOG_TOPIC("7a453", DEBUG, Logger::SUPERVISION)
        << "server " << _server
        << " is currently locked, not starting CleanOutServer job " << _jobId;
    return false;
  }

  // Check that the server is in state "GOOD":
  std::string health = checkServerHealth(_snapshot, _server);
  if (health != Supervision::HEALTH_STATUS_GOOD) {
    LOG_TOPIC("a7580", DEBUG, Logger::SUPERVISION)
        << "server " << _server << " is currently " << health
        << ", not starting CleanOutServer job " << _jobId;
    return false;
  }

  // Check that _to is not in `Target/CleanedServers`:
  VPackBuilder cleanedServersBuilder;
  auto const& cleanedServersNode = _snapshot.hasAsNode(cleanedPrefix);
  if (cleanedServersNode) {
    cleanedServersNode->toBuilder(cleanedServersBuilder);
  } else {
    // ignore this check
    cleanedServersBuilder.clear();
    { VPackArrayBuilder guard(&cleanedServersBuilder); }
  }
  VPackSlice cleanedServers = cleanedServersBuilder.slice();
  if (cleanedServers.isArray()) {
    for (VPackSlice x : VPackArrayIterator(cleanedServers)) {
      if (x.isString() && x.stringView() == _server) {
        finish("", "", false, "server must not be in `Target/CleanedServers`");
        return false;
      }
    }
  }

  // Check that _to is not in `Target/FailedServers`:
  //  (this node is expected to NOT exists, so make test before processing
  //   so that hasAsNode does not generate a warning log message)
  VPackBuilder failedServersBuilder;
  if (_snapshot.has(failedServersPrefix)) {
    auto const& failedServersNode = _snapshot.hasAsNode(failedServersPrefix);
    if (failedServersNode) {
      failedServersNode->toBuilder(failedServersBuilder);
    } else {
      // ignore this check
      failedServersBuilder.clear();
      { VPackObjectBuilder guard(&failedServersBuilder); }
    }
  } else {
    // ignore this check
    failedServersBuilder.clear();
    { VPackObjectBuilder guard(&failedServersBuilder); }
  }  // if

  VPackSlice failedServers = failedServersBuilder.slice();
  if (failedServers.isObject()) {
    Slice found = failedServers.get(_server);
    if (!found.isNone()) {
      finish("", "", false, "server must not be in `Target/FailedServers`");
      return false;
    }
  }

  // Check if we can get things done in the first place
  if (!checkFeasibility()) {
    finish("", "", false, "server " + _server + " cannot be cleaned out");
    return false;
  }

  // Copy todo to pending
  auto pending = std::make_shared<Builder>();
  Builder todo;

  // Get todo entry
  {
    VPackArrayBuilder guard(&todo);
    // When create() was done with the current snapshot, then the job object
    // will not be in the snapshot under ToDo, but in this case we find it
    // in _jb:
    if (_jb == nullptr) {
      auto tmp_todo = _snapshot.hasAsBuilder(toDoPrefix + _jobId, todo);
      if (!tmp_todo) {
        // Just in case, this is never going to happen, since we will only
        // call the start() method if the job is already in ToDo.
        LOG_TOPIC("1e9a9", INFO, Logger::SUPERVISION)
            << "Failed to get key " << toDoPrefix << _jobId
            << " from agency snapshot";
        return false;
      }
    } else {
      try {
        todo.add(_jb->slice()[0].get(toDoPrefix + _jobId));
      } catch (std::exception const& e) {
        // Just in case, this is never going to happen, since when _jb is
        // set, then the current job is stored under ToDo.
        LOG_TOPIC("7b79a", WARN, Logger::SUPERVISION) << e.what();
        return false;
      }
    }
  }

  // Enter pending, remove todo, block toserver
  {
    VPackArrayBuilder listOfTransactions(pending.get());

    {
      VPackObjectBuilder objectForMutation(pending.get());

      addPutJobIntoSomewhere(*pending, "Pending", todo.slice()[0]);
      addRemoveJobFromSomewhere(*pending, "ToDo", _jobId);

      addBlockServer(*pending, _server, _jobId);

      // Put ourselves in list of servers to be cleaned:
      pending->add(VPackValue(toBeCleanedPrefix));
      {
        VPackObjectBuilder guard4(pending.get());
        pending->add("op", VPackValue("push"));
        pending->add("new", VPackValue(_server));
      }

      // Schedule shard relocations
      if (!scheduleMoveShards(pending)) {
        finish("", "", false, "Could not schedule MoveShard.");
        return false;
      }

    }  // mutation part of transaction done

    // Preconditions
    {
      VPackObjectBuilder objectForPrecondition(pending.get());
      addPreconditionServerNotBlocked(*pending, _server);
      addPreconditionServerHealth(*pending, _server,
                                  Supervision::HEALTH_STATUS_GOOD);
      addPreconditionUnchanged(*pending, failedServersPrefix, failedServers);
      addPreconditionUnchanged(*pending, cleanedPrefix, cleanedServers);
      addPreconditionUnchanged(*pending, planVersion,
                               _snapshot.get(planVersion)->slice());
    }
  }  // array for transaction done

  // Transact to agency
  write_ret_t res = singleWriteTransaction(_agent, *pending, false);

  if (res.accepted && res.indices.size() == 1 && res.indices[0]) {
    LOG_TOPIC("e341c", DEBUG, Logger::SUPERVISION)
        << "Pending: Clean out server " << _server;

    return true;
  }

  LOG_TOPIC("3a348", INFO, Logger::SUPERVISION)
      << "Precondition failed for starting CleanOutServer job " << _jobId;

  return false;
}

void CleanOutServer::scheduleJobsR2(std::shared_ptr<Builder>& trx,
                                    DatabaseID const& database, size_t& sub) {
  auto replicatedLogsPath =
      basics::StringUtils::concatT("/Target/ReplicatedLogs/", database);
  auto logsChild = _snapshot.hasAsChildren(replicatedLogsPath);
  TRI_ASSERT(logsChild);
  auto logs = logsChild;

  for (auto const& [logIdString, logNode] : *logs) {
    auto logTarget = deserialize<replication2::agency::LogTarget>(*logNode);
    bool removeServer = logTarget.participants.contains(_server);

    if (removeServer) {
      auto replacement =
          findOtherHealthyParticipant(_snapshot, logTarget, {_server});

      if (replacement.empty()) {
        continue;
      }

      std::vector<ReconfigureOperation> ops;
      ops.emplace_back(ReconfigureOperation{
          ReconfigureOperation::RemoveParticipant{.participant = _server}});
      if (logTarget.leader == _server) {
        ops.emplace_back(ReconfigureOperation{
            ReconfigureOperation::SetLeader{.participant = replacement}});
      }

      ReconfigureReplicatedLog(_snapshot, _agent,
                               _jobId + "-" + std::to_string(sub++), _jobId,
                               database, logTarget.id, ops)
          .create(trx);
    }
  }
}

bool CleanOutServer::scheduleMoveShards(std::shared_ptr<Builder>& trx) {
  std::vector<std::string> servers = availableServers(_snapshot);

  Node::Children const& databaseProperties =
      *_snapshot.hasAsChildren(planDBPrefix);
  Node::Children const& databases = *_snapshot.hasAsChildren(planColPrefix);
  size_t sub = 0;

  for (auto const& database : databases) {
    const bool isRepl2 = isReplicationTwoDB(databaseProperties, database.first);
    if (isRepl2) {
      scheduleJobsR2(trx, database.first, sub);
      continue;
    }

    // Find shardsLike dependencies
    for (auto const& collptr : database.second->children()) {
      auto const& collection = *(collptr.second);

      if (collection.has("distributeShardsLike")) {
        continue;
      }

      for (auto const& shard : *collection.hasAsChildren("shards")) {
        // Only shards, which are affected
        int found = -1;
<<<<<<< HEAD
        if (!isRepl2) {
          int count = 0;
          for (auto dbserver : *shard.second->getArray()) {
            if (dbserver.stringView() == _server) {
              found = count;
              break;
            }
            count++;
          }
        } else {
          auto stateId = LogicalCollection::shardIdToStateId(shard.first);
          if (isServerLeaderForState(_snapshot, database.first, stateId,
                                     _server)) {
            found = 0;
=======
        int count = 0;
        for (VPackSlice dbserver : VPackArrayIterator(shard.second->slice())) {
          if (dbserver.stringView() == _server) {
            found = count;
            break;
>>>>>>> aa400810
          }
          count++;
        }

        if (found == -1) {
          continue;
        }

        auto replicationFactor =
            collection.hasAsString(StaticStrings::ReplicationFactor);
        bool isSatellite = replicationFactor && replicationFactor.value() ==
                                                    StaticStrings::Satellite;
        bool isLeader = (found == 0);

        if (isSatellite) {
          if (isLeader) {
            std::string toServer =
                Job::findNonblockedCommonHealthyInSyncFollower(
                    _snapshot, database.first, collptr.first, shard.first,
                    _server);

            MoveShard(_snapshot, _agent, _jobId + "-" + std::to_string(sub++),
                      _jobId, database.first, collptr.first, shard.first,
                      _server, toServer, isLeader, false)
                .withParent(_jobId)
                .create(trx);

          } else {
            // Intentionally do nothing. RemoveServer will remove the failed
            // follower
            LOG_TOPIC("22ca1", DEBUG, Logger::SUPERVISION)
                << "Do nothing for cleanout of follower of the "
                   "SatelliteCollection "
                << collection.hasAsString("id").value();
            continue;
          }
        } else {
          decltype(servers) serversCopy(servers);  // a copy

          // Only destinations, which are not already holding this shard
          for (VPackSlice dbserver : *shard.second->getArray()) {
            serversCopy.erase(
                std::remove(serversCopy.begin(), serversCopy.end(),
                            dbserver.copyString()),
                serversCopy.end());
          }

          // Among those a random destination:
          std::string toServer;
          if (serversCopy.empty()) {
            LOG_TOPIC("3c316", DEBUG, Logger::SUPERVISION)
                << "No servers remain as target for MoveShard";
            return false;
          }

          toServer = serversCopy.at(arangodb::RandomGenerator::interval(
              static_cast<int64_t>(0), serversCopy.size() - 1));

          // Schedule move into trx:
          MoveShard(_snapshot, _agent, _jobId + "-" + std::to_string(sub++),
                    _jobId, database.first, collptr.first, shard.first, _server,
                    toServer, isLeader, false)
              .withParent(_jobId)
              .create(trx);
        }
      }
    }
  }

  return true;
}

bool CleanOutServer::checkFeasibility() {
  std::vector<std::string> availServers = availableServers(_snapshot);

  // Minimum 1 DB server must remain:
  if (availServers.size() == 1) {
    LOG_TOPIC("ac9b8", ERR, Logger::SUPERVISION)
        << "DB server " << _server << " is the last standing db server.";
    return false;
  }

  // Remaining after clean out:
  uint64_t numRemaining = availServers.size() - 1;

  // Find conflicting collections:
  uint64_t maxReplFact = 1;
  std::vector<std::string> tooLargeCollections;
  std::vector<uint64_t> tooLargeFactors;
  Node::Children const& databases =
      *_snapshot.hasAsChildren("/Plan/Collections");
  for (auto const& database : databases) {
    for (auto const& collptr : database.second->children()) {
      try {
        uint64_t replFact =
            (*collptr.second).hasAsUInt("replicationFactor").value();
        if (replFact > numRemaining) {
          tooLargeCollections.push_back(collptr.first);
          tooLargeFactors.push_back(replFact);
        }
        if (replFact > maxReplFact) {
          maxReplFact = replFact;
        }
      } catch (...) {
      }
    }
  }

  // Report if problems exist
  if (maxReplFact > numRemaining) {
    std::stringstream collections;
    std::stringstream factors;

    for (auto const& collection : tooLargeCollections) {
      collections << collection << " ";
    }
    for (auto const factor : tooLargeFactors) {
      factors << std::to_string(factor) << " ";
    }

    LOG_TOPIC("e598a", ERR, Logger::SUPERVISION)
        << "Cannot accomodate shards " << collections.str()
        << "with replication factors " << factors.str()
        << "after cleaning out server " << _server;
    return false;
  }

  return true;
}

arangodb::Result CleanOutServer::abort(std::string const& reason) {
  // We can assume that the job is either in ToDo or in Pending.
  Result result;

  if (_status == NOTFOUND || _status == FINISHED || _status == FAILED) {
    result = Result(TRI_ERROR_SUPERVISION_GENERAL_FAILURE,
                    "Failed aborting failedServer beyond pending stage");
    return result;
  }

  // Can now only be TODO or PENDING
  if (_status == TODO) {
    finish("", "", false, "job aborted:" + reason);
    return result;
  }

  // Abort all our subjobs:
  Node::Children const& todos = *_snapshot.hasAsChildren(toDoPrefix);
  Node::Children const& pends = *_snapshot.hasAsChildren(pendingPrefix);

  std::string childAbortReason = "parent job aborted - reason: " + reason;

  for (auto const& subJob : todos) {
    if (subJob.first.compare(0, _jobId.size() + 1, _jobId + "-") == 0) {
      JobContext(TODO, subJob.first, _snapshot, _agent).abort(childAbortReason);
    }
  }
  for (auto const& subJob : pends) {
    if (subJob.first.compare(0, _jobId.size() + 1, _jobId + "-") == 0) {
      JobContext(PENDING, subJob.first, _snapshot, _agent)
          .abort(childAbortReason);
    }
  }

  auto payload = std::make_shared<VPackBuilder>();
  {
    VPackObjectBuilder p(payload.get());
    payload->add(VPackValue(toBeCleanedPrefix));
    {
      VPackObjectBuilder pp(payload.get());
      payload->add("op", VPackValue("erase"));
      payload->add("val", VPackValue(_server));
    }
  }

  finish(_server, "", false, "job aborted: " + reason, payload);

  return result;
}<|MERGE_RESOLUTION|>--- conflicted
+++ resolved
@@ -383,7 +383,7 @@
   auto logs = logsChild;
 
   for (auto const& [logIdString, logNode] : *logs) {
-    auto logTarget = deserialize<replication2::agency::LogTarget>(*logNode);
+    auto logTarget = deserialize<replication2::agency::LogTarget>(logNode);
     bool removeServer = logTarget.participants.contains(_server);
 
     if (removeServer) {
@@ -436,28 +436,12 @@
       for (auto const& shard : *collection.hasAsChildren("shards")) {
         // Only shards, which are affected
         int found = -1;
-<<<<<<< HEAD
-        if (!isRepl2) {
-          int count = 0;
-          for (auto dbserver : *shard.second->getArray()) {
-            if (dbserver.stringView() == _server) {
-              found = count;
-              break;
-            }
-            count++;
-          }
-        } else {
-          auto stateId = LogicalCollection::shardIdToStateId(shard.first);
-          if (isServerLeaderForState(_snapshot, database.first, stateId,
-                                     _server)) {
-            found = 0;
-=======
+
         int count = 0;
-        for (VPackSlice dbserver : VPackArrayIterator(shard.second->slice())) {
+        for (VPackSlice dbserver : *shard.second->getArray()) {
           if (dbserver.stringView() == _server) {
             found = count;
             break;
->>>>>>> aa400810
           }
           count++;
         }
