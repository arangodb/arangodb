--- conflicted
+++ resolved
@@ -1181,56 +1181,19 @@
 bool AgencyComm::ensureStructureInitialized() {
   LOG_TOPIC("748e2", TRACE, Logger::AGENCYCOMM) << "checking if agency is initialized";
 
-<<<<<<< HEAD
   while (!application_features::ApplicationServer::isStopping() &&
          shouldInitializeStructure()) {
 
-    LOG_TOPIC(TRACE, Logger::AGENCYCOMM)
+    LOG_TOPIC("17e16", TRACE, Logger::AGENCYCOMM)
       << "Agency is fresh. Needs initial structure.";
     
     if (tryInitializeStructure()) {
-      LOG_TOPIC(TRACE, Logger::AGENCYCOMM)
+      LOG_TOPIC("4c5aa", TRACE, Logger::AGENCYCOMM)
         << "Successfully initialized agency";
       break;
-=======
-  while (true) {
-    while (shouldInitializeStructure()) {
-      LOG_TOPIC("17e16", TRACE, Logger::AGENCYCOMM)
-          << "Agency is fresh. Needs initial structure.";
-      // mop: we are the chosen one .. great success
-
-      if (tryInitializeStructure()) {
-        LOG_TOPIC("4c5aa", TRACE, Logger::AGENCYCOMM)
-            << "Successfully initialized agency";
-        break;
-      }
-
-      LOG_TOPIC("e05d1", WARN, Logger::AGENCYCOMM)
-          << "Initializing agency failed. We'll try again soon";
-      // We should really have exclusive access, here, this is strange!
-      std::this_thread::sleep_for(std::chrono::seconds(1));
-    }
-
-    AgencyCommResult result = getValues("InitDone");
-
-    if (result.successful()) {
-      VPackSlice value = result.slice()[0].get(
-          std::vector<std::string>({AgencyCommManager::path(), "InitDone"}));
-      if (value.isBoolean() && value.getBoolean()) {
-        // expecting a value of "true"
-        LOG_TOPIC("e8450", TRACE, Logger::AGENCYCOMM) << "Found an initialized agency";
-        break;
-      }
-    } else {
-      if (result.httpCode() == 401) {
-        // unauthorized
-        LOG_TOPIC("e0376", FATAL, Logger::STARTUP) << "Unauthorized. Wrong credentials.";
-        FATAL_ERROR_EXIT();
-      }
->>>>>>> 14843a42
     }
     
-    LOG_TOPIC(WARN, Logger::AGENCYCOMM)
+    LOG_TOPIC("63f7b", WARN, Logger::AGENCYCOMM)
       << "Initializing agency failed. We'll try again soon";
     // We should really have exclusive access, here, this is strange!
     std::this_thread::sleep_for(std::chrono::seconds(1));
@@ -1364,16 +1327,8 @@
 
   auto waitSomeTime = [&waitInterval, &result]() -> bool {
     // Returning true means timeout because of shutdown:
-<<<<<<< HEAD
     if (!application_features::ApplicationServer::isRetryOK()) {
-      LOG_TOPIC(INFO, Logger::AGENCYCOMM)
-=======
-    auto serverFeature = application_features::ApplicationServer::getFeature<ServerFeature>(
-        "Server");
-    if (serverFeature->isStopping() ||
-        !application_features::ApplicationServer::isRetryOK()) {
       LOG_TOPIC("53e58", INFO, Logger::AGENCYCOMM)
->>>>>>> 14843a42
           << "Unsuccessful AgencyComm: Timeout because of shutdown "
           << "errorCode: " << result.errorCode()
           << " errorMessage: " << result.errorMessage()
@@ -1893,14 +1848,6 @@
     
     std::this_thread::sleep_for(std::chrono::milliseconds(250));
 
-<<<<<<< HEAD
-=======
-  if (!result.successful()) {
-    // somebody else has or is initializing the agency
-    LOG_TOPIC("8a39b", TRACE, Logger::AGENCYCOMM)
-        << "someone else is initializing the agency";
-    return false;
->>>>>>> 14843a42
   }
 
   return false;
