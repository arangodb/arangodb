--- conflicted
+++ resolved
@@ -594,266 +594,6 @@
   return std::string(buffer, len);
 }
 
-<<<<<<< HEAD
-=======
-bool AgencyCommManager::start() {
-  AgencyComm comm(_server);
-  bool ok = comm.ensureStructureInitialized();
-
-  LOG_TOPIC("d8ce6", DEBUG, Logger::AGENCYCOMM)
-      << "structures " << (ok ? "are" : "failed to") << " initialize";
-
-  return ok;
-}
-
-void AgencyCommManager::stop() {
-  MUTEX_LOCKER(locker, _lock);
-
-  for (auto& i : _unusedConnections) {
-    i.second.clear();
-  }
-  _unusedConnections.clear();
-}
-
-std::unique_ptr<GeneralClientConnection> AgencyCommManager::acquire(std::string& endpoint) {
-  std::unique_ptr<GeneralClientConnection> connection;
-
-  MUTEX_LOCKER(locker, _lock);
-
-  if (_endpoints.empty()) {
-    return nullptr;
-  } else {
-    if (endpoint.empty()) {
-      endpoint = _endpoints.front();
-      LOG_TOPIC("8ca12", DEBUG, Logger::AGENCYCOMM)
-          << "Using endpoint " << endpoint << " for agency communication, full selection:";
-    }
-    if (!_unusedConnections[endpoint].empty()) {
-      connection.reset(_unusedConnections[endpoint].back().release());
-      _unusedConnections[endpoint].pop_back();
-    } else {
-      connection = createNewConnection();
-    }
-  }
-
-  LOG_TOPIC("64bc2", TRACE, Logger::AGENCYCOMM)
-      << "acquiring agency connection '" << connection.get()
-      << "' for endpoint '" << endpoint << "'";
-
-  return connection;
-}
-
-void AgencyCommManager::release(std::unique_ptr<httpclient::GeneralClientConnection> connection,
-                                std::string const& endpoint) {
-  MUTEX_LOCKER(locker, _lock);
-  releaseNonLocking(std::move(connection), endpoint);
-}
-
-void AgencyCommManager::releaseNonLocking(std::unique_ptr<httpclient::GeneralClientConnection> connection,
-                                          std::string const& endpoint) {
-  if (_endpoints.front() == endpoint) {
-    LOG_TOPIC("ff659", TRACE, Logger::AGENCYCOMM)
-        << "releasing agency connection '" << connection.get()
-        << "', active endpoint '" << endpoint << "'";
-
-  } else {
-    LOG_TOPIC("8549f", TRACE, Logger::AGENCYCOMM)
-        << "releasing agency connection '" << connection.get()
-        << "', inactive endpoint '" << endpoint << "'";
-  }
-
-  _unusedConnections[endpoint].emplace_back(std::move(connection));
-}
-
-void AgencyCommManager::failed(std::unique_ptr<httpclient::GeneralClientConnection> connection,
-                               std::string const& endpoint) {
-  MUTEX_LOCKER(locker, _lock);
-  failedNonLocking(std::move(connection), endpoint);
-}
-
-void AgencyCommManager::failedNonLocking(std::unique_ptr<httpclient::GeneralClientConnection> connection,
-                                         std::string const& endpoint) {
-  if (_endpoints.front() == endpoint) {
-    LOG_TOPIC("1a7b9", TRACE, Logger::AGENCYCOMM)
-        << "failed agency connection '" << connection.get()
-        << "', active endpoint " << endpoint << "'";
-
-  } else {
-    LOG_TOPIC("90592", TRACE, Logger::AGENCYCOMM)
-        << "failed agency connection '" << connection.get()
-        << "', inactive endpoint " << endpoint << "'";
-  }
-
-  switchCurrentEndpoint();
-  // Note that we intentionally let the connection go out of scope, because
-  // it failed, so we would have to reopen it anyway. We keep the other
-  // unused connections to the same endpoint which might be in the cache.
-}
-
-std::string AgencyCommManager::redirect(std::unique_ptr<httpclient::GeneralClientConnection> connection,
-                                        std::string const& endpoint,
-                                        std::string const& location, std::string& url) {
-  MUTEX_LOCKER(locker, _lock);
-
-  std::string specification;
-  size_t delim = std::string::npos;
-
-  if (location.substr(0, 7) == "http://") {
-    specification = "http+tcp://" + location.substr(7);
-    delim = specification.find_first_of('/', 12);
-  } else if (location.substr(0, 8) == "https://") {
-    specification = "http+ssl://" + location.substr(8);
-    delim = specification.find_first_of('/', 13);
-  }
-
-  // invalid location header
-  if (delim == std::string::npos) {
-    failedNonLocking(std::move(connection), endpoint);
-    return "";
-  }
-
-  std::string rest = specification.substr(delim);
-  specification = Endpoint::unifiedForm(specification.substr(0, delim));
-
-  LOG_TOPIC("1ef82", TRACE, Logger::AGENCYCOMM)
-      << "redirect: location = " << location
-      << ", specification = " << specification << ", url = " << rest;
-
-  if (endpoint == specification) {
-    LOG_TOPIC("14be3", DEBUG, Logger::AGENCYCOMM)
-        << "got an agency redirect back to the old agency '" << endpoint << "'";
-    failedNonLocking(std::move(connection), endpoint);
-    return "";
-  }
-
-  // The following is useful if another thread learned about a redirect first.
-  // In this case we simply release the connection and let the client acquire
-  // another one for the (new) active endpoint.
-  if (endpoint != _endpoints.front()) {
-    LOG_TOPIC("88d87", DEBUG, Logger::AGENCYCOMM)
-        << "ignoring an agency redirect to '" << specification
-        << "' from inactive endpoint '" << endpoint << "'";
-    releaseNonLocking(std::move(connection), endpoint);
-    return "";
-  }
-
-  url = rest;
-
-  // Move redirected endpoint to the front to make it active:
-  _endpoints.erase(std::remove(_endpoints.begin(), _endpoints.end(), specification),
-                   _endpoints.end());
-
-  LOG_TOPIC("e6514", DEBUG, Logger::AGENCYCOMM)
-      << "Got an agency redirect from '" << endpoint << "' to '" << specification << "'";
-
-  _endpoints.push_front(specification);
-
-  return specification;
-}
-
-void AgencyCommManager::addEndpoint(std::string const& endpoint) {
-  MUTEX_LOCKER(locker, _lock);
-
-  std::string normalized = Endpoint::unifiedForm(endpoint);
-  auto iter = _endpoints.begin();
-
-  for (; iter != _endpoints.end(); ++iter) {
-    if (*iter == normalized) {
-      break;
-    }
-  }
-
-  if (iter == _endpoints.end()) {
-    LOG_TOPIC("b3062", DEBUG, Logger::AGENCYCOMM)
-        << "using agency endpoint '" << normalized << "'";
-    _endpoints.emplace_back(normalized);
-  }
-}
-
-void AgencyCommManager::updateEndpoints(std::vector<std::string> const& newEndpoints) {
-  std::set<std::string> updatedSet;
-  for (std::string const& endp : newEndpoints) {
-    updatedSet.emplace(Endpoint::unifiedForm(endp));
-  }
-
-  MUTEX_LOCKER(locker, _lock);
-
-  std::set<std::string> currentSet;
-  currentSet.insert(_endpoints.begin(), _endpoints.end());
-
-  std::set<std::string> toRemove;
-  std::set_difference(currentSet.begin(), currentSet.end(), updatedSet.begin(),
-                      updatedSet.end(), std::inserter(toRemove, toRemove.begin()));
-
-  std::set<std::string> toAdd;
-  std::set_difference(updatedSet.begin(), updatedSet.end(), currentSet.begin(),
-                      currentSet.end(), std::inserter(toAdd, toAdd.begin()));
-
-  for (std::string const& rem : toRemove) {
-    LOG_TOPIC("7fc66", INFO, Logger::AGENCYCOMM)
-        << "Removing endpoint " << rem << " from agent pool";
-    _endpoints.erase(std::remove(_endpoints.begin(), _endpoints.end(), rem),
-                     _endpoints.end());
-  }
-
-  for (std::string const& add : toAdd) {
-    LOG_TOPIC("acda0", INFO, Logger::AGENCYCOMM) << "Adding endpoint " << add << " to agent pool";
-    _endpoints.emplace_back(add);
-  }
-}
-
-std::string AgencyCommManager::endpointsString() const {
-  return basics::StringUtils::join(endpoints(), ", ");
-}
-
-std::vector<std::string> AgencyCommManager::endpoints() const {
-  std::vector<std::string> result;
-
-  MUTEX_LOCKER(locker, _lock);
-  result.insert(result.begin(), _endpoints.begin(), _endpoints.end());
-
-  return result;
-}
-
-std::unique_ptr<GeneralClientConnection> AgencyCommManager::createNewConnection() {
-  if (_endpoints.empty()) {
-    LOG_TOPIC("3398c", TRACE, Logger::AGENCYCOMM)
-        << "no agency endpoint is know, cannot create connection";
-
-    return nullptr;
-  }
-
-  std::string const& spec = _endpoints.front();
-  std::unique_ptr<Endpoint> endpoint(Endpoint::clientFactory(spec));
-  if (endpoint.get() == nullptr) {
-    LOG_TOPIC("82087", ERR, arangodb::Logger::AGENCYCOMM)
-        << "invalid value for "
-        << "--server.endpoint ('" << spec << "')";
-    THROW_ARANGO_EXCEPTION(TRI_ERROR_BAD_PARAMETER);
-  }
-
-  return std::unique_ptr<GeneralClientConnection>(
-      GeneralClientConnection::factory(_server, endpoint, CONNECTION_OPTIONS._requestTimeout,
-                                       CONNECTION_OPTIONS._connectTimeout,
-                                       CONNECTION_OPTIONS._connectRetries, 0));
-}
-
-void AgencyCommManager::switchCurrentEndpoint() {
-  _lock.assertLockedByCurrentThread();
-  if (_endpoints.empty()) {
-    return;
-  }
-
-  std::string current = _endpoints.front();
-  _endpoints.pop_front();
-  _endpoints.push_back(current);
-
-  LOG_TOPIC("479c8", TRACE, Logger::AGENCYCOMM)
-      << "switching active agency endpoint from '" << current << "' to '"
-      << _endpoints.front() << "'";
-}
-
->>>>>>> 665442e7
 // -----------------------------------------------------------------------------
 // --SECTION--                                                        AgencyComm
 // -----------------------------------------------------------------------------
@@ -1014,11 +754,7 @@
 
   AgencyCommResult result =
       sendWithFailover(arangodb::rest::RequestType::GET,
-<<<<<<< HEAD
                        AgencyCommHelper::CONNECTION_OPTIONS._requestTimeout,
-=======
-                       AgencyCommManager::CONNECTION_OPTIONS._requestTimeout,
->>>>>>> 665442e7
                        url, VPackSlice::noneSlice());
 
   if (!result.successful()) {
@@ -1446,19 +1182,8 @@
                                               double const timeout,
                                               std::string const& initialUrl,
                                               VPackSlice inBody) {
-<<<<<<< HEAD
   AsyncAgencyComm comm;
   AsyncAgencyCommResult result;
-=======
-  AgencyCommResult result;
-  if (!AgencyCommManager::isEnabled()) {
-    LOG_TOPIC("42fae", ERR, Logger::AGENCYCOMM)
-        << "No AgencyCommManager. Inappropriate agent usage?";
-    result.set(static_cast<int>(rest::ResponseCode::SERVICE_UNAVAILABLE),
-               "No AgencyCommManager. Inappropriate agent usage?");
-    return result;
-  }  // if
->>>>>>> 665442e7
 
   VPackBuffer<uint8_t> buffer;
   {
@@ -1479,14 +1204,9 @@
       }
     }
   }
-<<<<<<< HEAD
-=======
+
   std::string url;
-
-  std::chrono::duration<double> waitInterval(.0);  // seconds
   auto started = std::chrono::steady_clock::now();
-  auto timeOut = started + std::chrono::duration<double>(timeout);
-  double conTimeout = 1.0;
 
   TRI_DEFER({
     auto end = std::chrono::steady_clock::now();
@@ -1494,13 +1214,9 @@
     _agency_comm_request_time_ms.count(std::chrono::duration_cast<std::chrono::milliseconds>(end - started).count());
   });
 
-  int tries = 0;
->>>>>>> 665442e7
-
   static std::string const writeURL{"/_api/agency/write"};
   bool isWriteTrans = (initialUrl == writeURL);
 
-<<<<<<< HEAD
   if (method == arangodb::rest::RequestType::POST) {
     if (isWriteTrans) {
       LOG_TOPIC("4e44e", TRACE, Logger::AGENCYCOMM) << "sendWithFailover: "
@@ -1519,276 +1235,6 @@
                                      std::chrono::duration<double>(timeout),
                                      AsyncAgencyComm::RequestType::READ, std::move(buffer))
                    .get();
-=======
-  while (true) {  // will be left by timeout eventually
-    // If for some reason we did not find an agency endpoint, we bail out:
-    if (connection == nullptr) {
-      LOG_TOPIC("87cd7", ERR, Logger::AGENCYCOMM) << "No agency endpoints.";
-      result.set(400, "No endpoints for agency found.");
-      break;
-    }
-
-    // From second loop on delay a bit:
-    if (tries++ > 0) {
-      if (waitSomeTime()) {
-        break;  // timeout because of shutdown
-      }
-    }
-
-    // timeout exit strategy:
-    if (std::chrono::steady_clock::now() > timeOut) {
-      result.set(0, "timeout in AgencyComm operation");
-      break;
-    }
-
-    double elapsed =
-        1.e-2 * (std::round(1.e+2 * std::chrono::duration<double>(
-                                        std::chrono::steady_clock::now() - started)
-                                        .count()));
-
-    // Some reporting:
-    if (tries > 20) {
-      std::string serverState = _server.stringifyState();
-      LOG_TOPIC("2f181", INFO, Logger::AGENCYCOMM)
-          << "Flaky agency communication to " << endpoint
-          << ". Unsuccessful consecutive tries: " << tries << " (" << elapsed
-          << "s). Network checks advised."
-          << " Server " << serverState << ".";
-    }
-
-    if (1 < tries) {
-      LOG_TOPIC("20afa", DEBUG, Logger::AGENCYCOMM)
-          << "Retrying agency communication at '" << endpoint
-          << ". Unsuccessful consecutive tries: " << tries << " (" << elapsed
-          << "s). Network checks advised.";
-    }
-
-    if (!isInquiry) {
-      // try to send transaction; if we fail completely, retry
-      try {
-        std::string bodyString;
-        if (!body.isNone()) {
-          bodyString = body.toJson();
-        }
-        url = initialUrl;  // Attention: overwritten by redirect below!
-        result = send(connection.get(), method, conTimeout, url, bodyString);
-#ifdef ARANGODB_ENABLE_MAINTAINER_MODE
-        if (!clientIds.empty()) {
-          if (clientIds[0] == "INTEGRATION_TEST_INQUIRY_ERROR_0") {
-            result._statusCode = 0;
-          } else if (clientIds[0] == "INTEGRATION_TEST_INQUIRY_ERROR_503") {
-            result._statusCode = static_cast<int>(rest::ResponseCode::SERVICE_UNAVAILABLE);
-          }
-        }
-#endif
-      } catch (...) {
-        // Rotate to new agent endpoint:
-        AgencyCommManager::MANAGER->failed(std::move(connection), endpoint);
-        endpoint.clear();
-        connection = AgencyCommManager::MANAGER->acquire(endpoint);
-        continue;
-      }
-
-      // got a result or shutdown, we are done
-      if (result.successful() || _server.isStopping()) {
-        AgencyCommManager::MANAGER->release(std::move(connection), endpoint);
-        break;
-      }
-
-      // do not retry on client errors
-      if (result._statusCode >= 400 && result._statusCode <= 499) {
-        AgencyCommManager::MANAGER->release(std::move(connection), endpoint);
-        break;
-      }
-
-      // Note that in case of a timeout or 503 we do not know whether the
-      // operation has been executed. In this case we should inquire about
-      // the operation. If it actually was done, we are good. If not, we
-      // can retry. If in doubt, we have to retry inquire until the global
-      // timeout is reached.
-      // Also note that we only inquire about WriteTransactions.
-      if (isWriteTrans && !clientIds.empty() && result._sent &&
-          (result._statusCode == 0 ||
-           result._statusCode == static_cast<int>(rest::ResponseCode::SERVICE_UNAVAILABLE))) {
-        isInquiry = true;
-        conTimeout = 16.0;
-      }
-
-      // This leaves the redirect, timeout and 503 cases, which are handled
-      // below.
-    } else {
-      // isInquiry case, we are getting here because a previous try to send
-      // the transaction lead to isInquiry == true because we got a timeout
-      // or a 503.
-      VPackBuilder b;
-      {
-        VPackArrayBuilder ab(&b);
-        for (auto const& i : clientIds) {
-          b.add(VPackValue(i));
-        }
-      }
-
-      LOG_TOPIC("9b411", DEBUG, Logger::AGENCYCOMM)
-          << "Failed agency comm (" << result._statusCode << ")! "
-          << "Inquiring about clientIds " << clientIds << ".";
-
-      url = "/_api/agency/inquire";  // attention: overwritten by redirect!
-      result = send(connection.get(), method, conTimeout, url, b.toJson());
-
-      // Inquire returns a body like write, if the transactions are not known,
-      // the list of results is empty.
-      // _statusCode can be 200 or 404 (if nothing was found)
-      if (result.successful()) {
-        std::shared_ptr<VPackBuilder> resultBody = VPackParser::fromJson(result._body);
-        VPackSlice outer = resultBody->slice();
-
-        // If we get an answer, and it contains a "results" key,
-        // we release the connection and break out of the loop letting the
-        // inquiry result go to the client. Otherwise try again.
-        if (outer.isObject() && outer.hasKey("results")) {
-          VPackSlice results = outer.get("results");
-          if (results.length() > 0) {
-            LOG_TOPIC("507f5", DEBUG, Logger::AGENCYCOMM)
-                << "Inquired " << resultBody->toJson();
-            AgencyCommManager::MANAGER->release(std::move(connection), endpoint);
-            break;
-          } else {
-            // Nothing known, so do a retry of the original operation:
-            LOG_TOPIC("a25ef", DEBUG, Logger::AGENCYCOMM)
-                << "Nothing known, do a retry.";
-            isInquiry = false;
-            continue;
-          }
-        } else {
-          // How odd, we are supposed to get at least {results=[...]}, let's retry...
-          isInquiry = false;
-          continue;
-        }
-      } else if (result._statusCode == 404) {
-        // clientId was not found, agency has never heard of this trx, retry:
-        isInquiry = false;
-        continue;
-      }
-      // This can still be a timeout or 503 case, both are handled below
-    }  // end of inquiry case
-
-    // Now do some stuff which is needed in both cases:
-
-    // sometimes the agency will return a 307 (temporary redirect)
-    // in this case we have to pick it up and use the new location returned
-    if (result._statusCode == (int)arangodb::rest::ResponseCode::TEMPORARY_REDIRECT) {
-      // Note that this may overwrite url, but we do not care.
-      endpoint = AgencyCommManager::MANAGER->redirect(std::move(connection), endpoint,
-                                                      result._location, url);
-      connection = AgencyCommManager::MANAGER->acquire(endpoint);
-      waitInterval = std::chrono::duration<double>(0.0);
-      continue;
-    }
-
-    // In case of a timeout, we increase the patience:
-    if (result._statusCode == 0) {
-      if (conTimeout < 33.0) {  // double until we have 64s
-        conTimeout *= 2;
-      }
-    }
-
-    if (result._statusCode == 0 ||
-        result._statusCode == static_cast<int>(rest::ResponseCode::SERVICE_UNAVAILABLE)) {
-      // Rotate to new agent endpoint:
-      AgencyCommManager::MANAGER->failed(std::move(connection), endpoint);
-      endpoint.clear();
-      connection = AgencyCommManager::MANAGER->acquire(endpoint);
-    }
-  }
-
-  // Log error
-  if (!result.successful() &&
-      result.httpCode() != static_cast<int>(rest::ResponseCode::PRECONDITION_FAILED)) {
-    LOG_TOPIC("78466", DEBUG, Logger::AGENCYCOMM)
-        << "Unsuccessful AgencyComm:"
-        << " errorCode: " << result.errorCode()
-        << " errorMessage: " << result.errorMessage()
-        << " errorDetails: " << result.errorDetails();
-  }
-
-  return result;
-}
-
-AgencyCommResult AgencyComm::send(arangodb::httpclient::GeneralClientConnection* connection,
-                                  arangodb::rest::RequestType method, double timeout,
-                                  std::string const& url, std::string const& body) {
-  TRI_ASSERT(connection != nullptr);
-
-  if (method == arangodb::rest::RequestType::GET ||
-      method == arangodb::rest::RequestType::HEAD ||
-      method == arangodb::rest::RequestType::DELETE_REQ) {
-    TRI_ASSERT(body.empty());
-  }
-
-  TRI_ASSERT(!url.empty());
-
-  AgencyCommResult result;
-
-  LOG_TOPIC("47733", TRACE, Logger::AGENCYCOMM)
-      << "sending " << arangodb::GeneralRequest::translateMethod(method)
-      << " request to agency at endpoint '"
-      << connection->getEndpoint()->specification() << "', url '" << url
-      << "': " << body;
-
-  arangodb::httpclient::SimpleHttpClientParams params(timeout, false);
-  AuthenticationFeature* af = AuthenticationFeature::instance();
-  TRI_ASSERT(af != nullptr);
-  params.setJwt(af->tokenCache().jwtToken());
-  params.keepConnectionOnDestruction(true);
-  arangodb::httpclient::SimpleHttpClient client(connection, params);
-
-  // set up headers
-  std::unordered_map<std::string, std::string> headers;
-
-  if (method == arangodb::rest::RequestType::POST) {
-    // the agency needs this content-type for the body
-    headers["content-type"] = "application/json";
-  }
-
-  // send the actual request
-  std::unique_ptr<arangodb::httpclient::SimpleHttpResult> response(
-      client.request(method, url, body.c_str(), body.size(), headers));
-
-  if (response == nullptr) {
-    result._message = "could not send request to agency";
-    LOG_TOPIC("4366b", TRACE, Logger::AGENCYCOMM)
-        << "could not send request to agency";
-
-    return result;
-  }
-
-  result._sent = response->haveSentRequestFully();
-
-  if (!response->isComplete()) {
-    result._message = "sending request to agency failed";
-    LOG_TOPIC("f305c", TRACE, Logger::AGENCYCOMM)
-        << "sending request to agency failed";
-
-    return result;
-  }
-
-  result._connected = true;
-
-  if (response->getHttpReturnCode() == (int)arangodb::rest::ResponseCode::TEMPORARY_REDIRECT) {
-    // temporary redirect. now save location header
-
-    bool found = false;
-    result._location = response->getHeaderField(StaticStrings::Location, found);
-
-    LOG_TOPIC("92680", TRACE, Logger::AGENCYCOMM)
-        << "redirecting to location: '" << result._location << "'";
-
-    if (!found) {
-      // a 307 without a location header does not make any sense
-      result._message = "invalid agency response (header missing)";
-
-      return result;
->>>>>>> 665442e7
     }
   } else if (method == arangodb::rest::RequestType::GET) {
     LOG_TOPIC("4e448", TRACE, Logger::AGENCYCOMM) << "sendWithFailover: "
