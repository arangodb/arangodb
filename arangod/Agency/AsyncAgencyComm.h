--- conflicted
+++ resolved
@@ -96,11 +96,9 @@
     INSTANCE = std::make_unique<AsyncAgencyCommManager>(server);
   }
 
-<<<<<<< HEAD
+
   static bool isEnabled() { return INSTANCE != nullptr; }
-=======
   static AsyncAgencyCommManager& getInstance();
->>>>>>> 665442e7
 
   explicit AsyncAgencyCommManager(application_features::ApplicationServer&);
 
