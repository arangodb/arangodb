--- conflicted
+++ resolved
@@ -50,10 +50,6 @@
 using namespace arangodb::velocypack;
 using namespace std::chrono;
 
-<<<<<<< HEAD
-namespace arangodb::consensus {
-=======
-
 struct AppendScale {
   static log_scale_t<float> scale() { return {2.f, 0.f, 1000.f, 10}; }
 };
@@ -71,9 +67,7 @@
 DECLARE_COUNTER(arangodb_agency_write_no_leader_total, "Agency write no leader");
 DECLARE_COUNTER(arangodb_agency_write_ok_total, "Agency write ok");
 
-namespace arangodb {
-namespace consensus {
->>>>>>> cf153df8
+namespace arangodb::consensus {
 
 // Instanciations of some declarations in AgencyCommon.h:
 
