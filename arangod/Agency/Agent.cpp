--- conflicted
+++ resolved
@@ -1534,18 +1534,6 @@
 
 /// Send out append entries to followers regularly or on event
 void Agent::run() {
-<<<<<<< HEAD
-=======
-  // Only run in case we are in multi-host mode
-  while (!isStopping() && size() > 1) {
-    {
-      // We set the variable to false here, if any change happens during
-      // or after the calls in this loop, this will be set to true to
-      // indicate no sleeping. Any change will happen under the mutex.
-      CONDITION_LOCKER(guard, _appendCV);
-      _agentNeedsWakeup = false;
-    }
->>>>>>> d1ff7e72
 
   if (size() == 1) {
     while (!this->isStopping()) {
