////////////////////////////////////////////////////////////////////////////////
/// DISCLAIMER
///
/// Copyright 2014-2022 ArangoDB GmbH, Cologne, Germany
/// Copyright 2004-2014 triAGENS GmbH, Cologne, Germany
///
/// Licensed under the Apache License, Version 2.0 (the "License");
/// you may not use this file except in compliance with the License.
/// You may obtain a copy of the License at
///
///     http://www.apache.org/licenses/LICENSE-2.0
///
/// Unless required by applicable law or agreed to in writing, software
/// distributed under the License is distributed on an "AS IS" BASIS,
/// WITHOUT WARRANTIES OR CONDITIONS OF ANY KIND, either express or implied.
/// See the License for the specific language governing permissions and
/// limitations under the License.
///
/// Copyright holder is ArangoDB GmbH, Cologne, Germany
///
/// @author Kaveh Vahedipour
////////////////////////////////////////////////////////////////////////////////

#include "Agent.h"

#include <velocypack/Iterator.h>
#include <velocypack/velocypack-aliases.h>

#include <chrono>
#include <thread>

#include "Agency/AgencyFeature.h"
#include "Agency/AgentCallback.h"
#include "ApplicationFeatures/ApplicationServer.h"
#include "Basics/ConditionLocker.h"
#include "Basics/ReadLocker.h"
#include "Basics/ScopeGuard.h"
#include "Basics/StaticStrings.h"
#include "Basics/StringUtils.h"
#include "Basics/WriteLocker.h"
#include "Basics/application-exit.h"
#include "Logger/LogMacros.h"
#include "Network/Methods.h"
#include "Network/NetworkFeature.h"
#include "Metrics/CounterBuilder.h"
#include "Metrics/GaugeBuilder.h"
#include "Metrics/HistogramBuilder.h"
#include "Metrics/LogScale.h"
#include "Metrics/MetricsFeature.h"
#include "RestServer/SystemDatabaseFeature.h"
#include "Scheduler/Scheduler.h"
#include "Scheduler/SchedulerFeature.h"
#include "VocBase/vocbase.h"

using namespace arangodb::application_features;
using namespace arangodb::velocypack;
using namespace std::chrono;

struct AppendScale {
  static arangodb::metrics::LogScale<float> scale() {
    return {2.f, 0.f, 1000.f, 10};
  }
};
struct AgentScale {
  static arangodb::metrics::LogScale<float> scale() {
    return {std::exp(1.f), 0.f, 200.f, 10};
  }
};

DECLARE_HISTOGRAM(arangodb_agency_append_hist, AppendScale,
                  "Agency write histogram [ms]");
DECLARE_HISTOGRAM(arangodb_agency_commit_hist, AgentScale,
                  "Agency RAFT commit histogram [ms]");
DECLARE_HISTOGRAM(arangodb_agency_compaction_hist, AgentScale,
                  "Agency compaction histogram [ms]");
DECLARE_GAUGE(arangodb_agency_local_commit_index, uint64_t,
              "This agent's commit index");
DECLARE_COUNTER(arangodb_agency_read_no_leader_total, "Agency read no leader");
DECLARE_COUNTER(arangodb_agency_read_ok_total, "Agency read ok");
DECLARE_HISTOGRAM(arangodb_agency_write_hist, AgentScale,
                  "Agency write histogram [ms]");
DECLARE_COUNTER(arangodb_agency_write_no_leader_total,
                "Agency write no leader");
DECLARE_COUNTER(arangodb_agency_write_ok_total, "Agency write ok");

namespace arangodb {
namespace consensus {

// Instanciations of some declarations in AgencyCommon.h:

std::string const pubApiPrefix("/_api/agency/");
std::string const privApiPrefix("/_api/agency_priv/");
std::string const NO_LEADER("");

/// Agent configuration
Agent::Agent(application_features::ApplicationServer& server,
             config_t const& config)
    : Thread(server, "Agent"),
      _constituent(server),
      _supervision(server),
      _state(server),
      _config(config),
      _commitIndex(0),
      _spearhead(server, this),
      _readDB(server, this),
      _transient(server, this),
      _agentNeedsWakeup(false),
      _compactor(this),
      _ready(false),
      _preparing(0),
      _loaded(false),
      _write_ok(_server.getFeature<arangodb::metrics::MetricsFeature>().add(
          arangodb_agency_write_ok_total{})),
      _write_no_leader(
          _server.getFeature<arangodb::metrics::MetricsFeature>().add(
              arangodb_agency_write_no_leader_total{})),
      _read_ok(_server.getFeature<arangodb::metrics::MetricsFeature>().add(
          arangodb_agency_read_ok_total{})),
      _read_no_leader(
          _server.getFeature<arangodb::metrics::MetricsFeature>().add(
              arangodb_agency_read_no_leader_total{})),
      _write_hist_msec(
          _server.getFeature<arangodb::metrics::MetricsFeature>().add(
              arangodb_agency_write_hist{})),
      _commit_hist_msec(
          _server.getFeature<arangodb::metrics::MetricsFeature>().add(
              arangodb_agency_commit_hist{})),
      _append_hist_msec(
          _server.getFeature<arangodb::metrics::MetricsFeature>().add(
              arangodb_agency_append_hist{})),
      _compaction_hist_msec(
          _server.getFeature<arangodb::metrics::MetricsFeature>().add(
              arangodb_agency_compaction_hist{})),
      _local_index(_server.getFeature<arangodb::metrics::MetricsFeature>().add(
          arangodb_agency_local_commit_index{})) {
  _state.configure(this);
  _constituent.configure(this);
  if (size() > 1) {
    _inception = std::make_unique<Inception>(*this);
  } else {
    _leaderSince = 0;
  }
}

/// This agent's id
std::string Agent::id() const { return _config.id(); }

// Under no circumstances guard the member. Metrics guard themselves.
decltype(Agent::_commit_hist_msec) Agent::commitHist() const {
  return _commit_hist_msec;
}

/// Agent's id is set once from state machine
bool Agent::id(std::string const& id) {
  bool success;
  if ((success = _config.setId(id))) {
    LOG_TOPIC("32d95", DEBUG, Logger::AGENCY) << "My id is " << id;
  } else {
    LOG_TOPIC("37f6b", ERR, Logger::AGENCY)
        << "Cannot reassign id once set: My id is " << _config.id()
        << " reassignment to " << id;
  }
  return success;
}

/// Merge command line and persisted comfigurations
bool Agent::mergeConfiguration(VPackSlice persisted) {
  auto res = _config.merge(persisted);  // Concurrency managed in merge
  syncActiveAndAcknowledged();
  return res;
}

/// Dtor shuts down thread
Agent::~Agent() {
  waitForThreadsStop();
  // This usually was already done called from AgencyFeature::unprepare,
  // but since this only waits for the threads to stop, it can be done
  // multiple times, and we do it just in case the Agent object was
  // created but never really started. Here, we exit with a fatal error
  // if the threads do not stop in time.
  shutdown();  // wait for the main Agent thread to terminate
}

/// Wait until threads are terminated:
void Agent::waitForThreadsStop() {
  // It is allowed to call this multiple times, we do so from the constructor
  // and from AgencyFeature::unprepare.
  int counter = 0;
  while (_constituent.isRunning() || _compactor.isRunning() ||
         (_config.supervision() && _supervision.isRunning()) ||
         (_inception != nullptr && _inception->isRunning())) {
    std::this_thread::sleep_for(std::chrono::milliseconds(100));

    // fail fatally after 5 mins:
    if (++counter >= 10 * 60 * 5) {
      LOG_TOPIC("b8ad5", FATAL, Logger::AGENCY)
          << "some agency thread did not finish";
      FATAL_ERROR_EXIT();
    }
  }
  // initiate shutdown of main Agent thread, but do not wait for it yet
  // -> this happens in the destructor
  beginShutdown();
}

/// State machine
State const& Agent::state() const { return _state; }

/// Start all agent thread
bool Agent::start() {
  LOG_TOPIC("9a90e", DEBUG, Logger::AGENCY) << "Starting agency comm worker.";
  Thread::start();
  return true;
}

/// This agent's term
term_t Agent::term() const { return _constituent.term(); }

/// Agency size
size_t Agent::size() const { return _config.size(); }

/// My endpoint
std::string Agent::endpoint() const { return _config.endpoint(); }

/// Handle voting
priv_rpc_ret_t Agent::requestVote(term_t termOfPeer, std::string const& id,
                                  index_t lastLogIndex, index_t lastLogTerm,
                                  query_t const& query, int64_t timeoutMult) {
  if (timeoutMult != -1 && timeoutMult != _config.timeoutMult()) {
    adjustTimeoutMult(timeoutMult);
    LOG_TOPIC("81f2a", WARN, Logger::AGENCY)
        << "Voter: setting timeout multiplier to " << timeoutMult
        << " for next term.";
  }

  bool doIVote = _constituent.vote(termOfPeer, id, lastLogIndex, lastLogTerm);
  return priv_rpc_ret_t(doIVote, this->term());
}

/// Get copy of momentary configuration
config_t const Agent::config() const { return _config; }

/// Adjust timeoutMult:
void Agent::adjustTimeoutMult(int64_t timeoutMult) {
  _config.setTimeoutMult(timeoutMult);
}

/// Get timeoutMult:
int64_t Agent::getTimeoutMult() const { return _config.timeoutMult(); }

/// Leader's id
std::string Agent::leaderID() const { return _constituent.leaderID(); }

/// Are we leading?
bool Agent::leading() const {
  // When we become leader, we are first entering a preparation phase.
  // Note that this method returns true regardless of whether we
  // are still preparing or not. The preparation phases 1 and 2 are
  // indicated by the _preparing member in the Agent, the Constituent is
  // already LEADER.
  // The Constituent has to send out AppendEntriesRPC calls immediately, but
  // only when we are properly leading (with initialized stores etc.)
  // can we execute requests.
  return _constituent.leading();
}

// Waits here for confirmation of log's commits up to index. Timeout in seconds.
AgentInterface::raft_commit_t Agent::waitFor(index_t index, double timeout) {
  if (size() == 1) {  // single host agency
    return Agent::raft_commit_t::OK;
  }

  auto startTime = steady_clock::now();
  index_t lastCommitIndex = 0;

  // Wait until woken up through AgentCallback
  while (true) {
    /// success?
    ///  (_waitForCV's mutex stops writes to _commitIndex)
    CONDITION_LOCKER(guard, _waitForCV);
    auto ci = _commitIndex.load(std::memory_order_relaxed);
    if (leading()) {
      if (lastCommitIndex != ci) {
        // We restart the timeout computation if there has been progress:
        startTime = steady_clock::now();
      }
      lastCommitIndex = ci;
      if (lastCommitIndex >= index) {
        return Agent::raft_commit_t::OK;
      }
    } else {
      return Agent::raft_commit_t::UNKNOWN;
    }

    duration<double> d = steady_clock::now() - startTime;

    LOG_TOPIC("37e05", DEBUG, Logger::AGENCY)
        << "waitFor: index: " << index << " _commitIndex: " << ci
        << " _lastCommitIndex: " << lastCommitIndex
        << " elapsedTime: " << d.count();

    if (d.count() >= timeout) {
      return Agent::raft_commit_t::TIMEOUT;
    }

    // Go to sleep:
    _waitForCV.wait(static_cast<uint64_t>(1.0e6 * (timeout - d.count())));

    // shutting down
    if (isStopping()) {
      return Agent::raft_commit_t::UNKNOWN;
    }
  }

  // We should never get here
  TRI_ASSERT(false);

  return Agent::raft_commit_t::UNKNOWN;
}

// Check if log is committed up to index.
bool Agent::isCommitted(index_t index) const {
  if (size() == 1) {  // single host agency
    return true;
  }

  CONDITION_LOCKER(guard, _waitForCV);
  if (leading()) {
    return _commitIndex.load(std::memory_order_relaxed) >= index;
  } else {
    return false;
  }
}

index_t Agent::index() {
  if (challengeLeadership()) {
    resign();
    return 0;
  }

  MUTEX_LOCKER(tiLocker, _tiLock);
  TRI_ASSERT(_lastAckedIndex.find(id()) != _lastAckedIndex.end());
  return _lastAckedIndex.at(id()).second;
}

///   Safe ONLY IF via executeLock() (see example Supervision.cpp)
index_t Agent::confirmed(std::string const& agentId) const {
  auto const& id = agentId.empty() ? _config.id() : agentId;
  TRI_ASSERT(_lastAckedIndex.find(id) != _lastAckedIndex.end());
  return _lastAckedIndex.at(id).second;
}

//  AgentCallback reports id of follower and its highest processed index
void Agent::reportIn(std::string const& peerId, index_t index, size_t toLog) {
  auto startTime = steady_clock::now();

  if (index == 0) {
    // This is only the empty case (=heartbeat)
    MUTEX_LOCKER(locker, _emptyAppendLock);
    auto n = steady_clock::now();
    auto lastTime = _lastEmptyAcked[peerId];  // intentional to add entry to map
    if (lastTime < n) {
      std::chrono::duration<double> d = n - lastTime;
      auto secsSince = d.count();
      if (secsSince < 1.5e9 && peerId != id() &&
          secsSince > _config.minPing() * _config.timeoutMult()) {
        LOG_TOPIC("6fe73", WARN, Logger::AGENCY)
            << "Last confirmation from peer " << peerId
            << " was received more than minPing ago: " << secsSince;
      }
      LOG_TOPIC("9ee0c", DEBUG, Logger::AGENCY)
          << "Setting _lastEmptyAcked[" << peerId << "] to time "
          << std::chrono::duration_cast<std::chrono::microseconds>(
                 n.time_since_epoch())
                 .count();
      _lastEmptyAcked[peerId] = n;
    }
    return;
  }

  // only update the time stamps here:
  {
    MUTEX_LOCKER(tiLocker, _tiLock);

    // Update last acknowledged answer
    auto t = steady_clock::now();

    TRI_ASSERT(_lastAckedIndex.find(peerId) != _lastAckedIndex.end());
    // Reference here, the entry will be updated.
    auto& [lastTime, lastIndex] = _lastAckedIndex[peerId];
    LOG_TOPIC("9ee0b", DEBUG, Logger::AGENCY)
        << "Setting _lastAcked[" << peerId << "] to time "
        << std::chrono::duration_cast<std::chrono::microseconds>(
               t.time_since_epoch())
               .count();
    lastTime = t;
    if (index > lastIndex) {  // progress this follower?
      lastIndex = index;
      if (toLog >
          0) {  // We want to reset the wait time only if a package callback
        LOG_TOPIC("ba4d2", DEBUG, Logger::AGENCY)
            << "Got call back of " << toLog
            << " logs, resetting _earliestPackage to now for id " << peerId;
        _earliestPackage[peerId] = steady_clock::now();
      }
      wakeupMainLoop();  // only necessary for non-empty callbacks
    }
  }

  duration<double> reportInTime = steady_clock::now() - startTime;
  if (reportInTime.count() > 0.1) {
    LOG_TOPIC("b4854", DEBUG, Logger::AGENCY)
        << "reportIn took longer than 0.1s: " << reportInTime.count();
  }
}

/// @brief Report a failed append entry call from AgentCallback
void Agent::reportFailed(std::string const& slaveId, size_t toLog, bool sent) {
  if (toLog > 0) {
    // This is only used for non-empty appendEntriesRPC calls. If such calls
    // fail, we have to set this earliestPackage time to now such that the
    // main thread tries again immediately: and for that agent starting at 0
    // which effectively will be _state.firstIndex().
    MUTEX_LOCKER(guard, _tiLock);
    LOG_TOPIC("9e856", DEBUG, Logger::AGENCY)
        << "Resetting _earliestPackage to now for id " << slaveId;
    _earliestPackage[slaveId] = steady_clock::now() + seconds(1);
    TRI_ASSERT(_lastAckedIndex.find(slaveId) != _lastAckedIndex.end());
    auto& [unused, lastIndex] = _lastAckedIndex.at(slaveId);
    lastIndex = 0;
  } else {
    // answer to sendAppendEntries to empty request, when follower's highest
    // log index is 0. This is necessary so that a possibly restarted agent
    // without persistence immediately is brought up to date. We only want to do
    // this, when the agent was able to answer and no or corrupt answer is
    // handled
    if (sent) {
      MUTEX_LOCKER(guard, _tiLock);
      TRI_ASSERT(_lastAckedIndex.find(slaveId) != _lastAckedIndex.end());
      auto& [unused, lastIndex] = _lastAckedIndex.at(slaveId);
      lastIndex = 0;
    }
  }
}

void Agent::logsForTrigger() {
  auto builder = std::make_shared<VPackBuilder>();
  // Wake up poll rest handlers:
  // Get everything from _lowestPromise
  // Create one builder pass shared pointer to all rest handlers
  // Every resthandler takes, what it needs.
  // Delete all promises.
  // Reset _lowestPromise.
  std::lock_guard lck(_promLock);
  {
    VPackObjectBuilder e(builder.get());
    auto const logs = _state.get(_lowestPromise,
                                 _commitIndex.load(std::memory_order_relaxed));

    TRI_ASSERT(!logs.empty());
    if (!logs.empty()) {
      builder->add(VPackValue("result"));
      VPackObjectBuilder e(builder.get());
      builder->add("firstIndex", VPackValue(logs.front().index));
      builder->add("commitIndex", VPackValue(logs.back().index));
      builder->add(VPackValue("log"));
      VPackArrayBuilder ls(builder.get());
      for (auto const& i : logs) {
        VPackObjectBuilder l(builder.get());
        builder->add("index", VPackValue(i.index));
        builder->add("query", VPackSlice(i.entry->data()));
      }
    }
  }

  triggerPollsNoLock(std::move(builder));
  _lowestPromise = std::numeric_limits<index_t>::max();
}

/// Followers' append entries
priv_rpc_ret_t Agent::recvAppendEntriesRPC(term_t term,
                                           std::string const& leaderId,
                                           index_t prevIndex, term_t prevTerm,
                                           index_t leaderCommitIndex,
                                           query_t const& queries) {
  using namespace std::chrono;
  using clock = high_resolution_clock;

  LOG_TOPIC("62f43", DEBUG, Logger::AGENCY)
      << "Got AppendEntriesRPC from " << leaderId << " with term " << term;

  auto start = clock::now();
  term_t t(this->term());
  if (!ready()) {  // We have not been able to put together our configuration
    LOG_TOPIC("7e96c", DEBUG, Logger::AGENCY) << "Agent is not ready yet.";
    return priv_rpc_ret_t(false, t);
  }

  VPackSlice const payload = queries->slice();

  // Update commit index
  if (payload.type() != VPackValueType::Array) {
    LOG_TOPIC("449b2", DEBUG, Logger::AGENCY)
        << "Received malformed entries for appending. Discarding!";
    return priv_rpc_ret_t(false, t);
  }

  size_t nqs = payload.length();
  if (nqs > 0 && !payload[0].get("readDB").isNone()) {
    // We have received a compacted state.
    // Whatever we got in our own state is meaningless now. It is a new world.
    // checkLeader just does plausibility as if it were an empty request
    prevIndex = 0;
    prevTerm = 0;
  }

  // Leadership claim plausibility check
  if (!_constituent.checkLeader(term, leaderId, prevIndex, prevTerm)) {
    LOG_TOPIC("fc654", DEBUG, Logger::AGENCY)
        << "Not accepting appendEntries from " << leaderId;
    return priv_rpc_ret_t(false, t);
  }

  // Empty appendEntries:
  // We answer with success if and only if our highest index is greater 0.
  // Else we want to indicate to the leader that we are behind and need data:
  // a single false will go back and trigger _confirmed[thisfollower] = 0
  if (nqs == 0) {
    auto lastIndex = _state.lastIndex();
    if (lastIndex > 0) {
      LOG_TOPIC("b0b19", DEBUG, Logger::AGENCY)
          << "Finished empty AppendEntriesRPC from " << leaderId
          << " with term " << term;
      {
        WRITE_LOCKER(oLocker, _outputLock);
        auto ci = _commitIndex.load(std::memory_order_relaxed);
        index_t const tmp =
            std::max(ci, std::min(leaderCommitIndex, lastIndex));
        if (tmp > ci) {
          logsForTrigger();
        }
        _commitIndex = tmp;
      }
      return priv_rpc_ret_t(true, t);
    } else {
      return priv_rpc_ret_t(false, t);
    }
  }

  bool ok = true;
  index_t lastIndex = 0;  // Index of last entry in our log
  try {
    lastIndex = _state.logFollower(payload);
    if (lastIndex < payload[nqs - 1].get("index").getNumber<index_t>()) {
      // We could not log all the entries in this query, we need to report
      // this to the leader!
      ok = false;
    }
  } catch (std::exception const& e) {
<<<<<<< HEAD
    LOG_TOPIC("bedb8", DEBUG, Logger::AGENCY) << "Exception during log append: " << e.what();
=======
    LOG_TOPIC("bedb8", DEBUG, Logger::AGENCY)
        << "Exception during log append: " << e.what();
>>>>>>> c8de732c
  }

  {
    WRITE_LOCKER(oLocker, _outputLock);
    CONDITION_LOCKER(guard, _waitForCV);
    auto ci = _commitIndex.load(std::memory_order_relaxed);
    index_t const tmp = std::max(ci, std::min(leaderCommitIndex, lastIndex));
    if (tmp > ci) {
      logsForTrigger();
    }
    _commitIndex = tmp;
    _local_index = tmp;
    _waitForCV.broadcast();
    if (leaderCommitIndex >= _state.nextCompactionAfter() &&
        payload[nqs - 1].get("index").getNumber<index_t>() >=
            _state.nextCompactionAfter()) {
      _compactor.wakeUp();
    }
  }

  LOG_TOPIC("83504", DEBUG, Logger::AGENCY)
      << "Finished AppendEntriesRPC from " << leaderId << " with term " << term;

  _append_hist_msec.count(
      duration<float, std::milli>(high_resolution_clock::now() - start)
          .count());

  return priv_rpc_ret_t(ok, t);
}

/// Leader's append entries
void Agent::sendAppendEntriesRPC() {
  auto const& nf = _server.getFeature<arangodb::NetworkFeature>();
  network::ConnectionPool* cp = nf.pool();

  // _lastSent only accessed in main thread
  std::string const myid = id();

  for (auto const& followerId : _config.active()) {
    if (followerId != myid && leading()) {
      term_t t(0);

      index_t lastConfirmed;
      auto startTime = steady_clock::now();
      SteadyTimePoint earliestPackage;
      SteadyTimePoint lastAcked;
      SteadyTimePoint lastSent;

      {
        t = this->term();
        MUTEX_LOCKER(tiLocker, _tiLock);
        TRI_ASSERT(_lastAckedIndex.find(followerId) != _lastAckedIndex.end());
        std::tie(lastAcked, lastConfirmed) = _lastAckedIndex.at(followerId);
        lastSent = _lastSent[followerId];
      }

      // We essentially have to send some log entries from their lastConfirmed+1
      // on. However, we have to take care of the case that their lastConfirmed
      // is a value which is very outdated, such that we have in the meantime
      // done a log compaction and do not actually have lastConfirmed+1 any
      // more. In that case, we need to send our latest snapshot at index S
      // (say), and then some log entries from (and including) S on. This is
      // to ensure that the other side does not only have the snapshot, but
      // also the log entry which produced that snapshot.
      // Therefore, we will set lastConfirmed to one less than our latest
      // snapshot in this special case, and we will always fetch enough
      // entries from the log to fulfill our duties.

      if ((steady_clock::now() - earliestPackage).count() < 0 ||
          _state.lastIndex() <= lastConfirmed) {
        LOG_TOPIC("cfeed", DEBUG, Logger::AGENCY) << "Nothing to append.";
        continue;
      }

      duration<double> lockTime = steady_clock::now() - startTime;
      if (lockTime.count() > 0.1) {
        LOG_TOPIC("b8f60", WARN, Logger::AGENCY)
            << "Reading lastConfirmed took too long: " << lockTime.count();
      }

      index_t commitIndex = _commitIndex.load(std::memory_order_relaxed);

      // If the follower is behind our first log entry send last snapshot and
      // following logs. Else try to have the follower catch up in regular
      // order.
      bool needSnapshot = lastConfirmed < _state.firstIndex();
      if (needSnapshot) {
        lastConfirmed = _state.lastCompactionAt() - 1;
      }

      LOG_TOPIC("7c578", TRACE, Logger::AGENCY)
          << "Getting unconfirmed from " << lastConfirmed << " to "
          << lastConfirmed + 99;
      // If lastConfirmed is one minus the first log entry, then this is
      // corrected in _state::get and we only get from the beginning of the
      // log.
      std::vector<log_t> unconfirmed =
          _state.get(lastConfirmed, lastConfirmed + 99);

      lockTime = steady_clock::now() - startTime;
      if (lockTime.count() > 0.2) {
        LOG_TOPIC("03cb9", WARN, Logger::AGENCY)
            << "Finding unconfirmed entries took too long: "
            << lockTime.count();
      }

      // Note that despite compaction this vector can never be empty, since
      // any compaction keeps at least one active log entry!

      if (unconfirmed.empty()) {
        LOG_TOPIC("0b993", ERR, Logger::AGENCY)
            << "Unexpected empty unconfirmed: "
            << "lastConfirmed=" << lastConfirmed
            << " commitIndex=" << commitIndex;
        TRI_ASSERT(false);
      }

      // Note that if we get here we have at least two entries, otherwise
      // we would have done continue earlier, since this can only happen
      // if lastConfirmed is equal to the last index in our log, in which
      // case there is nothing to replicate.

      duration<double> m = steady_clock::now() - lastSent;

      if (m.count() > _config.minPing() &&
          lastSent.time_since_epoch().count() != 0) {
        LOG_TOPIC("0ddbd", DEBUG, Logger::AGENCY)
            << "Note: sent out last AppendEntriesRPC "
            << "to follower " << followerId
            << " more than minPing ago: " << m.count() << " lastAcked: "
            << duration_cast<duration<double>>(lastAcked.time_since_epoch())
                   .count();
      }
      index_t lowest = unconfirmed.front().index;

      Store snapshot(_server, this, "snapshot");
      index_t snapshotIndex;
      term_t snapshotTerm;

      if (lowest > lastConfirmed || needSnapshot) {
        // Ooops, compaction has thrown away so many log entries that
        // we cannot actually update the follower. We need to send our
        // latest snapshot instead:
        bool success = false;
        try {
          success = _state.loadLastCompactedSnapshot(snapshot, snapshotIndex,
                                                     snapshotTerm);
        } catch (std::exception const& e) {
          LOG_TOPIC("f2287", WARN, Logger::AGENCY)
              << "Exception thrown by loadLastCompactedSnapshot: " << e.what();
        }
        if (!success) {
          LOG_TOPIC("6e2b8", WARN, Logger::AGENCY)
              << "Could not load last compacted snapshot, not sending "
                 "appendEntriesRPC!";
          continue;
        }
        if (snapshotTerm == 0) {
          // No shapshot yet
          needSnapshot = false;
        }
      }

      index_t prevLogIndex = unconfirmed.front().index;
      index_t prevLogTerm = unconfirmed.front().term;
      if (needSnapshot) {
        prevLogIndex = snapshotIndex;
        prevLogTerm = snapshotTerm;
      }

      // Body
      VPackBufferUInt8 buffer;
      Builder builder(buffer);
      builder.add(VPackValue(VPackValueType::Array));

      if (needSnapshot) {
        {
          VPackObjectBuilder guard(&builder);
          builder.add(VPackValue("readDB"));
          {
            VPackArrayBuilder guard2(&builder);
            snapshot.dumpToBuilder(builder);
          }
          builder.add("term", VPackValue(snapshotTerm));
          builder.add("index", VPackValue(snapshotIndex));
        }
      }

      size_t toLog = 0;
      index_t highest = 0;
      for (size_t i = 0; i < unconfirmed.size(); ++i) {
        auto const& entry = unconfirmed[i];
        if (entry.index > lastConfirmed) {
          // This condition is crucial, because usually we have one more
          // entry than we need in unconfirmed, so we want to skip this. If,
          // however, we have sent a snapshot, we need to send the log entry
          // with the same index than the snapshot along to retain the
          // invariant of our data structure that the _log in _state is
          // non-empty.
          entry.toVelocyPack(builder);
          highest = entry.index;
          ++toLog;
        }
      }
      builder.close();

      // Really leading?
      if (challengeLeadership()) {
        resign();
        return;
      }

      // Postpone sending the next message for 30 seconds or until an
      // error or successful result occurs.
      earliestPackage = steady_clock::now() + std::chrono::seconds(30);
      {
        MUTEX_LOCKER(tiLocker, _tiLock);
        _earliestPackage[followerId] = earliestPackage;
      }
      LOG_TOPIC("99061", DEBUG, Logger::AGENCY)
          << "Setting _earliestPackage to now + 30s for id " << followerId;

      network::RequestOptions reqOpts;
      reqOpts.timeout = network::Timeout(150);
      reqOpts.param("term", std::to_string(t))
          .param("leaderId", id())
          .param("prevLogIndex", std::to_string(prevLogIndex))
          .param("prevLogTerm", std::to_string(prevLogTerm))
          .param("leaderCommit", std::to_string(commitIndex))
          .param("senderTimeStamp",
                 std::to_string(std::llround(steadyClockToDouble() * 1000)));

      // Send request
      auto ac =
          std::make_shared<AgentCallback>(this, followerId, highest, toLog);
      network::sendRequest(
          cp, _config.poolAt(followerId), fuerte::RestVerb::Post,
          "/_api/agency_priv/appendEntries", std::move(buffer), reqOpts)
          .thenValue([=](network::Response r) { ac->operator()(r); });

      // Note the timeout is relatively long, but due to the 30 seconds
      // above, we only ever have at most 5 messages in flight.

      {
        MUTEX_LOCKER(tiLocker, _tiLock);
        _lastSent[followerId] = steady_clock::now();
      }
      // _constituent.notifyHeartbeatSent(followerId);
      // Do not notify constituent, because the AppendEntriesRPC here could
      // take a very long time, so this must not disturb the empty ones
      // being sent out.

      LOG_TOPIC("2d80d", DEBUG, Logger::AGENCY)
          << "Appending (" << (uint64_t)(TRI_microtime() * 1000000000.0) << ") "
          << unconfirmed.size() - 1 << " entries up to index " << highest
          << (needSnapshot ? " and a snapshot" : "") << " to follower "
          << followerId << ". Next real log contact to " << followerId
          << " in: "
          << std::chrono::duration<double, std::milli>(earliestPackage -
                                                       steady_clock::now())
                 .count()
          << "ms";
    }
  }
}

void Agent::resign(term_t otherTerm) {
  LOG_TOPIC("494a7", DEBUG, Logger::AGENCY)
      << "Resigning in term " << _constituent.term()
      << " because of peer's term " << otherTerm;
  _constituent.follow(otherTerm, NO_LEADER);

  // Wake up all polls with resignation letter
  auto qu = std::make_shared<VPackBuilder>();
  {
    VPackObjectBuilder qb(qu.get());
    qu->add("error", VPackValue(true));
    qu->add("code", VPackValue(TRI_ERROR_HTTP_SERVICE_UNAVAILABLE));
    qu->add(VPackValue("result"));
    VPackArrayBuilder arr(qu.get());
  }

  {
    std::lock_guard lck(_promLock);
    triggerPollsNoLock(std::move(qu));
  }

  endPrepareLeadership();
}

/// Leader's append entries, empty ones for heartbeat, triggered by Constituent
void Agent::sendEmptyAppendEntriesRPC(std::string const& followerId) {
  if (!leading()) {
    LOG_TOPIC("95220", DEBUG, Logger::AGENCY)
        << "Not sending empty appendEntriesRPC to follower " << followerId
        << " because we are no longer leading.";
    return;
  }

  index_t commitIndex = _commitIndex.load(std::memory_order_relaxed);

  auto const& nf = _server.getFeature<arangodb::NetworkFeature>();
  network::ConnectionPool* cp = nf.pool();

  // Send request
  VPackBufferUInt8 buffer;
  buffer.append(VPackSlice::emptyArraySlice().begin(), 1);
  auto ac = std::make_shared<AgentCallback>(this, followerId, 0, 0);

  network::RequestOptions reqOpts;
  reqOpts.skipScheduler = true;
  reqOpts.timeout =
      network::Timeout(3 * _config.minPing() * _config.timeoutMult());
  reqOpts.param("term", std::to_string(_constituent.term()))
      .param("leaderId", id())
      .param("prevLogIndex", "0")
      .param("prevLogTerm", "0")
      .param("leaderCommit", std::to_string(commitIndex))
      .param("senderTimeStamp",
             std::to_string(std::llround(steadyClockToDouble() * 1000)));

  double now = TRI_microtime();
  network::sendRequest(cp, _config.poolAt(followerId), fuerte::RestVerb::Post,
                       "/_api/agency_priv/appendEntries", std::move(buffer),
                       reqOpts)
      .thenValue([=](network::Response r) { ac->operator()(r); });
  double diff = TRI_microtime() - now;
  if (diff > 0.01) {
    LOG_TOPIC("cfb7c", DEBUG, Logger::AGENCY)
        << "Calling network::sendRequest took more than 1/100 of a second: "
        << diff;
  }

  _constituent.notifyHeartbeatSent(followerId);

  now = TRI_microtime();
  LOG_TOPIC("54798", DEBUG, Logger::AGENCY)
      << "Sending empty appendEntriesRPC to follower " << followerId;
  diff = TRI_microtime() - now;
  if (diff > 0.01) {
    LOG_TOPIC("cfb7b", DEBUG, Logger::AGENCY)
        << "Logging of a line took more than 1/100 of a second, this is bad:"
        << diff;
  }
}

void Agent::advanceCommitIndex() {
  // Determine median _confirmed value of followers:
  std::vector<index_t> temp;
  {
    MUTEX_LOCKER(_tiLocker, _tiLock);
    for (auto const& id : config().active()) {
      if (_lastAckedIndex.find(id) != _lastAckedIndex.end()) {
        temp.push_back(_lastAckedIndex[id].second);
      }
    }
  }

  index_t quorum = size() / 2 + 1;
  if (temp.size() < quorum) {
    LOG_TOPIC("47f8c", WARN, Logger::AGENCY)
        << "_confirmed not populated, quorum: " << quorum << ".";
    return;
  }
  std::sort(temp.begin(), temp.end());
  index_t index = temp[temp.size() - quorum];

  term_t t = _constituent.term();
  {
    WRITE_LOCKER(oLocker, _outputLock);
    auto ci = _commitIndex.load(std::memory_order_relaxed);
    if (index > ci) {
      CONDITION_LOCKER(guard, _waitForCV);
      LOG_TOPIC("e24a9", TRACE, Logger::AGENCY)
          << "Critical mass for commiting "
          << _commitIndex.load(std::memory_order_relaxed) + 1 << " through "
          << index << " to read db";

      // Change _readDB and _commitIndex atomically together:
      _readDB.applyLogEntries(_state.slices(/* inform others by callbacks */
                                            ci + 1, index),
                              ci, t, true);

      LOG_TOPIC("e24aa", DEBUG, Logger::AGENCY)
          << "Critical mass for commiting " << ci + 1 << " through " << index
          << " to read db, done";

      _commitIndex = index;
      _local_index = index;

      // Wake up write rest handlers:
      _waitForCV.broadcast();

      logsForTrigger();

      if (index >= _state.nextCompactionAfter()) {
        _compactor.wakeUp();
      }
    }
  }
}

std::tuple<futures::Future<query_t>, bool, std::string> Agent::poll(
    index_t index, double timeout) {
  using namespace std::chrono;

  // Please note that the AgencyCache on coordinators and dbservers depends
  // crucially on the behaviour encoded here for correctness at start time.
  // Namely, the AgencyCache must never present the rest of the system with
  // an empty or outdated agency state after a startup, because this could
  // lead to immediate deletion of data. Therefore, it is critical that this
  // code here answers with a current snapshot of the readDB, whenever it is
  // asked for updates since index 0!

  std::vector<log_t> logs;
  query_t builder;

  std::string leader = _constituent.leaderID();
  if (!loaded() || (size() > 1 && leader != id())) {
    return std::tuple<futures::Future<query_t>, bool, std::string const&>{
        futures::makeFuture(std::move(builder)), false, std::move(leader)};
  }

  {
    CONDITION_LOCKER(guard, _waitForCV);
    while (getPrepareLeadership() != 0 && !isStopping()) {
      _waitForCV.wait(100);
    }
  }

  {
    READ_LOCKER(oLocker, _outputLock);
    if (index == 0 || index < _state.firstIndex()) {  // deliver as if index = 0
      builder = std::make_shared<VPackBuilder>();
      VPackObjectBuilder r(builder.get());
      builder->add(VPackValue("result"));
      VPackObjectBuilder r2(builder.get());
      builder->add("commitIndex",
                   VPackValue(_commitIndex.load(std::memory_order_relaxed)));
      builder->add("firstIndex", VPackValue(0));
      builder->add(VPackValue("readDB"));
      _readDB.get("", *builder, true);
    } else if (index <= _commitIndex.load(std::memory_order_relaxed)) {
      // deliver immediately all logs since index
      builder = std::make_shared<VPackBuilder>();
      VPackObjectBuilder r(builder.get());
      builder->add(VPackValue("result"));
      VPackObjectBuilder r2(builder.get());
      auto ci = _commitIndex.load(std::memory_order_relaxed);
      logs = _state.get(index, ci);
      builder->add("commitIndex", VPackValue(ci));
      builder->add("firstIndex", VPackValue(logs.front().index));
      builder->add(VPackValue("log"));
      VPackArrayBuilder ls(builder.get());
      for (auto const& l : logs) {
        VPackObjectBuilder o(builder.get());
        builder->add("index", VPackValue(l.index));
        builder->add("query", VPackSlice(l.entry->data()));
      }
    }
    if (builder != nullptr) {
      return std::tuple<futures::Future<query_t>, bool, std::string>{
          futures::makeFuture(std::move(builder)), true, std::string()};
    }
  }

  std::lock_guard guard(_promLock);
  auto tp = steady_clock::now() +
            duration_cast<milliseconds>(duration<double>(timeout));

  try {
    auto res = _promises.emplace(tp, futures::Promise<query_t>());
    if (_lowestPromise > index) {
      _lowestPromise = index;
    }
    return std::tuple<futures::Future<query_t>, bool, std::string>{
        res->second.getFuture(), true, std::string()};
  } catch (...) {
    THROW_ARANGO_EXCEPTION_MESSAGE(TRI_ERROR_INTERNAL,
                                   "Failed to add promise for polling");
  }
}

/// @brief Activate agency (Inception thread for multi-host, main thread else)
void Agent::activateAgency() {
  _config.activate();
  syncActiveAndAcknowledged();

  try {
    _state.persistActiveAgents(_config.activeToBuilder(),
                               _config.poolToBuilder());
  } catch (std::exception const& e) {
    LOG_TOPIC("6578d", FATAL, Logger::AGENCY)
        << "Failed to persist active agency: " << e.what();
    FATAL_ERROR_EXIT();
  }
}

/// Load persistent state called once
void Agent::load() {
  arangodb::SystemDatabaseFeature::ptr vocbase =
      _server.hasFeature<SystemDatabaseFeature>()
          ? _server.getFeature<SystemDatabaseFeature>().use()
          : nullptr;
  if (vocbase == nullptr) {
    LOG_TOPIC("63e36", FATAL, Logger::AGENCY)
        << "could not determine _system database";
    FATAL_ERROR_EXIT();
  }

  {
    _tiLock.assertNotLockedByCurrentThread();
    MUTEX_LOCKER(guard, _ioLock);  // need this for callback to set _spearhead
    // Note that _state.loadCollections eventually does a callback to the
    // setPersistedState method, which acquires _outputLock and _waitForCV.

    LOG_TOPIC("c07e1", DEBUG, Logger::AGENCY) << "Loading persistent state.";

    if (!_state.loadCollections(vocbase.get(), _config.waitForSync())) {
      LOG_TOPIC("9b680", FATAL, Logger::AGENCY)
          << "Failed to load persistent state on startup.";
      FATAL_ERROR_EXIT();
    }
  }

  // Note that the agent thread is terminated immediately when there is only
  // one agent, since no AppendEntriesRPC have to be issued. Therefore,
  // this thread is almost certainly terminated (and thus isStopping() returns
  // true), when we get here.
  if (size() > 1 && isStopping()) {
    return;
  }

  wakeupMainLoop();

  _compactor.start();

  LOG_TOPIC("6e997", DEBUG, Logger::AGENCY) << "Starting spearhead worker.";

  _constituent.start(vocbase.get());
  persistConfiguration(term());

  if (_config.supervision()) {
    LOG_TOPIC("7658f", DEBUG, Logger::AGENCY)
        << "Starting cluster supervision facilities";
    _supervision.start(this);
  }

  if (_inception != nullptr) {  // resilient agency only
    _inception->start();
  } else {
    MUTEX_LOCKER(guard, _ioLock);  // need this for callback to set _spearhead
    READ_LOCKER(guard2, _outputLock);
    _spearhead = _readDB;
    activateAgency();
  }

  _loaded = true;
  if (size() == 1) {
    endPrepareLeadership();
  }
}

/// Still leading? Under MUTEX from ::read or ::write
bool Agent::challengeLeadership() {
  MUTEX_LOCKER(tiLocker, _emptyAppendLock);
  size_t good = 0;

  std::string const myid = id();

  for (auto const& i : _lastEmptyAcked) {
    if (i.first != myid) {  // do not count ourselves
      duration<double> m = steady_clock::now() - i.second;
      LOG_TOPIC("22f78", DEBUG, Logger::AGENCY)
          << "challengeLeadership: found "
             "_lastAcked["
          << i.first << "] to be " << m.count() << " seconds in the past.";

      // This is rather arbitrary here: We used to have 0.9 here to absolutely
      // ensure that a leader resigns before another one even starts an
      // election. However, the Raft paper does not mention this at all. Rather,
      // in the paper it is written that the leader should resign immediately if
      // it sees a higher term from another server. Currently we have not
      // implemented to return the follower's term with a response to
      // AppendEntriesRPC, so the leader cannot find out a higher term this way.
      // The leader can, however, see a higher term in the incoming
      // AppendEntriesRPC a new leader sends out, and it will immediately resign
      // if it sees that. For the moment, this value here can stay. We should
      // soon implement sending the follower's term back with each response and
      // probably get rid of this method altogether, but this requires a bit
      // more thought.
      if (_config.maxPing() * _config.timeoutMult() > m.count()) {
        ++good;
      }
    }
  }
  LOG_TOPIC("0e75d", DEBUG, Logger::AGENCY)
      << "challengeLeadership: good=" << good;

  return (good < size() / 2);  // not counting myself
}

/// Get last acknowledged responses on leader
void Agent::lastAckedAgo(Builder& ret) const {
  std::unordered_map<std::string, std::pair<SteadyTimePoint, index_t>>
      lastAckedIndex;
  std::unordered_map<std::string, SteadyTimePoint> lastSent;
  index_t lastCompactionAt, nextCompactionAfter;

  {
    MUTEX_LOCKER(tiLocker, _tiLock);
    lastAckedIndex = _lastAckedIndex;
    lastSent = _lastSent;
    lastCompactionAt = _state.lastCompactionAt();
    nextCompactionAfter = _state.nextCompactionAfter();
  }

  auto dur2str = [&](std::string const& key,
                     SteadyTimePoint const& time) -> double {
    return id() == key
               ? 0.0
               : 1.0e-3 *
                     std::floor(
                         duration<double>(steady_clock::now() - time).count() *
                         1.0e3);
  };

  ret.add("lastCompactionAt", VPackValue(lastCompactionAt));
  ret.add("nextCompactionAfter", VPackValue(nextCompactionAfter));

  if (leading()) {
    ret.add(VPackValue("lastAcked"));
    VPackObjectBuilder b(&ret);
    for (auto const& [key, pair] : lastAckedIndex) {
      auto lsit = lastSent.find(key);
      // Note that it is possible that a server is already in lastAcked
      // but not yet in lastSent, since lastSent only has times of non-empty
      // appendEntriesRPC calls, but we also get lastAcked entries for the
      // empty ones.
      ret.add(VPackValue(key));
      {
        VPackObjectBuilder o(&ret);
        ret.add("lastAckedTime", VPackValue(dur2str(key, pair.first)));
        ret.add("lastAckedIndex", VPackValue(pair.second));
        if (key != id()) {
          if (lsit != lastSent.end()) {
            ret.add("lastAppend",
                    VPackValue(dur2str(lsit->first, lsit->second)));
          } else {
            ret.add("lastAppend", VPackValue(dur2str(key, pair.first)));
            // This is just for the above mentioned case, which will very
            // soon be rectified.
          }
        }
      }
    }
  }
}

trans_ret_t Agent::transact(query_t const& queries) {
  arangodb::consensus::index_t maxind = 0;  // maximum write index

  // Note that we are leading (_constituent.leading()) if and only
  // if _constituent.leaderId == our own ID. Therefore, we do not have
  // to use leading() or _constituent.leading() here, but can simply
  // look at the leaderID.
  auto leader = _constituent.leaderID();
  if (leader != id()) {
    return trans_ret_t(false, std::move(leader));
  }

  {
    CONDITION_LOCKER(guard, _waitForCV);
    while (getPrepareLeadership() != 0 && !isStopping()) {
      _waitForCV.wait(100);
    }
  }

  // Apply to spearhead and get indices for log entries
  auto qs = queries->slice();
  addTrxsOngoing(qs);  // remember that these are ongoing
  size_t failed;
  auto ret = std::make_shared<arangodb::velocypack::Builder>();
  {
    auto sg = arangodb::scopeGuard([&]() noexcept { removeTrxsOngoing(qs); });
    // Note that once the transactions are in our log, we can remove them
    // from the list of ongoing ones, although they might not yet be committed.
    // This is because then, inquire will find them in the log and draw its
    // own conclusions. The map of ongoing trxs is only to cover the time
    // from when we receive the request until we have appended the trxs
    // ourselves.
    failed = 0;
    ret->openArray();
    // Only leader else redirect
    if (challengeLeadership()) {
      resign();
      return trans_ret_t(false, NO_LEADER);
    }

    term_t currentTerm = term();  // this is the term we will be working with

    // Check that we are actually still the leader:
    if (!leading()) {
      return trans_ret_t(false, NO_LEADER);
    }

    _tiLock.assertNotLockedByCurrentThread();
    MUTEX_LOCKER(ioLocker, _ioLock);

    for (const auto& query : VPackArrayIterator(qs)) {
      // Check that we are actually still the leader:
      if (!leading()) {
        return trans_ret_t(false, NO_LEADER);
      }
      if (query[0].isObject()) {
        check_ret_t res = _spearhead.applyTransaction(query);
        if (res.successful()) {
          maxind = (query.length() == 3 && query[2].isString())
                       ? _state.logLeaderSingle(query[0], currentTerm,
                                                query[2].copyString())
                       : _state.logLeaderSingle(query[0], currentTerm);
          ret->add(VPackValue(maxind));
        } else {
          _spearhead.read(res.failed->slice(), *ret);
          ++failed;
        }
      } else if (query[0].isString()) {
        _spearhead.read(query, *ret);
      }
    }
    ret->close();
  }

  // Report that leader has persisted
  reportIn(id(), maxind);

  if (size() == 1) {
    advanceCommitIndex();
  }

  return trans_ret_t(true, id(), maxind, failed, std::move(ret));
}

// Non-persistent write to non-persisted key-value store
trans_ret_t Agent::transient(query_t const& queries) {
  // Note that we are leading (_constituent.leading()) if and only
  // if _constituent.leaderId == our own ID. Therefore, we do not have
  // to use leading() or _constituent.leading() here, but can simply
  // look at the leaderID.
  auto leader = _constituent.leaderID();
  if (leader != id()) {
    return trans_ret_t(false, std::move(leader));
  }

  {
    CONDITION_LOCKER(guard, _waitForCV);
    while (getPrepareLeadership() != 0 && !isStopping()) {
      _waitForCV.wait(100);
    }
  }

  auto ret = std::make_shared<arangodb::velocypack::Builder>();

  // Apply to _transient and get indices for log entries
  {
    VPackArrayBuilder b(ret.get());

    // Only leader else redirect
    if (challengeLeadership()) {
      resign();
      return trans_ret_t(false, NO_LEADER);
    }

    MUTEX_LOCKER(transientLocker, _transientLock);

    // Read and writes
    for (const auto& query : VPackArrayIterator(queries->slice())) {
      if (query[0].isObject()) {
        ret->add(VPackValue(_transient.applyTransaction(query).successful()));
      } else if (query[0].isString()) {
        _transient.read(query, *ret);
      }
    }
  }

  return trans_ret_t(true, id(), 0, 0, std::move(ret));
}

write_ret_t Agent::inquire(query_t const& query) {
  // Note that we are leading (_constituent.leading()) if and only
  // if _constituent.leaderId == our own ID. Therefore, we do not have
  // to use leading() or _constituent.leading() here, but can simply
  // look at the leaderID.
  auto leader = _constituent.leaderID();
  if (leader != id()) {
    return write_ret_t(false, std::move(leader));
  }

  write_ret_t ret;

  while (true) {
    // Check ongoing ones:
    bool found = false;
    for (VPackSlice s : VPackArrayIterator(query->slice())) {
      std::string ss = s.copyString();
      if (isTrxOngoing(ss)) {
        found = true;
        break;
      }
    }
    if (!found) {
      break;
    }
    std::this_thread::sleep_for(std::chrono::duration<double>(0.1));
    leader = _constituent.leaderID();
    if (leader != id()) {
      return write_ret_t(false, std::move(leader));
    }
  }

  _tiLock.assertNotLockedByCurrentThread();
  MUTEX_LOCKER(ioLocker, _ioLock);

  ret.indices = _state.inquire(query);

  ret.accepted = true;

  return ret;
}

bool Agent::loaded() const { return _loaded.load(); }

/// Write new entries to replicated state and store
write_ret_t Agent::write(query_t const& query, WriteMode const& wmode) {
  using namespace std::chrono;
  std::vector<apply_ret_t> applied;
  std::vector<index_t> indices;
  auto multihost = size() > 1;

  // Note that we are leading (_constituent.leading()) if and only
  // if _constituent.leaderId == our own ID. Therefore, we do not have
  // to use leading() or _constituent.leading() here, but can simply
  // look at the leaderID.
  auto leader = _constituent.leaderID();
  if ((!loaded() && wmode != WriteMode(true, true)) ||
      (multihost && leader != id())) {
    ++_write_no_leader;
    return write_ret_t(false, std::move(leader));
  }

  if (!wmode.discardStartup()) {
    CONDITION_LOCKER(guard, _waitForCV);
    while (getPrepareLeadership() != 0 && !isStopping()) {
      _waitForCV.wait(100);
    }
  }

  {
    auto slice = query->slice();
    addTrxsOngoing(slice);  // remember that these are ongoing
    auto sg =
        arangodb::scopeGuard([&]() noexcept { removeTrxsOngoing(slice); });
    // Note that once the transactions are in our log, we can remove them
    // from the list of ongoing ones, although they might not yet be committed.
    // This is because then, inquire will find them in the log and draw its
    // own conclusions. The map of ongoing trxs is only to cover the time
    // from when we receive the request until we have appended the trxs
    // ourselves.

    size_t ntrans = slice.length();
    size_t npacks = ntrans / _config.maxAppendSize();
    if (ntrans % _config.maxAppendSize() != 0) {
      npacks++;
    }

    term_t currentTerm = term();  // this is the term we will be working with

    // Check that we are actually still the leader:
    if (!leading()) {
      ++_write_no_leader;
      return write_ret_t(false, NO_LEADER);
    }

    auto const start = high_resolution_clock::now();
    // Apply to spearhead and get indices for log entries
    // Avoid keeping lock indefinitely
    VPackBuilder chunk;
    for (size_t i = 0, l = 0; i < npacks; ++i) {
      chunk.clear();
      {
        VPackArrayBuilder b(&chunk);
        for (size_t j = 0; j < _config.maxAppendSize() && l < ntrans;
             ++j, ++l) {
          chunk.add(slice.at(l));
        }
      }

      // Only leader else redirect
      if (multihost && challengeLeadership()) {
        resign();
        ++_write_no_leader;
        return write_ret_t(false, NO_LEADER);
      }

      // Check that we are actually still the leader:
      if (!leading()) {
        ++_write_no_leader;
        return write_ret_t(false, NO_LEADER);
      }

      _tiLock.assertNotLockedByCurrentThread();
      MUTEX_LOCKER(ioLocker, _ioLock);

      applied = _spearhead.applyTransactions(chunk.slice(), wmode);
      auto tmp = _state.logLeaderMulti(chunk.slice(), applied, currentTerm);
      indices.insert(indices.end(), tmp.begin(), tmp.end());
    }
    _write_hist_msec.count(
        duration<float, std::milli>(high_resolution_clock::now() - start)
            .count());
  }

  // Maximum log index
  index_t maxind = 0;
  if (!indices.empty()) {
    maxind = *std::max_element(indices.begin(), indices.end());
  }

  // Report that leader has persisted
  reportIn(id(), maxind);

  if (size() == 1) {
    advanceCommitIndex();
  }

  ++_write_ok;
  return write_ret_t(true, id(), std::move(applied), std::move(indices));
}

/// Read from store
read_ret_t Agent::read(query_t const& query) {
  // Note that we are leading (_constituent.leading()) if and only
  // if _constituent.leaderId == our own ID. Therefore, we do not have
  // to use leading() or _constituent.leading() here, but can simply
  // look at the leaderID.
  auto leader = _constituent.leaderID();
  if (!loaded() || (size() > 1 && leader != id())) {
    ++_read_no_leader;
    return read_ret_t(false, std::move(leader));
  }

  {
    CONDITION_LOCKER(guard, _waitForCV);
    while (getPrepareLeadership() != 0 && !isStopping()) {
      _waitForCV.wait(100);
    }
  }

  // Only leader else redirect
  if (challengeLeadership()) {
    resign();
    ++_read_no_leader;
    return read_ret_t(false, NO_LEADER);
  }

  leader = _constituent.leaderID();

  auto result = std::make_shared<arangodb::velocypack::Builder>();

  READ_LOCKER(oLocker, _outputLock);

  // Retrieve data from readDB
  std::vector<bool> success = _readDB.readMultiple(query->slice(), *result);

  ++_read_ok;
  return read_ret_t(true, std::move(leader), std::move(success),
                    std::move(result));
}

// trigger all polls, who have timed out with empty result
void Agent::clearExpiredPolls() {
  index_t commitIndex = _commitIndex.load(std::memory_order_relaxed);
  auto empty = std::make_shared<VPackBuilder>();
  {
    VPackObjectBuilder obj(empty.get());
    empty->add(VPackValue("result"));
    VPackObjectBuilder res(empty.get());
    empty->add("firstIndex", VPackValue(commitIndex));
    empty->add("commitIndex", VPackValue(commitIndex));
    empty->add(VPackValue("log"));
    VPackArrayBuilder a(empty.get());
  }

  std::lock_guard lck(_promLock);
  triggerPollsNoLock(std::move(empty), std::chrono::steady_clock::now());
}

/// Clear expired polls
/// Wake up everybody with query and delete with empty.
/// If qu is nullptr, we're resigning.
void Agent::triggerPollsNoLock(query_t qu, SteadyTimePoint const& tp) {
  auto* scheduler = SchedulerFeature::SCHEDULER;
  auto pit = _promises.begin();
  while (pit != _promises.end()) {
    if (pit->first < tp) {
      auto pp =
          std::make_shared<futures::Promise<query_t>>(std::move(pit->second));
      scheduler->queue(RequestLane::CLUSTER_INTERNAL,
                       [pp = std::move(pp), qu] { pp->setValue(qu); });
      pit = _promises.erase(pit);
    } else {
      ++pit;
    }
  }
}

/// Send out append entries to followers regularly or on event
void Agent::run() {
  if (size() == 1) {
    while (!this->isStopping()) {
      try {
        // Clear expired long polls
        clearExpiredPolls();
        // Empty store callback trash bin
        emptyCbTrashBin();
        std::this_thread::sleep_for(std::chrono::seconds(1));
      } catch (std::exception const& e) {
        LOG_TOPIC("a0ef7", WARN, Logger::AGENCY)
            << "Caught exception in single-host agent thread " << e.what();
      }
    }
  } else {
    // Only run in case we are in multi-host mode
    while (!this->isStopping()) {
      try {
        {
          // We set the variable to false here, if any change happens during
          // or after the calls in this loop, this will be set to true to
          // indicate no sleeping. Any change will happen under the mutex.
          CONDITION_LOCKER(guard, _appendCV);
          _agentNeedsWakeup = false;
        }

        if (leading() && getPrepareLeadership() == 1) {
          // If we are officially leading but the _preparing flag is set, we
          // are in the process of preparing for leadership. This flag is
          // set when the Constituent celebrates an election victory. Here,
          // in the main thread, we do the actual preparations:

          if (!prepareLead()) {
            _constituent.follow(0);  // do not change _term or _votedFor
          } else {
            // we need to start work as leader
            lead();
          }

          donePrepareLeadership();  // we are ready to roll, except that we
          // have to wait for the _commitIndex to
          // reach the end of our log
        }

        // Clear expired long polls
        clearExpiredPolls();

        // Leader working only
        if (leading()) {
          if (1 == getPrepareLeadership()) {
            // Skip the usual work and the waiting such that above preparation
            // code runs immediately. We will return with value 2 such that
            // replication and confirmation of it can happen. Service will
            // continue once _commitIndex has reached the end of the log and
            // then getPrepareLeadership() will finally return 0.
            continue;
          }

          // Challenge leadership.
          // Let's proactively know, that we no longer lead instead of finding
          // out through read/write.
          if (challengeLeadership()) {
            resign();
            continue;
          }

          // Append entries to followers
          sendAppendEntriesRPC();

          // Check whether we can advance _commitIndex
          advanceCommitIndex();

          // Empty store callback trash bin
          emptyCbTrashBin();

          bool commenceService = false;
          {
            READ_LOCKER(oLocker, _outputLock);
            if (leading() && getPrepareLeadership() == 2 &&
                _commitIndex.load(std::memory_order_relaxed) ==
                    _state.lastIndex()) {
              commenceService = true;
            }
          }

          if (commenceService) {
            _tiLock.assertNotLockedByCurrentThread();
            MUTEX_LOCKER(ioLocker, _ioLock);
            READ_LOCKER(oLocker, _outputLock);
            _spearhead = _readDB;
            endPrepareLeadership();  // finally service can commence
          }

          // Go to sleep some:
          {
            CONDITION_LOCKER(guard, _appendCV);
            if (!_agentNeedsWakeup) {
              // wait up to minPing():
              _appendCV.wait(static_cast<uint64_t>(1.0e6 * _config.minPing()));
              // We leave minPing here without the multiplier to run this
              // loop often enough in cases of high load.
            }
          }
        } else {
          CONDITION_LOCKER(guard, _appendCV);
          if (!_agentNeedsWakeup) {
            _appendCV.wait(1000000);
          }
        }
      } catch (std::exception const& e) {
        LOG_TOPIC("70efa", WARN, Logger::AGENCY)
            << "Caught exception in multi-host agent thread " << e.what();
      }
    }
  }
}

void Agent::persistConfiguration(term_t t) {
  // Agency configuration
  auto agency = std::make_shared<Builder>();
  {
    VPackArrayBuilder trxs(agency.get());
    {
      VPackArrayBuilder trx(agency.get());
      {
        VPackObjectBuilder oper(agency.get());
        agency->add(VPackValue(RECONFIGURE));
        {
          VPackObjectBuilder a(agency.get());
          agency->add("op", VPackValue("set"));
          agency->add(VPackValue("new"));
          {
            VPackObjectBuilder aa(agency.get());
            agency->add("term", VPackValue(t));
            agency->add(config_t::idStr, VPackValue(id()));
            agency->add(config_t::activeStr,
                        _config.activeToBuilder()->slice());
            agency->add(config_t::poolStr, _config.poolToBuilder()->slice());
            agency->add("size", VPackValue(size()));
            agency->add(config_t::timeoutMultStr,
                        VPackValue(_config.timeoutMult()));
          }
        }
      }
    }
  }

  {
    // Make sure we have setup the local list of lastAckedIndex
    // only containing the leader
    _tiLock.assertNotLockedByCurrentThread();
    MUTEX_LOCKER(tiLocker, _tiLock);
    if (_lastAckedIndex.find(id()) == _lastAckedIndex.end()) {
      _lastAckedIndex.emplace(id(), std::make_pair(steady_clock::now(), 0));
    }
  }
  // In case we've lost leadership, no harm will arise as the failed write
  // prevents bogus agency configuration to be replicated among agents. ***
  write(agency, WriteMode(true, true));
}

/// Orderly shutdown
void Agent::beginShutdown() {
  Thread::beginShutdown();

  // Stop constituent and key value stores
  _constituent.beginShutdown();

  // Stop supervision
  if (_config.supervision()) {
    _supervision.beginShutdown();
  }

  // Stop inception process
  if (_inception != nullptr) {  // resilient agency only
    _inception->beginShutdown();
  }

  // Compactor
  _compactor.beginShutdown();

  // Wake up all waiting rest handlers
  {
    CONDITION_LOCKER(guard, _waitForCV);
    _waitForCV.broadcast();
  }

  // Wake up run
  wakeupMainLoop();
}

bool Agent::prepareLead() {
  {
    // Erase _earliestPackage, which allows for immediate sending of
    // AppendEntriesRPC when we become a leader.
    MUTEX_LOCKER(tiLocker, _tiLock);
    _earliestPackage.clear();
  }

  {
    // Clear transient for supervision start
    MUTEX_LOCKER(transientLocker, _transientLock);
    _transient.clear();
  }

  // Key value stores
  try {
    rebuildDBs();
  } catch (std::exception const& e) {
    LOG_TOPIC("aa3cd", ERR, Logger::AGENCY)
        << "Failed to rebuild key value stores." << e.what();
    return false;
  }

  // Reset last acknowledged
  syncActiveAndAcknowledged();

  return true;
}

/// Becoming leader
void Agent::lead() {
  {
    // We cannot start sendAppendentries before first log index.
    // Any missing indices before _commitIndex were compacted.
    // DO NOT EDIT without understanding the consequences for sendAppendEntries!
    index_t commitIndex = _commitIndex.load(std::memory_order_relaxed);

    MUTEX_LOCKER(tiLocker, _tiLock);
    MUTEX_LOCKER(locker, _emptyAppendLock);
    for (auto& i : _lastAckedIndex) {
      if (i.first != id()) {
        i.second.second = commitIndex;
        _lastEmptyAcked[i.first] = steady_clock::now();
      }
    }
  }

  // Agency configuration
  term_t myterm;
  myterm = _constituent.term();

  persistConfiguration(myterm);

  // This is all right now, in the main loop we will wait until a
  // majority of all servers have replicated this configuration.
  // Then we will copy the _readDB to the _spearhead and start service.
}

// How long back did I take over leadership, result in seconds
int64_t Agent::leaderFor() const {
  return std::chrono::duration_cast<std::chrono::duration<int64_t>>(
             std::chrono::steady_clock::now().time_since_epoch())
             .count() -
         _leaderSince;
}

void Agent::updatePeerEndpoint(query_t const& message) {
  VPackSlice slice = message->slice();

  if (!slice.isObject() || slice.length() == 0) {
    THROW_ARANGO_EXCEPTION_MESSAGE(
        TRI_ERROR_AGENCY_INFORM_MUST_BE_OBJECT,
        std::string("Improper greeting: ") + slice.toJson());
  }

  std::string uuid, endpoint;
  try {
    uuid = slice.keyAt(0).copyString();
  } catch (std::exception const& e) {
    THROW_ARANGO_EXCEPTION_MESSAGE(
        TRI_ERROR_AGENCY_INFORM_MUST_BE_OBJECT,
        std::string("Cannot deal with UUID: ") + e.what());
  }

  try {
    endpoint = slice.valueAt(0).copyString();
  } catch (std::exception const& e) {
    THROW_ARANGO_EXCEPTION_MESSAGE(
        TRI_ERROR_AGENCY_INFORM_MUST_BE_OBJECT,
        std::string("Cannot deal with UUID: ") + e.what());
  }

  updatePeerEndpoint(uuid, endpoint);
}

bool Agent::addGossipPeer(std::string const& endpoint) {
  return _config.addGossipPeer(endpoint);
}

void Agent::updatePeerEndpoint(std::string const& id, std::string const& ep) {
  if (_config.updateEndpoint(id, ep)) {
    if (!challengeLeadership()) {
      persistConfiguration(term());
    }
  }
}

void Agent::notify(query_t const& message) {
  VPackSlice slice = message->slice();

  if (!slice.isObject()) {
    THROW_ARANGO_EXCEPTION_MESSAGE(
        TRI_ERROR_AGENCY_INFORM_MUST_BE_OBJECT,
        std::string("Inform message must be an object. Incoming type is ") +
            slice.typeName());
  }

  if (!slice.hasKey("id") || !slice.get("id").isString()) {
    THROW_ARANGO_EXCEPTION(TRI_ERROR_AGENCY_INFORM_MUST_CONTAIN_ID);
  }
  if (!slice.hasKey("term")) {
    THROW_ARANGO_EXCEPTION(TRI_ERROR_AGENCY_INFORM_MUST_CONTAIN_TERM);
  }
  _constituent.update(slice.get("id").copyString(),
                      slice.get("term").getUInt());

  if (!slice.hasKey("active") || !slice.get("active").isArray()) {
    THROW_ARANGO_EXCEPTION(TRI_ERROR_AGENCY_INFORM_MUST_CONTAIN_ACTIVE);
  }
  if (!slice.hasKey("pool") || !slice.get("pool").isObject()) {
    THROW_ARANGO_EXCEPTION(TRI_ERROR_AGENCY_INFORM_MUST_CONTAIN_POOL);
  }
  if (!slice.hasKey("min ping") || !slice.get("min ping").isNumber()) {
    THROW_ARANGO_EXCEPTION(TRI_ERROR_AGENCY_INFORM_MUST_CONTAIN_MIN_PING);
  }
  if (!slice.hasKey("max ping") || !slice.get("max ping").isNumber()) {
    THROW_ARANGO_EXCEPTION(TRI_ERROR_AGENCY_INFORM_MUST_CONTAIN_MAX_PING);
  }
  if (!slice.hasKey("timeoutMult") || !slice.get("timeoutMult").isInteger()) {
    THROW_ARANGO_EXCEPTION(TRI_ERROR_AGENCY_INFORM_MUST_CONTAIN_TIMEOUT_MULT);
  }

  _config.update(message);

  _state.persistActiveAgents(_config.activeToBuilder(),
                             _config.poolToBuilder());
  // update causes the list of peers to change potentially
  syncActiveAndAcknowledged();
}

// Rebuild key value stores
void Agent::rebuildDBs() {
  term_t term = _constituent.term();

  _tiLock.assertNotLockedByCurrentThread();
  MUTEX_LOCKER(ioLocker, _ioLock);
  WRITE_LOCKER(oLocker, _outputLock);
  CONDITION_LOCKER(guard, _waitForCV);

  index_t lastCompactionIndex;

  // We must go back to clean sheet
  _readDB.clear();
  _spearhead.clear();

  if (!_state.loadLastCompactedSnapshot(_readDB, lastCompactionIndex, term)) {
    THROW_ARANGO_EXCEPTION(TRI_ERROR_AGENCY_CANNOT_REBUILD_DBS);
  }

  _commitIndex = lastCompactionIndex;
  _local_index = lastCompactionIndex;
  _waitForCV.broadcast();

  // Apply logs from last applied index to leader's commit index
  LOG_TOPIC("b12cb", DEBUG, Logger::AGENCY)
      << "Rebuilding key-value stores from index " << lastCompactionIndex
      << " to " << _commitIndex.load(std::memory_order_relaxed) << " "
      << _state;

  {
    auto logs = _state.slices(lastCompactionIndex + 1,
                              _commitIndex.load(std::memory_order_relaxed));
    _readDB.applyLogEntries(logs, _commitIndex.load(std::memory_order_relaxed),
                            term, false /* do not send callbacks */);
  }
  _spearhead = _readDB;

  LOG_TOPIC("a66dc", INFO, Logger::AGENCY)
      << id() << " rebuilt key-value stores - serving.";
}

/// Compact read db
void Agent::compact() {
  // We do not allow the case _config.compactionKeepSize() == 0, since
  // we need to keep a part of the recent log. Therefore we cannot use
  // the _readDB ever, since we have to compute a state of the key/value
  // space well before _commitIndex anyway. Apart from this, the compaction
  // code runs on the followers as well where we do not have a _readDB
  // anyway.
  index_t commitIndex = _commitIndex.load(std::memory_order_relaxed);

  using namespace std::chrono;
  using clock = std::chrono::high_resolution_clock;

  if (commitIndex >= _state.nextCompactionAfter()) {
    // This check needs to be here, because the compactor thread wakes us
    // up every 5 seconds.
    // Note that it is OK to compact anywhere before or at _commitIndex.
    auto const start = clock::now();
    if (!_state.compact(commitIndex, _config.compactionKeepSize())) {
      LOG_TOPIC("70234", WARN, Logger::AGENCY)
          << "Compaction for index " << commitIndex << " with keep size "
          << _config.compactionKeepSize() << " did not work.";
    } else {
      _compaction_hist_msec.count(
          duration<float, std::milli>(clock::now() - start).count());
    }
  }
}

/// Last commit index
arangodb::consensus::index_t Agent::lastCommitted() const {
  return _commitIndex.load(std::memory_order_relaxed);
}

/// Last log entry
log_t Agent::lastLog() const { return _state.lastLog(); }

/// Get spearhead
Store const& Agent::spearhead() const { return _spearhead; }

/// Get _readDB reference with intentionally no lock acquired here.
///   Safe ONLY IF via executeLock() (see example Supervisor.cpp)
Store const& Agent::readDB() const { return _readDB; }

/// Get readdb
arangodb::consensus::index_t Agent::readDB(Node& node) const {
  READ_LOCKER(oLocker, _outputLock);
  node = _readDB.get();
  return _commitIndex.load(std::memory_order_relaxed);
}

/// Get readdb
arangodb::consensus::index_t Agent::readDB(VPackBuilder& builder) const {
  TRI_ASSERT(builder.isOpenObject());

  uint64_t commitIndex = 0;

  {
    READ_LOCKER(oLocker, _outputLock);

    commitIndex = _commitIndex.load(std::memory_order_relaxed);
    // commit index
    builder.add("index", VPackValue(commitIndex));
    builder.add("term", VPackValue(term()));

    // key-value store {}
    builder.add(VPackValue("agency"));
    _readDB.get("", builder, true);
  }

  // replicated log []
  _state.toVelocyPack(commitIndex, builder);

  return commitIndex;
}

void Agent::executeLockedRead(std::function<void()> const& cb) {
  _tiLock.assertNotLockedByCurrentThread();
  MUTEX_LOCKER(ioLocker, _ioLock);
  READ_LOCKER(oLocker, _outputLock);
  cb();
}

#if 0
// currently not called from anywhere
void Agent::executeLockedWrite(std::function<void()> const& cb) {
  _tiLock.assertNotLockedByCurrentThread();
  MUTEX_LOCKER(ioLocker, _ioLock);
  WRITE_LOCKER(oLocker, _outputLock);
  CONDITION_LOCKER(guard, _waitForCV);
  cb();
}
#endif

void Agent::executeTransientLocked(std::function<void()> const& cb) {
  MUTEX_LOCKER(transientLocker, _transientLock);
  cb();
}

/// Get transient
/// intentionally no lock is acquired here, so we can return
/// a const reference
/// the caller has to make sure the lock is actually held
Store const& Agent::transient() const {
  _transientLock.assertLockedByCurrentThread();
  return _transient;
}

/// Rebuild from persisted state
void Agent::setPersistedState(VPackSlice compaction) {
  // Catch up with compacted state, this is only called at startup
  _spearhead = compaction;

  // Catch up with commit
  try {
    WRITE_LOCKER(oLocker, _outputLock);
    CONDITION_LOCKER(guard, _waitForCV);
    _readDB = compaction;
<<<<<<< HEAD
    _commitIndex =
        arangodb::basics::StringUtils::uint64(compaction.get(StaticStrings::KeyString).copyString());
=======
    _commitIndex = arangodb::basics::StringUtils::uint64(
        compaction.get(StaticStrings::KeyString).copyString());
>>>>>>> c8de732c
    _local_index = _commitIndex.load(std::memory_order_relaxed);
    _waitForCV.broadcast();
  } catch (std::exception const& e) {
    LOG_TOPIC("70844", ERR, Logger::AGENCY) << e.what();
  }
}

/// Are we still starting up?
bool Agent::booting() { return (!_config.poolComplete()); }

/// We expect an object as follows {id:<id>,endpoint:<endpoint>,pool:{...}}
/// key: uuid value: endpoint
/// Lock configuration and compare
/// Add whatever is missing in our list.
/// Compare whatever is in our list already. (ASSERT identity)
/// If I know more immediately contact peer with my list.
query_t Agent::gossip(VPackSlice slice, bool isCallback, size_t version) {
  LOG_TOPIC("1ae7b", DEBUG, Logger::AGENCY)
      << "Incoming gossip: " << slice.toJson();

  if (!slice.isObject()) {
    THROW_ARANGO_EXCEPTION_MESSAGE(
        TRI_ERROR_AGENCY_MALFORMED_GOSSIP_MESSAGE,
        std::string("Gossip message must be an object. Incoming type is ") +
            slice.typeName());
  }

  if (slice.hasKey(StaticStrings::Error)) {
    if (slice.get(StaticStrings::Code).getNumber<int>() == 403) {
      LOG_TOPIC("6591b", FATAL, Logger::AGENCY)
          << "Gossip peer does not have us in their pool " << slice.toJson();
      FATAL_ERROR_EXIT();  /// We don't belong here
    } else {
      LOG_TOPIC("949bb", DEBUG, Logger::AGENCY)
          << "Received gossip error. We'll retry " << slice.toJson();
    }
    query_t out = std::make_shared<Builder>();
    return out;
  }

  if (!slice.hasKey("id") || !slice.get("id").isString()) {
    THROW_ARANGO_EXCEPTION_MESSAGE(
        TRI_ERROR_AGENCY_MALFORMED_GOSSIP_MESSAGE,
        "Gossip message must contain string parameter 'id'");
  }
  std::string id = slice.get("id").copyString();

  // If pool is complete and id not in our pool reject under all circumstances
  if (_config.poolComplete() && !_config.findInPool(id)) {
    query_t ret = std::make_shared<VPackBuilder>();
    {
      VPackObjectBuilder o(ret.get());
      ret->add(StaticStrings::Code, VPackValue(403));
      ret->add(StaticStrings::Error, VPackValue(true));
      ret->add(StaticStrings::ErrorMessage,
               VPackValue("This agents is not member of this pool"));
      ret->add(StaticStrings::ErrorNum, VPackValue(403));
    }
    return ret;
  }

  if (!slice.hasKey("endpoint") || !slice.get("endpoint").isString()) {
    THROW_ARANGO_EXCEPTION_MESSAGE(
        TRI_ERROR_AGENCY_MALFORMED_GOSSIP_MESSAGE,
        "Gossip message must contain string parameter 'endpoint'");
  }
  std::string endpoint = slice.get("endpoint").copyString();

  if (_inception != nullptr && isCallback) {
    _inception->reportVersionForEp(endpoint, version);
  }

  LOG_TOPIC("9d2d9", TRACE, Logger::AGENCY)
      << "Gossip " << ((isCallback) ? "callback" : "call") << " from "
      << endpoint;

  if (!slice.hasKey("pool") || !slice.get("pool").isObject()) {
    THROW_ARANGO_EXCEPTION_MESSAGE(
        TRI_ERROR_AGENCY_MALFORMED_GOSSIP_MESSAGE,
        "Gossip message must contain object parameter 'pool'");
  }
  VPackSlice pslice = slice.get("pool");

  LOG_TOPIC("65dd8", TRACE, Logger::AGENCY)
      << "Received gossip " << slice.toJson();
  for (auto pair : VPackObjectIterator(pslice)) {
    if (!pair.value.isString()) {
      THROW_ARANGO_EXCEPTION_MESSAGE(
          TRI_ERROR_AGENCY_MALFORMED_GOSSIP_MESSAGE,
          "Gossip message pool must contain string parameters");
    }
  }

  query_t out = std::make_shared<Builder>();

  {
    VPackObjectBuilder b(out.get());

    std::unordered_set<std::string> gossipPeers = _config.gossipPeers();
    if (!gossipPeers.empty() && !isCallback) {
      try {
        _config.eraseGossipPeer(endpoint);
      } catch (std::exception const& e) {
        LOG_TOPIC("58f08", ERR, Logger::AGENCY) << e.what();
      }
    }

    std::string err;
    config_t::upsert_t upsert = config_t::UNCHANGED;

    /// Pool incomplete or the other guy is in my pool: I'll gossip.
    if (!_config.poolComplete() || _config.matchPeer(id, endpoint)) {
      upsert = _config.upsertPool(pslice, id);
      if (upsert == config_t::WRONG) {
        LOG_TOPIC("32973", FATAL, Logger::AGENCY)
            << "Discrepancy in agent pool!";
        FATAL_ERROR_EXIT();  /// disagreement over pool membership are fatal!
      }

      // Wrapped in envelope in RestAgencyPrivHandler
      auto pool = _config.pool();
      out->add(VPackValue("pool"));
      {
        VPackObjectBuilder bb(out.get());
        for (auto const& i : pool) {
          out->add(i.first, VPackValue(i.second));
        }
      }

    } else {  // Pool complete & id's endpoint not matching.

      // Not leader: redirect / 503
      if (challengeLeadership()) {
        out->add("redirect", VPackValue(true));
        out->add("id", VPackValue(leaderID()));
      } else {  // leader magic
        auto tmp = _config;
        tmp.upsertPool(pslice, id);
        auto query = std::make_shared<VPackBuilder>();
        {
          VPackArrayBuilder trs(query.get());
          {
            VPackArrayBuilder tr(query.get());
            {
              VPackObjectBuilder o(query.get());
              query->add(VPackValue(RECONFIGURE));
              {
                VPackObjectBuilder o(query.get());
                query->add("op", VPackValue("set"));
                query->add(VPackValue("new"));
                {
                  VPackObjectBuilder c(query.get());
                  tmp.toBuilder(*query);
                }
              }
            }
          }
        }

        LOG_TOPIC("e85f0", DEBUG, Logger::AGENCY)
            << "persisting new agency configuration via RAFT: "
            << query->toJson();

        // Do write
        write_ret_t ret;
        try {
          ret = write(query, WriteMode(false, true));
          arangodb::consensus::index_t max_index = 0;
          if (ret.indices.size() > 0) {
            max_index =
                *std::max_element(ret.indices.begin(), ret.indices.end());
          }
          if (max_index >
              0) {  // We have a RAFT index. Wait for the RAFT commit.
            auto result = waitFor(max_index);
            if (result != Agent::raft_commit_t::OK) {
              err =
                  "failed to retrieve RAFT index for updated agency endpoints";
            } else {
              auto pool = _config.pool();
              out->add(VPackValue("pool"));
              {
                VPackObjectBuilder bb(out.get());
                for (auto const& i : pool) {
                  out->add(i.first, VPackValue(i.second));
                }
              }
            }
          } else {
            err = "failed to retrieve RAFT index for updated agency endpoints";
          }
        } catch (std::exception const& e) {
          err = std::string("failed to write new agency to RAFT") + e.what();
          LOG_TOPIC("17dc2", ERR, Logger::AGENCY) << err;
        }
      }

      if (!err.empty()) {
        out->add(StaticStrings::Code, VPackValue(500));
        out->add(StaticStrings::Error, VPackValue(true));
        out->add(StaticStrings::ErrorMessage, VPackValue(err));
        out->add(StaticStrings::ErrorNum, VPackValue(500));
      }
    }

    // let gossip loop know that it has new data
    if (_inception != nullptr && upsert == config_t::CHANGED) {
      _inception->signalConditionVar();
    }
  }

  if (!isCallback) {
    LOG_TOPIC("1e95f", TRACE, Logger::AGENCY)
        << "Answering with gossip " << out->slice().toJson();
  }

  return out;
}

void Agent::resetRAFTTimes(double minTimeout, double maxTimeout) {
  _config.pingTimes(minTimeout, maxTimeout);
}

void Agent::ready(bool b) {
  // From main thread of Inception
  _ready = b;
}

bool Agent::ready() const {
  if (size() == 1) {
    return true;
  }

  return _ready;
}

void Agent::trashStoreCallback(std::string const& url, VPackSlice slice) {
  TRI_ASSERT(slice.isObject());

  // body consists of object holding keys index, term and the observed keys
  // we'll remove observation on every key and according observer url
  for (auto const& i : VPackObjectIterator(slice)) {
    if (!i.key.isEqualString("term") && !i.key.isEqualString("index")) {
      MUTEX_LOCKER(lock, _cbtLock);
      _callbackTrashBin[i.key.copyString()].emplace(url);
    }
  }
}

void Agent::emptyCbTrashBin() {
  using clock = std::chrono::steady_clock;

  auto envelope = std::make_shared<VPackBuilder>();
  {
    _cbtLock.assertNotLockedByCurrentThread();
    MUTEX_LOCKER(lock, _cbtLock);

    auto early = std::chrono::duration_cast<std::chrono::seconds>(
                     clock::now() - _callbackLastPurged)
                     .count() < 10;

    if (early || _callbackTrashBin.empty()) {
      return;
    }

    {
      VPackArrayBuilder trxs(envelope.get());
      for (auto const& i : _callbackTrashBin) {
        for (auto const& j : i.second) {
          {
            VPackArrayBuilder trx(envelope.get());
            {
              VPackObjectBuilder ak(envelope.get());
              envelope->add(VPackValue(i.first));
              {
                VPackObjectBuilder oper(envelope.get());
                envelope->add("op", VPackValue("unobserve"));
                envelope->add("url", VPackValue(j));
              }
            }
          }
        }
      }
    }
    _callbackTrashBin.clear();
    _callbackLastPurged = std::chrono::steady_clock::now();
  }

  LOG_TOPIC("12ad3", DEBUG, Logger::AGENCY)
      << "unobserving: " << envelope->toJson();

  // This is a best effort attempt. If either the queueing or the write fail,
  // while above _callbackTrashBin has been cleaned, entries will repopulate
  // with future 404 errors, when they are triggered again. So either way these
  // attempts are repeated until such time, when the callbacks are gone
  // successfully through queue + write.
  auto* scheduler = SchedulerFeature::SCHEDULER;
  if (scheduler != nullptr) {
    scheduler->queue(RequestLane::INTERNAL_LOW,
                     [&server = server(), envelope = std::move(envelope)] {
                       auto* agent = server.getFeature<AgencyFeature>().agent();
                       if (!server.isStopping() && agent) {
                         agent->write(envelope);
                       }
                     });
  }
}

query_t Agent::buildDB(arangodb::consensus::index_t index) {
  Store store(_server, this);
  index_t oldIndex;
  term_t term;
  if (!_state.loadLastCompactedSnapshot(store, oldIndex, term)) {
    THROW_ARANGO_EXCEPTION(TRI_ERROR_AGENCY_CANNOT_REBUILD_DBS);
  }

  {
    READ_LOCKER(oLocker, _outputLock);
    auto ci = _commitIndex.load(std::memory_order_relaxed);
    if (index > ci) {
      LOG_TOPIC("88754", INFO, Logger::AGENCY)
          << "Cannot snapshot beyond leaderCommitIndex: " << ci;
      index = ci;
    } else if (index < oldIndex) {
      LOG_TOPIC("cb67b", INFO, Logger::AGENCY)
          << "Cannot snapshot before last compaction index: " << oldIndex;
      index = oldIndex;
    }
  }

  {
    if (index > oldIndex) {
      auto logs = _state.slices(oldIndex + 1, index);
      store.applyLogEntries(logs, index, term,
                            false /* do not perform callbacks */);
    } else {
      VPackBuilder logs;
      logs.openArray();
      logs.close();
      store.applyLogEntries(logs, index, term,
                            false /* do not perform callbacks */);
    }
  }

  auto builder = std::make_shared<VPackBuilder>();
  store.toBuilder(*builder);

  return builder;
}

void Agent::addTrxsOngoing(Slice trxs) {
  try {
    MUTEX_LOCKER(guard, _trxsLock);
    for (auto const& trx : VPackArrayIterator(trxs)) {
      if (trx.isArray() && trx.length() == 3 && trx[0].isObject() &&
          trx[2].isString()) {
        // only those are interesting:
        _ongoingTrxs.insert(trx[2].copyString());
      }
    }
  } catch (...) {
  }
}

void Agent::removeTrxsOngoing(Slice trxs) noexcept {
  try {
    MUTEX_LOCKER(guard, _trxsLock);
    for (auto const& trx : VPackArrayIterator(trxs)) {
      if (trx.isArray() && trx.length() == 3 && trx[0].isObject() &&
          trx[2].isString()) {
        // only those are interesting:
        _ongoingTrxs.erase(trx[2].copyString());
      }
    }
  } catch (...) {
  }
}

bool Agent::isTrxOngoing(std::string const& id) const noexcept {
  MUTEX_LOCKER(guard, _trxsLock);
  auto it = _ongoingTrxs.find(id);
  return it != _ongoingTrxs.end();
}

Inception const* Agent::inception() const { return _inception.get(); }

void Agent::updateConfiguration(Slice slice) {
  _config.updateConfiguration(slice);
  // updateConfiguration causes the list of peers to change potentially
  syncActiveAndAcknowledged();
}

void Agent::updateSomeConfigValues(VPackSlice data) {
  if (!data.isObject()) {
    return;
  }
  double d;
  VPackSlice slice = data.get("okThreshold");
  if (slice.isNumber()) {
    d = slice.getNumber<double>();
    LOG_TOPIC("12341", DEBUG, Logger::SUPERVISION)
        << "Updating okThreshold to " << d;
    _config.setSupervisionOkThreshold(d);
    _supervision.setOkThreshold(d);
  }
  slice = data.get("gracePeriod");
  if (slice.isNumber()) {
    d = slice.getNumber<double>();
    LOG_TOPIC("12342", DEBUG, Logger::SUPERVISION)
        << "Updating gracePeriod to " << d;
    _config.setSupervisionGracePeriod(d);
    _supervision.setGracePeriod(d);
  }
}

std::vector<log_t> Agent::logs(index_t begin, index_t end) const {
  return _state.get(begin, end);
}

void Agent::syncActiveAndAcknowledged() {
  // We reset the list of last Acknowledged indexes, to contain
  // at least every peer. If there is a new peer it will be inserted
  // with lastAckknowledged NOW for index 0.
  {
    _tiLock.assertNotLockedByCurrentThread();
    MUTEX_LOCKER(tiLocker, _tiLock);
    // The number of Agents is small, so we can afford to always scan linearly
    // here
    for (auto const& peer : _config.active()) {
      if (_lastAckedIndex.find(peer) == _lastAckedIndex.end()) {
        _lastAckedIndex.emplace(peer, std::make_pair(steady_clock::now(), 0));
      }
    }
  }
}

}  // namespace consensus
}  // namespace arangodb<|MERGE_RESOLUTION|>--- conflicted
+++ resolved
@@ -557,12 +557,8 @@
       ok = false;
     }
   } catch (std::exception const& e) {
-<<<<<<< HEAD
-    LOG_TOPIC("bedb8", DEBUG, Logger::AGENCY) << "Exception during log append: " << e.what();
-=======
     LOG_TOPIC("bedb8", DEBUG, Logger::AGENCY)
         << "Exception during log append: " << e.what();
->>>>>>> c8de732c
   }
 
   {
@@ -2080,13 +2076,8 @@
     WRITE_LOCKER(oLocker, _outputLock);
     CONDITION_LOCKER(guard, _waitForCV);
     _readDB = compaction;
-<<<<<<< HEAD
-    _commitIndex =
-        arangodb::basics::StringUtils::uint64(compaction.get(StaticStrings::KeyString).copyString());
-=======
     _commitIndex = arangodb::basics::StringUtils::uint64(
         compaction.get(StaticStrings::KeyString).copyString());
->>>>>>> c8de732c
     _local_index = _commitIndex.load(std::memory_order_relaxed);
     _waitForCV.broadcast();
   } catch (std::exception const& e) {
