////////////////////////////////////////////////////////////////////////////////
/// DISCLAIMER
///
/// Copyright 2014-2016 ArangoDB GmbH, Cologne, Germany
/// Copyright 2004-2014 triAGENS GmbH, Cologne, Germany
///
/// Licensed under the Apache License, Version 2.0 (the "License");
/// you may not use this file except in compliance with the License.
/// You may obtain a copy of the License at
///
///     http://www.apache.org/licenses/LICENSE-2.0
///
/// Unless required by applicable law or agreed to in writing, software
/// distributed under the License is distributed on an "AS IS" BASIS,
/// WITHOUT WARRANTIES OR CONDITIONS OF ANY KIND, either express or implied.
/// See the License for the specific language governing permissions and
/// limitations under the License.
///
/// Copyright holder is ArangoDB GmbH, Cologne, Germany
///
/// @author Kaveh Vahedipour
////////////////////////////////////////////////////////////////////////////////

#include "Agent.h"

#include <velocypack/Iterator.h>
#include <velocypack/velocypack-aliases.h>

#include <chrono>
#include <thread>

#include "Agency/GossipCallback.h"
#include "Basics/ConditionLocker.h"
#include "Basics/ReadLocker.h"
#include "Basics/WriteLocker.h"
#include "RestServer/DatabaseFeature.h"
#include "RestServer/QueryRegistryFeature.h"
#include "VocBase/vocbase.h"

using namespace arangodb::application_features;
using namespace arangodb::velocypack;
using namespace std::chrono;

namespace arangodb {
namespace consensus {

/// Agent configuration
Agent::Agent(config_t const& config)
  : Thread("Agent"),
    _config(config),
    _commitIndex(0),
    _spearhead(this),
    _readDB(this),
    _transient(this),
    _agentNeedsWakeup(false),
    _compactor(this),
    _ready(false),
    _preparing(0) {
  _state.configure(this);
  _constituent.configure(this);
  if (size() > 1) {
    _inception = std::make_unique<Inception>(this);
  } else {
    _leaderSince = std::chrono::system_clock::now();
  }
}

/// This agent's id
std::string Agent::id() const { return _config.id(); }

/// Agent's id is set once from state machine
bool Agent::id(std::string const& id) {
  bool success;
  if ((success = _config.setId(id))) {
    LOG_TOPIC(DEBUG, Logger::AGENCY) << "My id is " << id;
  } else {
    LOG_TOPIC(ERR, Logger::AGENCY)
      << "Cannot reassign id once set: My id is " << _config.id()
      << " reassignment to " << id;
  }
  return success;
}

/// Merge command line and persisted comfigurations
bool Agent::mergeConfiguration(VPackSlice const& persisted) {
  return _config.merge(persisted); // Concurrency managed in merge
}

/// Dtor shuts down thread
Agent::~Agent() {
  waitForThreadsStop();
  // This usually was already done called from AgencyFeature::unprepare,
  // but since this only waits for the threads to stop, it can be done
  // multiple times, and we do it just in case the Agent object was
  // created but never really started. Here, we exit with a fatal error
  // if the threads do not stop in time.
}

/// Wait until threads are terminated:
void Agent::waitForThreadsStop() {
  // It is allowed to call this multiple times, we do so from the constructor
  // and from AgencyFeature::unprepare.
  int counter = 0;
  while (_constituent.isRunning() || _compactor.isRunning() ||
         (_config.supervision() && _supervision.isRunning()) ||
         (_inception != nullptr && _inception->isRunning())) {
    std::this_thread::sleep_for(std::chrono::microseconds(100000));

    // fail fatally after 5 mins:
    if (++counter >= 10 * 60 * 5) {
      LOG_TOPIC(FATAL, Logger::AGENCY) << "some agency thread did not finish";
      FATAL_ERROR_EXIT();
    }
  }
  shutdown();  // wait for the main Agent thread to terminate
}

/// State machine
State const& Agent::state() const {
  return _state;
}

/// Start all agent thread
bool Agent::start() {
  LOG_TOPIC(DEBUG, Logger::AGENCY) << "Starting agency comm worker.";
  Thread::start();
  return true;
}

/// Get all logs from state machine
query_t Agent::allLogs() const {
  return _state.allLogs();
}

/// This agent's term
term_t Agent::term() const {
  return _constituent.term();
}

/// Agency size
size_t Agent::size() const {
  return _config.size();
}

/// My endpoint
std::string Agent::endpoint() const {
  return _config.endpoint();
}

/// Handle voting
priv_rpc_ret_t Agent::requestVote(
    term_t termOfPeer, std::string const& id, index_t lastLogIndex,
    index_t lastLogTerm, query_t const& query, int64_t timeoutMult) {

  if (timeoutMult != -1 && timeoutMult != _config.timeoutMult()) {
    adjustTimeoutMult(timeoutMult);
    LOG_TOPIC(WARN, Logger::AGENCY) << "Voter: setting timeout multiplier to "
      << timeoutMult << " for next term.";
  }

  bool doIVote = _constituent.vote(termOfPeer, id, lastLogIndex, lastLogTerm);
  return priv_rpc_ret_t(doIVote, this->term());
}

/// Get copy of momentary configuration
config_t const Agent::config() const {
  return _config;
}

/// Adjust timeoutMult:
void Agent::adjustTimeoutMult(int64_t timeoutMult) {
  _config.setTimeoutMult(timeoutMult);
}

/// Get timeoutMult:
int64_t Agent::getTimeoutMult() const {
  return _config.timeoutMult();
}

/// Leader's id
std::string Agent::leaderID() const {
  return _constituent.leaderID();
}

/// Are we leading?
bool Agent::leading() const {
  // When we become leader, we are first entering a preparation phase.
  // Note that this method returns true regardless of whether we
  // are still preparing or not. The preparation phases 1 and 2 are
  // indicated by the _preparing member in the Agent, the Constituent is
  // already LEADER.
  // The Constituent has to send out AppendEntriesRPC calls immediately, but
  // only when we are properly leading (with initialized stores etc.)
  // can we execute requests.
  return _constituent.leading();
}

// Waits here for confirmation of log's commits up to index. Timeout in seconds.
AgentInterface::raft_commit_t Agent::waitFor(index_t index, double timeout) {

  if (size() == 1) {  // single host agency
    return Agent::raft_commit_t::OK;
  }

  TimePoint startTime = system_clock::now();
  index_t lastCommitIndex = 0;

  // Wait until woken up through AgentCallback
  while (true) {

<<<<<<< HEAD
    index_t commitIndex;
    {
      MUTEX_LOCKER(oLocker, _oLock);
      commitIndex = _commitIndex;
    }
    
=======
>>>>>>> 18dae333
    /// success?
    ///  (_waitForCV's mutex stops writes to _commitIndex)
    CONDITION_LOCKER(guard, _waitForCV);
    if (leading()) {
      if (lastCommitIndex != commitIndex) {
        // We restart the timeout computation if there has been progress:
        startTime = system_clock::now();
      }
      lastCommitIndex = commitIndex;
      if (lastCommitIndex >= index) {
        return Agent::raft_commit_t::OK;
      }
    } else {
      return Agent::raft_commit_t::UNKNOWN;
    }

    LOG_TOPIC(DEBUG, Logger::AGENCY)
<<<<<<< HEAD
      << "waitFor: index: " << index << " _commitIndex: " << commitIndex
=======
      << "waitFor: index: " << index << " _commitIndex: " << _commitIndex
>>>>>>> 18dae333
      << " _lastCommitIndex: " << lastCommitIndex << " startTime: "
      << timepointToString(startTime) << " now: "
      << timepointToString(system_clock::now());

    duration<double> d = system_clock::now() - startTime;
    if (d.count() >= timeout) {
      return Agent::raft_commit_t::TIMEOUT;
    }

    // Go to sleep:
    _waitForCV.wait(static_cast<uint64_t>(1.0e6 * (timeout - d.count())));

    // shutting down
    if (this->isStopping()) {
      return Agent::raft_commit_t::UNKNOWN;
    }
  }

  // We should never get here
  TRI_ASSERT(false);

  return Agent::raft_commit_t::UNKNOWN;
}

//  AgentCallback reports id of follower and its highest processed index
void Agent::reportIn(std::string const& peerId, index_t index, size_t toLog) {

  auto startTime = system_clock::now();

  // only update the time stamps here:
  {
    MUTEX_LOCKER(tiLocker, _tiLock);

    // Update last acknowledged answer
    auto t = system_clock::now();
    std::chrono::duration<double> d = t - _lastAcked[peerId];
    auto secsSince = d.count();
    if (secsSince < 1.5e9 && peerId != id()
        && secsSince > _config.minPing() * _config.timeoutMult()) {
      LOG_TOPIC(WARN, Logger::AGENCY)
        << "Last confirmation from peer " << peerId
        << " was received more than minPing ago: " << secsSince;
    }
    LOG_TOPIC(DEBUG, Logger::AGENCY)
      << "Setting _lastAcked[" << peerId << "] to time "
      << std::chrono::duration_cast<std::chrono::microseconds>(
        t.time_since_epoch()).count();
    _lastAcked[peerId] = t;

    if (index > _confirmed[peerId]) {  // progress this follower?
      _confirmed[peerId] = index;
      if (toLog > 0) { // We want to reset the wait time only if a package callback
        LOG_TOPIC(DEBUG, Logger::AGENCY) << "Got call back of " << toLog << " logs";
        _earliestPackage[peerId] = system_clock::now();
      }
      wakeupMainLoop();   // only necessary for non-empty callbacks
    }
  }

  duration<double> reportInTime = system_clock::now() - startTime;
  if (reportInTime.count() > 0.1) {
    LOG_TOPIC(DEBUG, Logger::AGENCY)
      << "reportIn took longer than 0.1s: " << reportInTime.count();
  }
}

/// @brief Report a failed append entry call from AgentCallback
void Agent::reportFailed(std::string const& slaveId, size_t toLog) {
  if (toLog > 0) {
    // This is only used for non-empty appendEntriesRPC calls. If such calls
    // fail, we have to set this earliestPackage time to now such that the
    // main thread tries again immediately:
    MUTEX_LOCKER(guard, _tiLock);
    _earliestPackage[slaveId] = system_clock::now();
  }
}

/// Followers' append entries
priv_rpc_ret_t Agent::recvAppendEntriesRPC(
  term_t term, std::string const& leaderId, index_t prevIndex, term_t prevTerm,
  index_t leaderCommitIndex, query_t const& queries) {

  LOG_TOPIC(DEBUG, Logger::AGENCY) << "Got AppendEntriesRPC from "
    << leaderId << " with term " << term;

  term_t t(this->term());
  if (!ready()) { // We have not been able to put together our configuration
    LOG_TOPIC(DEBUG, Logger::AGENCY) << "Agent is not ready yet.";
    return priv_rpc_ret_t(false,t);
  }

  VPackSlice payload = queries->slice();

  // Update commit index
  if (payload.type() != VPackValueType::Array) {
    LOG_TOPIC(DEBUG, Logger::AGENCY)
      << "Received malformed entries for appending. Discarding!";
    return priv_rpc_ret_t(false,t);
  }

  if (!_constituent.checkLeader(term, leaderId, prevIndex, prevTerm)) {
    LOG_TOPIC(DEBUG, Logger::AGENCY)
      << "Not accepting appendEntries from " << leaderId;
    return priv_rpc_ret_t(false,t);
  }

  size_t nqs = payload.length();

  if (nqs == 0) {
    LOG_TOPIC(DEBUG, Logger::AGENCY) << "Finished empty AppendEntriesRPC from "
      << leaderId << " with term " << term;
    return priv_rpc_ret_t(true,t);
  }

  bool ok = true;
  index_t lastIndex = 0;   // Index of last entry in our log
  try {
    lastIndex = _state.logFollower(queries);
    if (lastIndex < payload[nqs-1].get("index").getNumber<index_t>()) {
      // We could not log all the entries in this query, we need to report
      // this to the leader!
      ok = false;
    }
  } catch (std::exception const& e) {
    LOG_TOPIC(DEBUG, Logger::AGENCY)
      << "Exception during log append: " << __FILE__ << __LINE__
      << " " << e.what();
  }

  {
<<<<<<< HEAD
    MUTEX_LOCKER(oLocker, _oLock);
=======
    WRITE_LOCKER(oLocker, _outputLock);
>>>>>>> 18dae333
    CONDITION_LOCKER(guard, _waitForCV);
    _commitIndex = std::max(
      _commitIndex, std::min(leaderCommitIndex, lastIndex));
    _waitForCV.broadcast();
    if (_commitIndex >= _state.nextCompactionAfter()) {
      _compactor.wakeUp();
    }
  }

  LOG_TOPIC(DEBUG, Logger::AGENCY) << "Finished AppendEntriesRPC from "
    << leaderId << " with term " << term;

  return priv_rpc_ret_t(ok,t);
}

/// Leader's append entries
void Agent::sendAppendEntriesRPC() {
  auto cc = ClusterComm::instance();
  if (cc == nullptr) {
    // nullptr only happens during controlled shutdown
    return;
  }

  // _lastSent only accessed in main thread
  std::string const myid = id();

  for (auto const& followerId : _config.active()) {

    if (followerId != myid && leading()) {

      term_t t(0);

      index_t lastConfirmed;
      auto startTime = system_clock::now();
      time_point<system_clock> earliestPackage, lastAcked;

      {
        t = this->term();
        MUTEX_LOCKER(tiLocker, _tiLock);
        lastConfirmed = _confirmed[followerId];
        lastAcked = _lastAcked[followerId];
        earliestPackage = _earliestPackage[followerId];
      }

      if (
        ((system_clock::now() - earliestPackage).count() < 0)) {
        continue;
      }

      duration<double> lockTime = system_clock::now() - startTime;
      if (lockTime.count() > 0.1) {
        LOG_TOPIC(WARN, Logger::AGENCY)
          << "Reading lastConfirmed took too long: " << lockTime.count();
      }

      index_t commitIndex;
      {
<<<<<<< HEAD
        MUTEX_LOCKER(oLocker, _oLock);
=======
        READ_LOCKER(oLocker, _outputLock);
>>>>>>> 18dae333
        commitIndex = _commitIndex;
      }
      std::vector<log_t> unconfirmed = _state.get(lastConfirmed, lastConfirmed+99);
      


      lockTime = system_clock::now() - startTime;
      if (lockTime.count() > 0.2) {
        LOG_TOPIC(WARN, Logger::AGENCY)
          << "Finding unconfirmed entries took too long: " << lockTime.count();
      }

      // Note that despite compaction this vector can never be empty, since
      // any compaction keeps at least one active log entry!

      if (unconfirmed.empty()) {
        LOG_TOPIC(ERR, Logger::AGENCY) << "Unexpected empty unconfirmed: "
          << "lastConfirmed=" << lastConfirmed << " commitIndex="
          << commitIndex;
      }

      TRI_ASSERT(!unconfirmed.empty());

      if (unconfirmed.size() == 1) {
        // Note that this case means that everything we have is already
        // confirmed, since we always get everything from (and including!)
        // the last confirmed entry.
        LOG_TOPIC(DEBUG, Logger::AGENCY) << "Nothing to append.";
        continue;
      }

      duration<double> m = system_clock::now() - _lastSent[followerId];

      if (m.count() > _config.minPing() &&
          _lastSent[followerId].time_since_epoch().count() != 0) {
        LOG_TOPIC(DEBUG, Logger::AGENCY)
          << "Note: sent out last AppendEntriesRPC "
          << "to follower " << followerId << " more than minPing ago: "
          << m.count() << " lastAcked: " << timepointToString(lastAcked)
          << " lastSent: " << timepointToString(_lastSent[followerId]);
      }
      index_t lowest = unconfirmed.front().index;

      bool needSnapshot = false;
      Store snapshot(this, "snapshot");
      index_t snapshotIndex;
      term_t snapshotTerm;
      if (lowest > lastConfirmed) {
        // Ooops, compaction has thrown away so many log entries that
        // we cannot actually update the follower. We need to send our
        // latest snapshot instead:
        needSnapshot = true;
        bool success = false;
        try {
          success = _state.loadLastCompactedSnapshot(snapshot,
              snapshotIndex, snapshotTerm);
        } catch (std::exception const& e) {
          LOG_TOPIC(WARN, Logger::AGENCY)
            << "Exception thrown by loadLastCompactedSnapshot: "
            << e.what();
        }
        if (!success) {
          LOG_TOPIC(WARN, Logger::AGENCY)
            << "Could not load last compacted snapshot, not sending appendEntriesRPC!";
          continue;
        }
        if (snapshotTerm == 0) {
          // No shapshot yet
          needSnapshot = false;
        }
      }

      // RPC path
      std::stringstream path;
      index_t prevLogIndex = unconfirmed.front().index;
      index_t prevLogTerm = unconfirmed.front().term;
      if (needSnapshot) {
        prevLogIndex = snapshotIndex;
        prevLogTerm = snapshotTerm;
      }
      {
        path << "/_api/agency_priv/appendEntries?term=" << t << "&leaderId="
             << id() << "&prevLogIndex=" << prevLogIndex
             << "&prevLogTerm=" << prevLogTerm << "&leaderCommit=" << commitIndex
             << "&senderTimeStamp=" << std::llround(readSystemClock() * 1000);
      }

      // Body
      Builder builder;
      builder.add(VPackValue(VPackValueType::Array));

      if (needSnapshot) {
        { VPackObjectBuilder guard(&builder);
          builder.add(VPackValue("readDB"));
          { VPackArrayBuilder guard2(&builder);
            snapshot.dumpToBuilder(builder);
          }
          builder.add("term", VPackValue(snapshotTerm));
          builder.add("index", VPackValue(snapshotIndex));
        }
      }

      size_t toLog = 0;
      index_t highest = 0;
      for (size_t i = 0; i < unconfirmed.size(); ++i) {
        auto const& entry = unconfirmed.at(i);
        if (entry.index > lastConfirmed) {
          builder.add(VPackValue(VPackValueType::Object));
          builder.add("index", VPackValue(entry.index));
          builder.add("term", VPackValue(entry.term));
          builder.add("query", VPackSlice(entry.entry->data()));
          builder.add("clientId", VPackValue(entry.clientId));
          builder.close();
          highest = entry.index;
          ++toLog;
        }
      }
      builder.close();

      // Really leading?
      {
        if (challengeLeadership()) {
          resign();
          return;
        }
      }

      earliestPackage = system_clock::now() + std::chrono::seconds(3600);
      {
        MUTEX_LOCKER(tiLocker, _tiLock);
        _earliestPackage[followerId] = earliestPackage;
      }

      // Send request
      auto headerFields =
        std::make_unique<std::unordered_map<std::string, std::string>>();
      cc->asyncRequest(
        "1", 1, _config.poolAt(followerId),
        arangodb::rest::RequestType::POST, path.str(),
        std::make_shared<std::string>(builder.toJson()), headerFields,
        std::make_shared<AgentCallback>(this, followerId, highest, toLog),
        3600.0, true);
      // Note the timeout is essentially indefinite. We let TCP/IP work its
      // magic here, because all we could do would be to resend the same
      // message if a timeout occurs.

      _lastSent[followerId]    = system_clock::now();
      // _constituent.notifyHeartbeatSent(followerId);
      // Do not notify constituent, because the AppendEntriesRPC here could
      // take a very long time, so this must not disturb the empty ones
      // being sent out.

      LOG_TOPIC(DEBUG, Logger::AGENCY)
        << "Appending (" << (uint64_t) (TRI_microtime() * 1000000000.0) << ") "
        << unconfirmed.size() - 1 << " entries up to index "
        << highest << (needSnapshot ? " and a snapshot" : "")
        << " to follower " << followerId
        << ". Next real log contact to " << followerId<< " in: "
        <<  std::chrono::duration<double, std::milli>(
          earliestPackage-system_clock::now()).count() << "ms";
    }
  }
}


void Agent::resign(term_t otherTerm) {
  LOG_TOPIC(DEBUG, Logger::AGENCY) << "Resigning in term "
    << _constituent.term() << " because of peer's term " << otherTerm;
  _constituent.follow(otherTerm);
  endPrepareLeadership();
}


/// Leader's append entries, empty ones for heartbeat, triggered by Constituent
void Agent::sendEmptyAppendEntriesRPC(std::string followerId) {

  auto cc = ClusterComm::instance();
  if (cc == nullptr) {
    // nullptr only happens during controlled shutdown
    return;
  }

  if (!leading()) {
    LOG_TOPIC(DEBUG, Logger::AGENCY)
      << "Not sending empty appendEntriesRPC to follower " << followerId
      << " because we are no longer leading.";
    return;
  }

  index_t commitIndex;
  {
<<<<<<< HEAD
    MUTEX_LOCKER(oLocker, _oLock);
    commitIndex = _commitIndex;
  }
  
=======
    READ_LOCKER(oLocker, _outputLock);
    commitIndex = _commitIndex;
  }

>>>>>>> 18dae333
  // RPC path
  std::stringstream path;
  {
    path << "/_api/agency_priv/appendEntries?term=" << _constituent.term()
         << "&leaderId=" << id() << "&prevLogIndex=0"
         << "&prevLogTerm=0&leaderCommit=" << commitIndex
         << "&senderTimeStamp=" << std::llround(readSystemClock() * 1000);
  }

  // Just check once more:
  if (!leading()) {
    LOG_TOPIC(DEBUG, Logger::AGENCY)
      << "Not sending empty appendEntriesRPC to follower " << followerId
      << " because we are no longer leading.";
    return;
  }

  // Send request
  auto headerFields =
    std::make_unique<std::unordered_map<std::string, std::string>>();
  cc->asyncRequest(
    "1", 1, _config.poolAt(followerId),
    arangodb::rest::RequestType::POST, path.str(),
    std::make_shared<std::string>("[]"), headerFields,
    std::make_shared<AgentCallback>(this, followerId, 0, 0),
    3 * _config.minPing() * _config.timeoutMult(), true);
  _constituent.notifyHeartbeatSent(followerId);

  double now = TRI_microtime();
  LOG_TOPIC(DEBUG, Logger::AGENCY)
    << "Sending empty appendEntriesRPC to follower " << followerId;
  double diff = TRI_microtime() - now;
  if (diff > 0.01) {
    LOG_TOPIC(DEBUG, Logger::AGENCY) << "Logging of a line took more than 1/100 of a second, this is bad:" << diff;
  }
}

void Agent::advanceCommitIndex() {
  // Determine median _confirmed value of followers:
  std::vector<index_t> temp;
  {
    MUTEX_LOCKER(_tiLocker, _tiLock);
    for (auto const& id: config().active()) {
      if (_confirmed.find(id) != _confirmed.end()) {
        temp.push_back(_confirmed[id]);
      }
    }
  }

  index_t quorum = size() / 2 + 1;
  if (temp.size() < quorum) {
    LOG_TOPIC(WARN, Logger::AGENCY) << "_confirmed not populated, quorum: " << quorum << ".";
    return;
  }
  std::sort(temp.begin(), temp.end());
  index_t index = temp[temp.size() - quorum];

  term_t t = _constituent.term();
  {
<<<<<<< HEAD
    MUTEX_LOCKER(oLocker, _oLock);
    if (index > _commitIndex) {
=======
    WRITE_LOCKER(oLocker, _outputLock);
    if (index > _commitIndex) {
      CONDITION_LOCKER(guard, _waitForCV);
>>>>>>> 18dae333
      LOG_TOPIC(TRACE, Logger::AGENCY)
        << "Critical mass for commiting " << _commitIndex + 1
        << " through " << index << " to read db";
      // Change _readDB and _commitIndex atomically together:
      _readDB.applyLogEntries(
<<<<<<< HEAD
        _state.slices( /* inform others by callbacks */ 
=======
        _state.slices( /* inform others by callbacks */
>>>>>>> 18dae333
          _commitIndex + 1, index), _commitIndex, t, true);

      _commitIndex = index;
      // Wake up rest handlers:
      _waitForCV.broadcast();

      if (_commitIndex >= _state.nextCompactionAfter()) {
        _compactor.wakeUp();
      }
    }
  }
}

// Check if I am member of active agency
bool Agent::active() const {
  std::vector<std::string> active = _config.active();
  return (find(active.begin(), active.end(), id()) != active.end());
}


/// @brief Activate agency (Inception thread for multi-host, main thread else)
void Agent::activateAgency() {

  _config.activate();
  try {
    _state.persistActiveAgents(
      _config.activeToBuilder(), _config.poolToBuilder());
  } catch (std::exception const& e) {
    LOG_TOPIC(FATAL, Logger::AGENCY)
      << "Failed to persist active agency: " << e.what();
      FATAL_ERROR_EXIT();
  }

}

/// Load persistent state called once
void Agent::load() {

  DatabaseFeature* database =
      ApplicationServer::getFeature<DatabaseFeature>("Database");

  auto vocbase = database->systemDatabase();
  auto queryRegistry = QueryRegistryFeature::QUERY_REGISTRY;

  if (vocbase == nullptr) {
    LOG_TOPIC(FATAL, Logger::AGENCY) << "could not determine _system database";
    FATAL_ERROR_EXIT();
  }

  {
    _tiLock.assertNotLockedByCurrentThread();
    MUTEX_LOCKER(guard, _ioLock);  // need this for callback to set _spearhead
<<<<<<< HEAD
    MUTEX_LOCKER(guard2, _oLock);  // need this for callback to set _readDB
=======
    WRITE_LOCKER(guard2, _outputLock);  // need this for callback to set _readDB
    CONDITION_LOCKER(guard3, _waitForCV);//  rules says this too if _outputLock held for write

>>>>>>> 18dae333
    LOG_TOPIC(DEBUG, Logger::AGENCY) << "Loading persistent state.";
    if (!_state.loadCollections(vocbase, queryRegistry, _config.waitForSync())) {
      LOG_TOPIC(FATAL, Logger::AGENCY)
          << "Failed to load persistent state on startup.";
      FATAL_ERROR_EXIT();
    }
  }

  // Note that the agent thread is terminated immediately when there is only
  // one agent, since no AppendEntriesRPC have to be issued. Therefore,
  // this thread is almost certainly terminated (and thus isStopping() returns
  // true), when we get here.
  if (size() > 1 && this->isStopping()) {
    return;
  }

  wakeupMainLoop();

  _compactor.start();

  LOG_TOPIC(DEBUG, Logger::AGENCY) << "Starting spearhead worker.";

  _constituent.start(vocbase, queryRegistry);
  persistConfiguration(term());

  if (_config.supervision()) {
    LOG_TOPIC(DEBUG, Logger::AGENCY) << "Starting cluster sanity facilities";
    _supervision.start(this);
  }

  if (_inception != nullptr) { // resilient agency only
    _inception->start();
  } else {
    MUTEX_LOCKER(guard, _ioLock);  // need this for callback to set _spearhead
    READ_LOCKER(guard2, _outputLock);
    _spearhead = _readDB;
    activateAgency();
  }
}

/// Still leading? Under MUTEX from ::read or ::write
bool Agent::challengeLeadership() {
  MUTEX_LOCKER(tiLocker, _tiLock);
  size_t good = 0;

  std::string const myid = id();

  for (auto const& i : _lastAcked) {
    if (i.first != myid) {  // do not count ourselves
      duration<double> m = system_clock::now() - i.second;
      LOG_TOPIC(DEBUG, Logger::AGENCY) << "challengeLeadership: found "
        "_lastAcked[" << i.first << "] to be "
        << std::chrono::duration_cast<std::chrono::microseconds>(
            i.second.time_since_epoch()).count()
        << " which is " << static_cast<uint64_t>(m.count() * 1000000.0)
        << " microseconds in the past.";

      // This is rather arbitrary here: We used to have 0.9 here to absolutely
      // ensure that a leader resigns before another one even starts an election.
      // However, the Raft paper does not mention this at all. Rather, in the
      // paper it is written that the leader should resign immediately if it
      // sees a higher term from another server. Currently we have not
      // implemented to return the follower's term with a response to
      // AppendEntriesRPC, so the leader cannot find out a higher term this
      // way. The leader can, however, see a higher term in the incoming
      // AppendEntriesRPC a new leader sends out, and it will immediately
      // resign if it sees that. For the moment, this value here can stay.
      // We should soon implement sending the follower's term back with
      // each response and probably get rid of this method altogether,
      // but this requires a bit more thought.
      if (_config.maxPing() * _config.timeoutMult() > m.count()) {
        ++good;
      }
    }
  }
  LOG_TOPIC(DEBUG, Logger::AGENCY) << "challengeLeadership: good=" << good;

  return (good < size() / 2);  // not counting myself
}


/// Get last acknowledged responses on leader
query_t Agent::lastAckedAgo() const {

  std::unordered_map<std::string, TimePoint> lastAcked;
  {
    MUTEX_LOCKER(tiLocker, _tiLock);
    lastAcked = _lastAcked;
  }

  auto ret = std::make_shared<Builder>();
  ret->openObject();
  if (leading()) {
    for (auto const& i : lastAcked) {
      ret->add(i.first, VPackValue(
                 1.0e-2 * std::floor(
                   (i.first!=id() ?
                    duration<double>(system_clock::now()-i.second).count()*100.0
                    : 0.0))));
    }
  }
  ret->close();

  return ret;

}

trans_ret_t Agent::transact(query_t const& queries) {

  arangodb::consensus::index_t maxind = 0; // maximum write index

  // Note that we are leading (_constituent.leading()) if and only
  // if _constituent.leaderId == our own ID. Therefore, we do not have
  // to use leading() or _constituent.leading() here, but can simply
  // look at the leaderID.
  auto leader = _constituent.leaderID();
  if (leader != id()) {
    return trans_ret_t(false, leader);
  }

  {
    CONDITION_LOCKER(guard, _waitForCV);
    while (getPrepareLeadership() != 0) {
      _waitForCV.wait(100);
    }
  }

  // Apply to spearhead and get indices for log entries
  auto qs = queries->slice();
  addTrxsOngoing(qs);    // remember that these are ongoing
  auto ret = std::make_shared<arangodb::velocypack::Builder>();
  size_t failed = 0;
  ret->openArray();
  {
    // Only leader else redirect
    if (challengeLeadership()) {
      resign();
      return trans_ret_t(false, NO_LEADER);
    }

    _tiLock.assertNotLockedByCurrentThread();
    MUTEX_LOCKER(ioLocker, _ioLock);

    for (const auto& query : VPackArrayIterator(qs)) {
      if (query[0].isObject()) {
        check_ret_t res = _spearhead.applyTransaction(query);
        if(res.successful()) {
          maxind = (query.length() == 3 && query[2].isString()) ?
            _state.logLeaderSingle(query[0], term(), query[2].copyString()) :
            _state.logLeaderSingle(query[0], term());
          ret->add(VPackValue(maxind));
        } else {
          _spearhead.read(res.failed->slice(), *ret);
          ++failed;
        }
      } else if (query[0].isString()) {
        _spearhead.read(query, *ret);
      }
    }

    removeTrxsOngoing(qs);

  }
  ret->close();

  // Report that leader has persisted
  reportIn(id(), maxind);

  if (size() == 1) {
    advanceCommitIndex();
  }

  return trans_ret_t(true, id(), maxind, failed, ret);
}


// Non-persistent write to non-persisted key-value store
trans_ret_t Agent::transient(query_t const& queries) {

  // Note that we are leading (_constituent.leading()) if and only
  // if _constituent.leaderId == our own ID. Therefore, we do not have
  // to use leading() or _constituent.leading() here, but can simply
  // look at the leaderID.
  auto leader = _constituent.leaderID();
  if (leader != id()) {
    return trans_ret_t(false, leader);
  }

  {
    CONDITION_LOCKER(guard, _waitForCV);
    while (getPrepareLeadership() != 0) {
      _waitForCV.wait(100);
    }
  }

  auto ret = std::make_shared<arangodb::velocypack::Builder>();

  // Apply to spearhead and get indices for log entries
  {
    VPackArrayBuilder b(ret.get());

    // Only leader else redirect
    if (challengeLeadership()) {
      resign();
      return trans_ret_t(false, NO_LEADER);
    }

    _tiLock.assertNotLockedByCurrentThread();
    MUTEX_LOCKER(ioLocker, _ioLock);

    // Read and writes
    for (const auto& query : VPackArrayIterator(queries->slice())) {
      if (query[0].isObject()) {
        ret->add(VPackValue(_transient.applyTransaction(query).successful()));
      } else if (query[0].isString()) {
        _transient.read(query, *ret);
      }
    }

  }

  return trans_ret_t(true, id(), 0, 0, ret);

}


write_ret_t Agent::inquire(query_t const& query) {

  // Note that we are leading (_constituent.leading()) if and only
  // if _constituent.leaderId == our own ID. Therefore, we do not have
  // to use leading() or _constituent.leading() here, but can simply
  // look at the leaderID.
  auto leader = _constituent.leaderID();
  if (leader != id()) {
    return write_ret_t(false, leader);
  }

  write_ret_t ret;

  _tiLock.assertNotLockedByCurrentThread();
  MUTEX_LOCKER(ioLocker, _ioLock);

  ret.indices = _state.inquire(query);

  // Check ongoing ones:
  for (auto const& s : VPackArrayIterator(query->slice())) {
    std::string ss = s.copyString();
    if (isTrxOngoing(ss)) {
      ret.indices.clear();
      break;
    }
  }

  ret.accepted = true;

  return ret;
}


/// Write new entries to replicated state and store
write_ret_t Agent::write(query_t const& query, bool discardStartup) {

  std::vector<bool> applied;
  std::vector<index_t> indices;
  auto multihost = size()>1;

  // Note that we are leading (_constituent.leading()) if and only
  // if _constituent.leaderId == our own ID. Therefore, we do not have
  // to use leading() or _constituent.leading() here, but can simply
  // look at the leaderID.
  auto leader = _constituent.leaderID();
  if (multihost && leader != id()) {
    return write_ret_t(false, leader);
  }

  if (!discardStartup) {
    CONDITION_LOCKER(guard, _waitForCV);
    while (getPrepareLeadership() != 0) {
      _waitForCV.wait(100);
    }
  }

  addTrxsOngoing(query->slice());    // remember that these are ongoing

  auto slice = query->slice();
  size_t ntrans = slice.length();
  size_t npacks = ntrans/_config.maxAppendSize();
  if (ntrans%_config.maxAppendSize()!=0) {
    npacks++;
  }

  // Apply to spearhead and get indices for log entries
  // Avoid keeping lock indefinitely
  for (size_t i = 0, l = 0; i < npacks; ++i) {
    query_t chunk = std::make_shared<Builder>();
    {
      VPackArrayBuilder b(chunk.get());
      for (size_t j = 0; j < _config.maxAppendSize() && l < ntrans; ++j, ++l) {
        chunk->add(slice.at(l));
      }
    }

    // Only leader else redirect
    if (multihost && challengeLeadership()) {
      resign();
      return write_ret_t(false, NO_LEADER);
    }

    _tiLock.assertNotLockedByCurrentThread();
    MUTEX_LOCKER(ioLocker, _ioLock);

    applied = _spearhead.applyTransactions(chunk);
    auto tmp = _state.logLeaderMulti(chunk, applied, term());
    indices.insert(indices.end(), tmp.begin(), tmp.end());

  }

  removeTrxsOngoing(query->slice());

  // Maximum log index
  index_t maxind = 0;
  if (!indices.empty()) {
    maxind = *std::max_element(indices.begin(), indices.end());
  }

  // Report that leader has persisted
  reportIn(id(), maxind);

  if (size() == 1) {
    advanceCommitIndex();
  }

  return write_ret_t(true, id(), applied, indices);
}

/// Read from store
read_ret_t Agent::read(query_t const& query) {

  // Note that we are leading (_constituent.leading()) if and only
  // if _constituent.leaderId == our own ID. Therefore, we do not have
  // to use leading() or _constituent.leading() here, but can simply
  // look at the leaderID.
  auto leader = _constituent.leaderID();
  if (leader != id()) {
    return read_ret_t(false, leader);
  }

  {
    CONDITION_LOCKER(guard, _waitForCV);
    while (getPrepareLeadership() != 0) {
      _waitForCV.wait(100);
    }
  }

  // Only leader else redirect
  if (challengeLeadership()) {
    resign();
    return read_ret_t(false, NO_LEADER);
  }

<<<<<<< HEAD
  std::string leaderId = _constituent.leaderID(); 
  MUTEX_LOCKER(oLocker, _oLock);
=======
  std::string leaderId = _constituent.leaderID();
  READ_LOCKER(oLocker, _outputLock);
>>>>>>> 18dae333

  // Retrieve data from readDB
  auto result = std::make_shared<arangodb::velocypack::Builder>();
  std::vector<bool> success = _readDB.read(query, result);

  return read_ret_t(true, leaderId, success, result);

}


/// Send out append entries to followers regularly or on event
void Agent::run() {
  // Only run in case we are in multi-host mode
  while (!this->isStopping() && size() > 1) {

    {
      // We set the variable to false here, if any change happens during
      // or after the calls in this loop, this will be set to true to
      // indicate no sleeping. Any change will happen under the mutex.
      CONDITION_LOCKER(guard, _appendCV);
      _agentNeedsWakeup = false;
    }

    if (leading() && getPrepareLeadership() == 1) {
      // If we are officially leading but the _preparing flag is set, we
      // are in the process of preparing for leadership. This flag is
      // set when the Constituent celebrates an election victory. Here,
      // in the main thread, we do the actual preparations:

      if (!prepareLead()) {
        _constituent.follow(0);  // do not change term
      } else {
        // we need to start work as leader
        lead();
      }

      donePrepareLeadership();   // we are ready to roll, except that we
                                 // have to wait for the _commitIndex to
                                 // reach the end of our log
    }

    // Leader working only
    if (leading()) {
      if (1 == getPrepareLeadership()) {
        // Skip the usual work and the waiting such that above preparation
        // code runs immediately. We will return with value 2 such that
        // replication and confirmation of it can happen. Service will
        // continue once _commitIndex has reached the end of the log and then
        // getPrepareLeadership() will finally return 0.
        continue;
      }

      // Append entries to followers
      sendAppendEntriesRPC();

      // Check whether we can advance _commitIndex
      advanceCommitIndex();

      bool commenceService = false;
      {
<<<<<<< HEAD
        MUTEX_LOCKER(oLocker, _oLock);
        CONDITION_LOCKER(guard2, _waitForCV);
=======
        READ_LOCKER(oLocker, _outputLock);
>>>>>>> 18dae333
        if (leading() && getPrepareLeadership() == 2 &&
            _commitIndex == _state.lastIndex()) {
          commenceService = true;
        }
      }

      if (commenceService) {
        _tiLock.assertNotLockedByCurrentThread();
        MUTEX_LOCKER(ioLocker, _ioLock);
<<<<<<< HEAD
        MUTEX_LOCKER(oLocker, _oLock);
=======
        READ_LOCKER(oLocker, _outputLock);
>>>>>>> 18dae333
        _spearhead = _readDB;
        endPrepareLeadership();  // finally service can commence
      }

      // Go to sleep some:
      {
        CONDITION_LOCKER(guard, _appendCV);
        if (!_agentNeedsWakeup) {
          // wait up to minPing():
          _appendCV.wait(static_cast<uint64_t>(1.0e6 * _config.minPing()));
          // We leave minPing here without the multiplier to run this
          // loop often enough in cases of high load.
        }
      }
    } else {
      CONDITION_LOCKER(guard, _appendCV);
      if (!_agentNeedsWakeup) {
        _appendCV.wait(1000000);
      }
    }

  }

}

void Agent::persistConfiguration(term_t t) {

  // Agency configuration
  auto agency = std::make_shared<Builder>();
  { VPackArrayBuilder trxs(agency.get());
    { VPackArrayBuilder trx(agency.get());
      { VPackObjectBuilder oper(agency.get());
        agency->add(VPackValue(".agency"));
        { VPackObjectBuilder a(agency.get());
          agency->add("term", VPackValue(t));
          agency->add("id", VPackValue(id()));
          agency->add("active", _config.activeToBuilder()->slice());
          agency->add("pool", _config.poolToBuilder()->slice());
          agency->add("size", VPackValue(size()));
          agency->add("timeoutMult", VPackValue(_config.timeoutMult()));
        }}}}

  // In case we've lost leadership, no harm will arise as the failed write
  // prevents bogus agency configuration to be replicated among agents. ***
  write(agency, true);
}


/// Orderly shutdown
void Agent::beginShutdown() {
  Thread::beginShutdown();

  // Stop constituent and key value stores
  _constituent.beginShutdown();

  // Stop supervision
  if (_config.supervision()) {
    _supervision.beginShutdown();
  }

  // Stop inception process
  if (_inception != nullptr) { // resilient agency only
    _inception->beginShutdown();
  }

  // Compactor
  _compactor.beginShutdown();

  // Wake up all waiting rest handlers
  {
    CONDITION_LOCKER(guard, _waitForCV);
    _waitForCV.broadcast();
  }

  // Wake up run
  wakeupMainLoop();
}


bool Agent::prepareLead() {

  // Key value stores
  try {
    rebuildDBs();
  } catch (std::exception const& e) {
    LOG_TOPIC(ERR, Logger::AGENCY)
      << "Failed to rebuild key value stores." << e.what();
    return false;
  }

  // Reset last acknowledged
  {
    MUTEX_LOCKER(tiLocker, _tiLock);
    for (auto const& i : _config.active()) {
      _lastAcked[i] = system_clock::now();
    }
    _leaderSince = system_clock::now();
  }

  return true;

}

/// Becoming leader
void Agent::lead() {

  {
    // We cannot start sendAppendentries before first log index.
    // Any missing indices before _commitIndex were compacted.
    // DO NOT EDIT without understanding the consequences for sendAppendEntries!
    index_t commitIndex;
    {
<<<<<<< HEAD
      MUTEX_LOCKER(oLocker, _oLock);
      commitIndex = _commitIndex;
    }
    CONDITION_LOCKER(guard, _waitForCV);
=======
      READ_LOCKER(oLocker, _outputLock);
      commitIndex = _commitIndex;
    }

>>>>>>> 18dae333
    MUTEX_LOCKER(tiLocker, _tiLock);
    for (auto& i : _confirmed) {
      if (i.first != id()) {
        i.second = commitIndex;
      }
    }
  }

  // Agency configuration
  term_t myterm;
  myterm = _constituent.term();

  persistConfiguration(myterm);

  // This is all right now, in the main loop we will wait until a
  // majority of all servers have replicated this configuration.
  // Then we will copy the _readDB to the _spearhead and start service.
}

// When did we take on leader ship?
TimePoint const& Agent::leaderSince() const {
  return _leaderSince;
}

// Notify inactive pool members of configuration change()
void Agent::notifyInactive() const {
  auto cc = ClusterComm::instance();
  if (cc == nullptr) {
    // nullptr only happens during controlled shutdown
    return;
  }

  std::unordered_map<std::string, std::string> pool = _config.pool();
  std::string path = "/_api/agency_priv/inform";

  Builder out;
  {
    VPackObjectBuilder o(&out);
    out.add("term", VPackValue(term()));
    out.add("id", VPackValue(id()));
    out.add("active", _config.activeToBuilder()->slice());
    out.add("pool", _config.poolToBuilder()->slice());
    out.add("min ping", VPackValue(_config.minPing()));
    out.add("max ping", VPackValue(_config.maxPing()));
    out.add("timeoutMult", VPackValue(_config.timeoutMult()));
  }

  for (auto const& p : pool) {
    if (p.first != id()) {
      auto headerFields =
          std::make_unique<std::unordered_map<std::string, std::string>>();
      cc->asyncRequest("1", 1, p.second, arangodb::rest::RequestType::POST,
                       path, std::make_shared<std::string>(out.toJson()),
                       headerFields, nullptr, 1.0, true);
    }
  }
}

void Agent::updatePeerEndpoint(query_t const& message) {
  VPackSlice slice = message->slice();

  if (!slice.isObject() || slice.length() == 0) {
    THROW_ARANGO_EXCEPTION_MESSAGE(
      TRI_ERROR_AGENCY_INFORM_MUST_BE_OBJECT,
      std::string("Inproper greeting: ") + slice.toJson());
  }

  std::string uuid, endpoint;
  try {
    uuid = slice.keyAt(0).copyString();
  } catch (std::exception const& e) {
    THROW_ARANGO_EXCEPTION_MESSAGE(
      TRI_ERROR_AGENCY_INFORM_MUST_BE_OBJECT,
      std::string("Cannot deal with UUID: ") + e.what());
  }

  try {
    endpoint = slice.valueAt(0).copyString();
  } catch (std::exception const& e) {
    THROW_ARANGO_EXCEPTION_MESSAGE(
      TRI_ERROR_AGENCY_INFORM_MUST_BE_OBJECT,
      std::string("Cannot deal with UUID: ") + e.what());
  }

  updatePeerEndpoint(uuid, endpoint);

}

void Agent::updatePeerEndpoint(std::string const& id, std::string const& ep) {
  if (_config.updateEndpoint(id, ep)) {
    if (!challengeLeadership()) {
      persistConfiguration(term());
      notifyInactive();
    }
  }

}

void Agent::notify(query_t const& message) {
  VPackSlice slice = message->slice();

  if (!slice.isObject()) {
    THROW_ARANGO_EXCEPTION_MESSAGE(
        TRI_ERROR_AGENCY_INFORM_MUST_BE_OBJECT,
        std::string("Inform message must be an object. Incoming type is ") +
            slice.typeName());
  }

  if (!slice.hasKey("id") || !slice.get("id").isString()) {
    THROW_ARANGO_EXCEPTION(TRI_ERROR_AGENCY_INFORM_MUST_CONTAIN_ID);
  }
  if (!slice.hasKey("term")) {
    THROW_ARANGO_EXCEPTION(TRI_ERROR_AGENCY_INFORM_MUST_CONTAIN_TERM);
  }
  _constituent.update(slice.get("id").copyString(),
                      slice.get("term").getUInt());

  if (!slice.hasKey("active") || !slice.get("active").isArray()) {
    THROW_ARANGO_EXCEPTION(TRI_ERROR_AGENCY_INFORM_MUST_CONTAIN_ACTIVE);
  }
  if (!slice.hasKey("pool") || !slice.get("pool").isObject()) {
    THROW_ARANGO_EXCEPTION(TRI_ERROR_AGENCY_INFORM_MUST_CONTAIN_POOL);
  }
  if (!slice.hasKey("min ping") || !slice.get("min ping").isNumber()) {
    THROW_ARANGO_EXCEPTION(TRI_ERROR_AGENCY_INFORM_MUST_CONTAIN_MIN_PING);
  }
  if (!slice.hasKey("max ping") || !slice.get("max ping").isNumber()) {
    THROW_ARANGO_EXCEPTION(TRI_ERROR_AGENCY_INFORM_MUST_CONTAIN_MAX_PING);
  }
  if (!slice.hasKey("timeoutMult") || !slice.get("timeoutMult").isInteger()) {
    THROW_ARANGO_EXCEPTION(TRI_ERROR_AGENCY_INFORM_MUST_CONTAIN_TIMEOUT_MULT);
  }

  _config.update(message);

  _state.persistActiveAgents(_config.activeToBuilder(), _config.poolToBuilder());

}

// Rebuild key value stores
void Agent::rebuildDBs() {

  term_t term = _constituent.term();

  _tiLock.assertNotLockedByCurrentThread();
  MUTEX_LOCKER(ioLocker, _ioLock);
<<<<<<< HEAD
  MUTEX_LOCKER(oLocker, _oLock);
=======
  WRITE_LOCKER(oLocker, _outputLock);
  CONDITION_LOCKER(guard, _waitForCV);
>>>>>>> 18dae333

  index_t lastCompactionIndex;

  // We must go back to clean sheet
  _readDB.clear();
  _spearhead.clear();

  if (!_state.loadLastCompactedSnapshot(_readDB, lastCompactionIndex, term)) {
    THROW_ARANGO_EXCEPTION(TRI_ERROR_AGENCY_CANNOT_REBUILD_DBS);
  }

  _commitIndex = lastCompactionIndex;
  _waitForCV.broadcast();


  // Apply logs from last applied index to leader's commit index
  LOG_TOPIC(DEBUG, Logger::AGENCY)
    << "Rebuilding key-value stores from index "
    << lastCompactionIndex << " to " << _commitIndex << " " << _state;

  {
    auto logs = _state.slices(lastCompactionIndex+1, _commitIndex);
    _readDB.applyLogEntries(logs, _commitIndex, term,
        false /* do not send callbacks */);
  }
  _spearhead = _readDB;

  LOG_TOPIC(INFO, Logger::AGENCY)
    << id() << " rebuilt key-value stores - serving.";
}


/// Compact read db
void Agent::compact() {
  // We do not allow the case _config.compactionKeepSize() == 0, since
  // we need to keep a part of the recent log. Therefore we cannot use
  // the _readDB ever, since we have to compute a state of the key/value
  // space well before _commitIndex anyway. Apart from this, the compaction
  // code runs on the followers as well where we do not have a _readDB
  // anyway.
  index_t commitIndex;
  {
    READ_LOCKER(guard, _outputLock);
    commitIndex = _commitIndex;
  }

  if (commitIndex > _config.compactionKeepSize()) {
    // If the keep size is too large, we do not yet compact
    // TODO: check if there is at problem that we call State::compact()
    // now with a commit index that may have been slightly modified by other
    // threads
    // TODO: the question is if we have to lock out others while we
    // call compact or while we grab _commitIndex and then call compact
    if (!_state.compact(commitIndex - _config.compactionKeepSize())) {
      LOG_TOPIC(WARN, Logger::AGENCY) << "Compaction for index "
        << commitIndex - _config.compactionKeepSize()
        << " did not work.";
    }
  }
}


/// Last commit index
arangodb::consensus::index_t Agent::lastCommitted() const {
<<<<<<< HEAD
  MUTEX_LOCKER(oLocker, _oLock);
  CONDITION_LOCKER(guard, _waitForCV);
=======
  READ_LOCKER(oLocker, _outputLock);
>>>>>>> 18dae333
  return _commitIndex;
}

/// Last log entry
log_t Agent::lastLog() const { return _state.lastLog(); }

/// Get spearhead
Store const& Agent::spearhead() const { return _spearhead; }

<<<<<<< HEAD
/// Get readdb
/// intentionally no lock is acquired here, so we can return
/// a const reference
/// the caller has to make sure the lock is actually held
Store const& Agent::readDB() const { 
  MUTEX_LOCKER(oLocker, _oLock);
  return _readDB; 
=======
/// Get _readDB reference with intentionally no lock acquired here.
///   Safe ONLY IF via executeLock() (see example Supervisor.cpp)
Store const& Agent::readDB() const {
  return _readDB;
>>>>>>> 18dae333
}

/// Get readdb
arangodb::consensus::index_t Agent::readDB(Node& node) const {
<<<<<<< HEAD
  MUTEX_LOCKER(oLocker, _oLock);
=======
  READ_LOCKER(oLocker, _outputLock);
>>>>>>> 18dae333
  node = _readDB.get();
  return _commitIndex;
}

void Agent::executeLocked(std::function<void()> const& cb) {
  _tiLock.assertNotLockedByCurrentThread();
  MUTEX_LOCKER(ioLocker, _ioLock);
  WRITE_LOCKER(oLocker, _outputLock);
  CONDITION_LOCKER(guard, _waitForCV);
  cb();
}

/// Get transient
/// intentionally no lock is acquired here, so we can return
/// a const reference
/// the caller has to make sure the lock is actually held
Store const& Agent::transient() const {
  _ioLock.assertLockedByCurrentThread();
  return _transient;
}

/// Rebuild from persisted state
void Agent::setPersistedState(VPackSlice const& compaction) {
  // Catch up with compacted state, this is only called at startup
  _spearhead = compaction.get("readDB");
<<<<<<< HEAD
  _readDB = compaction.get("readDB");
  
  // Catch up with commit
  try {
    MUTEX_LOCKER(oLocker, _oLock);
    CONDITION_LOCKER(guard, _waitForCV);
=======

  // Catch up with commit
  try {
    WRITE_LOCKER(oLocker, _outputLock);
    CONDITION_LOCKER(guard, _waitForCV);
    _readDB = compaction.get("readDB");
>>>>>>> 18dae333
    _commitIndex =
      arangodb::basics::StringUtils::uint64(compaction.get("_key").copyString());
    _waitForCV.broadcast();
  } catch (std::exception const& e) {
    LOG_TOPIC(ERR, Logger::AGENCY) << e.what() << " " << __FILE__ << __LINE__;
  }
}

/// Are we still starting up?
bool Agent::booting() { return (!_config.poolComplete()); }

/// We expect an object as follows {id:<id>,endpoint:<endpoint>,pool:{...}}
/// key: uuid value: endpoint
/// Lock configuration and compare
/// Add whatever is missing in our list.
/// Compare whatever is in our list already. (ASSERT identity)
/// If I know more immediately contact peer with my list.
query_t Agent::gossip(query_t const& in, bool isCallback, size_t version) {

  LOG_TOPIC(DEBUG, Logger::AGENCY) << "Incoming gossip: "
      << in->slice().toJson();

  VPackSlice slice = in->slice();
  if (!slice.isObject()) {
    THROW_ARANGO_EXCEPTION_MESSAGE(
        20001,
        std::string("Gossip message must be an object. Incoming type is ") +
            slice.typeName());
  }

  if (!slice.hasKey("id") || !slice.get("id").isString()) {
    THROW_ARANGO_EXCEPTION_MESSAGE(
        20002, "Gossip message must contain string parameter 'id'");
  }
  std::string id = slice.get("id").copyString();

  if (!slice.hasKey("endpoint") || !slice.get("endpoint").isString()) {
    THROW_ARANGO_EXCEPTION_MESSAGE(
        20003, "Gossip message must contain string parameter 'endpoint'");
  }
  std::string endpoint = slice.get("endpoint").copyString();

  if ( _inception != nullptr && isCallback) {
    _inception->reportVersionForEp(endpoint, version);
  }

  // If pool complete but knabe is not member => reject at all times
  if (_config.poolComplete()) {
    auto pool = _config.pool();
    if (pool.find(id) == pool.end()) {
      THROW_ARANGO_EXCEPTION_MESSAGE(
        20003, "Gossip message from new peer while my pool is complete.");
    }
  }

  LOG_TOPIC(TRACE, Logger::AGENCY)
      << "Gossip " << ((isCallback) ? "callback" : "call") << " from "
      << endpoint;

  if (!slice.hasKey("pool") || !slice.get("pool").isObject()) {
    THROW_ARANGO_EXCEPTION_MESSAGE(
        20003, "Gossip message must contain object parameter 'pool'");
  }
  VPackSlice pslice = slice.get("pool");


  LOG_TOPIC(TRACE, Logger::AGENCY) << "Received gossip " << slice.toJson();

  std::unordered_map<std::string, std::string> incoming;
  for (auto const& pair : VPackObjectIterator(pslice)) {
    if (!pair.value.isString()) {
      THROW_ARANGO_EXCEPTION_MESSAGE(
          20004, "Gossip message pool must contain string parameters");
    }
    incoming[pair.key.copyString()] = pair.value.copyString();
  }

  query_t out = std::make_shared<Builder>();

  {
    VPackObjectBuilder b(out.get());

    std::vector<std::string> gossipPeers = _config.gossipPeers();
    if (!gossipPeers.empty()) {
      try {
        _config.eraseFromGossipPeers(endpoint);
      } catch (std::exception const& e) {
        LOG_TOPIC(ERR, Logger::AGENCY)
          << __FILE__ << ":" << __LINE__ << " " << e.what();
      }
    }

    for (auto const& i : incoming) {

      /// disagreement over pool membership: fatal!
      if (!_config.addToPool(i)) {
        LOG_TOPIC(FATAL, Logger::AGENCY) << "Discrepancy in agent pool!";
        FATAL_ERROR_EXIT();
      }

    }

    if (!isCallback) { // no gain in callback to a callback.
      auto pool = _config.pool();
      auto active = _config.active();

      // Wrapped in envelope in RestAgencyPrivHandler
      out->add(VPackValue("pool"));
      {
        VPackObjectBuilder bb(out.get());
        for (auto const& i : pool) {
          out->add(i.first, VPackValue(i.second));
        }
      }
    }
  }

  if (!isCallback) {
    LOG_TOPIC(TRACE, Logger::AGENCY) << "Answering with gossip "
                                     << out->slice().toJson();
  }

  return out;
}


void Agent::resetRAFTTimes(double min_timeout, double max_timeout) {
  _config.pingTimes(min_timeout,max_timeout);
}

void Agent::ready(bool b) {
  // From main thread of Inception
  _ready = b;
}


bool Agent::ready() const {

  if (size() == 1) {
    return true;
  }

  return _ready;

}

query_t Agent::buildDB(arangodb::consensus::index_t index) {
  Store store(this);
  index_t oldIndex;
  term_t term;
  if (!_state.loadLastCompactedSnapshot(store, oldIndex, term)) {
    THROW_ARANGO_EXCEPTION(TRI_ERROR_AGENCY_CANNOT_REBUILD_DBS);
  }
<<<<<<< HEAD
 
  { 
    MUTEX_LOCKER(oLocker, _oLock);
    CONDITION_LOCKER(guard, _waitForCV);
=======

  {
    READ_LOCKER(oLocker, _outputLock);
>>>>>>> 18dae333
    if (index > _commitIndex) {
      LOG_TOPIC(INFO, Logger::AGENCY)
        << "Cannot snapshot beyond leaderCommitIndex: " << _commitIndex;
      index = _commitIndex;
    } else if (index < oldIndex) {
      LOG_TOPIC(INFO, Logger::AGENCY)
        << "Cannot snapshot before last compaction index: " << oldIndex;
      index = oldIndex;
    }
  }

  {
    if (index > oldIndex) {
      auto logs = _state.slices(oldIndex+1, index);
      store.applyLogEntries(logs, index, term,
                            false  /* do not perform callbacks */);
    } else {
      VPackBuilder logs;
      logs.openArray();
      logs.close();
      store.applyLogEntries(logs, index, term,
                            false  /* do not perform callbacks */);
    }
  }

  auto builder = std::make_shared<VPackBuilder>();
  store.toBuilder(*builder);

  return builder;

}

void Agent::addTrxsOngoing(Slice trxs) {
  try {
    MUTEX_LOCKER(guard,_trxsLock);
    for (auto const& trx : VPackArrayIterator(trxs)) {
      if (trx.isArray() && trx.length() == 3 && trx[0].isObject() && trx[2].isString()) {
        // only those are interesting:
        _ongoingTrxs.insert(trx[2].copyString());
      }
    }
  } catch (...) {
  }
}

void Agent::removeTrxsOngoing(Slice trxs) {
  try {
    MUTEX_LOCKER(guard, _trxsLock);
    for (auto const& trx : VPackArrayIterator(trxs)) {
      if (trx.isArray() && trx.length() == 3 && trx[0].isObject() && trx[2].isString()) {
        // only those are interesting:
        _ongoingTrxs.erase(trx[2].copyString());
      }
    }
  } catch (...) {
  }
}

bool Agent::isTrxOngoing(std::string& id) {
  try {
    MUTEX_LOCKER(guard, _trxsLock);
    auto it = _ongoingTrxs.find(id);
    return it != _ongoingTrxs.end();
  } catch (...) {
    return false;
  }
}

Inception const* Agent::inception() const {
  return _inception.get();
}

}}  // namespace<|MERGE_RESOLUTION|>--- conflicted
+++ resolved
@@ -208,24 +208,15 @@
   // Wait until woken up through AgentCallback
   while (true) {
 
-<<<<<<< HEAD
-    index_t commitIndex;
-    {
-      MUTEX_LOCKER(oLocker, _oLock);
-      commitIndex = _commitIndex;
-    }
-    
-=======
->>>>>>> 18dae333
     /// success?
     ///  (_waitForCV's mutex stops writes to _commitIndex)
     CONDITION_LOCKER(guard, _waitForCV);
     if (leading()) {
-      if (lastCommitIndex != commitIndex) {
+      if (lastCommitIndex != _commitIndex) {
         // We restart the timeout computation if there has been progress:
         startTime = system_clock::now();
       }
-      lastCommitIndex = commitIndex;
+      lastCommitIndex = _commitIndex;
       if (lastCommitIndex >= index) {
         return Agent::raft_commit_t::OK;
       }
@@ -234,11 +225,7 @@
     }
 
     LOG_TOPIC(DEBUG, Logger::AGENCY)
-<<<<<<< HEAD
-      << "waitFor: index: " << index << " _commitIndex: " << commitIndex
-=======
       << "waitFor: index: " << index << " _commitIndex: " << _commitIndex
->>>>>>> 18dae333
       << " _lastCommitIndex: " << lastCommitIndex << " startTime: "
       << timepointToString(startTime) << " now: "
       << timepointToString(system_clock::now());
@@ -369,11 +356,7 @@
   }
 
   {
-<<<<<<< HEAD
-    MUTEX_LOCKER(oLocker, _oLock);
-=======
     WRITE_LOCKER(oLocker, _outputLock);
->>>>>>> 18dae333
     CONDITION_LOCKER(guard, _waitForCV);
     _commitIndex = std::max(
       _commitIndex, std::min(leaderCommitIndex, lastIndex));
@@ -431,15 +414,10 @@
 
       index_t commitIndex;
       {
-<<<<<<< HEAD
-        MUTEX_LOCKER(oLocker, _oLock);
-=======
         READ_LOCKER(oLocker, _outputLock);
->>>>>>> 18dae333
         commitIndex = _commitIndex;
       }
       std::vector<log_t> unconfirmed = _state.get(lastConfirmed, lastConfirmed+99);
-      
 
 
       lockTime = system_clock::now() - startTime;
@@ -627,17 +605,10 @@
 
   index_t commitIndex;
   {
-<<<<<<< HEAD
-    MUTEX_LOCKER(oLocker, _oLock);
-    commitIndex = _commitIndex;
-  }
-  
-=======
     READ_LOCKER(oLocker, _outputLock);
     commitIndex = _commitIndex;
   }
 
->>>>>>> 18dae333
   // RPC path
   std::stringstream path;
   {
@@ -697,24 +668,15 @@
 
   term_t t = _constituent.term();
   {
-<<<<<<< HEAD
-    MUTEX_LOCKER(oLocker, _oLock);
-    if (index > _commitIndex) {
-=======
     WRITE_LOCKER(oLocker, _outputLock);
     if (index > _commitIndex) {
       CONDITION_LOCKER(guard, _waitForCV);
->>>>>>> 18dae333
       LOG_TOPIC(TRACE, Logger::AGENCY)
         << "Critical mass for commiting " << _commitIndex + 1
         << " through " << index << " to read db";
       // Change _readDB and _commitIndex atomically together:
       _readDB.applyLogEntries(
-<<<<<<< HEAD
-        _state.slices( /* inform others by callbacks */ 
-=======
         _state.slices( /* inform others by callbacks */
->>>>>>> 18dae333
           _commitIndex + 1, index), _commitIndex, t, true);
 
       _commitIndex = index;
@@ -767,13 +729,9 @@
   {
     _tiLock.assertNotLockedByCurrentThread();
     MUTEX_LOCKER(guard, _ioLock);  // need this for callback to set _spearhead
-<<<<<<< HEAD
-    MUTEX_LOCKER(guard2, _oLock);  // need this for callback to set _readDB
-=======
     WRITE_LOCKER(guard2, _outputLock);  // need this for callback to set _readDB
     CONDITION_LOCKER(guard3, _waitForCV);//  rules says this too if _outputLock held for write
 
->>>>>>> 18dae333
     LOG_TOPIC(DEBUG, Logger::AGENCY) << "Loading persistent state.";
     if (!_state.loadCollections(vocbase, queryRegistry, _config.waitForSync())) {
       LOG_TOPIC(FATAL, Logger::AGENCY)
@@ -1134,13 +1092,8 @@
     return read_ret_t(false, NO_LEADER);
   }
 
-<<<<<<< HEAD
-  std::string leaderId = _constituent.leaderID(); 
-  MUTEX_LOCKER(oLocker, _oLock);
-=======
   std::string leaderId = _constituent.leaderID();
   READ_LOCKER(oLocker, _outputLock);
->>>>>>> 18dae333
 
   // Retrieve data from readDB
   auto result = std::make_shared<arangodb::velocypack::Builder>();
@@ -1201,12 +1154,7 @@
 
       bool commenceService = false;
       {
-<<<<<<< HEAD
-        MUTEX_LOCKER(oLocker, _oLock);
-        CONDITION_LOCKER(guard2, _waitForCV);
-=======
         READ_LOCKER(oLocker, _outputLock);
->>>>>>> 18dae333
         if (leading() && getPrepareLeadership() == 2 &&
             _commitIndex == _state.lastIndex()) {
           commenceService = true;
@@ -1216,11 +1164,7 @@
       if (commenceService) {
         _tiLock.assertNotLockedByCurrentThread();
         MUTEX_LOCKER(ioLocker, _ioLock);
-<<<<<<< HEAD
-        MUTEX_LOCKER(oLocker, _oLock);
-=======
         READ_LOCKER(oLocker, _outputLock);
->>>>>>> 18dae333
         _spearhead = _readDB;
         endPrepareLeadership();  // finally service can commence
       }
@@ -1333,17 +1277,10 @@
     // DO NOT EDIT without understanding the consequences for sendAppendEntries!
     index_t commitIndex;
     {
-<<<<<<< HEAD
-      MUTEX_LOCKER(oLocker, _oLock);
-      commitIndex = _commitIndex;
-    }
-    CONDITION_LOCKER(guard, _waitForCV);
-=======
       READ_LOCKER(oLocker, _outputLock);
       commitIndex = _commitIndex;
     }
 
->>>>>>> 18dae333
     MUTEX_LOCKER(tiLocker, _tiLock);
     for (auto& i : _confirmed) {
       if (i.first != id()) {
@@ -1490,12 +1427,8 @@
 
   _tiLock.assertNotLockedByCurrentThread();
   MUTEX_LOCKER(ioLocker, _ioLock);
-<<<<<<< HEAD
-  MUTEX_LOCKER(oLocker, _oLock);
-=======
   WRITE_LOCKER(oLocker, _outputLock);
   CONDITION_LOCKER(guard, _waitForCV);
->>>>>>> 18dae333
 
   index_t lastCompactionIndex;
 
@@ -1560,12 +1493,7 @@
 
 /// Last commit index
 arangodb::consensus::index_t Agent::lastCommitted() const {
-<<<<<<< HEAD
-  MUTEX_LOCKER(oLocker, _oLock);
-  CONDITION_LOCKER(guard, _waitForCV);
-=======
   READ_LOCKER(oLocker, _outputLock);
->>>>>>> 18dae333
   return _commitIndex;
 }
 
@@ -1575,29 +1503,15 @@
 /// Get spearhead
 Store const& Agent::spearhead() const { return _spearhead; }
 
-<<<<<<< HEAD
-/// Get readdb
-/// intentionally no lock is acquired here, so we can return
-/// a const reference
-/// the caller has to make sure the lock is actually held
-Store const& Agent::readDB() const { 
-  MUTEX_LOCKER(oLocker, _oLock);
-  return _readDB; 
-=======
 /// Get _readDB reference with intentionally no lock acquired here.
 ///   Safe ONLY IF via executeLock() (see example Supervisor.cpp)
 Store const& Agent::readDB() const {
   return _readDB;
->>>>>>> 18dae333
 }
 
 /// Get readdb
 arangodb::consensus::index_t Agent::readDB(Node& node) const {
-<<<<<<< HEAD
-  MUTEX_LOCKER(oLocker, _oLock);
-=======
   READ_LOCKER(oLocker, _outputLock);
->>>>>>> 18dae333
   node = _readDB.get();
   return _commitIndex;
 }
@@ -1623,21 +1537,12 @@
 void Agent::setPersistedState(VPackSlice const& compaction) {
   // Catch up with compacted state, this is only called at startup
   _spearhead = compaction.get("readDB");
-<<<<<<< HEAD
-  _readDB = compaction.get("readDB");
-  
-  // Catch up with commit
-  try {
-    MUTEX_LOCKER(oLocker, _oLock);
-    CONDITION_LOCKER(guard, _waitForCV);
-=======
 
   // Catch up with commit
   try {
     WRITE_LOCKER(oLocker, _outputLock);
     CONDITION_LOCKER(guard, _waitForCV);
     _readDB = compaction.get("readDB");
->>>>>>> 18dae333
     _commitIndex =
       arangodb::basics::StringUtils::uint64(compaction.get("_key").copyString());
     _waitForCV.broadcast();
@@ -1791,16 +1696,9 @@
   if (!_state.loadLastCompactedSnapshot(store, oldIndex, term)) {
     THROW_ARANGO_EXCEPTION(TRI_ERROR_AGENCY_CANNOT_REBUILD_DBS);
   }
-<<<<<<< HEAD
- 
-  { 
-    MUTEX_LOCKER(oLocker, _oLock);
-    CONDITION_LOCKER(guard, _waitForCV);
-=======
 
   {
     READ_LOCKER(oLocker, _outputLock);
->>>>>>> 18dae333
     if (index > _commitIndex) {
       LOG_TOPIC(INFO, Logger::AGENCY)
         << "Cannot snapshot beyond leaderCommitIndex: " << _commitIndex;
