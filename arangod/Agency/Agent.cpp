////////////////////////////////////////////////////////////////////////////////
/// DISCLAIMER
///
/// Copyright 2014-2020 ArangoDB GmbH, Cologne, Germany
/// Copyright 2004-2014 triAGENS GmbH, Cologne, Germany
///
/// Licensed under the Apache License, Version 2.0 (the "License");
/// you may not use this file except in compliance with the License.
/// You may obtain a copy of the License at
///
///     http://www.apache.org/licenses/LICENSE-2.0
///
/// Unless required by applicable law or agreed to in writing, software
/// distributed under the License is distributed on an "AS IS" BASIS,
/// WITHOUT WARRANTIES OR CONDITIONS OF ANY KIND, either express or implied.
/// See the License for the specific language governing permissions and
/// limitations under the License.
///
/// Copyright holder is ArangoDB GmbH, Cologne, Germany
///
/// @author Kaveh Vahedipour
////////////////////////////////////////////////////////////////////////////////

#include "Agent.h"

#include <velocypack/Iterator.h>
#include <velocypack/velocypack-aliases.h>

#include <chrono>
#include <thread>

#include "Agency/AgencyFeature.h"
#include "Agency/AgentCallback.h"
#include "ApplicationFeatures/ApplicationServer.h"
#include "Basics/ConditionLocker.h"
#include "Basics/ReadLocker.h"
#include "Basics/ScopeGuard.h"
#include "Basics/StringUtils.h"
#include "Basics/WriteLocker.h"
#include "Basics/application-exit.h"
#include "Logger/LogMacros.h"
#include "Network/Methods.h"
#include "Network/NetworkFeature.h"
#include "RestServer/SystemDatabaseFeature.h"
#include "Scheduler/Scheduler.h"
#include "Scheduler/SchedulerFeature.h"
#include "VocBase/vocbase.h"

using namespace arangodb::application_features;
using namespace arangodb::velocypack;
using namespace std::chrono;

namespace arangodb {
namespace consensus {

// Instanciations of some declarations in AgencyCommon.h:

std::string const pubApiPrefix("/_api/agency/");
std::string const privApiPrefix("/_api/agency_priv/");
std::string const NO_LEADER("");

/// Agent configuration
Agent::Agent(application_features::ApplicationServer& server, config_t const& config)
    : Thread(server, "Agent"),
      _constituent(server),
      _supervision(server),
      _state(server),
      _config(config),
      _commitIndex(0),
      _spearhead(server, this),
      _readDB(server, this),
      _transient(server, this),
      _agentNeedsWakeup(false),
      _compactor(this),
      _ready(false),
      _preparing(0),
      _loaded(false),
      _write_ok(
        _server.getFeature<arangodb::MetricsFeature>().counter(
          "arangodb_agency_write_ok", 0, "Agency write ok")),
      _write_no_leader(
        _server.getFeature<arangodb::MetricsFeature>().counter(
          "arangodb_agency_write_no_leader", 0, "Agency write no leader")),
      _read_ok(
        _server.getFeature<arangodb::MetricsFeature>().counter(
          "arangodb_agency_read_ok", 0, "Agency read ok")),
      _read_no_leader(
        _server.getFeature<arangodb::MetricsFeature>().counter(
          "arangodb_agency_read_no_leader", 0, "Agency read no leader")),
      _write_hist_msec(
        _server.getFeature<arangodb::MetricsFeature>().histogram(
          "arangodb_agency_write_hist", log_scale_t(2.f, 0.f, 200.f, 10),
          "Agency write histogram [ms]")),
      _commit_hist_msec(
        _server.getFeature<arangodb::MetricsFeature>().histogram(
          "arangodb_agency_commit_hist", log_scale_t(std::exp(1.f), 0.f, 200.f, 10),
          "Agency RAFT commit histogram [ms]")),
      _append_hist_msec(
        _server.getFeature<arangodb::MetricsFeature>().histogram(
          "arangodb_agency_append_hist", log_scale_t(std::exp(1.f), 0.f, 200.f, 10),
          "Agency RAFT follower append histogram [ms]")),
      _compaction_hist_msec(
        _server.getFeature<arangodb::MetricsFeature>().histogram(
          "arangodb_agency_compaction_hist", log_scale_t(std::exp(1.f), 0.f, 200.f, 10),
          "Agency compaction histogram [ms]")),
      _local_index(
        _server.getFeature<arangodb::MetricsFeature>().gauge(
          "arangodb_agency_local_commit_index", uint64_t(0), "This agent's commit index")) {
  _state.configure(this);
  _constituent.configure(this);
  if (size() > 1) {
    _inception = std::make_unique<Inception>(*this);
  } else {
    _leaderSince = 0;
  }
}

/// This agent's id
std::string Agent::id() const { return _config.id(); }

// Under no circumstances guard the member. Metrics guard themselves.
decltype(Agent::_commit_hist_msec) Agent::commitHist() const {
  return _commit_hist_msec;
}

/// Agent's id is set once from state machine
bool Agent::id(std::string const& id) {
  bool success;
  if ((success = _config.setId(id))) {
    LOG_TOPIC("32d95", DEBUG, Logger::AGENCY) << "My id is " << id;
  } else {
    LOG_TOPIC("37f6b", ERR, Logger::AGENCY) << "Cannot reassign id once set: My id is "
                                   << _config.id() << " reassignment to " << id;
  }
  return success;
}

/// Merge command line and persisted comfigurations
bool Agent::mergeConfiguration(VPackSlice const& persisted) {
  auto res = _config.merge(persisted);  // Concurrency managed in merge
  syncActiveAndAcknowledged();
  return res;
}

/// Dtor shuts down thread
Agent::~Agent() {
  waitForThreadsStop();
  // This usually was already done called from AgencyFeature::unprepare,
  // but since this only waits for the threads to stop, it can be done
  // multiple times, and we do it just in case the Agent object was
  // created but never really started. Here, we exit with a fatal error
  // if the threads do not stop in time.
  shutdown();  // wait for the main Agent thread to terminate
}

/// Wait until threads are terminated:
void Agent::waitForThreadsStop() {
  // It is allowed to call this multiple times, we do so from the constructor
  // and from AgencyFeature::unprepare.
  int counter = 0;
  while (_constituent.isRunning() || _compactor.isRunning() ||
         (_config.supervision() && _supervision.isRunning()) ||
         (_inception != nullptr && _inception->isRunning())) {
    std::this_thread::sleep_for(std::chrono::milliseconds(100));

    // fail fatally after 5 mins:
    if (++counter >= 10 * 60 * 5) {
      LOG_TOPIC("b8ad5", FATAL, Logger::AGENCY) << "some agency thread did not finish";
      FATAL_ERROR_EXIT();
    }
  }
  // initiate shutdown of main Agent thread, but do not wait for it yet
  // -> this happens in the destructor
  beginShutdown();
}

/// State machine
State const& Agent::state() const { return _state; }

/// Start all agent thread
bool Agent::start() {
  LOG_TOPIC("9a90e", DEBUG, Logger::AGENCY) << "Starting agency comm worker.";
  Thread::start();
  return true;
}

/// Get all logs from state machine
query_t Agent::allLogs() const { return _state.allLogs(); }

/// This agent's term
term_t Agent::term() const { return _constituent.term(); }

/// Agency size
size_t Agent::size() const { return _config.size(); }

/// My endpoint
std::string Agent::endpoint() const { return _config.endpoint(); }

/// Handle voting
priv_rpc_ret_t Agent::requestVote(term_t termOfPeer, std::string const& id,
                                  index_t lastLogIndex, index_t lastLogTerm,
                                  query_t const& query, int64_t timeoutMult) {
  if (timeoutMult != -1 && timeoutMult != _config.timeoutMult()) {
    adjustTimeoutMult(timeoutMult);
    LOG_TOPIC("81f2a", WARN, Logger::AGENCY) << "Voter: setting timeout multiplier to "
                                    << timeoutMult << " for next term.";
  }

  bool doIVote = _constituent.vote(termOfPeer, id, lastLogIndex, lastLogTerm);
  return priv_rpc_ret_t(doIVote, this->term());
}

/// Get copy of momentary configuration
config_t const Agent::config() const { return _config; }

/// Adjust timeoutMult:
void Agent::adjustTimeoutMult(int64_t timeoutMult) {
  _config.setTimeoutMult(timeoutMult);
}

/// Get timeoutMult:
int64_t Agent::getTimeoutMult() const { return _config.timeoutMult(); }

/// Leader's id
std::string Agent::leaderID() const { return _constituent.leaderID(); }

/// Are we leading?
bool Agent::leading() const {
  // When we become leader, we are first entering a preparation phase.
  // Note that this method returns true regardless of whether we
  // are still preparing or not. The preparation phases 1 and 2 are
  // indicated by the _preparing member in the Agent, the Constituent is
  // already LEADER.
  // The Constituent has to send out AppendEntriesRPC calls immediately, but
  // only when we are properly leading (with initialized stores etc.)
  // can we execute requests.
  return _constituent.leading();
}

// Waits here for confirmation of log's commits up to index. Timeout in seconds.
AgentInterface::raft_commit_t Agent::waitFor(index_t index, double timeout) {
  if (size() == 1) {  // single host agency
    return Agent::raft_commit_t::OK;
  }

  auto startTime = steady_clock::now();
  index_t lastCommitIndex = 0;

  // Wait until woken up through AgentCallback
  while (true) {
    /// success?
    ///  (_waitForCV's mutex stops writes to _commitIndex)
    CONDITION_LOCKER(guard, _waitForCV);
    auto ci = _commitIndex.load(std::memory_order_relaxed);
    if (leading()) {
      if (lastCommitIndex != ci) {
        // We restart the timeout computation if there has been progress:
        startTime = steady_clock::now();
      }
      lastCommitIndex = ci;
      if (lastCommitIndex >= index) {
        return Agent::raft_commit_t::OK;
      }
    } else {
      return Agent::raft_commit_t::UNKNOWN;
    }

    duration<double> d = steady_clock::now() - startTime;

    LOG_TOPIC("37e05", DEBUG, Logger::AGENCY)
        << "waitFor: index: " << index << " _commitIndex: " << ci
        << " _lastCommitIndex: " << lastCommitIndex << " elapsedTime: " << d.count();

    if (d.count() >= timeout) {
      return Agent::raft_commit_t::TIMEOUT;
    }

    // Go to sleep:
    _waitForCV.wait(static_cast<uint64_t>(1.0e6 * (timeout - d.count())));

    // shutting down
    if (isStopping()) {
      return Agent::raft_commit_t::UNKNOWN;
    }
  }

  // We should never get here
  TRI_ASSERT(false);

  return Agent::raft_commit_t::UNKNOWN;
}

// Check if log is committed up to index.
bool Agent::isCommitted(index_t index) {
  if (size() == 1) {  // single host agency
    return true;
  }

  CONDITION_LOCKER(guard, _waitForCV);
  if (leading()) {
    return _commitIndex.load(std::memory_order_relaxed) >= index;
  } else {
    return false;
  }
}

index_t Agent::index() {

  if (challengeLeadership()) {
    resign();
    return 0;
  }

  MUTEX_LOCKER(tiLocker, _tiLock);
  TRI_ASSERT(_lastAckedIndex.find(id()) != _lastAckedIndex.end());
  return _lastAckedIndex.at(id()).second;
}

///   Safe ONLY IF via executeLock() (see example Supervision.cpp)
index_t Agent::confirmed(std::string const& agentId) const {
  auto const& id = agentId.empty() ? _config.id() : agentId;
  TRI_ASSERT(_lastAckedIndex.find(id) != _lastAckedIndex.end());
  return _lastAckedIndex.at(id).second;
}

//  AgentCallback reports id of follower and its highest processed index
void Agent::reportIn(std::string const& peerId, index_t index, size_t toLog) {
  auto startTime = steady_clock::now();

  if (index == 0) {
    // This is only the empty case (=heartbeat)
    MUTEX_LOCKER(locker, _emptyAppendLock);
    auto n = steady_clock::now();
    auto lastTime = _lastEmptyAcked[peerId]; // intentional to add entry to map
    if (lastTime < n) {
      std::chrono::duration<double> d = n - lastTime;
      auto secsSince = d.count();
      if (secsSince < 1.5e9 && peerId != id() &&
          secsSince > _config.minPing() * _config.timeoutMult()) {
        LOG_TOPIC("6fe73", WARN, Logger::AGENCY)
            << "Last confirmation from peer " << peerId
            << " was received more than minPing ago: " << secsSince;
      }
      LOG_TOPIC("9ee0c", DEBUG, Logger::AGENCY)
          << "Setting _lastEmptyAcked[" << peerId << "] to time "
          << std::chrono::duration_cast<std::chrono::microseconds>(n.time_since_epoch())
                 .count();
      _lastEmptyAcked[peerId] = n;
    }
    return;
  }

  // only update the time stamps here:
  {
    MUTEX_LOCKER(tiLocker, _tiLock);

    // Update last acknowledged answer
    auto t = steady_clock::now();

    TRI_ASSERT(_lastAckedIndex.find(peerId) != _lastAckedIndex.end());
    // Reference here, the entry will be updated.
    auto& [lastTime, lastIndex] = _lastAckedIndex[peerId];
    LOG_TOPIC("9ee0b", DEBUG, Logger::AGENCY)
        << "Setting _lastAcked[" << peerId << "] to time "
        << std::chrono::duration_cast<std::chrono::microseconds>(t.time_since_epoch())
               .count();
    lastTime = t;
    if (index > lastIndex) {  // progress this follower?
      lastIndex = index;
      if (toLog > 0) {  // We want to reset the wait time only if a package callback
        LOG_TOPIC("ba4d2", DEBUG, Logger::AGENCY)
            << "Got call back of " << toLog
            << " logs, resetting _earliestPackage to now for id " << peerId;
        _earliestPackage[peerId] = steady_clock::now();
      }
      wakeupMainLoop();  // only necessary for non-empty callbacks
    }
  }

  duration<double> reportInTime = steady_clock::now() - startTime;
  if (reportInTime.count() > 0.1) {
    LOG_TOPIC("b4854", DEBUG, Logger::AGENCY)
        << "reportIn took longer than 0.1s: " << reportInTime.count();
  }
}

/// @brief Report a failed append entry call from AgentCallback
void Agent::reportFailed(std::string const& slaveId, size_t toLog, bool sent) {
  if (toLog > 0) {
    // This is only used for non-empty appendEntriesRPC calls. If such calls
    // fail, we have to set this earliestPackage time to now such that the
    // main thread tries again immediately: and for that agent starting at 0
    // which effectively will be _state.firstIndex().
    MUTEX_LOCKER(guard, _tiLock);
    LOG_TOPIC("9e856", DEBUG, Logger::AGENCY)
        << "Resetting _earliestPackage to now for id " << slaveId;
    _earliestPackage[slaveId] = steady_clock::now() + seconds(1);
    TRI_ASSERT(_lastAckedIndex.find(slaveId) != _lastAckedIndex.end());
    auto& [unused, lastIndex] = _lastAckedIndex.at(slaveId);
    lastIndex = 0;
  } else {
    // answer to sendAppendEntries to empty request, when follower's highest
    // log index is 0. This is necessary so that a possibly restarted agent
    // without persistence immediately is brought up to date. We only want to do
    // this, when the agent was able to answer and no or corrupt answer is
    // handled
    if (sent) {
      MUTEX_LOCKER(guard, _tiLock);
      TRI_ASSERT(_lastAckedIndex.find(slaveId) != _lastAckedIndex.end());
      auto& [unused, lastIndex] = _lastAckedIndex.at(slaveId);
      lastIndex = 0;
    }
  }
}

void Agent::logsForTrigger() {
  // Wake up poll rest handlers:
  // Get everything from _lowestPromise
  // Create one builder pass shared pointer to all rest handlers
  // Every resthandler takes, what it needs.
  // Delete all promises.
  // Reset _lowestPromise.
  std::lock_guard lck(_promLock);
  auto builder = std::make_shared<VPackBuilder>();
  {
    VPackObjectBuilder e(builder.get());
    auto const logs = _state.get(_lowestPromise, _commitIndex.load(std::memory_order_relaxed));

    TRI_ASSERT(!logs.empty());
    if (!logs.empty()) {
      builder->add(VPackValue("result"));
      VPackObjectBuilder e(builder.get());
      builder->add("firstIndex", VPackValue(logs.front().index));
      builder->add("commitIndex", VPackValue(logs.back().index));
      builder->add(VPackValue("log"));
      VPackArrayBuilder ls(builder.get());
      for (auto const& i : logs) {
        VPackObjectBuilder l(builder.get());
        builder->add("index", VPackValue(i.index));
        builder->add("query", VPackSlice(i.entry->data()));
      }
    }
  }
  triggerPollsNoLock(builder);
  _lowestPromise = std::numeric_limits<index_t>::max();
}


/// Followers' append entries
priv_rpc_ret_t Agent::recvAppendEntriesRPC(term_t term, std::string const& leaderId,
                                           index_t prevIndex, term_t prevTerm,
                                           index_t leaderCommitIndex,
                                           query_t const& queries) {

  using namespace std::chrono;
  using clock = high_resolution_clock;

  LOG_TOPIC("62f43", DEBUG, Logger::AGENCY)
    << "Got AppendEntriesRPC from " << leaderId << " with term " << term;

  auto start = clock::now();
  term_t t(this->term());
  if (!ready()) {  // We have not been able to put together our configuration
    LOG_TOPIC("7e96c", DEBUG, Logger::AGENCY) << "Agent is not ready yet.";
    return priv_rpc_ret_t(false, t);
  }

  VPackSlice payload = queries->slice();

  // Update commit index
  if (payload.type() != VPackValueType::Array) {
    LOG_TOPIC("449b2", DEBUG, Logger::AGENCY)
        << "Received malformed entries for appending. Discarding!";
    return priv_rpc_ret_t(false, t);
  }

  size_t nqs = payload.length();
  if (nqs > 0 && !payload[0].get("readDB").isNone()) {
    // We have received a compacted state.
    // Whatever we got in our own state is meaningless now. It is a new world.
    // checkLeader just does plausibility as if it were an empty request
    prevIndex = 0;
    prevTerm = 0;
  }

  // Leadership claim plausibility check
  if (!_constituent.checkLeader(term, leaderId, prevIndex, prevTerm)) {
    LOG_TOPIC("fc654", DEBUG, Logger::AGENCY) << "Not accepting appendEntries from " << leaderId;
    return priv_rpc_ret_t(false, t);
  }

  // Empty appendEntries:
  // We answer with success if and only if our highest index is greater 0.
  // Else we want to indicate to the leader that we are behind and need data:
  // a single false will go back and trigger _confirmed[thisfollower] = 0
  if (nqs == 0) {
    auto lastIndex = _state.lastIndex();
    if (lastIndex > 0) {
      LOG_TOPIC("b0b19", DEBUG, Logger::AGENCY)
          << "Finished empty AppendEntriesRPC from " << leaderId
          << " with term " << term;
      {
        WRITE_LOCKER(oLocker, _outputLock);
        auto ci = _commitIndex.load(std::memory_order_relaxed);
        index_t const tmp = std::max(ci , std::min(leaderCommitIndex, lastIndex));
        if (tmp > ci) {
          logsForTrigger();
        }
        _commitIndex = tmp;
      }
      return priv_rpc_ret_t(true, t);
    } else {
      return priv_rpc_ret_t(false, t);
    }
  }

  bool ok = true;
  index_t lastIndex = 0;  // Index of last entry in our log
  try {
    lastIndex = _state.logFollower(queries);
    if (lastIndex < payload[nqs - 1].get("index").getNumber<index_t>()) {
      // We could not log all the entries in this query, we need to report
      // this to the leader!
      ok = false;
    }
  } catch (std::exception const& e) {
    LOG_TOPIC("bedb8", DEBUG, Logger::AGENCY) << "Exception during log append: " << __FILE__
                                     << __LINE__ << " " << e.what();
  }

  {
    WRITE_LOCKER(oLocker, _outputLock);
    CONDITION_LOCKER(guard, _waitForCV);
    auto ci = _commitIndex.load(std::memory_order_relaxed);
    index_t const tmp = std::max(ci, std::min(leaderCommitIndex, lastIndex));
    if (tmp > ci) {
      logsForTrigger();
    }
    _commitIndex = tmp;
    _local_index = tmp;
    _waitForCV.broadcast();
    if (leaderCommitIndex >= _state.nextCompactionAfter() &&
        payload[nqs - 1].get("index").getNumber<index_t>() >= _state.nextCompactionAfter()) {
      _compactor.wakeUp();
    }
  }

  LOG_TOPIC("83504", DEBUG, Logger::AGENCY)
      << "Finished AppendEntriesRPC from " << leaderId << " with term " << term;

  _append_hist_msec.count(
    duration<float,std::milli>(high_resolution_clock::now()-start).count());

  return priv_rpc_ret_t(ok, t);
}

/// Leader's append entries
void Agent::sendAppendEntriesRPC() {

  auto const& nf = _server.getFeature<arangodb::NetworkFeature>();
  network::ConnectionPool* cp = nf.pool();

  // _lastSent only accessed in main thread
  std::string const myid = id();

  for (auto const& followerId : _config.active()) {
    if (followerId != myid && leading()) {
      term_t t(0);

      index_t lastConfirmed;
      auto startTime = steady_clock::now();
      SteadyTimePoint earliestPackage;
      SteadyTimePoint lastAcked;

      {
        t = this->term();
        MUTEX_LOCKER(tiLocker, _tiLock);
        TRI_ASSERT(_lastAckedIndex.find(followerId) != _lastAckedIndex.end());
        std::tie(lastAcked, lastConfirmed) = _lastAckedIndex.at(followerId);
      }

      // We essentially have to send some log entries from their lastConfirmed+1
      // on. However, we have to take care of the case that their lastConfirmed
      // is a value which is very outdated, such that we have in the meantime
      // done a log compaction and do not actually have lastConfirmed+1 any
      // more. In that case, we need to send our latest snapshot at index S
      // (say), and then some log entries from (and including) S on. This is
      // to ensure that the other side does not only have the snapshot, but
      // also the log entry which produced that snapshot.
      // Therefore, we will set lastConfirmed to one less than our latest
      // snapshot in this special case, and we will always fetch enough
      // entries from the log to fulfull our duties.

      if ((steady_clock::now() - earliestPackage).count() < 0 ||
          _state.lastIndex() <= lastConfirmed) {
        LOG_TOPIC("cfeed", DEBUG, Logger::AGENCY) << "Nothing to append.";
        continue;
      }

      duration<double> lockTime = steady_clock::now() - startTime;
      if (lockTime.count() > 0.1) {
        LOG_TOPIC("b8f60", WARN, Logger::AGENCY)
            << "Reading lastConfirmed took too long: " << lockTime.count();
      }

      index_t commitIndex = _commitIndex.load(std::memory_order_relaxed);

      // If the follower is behind our first log entry send last snapshot and
      // following logs. Else try to have the follower catch up in regular order.
      bool needSnapshot = lastConfirmed < _state.firstIndex();
      if (needSnapshot) {
        lastConfirmed = _state.lastCompactionAt() - 1;
      }

      LOG_TOPIC("7c578", TRACE, Logger::AGENCY) << "Getting unconfirmed from " << lastConfirmed
                                       << " to " << lastConfirmed + 99;
      // If lastConfirmed is one minus the first log entry, then this is
      // corrected in _state::get and we only get from the beginning of the
      // log.
      std::vector<log_t> unconfirmed = _state.get(lastConfirmed, lastConfirmed + 99);

      lockTime = steady_clock::now() - startTime;
      if (lockTime.count() > 0.2) {
        LOG_TOPIC("03cb9", WARN, Logger::AGENCY)
            << "Finding unconfirmed entries took too long: " << lockTime.count();
      }

      // Note that despite compaction this vector can never be empty, since
      // any compaction keeps at least one active log entry!

      if (unconfirmed.empty()) {
        LOG_TOPIC("0b993", ERR, Logger::AGENCY) << "Unexpected empty unconfirmed: "
                                       << "lastConfirmed=" << lastConfirmed
                                       << " commitIndex=" << commitIndex;
        TRI_ASSERT(false);
      }

      // Note that if we get here we have at least two entries, otherwise
      // we would have done continue earlier, since this can only happen
      // if lastConfirmed is equal to the last index in our log, in which
      // case there is nothing to replicate.

      duration<double> m = steady_clock::now() - _lastSent[followerId];

      if (m.count() > _config.minPing() &&
          _lastSent[followerId].time_since_epoch().count() != 0) {
        LOG_TOPIC("0ddbd", DEBUG, Logger::AGENCY)
            << "Note: sent out last AppendEntriesRPC "
            << "to follower " << followerId
            << " more than minPing ago: " << m.count() << " lastAcked: "
            << duration_cast<duration<double>>(lastAcked.time_since_epoch()).count();
      }
      index_t lowest = unconfirmed.front().index;

      Store snapshot(_server, this, "snapshot");
      index_t snapshotIndex;
      term_t snapshotTerm;

      if (lowest > lastConfirmed || needSnapshot) {
        // Ooops, compaction has thrown away so many log entries that
        // we cannot actually update the follower. We need to send our
        // latest snapshot instead:
        bool success = false;
        try {
          success = _state.loadLastCompactedSnapshot(snapshot, snapshotIndex, snapshotTerm);
        } catch (std::exception const& e) {
          LOG_TOPIC("f2287", WARN, Logger::AGENCY)
              << "Exception thrown by loadLastCompactedSnapshot: " << e.what();
        }
        if (!success) {
          LOG_TOPIC("6e2b8", WARN, Logger::AGENCY)
              << "Could not load last compacted snapshot, not sending "
                 "appendEntriesRPC!";
          continue;
        }
        if (snapshotTerm == 0) {
          // No shapshot yet
          needSnapshot = false;
        }
      }

      index_t prevLogIndex = unconfirmed.front().index;
      index_t prevLogTerm = unconfirmed.front().term;
      if (needSnapshot) {
        prevLogIndex = snapshotIndex;
        prevLogTerm = snapshotTerm;
      }

      // Body
      VPackBufferUInt8 buffer;
      Builder builder(buffer);
      builder.add(VPackValue(VPackValueType::Array));

      if (needSnapshot) {
        {
          VPackObjectBuilder guard(&builder);
          builder.add(VPackValue("readDB"));
          {
            VPackArrayBuilder guard2(&builder);
            snapshot.dumpToBuilder(builder);
          }
          builder.add("term", VPackValue(snapshotTerm));
          builder.add("index", VPackValue(snapshotIndex));
        }
      }

      size_t toLog = 0;
      index_t highest = 0;
      for (size_t i = 0; i < unconfirmed.size(); ++i) {
        auto const& entry = unconfirmed.at(i);
        if (entry.index > lastConfirmed) {
          // This condition is crucial, because usually we have one more
          // entry than we need in unconfirmed, so we want to skip this. If,
          // however, we have sent a snapshot, we need to send the log entry
          // with the same index than the snapshot along to retain the
          // invariant of our data structure that the _log in _state is
          // non-empty.
          {
            VPackObjectBuilder o(&builder);
            builder.add("index", VPackValue(entry.index));
            builder.add("term", VPackValue(entry.term));
            builder.add("query", VPackSlice(entry.entry->data()));
            builder.add("clientId", VPackValue(entry.clientId));
            builder.add("timestamp", VPackValue(entry.timestamp.count()));
          }
          highest = entry.index;
          ++toLog;
        }
      }
      builder.close();

      // Really leading?
      if (challengeLeadership()) {
        resign();
        return;
      }

      // Postpone sending the next message for 30 seconds or until an
      // error or successful result occurs.
      earliestPackage = steady_clock::now() + std::chrono::seconds(30);
      {
        MUTEX_LOCKER(tiLocker, _tiLock);
        _earliestPackage[followerId] = earliestPackage;
      }
      LOG_TOPIC("99061", DEBUG, Logger::AGENCY)
          << "Setting _earliestPackage to now + 30s for id " << followerId;

      network::RequestOptions reqOpts;
      reqOpts.timeout = network::Timeout(150);
      reqOpts.param("term", std::to_string(t)).param("leaderId", id())
             .param("prevLogIndex", std::to_string(prevLogIndex))
             .param("prevLogTerm", std::to_string(prevLogTerm))
             .param("leaderCommit", std::to_string(commitIndex))
             .param("senderTimeStamp", std::to_string(std::llround(steadyClockToDouble() * 1000)));

      // Send request
      auto ac = std::make_shared<AgentCallback>(this, followerId, highest, toLog);
      network::sendRequest(cp, _config.poolAt(followerId), fuerte::RestVerb::Post, "/_api/agency_priv/appendEntries",
                           std::move(buffer), reqOpts).thenValue([=](network::Response r) {
        ac->operator()(r);
      });

      // Note the timeout is relatively long, but due to the 30 seconds
      // above, we only ever have at most 5 messages in flight.

      _lastSent[followerId] = steady_clock::now();
      // _constituent.notifyHeartbeatSent(followerId);
      // Do not notify constituent, because the AppendEntriesRPC here could
      // take a very long time, so this must not disturb the empty ones
      // being sent out.

      LOG_TOPIC("2d80d", DEBUG, Logger::AGENCY)
          << "Appending (" << (uint64_t)(TRI_microtime() * 1000000000.0) << ") "
          << unconfirmed.size() - 1 << " entries up to index " << highest
          << (needSnapshot ? " and a snapshot" : "") << " to follower "
          << followerId << ". Next real log contact to " << followerId << " in: "
          << std::chrono::duration<double, std::milli>(earliestPackage - steady_clock::now())
                 .count()
          << "ms";
    }
  }
}

void Agent::resign(term_t otherTerm) {
  LOG_TOPIC("494a7", DEBUG, Logger::AGENCY)
    << "Resigning in term " << _constituent.term()
    << " because of peer's term " << otherTerm;
  _constituent.follow(otherTerm, NO_LEADER);

  // Wake up all polls with resignation letter
  {
    std::lock_guard lck(_promLock);
    triggerPollsNoLock();
  }

  endPrepareLeadership();
}

/// Leader's append entries, empty ones for heartbeat, triggered by Constituent
void Agent::sendEmptyAppendEntriesRPC(std::string const& followerId) {

  if (!leading()) {
    LOG_TOPIC("95220", DEBUG, Logger::AGENCY)
        << "Not sending empty appendEntriesRPC to follower " << followerId
        << " because we are no longer leading.";
    return;
  }

  index_t commitIndex = _commitIndex.load(std::memory_order_relaxed);

  auto const& nf = _server.getFeature<arangodb::NetworkFeature>();
  network::ConnectionPool* cp = nf.pool();

  // Send request
  VPackBufferUInt8 buffer;
  buffer.append(VPackSlice::emptyArraySlice().begin(), 1);
  auto ac = std::make_shared<AgentCallback>(this, followerId, 0, 0);

  network::RequestOptions reqOpts;
  reqOpts.skipScheduler = true;
  reqOpts.timeout = network::Timeout(3 * _config.minPing() * _config.timeoutMult());
  reqOpts.param("term", std::to_string(_constituent.term())).param("leaderId", id())
         .param("prevLogIndex", "0")
         .param("prevLogTerm", "0")
         .param("leaderCommit", std::to_string(commitIndex))
         .param("senderTimeStamp", std::to_string(std::llround(steadyClockToDouble() * 1000)));

  double now = TRI_microtime();
  network::sendRequest(cp, _config.poolAt(followerId), fuerte::RestVerb::Post, "/_api/agency_priv/appendEntries",
                       std::move(buffer), reqOpts).thenValue([=](network::Response r) {
    ac->operator()(r);
  });
  double diff = TRI_microtime() - now;
  if (diff > 0.01) {
    LOG_TOPIC("cfb7c", DEBUG, Logger::AGENCY)
        << "Calling network::sendRequest took more than 1/100 of a second: " << diff;
  }

  _constituent.notifyHeartbeatSent(followerId);

  now = TRI_microtime();
  LOG_TOPIC("54798", DEBUG, Logger::AGENCY)
      << "Sending empty appendEntriesRPC to follower " << followerId;
  diff = TRI_microtime() - now;
  if (diff > 0.01) {
    LOG_TOPIC("cfb7b", DEBUG, Logger::AGENCY)
        << "Logging of a line took more than 1/100 of a second, this is bad:" << diff;
  }
}

void Agent::advanceCommitIndex() {
  // Determine median _confirmed value of followers:
  std::vector<index_t> temp;
  {
    MUTEX_LOCKER(_tiLocker, _tiLock);
    for (auto const& id : config().active()) {
      if (_lastAckedIndex.find(id) != _lastAckedIndex.end()) {
        temp.push_back(_lastAckedIndex[id].second);
      }
    }
  }

  index_t quorum = size() / 2 + 1;
  if (temp.size() < quorum) {
    LOG_TOPIC("47f8c", WARN, Logger::AGENCY)
        << "_confirmed not populated, quorum: " << quorum << ".";
    return;
  }
  std::sort(temp.begin(), temp.end());
  index_t index = temp[temp.size() - quorum];

  term_t t = _constituent.term();
  {
    WRITE_LOCKER(oLocker, _outputLock);
    auto ci = _commitIndex.load(std::memory_order_relaxed);
    if (index > ci) {

      CONDITION_LOCKER(guard, _waitForCV);
      LOG_TOPIC("e24a9", TRACE, Logger::AGENCY)
          << "Critical mass for commiting "
          << _commitIndex.load(std::memory_order_relaxed) + 1 << " through "
          << index << " to read db";

      // Change _readDB and _commitIndex atomically together:
      _readDB.applyLogEntries(_state.slices(/* inform others by callbacks */
                                            ci + 1, index), ci, t, true);

      LOG_TOPIC("e24aa", DEBUG, Logger::AGENCY)
          << "Critical mass for commiting "
          << ci + 1 << " through "
          << index << " to read db, done";

      _commitIndex = index;
      _local_index = index;

      // Wake up write rest handlers:
      _waitForCV.broadcast();

      logsForTrigger();

      if (index >= _state.nextCompactionAfter()) {
        _compactor.wakeUp();
      }

    }
  }

}

std::pair<futures::Future<query_t>, bool> Agent::poll(
  index_t const& index, double const& timeout) {

  using namespace std::chrono;

  // Please note that the AgencyCache on coordinators and dbservers depends
  // crucially on the behaviour encoded here for correctness at start time.
  // Namely, the AgencyCache must never present the rest of the system with
  // an empty or outdated agency state after a startup, because this could
  // lead to immediate deletion of data. Therefore, it is critical that this
  // code here answers with a current snapshot of the readDB, whenever it is
  // asked for updates since index 0!
  
  std::vector<log_t> logs;
  query_t builder;

  auto leader = _constituent.leaderID();
  if (!loaded() || (size() > 1 && leader != id())) {
    return std::pair<futures::Future<query_t>, bool>{
      futures::makeFuture(std::move(builder)),false};
  }

  {
    CONDITION_LOCKER(guard, _waitForCV);
    while (getPrepareLeadership() != 0 && !isStopping()) {
      _waitForCV.wait(100);
    }
  }
  
  {
    READ_LOCKER(oLocker, _outputLock);
    if (index == 0 || index < _state.firstIndex()) {  // deliver as if index = 0
      builder = std::make_shared<VPackBuilder>();
      VPackObjectBuilder r(builder.get());
      builder->add(VPackValue("result"));
      VPackObjectBuilder r2(builder.get());
      builder->add("commitIndex", VPackValue(_commitIndex.load(std::memory_order_relaxed)));
      builder->add("firstIndex", VPackValue(0));
      builder->add(VPackValue("readDB"));
      _readDB.get("", *builder, true);
    } else if (index <= _commitIndex.load(std::memory_order_relaxed)) {
      // deliver immediately all logs since index
      builder = std::make_shared<VPackBuilder>();
      VPackObjectBuilder r(builder.get());
      builder->add(VPackValue("result"));
      VPackObjectBuilder r2(builder.get());
      auto ci = _commitIndex.load(std::memory_order_relaxed);
      logs = _state.get(index, ci);
      builder->add("commitIndex", VPackValue(ci));
      builder->add("firstIndex", VPackValue(logs.front().index));
      builder->add(VPackValue("log"));
      VPackArrayBuilder ls(builder.get());
      for (auto const& l : logs) {
        VPackObjectBuilder o(builder.get());
        builder->add("index", VPackValue(l.index));
        builder->add("query", VPackSlice(l.entry->data()));
      }
    }
    if (builder != nullptr) {
      return std::pair<futures::Future<query_t>, bool>{
        futures::makeFuture(std::move(builder)),true};
    }
  }

  std::lock_guard guard(_promLock);
  auto tp = steady_clock::now() +
    duration_cast<milliseconds>(duration<double>(timeout));

  try {
    auto res = _promises.emplace(tp, futures::Promise<query_t>());
    if (_lowestPromise > index) {
      _lowestPromise = index;
    }
    return std::pair<futures::Future<query_t>, bool>{res->second.getFuture(), true};
  } catch (...) {
    THROW_ARANGO_EXCEPTION_MESSAGE(
      TRI_ERROR_INTERNAL, "Failed to add promise for polling");
  }
}

// Check if I am member of active agency
bool Agent::active() const {
  std::vector<std::string> active = _config.active();
  return (find(active.begin(), active.end(), id()) != active.end());
}

/// @brief Activate agency (Inception thread for multi-host, main thread else)
void Agent::activateAgency() {
  _config.activate();
  syncActiveAndAcknowledged();

  try {
    _state.persistActiveAgents(_config.activeToBuilder(), _config.poolToBuilder());
  } catch (std::exception const& e) {
    LOG_TOPIC("6578d", FATAL, Logger::AGENCY) << "Failed to persist active agency: " << e.what();
    FATAL_ERROR_EXIT();
  }
}

/// Load persistent state called once
void Agent::load() {
  arangodb::SystemDatabaseFeature::ptr vocbase =
      _server.hasFeature<SystemDatabaseFeature>()
          ? _server.getFeature<SystemDatabaseFeature>().use()
          : nullptr;
  if (vocbase == nullptr) {
    LOG_TOPIC("63e36", FATAL, Logger::AGENCY) << "could not determine _system database";
    FATAL_ERROR_EXIT();
  }

  {
    _tiLock.assertNotLockedByCurrentThread();
    MUTEX_LOCKER(guard, _ioLock);  // need this for callback to set _spearhead
    // Note that _state.loadCollections eventually does a callback to the
    // setPersistedState method, which acquires _outputLock and _waitForCV.

    LOG_TOPIC("c07e1", DEBUG, Logger::AGENCY) << "Loading persistent state.";

    if (!_state.loadCollections(vocbase.get(), _config.waitForSync())) {
      LOG_TOPIC("9b680", FATAL, Logger::AGENCY)
          << "Failed to load persistent state on startup.";
      FATAL_ERROR_EXIT();
    }
  }

  // Note that the agent thread is terminated immediately when there is only
  // one agent, since no AppendEntriesRPC have to be issued. Therefore,
  // this thread is almost certainly terminated (and thus isStopping() returns
  // true), when we get here.
  if (size() > 1 && isStopping()) {
    return;
  }

  wakeupMainLoop();

  _compactor.start();

  LOG_TOPIC("6e997", DEBUG, Logger::AGENCY) << "Starting spearhead worker.";

  _constituent.start(vocbase.get());
  persistConfiguration(term());

  if (_config.supervision()) {
    LOG_TOPIC("7658f", DEBUG, Logger::AGENCY) << "Starting cluster supervision facilities";
    _supervision.start(this);
  }

  if (_inception != nullptr) {  // resilient agency only
    _inception->start();
  } else {
    MUTEX_LOCKER(guard, _ioLock);  // need this for callback to set _spearhead
    READ_LOCKER(guard2, _outputLock);
    _spearhead = _readDB;
    activateAgency();
  }

  _loaded = true;
  if (size() == 1) {
    endPrepareLeadership();
  }

}

/// Still leading? Under MUTEX from ::read or ::write
bool Agent::challengeLeadership() {
  MUTEX_LOCKER(tiLocker, _emptyAppendLock);
  size_t good = 0;

  std::string const myid = id();

  for (auto const& i : _lastEmptyAcked) {
    if (i.first != myid) {  // do not count ourselves
      duration<double> m = steady_clock::now() - i.second;
      LOG_TOPIC("22f78", DEBUG, Logger::AGENCY)
          << "challengeLeadership: found "
             "_lastAcked["
          << i.first << "] to be " << m.count() << " seconds in the past.";

      // This is rather arbitrary here: We used to have 0.9 here to absolutely
      // ensure that a leader resigns before another one even starts an
      // election. However, the Raft paper does not mention this at all. Rather,
      // in the paper it is written that the leader should resign immediately if
      // it sees a higher term from another server. Currently we have not implemented
      // to return the follower's term with a response to AppendEntriesRPC, so
      // the leader cannot find out a higher term this way. The leader can,
      // however, see a higher term in the incoming AppendEntriesRPC a new
      // leader sends out, and it will immediately resign if it sees that. For
      // the moment, this value here can stay. We should soon implement sending
      // the follower's term back with each response and probably get rid of
      // this method altogether, but this requires a bit more thought.
      if (_config.maxPing() * _config.timeoutMult() > m.count()) {
        ++good;
      }
    }
  }
  LOG_TOPIC("0e75d", DEBUG, Logger::AGENCY) << "challengeLeadership: good=" << good;

  return (good < size() / 2);  // not counting myself
}

/// Get last acknowledged responses on leader
void Agent::lastAckedAgo(Builder& ret) const {
  std::unordered_map<std::string, std::pair<SteadyTimePoint, index_t>> lastAckedIndex;
  std::unordered_map<std::string, SteadyTimePoint> lastSent;
  index_t lastCompactionAt, nextCompactionAfter;

  {
    MUTEX_LOCKER(tiLocker, _tiLock);
    lastAckedIndex = _lastAckedIndex;
    lastSent = _lastSent;
    lastCompactionAt = _state.lastCompactionAt();
    nextCompactionAfter = _state.nextCompactionAfter();
  }

  auto dur2str = [&](std::string const& key, SteadyTimePoint const& time) -> double {
    return id() == key
               ? 0.0
               : 1.0e-3 *
                     std::floor(duration<double>(steady_clock::now() - time).count() * 1.0e3);
  };

  ret.add("lastCompactionAt", VPackValue(lastCompactionAt));
  ret.add("nextCompactionAfter", VPackValue(nextCompactionAfter));

  if (leading()) {
    ret.add(VPackValue("lastAcked"));
    VPackObjectBuilder b(&ret);
    for (auto const& [key, pair] : lastAckedIndex) {
      auto lsit = lastSent.find(key);
      // Note that it is possible that a server is already in lastAcked
      // but not yet in lastSent, since lastSent only has times of non-empty
      // appendEntriesRPC calls, but we also get lastAcked entries for the
      // empty ones.
      ret.add(VPackValue(key));
      {
        VPackObjectBuilder o(&ret);
        ret.add("lastAckedTime", VPackValue(dur2str(key, pair.first)));
        ret.add("lastAckedIndex", VPackValue(pair.second));
        if (key != id()) {
          if (lsit != lastSent.end()) {
            ret.add("lastAppend", VPackValue(dur2str(lsit->first, lsit->second)));
          } else {
            ret.add("lastAppend", VPackValue(dur2str(key, pair.first)));
            // This is just for the above mentioned case, which will very
            // soon be rectified.
          }
        }
      }
    }
  }
}

trans_ret_t Agent::transact(query_t const& queries) {
  arangodb::consensus::index_t maxind = 0;  // maximum write index

  // Note that we are leading (_constituent.leading()) if and only
  // if _constituent.leaderId == our own ID. Therefore, we do not have
  // to use leading() or _constituent.leading() here, but can simply
  // look at the leaderID.
  auto leader = _constituent.leaderID();
  if (leader != id()) {
    return trans_ret_t(false, leader);
  }

  {
    CONDITION_LOCKER(guard, _waitForCV);
    while (getPrepareLeadership() != 0 && !isStopping()) {
      _waitForCV.wait(100);
    }
  }

  // Apply to spearhead and get indices for log entries
  auto qs = queries->slice();
  addTrxsOngoing(qs);  // remember that these are ongoing
  size_t failed;
  auto ret = std::make_shared<arangodb::velocypack::Builder>();
  {
    TRI_DEFER(removeTrxsOngoing(qs));
    // Note that once the transactions are in our log, we can remove them
    // from the list of ongoing ones, although they might not yet be committed.
    // This is because then, inquire will find them in the log and draw its
    // own conclusions. The map of ongoing trxs is only to cover the time
    // from when we receive the request until we have appended the trxs
    // ourselves.
    failed = 0;
    ret->openArray();
    // Only leader else redirect
    if (challengeLeadership()) {
      resign();
      return trans_ret_t(false, NO_LEADER);
    }

    term_t currentTerm = term();   // this is the term we will be working with

    // Check that we are actually still the leader:
    if (!leading()) {
      return trans_ret_t(false, NO_LEADER);
    }

    _tiLock.assertNotLockedByCurrentThread();
    MUTEX_LOCKER(ioLocker, _ioLock);

    for (const auto& query : VPackArrayIterator(qs)) {
      // Check that we are actually still the leader:
      if (!leading()) {
        return trans_ret_t(false, NO_LEADER);
      }
      if (query[0].isObject()) {
        check_ret_t res = _spearhead.applyTransaction(query);
        if (res.successful()) {
          maxind = (query.length() == 3 && query[2].isString())
                       ? _state.logLeaderSingle(query[0], currentTerm, query[2].copyString())
                       : _state.logLeaderSingle(query[0], currentTerm);
          ret->add(VPackValue(maxind));
        } else {
          _spearhead.read(res.failed->slice(), *ret);
          ++failed;
        }
      } else if (query[0].isString()) {
        _spearhead.read(query, *ret);
      }
    }
    ret->close();
  }

  // Report that leader has persisted
  reportIn(id(), maxind);

  if (size() == 1) {
    advanceCommitIndex();
  }

  return trans_ret_t(true, id(), maxind, failed, ret);
}

// Non-persistent write to non-persisted key-value store
trans_ret_t Agent::transient(query_t const& queries) {
  // Note that we are leading (_constituent.leading()) if and only
  // if _constituent.leaderId == our own ID. Therefore, we do not have
  // to use leading() or _constituent.leading() here, but can simply
  // look at the leaderID.
  auto leader = _constituent.leaderID();
  if (leader != id()) {
    return trans_ret_t(false, leader);
  }

  {
    CONDITION_LOCKER(guard, _waitForCV);
    while (getPrepareLeadership() != 0 && !isStopping()) {
      _waitForCV.wait(100);
    }
  }

  auto ret = std::make_shared<arangodb::velocypack::Builder>();

  // Apply to _transient and get indices for log entries
  {
    VPackArrayBuilder b(ret.get());

    // Only leader else redirect
    if (challengeLeadership()) {
      resign();
      return trans_ret_t(false, NO_LEADER);
    }

    MUTEX_LOCKER(transientLocker, _transientLock);

    // Read and writes
    for (const auto& query : VPackArrayIterator(queries->slice())) {
      if (query[0].isObject()) {
        ret->add(VPackValue(_transient.applyTransaction(query).successful()));
      } else if (query[0].isString()) {
        _transient.read(query, *ret);
      }
    }
  }

  return trans_ret_t(true, id(), 0, 0, ret);
}

write_ret_t Agent::inquire(query_t const& query) {
  // Note that we are leading (_constituent.leading()) if and only
  // if _constituent.leaderId == our own ID. Therefore, we do not have
  // to use leading() or _constituent.leading() here, but can simply
  // look at the leaderID.
  auto leader = _constituent.leaderID();
  if (leader != id()) {
    return write_ret_t(false, leader);
  }

  write_ret_t ret;

  while (true) {
    // Check ongoing ones:
    bool found = false;
    for (VPackSlice s : VPackArrayIterator(query->slice())) {
      std::string ss = s.copyString();
      if (isTrxOngoing(ss)) {
        found = true;
        break;
      }
    }
    if (!found) {
      break;
    }
    std::this_thread::sleep_for(std::chrono::duration<double>(0.1));
    leader = _constituent.leaderID();
    if (leader != id()) {
      return write_ret_t(false, leader);
    }
  }

  _tiLock.assertNotLockedByCurrentThread();
  MUTEX_LOCKER(ioLocker, _ioLock);

  ret.indices = _state.inquire(query);

  ret.accepted = true;

  return ret;
}

bool Agent::loaded() const {
  return _loaded.load();
}

/// Write new entries to replicated state and store
write_ret_t Agent::write(query_t const& query, WriteMode const& wmode) {

  using namespace std::chrono;
  std::vector<apply_ret_t> applied;
  std::vector<index_t> indices;
  auto multihost = size() > 1;

  // Note that we are leading (_constituent.leading()) if and only
  // if _constituent.leaderId == our own ID. Therefore, we do not have
  // to use leading() or _constituent.leading() here, but can simply
  // look at the leaderID.
  auto leader = _constituent.leaderID();
  if ((!loaded() && wmode != WriteMode(true,true)) || (multihost && leader != id())) {
    ++_write_no_leader;
    return write_ret_t(false, leader);
  }

  if (!wmode.discardStartup()) {
    CONDITION_LOCKER(guard, _waitForCV);
    while (getPrepareLeadership() != 0 && !isStopping()) {
      _waitForCV.wait(100);
    }
  }

  {
    addTrxsOngoing(query->slice());  // remember that these are ongoing
    TRI_DEFER(removeTrxsOngoing(query->slice()));
    // Note that once the transactions are in our log, we can remove them
    // from the list of ongoing ones, although they might not yet be committed.
    // This is because then, inquire will find them in the log and draw its
    // own conclusions. The map of ongoing trxs is only to cover the time
    // from when we receive the request until we have appended the trxs
    // ourselves.

    auto slice = query->slice();
    size_t ntrans = slice.length();
    size_t npacks = ntrans / _config.maxAppendSize();
    if (ntrans % _config.maxAppendSize() != 0) {
      npacks++;
    }

    term_t currentTerm = term();   // this is the term we will be working with

    // Check that we are actually still the leader:
    if (!leading()) {
      ++_write_no_leader;
      return write_ret_t(false, NO_LEADER);
    }

    auto const start = high_resolution_clock::now();
    // Apply to spearhead and get indices for log entries
    // Avoid keeping lock indefinitely
    for (size_t i = 0, l = 0; i < npacks; ++i) {
      query_t chunk = std::make_shared<Builder>();
      {
        VPackArrayBuilder b(chunk.get());
        for (size_t j = 0; j < _config.maxAppendSize() && l < ntrans; ++j, ++l) {
          chunk->add(slice.at(l));
        }
      }

      // Only leader else redirect
      if (multihost && challengeLeadership()) {
        resign();
        ++_write_no_leader;
        return write_ret_t(false, NO_LEADER);
      }

      // Check that we are actually still the leader:
      if (!leading()) {
        ++_write_no_leader;
        return write_ret_t(false, NO_LEADER);
      }

      _tiLock.assertNotLockedByCurrentThread();
      MUTEX_LOCKER(ioLocker, _ioLock);

      applied = _spearhead.applyTransactions(chunk, wmode);
      auto tmp = _state.logLeaderMulti(chunk, applied, currentTerm);
      indices.insert(indices.end(), tmp.begin(), tmp.end());
    }
    _write_hist_msec.count(
      duration<float,std::milli>(high_resolution_clock::now()-start).count());
  }

  // Maximum log index
  index_t maxind = 0;
  if (!indices.empty()) {
    maxind = *std::max_element(indices.begin(), indices.end());
  }

  // Report that leader has persisted
  reportIn(id(), maxind);

  if (size() == 1) {
    advanceCommitIndex();
  }

  ++_write_ok;
  return write_ret_t(true, id(), applied, indices);
}

/// Read from store
read_ret_t Agent::read(query_t const& query) {
  // Note that we are leading (_constituent.leading()) if and only
  // if _constituent.leaderId == our own ID. Therefore, we do not have
  // to use leading() or _constituent.leading() here, but can simply
  // look at the leaderID.
  auto leader = _constituent.leaderID();
  if (!loaded() || (size() > 1 && leader != id())) {
    ++_read_no_leader;
    return read_ret_t(false, leader);
  }

  {
    CONDITION_LOCKER(guard, _waitForCV);
    while (getPrepareLeadership() != 0 && !isStopping()) {
      _waitForCV.wait(100);
    }
  }

  // Only leader else redirect
  if (challengeLeadership()) {
    resign();
    ++_read_no_leader;
    return read_ret_t(false, NO_LEADER);
  }

  leader = _constituent.leaderID();

  auto result = std::make_shared<arangodb::velocypack::Builder>();

  READ_LOCKER(oLocker, _outputLock);

  // Retrieve data from readDB
  std::vector<bool> success = _readDB.read(query, result);

  ++_read_ok;
  return read_ret_t(true, leader, std::move(success), std::move(result));
}


// trigger all polls, who have timed out with empty result
void Agent::clearExpiredPolls() {
  index_t commitIndex = _commitIndex.load(std::memory_order_relaxed);
  auto empty = std::make_shared<VPackBuilder>();
  {
    VPackObjectBuilder obj(empty.get());
    empty->add(VPackValue("result"));
    VPackObjectBuilder res(empty.get());
    empty->add("firstIndex", VPackValue(commitIndex));
    empty->add("commitIndex", VPackValue(commitIndex));
    empty->add(VPackValue("log"));
    VPackArrayBuilder a(empty.get());
  }
  std::lock_guard lck(_promLock);

  triggerPollsNoLock(empty, std::chrono::steady_clock::now());
}


/// Clear expired polls
/// Wake up everybody with query and delete with empty.
/// If qu is nullptr, we're resigning.
void Agent::triggerPollsNoLock(query_t qu, SteadyTimePoint const& tp) {

  if (qu == nullptr) { // We have resigned
    qu = std::make_shared<VPackBuilder>();
    VPackObjectBuilder qb(qu.get());
    qu->add("error", VPackValue(true));
    qu->add("code", VPackValue(TRI_ERROR_HTTP_SERVICE_UNAVAILABLE));
    qu->add(VPackValue("result"));
    VPackArrayBuilder arr(qu.get());
  }

  auto* scheduler = SchedulerFeature::SCHEDULER;
  auto pit = _promises.begin();
  while (pit != _promises.end()) {
    if (pit->first < tp) {
      auto pp = std::make_shared<futures::Promise<query_t>>(std::move(pit->second));
      bool queued = scheduler->queue(
        RequestLane::CLUSTER_INTERNAL, [pp, qu] { pp->setValue(qu); });
      if (!queued) {
        LOG_TOPIC("3647c", WARN, Logger::AGENCY) <<
          "Failed to schedule logsForTrigger running in main thread";
        pp->setValue(qu);
      }
      pit = _promises.erase(pit);
    } else {
      ++pit;
    }
  }
}


/// Send out append entries to followers regularly or on event
void Agent::run() {
<<<<<<< HEAD

  if (size() == 1) {
    while (!this->isStopping()) {
      // Clear expired long polls
      clearExpiredPolls();
      // Empty store callback trash bin
      emptyCbTrashBin();
=======
  // Only run in case we are in multi-host mode
  while (!isStopping() && size() > 1) {
    {
      // We set the variable to false here, if any change happens during
      // or after the calls in this loop, this will be set to true to
      // indicate no sleeping. Any change will happen under the mutex.
      CONDITION_LOCKER(guard, _appendCV);
      _agentNeedsWakeup = false;
>>>>>>> 902b16f3
    }
  } else {
    // Only run in case we are in multi-host mode
    while (!this->isStopping()) {
      {
        // We set the variable to false here, if any change happens during
        // or after the calls in this loop, this will be set to true to
        // indicate no sleeping. Any change will happen under the mutex.
        CONDITION_LOCKER(guard, _appendCV);
        _agentNeedsWakeup = false;
      }

      if (leading() && getPrepareLeadership() == 1) {
        // If we are officially leading but the _preparing flag is set, we
        // are in the process of preparing for leadership. This flag is
        // set when the Constituent celebrates an election victory. Here,
        // in the main thread, we do the actual preparations:

        if (!prepareLead()) {
          _constituent.follow(0);  // do not change _term or _votedFor
        } else {
          // we need to start work as leader
          lead();
        }

        donePrepareLeadership();  // we are ready to roll, except that we
        // have to wait for the _commitIndex to
        // reach the end of our log
      }

      // Clear expired long polls
      clearExpiredPolls();

      // Leader working only
      if (leading()) {
        if (1 == getPrepareLeadership()) {
          // Skip the usual work and the waiting such that above preparation
          // code runs immediately. We will return with value 2 such that
          // replication and confirmation of it can happen. Service will
          // continue once _commitIndex has reached the end of the log and then
          // getPrepareLeadership() will finally return 0.
          continue;
        }

        // Challenge leadership.
        // Let's proactively know, that we no longer lead instead of finding out
        // through read/write.
        if (challengeLeadership()) {
          resign();
          continue;
        }

        // Append entries to followers
        sendAppendEntriesRPC();

        // Check whether we can advance _commitIndex
        advanceCommitIndex();

        // Empty store callback trash bin
        emptyCbTrashBin();

        bool commenceService = false;
        {
          READ_LOCKER(oLocker, _outputLock);
          if (leading() && getPrepareLeadership() == 2 &&
              _commitIndex.load(std::memory_order_relaxed) == _state.lastIndex()) {
            commenceService = true;
          }
        }

        if (commenceService) {
          _tiLock.assertNotLockedByCurrentThread();
          MUTEX_LOCKER(ioLocker, _ioLock);
          READ_LOCKER(oLocker, _outputLock);
          _spearhead = _readDB;
          endPrepareLeadership();  // finally service can commence
        }

        // Go to sleep some:
        {
          CONDITION_LOCKER(guard, _appendCV);
          if (!_agentNeedsWakeup) {
            // wait up to minPing():
            _appendCV.wait(static_cast<uint64_t>(1.0e6 * _config.minPing()));
            // We leave minPing here without the multiplier to run this
            // loop often enough in cases of high load.
          }
        }
      } else {
        CONDITION_LOCKER(guard, _appendCV);
        if (!_agentNeedsWakeup) {
          _appendCV.wait(1000000);
        }
      }
    }
  }
}

void Agent::persistConfiguration(term_t t) {
  // Agency configuration
  auto agency = std::make_shared<Builder>();
  {
    VPackArrayBuilder trxs(agency.get());
    {
      VPackArrayBuilder trx(agency.get());
      {
        VPackObjectBuilder oper(agency.get());
        agency->add(VPackValue(RECONFIGURE));
        {
          VPackObjectBuilder a(agency.get());
          agency->add("op", VPackValue("set"));
          agency->add(VPackValue("new"));
          {
            VPackObjectBuilder aa(agency.get());
            agency->add("term", VPackValue(t));
            agency->add(config_t::idStr, VPackValue(id()));
            agency->add(config_t::activeStr, _config.activeToBuilder()->slice());
            agency->add(config_t::poolStr, _config.poolToBuilder()->slice());
            agency->add("size", VPackValue(size()));
            agency->add(config_t::timeoutMultStr, VPackValue(_config.timeoutMult()));
          }
        }
      }
    }
  }

  {
    // Make sure we have setup the local list of lastAckedIndex
    // only containing the leader
    _tiLock.assertNotLockedByCurrentThread();
    MUTEX_LOCKER(tiLocker, _tiLock);
    if (_lastAckedIndex.find(id()) == _lastAckedIndex.end()) {
      _lastAckedIndex.emplace(id(), std::make_pair(steady_clock::now(), 0));
    }
  }
  // In case we've lost leadership, no harm will arise as the failed write
  // prevents bogus agency configuration to be replicated among agents. ***
  write(agency, WriteMode(true, true));
}

/// Orderly shutdown
void Agent::beginShutdown() {
  Thread::beginShutdown();

  // Stop constituent and key value stores
  _constituent.beginShutdown();

  // Stop supervision
  if (_config.supervision()) {
    _supervision.beginShutdown();
  }

  // Stop inception process
  if (_inception != nullptr) {  // resilient agency only
    _inception->beginShutdown();
  }

  // Compactor
  _compactor.beginShutdown();

  // Wake up all waiting rest handlers
  {
    CONDITION_LOCKER(guard, _waitForCV);
    _waitForCV.broadcast();
  }

  // Wake up run
  wakeupMainLoop();
}

bool Agent::prepareLead() {
  {
    // Erase _earliestPackage, which allows for immediate sending of
    // AppendEntriesRPC when we become a leader.
    MUTEX_LOCKER(tiLocker, _tiLock);
    _earliestPackage.clear();
  }

  {
    // Clear transient for supervision start
    MUTEX_LOCKER(transientLocker, _transientLock);
    _transient.clear();
  }

  // Key value stores
  try {
    rebuildDBs();
  } catch (std::exception const& e) {
    LOG_TOPIC("aa3cd", ERR, Logger::AGENCY) << "Failed to rebuild key value stores." << e.what();
    return false;
  }

  // Reset last acknowledged
  syncActiveAndAcknowledged();

  return true;
}

/// Becoming leader
void Agent::lead() {
  {
    // We cannot start sendAppendentries before first log index.
    // Any missing indices before _commitIndex were compacted.
    // DO NOT EDIT without understanding the consequences for sendAppendEntries!
    index_t commitIndex = _commitIndex.load(std::memory_order_relaxed);

    MUTEX_LOCKER(tiLocker, _tiLock);
    MUTEX_LOCKER(locker, _emptyAppendLock);
    for (auto& i : _lastAckedIndex) {
      if (i.first != id()) {
        i.second.second = commitIndex;
        _lastEmptyAcked[i.first] = steady_clock::now();
      }
    }
  }

  // Agency configuration
  term_t myterm;
  myterm = _constituent.term();

  persistConfiguration(myterm);

  // This is all right now, in the main loop we will wait until a
  // majority of all servers have replicated this configuration.
  // Then we will copy the _readDB to the _spearhead and start service.
}

// How long back did I take over leadership, result in seconds
int64_t Agent::leaderFor() const {
  return std::chrono::duration_cast<std::chrono::duration<int64_t>>(
             std::chrono::steady_clock::now().time_since_epoch())
             .count() -
         _leaderSince;
}

void Agent::updatePeerEndpoint(query_t const& message) {
  VPackSlice slice = message->slice();

  if (!slice.isObject() || slice.length() == 0) {
    THROW_ARANGO_EXCEPTION_MESSAGE(TRI_ERROR_AGENCY_INFORM_MUST_BE_OBJECT,
                                   std::string("Improper greeting: ") + slice.toJson());
  }

  std::string uuid, endpoint;
  try {
    uuid = slice.keyAt(0).copyString();
  } catch (std::exception const& e) {
    THROW_ARANGO_EXCEPTION_MESSAGE(TRI_ERROR_AGENCY_INFORM_MUST_BE_OBJECT,
                                   std::string("Cannot deal with UUID: ") + e.what());
  }

  try {
    endpoint = slice.valueAt(0).copyString();
  } catch (std::exception const& e) {
    THROW_ARANGO_EXCEPTION_MESSAGE(TRI_ERROR_AGENCY_INFORM_MUST_BE_OBJECT,
                                   std::string("Cannot deal with UUID: ") + e.what());
  }

  updatePeerEndpoint(uuid, endpoint);
}

bool Agent::addGossipPeer(std::string const& endpoint) {
  return _config.addGossipPeer(endpoint);
}

void Agent::updatePeerEndpoint(std::string const& id, std::string const& ep) {
  if (_config.updateEndpoint(id, ep)) {
    if (!challengeLeadership()) {
      persistConfiguration(term());
    }
  }
}

void Agent::notify(query_t const& message) {
  VPackSlice slice = message->slice();

  if (!slice.isObject()) {
    THROW_ARANGO_EXCEPTION_MESSAGE(
        TRI_ERROR_AGENCY_INFORM_MUST_BE_OBJECT,
        std::string("Inform message must be an object. Incoming type is ") +
            slice.typeName());
  }

  if (!slice.hasKey("id") || !slice.get("id").isString()) {
    THROW_ARANGO_EXCEPTION(TRI_ERROR_AGENCY_INFORM_MUST_CONTAIN_ID);
  }
  if (!slice.hasKey("term")) {
    THROW_ARANGO_EXCEPTION(TRI_ERROR_AGENCY_INFORM_MUST_CONTAIN_TERM);
  }
  _constituent.update(slice.get("id").copyString(), slice.get("term").getUInt());

  if (!slice.hasKey("active") || !slice.get("active").isArray()) {
    THROW_ARANGO_EXCEPTION(TRI_ERROR_AGENCY_INFORM_MUST_CONTAIN_ACTIVE);
  }
  if (!slice.hasKey("pool") || !slice.get("pool").isObject()) {
    THROW_ARANGO_EXCEPTION(TRI_ERROR_AGENCY_INFORM_MUST_CONTAIN_POOL);
  }
  if (!slice.hasKey("min ping") || !slice.get("min ping").isNumber()) {
    THROW_ARANGO_EXCEPTION(TRI_ERROR_AGENCY_INFORM_MUST_CONTAIN_MIN_PING);
  }
  if (!slice.hasKey("max ping") || !slice.get("max ping").isNumber()) {
    THROW_ARANGO_EXCEPTION(TRI_ERROR_AGENCY_INFORM_MUST_CONTAIN_MAX_PING);
  }
  if (!slice.hasKey("timeoutMult") || !slice.get("timeoutMult").isInteger()) {
    THROW_ARANGO_EXCEPTION(TRI_ERROR_AGENCY_INFORM_MUST_CONTAIN_TIMEOUT_MULT);
  }

  _config.update(message);

  _state.persistActiveAgents(_config.activeToBuilder(), _config.poolToBuilder());
  // update causes the list of peers to change potentially
  syncActiveAndAcknowledged();
}

// Rebuild key value stores
void Agent::rebuildDBs() {
  term_t term = _constituent.term();

  _tiLock.assertNotLockedByCurrentThread();
  MUTEX_LOCKER(ioLocker, _ioLock);
  WRITE_LOCKER(oLocker, _outputLock);
  CONDITION_LOCKER(guard, _waitForCV);

  index_t lastCompactionIndex;

  // We must go back to clean sheet
  _readDB.clear();
  _spearhead.clear();

  if (!_state.loadLastCompactedSnapshot(_readDB, lastCompactionIndex, term)) {
    THROW_ARANGO_EXCEPTION(TRI_ERROR_AGENCY_CANNOT_REBUILD_DBS);
  }

  _commitIndex = lastCompactionIndex;
  _local_index = lastCompactionIndex;
  _waitForCV.broadcast();

  // Apply logs from last applied index to leader's commit index
  LOG_TOPIC("b12cb", DEBUG, Logger::AGENCY)
      << "Rebuilding key-value stores from index " << lastCompactionIndex
      << " to " << _commitIndex.load(std::memory_order_relaxed) << " " << _state;

  {
    auto logs = _state.slices(lastCompactionIndex + 1, _commitIndex.load(std::memory_order_relaxed));
    _readDB.applyLogEntries(logs, _commitIndex.load(std::memory_order_relaxed),
                            term, false /* do not send callbacks */);
  }
  _spearhead = _readDB;

  LOG_TOPIC("a66dc", INFO, Logger::AGENCY) << id() << " rebuilt key-value stores - serving.";
}

/// Compact read db
void Agent::compact() {
  // We do not allow the case _config.compactionKeepSize() == 0, since
  // we need to keep a part of the recent log. Therefore we cannot use
  // the _readDB ever, since we have to compute a state of the key/value
  // space well before _commitIndex anyway. Apart from this, the compaction
  // code runs on the followers as well where we do not have a _readDB
  // anyway.
  index_t commitIndex = _commitIndex.load(std::memory_order_relaxed);

  using namespace std::chrono;
  using clock = std::chrono::high_resolution_clock;

  if (commitIndex >= _state.nextCompactionAfter()) {
    // This check needs to be here, because the compactor thread wakes us
    // up every 5 seconds.
    // Note that it is OK to compact anywhere before or at _commitIndex.
    auto const start = clock::now();
    if (!_state.compact(commitIndex, _config.compactionKeepSize())) {
      LOG_TOPIC("70234", WARN, Logger::AGENCY)
        << "Compaction for index " << commitIndex << " with keep size "
        << _config.compactionKeepSize() << " did not work.";
    } else {
      _compaction_hist_msec.count(
        duration<float,std::milli>(clock::now()-start).count());
    }
  }
}

/// Last commit index
arangodb::consensus::index_t Agent::lastCommitted() const {
  return _commitIndex.load(std::memory_order_relaxed);
}

/// Last log entry
log_t Agent::lastLog() const { return _state.lastLog(); }

/// Get spearhead
Store const& Agent::spearhead() const { return _spearhead; }

/// Get _readDB reference with intentionally no lock acquired here.
///   Safe ONLY IF via executeLock() (see example Supervisor.cpp)
Store const& Agent::readDB() const { return _readDB; }

/// Get readdb
arangodb::consensus::index_t Agent::readDB(Node& node) const {
  READ_LOCKER(oLocker, _outputLock);
  node = _readDB.get();
  return _commitIndex.load(std::memory_order_relaxed);
}

/// Get readdb
arangodb::consensus::index_t Agent::readDB(VPackBuilder& builder) const {
  TRI_ASSERT(builder.isOpenObject());

  uint64_t commitIndex = 0;

  {
    READ_LOCKER(oLocker, _outputLock);

    commitIndex = _commitIndex.load(std::memory_order_relaxed);
    // commit index
    builder.add("index", VPackValue(commitIndex));
    builder.add("term", VPackValue(term()));

    // key-value store {}
    builder.add(VPackValue("agency"));
    _readDB.get("", builder, true);
  }

  // replicated log []
  _state.toVelocyPack(commitIndex, builder);

  return commitIndex;
}

void Agent::executeLockedRead(std::function<void()> const& cb) {
  _tiLock.assertNotLockedByCurrentThread();
  MUTEX_LOCKER(ioLocker, _ioLock);
  READ_LOCKER(oLocker, _outputLock);
  cb();
}

void Agent::executeLockedWrite(std::function<void()> const& cb) {
  _tiLock.assertNotLockedByCurrentThread();
  MUTEX_LOCKER(ioLocker, _ioLock);
  WRITE_LOCKER(oLocker, _outputLock);
  CONDITION_LOCKER(guard, _waitForCV);
  cb();
}

void Agent::executeTransientLocked(std::function<void()> const& cb) {
  MUTEX_LOCKER(transientLocker, _transientLock);
  cb();
}

/// Get transient
/// intentionally no lock is acquired here, so we can return
/// a const reference
/// the caller has to make sure the lock is actually held
Store const& Agent::transient() const {
  _transientLock.assertLockedByCurrentThread();
  return _transient;
}

/// Rebuild from persisted state
void Agent::setPersistedState(VPackSlice const& compaction) {
  // Catch up with compacted state, this is only called at startup
  _spearhead = compaction;

  // Catch up with commit
  try {
    WRITE_LOCKER(oLocker, _outputLock);
    CONDITION_LOCKER(guard, _waitForCV);
    _readDB = compaction;
    _commitIndex =
        arangodb::basics::StringUtils::uint64(compaction.get("_key").copyString());
    _local_index = _commitIndex.load(std::memory_order_relaxed);
    _waitForCV.broadcast();
  } catch (std::exception const& e) {
    LOG_TOPIC("70844", ERR, Logger::AGENCY) << e.what() << " " << __FILE__ << __LINE__;
  }
}

/// Are we still starting up?
bool Agent::booting() { return (!_config.poolComplete()); }

/// We expect an object as follows {id:<id>,endpoint:<endpoint>,pool:{...}}
/// key: uuid value: endpoint
/// Lock configuration and compare
/// Add whatever is missing in our list.
/// Compare whatever is in our list already. (ASSERT identity)
/// If I know more immediately contact peer with my list.
query_t Agent::gossip(VPackSlice slice, bool isCallback, size_t version) {
  LOG_TOPIC("1ae7b", DEBUG, Logger::AGENCY) << "Incoming gossip: " << slice.toJson();

  if (!slice.isObject()) {
    THROW_ARANGO_EXCEPTION_MESSAGE(
        20001,
        std::string("Gossip message must be an object. Incoming type is ") +
            slice.typeName());
  }

  if (slice.hasKey(StaticStrings::Error)) {
    if (slice.get(StaticStrings::Code).getNumber<int>() == 403) {
      LOG_TOPIC("6591b", FATAL, Logger::AGENCY)
          << "Gossip peer does not have us in their pool " << slice.toJson();
      FATAL_ERROR_EXIT();  /// We don't belong here
    } else {
      LOG_TOPIC("949bb", DEBUG, Logger::AGENCY)
          << "Received gossip error. We'll retry " << slice.toJson();
    }
    query_t out = std::make_shared<Builder>();
    return out;
  }

  if (!slice.hasKey("id") || !slice.get("id").isString()) {
    THROW_ARANGO_EXCEPTION_MESSAGE(
        20002, "Gossip message must contain string parameter 'id'");
  }
  std::string id = slice.get("id").copyString();

  // If pool is complete and id not in our pool reject under all circumstances
  if (_config.poolComplete() && !_config.findInPool(id)) {
    query_t ret = std::make_shared<VPackBuilder>();
    {
      VPackObjectBuilder o(ret.get());
      ret->add(StaticStrings::Code, VPackValue(403));
      ret->add(StaticStrings::Error, VPackValue(true));
      ret->add(StaticStrings::ErrorMessage,
               VPackValue("This agents is not member of this pool"));
      ret->add(StaticStrings::ErrorNum, VPackValue(403));
    }
    return ret;
  }

  if (!slice.hasKey("endpoint") || !slice.get("endpoint").isString()) {
    THROW_ARANGO_EXCEPTION_MESSAGE(
        20003, "Gossip message must contain string parameter 'endpoint'");
  }
  std::string endpoint = slice.get("endpoint").copyString();

  if (_inception != nullptr && isCallback) {
    _inception->reportVersionForEp(endpoint, version);
  }

  LOG_TOPIC("9d2d9", TRACE, Logger::AGENCY)
      << "Gossip " << ((isCallback) ? "callback" : "call") << " from " << endpoint;

  if (!slice.hasKey("pool") || !slice.get("pool").isObject()) {
    THROW_ARANGO_EXCEPTION_MESSAGE(
        20003, "Gossip message must contain object parameter 'pool'");
  }
  VPackSlice pslice = slice.get("pool");

  LOG_TOPIC("65dd8", TRACE, Logger::AGENCY) << "Received gossip " << slice.toJson();
  for (auto pair : VPackObjectIterator(pslice)) {
    if (!pair.value.isString()) {
      THROW_ARANGO_EXCEPTION_MESSAGE(
          20004, "Gossip message pool must contain string parameters");
    }
  }

  query_t out = std::make_shared<Builder>();

  {
    VPackObjectBuilder b(out.get());

    std::unordered_set<std::string> gossipPeers = _config.gossipPeers();
    if (!gossipPeers.empty() && !isCallback) {
      try {
        _config.eraseGossipPeer(endpoint);
      } catch (std::exception const& e) {
        LOG_TOPIC("58f08", ERR, Logger::AGENCY) << __FILE__ << ":" << __LINE__ << " " << e.what();
      }
    }

    std::string err;
    config_t::upsert_t upsert = config_t::UNCHANGED;

    /// Pool incomplete or the other guy is in my pool: I'll gossip.
    if (!_config.poolComplete() || _config.matchPeer(id, endpoint)) {
      upsert = _config.upsertPool(pslice, id);
      if (upsert == config_t::WRONG) {
        LOG_TOPIC("32973", FATAL, Logger::AGENCY) << "Discrepancy in agent pool!";
        FATAL_ERROR_EXIT();  /// disagreement over pool membership are fatal!
      }

      // Wrapped in envelope in RestAgencyPrivHandler
      auto pool = _config.pool();
      out->add(VPackValue("pool"));
      {
        VPackObjectBuilder bb(out.get());
        for (auto const& i : pool) {
          out->add(i.first, VPackValue(i.second));
        }
      }

    } else {  // Pool complete & id's endpoint not matching.

      // Not leader: redirect / 503
      if (challengeLeadership()) {
        out->add("redirect", VPackValue(true));
        out->add("id", VPackValue(leaderID()));
      } else {  // leader magic
        auto tmp = _config;
        tmp.upsertPool(pslice, id);
        auto query = std::make_shared<VPackBuilder>();
        {
          VPackArrayBuilder trs(query.get());
          {
            VPackArrayBuilder tr(query.get());
            {
              VPackObjectBuilder o(query.get());
              query->add(VPackValue(RECONFIGURE));
              {
                VPackObjectBuilder o(query.get());
                query->add("op", VPackValue("set"));
                query->add(VPackValue("new"));
                {
                  VPackObjectBuilder c(query.get());
                  tmp.toBuilder(*query);
                }
              }
            }
          }
        }

        LOG_TOPIC("e85f0", DEBUG, Logger::AGENCY)
            << "persisting new agency configuration via RAFT: " << query->toJson();

        // Do write
        write_ret_t ret;
        try {
          ret = write(query, WriteMode(false, true));
          arangodb::consensus::index_t max_index = 0;
          if (ret.indices.size() > 0) {
            max_index = *std::max_element(ret.indices.begin(), ret.indices.end());
          }
          if (max_index > 0) {  // We have a RAFT index. Wait for the RAFT commit.
            auto result = waitFor(max_index);
            if (result != Agent::raft_commit_t::OK) {
              err =
                  "failed to retrieve RAFT index for updated agency endpoints";
            } else {
              auto pool = _config.pool();
              out->add(VPackValue("pool"));
              {
                VPackObjectBuilder bb(out.get());
                for (auto const& i : pool) {
                  out->add(i.first, VPackValue(i.second));
                }
              }
            }
          } else {
            err = "failed to retrieve RAFT index for updated agency endpoints";
          }
        } catch (std::exception const& e) {
          err = std::string("failed to write new agency to RAFT") + e.what();
          LOG_TOPIC("17dc2", ERR, Logger::AGENCY) << err;
        }
      }

      if (!err.empty()) {
        out->add(StaticStrings::Code, VPackValue(500));
        out->add(StaticStrings::Error, VPackValue(true));
        out->add(StaticStrings::ErrorMessage, VPackValue(err));
        out->add(StaticStrings::ErrorNum, VPackValue(500));
      }
    }

    // let gossip loop know that it has new data
    if (_inception != nullptr && upsert == config_t::CHANGED) {
      _inception->signalConditionVar();
    }
  }

  if (!isCallback) {
    LOG_TOPIC("1e95f", TRACE, Logger::AGENCY) << "Answering with gossip " << out->slice().toJson();
  }

  return out;
}

void Agent::resetRAFTTimes(double min_timeout, double max_timeout) {
  _config.pingTimes(min_timeout, max_timeout);
}

void Agent::ready(bool b) {
  // From main thread of Inception
  _ready = b;
}

bool Agent::ready() const {
  if (size() == 1) {
    return true;
  }

  return _ready;
}



void Agent::trashStoreCallback(std::string const& url, VPackSlice slice) {

  TRI_ASSERT(slice.isObject());

  // body consists of object holding keys index, term and the observed keys
  // we'll remove observation on every key and according observer url
  for (auto const& i : VPackObjectIterator(slice)) {
    if (!i.key.isEqualString("term") && !i.key.isEqualString("index")) {
      MUTEX_LOCKER(lock, _cbtLock);
      _callbackTrashBin[i.key.copyString()].emplace(url);
    }
  }
}


void Agent::emptyCbTrashBin() {

  using clock = std::chrono::steady_clock;

  auto envelope = std::make_shared<VPackBuilder>();
  {
    _cbtLock.assertNotLockedByCurrentThread();
    MUTEX_LOCKER(lock, _cbtLock);

    auto early =
      std::chrono::duration_cast<std::chrono::seconds>(
        clock::now() - _callbackLastPurged).count() < 10;

    if (early || _callbackTrashBin.empty()) {
      return;
    }

    {
      VPackArrayBuilder trxs(envelope.get());
      for (auto const& i : _callbackTrashBin) {
        for (auto const& j : i.second) {
          {
            VPackArrayBuilder trx(envelope.get());
            {
              VPackObjectBuilder ak(envelope.get());
              envelope->add(VPackValue(i.first));
              {
                VPackObjectBuilder oper(envelope.get());
                envelope->add("op", VPackValue("unobserve"));
                envelope->add("url", VPackValue(j));
              }
            }
          }
        }
      }
    }
    _callbackTrashBin.clear();
    _callbackLastPurged = std::chrono::steady_clock::now();
  }

  LOG_TOPIC("12ad3", DEBUG, Logger::AGENCY) << "unobserving: " << envelope->toJson();

  // This is a best effort attempt. If either the queueing or the write fail,
  // while above _callbackTrashBin has been cleaned, entries will repopulate with
  // future 404 errors, when they are triggered again. So either way these attempts
  // are repeated until such time, when the callbacks are gone successfully through
  // queue + write.
  auto* scheduler = SchedulerFeature::SCHEDULER;
  if (scheduler != nullptr) {
    bool ok = scheduler->queue(RequestLane::INTERNAL_LOW, [&server = server(), envelope = std::move(envelope)] {
        auto* agent = server.getFeature<AgencyFeature>().agent();
        if (!server.isStopping() && agent) {
          agent->write(envelope);
        }
      });
    LOG_TOPIC_IF("52461", DEBUG, Logger::AGENCY, !ok) << "Could not schedule callback cleanup job.";
  }

}


query_t Agent::buildDB(arangodb::consensus::index_t index) {
  Store store(_server, this);
  index_t oldIndex;
  term_t term;
  if (!_state.loadLastCompactedSnapshot(store, oldIndex, term)) {
    THROW_ARANGO_EXCEPTION(TRI_ERROR_AGENCY_CANNOT_REBUILD_DBS);
  }

  {
    READ_LOCKER(oLocker, _outputLock);
    auto ci = _commitIndex.load(std::memory_order_relaxed);
    if (index > ci) {
      LOG_TOPIC("88754", INFO, Logger::AGENCY)
          << "Cannot snapshot beyond leaderCommitIndex: " << ci;
      index = ci;
    } else if (index < oldIndex) {
      LOG_TOPIC("cb67b", INFO, Logger::AGENCY)
          << "Cannot snapshot before last compaction index: " << oldIndex;
      index = oldIndex;
    }
  }

  {
    if (index > oldIndex) {
      auto logs = _state.slices(oldIndex + 1, index);
      store.applyLogEntries(logs, index, term, false /* do not perform callbacks */);
    } else {
      VPackBuilder logs;
      logs.openArray();
      logs.close();
      store.applyLogEntries(logs, index, term, false /* do not perform callbacks */);
    }
  }

  auto builder = std::make_shared<VPackBuilder>();
  store.toBuilder(*builder);

  return builder;
}

void Agent::addTrxsOngoing(Slice trxs) {
  try {
    MUTEX_LOCKER(guard, _trxsLock);
    for (auto const& trx : VPackArrayIterator(trxs)) {
      if (trx.isArray() && trx.length() == 3 && trx[0].isObject() && trx[2].isString()) {
        // only those are interesting:
        _ongoingTrxs.insert(trx[2].copyString());
      }
    }
  } catch (...) {
  }
}

void Agent::removeTrxsOngoing(Slice trxs) {
  try {
    MUTEX_LOCKER(guard, _trxsLock);
    for (auto const& trx : VPackArrayIterator(trxs)) {
      if (trx.isArray() && trx.length() == 3 && trx[0].isObject() && trx[2].isString()) {
        // only those are interesting:
        _ongoingTrxs.erase(trx[2].copyString());
      }
    }
  } catch (...) {
  }
}

bool Agent::isTrxOngoing(std::string& id) {
  try {
    MUTEX_LOCKER(guard, _trxsLock);
    auto it = _ongoingTrxs.find(id);
    return it != _ongoingTrxs.end();
  } catch (...) {
    return false;
  }
}

Inception const* Agent::inception() const { return _inception.get(); }

void Agent::updateConfiguration(Slice const& slice) {
  _config.updateConfiguration(slice);
  // updateConfiguration causes the list of peers to change potentially
  syncActiveAndAcknowledged();
}

void Agent::updateSomeConfigValues(VPackSlice data) {
  if (!data.isObject()) {
    return;
  }
  double d;
  VPackSlice slice = data.get("okThreshold");
  if (slice.isNumber()) {
    d = slice.getNumber<double>();
    LOG_TOPIC("12341", DEBUG, Logger::SUPERVISION) << "Updating okThreshold to " << d;
    _config.setSupervisionOkThreshold(d);
    _supervision.setOkThreshold(d);
  }
  slice = data.get("gracePeriod");
  if (slice.isNumber()) {
    d = slice.getNumber<double>();
    LOG_TOPIC("12342", DEBUG, Logger::SUPERVISION) << "Updating gracePeriod to " << d;
    _config.setSupervisionGracePeriod(d);
    _supervision.setGracePeriod(d);
  }
}

std::vector<log_t> Agent::logs(index_t begin, index_t end) const {
  return _state.get(begin, end);
}

void Agent::syncActiveAndAcknowledged() {
  // We reset the list of last Acknowledged indexes, to contain
  // at least every peer. If there is a new peer it will be inserted
  // with lastAckknowledged NOW for index 0.
  {
    _tiLock.assertNotLockedByCurrentThread();
    MUTEX_LOCKER(tiLocker, _tiLock);
    // The number of Agents is small, so we can afford to always scan linearly here
    for (auto const& peer : _config.active()) {
      if (_lastAckedIndex.find(peer) == _lastAckedIndex.end()) {
        _lastAckedIndex.emplace(peer, std::make_pair(steady_clock::now(), 0));
      }
    }
  }
}

}  // namespace consensus
}  // namespace arangodb<|MERGE_RESOLUTION|>--- conflicted
+++ resolved
@@ -1531,7 +1531,6 @@
 
 /// Send out append entries to followers regularly or on event
 void Agent::run() {
-<<<<<<< HEAD
 
   if (size() == 1) {
     while (!this->isStopping()) {
@@ -1539,16 +1538,6 @@
       clearExpiredPolls();
       // Empty store callback trash bin
       emptyCbTrashBin();
-=======
-  // Only run in case we are in multi-host mode
-  while (!isStopping() && size() > 1) {
-    {
-      // We set the variable to false here, if any change happens during
-      // or after the calls in this loop, this will be set to true to
-      // indicate no sleeping. Any change will happen under the mutex.
-      CONDITION_LOCKER(guard, _appendCV);
-      _agentNeedsWakeup = false;
->>>>>>> 902b16f3
     }
   } else {
     // Only run in case we are in multi-host mode
