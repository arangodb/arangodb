////////////////////////////////////////////////////////////////////////////////
/// DISCLAIMER
///
/// Copyright 2014-2018 ArangoDB GmbH, Cologne, Germany
/// Copyright 2004-2014 triAGENS GmbH, Cologne, Germany
///
/// Licensed under the Apache License, Version 2.0 (the "License");
/// you may not use this file except in compliance with the License.
/// You may obtain a copy of the License at
///
///     http://www.apache.org/licenses/LICENSE-2.0
///
/// Unless required by applicable law or agreed to in writing, software
/// distributed under the License is distributed on an "AS IS" BASIS,
/// WITHOUT WARRANTIES OR CONDITIONS OF ANY KIND, either express or implied.
/// See the License for the specific language governing permissions and
/// limitations under the License.
///
/// Copyright holder is ArangoDB GmbH, Cologne, Germany
///
/// @author Kaveh Vahedipour
////////////////////////////////////////////////////////////////////////////////

#include "FailedFollower.h"

#include "Agency/Agent.h"
#include "Agency/Job.h"
#include "Agency/JobContext.h"

using namespace arangodb::consensus;

FailedFollower::FailedFollower(Node const& snapshot, AgentInterface* agent,
                               std::string const& jobId,
                               std::string const& creator,
                               std::string const& database,
                               std::string const& collection,
                               std::string const& shard,
                               std::string const& from)
    : Job(NOTFOUND, snapshot, agent, jobId, creator),
      _database(database),
      _collection(collection),
      _shard(shard),
      _from(from) {}

FailedFollower::FailedFollower(
  Node const& snapshot, AgentInterface* agent,
  JOB_STATUS status, std::string const& jobId)
  : Job(status, snapshot, agent, jobId) {

  // Get job details from agency:
  std::string path = pos[status] + _jobId + "/";
  auto tmp_database = _snapshot.hasAsString(path + "database");
  auto tmp_collection = _snapshot.hasAsString(path + "collection");
  auto tmp_from = _snapshot.hasAsString(path + "fromServer");

  // set only if already started (test to prevent warning)
  if (_snapshot.has(path + "toServer")) {
    auto tmp_to = _snapshot.hasAsString(path + "toServer");
    _to = tmp_to.first;
  }

  auto tmp_shard = _snapshot.hasAsString(path + "shard");
  auto tmp_creator = _snapshot.hasAsString(path + "creator");
  auto tmp_created = _snapshot.hasAsString(path + "timeCreated");

  if (tmp_database.second && tmp_collection.second && tmp_from.second
      && tmp_shard.second && tmp_creator.second && tmp_created.second) {
    _database = tmp_database.first;
    _collection = tmp_collection.first;
    _from = tmp_from.first;
    // _to conditionally set above
    _shard = tmp_shard.first;
    _creator = tmp_creator.first;
    _created = stringToTimepoint(tmp_created.first);
  } else {
    std::stringstream err;
    err << "Failed to find job " << _jobId << " in agency";
    LOG_TOPIC(ERR, Logger::SUPERVISION) << err.str();
    finish("", _shard, false, err.str());
    _status = FAILED;
  }
}

FailedFollower::~FailedFollower() {}

void FailedFollower::run() {
  runHelper("", _shard);
}

bool FailedFollower::create(std::shared_ptr<VPackBuilder> envelope) {

  using namespace std::chrono;
  LOG_TOPIC(INFO, Logger::SUPERVISION)
    << "Create failedFollower for " + _shard + " from " + _from;

  _created = system_clock::now();

  _jb = std::make_shared<Builder>();
  { VPackArrayBuilder transaction(_jb.get());
    { VPackObjectBuilder operations(_jb.get());
      // Todo entry
      _jb->add(VPackValue(toDoPrefix + _jobId));
      { VPackObjectBuilder todo(_jb.get());
        _jb->add("creator", VPackValue(_creator));
        _jb->add("type", VPackValue("failedFollower"));
        _jb->add("database", VPackValue(_database));
        _jb->add("collection", VPackValue(_collection));
        _jb->add("shard", VPackValue(_shard));
        _jb->add("fromServer", VPackValue(_from));
        _jb->add("jobId", VPackValue(_jobId));
        _jb->add(
          "timeCreated", VPackValue(timepointToString(_created)));
      }}}

  write_ret_t res = singleWriteTransaction(_agent, *_jb);

  return (res.accepted && res.indices.size() == 1 && res.indices[0]);

}


bool FailedFollower::start() {

  using namespace std::chrono;

  std::vector<std::string> existing =
    _snapshot.exists(planColPrefix + _database + "/" + _collection + "/" +
                     "distributeShardsLike");

  // Fail if got distributeShardsLike
  if (existing.size() == 5) {
    finish("", _shard, false, "Collection has distributeShardsLike");
    return false;
  }
  // Collection gone
  else if (existing.size() < 4) {
    finish("", _shard, true, "Collection " + _collection + " gone");
    return false;
  }

  // Planned servers vector
  std::string planPath
    = planColPrefix + _database + "/" + _collection + "/shards/" + _shard;
  auto plannedPair = _snapshot.hasAsSlice(planPath);  // if missing, what?
  Slice const & planned = plannedPair.first;
  if (!plannedPair.second) {
    // not clear what servers should or should not get failover ... retry later
    return false;
  }

  // Get proper replacement
  _to = randomIdleGoodAvailableServer(_snapshot, planned);
  if (_to.empty()) {
    // retry later
    return false;
  }

  if (std::chrono::system_clock::now() - _created > std::chrono::seconds(4620)) {
    finish("", _shard, false, "Job timed out");
    return false;
  }

  LOG_TOPIC(INFO, Logger::SUPERVISION)
    << "Start failedFollower for " + _shard + " from " + _from + " to " + _to;

  // Copy todo to pending
  Builder todo;
  { VPackArrayBuilder a(&todo);
    if (_jb == nullptr) {
      auto jobIdNode = _snapshot.hasAsNode(toDoPrefix + _jobId);
      if (jobIdNode.second) {
        jobIdNode.first.toBuilder(todo);
      } else {
        LOG_TOPIC(INFO, Logger::SUPERVISION)
          << "Failed to get key " + toDoPrefix + _jobId + " from agency snapshot";
        return false;
      }
    } else {
      todo.add(_jb->slice()[0].get(toDoPrefix + _jobId));
    }}

  // Replace from by to in plan and that's it
  Builder ns;
  { VPackArrayBuilder servers(&ns);
    for (auto const& i : VPackArrayIterator(planned)) {
      auto s = i.copyString();
      ns.add(VPackValue((s != _from) ? s : _to));
    }
  }

  // Transaction
  Builder job;

  { VPackArrayBuilder transactions(&job);

    { VPackArrayBuilder transaction(&job);
        // Operations ----------------------------------------------------------
      { VPackObjectBuilder operations(&job);
        // Add finished entry -----
        job.add(VPackValue(finishedPrefix + _jobId));
        { VPackObjectBuilder ts(&job);
          job.add("timeStarted", // start
                   VPackValue(timepointToString(system_clock::now())));
          job.add("timeFinished", // same same :)
                   VPackValue(timepointToString(system_clock::now())));
          job.add("toServer", VPackValue(_to)); // toServer
          for (auto const& obj : VPackObjectIterator(todo.slice()[0])) {
            job.add(obj.key.copyString(), obj.value);
          }
        }
        addRemoveJobFromSomewhere(job, "ToDo", _jobId);
        // Plan change ------------
        for (auto const& clone :
               clones(_snapshot, _database, _collection, _shard)) {
          job.add(
            planColPrefix + _database + "/"
            + clone.collection + "/shards/" + clone.shard, ns.slice());
        }

        addIncreasePlanVersion(job);
      }
      // Preconditions -------------------------------------------------------
      { VPackObjectBuilder preconditions(&job);
        // Failed condition persists
        job.add(VPackValue(healthPrefix + _from + "/Status"));
        { VPackObjectBuilder stillExists(&job);
          job.add("old", VPackValue("FAILED")); }
        addPreconditionUnchanged(job, planPath, planned);
        // toServer not blocked
        addPreconditionServerNotBlocked(job, _to);
        // shard not blocked
        addPreconditionShardNotBlocked(job, _shard);
        // toServer in good condition
        addPreconditionServerHealth(job, _to, "GOOD");
<<<<<<< HEAD
      }

=======
      } 
>>>>>>> b4ba4a45
    }
  }

  // Abort job blocking shard if abortable
  //  (likely to not exist, avoid warning message by testing first)
  if (_snapshot.has(blockedShardsPrefix + _shard)) {
    auto jobId = _snapshot.hasAsString(blockedShardsPrefix + _shard);
    if (jobId.second && !abortable(_snapshot, jobId.first)) {
      return false;
    } else if (jobId.second) {
      JobContext(PENDING, jobId.first, _snapshot, _agent).abort();
    }
  } // if

  LOG_TOPIC(DEBUG, Logger::SUPERVISION)
    << "FailedFollower start transaction: " << job.toJson();

  auto res = generalTransaction(_agent, job);

  LOG_TOPIC(DEBUG, Logger::SUPERVISION)
    << "FailedFollower start result: " << res.result->toJson();

  auto result = res.result->slice()[0];

  if (res.accepted && result.isNumber()) {
    return true;
  }

  TRI_ASSERT(result.isObject());

  auto slice = result.get(
    std::vector<std::string>(
      { agencyPrefix, "Supervision", "Health", _from, "Status"}));
  if (slice.isString() && slice.copyString() != "FAILED") {
    finish("", _shard, false, "Server " + _from + " no longer failing.");
  }

  slice = result.get(
    std::vector<std::string>(
      {agencyPrefix, "Supervision", "Health", _to, "Status"}));
  if (!slice.isString() || slice.copyString() != "GOOD") {
    LOG_TOPIC(INFO, Logger::SUPERVISION) <<
      "Destination server " << _to << " is no longer in good condition";
  }

  slice = result.get(
    std::vector<std::string>({agencyPrefix, "Plan", "Collections", _database,
          _collection, "shards", _shard}));
  if (!slice.isNone()) {
    LOG_TOPIC(INFO, Logger::SUPERVISION) <<
      "Planned db server list is in mismatch with snapshot";
  }

  slice = result.get(
    std::vector<std::string>({agencyPrefix, "Supervision", "DBServers", _to}));
  if (!slice.isNone()) {
    LOG_TOPIC(INFO, Logger::SUPERVISION) <<
      "Destination " << _to << " is now blocked by job " << slice.copyString();
  }

  slice = result.get(
    std::vector<std::string>({agencyPrefix, "Supervision", "Shards", _shard}));
  if (!slice.isNone()) {
    LOG_TOPIC(INFO, Logger::SUPERVISION) <<
      "Shard " << _shard << " is now blocked by job " << slice.copyString();
  }

  return false;

}

JOB_STATUS FailedFollower::status() {
  // We can only be hanging around TODO. start === finished
  return TODO;

}

arangodb::Result FailedFollower::abort() {

  // We can assume that the job is in ToDo or not there:
  if (_status == NOTFOUND || _status == FINISHED || _status == FAILED) {
    return Result(TRI_ERROR_SUPERVISION_GENERAL_FAILURE,
                  "Failed aborting failedFollower job beyond pending stage");
  }

  Result result;
  // Can now only be TODO
  if (_status == TODO) {
    finish("", "", false, "job aborted");
    return result;
  }

  TRI_ASSERT(false);  // cannot happen, since job moves directly to FINISHED
  return result;

}<|MERGE_RESOLUTION|>--- conflicted
+++ resolved
@@ -232,12 +232,7 @@
         addPreconditionShardNotBlocked(job, _shard);
         // toServer in good condition
         addPreconditionServerHealth(job, _to, "GOOD");
-<<<<<<< HEAD
       }
-
-=======
-      } 
->>>>>>> b4ba4a45
     }
   }
 
