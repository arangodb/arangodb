////////////////////////////////////////////////////////////////////////////////
/// DISCLAIMER
///
/// Copyright 2014-2018 ArangoDB GmbH, Cologne, Germany
/// Copyright 2004-2014 triAGENS GmbH, Cologne, Germany
///
/// Licensed under the Apache License, Version 2.0 (the "License");
/// you may not use this file except in compliance with the License.
/// You may obtain a copy of the License at
///
///     http://www.apache.org/licenses/LICENSE-2.0
///
/// Unless required by applicable law or agreed to in writing, software
/// distributed under the License is distributed on an "AS IS" BASIS,
/// WITHOUT WARRANTIES OR CONDITIONS OF ANY KIND, either express or implied.
/// See the License for the specific language governing permissions and
/// limitations under the License.
///
/// Copyright holder is ArangoDB GmbH, Cologne, Germany
///
/// @author Kaveh Vahedipour
////////////////////////////////////////////////////////////////////////////////

#include "FailedFollower.h"

#include "Agency/Agent.h"
#include "Agency/Job.h"
#include "Agency/JobContext.h"

using namespace arangodb::consensus;

FailedFollower::FailedFollower(Node const& snapshot, AgentInterface* agent,
                               std::string const& jobId, std::string const& creator,
                               std::string const& database, std::string const& collection,
                               std::string const& shard, std::string const& from)
    : Job(NOTFOUND, snapshot, agent, jobId, creator),
      _database(database),
      _collection(collection),
      _shard(shard),
      _from(from) {}

FailedFollower::FailedFollower(Node const& snapshot, AgentInterface* agent,
                               JOB_STATUS status, std::string const& jobId)
    : Job(status, snapshot, agent, jobId) {
  // Get job details from agency:
  std::string path = pos[status] + _jobId + "/";
  auto tmp_database = _snapshot.hasAsString(path + "database");
  auto tmp_collection = _snapshot.hasAsString(path + "collection");
  auto tmp_from = _snapshot.hasAsString(path + "fromServer");

  // set only if already started (test to prevent warning)
  if (_snapshot.has(path + "toServer")) {
    auto tmp_to = _snapshot.hasAsString(path + "toServer");
    _to = tmp_to.first;
  }

  auto tmp_shard = _snapshot.hasAsString(path + "shard");
  auto tmp_creator = _snapshot.hasAsString(path + "creator");
  auto tmp_created = _snapshot.hasAsString(path + "timeCreated");

  if (tmp_database.second && tmp_collection.second && tmp_from.second &&
      tmp_shard.second && tmp_creator.second && tmp_created.second) {
    _database = tmp_database.first;
    _collection = tmp_collection.first;
    _from = tmp_from.first;
    // _to conditionally set above
    _shard = tmp_shard.first;
    _creator = tmp_creator.first;
    _created = stringToTimepoint(tmp_created.first);
  } else {
    std::stringstream err;
    err << "Failed to find job " << _jobId << " in agency";
    LOG_TOPIC("4667d", ERR, Logger::SUPERVISION) << err.str();
    finish("", _shard, false, err.str());
    _status = FAILED;
  }
}

FailedFollower::~FailedFollower() = default;

void FailedFollower::run(bool& aborts) { runHelper("", _shard, aborts); }

bool FailedFollower::create(std::shared_ptr<VPackBuilder> envelope) {
  using namespace std::chrono;
  LOG_TOPIC("b0a34", INFO, Logger::SUPERVISION)
      << "Create failedFollower for " + _shard + " from " + _from;

  _created = system_clock::now();

  if (envelope == nullptr) {
    _jb = std::make_shared<Builder>();
    _jb->openArray();
    _jb->openObject();
  } else {
    _jb = envelope;
  }

  // Todo entry
  _jb->add(VPackValue(toDoPrefix + _jobId));
  {
    VPackObjectBuilder todo(_jb.get());
    _jb->add("creator", VPackValue(_creator));
    _jb->add("type", VPackValue("failedFollower"));
    _jb->add("database", VPackValue(_database));
    _jb->add("collection", VPackValue(_collection));
    _jb->add("shard", VPackValue(_shard));
    _jb->add("fromServer", VPackValue(_from));
    _jb->add("jobId", VPackValue(_jobId));
    _jb->add("timeCreated", VPackValue(timepointToString(_created)));
  }

  if (envelope == nullptr) {
    _jb->close(); // object
    _jb->close(); // array
    write_ret_t res = singleWriteTransaction(_agent, *_jb, false);
    return (res.accepted && res.indices.size() == 1 && res.indices[0]);
  }

  return true;

}

bool FailedFollower::start(bool& aborts) {
  using namespace std::chrono;

  std::vector<std::string> existing =
      _snapshot.exists(planColPrefix + _database + "/" + _collection + "/" +
                       "distributeShardsLike");

  // Fail if got distributeShardsLike
  if (existing.size() == 5) {
    finish("", _shard, false, "Collection has distributeShardsLike");
    return false;
  }
  // Collection gone
  else if (existing.size() < 4) {
    finish("", _shard, true, "Collection " + _collection + " gone");
    return false;
  }

  // Planned servers vector
  std::string planPath =
      planColPrefix + _database + "/" + _collection + "/shards/" + _shard;
  auto plannedPair = _snapshot.hasAsSlice(planPath);
  Slice const& planned = plannedPair.first;
  if (!plannedPair.second) {
    finish("", _shard, true,
        "Plan entry for collection " + _collection + " gone");
    return false;
  }

  // Now check if _server is still in this plan, note that it could have
  // been removed by RemoveFollower already, in which case we simply stop:
  bool found = false;
  if (planned.isArray()) {
    for (VPackSlice s : VPackArrayIterator(planned)) {
      if (s.isString() && _from == s.copyString()) {
        found = true;
        break;
      }
    }
  }
  if (!found) {
    finish("", _shard, true, "Server no longer found in Plan for collection " +
        _collection + ", our job is done.");
    return false;
  }

  // Get proper replacement
  _to = randomIdleAvailableServer(_snapshot, planned);
  if (_to.empty()) {
    // retry later
    return false;
  }

  if (std::chrono::system_clock::now() - _created > std::chrono::seconds(4620)) {
    finish("", _shard, false, "Job timed out");
    return false;
  }

  LOG_TOPIC("80b9d", INFO, Logger::SUPERVISION)
      << "Start failedFollower for " + _shard + " from " + _from + " to " + _to;

  // Copy todo to pending
  Builder todo;
  {
    VPackArrayBuilder a(&todo);
    if (_jb == nullptr) {
      auto const& jobIdNode = _snapshot.hasAsNode(toDoPrefix + _jobId);
      if (jobIdNode.second) {
        jobIdNode.first.toBuilder(todo);
      } else {
        LOG_TOPIC("4571c", INFO, Logger::SUPERVISION) << "Failed to get key " + toDoPrefix + _jobId +
                                                    " from agency snapshot";
        return false;
      }
    } else {
      todo.add(_jb->slice()[0].get(toDoPrefix + _jobId));
    }
  }

  // Replace from by to in plan and that's it
  Builder ns;
  {
    VPackArrayBuilder servers(&ns);
    for (auto const& i : VPackArrayIterator(planned)) {
      auto s = i.copyString();
      ns.add(VPackValue((s != _from) ? s : _to));
    }
    // Add the old one at the end, just in case it comes back more quickly:
    ns.add(VPackValue(_from));
  }

  // Transaction
  Builder job;

  {
    VPackArrayBuilder transactions(&job);

    {
      VPackArrayBuilder transaction(&job);
      // Operations ----------------------------------------------------------
      {
        VPackObjectBuilder operations(&job);
        // Add finished entry -----
        job.add(VPackValue(finishedPrefix + _jobId));
        {
          VPackObjectBuilder ts(&job);
          job.add("timeStarted",  // start
                  VPackValue(timepointToString(system_clock::now())));
          job.add("timeFinished",  // same same :)
                  VPackValue(timepointToString(system_clock::now())));
          job.add("toServer", VPackValue(_to));  // toServer
          for (auto const& obj : VPackObjectIterator(todo.slice()[0])) {
            job.add(obj.key.copyString(), obj.value);
          }
        }
        addRemoveJobFromSomewhere(job, "ToDo", _jobId);
        // Plan change ------------
        for (auto const& clone : clones(_snapshot, _database, _collection, _shard)) {
          job.add(planColPrefix + _database + "/" + clone.collection +
                      "/shards/" + clone.shard,
                  ns.slice());
        }

        addIncreasePlanVersion(job);
      }
      // Preconditions -------------------------------------------------------
      {
        VPackObjectBuilder preconditions(&job);
        // Failed condition persists
        job.add(VPackValue(healthPrefix + _from + "/Status"));
        {
          VPackObjectBuilder stillExists(&job);
          job.add("old", VPackValue("FAILED"));
        }
        addPreconditionUnchanged(job, planPath, planned);
        // toServer not blocked
        addPreconditionServerNotBlocked(job, _to);
        // shard not blocked
        addPreconditionShardNotBlocked(job, _shard);
        // toServer in good condition
        addPreconditionServerHealth(job, _to, "GOOD");
      }
    }
  }

  // Abort job blocking shard if abortable
  //  (likely to not exist, avoid warning message by testing first)
  if (_snapshot.has(blockedShardsPrefix + _shard)) {
    auto jobId = _snapshot.hasAsString(blockedShardsPrefix + _shard);
    if (jobId.second && !abortable(_snapshot, jobId.first)) {
      return false;
    } else if (jobId.second) {
      aborts = true;
      JobContext(PENDING, jobId.first, _snapshot, _agent).abort("failed follower requests abort");
      return false;
    }
  }

  LOG_TOPIC("2b961", DEBUG, Logger::SUPERVISION)
      << "FailedFollower start transaction: " << job.toJson();

  auto res = generalTransaction(_agent, job);
  if (!res.accepted) {  // lost leadership
    LOG_TOPIC("f5b87", INFO, Logger::SUPERVISION) << "Leadership lost! Job " << _jobId << " handed off.";
    return false;
  }

  LOG_TOPIC("84797", DEBUG, Logger::SUPERVISION)
      << "FailedFollower start result: " << res.result->toJson();

  auto result = res.result->slice()[0];

  if (res.accepted && result.isNumber()) {
    return true;
  }

  TRI_ASSERT(result.isObject());

  auto slice = result.get(std::vector<std::string>(
      {agencyPrefix, "Supervision", "Health", _from, "Status"}));
  if (slice.isString() && slice.copyString() != "FAILED") {
    finish("", _shard, false, "Server " + _from + " no longer failing.");
  }

  slice = result.get(std::vector<std::string>(
      {agencyPrefix, "Supervision", "Health", _to, "Status"}));
  if (!slice.isString() || slice.copyString() != "GOOD") {
    LOG_TOPIC("4785b", INFO, Logger::SUPERVISION)
        << "Destination server " << _to << " is no longer in good condition";
  }

  slice = result.get(std::vector<std::string>(
      {agencyPrefix, "Plan", "Collections", _database, _collection, "shards", _shard}));
  if (!slice.isNone()) {
    LOG_TOPIC("9fd56", INFO, Logger::SUPERVISION)
        << "Planned db server list is in mismatch with snapshot";
  }

  slice = result.get(
      std::vector<std::string>({agencyPrefix, "Supervision", "DBServers", _to}));
  if (!slice.isNone()) {
    LOG_TOPIC("ad849", INFO, Logger::SUPERVISION)
        << "Destination " << _to << " is now blocked by job " << slice.copyString();
  }

  slice = result.get(
      std::vector<std::string>({agencyPrefix, "Supervision", "Shards", _shard}));
  if (!slice.isNone()) {
    LOG_TOPIC("57da4", INFO, Logger::SUPERVISION)
        << "Shard " << _shard << " is now blocked by job " << slice.copyString();
  }

  return false;
}

JOB_STATUS FailedFollower::status() {
  // We can only be hanging around TODO. start === finished
  return TODO;
}

arangodb::Result FailedFollower::abort(std::string const& reason) {
  // We can assume that the job is in ToDo or not there:
  if (_status == NOTFOUND || _status == FINISHED || _status == FAILED) {
    return Result(TRI_ERROR_SUPERVISION_GENERAL_FAILURE,
                  "Failed aborting failedFollower job beyond pending stage");
  }

  // Can now only be TODO
  if (_status == TODO) {
    finish("", "", false, "job aborted: " + reason);
<<<<<<< HEAD
    // cppcheck-suppress uninitvar
    return result;
  }

  TRI_ASSERT(false);  // cannot happen, since job moves directly to FINISHED
  // cppcheck-suppress uninitvar
  return result;
=======
    return Result{};
  }

  TRI_ASSERT(false);  // cannot happen, since job moves directly to FINISHED
  return Result{};
>>>>>>> 4b59f0f9
}<|MERGE_RESOLUTION|>--- conflicted
+++ resolved
@@ -350,19 +350,9 @@
   // Can now only be TODO
   if (_status == TODO) {
     finish("", "", false, "job aborted: " + reason);
-<<<<<<< HEAD
-    // cppcheck-suppress uninitvar
-    return result;
-  }
-
-  TRI_ASSERT(false);  // cannot happen, since job moves directly to FINISHED
-  // cppcheck-suppress uninitvar
-  return result;
-=======
     return Result{};
   }
 
   TRI_ASSERT(false);  // cannot happen, since job moves directly to FINISHED
   return Result{};
->>>>>>> 4b59f0f9
 }