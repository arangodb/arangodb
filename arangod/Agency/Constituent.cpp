--- conflicted
+++ resolved
@@ -497,16 +497,9 @@
     }
 
     if (!isStopping() && cc != nullptr) {
-<<<<<<< HEAD
       auto res = cc->wait("", coordinatorTransactionID, 0, "",
         duration<double>(timeout - steady_clock::now()).count());
       
-=======
-      auto res = ClusterComm::instance()->wait(
-          "", coordinatorTransactionID, 0, "",
-          duration<double>(timeout - steady_clock::now()).count());
-
->>>>>>> 6eff1835
       if (res.status == CL_COMM_SENT) {
         auto body = res.result->getBodyVelocyPack();
         VPackSlice slc = body->slice();
