////////////////////////////////////////////////////////////////////////////////
/// DISCLAIMER
///
/// Copyright 2014-2022 ArangoDB GmbH, Cologne, Germany
/// Copyright 2004-2014 triAGENS GmbH, Cologne, Germany
///
/// Licensed under the Apache License, Version 2.0 (the "License");
/// you may not use this file except in compliance with the License.
/// You may obtain a copy of the License at
///
///     http://www.apache.org/licenses/LICENSE-2.0
///
/// Unless required by applicable law or agreed to in writing, software
/// distributed under the License is distributed on an "AS IS" BASIS,
/// WITHOUT WARRANTIES OR CONDITIONS OF ANY KIND, either express or implied.
/// See the License for the specific language governing permissions and
/// limitations under the License.
///
/// Copyright holder is ArangoDB GmbH, Cologne, Germany
///
/// @author Kaveh Vahedipour
////////////////////////////////////////////////////////////////////////////////

#include "AgencyFeature.h"

#include "Actions/ActionFeature.h"
#include "Agency/Agent.h"
#include "Agency/Job.h"
#include "Agency/Supervision.h"
#include "ApplicationFeatures/ApplicationServer.h"
#include "ApplicationFeatures/HttpEndpointProvider.h"
#include "ApplicationFeatures/V8PlatformFeature.h"
#include "Basics/application-exit.h"
#include "Cluster/ClusterFeature.h"
#include "Endpoint/Endpoint.h"
#include "IResearch/IResearchAnalyzerFeature.h"
#include "IResearch/IResearchFeature.h"
#include "Logger/Logger.h"
#include "Logger/LogMacros.h"
#include "ProgramOptions/ProgramOptions.h"
#include "ProgramOptions/Section.h"
#include "RestServer/FrontendFeature.h"
#include "RestServer/ScriptFeature.h"
#include "V8Server/FoxxFeature.h"
#include "V8Server/V8DealerFeature.h"

#include <limits>

using namespace arangodb::application_features;
using namespace arangodb::basics;
using namespace arangodb::options;
using namespace arangodb::rest;

namespace arangodb {

AgencyFeature::AgencyFeature(Server& server)
    : ArangodFeature{server, *this},
      _activated(false),
      _size(1),
      _poolSize(1),
      _minElectionTimeout(1.0),
      _maxElectionTimeout(5.0),
      _supervision(false),
      _supervisionTouched(false),
      _waitForSync(true),
      _supervisionFrequency(1.0),
      _compactionStepSize(1000),
      _compactionKeepSize(50000),
      _maxAppendSize(250),
      _supervisionGracePeriod(10.0),
      _supervisionOkThreshold(5.0),
      _supervisionDelayAddFollower(0),
      _supervisionDelayFailedFollower(0),
      _failedLeaderAddsFollower(true) {
  setOptional(true);
  startsAfter<application_features::FoxxFeaturePhase>();
}

AgencyFeature::~AgencyFeature() = default;

void AgencyFeature::collectOptions(std::shared_ptr<ProgramOptions> options) {
  options->addSection("agency", "agency");

  options->addOption("--agency.activate", "Activate the Agency.",
                     new BooleanParameter(&_activated),
                     arangodb::options::makeFlags(
                         arangodb::options::Flags::DefaultNoComponents,
                         arangodb::options::Flags::OnAgent));

  options->addOption("--agency.size", "The number of Agents.",
                     new UInt64Parameter(&_size),
                     arangodb::options::makeFlags(
                         arangodb::options::Flags::DefaultNoComponents,
                         arangodb::options::Flags::OnAgent));

  options
      ->addOption("--agency.pool-size", "The number of Agents in the pool.",
                  new UInt64Parameter(&_poolSize),
                  arangodb::options::makeFlags(
                      arangodb::options::Flags::Uncommon,
                      arangodb::options::Flags::DefaultNoComponents,
                      arangodb::options::Flags::OnAgent))
      .setDeprecatedIn(31100);

  options->addOption(
      "--agency.election-timeout-min",
      "The minimum timeout before an Agent calls for a new election (in "
      "seconds).",
      new DoubleParameter(&_minElectionTimeout, /*base*/ 1.0, /*minValue*/ 0.0,
                          /*maxValue*/ std::numeric_limits<double>::max(),
                          /*minInclusive*/ false),
      arangodb::options::makeFlags(
          arangodb::options::Flags::DefaultNoComponents,
          arangodb::options::Flags::OnAgent));

  options->addOption("--agency.election-timeout-max",
                     "The maximum timeout before an Agent calls for a new "
                     "election (in seconds).",
                     new DoubleParameter(&_maxElectionTimeout),
                     arangodb::options::makeFlags(
                         arangodb::options::Flags::DefaultNoComponents,
                         arangodb::options::Flags::OnAgent));

  options->addOption("--agency.endpoint", "The Agency endpoints.",
                     new VectorParameter<StringParameter>(&_agencyEndpoints),
                     arangodb::options::makeFlags(
                         arangodb::options::Flags::DefaultNoComponents,
                         arangodb::options::Flags::OnAgent));

  options->addOption("--agency.my-address",
                     "Which address to advertise to the outside.",
                     new StringParameter(&_agencyMyAddress),
                     arangodb::options::makeFlags(
                         arangodb::options::Flags::DefaultNoComponents,
                         arangodb::options::Flags::OnAgent));

  options->addOption("--agency.supervision",
                     "Perform ArangoDB cluster supervision.",
                     new BooleanParameter(&_supervision),
                     arangodb::options::makeFlags(
                         arangodb::options::Flags::DefaultNoComponents,
                         arangodb::options::Flags::OnAgent));

  options->addOption("--agency.supervision-frequency",
                     "The ArangoDB cluster supervision frequency (in seconds).",
                     new DoubleParameter(&_supervisionFrequency),
                     arangodb::options::makeFlags(
                         arangodb::options::Flags::DefaultNoComponents,
                         arangodb::options::Flags::OnAgent));

  options
      ->addOption("--agency.supervision-grace-period",
                  "The supervision time after which a server is considered to "
                  "have failed (in seconds).",
                  new DoubleParameter(&_supervisionGracePeriod),
                  arangodb::options::makeFlags(
                      arangodb::options::Flags::DefaultNoComponents,
                      arangodb::options::Flags::OnAgent))
      .setLongDescription(R"(A value of `10` seconds is recommended for regular
cluster deployments. For Active Failover deployments, it is recommended to use a
higher value for the grace period to avoid unnecessary failovers.

In Active Failover setups, the leader server needs to handle all the load and is
thus expected to get overloaded and unresponsive more easily than a server in a
regular cluster, which needs to handle only a part of the overall load.)");

  options->addOption("--agency.supervision-ok-threshold",
                     "The supervision time after which a server is considered "
                     "to be bad (in seconds).",
                     new DoubleParameter(&_supervisionOkThreshold),
                     arangodb::options::makeFlags(
                         arangodb::options::Flags::DefaultNoComponents,
                         arangodb::options::Flags::OnAgent));

  options
      ->addOption("--agency.supervision-delay-add-follower",
                  "The delay in supervision, before an AddFollower job is "
                  "executed (in seconds).",
                  new UInt64Parameter(&_supervisionDelayAddFollower),
                  arangodb::options::makeFlags(
                      arangodb::options::Flags::DefaultNoComponents,
                      arangodb::options::Flags::OnAgent))
      .setIntroducedIn(30906)
      .setIntroducedIn(31002);

  options
      ->addOption("--agency.supervision-delay-failed-follower",
                  "The delay in supervision, before a FailedFollower job is "
                  "executed (in seconds).",
                  new UInt64Parameter(&_supervisionDelayFailedFollower),
                  arangodb::options::makeFlags(
                      arangodb::options::Flags::DefaultNoComponents,
                      arangodb::options::Flags::OnAgent))
      .setIntroducedIn(30906)
      .setIntroducedIn(31002);

  options
      ->addOption("--agency.supervision-failed-leader-adds-follower",
                  "Flag indicating whether or not the FailedLeader job adds a "
                  "new follower.",
                  new BooleanParameter(&_failedLeaderAddsFollower),
                  arangodb::options::makeFlags(
                      arangodb::options::Flags::DefaultNoComponents,
                      arangodb::options::Flags::OnAgent))
      .setIntroducedIn(30907)
      .setIntroducedIn(31002);

  options->addOption("--agency.compaction-step-size",
                     "The step size between state machine compactions.",
                     new UInt64Parameter(&_compactionStepSize),
                     arangodb::options::makeFlags(
                         arangodb::options::Flags::DefaultNoComponents,
                         arangodb::options::Flags::Uncommon,
                         arangodb::options::Flags::OnAgent));

  options->addOption("--agency.compaction-keep-size",
                     "Keep as many Agency log entries before compaction point.",
                     new UInt64Parameter(&_compactionKeepSize),
                     arangodb::options::makeFlags(
                         arangodb::options::Flags::DefaultNoComponents,
                         arangodb::options::Flags::OnAgent));

  options->addOption("--agency.wait-for-sync",
                     "Wait for hard disk syncs on every persistence call "
                     "(required in production).",
                     new BooleanParameter(&_waitForSync),
                     arangodb::options::makeFlags(
                         arangodb::options::Flags::DefaultNoComponents,
                         arangodb::options::Flags::Uncommon,
                         arangodb::options::Flags::OnAgent));

  options->addOption(
      "--agency.max-append-size",
      "The maximum size of appendEntries document (number of log entries).",
      new UInt64Parameter(&_maxAppendSize),
      arangodb::options::makeFlags(
          arangodb::options::Flags::DefaultNoComponents,
          arangodb::options::Flags::Uncommon,
          arangodb::options::Flags::OnAgent));

  options->addOption("--agency.disaster-recovery-id",
                     "Specify the ID for this agent. WARNING: This is a "
                     "dangerous option, for disaster recover only!",
                     new StringParameter(&_recoveryId),
                     arangodb::options::makeFlags(
                         arangodb::options::Flags::DefaultNoComponents,
                         arangodb::options::Flags::Uncommon,
                         arangodb::options::Flags::OnAgent));
}

void AgencyFeature::validateOptions(std::shared_ptr<ProgramOptions> options) {
  ProgramOptions::ProcessingResult const& result = options->processingResult();

  if (!result.touched("agency.activate") || !_activated) {
    disable();
    return;
  }

  ServerState::instance()->setRole(ServerState::ROLE_AGENT);

  // Agency size
  if (result.touched("agency.size")) {
    if (_size < 1) {
      LOG_TOPIC("98510", FATAL, Logger::AGENCY)
          << "agency must have size greater 0";
      FATAL_ERROR_EXIT();
    }
  } else {
    _size = 1;
  }

  // Agency pool size
  if (result.touched("agency.pool-size") && _poolSize != _size) {
    // using a pool size different to the number of agents
    // has never been implemented properly, so bail out early here.
    LOG_TOPIC("af108", FATAL, Logger::AGENCY)
        << "agency pool size is deprecated and is not expected to be set";
    FATAL_ERROR_EXIT();
  }
  _poolSize = _size;

  // Size needs to be odd
  if (_size % 2 == 0) {
    LOG_TOPIC("0eab5", FATAL, Logger::AGENCY)
        << "AGENCY: agency must have odd number of members";
    FATAL_ERROR_EXIT();
  }

  // Check Timeouts
  if (_minElectionTimeout < 0.15) {
    LOG_TOPIC("0cce9", WARN, Logger::AGENCY)
        << "very short agency.election-timeout-min!";
  }

  if (_maxElectionTimeout <= _minElectionTimeout) {
    LOG_TOPIC("62fc3", FATAL, Logger::AGENCY)
        << "agency.election-timeout-max must not be shorter than or"
        << "equal to agency.election-timeout-min.";
    FATAL_ERROR_EXIT();
  }

  if (_maxElectionTimeout <= 2. * _minElectionTimeout) {
    LOG_TOPIC("99f84", WARN, Logger::AGENCY)
        << "agency.election-timeout-max should probably be chosen longer!";
  }

  if (_compactionKeepSize == 0) {
    LOG_TOPIC("ca485", WARN, Logger::AGENCY)
        << "agency.compaction-keep-size must not be 0, set to 50000";
    _compactionKeepSize = 50000;
  }

  if (!_agencyMyAddress.empty()) {
    std::string const unified = Endpoint::unifiedForm(_agencyMyAddress);

    if (unified.empty()) {
      LOG_TOPIC("4faa0", FATAL, Logger::AGENCY)
          << "invalid endpoint '" << _agencyMyAddress
          << "' specified for --agency.my-address";
      FATAL_ERROR_EXIT();
    }

    std::string fallback = unified;
    // Now extract the hostname/IP:
    auto pos = fallback.find("://");
    if (pos != std::string::npos) {
      fallback = fallback.substr(pos + 3);
    }
    pos = fallback.rfind(':');
    if (pos != std::string::npos) {
      fallback = fallback.substr(0, pos);
    }
    auto ss = ServerState::instance();
    ss->findHost(fallback);
  }

  if (result.touched("agency.supervision")) {
    _supervisionTouched = true;
  }

  // turn off the following features, as they are not needed in an agency:
  // - ArangoSearch: not needed by agency
  // - IResearchAnalyzer: analyzers are not needed by agency
  // - Action/Script/FoxxQueues/Frontend: Foxx and JavaScript APIs
  {
    server().disableFeatures(std::array{
        ArangodServer::id<iresearch::IResearchFeature>(),
        ArangodServer::id<iresearch::IResearchAnalyzerFeature>(),
        ArangodServer::id<ActionFeature>(), ArangodServer::id<FoxxFeature>(),
        ArangodServer::id<FrontendFeature>()});
  }

  if (!V8DealerFeature::javascriptRequestedViaOptions(options)) {
    // specifying --console requires JavaScript, so we can only turn Javascript
    // off if not requested

    // console mode inactive. so we can turn off V8
    server().disableFeatures(std::array{ArangodServer::id<ScriptFeature>(),
                                        ArangodServer::id<V8PlatformFeature>(),
                                        ArangodServer::id<V8DealerFeature>()});
  }
}

void AgencyFeature::prepare() {
  TRI_ASSERT(isEnabled());

  // Available after validateOptions of ClusterFeature
  // Find the agency prefix:
  auto& feature = server().getFeature<ClusterFeature>();
  if (!feature.agencyPrefix().empty()) {
    arangodb::consensus::Supervision::setAgencyPrefix(std::string("/") +
                                                      feature.agencyPrefix());
    arangodb::consensus::Job::agencyPrefix = feature.agencyPrefix();
  }

  std::string endpoint;

  if (_agencyMyAddress.empty()) {
    std::string port = "8529";

    // Available after prepare of EndpointFeature
    HttpEndpointProvider& endpointFeature =
        server().getFeature<HttpEndpointProvider>();
    auto endpoints = endpointFeature.httpEndpoints();

    if (!endpoints.empty()) {
      std::string const& tmp = endpoints.front();
      size_t pos = tmp.find(':', 10);

      if (pos != std::string::npos) {
        port = tmp.substr(pos + 1, tmp.size() - pos);
      }
    }

    endpoint = std::string("tcp://localhost:" + port);
  } else {
    endpoint = _agencyMyAddress;
  }
  LOG_TOPIC("693a2", DEBUG, Logger::AGENCY) << "Agency endpoint " << endpoint;

  if (_waitForSync) {
    _maxAppendSize /= 10;
  }

  _agent = std::make_unique<consensus::Agent>(
<<<<<<< HEAD
      server(), server().getFeature<metrics::MetricsFeature>(),
      consensus::config_t(_recoveryId, _size, _minElectionTimeout,
                          _maxElectionTimeout, endpoint, _agencyEndpoints,
                          _supervision, _supervisionTouched, _waitForSync,
                          _supervisionFrequency, _compactionStepSize,
                          _compactionKeepSize, _supervisionGracePeriod,
                          _supervisionOkThreshold, _supervisionDelayAddFollower,
                          _supervisionDelayFailedFollower, _maxAppendSize));
=======
      server(),
      consensus::config_t(
          _recoveryId, _size, _minElectionTimeout, _maxElectionTimeout,
          endpoint, _agencyEndpoints, _supervision, _supervisionTouched,
          _waitForSync, _supervisionFrequency, _compactionStepSize,
          _compactionKeepSize, _supervisionGracePeriod, _supervisionOkThreshold,
          _supervisionDelayAddFollower, _supervisionDelayFailedFollower,
          _failedLeaderAddsFollower, _maxAppendSize));
>>>>>>> 36ff3894
}

void AgencyFeature::start() {
  TRI_ASSERT(isEnabled());

  LOG_TOPIC("a77c8", DEBUG, Logger::AGENCY) << "Starting agency personality";
  _agent->start();

  LOG_TOPIC("b481d", DEBUG, Logger::AGENCY) << "Loading agency";
  _agent->load();
}

void AgencyFeature::beginShutdown() {
  TRI_ASSERT(isEnabled());

  // pass shutdown event to _agent so it can notify all its sub-threads
  _agent->beginShutdown();
}

void AgencyFeature::stop() {
  TRI_ASSERT(isEnabled());

  if (_agent->inception() != nullptr) {  // can only exist in resilient agents
    int counter = 0;
    while (_agent->inception()->isRunning()) {
      std::this_thread::sleep_for(std::chrono::milliseconds(100));
      // emit warning after 5 seconds
      if (++counter == 10 * 5) {
        LOG_TOPIC("bf6a6", WARN, Logger::AGENCY)
            << "waiting for inception thread to finish";
      }
    }
  }

  if (_agent != nullptr) {
    int counter = 0;
    while (_agent->isRunning()) {
      std::this_thread::sleep_for(std::chrono::milliseconds(100));
      // emit warning after 5 seconds
      if (++counter == 10 * 5) {
        LOG_TOPIC("5d3a5", WARN, Logger::AGENCY)
            << "waiting for agent thread to finish";
      }
    }

    // Wait until all agency threads have been shut down. Note that the
    // actual agent object is only destroyed in the destructor to allow
    // server jobs from RestAgencyHandlers to complete without incident:
    _agent->waitForThreadsStop();
  }
}

void AgencyFeature::unprepare() {
  TRI_ASSERT(isEnabled());
  // delete the Agent object here ensures it shuts down all of its threads
  // this is a precondition that it must fulfill before we can go on with the
  // shutdown
  _agent.reset();
}

consensus::Agent* AgencyFeature::agent() const { return _agent.get(); }

}  // namespace arangodb<|MERGE_RESOLUTION|>--- conflicted
+++ resolved
@@ -403,17 +403,7 @@
   }
 
   _agent = std::make_unique<consensus::Agent>(
-<<<<<<< HEAD
       server(), server().getFeature<metrics::MetricsFeature>(),
-      consensus::config_t(_recoveryId, _size, _minElectionTimeout,
-                          _maxElectionTimeout, endpoint, _agencyEndpoints,
-                          _supervision, _supervisionTouched, _waitForSync,
-                          _supervisionFrequency, _compactionStepSize,
-                          _compactionKeepSize, _supervisionGracePeriod,
-                          _supervisionOkThreshold, _supervisionDelayAddFollower,
-                          _supervisionDelayFailedFollower, _maxAppendSize));
-=======
-      server(),
       consensus::config_t(
           _recoveryId, _size, _minElectionTimeout, _maxElectionTimeout,
           endpoint, _agencyEndpoints, _supervision, _supervisionTouched,
@@ -421,7 +411,6 @@
           _compactionKeepSize, _supervisionGracePeriod, _supervisionOkThreshold,
           _supervisionDelayAddFollower, _supervisionDelayFailedFollower,
           _failedLeaderAddsFollower, _maxAppendSize));
->>>>>>> 36ff3894
 }
 
 void AgencyFeature::start() {
