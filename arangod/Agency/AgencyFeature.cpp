////////////////////////////////////////////////////////////////////////////////
/// DISCLAIMER
///
/// Copyright 2014-2022 ArangoDB GmbH, Cologne, Germany
/// Copyright 2004-2014 triAGENS GmbH, Cologne, Germany
///
/// Licensed under the Apache License, Version 2.0 (the "License");
/// you may not use this file except in compliance with the License.
/// You may obtain a copy of the License at
///
///     http://www.apache.org/licenses/LICENSE-2.0
///
/// Unless required by applicable law or agreed to in writing, software
/// distributed under the License is distributed on an "AS IS" BASIS,
/// WITHOUT WARRANTIES OR CONDITIONS OF ANY KIND, either express or implied.
/// See the License for the specific language governing permissions and
/// limitations under the License.
///
/// Copyright holder is ArangoDB GmbH, Cologne, Germany
///
/// @author Kaveh Vahedipour
////////////////////////////////////////////////////////////////////////////////

#include "AgencyFeature.h"

#include "Actions/ActionFeature.h"
#include "Agency/Agent.h"
#include "Agency/Job.h"
#include "Agency/Supervision.h"
#include "ApplicationFeatures/ApplicationServer.h"
#include "ApplicationFeatures/HttpEndpointProvider.h"
#include "ApplicationFeatures/V8PlatformFeature.h"
#include "Basics/application-exit.h"
#include "Cluster/ClusterFeature.h"
#include "Endpoint/Endpoint.h"
#include "IResearch/IResearchAnalyzerFeature.h"
#include "IResearch/IResearchFeature.h"
#include "Logger/Logger.h"
#include "ProgramOptions/ProgramOptions.h"
#include "ProgramOptions/Section.h"
#include "RestServer/FrontendFeature.h"
#include "RestServer/ScriptFeature.h"
#include "V8Server/FoxxFeature.h"
#include "V8Server/V8DealerFeature.h"

#include <limits>

using namespace arangodb::application_features;
using namespace arangodb::basics;
using namespace arangodb::options;
using namespace arangodb::rest;

namespace arangodb {

AgencyFeature::AgencyFeature(Server& server)
    : ArangodFeature{server, *this},
      _activated(false),
      _size(1),
      _poolSize(1),
      _minElectionTimeout(1.0),
      _maxElectionTimeout(5.0),
      _supervision(false),
      _supervisionTouched(false),
      _waitForSync(true),
      _supervisionFrequency(1.0),
      _compactionStepSize(1000),
      _compactionKeepSize(50000),
      _maxAppendSize(250),
      _supervisionGracePeriod(10.0),
      _supervisionOkThreshold(5.0),
      _supervisionDelayAddFollower(0),
      _supervisionDelayFailedFollower(0) {
  setOptional(true);
  startsAfter<application_features::FoxxFeaturePhase>();
}

AgencyFeature::~AgencyFeature() = default;

void AgencyFeature::collectOptions(std::shared_ptr<ProgramOptions> options) {
  options->addSection("agency", "agency");

  options->addOption("--agency.activate", "Activate the Agency.",
                     new BooleanParameter(&_activated),
                     arangodb::options::makeFlags(
                         arangodb::options::Flags::DefaultNoComponents,
                         arangodb::options::Flags::OnAgent));

  options->addOption("--agency.size", "The number of Agents.",
                     new UInt64Parameter(&_size),
                     arangodb::options::makeFlags(
                         arangodb::options::Flags::DefaultNoComponents,
                         arangodb::options::Flags::OnAgent));

  options
      ->addOption("--agency.pool-size", "The number of Agents in the pool.",
                  new UInt64Parameter(&_poolSize),
                  arangodb::options::makeFlags(
                      arangodb::options::Flags::Uncommon,
                      arangodb::options::Flags::DefaultNoComponents,
                      arangodb::options::Flags::OnAgent))
      .setDeprecatedIn(31100);

  options->addOption(
      "--agency.election-timeout-min",
      "The minimum timeout before an Agent calls for a new election (in "
      "seconds).",
      new DoubleParameter(&_minElectionTimeout, /*base*/ 1.0, /*minValue*/ 0.0,
                          /*maxValue*/ std::numeric_limits<double>::max(),
                          /*minInclusive*/ false),
      arangodb::options::makeFlags(
          arangodb::options::Flags::DefaultNoComponents,
          arangodb::options::Flags::OnAgent));

  options->addOption("--agency.election-timeout-max",
                     "The maximum timeout before an Agent calls for a new "
                     "election (in seconds).",
                     new DoubleParameter(&_maxElectionTimeout),
                     arangodb::options::makeFlags(
                         arangodb::options::Flags::DefaultNoComponents,
                         arangodb::options::Flags::OnAgent));

  options->addOption("--agency.endpoint", "The Agency endpoints.",
                     new VectorParameter<StringParameter>(&_agencyEndpoints),
                     arangodb::options::makeFlags(
                         arangodb::options::Flags::DefaultNoComponents,
                         arangodb::options::Flags::OnAgent));

  options->addOption("--agency.my-address",
                     "Which address to advertise to the outside.",
                     new StringParameter(&_agencyMyAddress),
                     arangodb::options::makeFlags(
                         arangodb::options::Flags::DefaultNoComponents,
                         arangodb::options::Flags::OnAgent));

  options->addOption("--agency.supervision",
                     "Perform ArangoDB cluster supervision.",
                     new BooleanParameter(&_supervision),
                     arangodb::options::makeFlags(
                         arangodb::options::Flags::DefaultNoComponents,
                         arangodb::options::Flags::OnAgent));

  options->addOption("--agency.supervision-frequency",
                     "The ArangoDB cluster supervision frequency (in seconds).",
                     new DoubleParameter(&_supervisionFrequency),
                     arangodb::options::makeFlags(
                         arangodb::options::Flags::DefaultNoComponents,
                         arangodb::options::Flags::OnAgent));

  options
      ->addOption("--agency.supervision-grace-period",
                  "The supervision time after which a server is considered to "
                  "have failed (in seconds).",
                  new DoubleParameter(&_supervisionGracePeriod),
                  arangodb::options::makeFlags(
                      arangodb::options::Flags::DefaultNoComponents,
                      arangodb::options::Flags::OnAgent))
      .setLongDescription(R"(A value of `10` seconds is recommended for regular
cluster deployments. For Active Failover deployments, it is recommended to use a
higher value for the grace period to avoid unnecessary failovers.

In Active Failover setups, the leader server needs to handle all the load and is
thus expected to get overloaded and unresponsive more easily than a server in a
regular cluster, which needs to handle only a part of the overall load.)");

  options->addOption("--agency.supervision-ok-threshold",
                     "The supervision time after which a server is considered "
                     "to be bad (in seconds).",
                     new DoubleParameter(&_supervisionOkThreshold),
                     arangodb::options::makeFlags(
                         arangodb::options::Flags::DefaultNoComponents,
                         arangodb::options::Flags::OnAgent));

<<<<<<< HEAD
  options->addOption(
      "--agency.supervision-ok-threshold",
      "supervision time, after which a server is considered to be bad [s]",
      new DoubleParameter(&_supervisionOkThreshold),
      arangodb::options::makeFlags(
          arangodb::options::Flags::DefaultNoComponents,
          arangodb::options::Flags::OnAgent));

  options
      ->addOption(
          "--agency.supervision-delay-add-follower",
          "delay in supervision, before an AddFollower job is executed [s]",
          new UInt64Parameter(&_supervisionDelayAddFollower),
          arangodb::options::makeFlags(
              arangodb::options::Flags::DefaultNoComponents,
              arangodb::options::Flags::OnAgent))
      .setIntroducedIn(30906)
      .setIntroducedIn(31002);

  options
      ->addOption(
          "--agency.supervision-delay-failed-follower",
          "delay in supervision, before a FailedFollower job is executed [s]",
          new UInt64Parameter(&_supervisionDelayFailedFollower),
          arangodb::options::makeFlags(
              arangodb::options::Flags::DefaultNoComponents,
              arangodb::options::Flags::OnAgent))
      .setIntroducedIn(30906)
      .setIntroducedIn(31002);

=======
>>>>>>> b3ca9438
  options->addOption("--agency.compaction-step-size",
                     "The step size between state machine compactions.",
                     new UInt64Parameter(&_compactionStepSize),
                     arangodb::options::makeFlags(
                         arangodb::options::Flags::DefaultNoComponents,
                         arangodb::options::Flags::Uncommon,
                         arangodb::options::Flags::OnAgent));

  options->addOption("--agency.compaction-keep-size",
                     "Keep as many Agency log entries before compaction point.",
                     new UInt64Parameter(&_compactionKeepSize),
                     arangodb::options::makeFlags(
                         arangodb::options::Flags::DefaultNoComponents,
                         arangodb::options::Flags::OnAgent));

  options->addOption("--agency.wait-for-sync",
                     "Wait for hard disk syncs on every persistence call "
                     "(required in production).",
                     new BooleanParameter(&_waitForSync),
                     arangodb::options::makeFlags(
                         arangodb::options::Flags::DefaultNoComponents,
                         arangodb::options::Flags::Uncommon,
                         arangodb::options::Flags::OnAgent));

  options->addOption(
      "--agency.max-append-size",
      "The maximum size of appendEntries document (number of log entries).",
      new UInt64Parameter(&_maxAppendSize),
      arangodb::options::makeFlags(
          arangodb::options::Flags::DefaultNoComponents,
          arangodb::options::Flags::Uncommon,
          arangodb::options::Flags::OnAgent));

  options->addOption("--agency.disaster-recovery-id",
                     "Specify the ID for this agent. WARNING: This is a "
                     "dangerous option, for disaster recover only!",
                     new StringParameter(&_recoveryId),
                     arangodb::options::makeFlags(
                         arangodb::options::Flags::DefaultNoComponents,
                         arangodb::options::Flags::Uncommon,
                         arangodb::options::Flags::OnAgent));
}

void AgencyFeature::validateOptions(std::shared_ptr<ProgramOptions> options) {
  ProgramOptions::ProcessingResult const& result = options->processingResult();

  if (!result.touched("agency.activate") || !_activated) {
    disable();
    return;
  }

  ServerState::instance()->setRole(ServerState::ROLE_AGENT);

  // Agency size
  if (result.touched("agency.size")) {
    if (_size < 1) {
      LOG_TOPIC("98510", FATAL, Logger::AGENCY)
          << "agency must have size greater 0";
      FATAL_ERROR_EXIT();
    }
  } else {
    _size = 1;
  }

  // Agency pool size
  if (result.touched("agency.pool-size") && _poolSize != _size) {
    // using a pool size different to the number of agents
    // has never been implemented properly, so bail out early here.
    LOG_TOPIC("af108", FATAL, Logger::AGENCY)
        << "agency pool size is deprecated and is not expected to be set";
    FATAL_ERROR_EXIT();
  }
  _poolSize = _size;

  // Size needs to be odd
  if (_size % 2 == 0) {
    LOG_TOPIC("0eab5", FATAL, Logger::AGENCY)
        << "AGENCY: agency must have odd number of members";
    FATAL_ERROR_EXIT();
  }

  // Check Timeouts
  if (_minElectionTimeout < 0.15) {
    LOG_TOPIC("0cce9", WARN, Logger::AGENCY)
        << "very short agency.election-timeout-min!";
  }

  if (_maxElectionTimeout <= _minElectionTimeout) {
    LOG_TOPIC("62fc3", FATAL, Logger::AGENCY)
        << "agency.election-timeout-max must not be shorter than or"
        << "equal to agency.election-timeout-min.";
    FATAL_ERROR_EXIT();
  }

  if (_maxElectionTimeout <= 2. * _minElectionTimeout) {
    LOG_TOPIC("99f84", WARN, Logger::AGENCY)
        << "agency.election-timeout-max should probably be chosen longer!";
  }

  if (_compactionKeepSize == 0) {
    LOG_TOPIC("ca485", WARN, Logger::AGENCY)
        << "agency.compaction-keep-size must not be 0, set to 50000";
    _compactionKeepSize = 50000;
  }

  if (!_agencyMyAddress.empty()) {
    std::string const unified = Endpoint::unifiedForm(_agencyMyAddress);

    if (unified.empty()) {
      LOG_TOPIC("4faa0", FATAL, Logger::AGENCY)
          << "invalid endpoint '" << _agencyMyAddress
          << "' specified for --agency.my-address";
      FATAL_ERROR_EXIT();
    }

    std::string fallback = unified;
    // Now extract the hostname/IP:
    auto pos = fallback.find("://");
    if (pos != std::string::npos) {
      fallback = fallback.substr(pos + 3);
    }
    pos = fallback.rfind(':');
    if (pos != std::string::npos) {
      fallback = fallback.substr(0, pos);
    }
    auto ss = ServerState::instance();
    ss->findHost(fallback);
  }

  if (result.touched("agency.supervision")) {
    _supervisionTouched = true;
  }

  // turn off the following features, as they are not needed in an agency:
  // - ArangoSearch: not needed by agency
  // - IResearchAnalyzer: analyzers are not needed by agency
  // - Action/Script/FoxxQueues/Frontend: Foxx and JavaScript APIs
  {
    server().disableFeatures(std::array{
        ArangodServer::id<iresearch::IResearchFeature>(),
        ArangodServer::id<iresearch::IResearchAnalyzerFeature>(),
        ArangodServer::id<ActionFeature>(), ArangodServer::id<FoxxFeature>(),
        ArangodServer::id<FrontendFeature>()});
  }

  if (!V8DealerFeature::javascriptRequestedViaOptions(options)) {
    // specifying --console requires JavaScript, so we can only turn Javascript
    // off if not requested

    // console mode inactive. so we can turn off V8
    server().disableFeatures(std::array{ArangodServer::id<ScriptFeature>(),
                                        ArangodServer::id<V8PlatformFeature>(),
                                        ArangodServer::id<V8DealerFeature>()});
  }
}

void AgencyFeature::prepare() {
  TRI_ASSERT(isEnabled());

  // Available after validateOptions of ClusterFeature
  // Find the agency prefix:
  auto& feature = server().getFeature<ClusterFeature>();
  if (!feature.agencyPrefix().empty()) {
    arangodb::consensus::Supervision::setAgencyPrefix(std::string("/") +
                                                      feature.agencyPrefix());
    arangodb::consensus::Job::agencyPrefix = feature.agencyPrefix();
  }

  std::string endpoint;

  if (_agencyMyAddress.empty()) {
    std::string port = "8529";

    // Available after prepare of EndpointFeature
    HttpEndpointProvider& endpointFeature =
        server().getFeature<HttpEndpointProvider>();
    auto endpoints = endpointFeature.httpEndpoints();

    if (!endpoints.empty()) {
      std::string const& tmp = endpoints.front();
      size_t pos = tmp.find(':', 10);

      if (pos != std::string::npos) {
        port = tmp.substr(pos + 1, tmp.size() - pos);
      }
    }

    endpoint = std::string("tcp://localhost:" + port);
  } else {
    endpoint = _agencyMyAddress;
  }
  LOG_TOPIC("693a2", DEBUG, Logger::AGENCY) << "Agency endpoint " << endpoint;

  if (_waitForSync) {
    _maxAppendSize /= 10;
  }

  _agent = std::make_unique<consensus::Agent>(
      server(),
      consensus::config_t(_recoveryId, _size, _minElectionTimeout,
                          _maxElectionTimeout, endpoint, _agencyEndpoints,
                          _supervision, _supervisionTouched, _waitForSync,
                          _supervisionFrequency, _compactionStepSize,
                          _compactionKeepSize, _supervisionGracePeriod,
                          _supervisionOkThreshold, _supervisionDelayAddFollower,
                          _supervisionDelayFailedFollower, _maxAppendSize));
}

void AgencyFeature::start() {
  TRI_ASSERT(isEnabled());

  LOG_TOPIC("a77c8", DEBUG, Logger::AGENCY) << "Starting agency personality";
  _agent->start();

  LOG_TOPIC("b481d", DEBUG, Logger::AGENCY) << "Loading agency";
  _agent->load();
}

void AgencyFeature::beginShutdown() {
  TRI_ASSERT(isEnabled());

  // pass shutdown event to _agent so it can notify all its sub-threads
  _agent->beginShutdown();
}

void AgencyFeature::stop() {
  TRI_ASSERT(isEnabled());

  if (_agent->inception() != nullptr) {  // can only exist in resilient agents
    int counter = 0;
    while (_agent->inception()->isRunning()) {
      std::this_thread::sleep_for(std::chrono::milliseconds(100));
      // emit warning after 5 seconds
      if (++counter == 10 * 5) {
        LOG_TOPIC("bf6a6", WARN, Logger::AGENCY)
            << "waiting for inception thread to finish";
      }
    }
  }

  if (_agent != nullptr) {
    int counter = 0;
    while (_agent->isRunning()) {
      std::this_thread::sleep_for(std::chrono::milliseconds(100));
      // emit warning after 5 seconds
      if (++counter == 10 * 5) {
        LOG_TOPIC("5d3a5", WARN, Logger::AGENCY)
            << "waiting for agent thread to finish";
      }
    }

    // Wait until all agency threads have been shut down. Note that the
    // actual agent object is only destroyed in the destructor to allow
    // server jobs from RestAgencyHandlers to complete without incident:
    _agent->waitForThreadsStop();
  }
}

void AgencyFeature::unprepare() {
  TRI_ASSERT(isEnabled());
  // delete the Agent object here ensures it shuts down all of its threads
  // this is a precondition that it must fulfill before we can go on with the
  // shutdown
  _agent.reset();
}

consensus::Agent* AgencyFeature::agent() const { return _agent.get(); }

}  // namespace arangodb<|MERGE_RESOLUTION|>--- conflicted
+++ resolved
@@ -170,15 +170,6 @@
                          arangodb::options::Flags::DefaultNoComponents,
                          arangodb::options::Flags::OnAgent));
 
-<<<<<<< HEAD
-  options->addOption(
-      "--agency.supervision-ok-threshold",
-      "supervision time, after which a server is considered to be bad [s]",
-      new DoubleParameter(&_supervisionOkThreshold),
-      arangodb::options::makeFlags(
-          arangodb::options::Flags::DefaultNoComponents,
-          arangodb::options::Flags::OnAgent));
-
   options
       ->addOption(
           "--agency.supervision-delay-add-follower",
@@ -201,8 +192,6 @@
       .setIntroducedIn(30906)
       .setIntroducedIn(31002);
 
-=======
->>>>>>> b3ca9438
   options->addOption("--agency.compaction-step-size",
                      "The step size between state machine compactions.",
                      new UInt64Parameter(&_compactionStepSize),
