////////////////////////////////////////////////////////////////////////////////
/// DISCLAIMER
///
/// Copyright 2014-2016 ArangoDB GmbH, Cologne, Germany
/// Copyright 2004-2014 triAGENS GmbH, Cologne, Germany
///
/// Licensed under the Apache License, Version 2.0 (the "License");
/// you may not use this file except in compliance with the License.
/// You may obtain a copy of the License at
///
///     http://www.apache.org/licenses/LICENSE-2.0
///
/// Unless required by applicable law or agreed to in writing, software
/// distributed under the License is distributed on an "AS IS" BASIS,
/// WITHOUT WARRANTIES OR CONDITIONS OF ANY KIND, either express or implied.
/// See the License for the specific language governing permissions and
/// limitations under the License.
///
/// Copyright holder is ArangoDB GmbH, Cologne, Germany
///
/// @author Kaveh Vahedipour
////////////////////////////////////////////////////////////////////////////////

#include "AgencyFeature.h"

#include "Agency/Agent.h"
#include "Agency/Job.h"
#include "Agency/Supervision.h"
#include "Cluster/ClusterFeature.h"
#include "Logger/Logger.h"
#include "ProgramOptions/ProgramOptions.h"
#include "ProgramOptions/Section.h"
#include "RestServer/EndpointFeature.h"

using namespace arangodb;
using namespace arangodb::application_features;
using namespace arangodb::basics;
using namespace arangodb::options;
using namespace arangodb::rest;

consensus::Agent* AgencyFeature::AGENT = nullptr;

AgencyFeature::AgencyFeature(application_features::ApplicationServer* server)
    : ApplicationFeature(server, "Agency"),
      _activated(false),
      _size(1),
      _poolSize(1),
      _minElectionTimeout(1.0),
      _maxElectionTimeout(5.0),
      _supervision(false),
      _supervisionTouched(false),
      _waitForSync(true),
      _supervisionFrequency(1.0),
      _compactionStepSize(20000),
      _compactionKeepSize(10000),
      _maxAppendSize(250),
      _supervisionGracePeriod(10.0),
      _cmdLineTimings(false) {
  setOptional(true);
  requiresElevatedPrivileges(false);
  startsAfter("Cluster");
  startsAfter("Database");
  startsAfter("Endpoint");
  startsAfter("QueryRegistry");
  startsAfter("Random");
  startsAfter("Scheduler");
  startsAfter("Server");
}

AgencyFeature::~AgencyFeature() {}

void AgencyFeature::collectOptions(std::shared_ptr<ProgramOptions> options) {
  options->addSection("agency", "Configure the agency");

  options->addOption("--agency.activate", "Activate agency",
                     new BooleanParameter(&_activated));

  options->addOption("--agency.size", "number of agents",
                     new UInt64Parameter(&_size));

  options->addOption("--agency.pool-size", "number of agent pool",
                     new UInt64Parameter(&_poolSize));

  options->addOption(
      "--agency.election-timeout-min",
      "minimum timeout before an agent calls for new election [s]",
      new DoubleParameter(&_minElectionTimeout));

  options->addOption(
      "--agency.election-timeout-max",
      "maximum timeout before an agent calls for new election [s]",
      new DoubleParameter(&_maxElectionTimeout));

  options->addOption("--agency.endpoint", "agency endpoints",
                     new VectorParameter<StringParameter>(&_agencyEndpoints));

  options->addOption("--agency.my-address",
                     "which address to advertise to the outside",
                     new StringParameter(&_agencyMyAddress));

  options->addOption("--agency.supervision",
                     "perform arangodb cluster supervision",
                     new BooleanParameter(&_supervision));

  options->addOption("--agency.supervision-frequency",
                     "arangodb cluster supervision frequency [s]",
                     new DoubleParameter(&_supervisionFrequency));

  options->addOption(
      "--agency.supervision-grace-period",
      "supervision time, after which a server is considered to have failed [s]",
      new DoubleParameter(&_supervisionGracePeriod));

  options->addHiddenOption("--agency.compaction-step-size",
                           "step size between state machine compactions",
                           new UInt64Parameter(&_compactionStepSize));

  options->addOption("--agency.compaction-keep-size",
                     "keep as many indices before compaction point",
                     new UInt64Parameter(&_compactionKeepSize));

  options->addHiddenOption("--agency.wait-for-sync",
                           "wait for hard disk syncs on every persistence call "
                           "(required in production)",
                           new BooleanParameter(&_waitForSync));

  options->addHiddenOption("--agency.max-append-size",
                           "maximum size of appendEntries document (# log entries)",
                           new UInt64Parameter(&_maxAppendSize));

  options->addHiddenOption(
    "--agency.disaster-recovery-id",
    "allows for specification of the id for this agent; dangerous option for disaster recover only!",
    new StringParameter(&_recoveryId));

}

void AgencyFeature::validateOptions(std::shared_ptr<ProgramOptions> options) {
  ProgramOptions::ProcessingResult const& result = options->processingResult();

  if (!result.touched("agency.activate") || !_activated) {
    disable();
    return;
  }

  if (result.touched("agency.election-timeout-min")) {
    _cmdLineTimings = true;
  }

  ServerState::instance()->setRole(ServerState::ROLE_AGENT);

  // Agency size
  if (result.touched("agency.size")) {
    if (_size < 1) {
      LOG_TOPIC(FATAL, Logger::AGENCY) << "agency must have size greater 0";
      FATAL_ERROR_EXIT();
    }
  } else {
    _size = 1;
  }

  // Agency pool size
  if (result.touched("agency.pool-size")) {
    if (_poolSize < _size) {
      LOG_TOPIC(FATAL, Logger::AGENCY)
          << "agency pool size must be larger than agency size.";
      FATAL_ERROR_EXIT();
    }
  } else {
    _poolSize = _size;
  }

  // Size needs to be odd
  if (_size % 2 == 0) {
    LOG_TOPIC(FATAL, Logger::AGENCY)
        << "AGENCY: agency must have odd number of members";
    FATAL_ERROR_EXIT();
  }

  // Timeouts sanity
  if (_minElectionTimeout <= 0.) {
    LOG_TOPIC(FATAL, Logger::AGENCY)
        << "agency.election-timeout-min must not be negative!";
    FATAL_ERROR_EXIT();
  } else if (_minElectionTimeout < 0.15) {
    LOG_TOPIC(WARN, Logger::AGENCY)
        << "very short agency.election-timeout-min!";
  }

  if (_maxElectionTimeout <= _minElectionTimeout) {
    LOG_TOPIC(FATAL, Logger::AGENCY)
        << "agency.election-timeout-max must not be shorter than or"
        << "equal to agency.election-timeout-min.";
    FATAL_ERROR_EXIT();
  }

  if (_maxElectionTimeout <= 2. * _minElectionTimeout) {
    LOG_TOPIC(WARN, Logger::AGENCY)
        << "agency.election-timeout-max should probably be chosen longer!";
  }

  if (_compactionKeepSize == 0) {
    LOG_TOPIC(WARN, Logger::AGENCY)
        << "agency.compaction-keep-size must not be 0, set to 1000";
    _compactionKeepSize = 1000;
  }

  if (!_agencyMyAddress.empty()) {
    std::string const unified = Endpoint::unifiedForm(_agencyMyAddress);

    if (unified.empty()) {
      LOG_TOPIC(FATAL, Logger::AGENCY) << "invalid endpoint '"
                                       << _agencyMyAddress
                                       << "' specified for --agency.my-address";
      FATAL_ERROR_EXIT();
    }

    std::string fallback = unified;
    // Now extract the hostname/IP:
    auto pos = fallback.find("://");
    if (pos != std::string::npos) {
      fallback = fallback.substr(pos+3);
    }
    pos = fallback.rfind(':');
    if (pos != std::string::npos) {
      fallback = fallback.substr(0, pos);
    }
    auto ss = ServerState::instance();
    ss->findHost(fallback);
  }

  if (result.touched("agency.supervision")) {
    _supervisionTouched = true;
  }
}

void AgencyFeature::prepare() {
}

void AgencyFeature::start() {
  if (!isEnabled()) {
    return;
  }

  // Find the agency prefix:
  auto feature = ApplicationServer::getFeature<ClusterFeature>("Cluster");
  if (!feature->agencyPrefix().empty()) {
    consensus::Supervision::setAgencyPrefix(
      std::string("/") + feature->agencyPrefix());
<<<<<<< HEAD
    consensus::Job::agencyPrefix = feature->agencyPrefix();
=======
    arangodb::consensus::Job::agencyPrefix = feature->agencyPrefix();;
>>>>>>> 68442dae
  }
  
  // TODO: Port this to new options handling
  std::string endpoint;

  if (_agencyMyAddress.empty()) {
    std::string port = "8529";

    EndpointFeature* endpointFeature =
        ApplicationServer::getFeature<EndpointFeature>("Endpoint");
    auto endpoints = endpointFeature->httpEndpoints();

    if (!endpoints.empty()) {
      std::string const& tmp = endpoints.front();
      size_t pos = tmp.find(':', 10);

      if (pos != std::string::npos) {
        port = tmp.substr(pos + 1, tmp.size() - pos);
      }
    }

    endpoint = std::string("tcp://localhost:" + port);
  } else {
    endpoint = _agencyMyAddress;
  }
  LOG_TOPIC(DEBUG, Logger::AGENCY) << "Agency endpoint " << endpoint;

  if (_waitForSync) {
    _maxAppendSize /= 10;
  }

  _agent.reset(
    new consensus::Agent(
      consensus::config_t(
        _recoveryId, _size, _poolSize, _minElectionTimeout, _maxElectionTimeout,
        endpoint, _agencyEndpoints, _supervision, _supervisionTouched,
        _waitForSync, _supervisionFrequency, _compactionStepSize,
        _compactionKeepSize, _supervisionGracePeriod, _cmdLineTimings,
        _maxAppendSize)));
  
  AGENT = _agent.get();
  
  LOG_TOPIC(DEBUG, Logger::AGENCY) << "Starting agency personality";
  _agent->start();
  
  LOG_TOPIC(DEBUG, Logger::AGENCY) << "Loading agency";
  _agent->load();
}

void AgencyFeature::beginShutdown() {
  if (!isEnabled()) {
    return;
  }
  
  // pass shutdown event to _agent so it can notify all its sub-threads
  _agent->beginShutdown();
}

void AgencyFeature::stop() {
  if (!isEnabled()) {
    return;
  }

  if (_agent->inception() != nullptr) { // can only exist in resilient agents
    int counter = 0;
    while (_agent->inception()->isRunning()) {
      std::this_thread::sleep_for(std::chrono::microseconds(100000));
      // emit warning after 5 seconds
      if (++counter == 10 * 5) {
        LOG_TOPIC(WARN, Logger::AGENCY) << "waiting for inception thread to finish";
      }
    }
  }  

  if (_agent != nullptr) {
    int counter = 0;
    while (_agent->isRunning()) {
      std::this_thread::sleep_for(std::chrono::microseconds(100000));
      // emit warning after 5 seconds
      if (++counter == 10 * 5) {
        LOG_TOPIC(WARN, Logger::AGENCY) << "waiting for agent thread to finish";
      }
    }

    // Wait until all agency threads have been shut down. Note that the
    // actual agent object is only destroyed in the destructor to allow
    // server jobs from RestAgencyHandlers to complete without incident:
    _agent->waitForThreadsStop();
  }

  AGENT = nullptr;
}

void AgencyFeature::unprepare() {
  if (!isEnabled()) {
    return;
  }
  // delete the Agent object here ensures it shuts down all of its threads
  // this is a precondition that it must fulfill before we can go on with the
  // shutdown
  _agent.reset();
}
<|MERGE_RESOLUTION|>--- conflicted
+++ resolved
@@ -247,11 +247,7 @@
   if (!feature->agencyPrefix().empty()) {
     consensus::Supervision::setAgencyPrefix(
       std::string("/") + feature->agencyPrefix());
-<<<<<<< HEAD
-    consensus::Job::agencyPrefix = feature->agencyPrefix();
-=======
     arangodb::consensus::Job::agencyPrefix = feature->agencyPrefix();;
->>>>>>> 68442dae
   }
   
   // TODO: Port this to new options handling
