--- conflicted
+++ resolved
@@ -279,14 +279,13 @@
       return "";
     }
     
-    VPackSlice obj = resp.at(0).get({ Job::agencyPrefix, "AsyncReplication"});
+    VPackSlice obj = resp.at(0).get<std::string>({ Job::agencyPrefix, std::string("AsyncReplication") });
     for (VPackObjectIterator::ObjectPair pair : VPackObjectIterator(obj)) {
       std::string srvUUID = pair.key.copyString();
       bool isAvailable = std::find(healthy.begin(), healthy.end(), srvUUID) != healthy.end();
       if (!isAvailable) {
         continue; // skip inaccessible servers
       }
-<<<<<<< HEAD
       TRI_ASSERT(srvUUID != _server); // assumption: _server is unhealthy
       
       VPackSlice leader = pair.value.get("leader"); // broken leader
@@ -294,23 +293,6 @@
       if (leader.isString() && leader.isEqualString(_server) &&
           lastTick.isNumber()) {
         ticks.emplace_back(std::move(srvUUID), lastTick.getUInt());
-=======
-      VPackSlice obj = resp.at(0).get<std::string>({ Job::agencyPrefix, std::string("AsyncReplication") });
-      for (VPackObjectIterator::ObjectPair pair : VPackObjectIterator(obj)) {
-        std::string srvUUID = pair.key.copyString();
-        bool isAvailable = std::find(healthy.begin(), healthy.end(), srvUUID) != healthy.end();
-        if (!isAvailable) {
-          continue; // skip inaccessible servers
-        }
-        TRI_ASSERT(srvUUID != _server); // assumption: _server is unhealthy
-        
-        VPackSlice leader = pair.value.get("leader"); // broken leader
-        VPackSlice lastTick = pair.value.get("lastTick");
-        if (leader.isString() && leader.isEqualString(_server) &&
-            lastTick.isNumber()) {
-          ticks.emplace_back(std::move(srvUUID), lastTick.getUInt());
-        }
->>>>>>> c06f2d77
       }
     }
   } catch (basics::Exception const& e) {
