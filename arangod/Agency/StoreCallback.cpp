////////////////////////////////////////////////////////////////////////////////
/// DISCLAIMER
///
/// Copyright 2014-2018 ArangoDB GmbH, Cologne, Germany
/// Copyright 2004-2014 triAGENS GmbH, Cologne, Germany
///
/// Licensed under the Apache License, Version 2.0 (the "License");
/// you may not use this file except in compliance with the License.
/// You may obtain a copy of the License at
///
///     http://www.apache.org/licenses/LICENSE-2.0
///
/// Unless required by applicable law or agreed to in writing, software
/// distributed under the License is distributed on an "AS IS" BASIS,
/// WITHOUT WARRANTIES OR CONDITIONS OF ANY KIND, either express or implied.
/// See the License for the specific language governing permissions and
/// limitations under the License.
///
/// Copyright holder is ArangoDB GmbH, Cologne, Germany
///
/// @author Kaveh Vahedipour
////////////////////////////////////////////////////////////////////////////////

#include "Agent.h"
#include "StoreCallback.h"

using namespace arangodb::consensus;
using namespace arangodb::velocypack;

StoreCallback::StoreCallback(
  std::string const& url, query_t const& body, Agent* agent)
  : _url(url), _body(body), _agent(agent) {}

bool StoreCallback::operator()(arangodb::ClusterCommResult* res) {

  if (res->status == CL_COMM_ERROR) {
<<<<<<< HEAD
    LOG_TOPIC("9dbf1", TRACE, Logger::AGENCY)
=======
    LOG_TOPIC("d6329", TRACE, Logger::AGENCY)
>>>>>>> 7e524f9a
      << _url << "(" << res->status << ", " << res->errorMessage
      << "): " << _body->toJson();

    if (res->result->getHttpReturnCode() == 404 && _agent != nullptr) {
<<<<<<< HEAD
      LOG_TOPIC("9dbf2", DEBUG, Logger::AGENCY) << "dropping dead callback at " << _url;
=======
      LOG_TOPIC("68c37", DEBUG, Logger::AGENCY) << "dropping dead callback at " << _url;
>>>>>>> 7e524f9a
      _agent->trashStoreCallback(_url, _body);
    }
  }

  return true;
}<|MERGE_RESOLUTION|>--- conflicted
+++ resolved
@@ -34,20 +34,12 @@
 bool StoreCallback::operator()(arangodb::ClusterCommResult* res) {
 
   if (res->status == CL_COMM_ERROR) {
-<<<<<<< HEAD
-    LOG_TOPIC("9dbf1", TRACE, Logger::AGENCY)
-=======
     LOG_TOPIC("d6329", TRACE, Logger::AGENCY)
->>>>>>> 7e524f9a
       << _url << "(" << res->status << ", " << res->errorMessage
       << "): " << _body->toJson();
 
     if (res->result->getHttpReturnCode() == 404 && _agent != nullptr) {
-<<<<<<< HEAD
-      LOG_TOPIC("9dbf2", DEBUG, Logger::AGENCY) << "dropping dead callback at " << _url;
-=======
       LOG_TOPIC("68c37", DEBUG, Logger::AGENCY) << "dropping dead callback at " << _url;
->>>>>>> 7e524f9a
       _agent->trashStoreCallback(_url, _body);
     }
   }
