--- conflicted
+++ resolved
@@ -35,19 +35,11 @@
 
   if (res->status == CL_COMM_ERROR) {
     LOG_TOPIC("9dbf0", TRACE, Logger::AGENCY)
-<<<<<<< HEAD
-        << _url << "(" << res->status << ", " << res->errorMessage
-        << "): " << _body->toJson();
-
-    if (res->result->getHttpReturnCode() == 404 && _agent != nullptr) {
-      LOG_TOPIC("9ebf0", DEBUG, Logger::AGENCY) << "dropping dead callback at " << _url;
-=======
       << _url << "(" << res->status << ", " << res->errorMessage
       << "): " << _body->toJson();
 
     if (res->result->getHttpReturnCode() == 404 && _agent != nullptr) {
       LOG_TOPIC("9dbfa", DEBUG, Logger::AGENCY) << "dropping dead callback at " << _url;
->>>>>>> 1b9cc85c
       _agent->trashStoreCallback(_url, _body);
     }
   }
