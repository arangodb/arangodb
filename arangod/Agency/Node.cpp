///////////////////////////////////////////////////////////////////////////////
/// DISCLAIMER
///
/// Copyright 2014-2018 ArangoDB GmbH, Cologne, Germany
/// Copyright 2004-2014 triAGENS GmbH, Cologne, Germany
///
/// Licensed under the Apache License, Version 2.0 (the "License");
/// you may not use this file except in compliance with the License.
/// You may obtain a copy of the License at
///
///     http://www.apache.org/licenses/LICENSE-2.0
///
/// Unless required by applicable law or agreed to in writing, software
/// distributed under the License is distributed on an "AS IS" BASIS,
/// WITHOUT WARRANTIES OR CONDITIONS OF ANY KIND, either express or implied.
/// See the License for the specific language governing permissions and
/// limitations under the License.
///
/// Copyright holder is ArangoDB GmbH, Cologne, Germany
///
/// @author Kaveh Vahedipour
////////////////////////////////////////////////////////////////////////////////

#include "Node.h"
#include "Store.h"

#include "Basics/StringUtils.h"
#include "Logger/LogMacros.h"
#include "Logger/Logger.h"
#include "Logger/LoggerStream.h"

#include <velocypack/Compare.h>
#include <velocypack/Iterator.h>
#include <velocypack/Slice.h>
#include <velocypack/velocypack-aliases.h>

#include <deque>
#include <regex>

using namespace arangodb::consensus;
using namespace arangodb::basics;

const Node::Children Node::dummyChildren = Node::Children();
const Node Node::_dummyNode = Node("dumm-di-dumm");

static std::string const SLASH("/");
static std::regex const reg("/+");

std::string Node::normalize(std::string const& path) {

  if (path.empty()) {
    return SLASH;
  }

  std::string key = std::regex_replace(path, reg, SLASH);

  // Must specify absolute path
  if (key.front() != SLASH.front()) {
    key = SLASH + key;
  }

  // Remove trailing slash
  if (key.size() > 2 && key.back() == SLASH.front()) {
    key.pop_back();
  }

  return key;

}

/// @brief Split strings by separator
std::vector<std::string> Node::split(const std::string& str, char separator) {
  std::vector<std::string> result;
  if (str.empty()) {
    return result;
  }

  std::string key = std::regex_replace(str, reg, "/");

  if (!key.empty() && key.front() == '/') {
    key.erase(0, 1);
  }
  if (!key.empty() && key.back() == '/') {
    key.pop_back();
  }

  std::string::size_type p = 0;
  std::string::size_type q;
  while ((q = key.find(separator, p)) != std::string::npos) {
    result.emplace_back(key, p, q - p);
    p = q + 1;
  }
  result.emplace_back(key, p);
  result.erase(std::find_if(result.rbegin(), result.rend(),
                            [](std::string const& s) -> bool {
                              return !s.empty();
                            }).base(),
               result.end());
  return result;
}

/// @brief Construct with node name
Node::Node(std::string const& name)
    : _nodeName(name), _parent(nullptr), _store(nullptr), _vecBufDirty(true), _isArray(false) {}

/// @brief Construct with node name in tree structure
Node::Node(std::string const& name, Node* parent)
    : _nodeName(name), _parent(parent), _store(nullptr), _vecBufDirty(true), _isArray(false) {}

/// @brief Construct for store
Node::Node(std::string const& name, Store* store)
    : _nodeName(name), _parent(nullptr), _store(store), _vecBufDirty(true), _isArray(false) {}

/// @brief Default dtor
Node::~Node() = default;

/// @brief Get slice to value buffer
Slice Node::slice() const {
  // Some array
  if (_isArray) {
    rebuildVecBuf();
    return Slice(_vecBuf.data());
  }

  // Some value
  if (!_value.empty()) {
    return Slice(_value.front().data());
  }

  // Empty object
  return arangodb::velocypack::Slice::emptyObjectSlice();
}

/// @brief Optimization, which avoids recreating of Builder for output if
/// changes have not happened since last call
void Node::rebuildVecBuf() const {
  if (_vecBufDirty) {  // Dirty vector buffer
    Builder tmp;
    {
      VPackArrayBuilder t(&tmp);
      for (auto const& i : _value) {
        tmp.add(Slice(i.data()));
      }
    }
    _vecBuf = *tmp.steal();
    _vecBufDirty = false;
  }
}

/// @brief Get name of this node
std::string const& Node::name() const { return _nodeName; }

/// @brief Get full path of this node
std::string Node::uri() const {
  Node* par = _parent;
  std::stringstream path;
  std::deque<std::string> names;
  names.push_front(name());
  while (par != nullptr) {
    names.push_front(par->name());
    par = par->_parent;
  }
  for (size_t i = 1; i < names.size(); ++i) {
    path << "/" << names.at(i);
  }
  return path.str();
}

/// @brief Move constructor
Node::Node(Node&& other)
    : _nodeName(std::move(other._nodeName)),
      _parent(nullptr),
      _store(nullptr),
      _children(std::move(other._children)),
      _ttl(std::move(other._ttl)),
      _value(std::move(other._value)),
      _vecBuf(std::move(other._vecBuf)),
      _vecBufDirty(std::move(other._vecBufDirty)),
      _isArray(std::move(other._isArray)) {
  // The _children map has been moved here, therefore we must
  // correct the _parent entry of all direct children:
  for (auto& child : _children) {
    child.second->_parent = this;
  }
}

/// @brief Copy constructor
Node::Node(Node const& other)
    : _nodeName(other._nodeName),
      _parent(nullptr),
      _store(nullptr),
      _ttl(other._ttl),
      _value(other._value),
      _vecBuf(other._vecBuf),
      _vecBufDirty(other._vecBufDirty),
      _isArray(other._isArray) {
  for (auto const& p : other._children) {
    auto copy = std::make_shared<Node>(*p.second);
    copy->_parent = this;  // new children have us as _parent!
    _children.insert(std::make_pair(p.first, copy));
  }
}

/// @brief Assignment operator (slice)
/// 1. remove any existing time to live entry
/// 2. clear children map
/// 3. copy from rhs buffer to my buffer
/// @brief Must not copy _parent, _store, _ttl
Node& Node::operator=(VPackSlice const& slice) {
  removeTimeToLive();
  _children.clear();
  _value.clear();
  if (slice.isArray()) {
    _isArray = true;
    _value.resize(slice.length());
    for (size_t i = 0; i < slice.length(); ++i) {
      _value.at(i).append(reinterpret_cast<char const*>(slice[i].begin()),
                          slice[i].byteSize());
    }
  } else {
    _isArray = false;
    _value.resize(1);
    _value.front().append(reinterpret_cast<char const*>(slice.begin()), slice.byteSize());
  }
  _vecBufDirty = true;
  return *this;
}

// Move operator
// cppcheck-suppress operatorEqVarError
Node& Node::operator=(Node&& rhs) {
  // 1. remove any existing time to live entry
  // 2. move children map over
  // 3. move value over
  // Must not move over rhs's _parent, _store
  _nodeName = std::move(rhs._nodeName);
  _children = std::move(rhs._children);
  // The _children map has been moved here, therefore we must
  // correct the _parent entry of all direct children:
  for (auto& child : _children) {
    child.second->_parent = this;
  }
  _value = std::move(rhs._value);
  _vecBuf = std::move(rhs._vecBuf);
  _vecBufDirty = std::move(rhs._vecBufDirty);
  _isArray = std::move(rhs._isArray);
  _ttl = std::move(rhs._ttl);
  return *this;
}

// Assignment operator
// cppcheck-suppress operatorEqVarError
Node& Node::operator=(Node const& rhs) {
  // 1. remove any existing time to live entry
  // 2. clear children map
  // 3. move from rhs to buffer pointer
  // Must not move rhs's _parent, _store
  removeTimeToLive();
  _nodeName = rhs._nodeName;
  _children.clear();
  for (auto const& p : rhs._children) {
    auto copy = std::make_shared<Node>(*p.second);
    copy->_parent = this;  // new child copy has us as _parent
    _children.insert(std::make_pair(p.first, copy));
  }
  _value = rhs._value;
  _vecBuf = rhs._vecBuf;
  _vecBufDirty = rhs._vecBufDirty;
  _isArray = rhs._isArray;
  _ttl = rhs._ttl;
  return *this;
}

/// @brief Comparison with slice
bool Node::operator==(VPackSlice const& rhs) const {
  if (rhs.isObject()) {
    // build object recursively, take ttl into account
    return VPackNormalizedCompare::equals(toBuilder().slice(), rhs);
  } else {
    return VPackNormalizedCompare::equals(slice(), rhs);
  }
}

/// @brief Comparison with slice
bool Node::operator!=(VPackSlice const& rhs) const { return !(*this == rhs); }

/// @brief Remove child by name
arangodb::ResultT<std::shared_ptr<Node>> Node::removeChild(std::string const& key) {
  auto it = _children.find(key);
  if (it == _children.end()) {
    return arangodb::ResultT<std::shared_ptr<Node>>::error(TRI_ERROR_FAILED);
  }
  auto ret = it->second;
  ret->removeTimeToLive();
  _children.erase(it);
  return arangodb::ResultT<std::shared_ptr<Node>>::success(std::move(ret));
}

/// @brief Node type
/// The check is if we are an array or a value. => LEAF. NODE else
NodeType Node::type() const {
  return (_isArray || _value.size()) ? LEAF : NODE;
}


bool Node::lifetimeExpired() const {
  using clock = std::chrono::system_clock; 
  return _ttl != clock::time_point() && _ttl < clock::now();
}

/// @brief lh-value at path vector
Node& Node::operator()(std::vector<std::string> const& pv) {
  Node* current = this;

  for (std::string const& key : pv) {

    // Remove TTL for any nodes on the way down, if and only if the noted TTL
    // is expired.
    if (current->lifetimeExpired()) {
      current->clear();
    }

    auto& children = current->_children;
    auto  child = children.find(key);

    if (child == children.end()) {

      current->_isArray = false;
      if (!current->_value.empty()) {
        current->_value.clear();
      }

      auto const& node = std::make_shared<Node>(key, current);
      children.insert(Children::value_type(key, node));

      current = node.get();
    } else {
      current = child->second.get();
    }
  }

  return *current;
}

std::shared_ptr<Node> Node::child(std::string const& name) {
  return _children.at(name);
}


/// @brief rh-value at path vector. Check if TTL has expired.
Node const& Node::operator()(std::vector<std::string> const& pv) const {

  Node const* current = this;

  for (std::string const& key : pv) {

    auto const& children = current->_children;
    auto const  child = children.find(key);

    if (child == children.end() || child->second->lifetimeExpired()) {
      throw StoreException(std::string("Node ") + uri() + "/" + key + " not found!");
    }  else {
      current = child->second.get();
    }

  }

  return *current;

}


/// @brief lh-value at path
Node& Node::operator()(std::string const& path) {
  return this->operator()(split(path, '/'));
}

/// @brief rh-value at path
Node const& Node::operator()(std::string const& path) const {
  return this->operator()(split(path, '/'));
}

// Get method which always throws when not found:
Node const& Node::get(std::string const& path) const {
  return this->operator()(path);
}

// lh-store
Node const& Node::root() const {
  Node* par = _parent;
  Node const* tmp = this;
  while (par != nullptr) {
    tmp = par;
    par = par->_parent;
  }
  return *tmp;
}

// rh-store
Node& Node::root() {
  Node* par = _parent;
  Node* tmp = this;
  while (par != nullptr) {
    tmp = par;
    par = par->_parent;
  }
  return *tmp;
}

Store& Node::store() { return *(root()._store); }

Store const& Node::store() const { return *(root()._store); }

Store* Node::getStore() {
  Node* par = _parent;
  Node* tmp = this;
  while (par != nullptr) {
    tmp = par;
    par = par->_parent;
  }
  return tmp->_store; // Can be nullptr if we are not in a Node that belongs
                      // to a store.
}

// velocypack value type of this node
ValueType Node::valueType() const { return slice().type(); }

// file time to live entry for this node to now + millis
bool Node::addTimeToLive(long millis) {
  auto tkey = std::chrono::system_clock::now() + std::chrono::milliseconds(millis);
  store().timeTable().insert(std::pair<TimePoint, std::string>(tkey, uri()));
  _ttl = tkey;
  return true;
}

void Node::timeToLive(TimePoint const& ttl) {
  _ttl = ttl;
}

TimePoint const& Node::timeToLive() const {
  return _ttl;
}

// remove time to live entry for this node
bool Node::removeTimeToLive() {

  Store* s = getStore();  // We could be in a Node that belongs to a store,
                          // or in one that doesn't.
  if (s != nullptr) {
    s->removeTTL(uri());
  }
  if (_ttl != std::chrono::system_clock::time_point()) {
    _ttl = std::chrono::system_clock::time_point();
  }
  return true;
}

namespace arangodb {
namespace consensus {

/// Set value
template <>
ResultT<std::shared_ptr<Node>> Node::handle<SET>(VPackSlice const& slice) {

  if (!slice.hasKey("new")) {
    return ResultT<std::shared_ptr<Node>>::error(
      TRI_ERROR_FAILED, std::string(
        "Operator set without new value: ") + slice.toJson());
  }
  Slice val = slice.get("new");

  if (val.isObject()) {
    if (val.hasKey("op")) {  // No longer a keyword but a regular key "op"
      if (_children.find("op") == _children.end()) {
        _children["op"] = std::make_shared<Node>("op", this);
      }
      *(_children["op"]) = val.get("op");
    } else {  // Deeper down
      this->applies(val);
    }
  } else {
    *this = val;
  }

  if (slice.hasKey("ttl")) {
    VPackSlice ttl_v = slice.get("ttl");
    if (ttl_v.isNumber()) {
      long ttl =
          1000l * ((ttl_v.isDouble())
                       ? static_cast<long>(slice.get("ttl").getNumber<double>())
                       : static_cast<long>(slice.get("ttl").getNumber<int>()));
      addTimeToLive(ttl);
    } else {
      LOG_TOPIC("66da2", WARN, Logger::AGENCY)
          << "Non-number value assigned to ttl: " << ttl_v.toJson();
    }
  }

  return ResultT<std::shared_ptr<Node>>::success(nullptr);
}

/// Increment integer value or set 1
template <>
ResultT<std::shared_ptr<Node>> Node::handle<INCREMENT>(VPackSlice const& slice) {
  auto inc = getIntWithDefault(slice, "step", 1);
  auto pre = getNumberUnlessExpiredWithDefault<int64_t>();

  Builder tmp;
  {
    VPackObjectBuilder t(&tmp);
    tmp.add("tmp", Value(pre + inc));
  }
  *this = tmp.slice().get("tmp");
  return ResultT<std::shared_ptr<Node>>::success(nullptr);
}

/// Decrement integer value or set -1
template <>
ResultT<std::shared_ptr<Node>> Node::handle<DECREMENT>(VPackSlice const& slice) {
  auto dec = getIntWithDefault(slice, "step", 1);
  auto pre = getNumberUnlessExpiredWithDefault<std::int64_t>();

  Builder tmp;
  {
    VPackObjectBuilder t(&tmp);
    tmp.add("tmp", Value(pre - dec));
  }
  *this = tmp.slice().get("tmp");
  return ResultT<std::shared_ptr<Node>>::success(nullptr);
}

/// Append element to array
template <>
ResultT<std::shared_ptr<Node>> Node::handle<PUSH>(VPackSlice const& slice) {
  if (!slice.hasKey("new")) {
    return ResultT<std::shared_ptr<Node>>::error(
      TRI_ERROR_FAILED, std::string(
        "Operator push without new value: ") + slice.toJson());
  }
  Builder tmp;
  {
    VPackArrayBuilder t(&tmp);
    if (this->slice().isArray() && !lifetimeExpired()) {
      for (auto const& old : VPackArrayIterator(this->slice())) tmp.add(old);
    }
    tmp.add(slice.get("new"));
  }
  *this = tmp.slice();
  return ResultT<std::shared_ptr<Node>>::success(nullptr);
}

/// Remove element from any place in array by value or position
template <>
ResultT<std::shared_ptr<Node>> Node::handle<ERASE>(VPackSlice const& slice) {
  bool haveVal = slice.hasKey("val");
  bool havePos = slice.hasKey("pos");

  if (!haveVal && !havePos) {
    return ResultT<std::shared_ptr<Node>>::error(
      TRI_ERROR_FAILED, std::string(
        "Erase without value or position to be erased is illegal: ") + slice.toJson());
  } else if (haveVal && havePos) {
    return ResultT<std::shared_ptr<Node>>::error(
      TRI_ERROR_FAILED, std::string(
        "Erase without value or position to be erased is illegal: ") + slice.toJson());
  } else if (havePos && (!slice.get("pos").isUInt() && !slice.get("pos").isSmallInt())) {
    return ResultT<std::shared_ptr<Node>>::error(
      TRI_ERROR_FAILED, std::string(
        "Erase with non-positive integer position is illegal: ") + slice.toJson());
  }

  Builder tmp;
  {
    VPackArrayBuilder t(&tmp);

    if (this->slice().isArray() && !lifetimeExpired()) {
      if (haveVal) {
        VPackSlice valToErase = slice.get("val");
        for (auto const& old : VPackArrayIterator(this->slice())) {
          if (!VelocyPackHelper::equal(old, valToErase, /*useUTF8*/ true)) {
            tmp.add(old);
          }
        }
      } else {
        size_t pos = slice.get("pos").getNumber<size_t>();
        if (pos >= this->slice().length()) {
          return ResultT<std::shared_ptr<Node>>::error(
            TRI_ERROR_FAILED, std::string(
              "Erase with position out of range: ") + slice.toJson());
        }
        size_t n = 0;
        for (const auto& old : VPackArrayIterator(this->slice())) {
          if (n != pos) {
            tmp.add(old);
          }
          ++n;
        }
      }
    }
  }

  *this = tmp.slice();
  return ResultT<std::shared_ptr<Node>>::success(nullptr);
}

/// Replace element from any place in array by new value
template <>
ResultT<std::shared_ptr<Node>> Node::handle<REPLACE>(VPackSlice const& slice) {
  if (!slice.hasKey("val")) {
    return ResultT<std::shared_ptr<Node>>::error(
      TRI_ERROR_FAILED, std::string("Operator erase without value to be erased: ")
      + slice.toJson());
  }
  if (!slice.hasKey("new")) {
    return ResultT<std::shared_ptr<Node>>::error(
      TRI_ERROR_FAILED, std::string("Operator replace without new value: ")
      + slice.toJson());
  }
  Builder tmp;
  {
    VPackArrayBuilder t(&tmp);
    if (this->slice().isArray() && !lifetimeExpired()) {
      VPackSlice valToRepl = slice.get("val");
      for (auto const& old : VPackArrayIterator(this->slice())) {
        if (VelocyPackHelper::equal(old, valToRepl, /*useUTF8*/ true)) {
          tmp.add(slice.get("new"));
        } else {
          tmp.add(old);
        }
      }
    }
  }
  *this = tmp.slice();
  return ResultT<std::shared_ptr<Node>>::success(nullptr);
}

/// Remove element from end of array.
template <>
ResultT<std::shared_ptr<Node>> Node::handle<POP>(VPackSlice const& slice) {
  Builder tmp;
  {
    VPackArrayBuilder t(&tmp);
    if (this->slice().isArray() && !lifetimeExpired()) {
      VPackArrayIterator it(this->slice());
      if (it.size() > 1) {
        size_t j = it.size() - 1;
        for (auto old : it) {
          tmp.add(old);
          if (--j == 0) break;
        }
      }
    }
  }
  *this = tmp.slice();
  return ResultT<std::shared_ptr<Node>>::success(nullptr);
}

/// Prepend element to array
template <>
ResultT<std::shared_ptr<Node>> Node::handle<PREPEND>(VPackSlice const& slice) {
  if (!slice.hasKey("new")) {
    return ResultT<std::shared_ptr<Node>>::error(
      TRI_ERROR_FAILED, std::string("Operator prepend without new value: ")
      + slice.toJson());
  }
  Builder tmp;
  {
    VPackArrayBuilder t(&tmp);
    tmp.add(slice.get("new"));
    if (this->slice().isArray() && !lifetimeExpired()) {
      for (auto const& old : VPackArrayIterator(this->slice())) tmp.add(old);
    }
  }
  *this = tmp.slice();
  return ResultT<std::shared_ptr<Node>>::success(nullptr);
}

/// Remove element from front of array
template <>
ResultT<std::shared_ptr<Node>> Node::handle<SHIFT>(VPackSlice const& slice) {
  Builder tmp;
  {    VPackArrayBuilder t(&tmp);
    if (this->slice().isArray() && !lifetimeExpired()) {  // If a
      VPackArrayIterator it(this->slice());
      bool first = true;
      for (auto const& old : it) {
        if (first) {
          first = false;
        } else {
          tmp.add(old);
        }
      }
    }
  }
  *this = tmp.slice();
  return ResultT<std::shared_ptr<Node>>::success(nullptr);
}

<<<<<<< HEAD
template<>
ResultT<std::shared_ptr<Node>> Node::handle<READ_LOCK>(VPackSlice const& slice) {
  Slice user = slice.get("by");
  if (!user.isString()) {
    return ResultT<std::shared_ptr<Node>>::error(
      TRI_ERROR_FAILED, std::string("Invalid read lock: ") + slice.toJson());
  }

  if (isReadLockable(user.stringView())) {
    Builder newValue;
    {
      VPackArrayBuilder arr(&newValue);
      if (this->slice().isArray()) {
        newValue.add(VPackArrayIterator(this->slice()));
      }
      newValue.add(user);
    }
    this->operator=(newValue.slice());
    return ResultT<std::shared_ptr<Node>>::success(nullptr);
  }

  return ResultT<std::shared_ptr<Node>>::error(TRI_ERROR_LOCKED);
}

template <>
ResultT<std::shared_ptr<Node>> Node::handle<READ_UNLOCK>(VPackSlice const& slice) {
  Slice user = slice.get("by");
  if (!user.isString()) {
    return ResultT<std::shared_ptr<Node>>::error(
      TRI_ERROR_FAILED, std::string("Invalid read unlock: ") + slice.toJson());
  }

  if (isReadUnlockable(user.stringView())) {
    Builder newValue;
    {
      // isReadUnlockable ensured that `this->slice()` is always an array of strings
      VPackArrayBuilder arr(&newValue);
      for (auto const& i : VPackArrayIterator(this->slice())) {
        if (!i.isEqualString(user.stringRef())) {
          newValue.add(i);
        }
      }
    }
    Slice newValueSlice = newValue.slice();
    if (newValueSlice.length() == 0) {
      return deleteMe();
    } else {
      this->operator=(newValue.slice());
    }
    return ResultT<std::shared_ptr<Node>>::success(nullptr);
  }

  LOG_DEVEL << "READ_UNLOCK failed";
  return ResultT<std::shared_ptr<Node>>::error(
    TRI_ERROR_FAILED, "Read unlock failed");

}

template<>
ResultT<std::shared_ptr<Node>> Node::handle<WRITE_LOCK>(VPackSlice const& slice) {
  Slice user = slice.get("by");
  if (!user.isString()) {
    return ResultT<std::shared_ptr<Node>>::error(
      TRI_ERROR_FAILED, std::string("Invalid write unlock: ") + slice.toJson());
  }

  if (isWriteLockable(user.stringView())) {
    this->operator=(user);
    return ResultT<std::shared_ptr<Node>>::success(nullptr);
  }
  return ResultT<std::shared_ptr<Node>>::error(TRI_ERROR_LOCKED);

}

template<>
ResultT<std::shared_ptr<Node>> Node::handle<WRITE_UNLOCK>(VPackSlice const& slice) {
  Slice user = slice.get("by");
  if (!user.isString()) {
    return ResultT<std::shared_ptr<Node>>::error(
      TRI_ERROR_FAILED, std::string("Invalid write unlock: ") + slice.toJson());
  }

  if (isWriteUnlockable(user.stringView())) {
    return deleteMe();
  }

  LOG_DEVEL << "WRITE_UNLOCK failed";
  return ResultT<std::shared_ptr<Node>>::error(
    TRI_ERROR_FAILED, "Write unlock failed");
}

bool Node::isReadLockable(std::string_view const& by) const {
  if (!_children.empty()) {
    return false;
  }
  Slice slice = this->slice();
  // the following states are counted as readLockable
  // array - when read locked or read lock released
  // empty object - when the node is created
  if (slice.isArray()) {
    // check if `by` is not in the array
    for (auto const& i : VPackArrayIterator(slice)) {
      if (!i.isString() || i.isEqualString(VPackStringRef(by.data(), by.length()))) {
        return false;
      }
    }
    return true;
  }

  return slice.isEmptyObject();
}

bool Node::isReadUnlockable(std::string_view const& by) const {
  if (!_children.empty()) {
    return false;
  }
  Slice slice = this->slice();
  // the following states are counted as readUnlockable
  // array of strings containing the value `by`
  if (slice.isArray()) {
    bool valid = false;
    for (auto const& i : VPackArrayIterator(slice)) {
      if (!i.isString()) {
        valid = false;
        break;
      }
      if (i.isEqualString(VPackStringRef(by.data(), by.length()))) {
        valid = true;
      }
    }
    return valid;
  }
  return false;
}

bool Node::isWriteLockable(std::string_view const& by) const {
  if (!_children.empty()) {
    return false;
  }
  Slice slice = this->slice();
  // the following states are counted as writeLockable
  //  empty object - when the node is create
  return slice.isEmptyObject();
}

bool Node::isWriteUnlockable(std::string_view const& by) const {
  if (!_children.empty()) {
    return false;
  }
  Slice slice = this->slice();
  // the following states are counted as writeLockable
  //  string - when write lock was obtained
  return slice.isString() && slice.isEqualString(VPackStringRef(by.data(), by.length()));
}
=======
>>>>>>> d211957c

}  // namespace consensus
}  // namespace arangodb

arangodb::ResultT<std::shared_ptr<Node>> Node::applyOp(VPackSlice const& slice) {
  std::string oper = slice.get("op").copyString();
  
  if (oper == "delete") {
    return deleteMe();
  } else if (oper == "set") {  // "op":"set"
    return handle<SET>(slice);
  } else if (oper == "increment") {  // "op":"increment"
    return handle<INCREMENT>(slice);
  } else if (oper == "decrement") {  // "op":"decrement"
    return handle<DECREMENT>(slice);
  } else if (oper == "push") {  // "op":"push"
    return handle<PUSH>(slice);
  } else if (oper == "pop") {  // "op":"pop"
    return handle<POP>(slice);
  } else if (oper == "prepend") {  // "op":"prepend"
    return handle<PREPEND>(slice);
  } else if (oper == "shift") {  // "op":"shift"
    return handle<SHIFT>(slice);
  } else if (oper == "erase") {  // "op":"erase"
    return handle<ERASE>(slice);
  } else if (oper == "replace") {  // "op":"replace"
    return handle<REPLACE>(slice);
  } else if (oper == "read-lock") {
    return handle<READ_LOCK>(slice);
  } else if (oper == "read-unlock") {
    return handle<READ_UNLOCK>(slice);
  } else if (oper == "write-lock") {
    return handle<WRITE_LOCK>(slice);
  } else if (oper == "write-unlock") {
    return handle<WRITE_UNLOCK>(slice);
  } 

  return ResultT<std::shared_ptr<Node>>::error(
    TRI_ERROR_FAILED,
    std::string("Unknown operation '") + oper + "'");

}

// Apply slice to this node
bool Node::applies(VPackSlice const& slice) {
  std::regex reg("/+");

  clear();

  if (slice.isObject()) {
    for (auto const& i : VPackObjectIterator(slice)) {
      std::string key = std::regex_replace(i.key.copyString(), reg, "/");
      if (key.find('/') != std::string::npos) {
        (*this)(key).applies(i.value);
      } else {
        auto found = _children.find(key);
        if (found == _children.end()) {
          _children[key] = std::make_shared<Node>(key, this);
        }
        _children[key]->applies(i.value);
      }
    }
  } else {
    *this = slice;
  }

  return true;
}

void Node::toBuilder(Builder& builder, bool showHidden) const {
  typedef std::chrono::system_clock clock;
  try {
    if (type() == NODE) {
      VPackObjectBuilder guard(&builder);
      for (auto const& child : _children) {
        auto const& cptr = child.second;
        if ((cptr->_ttl != clock::time_point() && cptr->_ttl < clock::now()) ||
            (child.first[0] == '.' && !showHidden)) {
          continue;
        }
        builder.add(VPackValue(child.first));
        cptr->toBuilder(builder);
      }
    } else {
      if (!slice().isNone()) {
        builder.add(slice());
      }
    }

  } catch (std::exception const& e) {
    LOG_TOPIC("44d99", ERR, Logger::AGENCY) << e.what() << " " << __FILE__ << __LINE__;
  }
}

// Print internals to ostream
std::ostream& Node::print(std::ostream& o) const {
  Builder builder;
  toBuilder(builder);
  o << builder.toJson();
  return o;
}

Node::Children& Node::children() { return _children; }

Node::Children const& Node::children() const { return _children; }

Builder Node::toBuilder() const {
  Builder builder;
  toBuilder(builder);
  return builder;
}

std::string Node::toJson() const { return toBuilder().toJson(); }

Node const* Node::parent() const { return _parent; }

std::vector<std::string> Node::exists(std::vector<std::string> const& rel) const {
  std::vector<std::string> result;
  Node const* cur = this;
  for (auto const& sub : rel) {
    auto it = cur->children().find(sub);
    if (it != cur->children().end() &&
        (it->second->_ttl == std::chrono::system_clock::time_point() ||
         it->second->_ttl >= std::chrono::system_clock::now())) {
      cur = it->second.get();
      result.push_back(sub);
    } else {
      break;
    }
  }
  return result;
}

std::vector<std::string> Node::exists(std::string const& rel) const {
  return exists(split(rel, '/'));
}

bool Node::has(std::vector<std::string> const& rel) const {
  return exists(rel).size() == rel.size();
}

bool Node::has(std::string const& rel) const { return has(split(rel, '/')); }

int64_t Node::getInt() const {
  if (type() == NODE) {
    throw StoreException("Must not convert NODE type to int");
  }
  return slice().getNumber<int64_t>();
}

uint64_t Node::getUInt() const {
  if (type() == NODE) {
    throw StoreException("Must not convert NODE type to unsigned int");
  }
  return slice().getNumber<uint64_t>();
}

bool Node::getBool() const {
  if (type() == NODE) {
    throw StoreException("Must not convert NODE type to bool");
  }
  return slice().getBool();
}

bool Node::isBool() const {
  if (type() == NODE) {
    return false;
  }
  return slice().isBool();
}

bool Node::isDouble() const {
  if (type() == NODE) {
    return false;
  }
  return slice().isDouble();
}

bool Node::isString() const {
  if (type() == NODE) {
    return false;
  }
  return slice().isString();
}

bool Node::isUInt() const {
  if (type() == NODE) {
    return false;
  }
  return slice().isUInt() || slice().isSmallInt();
}

bool Node::isInt() const {
  if (type() == NODE) {
    return false;
  }
  return slice().isInt() || slice().isSmallInt();
}

bool Node::isNumber() const {
  if (type() == NODE) {
    return false;
  }
  return slice().isNumber();
}

double Node::getDouble() const {
  if (type() == NODE) {
    throw StoreException("Must not convert NODE type to double");
  }
  return slice().getNumber<double>();
}

std::pair<Node const&, bool> Node::hasAsNode(std::string const& url) const {
  // *this is bogus initializer
  std::pair<Node const&, bool> fail_pair = {*this, false};

  // retrieve node, throws if does not exist
  try {
    Node const& target(operator()(url));
    std::pair<Node const&, bool> good_pair = {target, true};
    return good_pair;
  } catch (...) {
    // do nothing, fail_pair second already false
  }  // catch

  return fail_pair;
}  // hasAsNode

std::pair<Node&, bool> Node::hasAsWritableNode(std::string const& url) {
  // *this is bogus initializer
  std::pair<Node&, bool> fail_pair = {*this, false};

  // retrieve node, throws if does not exist
  try {
    Node& target(operator()(url));
    std::pair<Node&, bool> good_pair = {target, true};
    return good_pair;
  } catch (...) {
    // do nothing, fail_pair second already false
  }  // catch

  return fail_pair;
}  // hasAsWritableNode

std::pair<NodeType, bool> Node::hasAsType(std::string const& url) const {
  std::pair<NodeType, bool> ret_pair = {NODE, false};

  // retrieve node, throws if does not exist
  try {
    Node const& target(operator()(url));
    ret_pair.first = target.type();
    ret_pair.second = true;
  } catch (...) {
    // do nothing, fail_pair second already false
  }  // catch

  return ret_pair;
}  // hasAsType

std::pair<Slice, bool> Node::hasAsSlice(std::string const& url) const {
  // *this is bogus initializer
  std::pair<Slice, bool> ret_pair = {arangodb::velocypack::Slice::emptyObjectSlice(), false};

  // retrieve node, throws if does not exist
  try {
    Node const& target(operator()(url));
    ret_pair.first = target.slice();
    ret_pair.second = true;
  } catch (...) {
    // do nothing, ret_pair second already false
  }  // catch

  return ret_pair;
}  // hasAsSlice

std::pair<uint64_t, bool> Node::hasAsUInt(std::string const& url) const {
  std::pair<uint64_t, bool> ret_pair(0, false);

  // retrieve node, throws if does not exist
  try {
    Node const& target(operator()(url));
    if (target.isNumber()) {
      ret_pair.first = target.getUInt();
      ret_pair.second = true;
    }
  } catch (...) {
    // do nothing, ret_pair second already false
  }  // catch

  return ret_pair;
}  // hasAsUInt

std::pair<bool, bool> Node::hasAsBool(std::string const& url) const {
  std::pair<bool, bool> ret_pair(false, false);

  // retrieve node, throws if does not exist
  try {
    Node const& target(operator()(url));
    if (target.isBool()) {
      ret_pair.first = target.getBool();
      ret_pair.second = true;
    }
  } catch (...) {
    // do nothing, ret_pair second already false
  }  // catch

  return ret_pair;
}  // hasAsBool

std::pair<std::string, bool> Node::hasAsString(std::string const& url) const {
  std::pair<std::string, bool> ret_pair;

  ret_pair.second = false;

  // retrieve node, throws if does not exist
  try {
    Node const& target(operator()(url));
    if (target.isString()) {
      ret_pair.first = target.getString();
      ret_pair.second = true;
    }
  } catch (...) {
    // do nothing, ret_pair second already false
  }  // catch

  return ret_pair;
}  // hasAsString

std::pair<Node::Children const&, bool> Node::hasAsChildren(std::string const& url) const {

  // retrieve node, throws if does not exist
  try {
    Node const& target(operator()(url));
    return std::pair<Children const&, bool> {target.children(), true};
  } catch (...) {
  }  // catch

  return std::pair<Children const&, bool> {dummyChildren, false};

}  // hasAsChildren

std::pair<void*, bool> Node::hasAsBuilder(std::string const& url, Builder& builder,
                                          bool showHidden) const {
  std::pair<void*, bool> ret_pair(nullptr, false);

  // retrieve node, throws if does not exist
  try {
    Node const& target(operator()(url));
    target.toBuilder(builder, showHidden);
    ret_pair.second = true;
  } catch (...) {
    // do nothing, ret_pair second already false
  }  // catch

  return ret_pair;
}  // hasAsBuilder

std::pair<Builder, bool> Node::hasAsBuilder(std::string const& url) const {
  Builder builder;
  std::pair<Builder, bool> ret_pair(builder, false);

  // retrieve node, throws if does not exist
  try {
    Node const& target(operator()(url));
    target.toBuilder(builder);
    ret_pair.first = builder;  // update
    ret_pair.second = true;
  } catch (...) {
    // do nothing, ret_pair second already false
  }  // catch

  return ret_pair;
}  // hasAsBuilder

std::pair<Slice, bool> Node::hasAsArray(std::string const& url) const {
  // *this is bogus initializer
  std::pair<Slice, bool> ret_pair = {arangodb::velocypack::Slice::emptyObjectSlice(), false};

  // retrieve node, throws if does not exist
  try {
    Node const& target(operator()(url));
    ret_pair.first = target.getArray();
    ret_pair.second = true;
  } catch (...) {
    // do nothing, ret_pair second already false
  }  // catch

  return ret_pair;
}  // hasAsArray

std::string Node::getString() const {
  if (type() == NODE) {
    throw StoreException("Must not convert NODE type to string");
  }
  return slice().copyString();
}

Slice Node::getArray() const {
  if (type() == NODE) {
    throw StoreException("Must not convert NODE type to array");
  }
  if (!_isArray) {
    throw StoreException("Not an array type");
  }
  rebuildVecBuf();
  return Slice(_vecBuf.data());
}

void Node::clear() {
  _children.clear();
  removeTimeToLive();
  _value.clear();
  _vecBuf.clear();
  _vecBufDirty = true;
  _isArray = false;
}

[[nodiscard]] arangodb::ResultT<std::shared_ptr<Node>> Node::deleteMe() {
  if (_parent == nullptr) {  // root node
    _children.clear();
    _value.clear();
    _vecBufDirty = true;  // just in case there was an array
    return arangodb::ResultT<std::shared_ptr<Node>>::success(nullptr);
  } else {
    return _parent->removeChild(_nodeName);
  }
}

auto Node::getIntWithDefault(Slice slice, std::string_view key, std::int64_t def)
    -> std::int64_t {
  if (slice.isObject()) {
    Slice value = slice.get(key);
    if (value.isInt()) {
      return value.getInt();
    }
  }
  return def;
}<|MERGE_RESOLUTION|>--- conflicted
+++ resolved
@@ -304,7 +304,7 @@
 
 
 bool Node::lifetimeExpired() const {
-  using clock = std::chrono::system_clock; 
+  using clock = std::chrono::system_clock;
   return _ttl != clock::time_point() && _ttl < clock::now();
 }
 
@@ -696,7 +696,6 @@
   return ResultT<std::shared_ptr<Node>>::success(nullptr);
 }
 
-<<<<<<< HEAD
 template<>
 ResultT<std::shared_ptr<Node>> Node::handle<READ_LOCK>(VPackSlice const& slice) {
   Slice user = slice.get("by");
@@ -851,15 +850,13 @@
   //  string - when write lock was obtained
   return slice.isString() && slice.isEqualString(VPackStringRef(by.data(), by.length()));
 }
-=======
->>>>>>> d211957c
 
 }  // namespace consensus
 }  // namespace arangodb
 
 arangodb::ResultT<std::shared_ptr<Node>> Node::applyOp(VPackSlice const& slice) {
   std::string oper = slice.get("op").copyString();
-  
+
   if (oper == "delete") {
     return deleteMe();
   } else if (oper == "set") {  // "op":"set"
@@ -888,7 +885,7 @@
     return handle<WRITE_LOCK>(slice);
   } else if (oper == "write-unlock") {
     return handle<WRITE_UNLOCK>(slice);
-  } 
+  }
 
   return ResultT<std::shared_ptr<Node>>::error(
     TRI_ERROR_FAILED,
