--- conflicted
+++ resolved
@@ -1111,79 +1111,26 @@
   return std::nullopt;
 }  // hasAsUInt
 
-<<<<<<< HEAD
-std::pair<bool, bool> Node::hasAsBool(std::string const& url) const {
-  std::pair<bool, bool> ret_pair(false, false);
-
-  // retrieve node, throws if does not exist
-  try {
-    if (has(url)) {
-      Node const& target(operator()(url));
-      if (target.isBool()) {
-        ret_pair.first = target.getBool();
-        ret_pair.second = true;
-      }
-    }
-  } catch (...) {
-    // do nothing, ret_pair second already false
-  }  // catch
-=======
 std::optional<bool> Node::hasAsBool(std::string const& url) const noexcept {
   if (auto node = get(url); node) {
     return node->get().getBool();
   }
->>>>>>> 4e1c936c
 
   return std::nullopt;
 }  // hasAsBool
 
-<<<<<<< HEAD
-std::pair<std::string, bool> Node::hasAsString(std::string const& url) const {
-  std::pair<std::string, bool> ret_pair;
-
-  ret_pair.second = false;
-
-  // retrieve node, throws if does not exist
-  try {
-    if (has(url)) {
-      Node const& target(operator()(url));
-      if (target.isString()) {
-        ret_pair.first = target.getString();
-        ret_pair.second = true;
-      }
-    }
-  } catch (...) {
-    // do nothing, ret_pair second already false
-  }  // catch
-=======
 std::optional<std::string> Node::hasAsString(std::string const& url) const {
   if (auto node = get(url); node) {
     return node->get().getString();
   }
->>>>>>> 4e1c936c
 
   return std::nullopt;
 }  // hasAsString
 
-<<<<<<< HEAD
-std::pair<Node::Children const&, bool> Node::hasAsChildren(std::string const& url) const {
-
-  // retrieve node, throws if does not exist
-  try {
-    if (has(url)) {
-      Node const& target(operator()(url));
-      return std::pair<Children const&, bool> {target.children(), true};
-    }
-  } catch (...) {
-  }  // catch
-
-  return std::pair<Children const&, bool> {dummyChildren, false};
-=======
 std::optional<std::reference_wrapper<Node::Children const>> Node::hasAsChildren(std::string const& url) const {
   if (auto node = get(url); node) {
     return node->get().children();
   }
->>>>>>> 4e1c936c
 
   return std::nullopt;
 }  // hasAsChildren
@@ -1195,22 +1142,7 @@
     return true;
   }
 
-<<<<<<< HEAD
-  // retrieve node, throws if does not exist
-  try {
-    if (has(url)) {
-      Node const& target(operator()(url));
-      target.toBuilder(builder, showHidden);
-      ret_pair.second = true;
-    }
-  } catch (...) {
-    // do nothing, ret_pair second already false
-  }  // catch
-
-  return ret_pair;
-=======
   return false;
->>>>>>> 4e1c936c
 }  // hasAsBuilder
 
 std::optional<Builder> Node::hasAsBuilder(std::string const& url) const {
@@ -1220,23 +1152,7 @@
     return builder;
   }
 
-<<<<<<< HEAD
-  // retrieve node, throws if does not exist
-  try {
-    if (has(url)) {
-      Node const& target(operator()(url));
-      target.toBuilder(builder);
-      ret_pair.first = builder;  // update
-      ret_pair.second = true;
-    }
-  } catch (...) {
-    // do nothing, ret_pair second already false
-  }  // catch
-
-  return ret_pair;
-=======
   return std::nullopt;
->>>>>>> 4e1c936c
 }  // hasAsBuilder
 
 std::optional<Slice> Node::hasAsArray(std::string const& url) const {
@@ -1244,22 +1160,7 @@
     return node->get().getArray();
   }
 
-<<<<<<< HEAD
-  // retrieve node, throws if does not exist
-  try {
-    if (has(url)) {
-      Node const& target(operator()(url));
-      ret_pair.first = target.getArray();
-      ret_pair.second = true;
-    }
-  } catch (...) {
-    // do nothing, ret_pair second already false
-  }  // catch
-
-  return ret_pair;
-=======
   return std::nullopt;
->>>>>>> 4e1c936c
 }  // hasAsArray
 
 std::optional<std::string> Node::getString() const {
