///////////////////////////////////////////////////////////////////////////////
/// DISCLAIMER
///
/// Copyright 2014-2018 ArangoDB GmbH, Cologne, Germany
/// Copyright 2004-2014 triAGENS GmbH, Cologne, Germany
///
/// Licensed under the Apache License, Version 2.0 (the "License");
/// you may not use this file except in compliance with the License.
/// You may obtain a copy of the License at
///
///     http://www.apache.org/licenses/LICENSE-2.0
///
/// Unless required by applicable law or agreed to in writing, software
/// distributed under the License is distributed on an "AS IS" BASIS,
/// WITHOUT WARRANTIES OR CONDITIONS OF ANY KIND, either express or implied.
/// See the License for the specific language governing permissions and
/// limitations under the License.
///
/// Copyright holder is ArangoDB GmbH, Cologne, Germany
///
/// @author Kaveh Vahedipour
////////////////////////////////////////////////////////////////////////////////

#include "Node.h"
#include "Store.h"

#include "Basics/StringUtils.h"
#include "Logger/LogMacros.h"
#include "Logger/Logger.h"
#include "Logger/LoggerStream.h"

#include <velocypack/Compare.h>
#include <velocypack/Iterator.h>
#include <velocypack/Slice.h>
#include <velocypack/velocypack-aliases.h>

#include <deque>
#include <regex>

using namespace arangodb::consensus;
using namespace arangodb::basics;

const Node::Children Node::dummyChildren = Node::Children();
const Node Node::_dummyNode = Node("dumm-di-dumm");

static std::string const SLASH("/");
static std::regex const reg("/+");

std::string Node::normalize(std::string const& path) {

  if (path.empty()) {
    return SLASH;
  }

  std::string key = std::regex_replace(path, reg, SLASH);

  // Must specify absolute path
  if (key.front() != SLASH.front()) {
    key = SLASH + key;
  }

  // Remove trailing slash
  if (key.size() > 2 && key.back() == SLASH.front()) {
    key.pop_back();
  }

  return key;

}

/// @brief Split strings by separator
std::vector<std::string> Node::split(const std::string& str, char separator) {
  std::vector<std::string> result;
  if (str.empty()) {
    return result;
  }

  std::string key = std::regex_replace(str, reg, "/");

  if (!key.empty() && key.front() == '/') {
    key.erase(0, 1);
  }
  if (!key.empty() && key.back() == '/') {
    key.pop_back();
  }

  std::string::size_type p = 0;
  std::string::size_type q;
  while ((q = key.find(separator, p)) != std::string::npos) {
    result.emplace_back(key, p, q - p);
    p = q + 1;
  }
  result.emplace_back(key, p);
  result.erase(std::find_if(result.rbegin(), result.rend(),
                            [](std::string const& s) -> bool {
                              return !s.empty();
                            }).base(),
               result.end());
  return result;
}

/// @brief Construct with node name
Node::Node(std::string const& name)
    : _nodeName(name), _parent(nullptr), _store(nullptr), _vecBufDirty(true), _isArray(false) {}

/// @brief Construct with node name in tree structure
Node::Node(std::string const& name, Node* parent)
    : _nodeName(name), _parent(parent), _store(nullptr), _vecBufDirty(true), _isArray(false) {}

/// @brief Construct for store
Node::Node(std::string const& name, Store* store)
    : _nodeName(name), _parent(nullptr), _store(store), _vecBufDirty(true), _isArray(false) {}

/// @brief Default dtor
Node::~Node() = default;

/// @brief Get slice to value buffer
Slice Node::slice() const {
  // Some array
  if (_isArray) {
    rebuildVecBuf();
    return Slice(_vecBuf.data());
  }

  // Some value
  if (!_value.empty()) {
    return Slice(_value.front().data());
  }

  // Empty object
  return arangodb::velocypack::Slice::emptyObjectSlice();
}

/// @brief Optimization, which avoids recreating of Builder for output if
/// changes have not happened since last call
void Node::rebuildVecBuf() const {
  if (_vecBufDirty) {  // Dirty vector buffer
    Builder tmp;
    {
      VPackArrayBuilder t(&tmp);
      for (auto const& i : _value) {
        tmp.add(Slice(i.data()));
      }
    }
    _vecBuf = *tmp.steal();
    _vecBufDirty = false;
  }
}

/// @brief Get name of this node
std::string const& Node::name() const { return _nodeName; }

/// @brief Get full path of this node
std::string Node::uri() const {
  Node* par = _parent;
  std::stringstream path;
  std::deque<std::string> names;
  names.push_front(name());
  while (par != nullptr) {
    names.push_front(par->name());
    par = par->_parent;
  }
  for (size_t i = 1; i < names.size(); ++i) {
    path << "/" << names.at(i);
  }
  return path.str();
}

/// @brief Move constructor
Node::Node(Node&& other)
    : _nodeName(std::move(other._nodeName)),
      _parent(nullptr),
      _store(nullptr),
      _children(std::move(other._children)),
      _ttl(std::move(other._ttl)),
      _value(std::move(other._value)),
      _vecBuf(std::move(other._vecBuf)),
      _vecBufDirty(std::move(other._vecBufDirty)),
      _isArray(std::move(other._isArray)) {
  // The _children map has been moved here, therefore we must
  // correct the _parent entry of all direct children:
  for (auto& child : _children) {
    child.second->_parent = this;
  }
}

/// @brief Copy constructor
Node::Node(Node const& other)
    : _nodeName(other._nodeName),
      _parent(nullptr),
      _store(nullptr),
      _ttl(other._ttl),
      _value(other._value),
      _vecBuf(other._vecBuf),
      _vecBufDirty(other._vecBufDirty),
      _isArray(other._isArray) {
  for (auto const& p : other._children) {
    auto copy = std::make_shared<Node>(*p.second);
    copy->_parent = this;  // new children have us as _parent!
    _children.insert(std::make_pair(p.first, copy));
  }
}

/// @brief Assignment operator (slice)
/// 1. remove any existing time to live entry
/// 2. clear children map
/// 3. copy from rhs buffer to my buffer
/// @brief Must not copy _parent, _store, _ttl
Node& Node::operator=(VPackSlice const& slice) {
  removeTimeToLive();
  _children.clear();
  _value.clear();
  if (slice.isArray()) {
    _isArray = true;
    _value.resize(slice.length());
    for (size_t i = 0; i < slice.length(); ++i) {
      _value.at(i).append(reinterpret_cast<char const*>(slice[i].begin()),
                          slice[i].byteSize());
    }
  } else {
    _isArray = false;
    _value.resize(1);
    _value.front().append(reinterpret_cast<char const*>(slice.begin()), slice.byteSize());
  }
  _vecBufDirty = true;
  return *this;
}

// Move operator
// cppcheck-suppress operatorEqVarError
Node& Node::operator=(Node&& rhs) {
  // 1. remove any existing time to live entry
  // 2. move children map over
  // 3. move value over
  // Must not move over rhs's _parent, _store
  _nodeName = std::move(rhs._nodeName);
  _children = std::move(rhs._children);
  // The _children map has been moved here, therefore we must
  // correct the _parent entry of all direct children:
  for (auto& child : _children) {
    child.second->_parent = this;
  }
  _value = std::move(rhs._value);
  _vecBuf = std::move(rhs._vecBuf);
  _vecBufDirty = std::move(rhs._vecBufDirty);
  _isArray = std::move(rhs._isArray);
  _ttl = std::move(rhs._ttl);
  return *this;
}

// Assignment operator
// cppcheck-suppress operatorEqVarError
Node& Node::operator=(Node const& rhs) {
  // 1. remove any existing time to live entry
  // 2. clear children map
  // 3. move from rhs to buffer pointer
  // Must not move rhs's _parent, _store
  removeTimeToLive();
  _nodeName = rhs._nodeName;
  _children.clear();
  for (auto const& p : rhs._children) {
    auto copy = std::make_shared<Node>(*p.second);
    copy->_parent = this;  // new child copy has us as _parent
    _children.insert(std::make_pair(p.first, copy));
  }
  _value = rhs._value;
  _vecBuf = rhs._vecBuf;
  _vecBufDirty = rhs._vecBufDirty;
  _isArray = rhs._isArray;
  _ttl = rhs._ttl;
  return *this;
}

/// @brief Comparison with slice
bool Node::operator==(VPackSlice const& rhs) const {
  if (rhs.isObject()) {
    // build object recursively, take ttl into account
    return VPackNormalizedCompare::equals(toBuilder().slice(), rhs);
  } else {
    return VPackNormalizedCompare::equals(slice(), rhs);
  }
}

/// @brief Comparison with slice
bool Node::operator!=(VPackSlice const& rhs) const { return !(*this == rhs); }

/// @brief Remove child by name
arangodb::ResultT<std::shared_ptr<Node>> Node::removeChild(std::string const& key) {
  auto it = _children.find(key);
  if (it == _children.end()) {
    return arangodb::ResultT<std::shared_ptr<Node>>::error(TRI_ERROR_FAILED);
  }
  auto ret = it->second;
  ret->removeTimeToLive();
  _children.erase(it);
  return arangodb::ResultT<std::shared_ptr<Node>>::success(std::move(ret));
}

/// @brief Node type
/// The check is if we are an array or a value. => LEAF. NODE else
NodeType Node::type() const {
  return (_isArray || _value.size()) ? LEAF : NODE;
}

/// @brief lh-value at path vector
Node& Node::operator()(std::vector<std::string> const& pv) {
  Node* current = this;

  for (std::string const& key : pv) {

    auto& children = current->_children;
    auto  child = children.find(key);

    if (child == children.end()) {

      current->_isArray = false;
      if (!current->_value.empty()) {
        current->_value.clear();
      }

      auto const& node = std::make_shared<Node>(key, current);
      children.insert(Children::value_type(key, node));

      current = node.get();
    } else {
      current = child->second.get();
    }
  }

  return *current;
}

std::shared_ptr<Node> Node::child(std::string const& name) {
  return _children.at(name);
}


/// @brief rh-value at path vector. Check if TTL has expired.
Node const& Node::operator()(std::vector<std::string> const& pv) const {

  Node const* current = this;

  for (std::string const& key : pv) {

    auto const& children = current->_children;
    auto const  child = children.find(key);

    if (child == children.end() ||
        (child->second->_ttl != std::chrono::system_clock::time_point() &&
         child->second->_ttl < std::chrono::system_clock::now())) {
      throw StoreException(std::string("Node ") + uri() + "/" + key + " not found!");
    }  else {
      current = child->second.get();
    }

  }

  return *current;

}


/// @brief lh-value at path
Node& Node::operator()(std::string const& path) {
  return this->operator()(split(path, '/'));
}

/// @brief rh-value at path
Node const& Node::operator()(std::string const& path) const {
  return this->operator()(split(path, '/'));
}

// Get method which always throws when not found:
Node const& Node::get(std::string const& path) const {
  return this->operator()(path);
}

// lh-store
Node const& Node::root() const {
  Node* par = _parent;
  Node const* tmp = this;
  while (par != nullptr) {
    tmp = par;
    par = par->_parent;
  }
  return *tmp;
}

// rh-store
Node& Node::root() {
  Node* par = _parent;
  Node* tmp = this;
  while (par != nullptr) {
    tmp = par;
    par = par->_parent;
  }
  return *tmp;
}

Store& Node::store() { return *(root()._store); }

Store const& Node::store() const { return *(root()._store); }

Store* Node::getStore() {
  Node* par = _parent;
  Node* tmp = this;
  while (par != nullptr) {
    tmp = par;
    par = par->_parent;
  }
  return tmp->_store; // Can be nullptr if we are not in a Node that belongs
                      // to a store.
}

// velocypack value type of this node
ValueType Node::valueType() const { return slice().type(); }

// file time to live entry for this node to now + millis
bool Node::addTimeToLive(long millis) {
  auto tkey = std::chrono::system_clock::now() + std::chrono::milliseconds(millis);
  store().timeTable().insert(std::pair<TimePoint, std::string>(tkey, uri()));
  _ttl = tkey;
  return true;
}

void Node::timeToLive(TimePoint const& ttl) {
  _ttl = ttl;
}

TimePoint const& Node::timeToLive() const {
  return _ttl;
}

// remove time to live entry for this node
bool Node::removeTimeToLive() {

  Store* s = getStore();  // We could be in a Node that belongs to a store,
                          // or in one that doesn't.
  if (s != nullptr) {
    s->removeTTL(uri());
  }
  if (_ttl != std::chrono::system_clock::time_point()) {
    _ttl = std::chrono::system_clock::time_point();
  }
  return true;
}

namespace arangodb {
namespace consensus {

/// Set value
template <>
ResultT<std::shared_ptr<Node>> Node::handle<SET>(VPackSlice const& slice) {

  if (!slice.hasKey("new")) {
    return ResultT<std::shared_ptr<Node>>::error(
      TRI_ERROR_FAILED, std::string(
        "Operator set without new value: ") + slice.toJson());
  }
  Slice val = slice.get("new");

  if (val.isObject()) {
    if (val.hasKey("op")) {  // No longer a keyword but a regular key "op"
      if (_children.find("op") == _children.end()) {
        _children["op"] = std::make_shared<Node>("op", this);
      }
      *(_children["op"]) = val.get("op");
    } else {  // Deeper down
      this->applies(val);
    }
  } else {
    *this = val;
  }

  if (slice.hasKey("ttl")) {
    VPackSlice ttl_v = slice.get("ttl");
    if (ttl_v.isNumber()) {
      long ttl =
          1000l * ((ttl_v.isDouble())
                       ? static_cast<long>(slice.get("ttl").getNumber<double>())
                       : static_cast<long>(slice.get("ttl").getNumber<int>()));
      addTimeToLive(ttl);
    } else {
      LOG_TOPIC("66da2", WARN, Logger::AGENCY)
          << "Non-number value assigned to ttl: " << ttl_v.toJson();
    }
  }

  return ResultT<std::shared_ptr<Node>>::success(nullptr);
}

/// Increment integer value or set 1
template <>
ResultT<std::shared_ptr<Node>> Node::handle<INCREMENT>(VPackSlice const& slice) {
  size_t inc = (slice.hasKey("step") && slice.get("step").isUInt())
                   ? slice.get("step").getUInt() : 1;
  Builder tmp;
  {
    VPackObjectBuilder t(&tmp);
    try {
      tmp.add("tmp", Value(this->slice().getInt() + inc));
    } catch (std::exception const&) {
      tmp.add("tmp", Value(1));
    }
  }
  *this = tmp.slice().get("tmp");
  return ResultT<std::shared_ptr<Node>>::success(nullptr);
}

/// Decrement integer value or set -1
template <>
ResultT<std::shared_ptr<Node>> Node::handle<DECREMENT>(VPackSlice const& slice) {
  Builder tmp;
  {
    VPackObjectBuilder t(&tmp);
    try {
      tmp.add("tmp", Value(this->slice().getInt() - 1));
    } catch (std::exception const&) {
      tmp.add("tmp", Value(-1));
    }
  }
  *this = tmp.slice().get("tmp");
  return ResultT<std::shared_ptr<Node>>::success(nullptr);
}

/// Append element to array
template <>
ResultT<std::shared_ptr<Node>> Node::handle<PUSH>(VPackSlice const& slice) {
  if (!slice.hasKey("new")) {
    return ResultT<std::shared_ptr<Node>>::error(
      TRI_ERROR_FAILED, std::string(
        "Operator push without new value: ") + slice.toJson());
  }
  Builder tmp;
  {
    VPackArrayBuilder t(&tmp);
    if (this->slice().isArray()) {
      for (auto const& old : VPackArrayIterator(this->slice())) tmp.add(old);
    }
    tmp.add(slice.get("new"));
  }
  *this = tmp.slice();
  return ResultT<std::shared_ptr<Node>>::success(nullptr);
}

/// Remove element from any place in array by value or position
template <>
ResultT<std::shared_ptr<Node>> Node::handle<ERASE>(VPackSlice const& slice) {
  bool haveVal = slice.hasKey("val");
  bool havePos = slice.hasKey("pos");

  if (!haveVal && !havePos) {
    return ResultT<std::shared_ptr<Node>>::error(
      TRI_ERROR_FAILED, std::string(
        "Erase without value or position to be erased is illegal: ") + slice.toJson());
  } else if (haveVal && havePos) {
    return ResultT<std::shared_ptr<Node>>::error(
      TRI_ERROR_FAILED, std::string(
        "Erase without value or position to be erased is illegal: ") + slice.toJson());
  } else if (havePos && (!slice.get("pos").isUInt() && !slice.get("pos").isSmallInt())) {
    return ResultT<std::shared_ptr<Node>>::error(
      TRI_ERROR_FAILED, std::string(
        "Erase with non-positive integer position is illegal: ") + slice.toJson());
  }

  Builder tmp;
  {
    VPackArrayBuilder t(&tmp);

    if (this->slice().isArray()) {
      if (haveVal) {
        VPackSlice valToErase = slice.get("val");
        for (auto const& old : VPackArrayIterator(this->slice())) {
          if (!VelocyPackHelper::equal(old, valToErase, /*useUTF8*/ true)) {
            tmp.add(old);
          }
        }
      } else {
        size_t pos = slice.get("pos").getNumber<size_t>();
        if (pos >= this->slice().length()) {
          return ResultT<std::shared_ptr<Node>>::error(
            TRI_ERROR_FAILED, std::string(
              "Erase with position out of range: ") + slice.toJson());
        }
        size_t n = 0;
        for (const auto& old : VPackArrayIterator(this->slice())) {
          if (n != pos) {
            tmp.add(old);
          }
          ++n;
        }
      }
    }
  }

  *this = tmp.slice();
  return ResultT<std::shared_ptr<Node>>::success(nullptr);
}

/// Replace element from any place in array by new value
template <>
ResultT<std::shared_ptr<Node>> Node::handle<REPLACE>(VPackSlice const& slice) {
  if (!slice.hasKey("val")) {
    return ResultT<std::shared_ptr<Node>>::error(
      TRI_ERROR_FAILED, std::string("Operator erase without value to be erased: ")
      + slice.toJson());
  }
  if (!slice.hasKey("new")) {
    return ResultT<std::shared_ptr<Node>>::error(
      TRI_ERROR_FAILED, std::string("Operator replace without new value: ")
      + slice.toJson());
  }
  Builder tmp;
  {
    VPackArrayBuilder t(&tmp);
    if (this->slice().isArray()) {
      VPackSlice valToRepl = slice.get("val");
      for (auto const& old : VPackArrayIterator(this->slice())) {
        if (VelocyPackHelper::equal(old, valToRepl, /*useUTF8*/ true)) {
          tmp.add(slice.get("new"));
        } else {
          tmp.add(old);
        }
      }
    }
  }
  *this = tmp.slice();
  return ResultT<std::shared_ptr<Node>>::success(nullptr);
}

/// Remove element from end of array.
template <>
ResultT<std::shared_ptr<Node>> Node::handle<POP>(VPackSlice const& slice) {
  Builder tmp;
  {
    VPackArrayBuilder t(&tmp);
    if (this->slice().isArray()) {
      VPackArrayIterator it(this->slice());
      if (it.size() > 1) {
        size_t j = it.size() - 1;
        for (auto old : it) {
          tmp.add(old);
          if (--j == 0) break;
        }
      }
    }
  }
  *this = tmp.slice();
  return ResultT<std::shared_ptr<Node>>::success(nullptr);
}

/// Prepend element to array
template <>
ResultT<std::shared_ptr<Node>> Node::handle<PREPEND>(VPackSlice const& slice) {
  if (!slice.hasKey("new")) {
    return ResultT<std::shared_ptr<Node>>::error(
      TRI_ERROR_FAILED, std::string("Operator prepend without new value: ")
      + slice.toJson());
  }
  Builder tmp;
  {
    VPackArrayBuilder t(&tmp);
    tmp.add(slice.get("new"));
    if (this->slice().isArray()) {
      for (auto const& old : VPackArrayIterator(this->slice())) tmp.add(old);
    }
  }
  *this = tmp.slice();
  return ResultT<std::shared_ptr<Node>>::success(nullptr);
}

/// Remove element from front of array
template <>
ResultT<std::shared_ptr<Node>> Node::handle<SHIFT>(VPackSlice const& slice) {
  Builder tmp;
  {
    VPackArrayBuilder t(&tmp);
    if (this->slice().isArray()) {  // If a
      VPackArrayIterator it(this->slice());
      bool first = true;
      for (auto const& old : it) {
        if (first) {
          first = false;
        } else {
          tmp.add(old);
        }
      }
    }
  }
  *this = tmp.slice();
  return ResultT<std::shared_ptr<Node>>::success(nullptr);
}

template<>
ResultT<std::shared_ptr<Node>> Node::handle<READ_LOCK>(VPackSlice const& slice) {
  Slice user = slice.get("by");
  if (!user.isString()) {
    return ResultT<std::shared_ptr<Node>>::error(
      TRI_ERROR_FAILED, std::string("Invalid read lock: ") + slice.toJson());
  }

  if (isReadLockable(user.stringView())) {
    Builder newValue;
    {
      VPackArrayBuilder arr(&newValue);
      if (this->slice().isArray()) {
        newValue.add(VPackArrayIterator(this->slice()));
      }
      newValue.add(user);
    }
    this->operator=(newValue.slice());
    return ResultT<std::shared_ptr<Node>>::success(nullptr);
  }

  return ResultT<std::shared_ptr<Node>>::error(TRI_ERROR_LOCKED);
}

template <>
ResultT<std::shared_ptr<Node>> Node::handle<READ_UNLOCK>(VPackSlice const& slice) {
  Slice user = slice.get("by");
  if (!user.isString()) {
    return ResultT<std::shared_ptr<Node>>::error(
      TRI_ERROR_FAILED, std::string("Invalid read unlock: ") + slice.toJson());
  }

  if (isReadUnlockable(user.stringView())) {
    Builder newValue;
    {
      // isReadUnlockable ensured that `this->slice()` is always an array of strings
      VPackArrayBuilder arr(&newValue);
      for (auto const& i : VPackArrayIterator(this->slice())) {
        if (!i.isEqualString(user.stringRef())) {
          newValue.add(i);
        }
      }
    }
    Slice newValueSlice = newValue.slice();
    if (newValueSlice.length() == 0) {
      return deleteMe();
    } else {
      this->operator=(newValue.slice());
    }
    return ResultT<std::shared_ptr<Node>>::success(nullptr);
  }

  LOG_DEVEL << "READ_UNLOCK failed";
  return ResultT<std::shared_ptr<Node>>::error(
    TRI_ERROR_FAILED, "Read unlock failed");

}

template<>
ResultT<std::shared_ptr<Node>> Node::handle<WRITE_LOCK>(VPackSlice const& slice) {
  Slice user = slice.get("by");
  if (!user.isString()) {
    return ResultT<std::shared_ptr<Node>>::error(
      TRI_ERROR_FAILED, std::string("Invalid write unlock: ") + slice.toJson());
  }

  if (isWriteLockable(user.stringView())) {
    this->operator=(user);
    return ResultT<std::shared_ptr<Node>>::success(nullptr);
  }
  return ResultT<std::shared_ptr<Node>>::error(TRI_ERROR_LOCKED);

}

template<>
ResultT<std::shared_ptr<Node>> Node::handle<WRITE_UNLOCK>(VPackSlice const& slice) {
  Slice user = slice.get("by");
  if (!user.isString()) {
    return ResultT<std::shared_ptr<Node>>::error(
      TRI_ERROR_FAILED, std::string("Invalid write unlock: ") + slice.toJson());
  }

  if (isWriteUnlockable(user.stringView())) {
    return deleteMe();
  }

  LOG_DEVEL << "WRITE_UNLOCK failed";
  return ResultT<std::shared_ptr<Node>>::error(
    TRI_ERROR_FAILED, "Write unlock failed");
}

bool Node::isReadLockable(std::string_view const& by) const {
  Slice slice = this->slice();
  // the following states are counted as readLockable
  // array - when read locked or read lock released
  // empty object - when the node is created
  if (slice.isArray()) {
    // check if `by` is not in the array
    for (auto const& i : VPackArrayIterator(slice)) {
      if (!i.isString() || i.isEqualString(VPackStringRef(by.data(), by.length()))) {
        return false;
      }
    }
    return true;
  }

  return slice.isEmptyObject();
}

bool Node::isReadUnlockable(std::string_view const& by) const {
  Slice slice = this->slice();
  // the following states are counted as readUnlockable
  // array of strings containing the value `by`
  if (slice.isArray()) {
    bool valid = false;
    for (auto const& i : VPackArrayIterator(slice)) {
      if (!i.isString()) {
        valid = false;
        break;
      }
      if (i.isEqualString(VPackStringRef(by.data(), by.length()))) {
        valid = true;
      }
    }
    return valid;
  }
  return false;
}

bool Node::isWriteLockable(std::string_view const& by) const {
  Slice slice = this->slice();
  // the following states are counted as writeLockable
  //  empty object - when the node is create
  return slice.isEmptyObject();
}

bool Node::isWriteUnlockable(std::string_view const& by) const {
  Slice slice = this->slice();
  // the following states are counted as writeLockable
  //  string - when write lock was obtained
  return slice.isString() && slice.isEqualString(VPackStringRef(by.data(), by.length()));

}

}  // namespace consensus
}  // namespace arangodb

arangodb::ResultT<std::shared_ptr<Node>> Node::applyOp(VPackSlice const& slice) {
  std::string oper = slice.get("op").copyString();
  
  if (oper == "delete") {
    return deleteMe();
  } else if (oper == "set") {  // "op":"set"
    return handle<SET>(slice);
  } else if (oper == "increment") {  // "op":"increment"
    return handle<INCREMENT>(slice);
  } else if (oper == "decrement") {  // "op":"decrement"
    return handle<DECREMENT>(slice);
  } else if (oper == "push") {  // "op":"push"
    return handle<PUSH>(slice);
  } else if (oper == "pop") {  // "op":"pop"
    return handle<POP>(slice);
  } else if (oper == "prepend") {  // "op":"prepend"
    return handle<PREPEND>(slice);
  } else if (oper == "shift") {  // "op":"shift"
    return handle<SHIFT>(slice);
  } else if (oper == "erase") {  // "op":"erase"
    return handle<ERASE>(slice);
  } else if (oper == "replace") {  // "op":"replace"
    return handle<REPLACE>(slice);
<<<<<<< HEAD
  } else if (oper == "read-lock") {
    return handle<READ_LOCK>(slice);
  } else if (oper == "read-unlock") {
    return handle<READ_UNLOCK>(slice);
  } else if (oper == "write-lock") {
    return handle<WRITE_LOCK>(slice);
  } else if (oper == "write-unlock") {
    return handle<WRITE_UNLOCK>(slice);
  } else {  // "op" might not be a key word after all
    LOG_TOPIC("fb064", WARN, Logger::AGENCY)
        << "Keyword 'op' without known operation. Handling as regular key: \""
        << oper << "\"";
  }
=======
  } 

  return ResultT<std::shared_ptr<Node>>::error(
    TRI_ERROR_FAILED,
    std::string("Unknown operation '") + oper + "'");
>>>>>>> f40aca80

}

// Apply slice to this node
bool Node::applies(VPackSlice const& slice) {
  std::regex reg("/+");

  clear();

  if (slice.isObject()) {
    for (auto const& i : VPackObjectIterator(slice)) {
      std::string key = std::regex_replace(i.key.copyString(), reg, "/");
      if (key.find('/') != std::string::npos) {
        (*this)(key).applies(i.value);
      } else {
        auto found = _children.find(key);
        if (found == _children.end()) {
          _children[key] = std::make_shared<Node>(key, this);
        }
        _children[key]->applies(i.value);
      }
    }
  } else {
    *this = slice;
  }

  return true;
}

void Node::toBuilder(Builder& builder, bool showHidden) const {
  typedef std::chrono::system_clock clock;
  try {
    if (type() == NODE) {
      VPackObjectBuilder guard(&builder);
      for (auto const& child : _children) {
        auto const& cptr = child.second;
        if ((cptr->_ttl != clock::time_point() && cptr->_ttl < clock::now()) ||
            (child.first[0] == '.' && !showHidden)) {
          continue;
        }
        builder.add(VPackValue(child.first));
        cptr->toBuilder(builder);
      }
    } else {
      if (!slice().isNone()) {
        builder.add(slice());
      }
    }

  } catch (std::exception const& e) {
    LOG_TOPIC("44d99", ERR, Logger::AGENCY) << e.what() << " " << __FILE__ << __LINE__;
  }
}

// Print internals to ostream
std::ostream& Node::print(std::ostream& o) const {
  Builder builder;
  toBuilder(builder);
  o << builder.toJson();
  return o;
}

Node::Children& Node::children() { return _children; }

Node::Children const& Node::children() const { return _children; }

Builder Node::toBuilder() const {
  Builder builder;
  toBuilder(builder);
  return builder;
}

std::string Node::toJson() const { return toBuilder().toJson(); }

Node const* Node::parent() const { return _parent; }

std::vector<std::string> Node::exists(std::vector<std::string> const& rel) const {
  std::vector<std::string> result;
  Node const* cur = this;
  for (auto const& sub : rel) {
    auto it = cur->children().find(sub);
    if (it != cur->children().end() &&
        (it->second->_ttl == std::chrono::system_clock::time_point() ||
         it->second->_ttl >= std::chrono::system_clock::now())) {
      cur = it->second.get();
      result.push_back(sub);
    } else {
      break;
    }
  }
  return result;
}

std::vector<std::string> Node::exists(std::string const& rel) const {
  return exists(split(rel, '/'));
}

bool Node::has(std::vector<std::string> const& rel) const {
  return exists(rel).size() == rel.size();
}

bool Node::has(std::string const& rel) const { return has(split(rel, '/')); }

int64_t Node::getInt() const {
  if (type() == NODE) {
    throw StoreException("Must not convert NODE type to int");
  }
  return slice().getNumber<int64_t>();
}

uint64_t Node::getUInt() const {
  if (type() == NODE) {
    throw StoreException("Must not convert NODE type to unsigned int");
  }
  return slice().getNumber<uint64_t>();
}

bool Node::getBool() const {
  if (type() == NODE) {
    throw StoreException("Must not convert NODE type to bool");
  }
  return slice().getBool();
}

bool Node::isBool() const {
  if (type() == NODE) {
    return false;
  }
  return slice().isBool();
}

bool Node::isDouble() const {
  if (type() == NODE) {
    return false;
  }
  return slice().isDouble();
}

bool Node::isString() const {
  if (type() == NODE) {
    return false;
  }
  return slice().isString();
}

bool Node::isUInt() const {
  if (type() == NODE) {
    return false;
  }
  return slice().isUInt() || slice().isSmallInt();
}

bool Node::isInt() const {
  if (type() == NODE) {
    return false;
  }
  return slice().isInt() || slice().isSmallInt();
}

bool Node::isNumber() const {
  if (type() == NODE) {
    return false;
  }
  return slice().isNumber();
}

double Node::getDouble() const {
  if (type() == NODE) {
    throw StoreException("Must not convert NODE type to double");
  }
  return slice().getNumber<double>();
}

std::pair<Node const&, bool> Node::hasAsNode(std::string const& url) const {
  // *this is bogus initializer
  std::pair<Node const&, bool> fail_pair = {*this, false};

  // retrieve node, throws if does not exist
  try {
    Node const& target(operator()(url));
    std::pair<Node const&, bool> good_pair = {target, true};
    return good_pair;
  } catch (...) {
    // do nothing, fail_pair second already false
  }  // catch

  return fail_pair;
}  // hasAsNode

std::pair<Node&, bool> Node::hasAsWritableNode(std::string const& url) {
  // *this is bogus initializer
  std::pair<Node&, bool> fail_pair = {*this, false};

  // retrieve node, throws if does not exist
  try {
    Node& target(operator()(url));
    std::pair<Node&, bool> good_pair = {target, true};
    return good_pair;
  } catch (...) {
    // do nothing, fail_pair second already false
  }  // catch

  return fail_pair;
}  // hasAsWritableNode

std::pair<NodeType, bool> Node::hasAsType(std::string const& url) const {
  std::pair<NodeType, bool> ret_pair = {NODE, false};

  // retrieve node, throws if does not exist
  try {
    Node const& target(operator()(url));
    ret_pair.first = target.type();
    ret_pair.second = true;
  } catch (...) {
    // do nothing, fail_pair second already false
  }  // catch

  return ret_pair;
}  // hasAsType

std::pair<Slice, bool> Node::hasAsSlice(std::string const& url) const {
  // *this is bogus initializer
  std::pair<Slice, bool> ret_pair = {arangodb::velocypack::Slice::emptyObjectSlice(), false};

  // retrieve node, throws if does not exist
  try {
    Node const& target(operator()(url));
    ret_pair.first = target.slice();
    ret_pair.second = true;
  } catch (...) {
    // do nothing, ret_pair second already false
  }  // catch

  return ret_pair;
}  // hasAsSlice

std::pair<uint64_t, bool> Node::hasAsUInt(std::string const& url) const {
  std::pair<uint64_t, bool> ret_pair(0, false);

  // retrieve node, throws if does not exist
  try {
    Node const& target(operator()(url));
    if (target.isNumber()) {
      ret_pair.first = target.getUInt();
      ret_pair.second = true;
    }
  } catch (...) {
    // do nothing, ret_pair second already false
  }  // catch

  return ret_pair;
}  // hasAsUInt

std::pair<bool, bool> Node::hasAsBool(std::string const& url) const {
  std::pair<bool, bool> ret_pair(false, false);

  // retrieve node, throws if does not exist
  try {
    Node const& target(operator()(url));
    if (target.isBool()) {
      ret_pair.first = target.getBool();
      ret_pair.second = true;
    }
  } catch (...) {
    // do nothing, ret_pair second already false
  }  // catch

  return ret_pair;
}  // hasAsBool

std::pair<std::string, bool> Node::hasAsString(std::string const& url) const {
  std::pair<std::string, bool> ret_pair;

  ret_pair.second = false;

  // retrieve node, throws if does not exist
  try {
    Node const& target(operator()(url));
    if (target.isString()) {
      ret_pair.first = target.getString();
      ret_pair.second = true;
    }
  } catch (...) {
    // do nothing, ret_pair second already false
  }  // catch

  return ret_pair;
}  // hasAsString

std::pair<Node::Children const&, bool> Node::hasAsChildren(std::string const& url) const {

  // retrieve node, throws if does not exist
  try {
    Node const& target(operator()(url));
    return std::pair<Children const&, bool> {target.children(), true};
  } catch (...) {
  }  // catch

  return std::pair<Children const&, bool> {dummyChildren, false};

}  // hasAsChildren

std::pair<void*, bool> Node::hasAsBuilder(std::string const& url, Builder& builder,
                                          bool showHidden) const {
  std::pair<void*, bool> ret_pair(nullptr, false);

  // retrieve node, throws if does not exist
  try {
    Node const& target(operator()(url));
    target.toBuilder(builder, showHidden);
    ret_pair.second = true;
  } catch (...) {
    // do nothing, ret_pair second already false
  }  // catch

  return ret_pair;
}  // hasAsBuilder

std::pair<Builder, bool> Node::hasAsBuilder(std::string const& url) const {
  Builder builder;
  std::pair<Builder, bool> ret_pair(builder, false);

  // retrieve node, throws if does not exist
  try {
    Node const& target(operator()(url));
    target.toBuilder(builder);
    ret_pair.first = builder;  // update
    ret_pair.second = true;
  } catch (...) {
    // do nothing, ret_pair second already false
  }  // catch

  return ret_pair;
}  // hasAsBuilder

std::pair<Slice, bool> Node::hasAsArray(std::string const& url) const {
  // *this is bogus initializer
  std::pair<Slice, bool> ret_pair = {arangodb::velocypack::Slice::emptyObjectSlice(), false};

  // retrieve node, throws if does not exist
  try {
    Node const& target(operator()(url));
    ret_pair.first = target.getArray();
    ret_pair.second = true;
  } catch (...) {
    // do nothing, ret_pair second already false
  }  // catch

  return ret_pair;
}  // hasAsArray

std::string Node::getString() const {
  if (type() == NODE) {
    throw StoreException("Must not convert NODE type to string");
  }
  return slice().copyString();
}

Slice Node::getArray() const {
  if (type() == NODE) {
    throw StoreException("Must not convert NODE type to array");
  }
  if (!_isArray) {
    throw StoreException("Not an array type");
  }
  rebuildVecBuf();
  return Slice(_vecBuf.data());
}

void Node::clear() {
  _children.clear();
  removeTimeToLive();
  _value.clear();
  _vecBuf.clear();
  _vecBufDirty = true;
  _isArray = false;
}

[[nodiscard]] arangodb::ResultT<std::shared_ptr<Node>> Node::deleteMe() {
  if (_parent == nullptr) {  // root node
    _children.clear();
    _value.clear();
    _vecBufDirty = true;  // just in case there was an array
    return arangodb::ResultT<std::shared_ptr<Node>>::success(nullptr);
  } else {
    return _parent->removeChild(_nodeName);
  }
}<|MERGE_RESOLUTION|>--- conflicted
+++ resolved
@@ -861,7 +861,6 @@
     return handle<ERASE>(slice);
   } else if (oper == "replace") {  // "op":"replace"
     return handle<REPLACE>(slice);
-<<<<<<< HEAD
   } else if (oper == "read-lock") {
     return handle<READ_LOCK>(slice);
   } else if (oper == "read-unlock") {
@@ -870,18 +869,11 @@
     return handle<WRITE_LOCK>(slice);
   } else if (oper == "write-unlock") {
     return handle<WRITE_UNLOCK>(slice);
-  } else {  // "op" might not be a key word after all
-    LOG_TOPIC("fb064", WARN, Logger::AGENCY)
-        << "Keyword 'op' without known operation. Handling as regular key: \""
-        << oper << "\"";
-  }
-=======
   } 
 
   return ResultT<std::shared_ptr<Node>>::error(
     TRI_ERROR_FAILED,
     std::string("Unknown operation '") + oper + "'");
->>>>>>> f40aca80
 
 }
 
