///////////////////////////////////////////////////////////////////////////////
/// DISCLAIMER
///
/// Copyright 2014-2018 ArangoDB GmbH, Cologne, Germany
/// Copyright 2004-2014 triAGENS GmbH, Cologne, Germany
///
/// Licensed under the Apache License, Version 2.0 (the "License");
/// you may not use this file except in compliance with the License.
/// You may obtain a copy of the License at
///
///     http://www.apache.org/licenses/LICENSE-2.0
///
/// Unless required by applicable law or agreed to in writing, software
/// distributed under the License is distributed on an "AS IS" BASIS,
/// WITHOUT WARRANTIES OR CONDITIONS OF ANY KIND, either express or implied.
/// See the License for the specific language governing permissions and
/// limitations under the License.
///
/// Copyright holder is ArangoDB GmbH, Cologne, Germany
///
/// @author Kaveh Vahedipour
////////////////////////////////////////////////////////////////////////////////

#include "Node.h"
#include "Store.h"

#include "Basics/StringUtils.h"
#include "Logger/LogMacros.h"
#include "Logger/Logger.h"
#include "Logger/LoggerStream.h"

#include <velocypack/Compare.h>
#include <velocypack/Iterator.h>
#include <velocypack/Slice.h>
#include <velocypack/velocypack-aliases.h>

#include <deque>
#include <regex>

using namespace arangodb::consensus;
using namespace arangodb::basics;

const Node::Children Node::dummyChildren = Node::Children();
const Node Node::_dummyNode = Node("dumm-di-dumm");

static std::string const SLASH("/");
static std::regex const reg("/+");

std::string Node::normalize(std::string const& path) {

  if (path.empty()) {
    return SLASH;
  }

  std::string key = std::regex_replace(path, reg, SLASH);

  // Must specify absolute path
  if (key.front() != SLASH.front()) {
    key = SLASH + key;
  }

  // Remove trailing slash
  if (key.size() > 2 && key.back() == SLASH.front()) {
    key.pop_back();
  }

  return key;

}

/// @brief Split strings by separator
std::vector<std::string> Node::split(const std::string& str, char separator) {
  std::vector<std::string> result;
  if (str.empty()) {
    return result;
  }

  std::string key = std::regex_replace(str, reg, "/");

  if (!key.empty() && key.front() == '/') {
    key.erase(0, 1);
  }
  if (!key.empty() && key.back() == '/') {
    key.pop_back();
  }

  std::string::size_type p = 0;
  std::string::size_type q;
  while ((q = key.find(separator, p)) != std::string::npos) {
    result.emplace_back(key, p, q - p);
    p = q + 1;
  }
  result.emplace_back(key, p);
  result.erase(std::find_if(result.rbegin(), result.rend(),
                            [](std::string const& s) -> bool {
                              return !s.empty();
                            }).base(),
               result.end());
  return result;
}

/// @brief Construct with node name
Node::Node(std::string const& name)
    : _nodeName(name), _parent(nullptr), _store(nullptr), _vecBufDirty(true), _isArray(false) {}

/// @brief Construct with node name in tree structure
Node::Node(std::string const& name, Node* parent)
    : _nodeName(name), _parent(parent), _store(nullptr), _vecBufDirty(true), _isArray(false) {}

/// @brief Construct for store
Node::Node(std::string const& name, Store* store)
    : _nodeName(name), _parent(nullptr), _store(store), _vecBufDirty(true), _isArray(false) {}

/// @brief Default dtor
Node::~Node() = default;

/// @brief Get slice to value buffer
Slice Node::slice() const {
  // Some array
  if (_isArray) {
    rebuildVecBuf();
    return Slice(_vecBuf.data());
  }

  // Some value
  if (!_value.empty()) {
    return Slice(_value.front().data());
  }

  // Empty object
  return arangodb::velocypack::Slice::emptyObjectSlice();
}

/// @brief Optimization, which avoids recreating of Builder for output if
/// changes have not happened since last call
void Node::rebuildVecBuf() const {
  if (_vecBufDirty) {  // Dirty vector buffer
    Builder tmp;
    {
      VPackArrayBuilder t(&tmp);
      for (auto const& i : _value) {
        tmp.add(Slice(i.data()));
      }
    }
    _vecBuf = *tmp.steal();
    _vecBufDirty = false;
  }
}

/// @brief Get name of this node
std::string const& Node::name() const { return _nodeName; }

/// @brief Get full path of this node
std::string Node::uri() const {
  Node* par = _parent;
  std::stringstream path;
  std::deque<std::string> names;
  names.push_front(name());
  while (par != nullptr) {
    names.push_front(par->name());
    par = par->_parent;
  }
  for (size_t i = 1; i < names.size(); ++i) {
    path << "/" << names.at(i);
  }
  return path.str();
}

/// @brief Move constructor
Node::Node(Node&& other)
    : _nodeName(std::move(other._nodeName)),
      _parent(nullptr),
      _store(nullptr),
      _children(std::move(other._children)),
      _ttl(std::move(other._ttl)),
      _value(std::move(other._value)),
      _vecBuf(std::move(other._vecBuf)),
      _vecBufDirty(std::move(other._vecBufDirty)),
      _isArray(std::move(other._isArray)) {
  // The _children map has been moved here, therefore we must
  // correct the _parent entry of all direct children:
  for (auto& child : _children) {
    child.second->_parent = this;
  }
}

/// @brief Copy constructor
Node::Node(Node const& other)
    : _nodeName(other._nodeName),
      _parent(nullptr),
      _store(nullptr),
      _ttl(other._ttl),
      _value(other._value),
      _vecBuf(other._vecBuf),
      _vecBufDirty(other._vecBufDirty),
      _isArray(other._isArray) {
  for (auto const& p : other._children) {
    auto copy = std::make_shared<Node>(*p.second);
    copy->_parent = this;  // new children have us as _parent!
    _children.insert(std::make_pair(p.first, copy));
  }
}

/// @brief Assignment operator (slice)
/// 1. remove any existing time to live entry
/// 2. clear children map
/// 3. copy from rhs buffer to my buffer
/// @brief Must not copy _parent, _store, _ttl
Node& Node::operator=(VPackSlice const& slice) {
  removeTimeToLive();
  _children.clear();
  _value.clear();
  if (slice.isArray()) {
    _isArray = true;
    _value.resize(slice.length());
    for (size_t i = 0; i < slice.length(); ++i) {
      _value.at(i).append(reinterpret_cast<char const*>(slice[i].begin()),
                          slice[i].byteSize());
    }
  } else {
    _isArray = false;
    _value.resize(1);
    _value.front().append(reinterpret_cast<char const*>(slice.begin()), slice.byteSize());
  }
  _vecBufDirty = true;
  return *this;
}

// Move operator
// cppcheck-suppress operatorEqVarError
Node& Node::operator=(Node&& rhs) {
  // 1. remove any existing time to live entry
  // 2. move children map over
  // 3. move value over
  // Must not move over rhs's _parent, _store
  _nodeName = std::move(rhs._nodeName);
  _children = std::move(rhs._children);
  // The _children map has been moved here, therefore we must
  // correct the _parent entry of all direct children:
  for (auto& child : _children) {
    child.second->_parent = this;
  }
  _value = std::move(rhs._value);
  _vecBuf = std::move(rhs._vecBuf);
  _vecBufDirty = std::move(rhs._vecBufDirty);
  _isArray = std::move(rhs._isArray);
  _ttl = std::move(rhs._ttl);
  return *this;
}

// Assignment operator
// cppcheck-suppress operatorEqVarError
Node& Node::operator=(Node const& rhs) {
  // 1. remove any existing time to live entry
  // 2. clear children map
  // 3. move from rhs to buffer pointer
  // Must not move rhs's _parent, _store
  removeTimeToLive();
  _nodeName = rhs._nodeName;
  _children.clear();
  for (auto const& p : rhs._children) {
    auto copy = std::make_shared<Node>(*p.second);
    copy->_parent = this;  // new child copy has us as _parent
    _children.insert(std::make_pair(p.first, copy));
  }
  _value = rhs._value;
  _vecBuf = rhs._vecBuf;
  _vecBufDirty = rhs._vecBufDirty;
  _isArray = rhs._isArray;
  _ttl = rhs._ttl;
  return *this;
}

/// @brief Comparison with slice
bool Node::operator==(VPackSlice const& rhs) const {
  if (rhs.isObject()) {
    // build object recursively, take ttl into account
    return VPackNormalizedCompare::equals(toBuilder().slice(), rhs);
  } else {
    return VPackNormalizedCompare::equals(slice(), rhs);
  }
}

/// @brief Comparison with slice
bool Node::operator!=(VPackSlice const& rhs) const { return !(*this == rhs); }

/// @brief Remove child by name
arangodb::ResultT<std::shared_ptr<Node>> Node::removeChild(std::string const& key) {
  auto it = _children.find(key);
  if (it == _children.end()) {
    return arangodb::ResultT<std::shared_ptr<Node>>::error(TRI_ERROR_FAILED);
  }
  auto ret = it->second;
  ret->removeTimeToLive();
  _children.erase(it);
  return arangodb::ResultT<std::shared_ptr<Node>>::success(std::move(ret));
}

/// @brief Node type
/// The check is if we are an array or a value. => LEAF. NODE else
NodeType Node::type() const {
  return (_isArray || _value.size()) ? LEAF : NODE;
}

/// @brief lh-value at path vector
Node& Node::operator()(std::vector<std::string> const& pv) {
  Node* current = this;

  for (std::string const& key : pv) {

    auto& children = current->_children;
    auto  child = children.find(key);

    if (child == children.end()) {

      current->_isArray = false;
      if (!current->_value.empty()) {
        current->_value.clear();
      }

      auto const& node = std::make_shared<Node>(key, current);
      children.insert(Children::value_type(key, node));

      current = node.get();
    } else {
      current = child->second.get();
    }
  }

  return *current;
}

std::shared_ptr<Node> Node::child(std::string const& name) {
  return _children.at(name);
}


/// @brief rh-value at path vector. Check if TTL has expired.
Node const& Node::operator()(std::vector<std::string> const& pv) const {

  Node const* current = this;

  for (std::string const& key : pv) {

    auto const& children = current->_children;
    auto const  child = children.find(key);

    if (child == children.end() ||
        (child->second->_ttl != std::chrono::system_clock::time_point() &&
         child->second->_ttl < std::chrono::system_clock::now())) {
      throw StoreException(std::string("Node ") + uri() + "/" + key + " not found!");
    }  else {
      current = child->second.get();
    }

  }

  return *current;

}


/// @brief lh-value at path
Node& Node::operator()(std::string const& path) {
  return this->operator()(split(path, '/'));
}

/// @brief rh-value at path
Node const& Node::operator()(std::string const& path) const {
  return this->operator()(split(path, '/'));
}

// Get method which always throws when not found:
Node const& Node::get(std::string const& path) const {
  return this->operator()(path);
}

// lh-store
Node const& Node::root() const {
  Node* par = _parent;
  Node const* tmp = this;
  while (par != nullptr) {
    tmp = par;
    par = par->_parent;
  }
  return *tmp;
}

// rh-store
Node& Node::root() {
  Node* par = _parent;
  Node* tmp = this;
  while (par != nullptr) {
    tmp = par;
    par = par->_parent;
  }
  return *tmp;
}

Store& Node::store() { return *(root()._store); }

Store const& Node::store() const { return *(root()._store); }

Store* Node::getStore() {
  Node* par = _parent;
  Node* tmp = this;
  while (par != nullptr) {
    tmp = par;
    par = par->_parent;
  }
  return tmp->_store; // Can be nullptr if we are not in a Node that belongs
                      // to a store.
}

// velocypack value type of this node
ValueType Node::valueType() const { return slice().type(); }

// file time to live entry for this node to now + millis
bool Node::addTimeToLive(long millis) {
  auto tkey = std::chrono::system_clock::now() + std::chrono::milliseconds(millis);
  store().timeTable().insert(std::pair<TimePoint, std::string>(tkey, uri()));
  _ttl = tkey;
  return true;
}

void Node::timeToLive(TimePoint const& ttl) {
  _ttl = ttl;
}

TimePoint const& Node::timeToLive() const {
  return _ttl;
}

// remove time to live entry for this node
bool Node::removeTimeToLive() {

  Store* s = getStore();  // We could be in a Node that belongs to a store,
                          // or in one that doesn't.
  if (s != nullptr) {
    s->removeTTL(uri());
  }
  if (_ttl != std::chrono::system_clock::time_point()) {
    _ttl = std::chrono::system_clock::time_point();
  }
  return true;
}

namespace arangodb {
namespace consensus {

/// Set value
template <>
ResultT<std::shared_ptr<Node>> Node::handle<SET>(VPackSlice const& slice) {

  if (!slice.hasKey("new")) {
    return ResultT<std::shared_ptr<Node>>::error(
      TRI_ERROR_FAILED, std::string(
        "Operator set without new value: ") + slice.toJson());
  }
  Slice val = slice.get("new");

  if (val.isObject()) {
    if (val.hasKey("op")) {  // No longer a keyword but a regular key "op"
      if (_children.find("op") == _children.end()) {
        _children["op"] = std::make_shared<Node>("op", this);
      }
      *(_children["op"]) = val.get("op");
    } else {  // Deeper down
      this->applies(val);
    }
  } else {
    *this = val;
  }

  if (slice.hasKey("ttl")) {
    VPackSlice ttl_v = slice.get("ttl");
    if (ttl_v.isNumber()) {
      long ttl =
          1000l * ((ttl_v.isDouble())
                       ? static_cast<long>(slice.get("ttl").getNumber<double>())
                       : static_cast<long>(slice.get("ttl").getNumber<int>()));
      addTimeToLive(ttl);
    } else {
      LOG_TOPIC("66da2", WARN, Logger::AGENCY)
          << "Non-number value assigned to ttl: " << ttl_v.toJson();
    }
  }

  return ResultT<std::shared_ptr<Node>>::success(nullptr);
}

/// Increment integer value or set 1
template <>
ResultT<std::shared_ptr<Node>> Node::handle<INCREMENT>(VPackSlice const& slice) {
  size_t inc = (slice.hasKey("step") && slice.get("step").isUInt())
                   ? slice.get("step").getUInt() : 1;
  Builder tmp;
  {
    VPackObjectBuilder t(&tmp);
    try {
      tmp.add("tmp", Value(this->slice().getInt() + inc));
    } catch (std::exception const&) {
      tmp.add("tmp", Value(1));
    }
  }
  *this = tmp.slice().get("tmp");
  return ResultT<std::shared_ptr<Node>>::success(nullptr);
}

/// Decrement integer value or set -1
template <>
ResultT<std::shared_ptr<Node>> Node::handle<DECREMENT>(VPackSlice const& slice) {
  Builder tmp;
  {
    VPackObjectBuilder t(&tmp);
    try {
      tmp.add("tmp", Value(this->slice().getInt() - 1));
    } catch (std::exception const&) {
      tmp.add("tmp", Value(-1));
    }
  }
  *this = tmp.slice().get("tmp");
  return ResultT<std::shared_ptr<Node>>::success(nullptr);
}

/// Append element to array
template <>
ResultT<std::shared_ptr<Node>> Node::handle<PUSH>(VPackSlice const& slice) {
  if (!slice.hasKey("new")) {
    return ResultT<std::shared_ptr<Node>>::error(
      TRI_ERROR_FAILED, std::string(
        "Operator push without new value: ") + slice.toJson());
  }
  Builder tmp;
  {
    VPackArrayBuilder t(&tmp);
    if (this->slice().isArray()) {
      for (auto const& old : VPackArrayIterator(this->slice())) tmp.add(old);
    }
    tmp.add(slice.get("new"));
  }
  *this = tmp.slice();
  return ResultT<std::shared_ptr<Node>>::success(nullptr);
}

/// Remove element from any place in array by value or position
template <>
ResultT<std::shared_ptr<Node>> Node::handle<ERASE>(VPackSlice const& slice) {
  bool haveVal = slice.hasKey("val");
  bool havePos = slice.hasKey("pos");

  if (!haveVal && !havePos) {
    return ResultT<std::shared_ptr<Node>>::error(
      TRI_ERROR_FAILED, std::string(
        "Erase without value or position to be erased is illegal: ") + slice.toJson());
  } else if (haveVal && havePos) {
    return ResultT<std::shared_ptr<Node>>::error(
      TRI_ERROR_FAILED, std::string(
        "Erase without value or position to be erased is illegal: ") + slice.toJson());
  } else if (havePos && (!slice.get("pos").isUInt() && !slice.get("pos").isSmallInt())) {
    return ResultT<std::shared_ptr<Node>>::error(
      TRI_ERROR_FAILED, std::string(
        "Erase with non-positive integer position is illegal: ") + slice.toJson());
  }

  Builder tmp;
  {
    VPackArrayBuilder t(&tmp);

    if (this->slice().isArray()) {
      if (haveVal) {
        VPackSlice valToErase = slice.get("val");
        for (auto const& old : VPackArrayIterator(this->slice())) {
          if (!VelocyPackHelper::equal(old, valToErase, /*useUTF8*/ true)) {
            tmp.add(old);
          }
        }
      } else {
        size_t pos = slice.get("pos").getNumber<size_t>();
        if (pos >= this->slice().length()) {
          return ResultT<std::shared_ptr<Node>>::error(
            TRI_ERROR_FAILED, std::string(
              "Erase with position out of range: ") + slice.toJson());
        }
        size_t n = 0;
        for (const auto& old : VPackArrayIterator(this->slice())) {
          if (n != pos) {
            tmp.add(old);
          }
          ++n;
        }
      }
    }
  }

  *this = tmp.slice();
  return ResultT<std::shared_ptr<Node>>::success(nullptr);
}

/// Replace element from any place in array by new value
template <>
ResultT<std::shared_ptr<Node>> Node::handle<REPLACE>(VPackSlice const& slice) {
  if (!slice.hasKey("val")) {
    return ResultT<std::shared_ptr<Node>>::error(
      TRI_ERROR_FAILED, std::string("Operator erase without value to be erased: ")
      + slice.toJson());
  }
  if (!slice.hasKey("new")) {
    return ResultT<std::shared_ptr<Node>>::error(
      TRI_ERROR_FAILED, std::string("Operator replace without new value: ")
      + slice.toJson());
  }
  Builder tmp;
  {
    VPackArrayBuilder t(&tmp);
    if (this->slice().isArray()) {
      VPackSlice valToRepl = slice.get("val");
      for (auto const& old : VPackArrayIterator(this->slice())) {
        if (VelocyPackHelper::equal(old, valToRepl, /*useUTF8*/ true)) {
          tmp.add(slice.get("new"));
        } else {
          tmp.add(old);
        }
      }
    }
  }
  *this = tmp.slice();
  return ResultT<std::shared_ptr<Node>>::success(nullptr);
}

/// Remove element from end of array.
template <>
ResultT<std::shared_ptr<Node>> Node::handle<POP>(VPackSlice const& slice) {
  Builder tmp;
  {
    VPackArrayBuilder t(&tmp);
    if (this->slice().isArray()) {
      VPackArrayIterator it(this->slice());
      if (it.size() > 1) {
        size_t j = it.size() - 1;
        for (auto old : it) {
          tmp.add(old);
          if (--j == 0) break;
        }
      }
    }
  }
  *this = tmp.slice();
  return ResultT<std::shared_ptr<Node>>::success(nullptr);
}

/// Prepend element to array
template <>
ResultT<std::shared_ptr<Node>> Node::handle<PREPEND>(VPackSlice const& slice) {
  if (!slice.hasKey("new")) {
    return ResultT<std::shared_ptr<Node>>::error(
      TRI_ERROR_FAILED, std::string("Operator prepend without new value: ")
      + slice.toJson());
  }
  Builder tmp;
  {
    VPackArrayBuilder t(&tmp);
    tmp.add(slice.get("new"));
    if (this->slice().isArray()) {
      for (auto const& old : VPackArrayIterator(this->slice())) tmp.add(old);
    }
  }
  *this = tmp.slice();
  return ResultT<std::shared_ptr<Node>>::success(nullptr);
}

/// Remove element from front of array
template <>
ResultT<std::shared_ptr<Node>> Node::handle<SHIFT>(VPackSlice const& slice) {
  Builder tmp;
  {
    VPackArrayBuilder t(&tmp);
    if (this->slice().isArray()) {  // If a
      VPackArrayIterator it(this->slice());
      bool first = true;
      for (auto const& old : it) {
        if (first) {
          first = false;
        } else {
          tmp.add(old);
        }
      }
    }
  }
  *this = tmp.slice();
  return ResultT<std::shared_ptr<Node>>::success(nullptr);
<<<<<<< HEAD
}

template<>
ResultT<std::shared_ptr<Node>> Node::handle<READ_LOCK>(VPackSlice const& slice) {
  Slice user = slice.get("by");
  if (!user.isString()) {
    return ResultT<std::shared_ptr<Node>>::error(
      TRI_ERROR_FAILED, std::string("Invalid read lock: ") + slice.toJson());
  }

  if (isReadLockable(user.stringView())) {
    Builder newValue;
    {
      VPackArrayBuilder arr(&newValue);
      if (this->slice().isArray()) {
        newValue.add(VPackArrayIterator(this->slice()));
      }
      newValue.add(user);
    }
    this->operator=(newValue.slice());
    return ResultT<std::shared_ptr<Node>>::success(nullptr);
  }

  return ResultT<std::shared_ptr<Node>>::error(TRI_ERROR_LOCKED);
}

template <>
ResultT<std::shared_ptr<Node>> Node::handle<READ_UNLOCK>(VPackSlice const& slice) {
  Slice user = slice.get("by");
  if (!user.isString()) {
    return ResultT<std::shared_ptr<Node>>::error(
      TRI_ERROR_FAILED, std::string("Invalid read unlock: ") + slice.toJson());
  }

  if (isReadUnlockable(user.stringView())) {
    Builder newValue;
    {
      // isReadUnlockable ensured that `this->slice()` is always an array of strings
      VPackArrayBuilder arr(&newValue);
      for (auto const& i : VPackArrayIterator(this->slice())) {
        if (!i.isEqualString(user.stringRef())) {
          newValue.add(i);
        }
      }
    }
    Slice newValueSlice = newValue.slice();
    if (newValueSlice.length() == 0) {
      return deleteMe();
    } else {
      this->operator=(newValue.slice());
    }
    return ResultT<std::shared_ptr<Node>>::success(nullptr);
  }

  LOG_DEVEL << "READ_UNLOCK failed";
  return ResultT<std::shared_ptr<Node>>::error(
    TRI_ERROR_FAILED, "Read unlock failed");

}

template<>
ResultT<std::shared_ptr<Node>> Node::handle<WRITE_LOCK>(VPackSlice const& slice) {
  Slice user = slice.get("by");
  if (!user.isString()) {
    return ResultT<std::shared_ptr<Node>>::error(
      TRI_ERROR_FAILED, std::string("Invalid write unlock: ") + slice.toJson());
  }

  if (isWriteLockable(user.stringView())) {
    this->operator=(user);
    return ResultT<std::shared_ptr<Node>>::success(nullptr);
  }
  return ResultT<std::shared_ptr<Node>>::error(TRI_ERROR_LOCKED);

}

template<>
ResultT<std::shared_ptr<Node>> Node::handle<WRITE_UNLOCK>(VPackSlice const& slice) {
  Slice user = slice.get("by");
  if (!user.isString()) {
    return ResultT<std::shared_ptr<Node>>::error(
      TRI_ERROR_FAILED, std::string("Invalid write unlock: ") + slice.toJson());
  }

  if (isWriteUnlockable(user.stringView())) {
    return deleteMe();
  }

  LOG_DEVEL << "WRITE_UNLOCK failed";
  return ResultT<std::shared_ptr<Node>>::error(
    TRI_ERROR_FAILED, "Write unlock failed");
}

bool Node::isReadLockable(std::string_view const& by) const {
  Slice slice = this->slice();
  // the following states are counted as readLockable
  // array - when read locked or read lock released
  // empty object - when the node is created
  if (slice.isArray()) {
    // check if `by` is not in the array
    for (auto const& i : VPackArrayIterator(slice)) {
      if (!i.isString() || i.isEqualString(VPackStringRef(by.data(), by.length()))) {
        return false;
      }
    }
    return true;
  }

  return slice.isEmptyObject();
}

bool Node::isReadUnlockable(std::string_view const& by) const {
  Slice slice = this->slice();
  // the following states are counted as readUnlockable
  // array of strings containing the value `by`
  if (slice.isArray()) {
    bool valid = false;
    for (auto const& i : VPackArrayIterator(slice)) {
      if (!i.isString()) {
        valid = false;
        break;
      }
      if (i.isEqualString(VPackStringRef(by.data(), by.length()))) {
        valid = true;
      }
    }
    return valid;
  }
  return false;
}

bool Node::isWriteLockable(std::string_view const& by) const {
  Slice slice = this->slice();
  // the following states are counted as writeLockable
  //  empty object - when the node is create
  return slice.isEmptyObject();
}

bool Node::isWriteUnlockable(std::string_view const& by) const {
  Slice slice = this->slice();
  // the following states are counted as writeLockable
  //  string - when write lock was obtained
  return slice.isString() && slice.isEqualString(VPackStringRef(by.data(), by.length()));
=======
>>>>>>> 0d96e7fe
}

}  // namespace consensus
}  // namespace arangodb

arangodb::ResultT<std::shared_ptr<Node>> Node::applyOp(VPackSlice const& slice) {
  std::string oper = slice.get("op").copyString();
  
  if (oper == "delete") {
    return deleteMe();
  } else if (oper == "set") {  // "op":"set"
    return handle<SET>(slice);
  } else if (oper == "increment") {  // "op":"increment"
    return handle<INCREMENT>(slice);
  } else if (oper == "decrement") {  // "op":"decrement"
    return handle<DECREMENT>(slice);
  } else if (oper == "push") {  // "op":"push"
    return handle<PUSH>(slice);
  } else if (oper == "pop") {  // "op":"pop"
    return handle<POP>(slice);
  } else if (oper == "prepend") {  // "op":"prepend"
    return handle<PREPEND>(slice);
  } else if (oper == "shift") {  // "op":"shift"
    return handle<SHIFT>(slice);
  } else if (oper == "erase") {  // "op":"erase"
    return handle<ERASE>(slice);
  } else if (oper == "replace") {  // "op":"replace"
    return handle<REPLACE>(slice);
  } else if (oper == "read-lock") {
    return handle<READ_LOCK>(slice);
  } else if (oper == "read-unlock") {
    return handle<READ_UNLOCK>(slice);
  } else if (oper == "write-lock") {
    return handle<WRITE_LOCK>(slice);
  } else if (oper == "write-unlock") {
    return handle<WRITE_UNLOCK>(slice);
  } else {  // "op" might not be a key word after all
    LOG_TOPIC("fb064", WARN, Logger::AGENCY)
        << "Keyword 'op' without known operation. Handling as regular key: \""
        << oper << "\"";
  }

  return ResultT<std::shared_ptr<Node>>::error(TRI_ERROR_FAILED);
  
}

// Apply slice to this node
bool Node::applies(VPackSlice const& slice) {
  std::regex reg("/+");

  clear();

  if (slice.isObject()) {
    for (auto const& i : VPackObjectIterator(slice)) {
      std::string key = std::regex_replace(i.key.copyString(), reg, "/");
      if (key.find('/') != std::string::npos) {
        (*this)(key).applies(i.value);
      } else {
        auto found = _children.find(key);
        if (found == _children.end()) {
          _children[key] = std::make_shared<Node>(key, this);
        }
        _children[key]->applies(i.value);
      }
    }
  } else {
    *this = slice;
  }

  return true;
}

void Node::toBuilder(Builder& builder, bool showHidden) const {
  typedef std::chrono::system_clock clock;
  try {
    if (type() == NODE) {
      VPackObjectBuilder guard(&builder);
      for (auto const& child : _children) {
        auto const& cptr = child.second;
        if ((cptr->_ttl != clock::time_point() && cptr->_ttl < clock::now()) ||
            (child.first[0] == '.' && !showHidden)) {
          continue;
        }
        builder.add(VPackValue(child.first));
        cptr->toBuilder(builder);
      }
    } else {
      if (!slice().isNone()) {
        builder.add(slice());
      }
    }

  } catch (std::exception const& e) {
    LOG_TOPIC("44d99", ERR, Logger::AGENCY) << e.what() << " " << __FILE__ << __LINE__;
  }
}

// Print internals to ostream
std::ostream& Node::print(std::ostream& o) const {
  Builder builder;
  toBuilder(builder);
  o << builder.toJson();
  return o;
}

Node::Children& Node::children() { return _children; }

Node::Children const& Node::children() const { return _children; }

Builder Node::toBuilder() const {
  Builder builder;
  toBuilder(builder);
  return builder;
}

std::string Node::toJson() const { return toBuilder().toJson(); }

Node const* Node::parent() const { return _parent; }

std::vector<std::string> Node::exists(std::vector<std::string> const& rel) const {
  std::vector<std::string> result;
  Node const* cur = this;
  for (auto const& sub : rel) {
    auto it = cur->children().find(sub);
    if (it != cur->children().end() &&
        (it->second->_ttl == std::chrono::system_clock::time_point() ||
         it->second->_ttl >= std::chrono::system_clock::now())) {
      cur = it->second.get();
      result.push_back(sub);
    } else {
      break;
    }
  }
  return result;
}

std::vector<std::string> Node::exists(std::string const& rel) const {
  return exists(split(rel, '/'));
}

bool Node::has(std::vector<std::string> const& rel) const {
  return exists(rel).size() == rel.size();
}

bool Node::has(std::string const& rel) const { return has(split(rel, '/')); }

int64_t Node::getInt() const {
  if (type() == NODE) {
    throw StoreException("Must not convert NODE type to int");
  }
  return slice().getNumber<int64_t>();
}

uint64_t Node::getUInt() const {
  if (type() == NODE) {
    throw StoreException("Must not convert NODE type to unsigned int");
  }
  return slice().getNumber<uint64_t>();
}

bool Node::getBool() const {
  if (type() == NODE) {
    throw StoreException("Must not convert NODE type to bool");
  }
  return slice().getBool();
}

bool Node::isBool() const {
  if (type() == NODE) {
    return false;
  }
  return slice().isBool();
}

bool Node::isDouble() const {
  if (type() == NODE) {
    return false;
  }
  return slice().isDouble();
}

bool Node::isString() const {
  if (type() == NODE) {
    return false;
  }
  return slice().isString();
}

bool Node::isUInt() const {
  if (type() == NODE) {
    return false;
  }
  return slice().isUInt() || slice().isSmallInt();
}

bool Node::isInt() const {
  if (type() == NODE) {
    return false;
  }
  return slice().isInt() || slice().isSmallInt();
}

bool Node::isNumber() const {
  if (type() == NODE) {
    return false;
  }
  return slice().isNumber();
}

double Node::getDouble() const {
  if (type() == NODE) {
    throw StoreException("Must not convert NODE type to double");
  }
  return slice().getNumber<double>();
}

std::pair<Node const&, bool> Node::hasAsNode(std::string const& url) const {
  // *this is bogus initializer
  std::pair<Node const&, bool> fail_pair = {*this, false};

  // retrieve node, throws if does not exist
  try {
    Node const& target(operator()(url));
    std::pair<Node const&, bool> good_pair = {target, true};
    return good_pair;
  } catch (...) {
    // do nothing, fail_pair second already false
  }  // catch

  return fail_pair;
}  // hasAsNode

std::pair<Node&, bool> Node::hasAsWritableNode(std::string const& url) {
  // *this is bogus initializer
  std::pair<Node&, bool> fail_pair = {*this, false};

  // retrieve node, throws if does not exist
  try {
    Node& target(operator()(url));
    std::pair<Node&, bool> good_pair = {target, true};
    return good_pair;
  } catch (...) {
    // do nothing, fail_pair second already false
  }  // catch

  return fail_pair;
}  // hasAsWritableNode

std::pair<NodeType, bool> Node::hasAsType(std::string const& url) const {
  std::pair<NodeType, bool> ret_pair = {NODE, false};

  // retrieve node, throws if does not exist
  try {
    Node const& target(operator()(url));
    ret_pair.first = target.type();
    ret_pair.second = true;
  } catch (...) {
    // do nothing, fail_pair second already false
  }  // catch

  return ret_pair;
}  // hasAsType

std::pair<Slice, bool> Node::hasAsSlice(std::string const& url) const {
  // *this is bogus initializer
  std::pair<Slice, bool> ret_pair = {arangodb::velocypack::Slice::emptyObjectSlice(), false};

  // retrieve node, throws if does not exist
  try {
    Node const& target(operator()(url));
    ret_pair.first = target.slice();
    ret_pair.second = true;
  } catch (...) {
    // do nothing, ret_pair second already false
  }  // catch

  return ret_pair;
}  // hasAsSlice

std::pair<uint64_t, bool> Node::hasAsUInt(std::string const& url) const {
  std::pair<uint64_t, bool> ret_pair(0, false);

  // retrieve node, throws if does not exist
  try {
    Node const& target(operator()(url));
    if (target.isNumber()) {
      ret_pair.first = target.getUInt();
      ret_pair.second = true;
    }
  } catch (...) {
    // do nothing, ret_pair second already false
  }  // catch

  return ret_pair;
}  // hasAsUInt

std::pair<bool, bool> Node::hasAsBool(std::string const& url) const {
  std::pair<bool, bool> ret_pair(false, false);

  // retrieve node, throws if does not exist
  try {
    Node const& target(operator()(url));
    if (target.isBool()) {
      ret_pair.first = target.getBool();
      ret_pair.second = true;
    }
  } catch (...) {
    // do nothing, ret_pair second already false
  }  // catch

  return ret_pair;
}  // hasAsBool

std::pair<std::string, bool> Node::hasAsString(std::string const& url) const {
  std::pair<std::string, bool> ret_pair;

  ret_pair.second = false;

  // retrieve node, throws if does not exist
  try {
    Node const& target(operator()(url));
    if (target.isString()) {
      ret_pair.first = target.getString();
      ret_pair.second = true;
    }
  } catch (...) {
    // do nothing, ret_pair second already false
  }  // catch

  return ret_pair;
}  // hasAsString

std::pair<Node::Children const&, bool> Node::hasAsChildren(std::string const& url) const {

  // retrieve node, throws if does not exist
  try {
    Node const& target(operator()(url));
    return std::pair<Children const&, bool> {target.children(), true};
  } catch (...) {
  }  // catch

  return std::pair<Children const&, bool> {dummyChildren, false};

}  // hasAsChildren

std::pair<void*, bool> Node::hasAsBuilder(std::string const& url, Builder& builder,
                                          bool showHidden) const {
  std::pair<void*, bool> ret_pair(nullptr, false);

  // retrieve node, throws if does not exist
  try {
    Node const& target(operator()(url));
    target.toBuilder(builder, showHidden);
    ret_pair.second = true;
  } catch (...) {
    // do nothing, ret_pair second already false
  }  // catch

  return ret_pair;
}  // hasAsBuilder

std::pair<Builder, bool> Node::hasAsBuilder(std::string const& url) const {
  Builder builder;
  std::pair<Builder, bool> ret_pair(builder, false);

  // retrieve node, throws if does not exist
  try {
    Node const& target(operator()(url));
    target.toBuilder(builder);
    ret_pair.first = builder;  // update
    ret_pair.second = true;
  } catch (...) {
    // do nothing, ret_pair second already false
  }  // catch

  return ret_pair;
}  // hasAsBuilder

std::pair<Slice, bool> Node::hasAsArray(std::string const& url) const {
  // *this is bogus initializer
  std::pair<Slice, bool> ret_pair = {arangodb::velocypack::Slice::emptyObjectSlice(), false};

  // retrieve node, throws if does not exist
  try {
    Node const& target(operator()(url));
    ret_pair.first = target.getArray();
    ret_pair.second = true;
  } catch (...) {
    // do nothing, ret_pair second already false
  }  // catch

  return ret_pair;
}  // hasAsArray

std::string Node::getString() const {
  if (type() == NODE) {
    throw StoreException("Must not convert NODE type to string");
  }
  return slice().copyString();
}

Slice Node::getArray() const {
  if (type() == NODE) {
    throw StoreException("Must not convert NODE type to array");
  }
  if (!_isArray) {
    throw StoreException("Not an array type");
  }
  rebuildVecBuf();
  return Slice(_vecBuf.data());
}

void Node::clear() {
  _children.clear();
  removeTimeToLive();
  _value.clear();
  _vecBuf.clear();
  _vecBufDirty = true;
  _isArray = false;
}

[[nodiscard]] arangodb::ResultT<std::shared_ptr<Node>> Node::deleteMe() {
  if (_parent == nullptr) {  // root node
    _children.clear();
    _value.clear();
    _vecBufDirty = true;  // just in case there was an array
    return arangodb::ResultT<std::shared_ptr<Node>>::success(nullptr);
  } else {
    return _parent->removeChild(_nodeName);
  }
}<|MERGE_RESOLUTION|>--- conflicted
+++ resolved
@@ -689,7 +689,6 @@
   }
   *this = tmp.slice();
   return ResultT<std::shared_ptr<Node>>::success(nullptr);
-<<<<<<< HEAD
 }
 
 template<>
@@ -833,8 +832,7 @@
   // the following states are counted as writeLockable
   //  string - when write lock was obtained
   return slice.isString() && slice.isEqualString(VPackStringRef(by.data(), by.length()));
-=======
->>>>>>> 0d96e7fe
+
 }
 
 }  // namespace consensus
