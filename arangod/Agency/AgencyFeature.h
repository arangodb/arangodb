--- conflicted
+++ resolved
@@ -27,10 +27,6 @@
 #include "RestServer/arangod.h"
 
 namespace arangodb {
-<<<<<<< HEAD
-
-=======
->>>>>>> e2065fed
 namespace consensus {
 class Agent;
 }
