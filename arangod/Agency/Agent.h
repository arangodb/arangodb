////////////////////////////////////////////////////////////////////////////////
/// DISCLAIMER
///
/// Copyright 2014-2016 ArangoDB GmbH, Cologne, Germany
/// Copyright 2004-2014 triAGENS GmbH, Cologne, Germany
///
/// Licensed under the Apache License, Version 2.0 (the "License");
/// you may not use this file except in compliance with the License.
/// You may obtain a copy of the License at
///
///     http://www.apache.org/licenses/LICENSE-2.0
///
/// Unless required by applicable law or agreed to in writing, software
/// distributed under the License is distributed on an "AS IS" BASIS,
/// WITHOUT WARRANTIES OR CONDITIONS OF ANY KIND, either express or implied.
/// See the License for the specific language governing permissions and
/// limitations under the License.
///
/// Copyright holder is ArangoDB GmbH, Cologne, Germany
///
/// @author Kaveh Vahedipour
////////////////////////////////////////////////////////////////////////////////

#ifndef ARANGOD_CONSENSUS_AGENT_H
#define ARANGOD_CONSENSUS_AGENT_H 1

#include "Agency/AgencyCommon.h"
#include "Agency/AgentActivator.h"
#include "Agency/AgentCallback.h"
#include "Agency/AgentConfiguration.h"
#include "Agency/Compactor.h"
#include "Agency/Constituent.h"
#include "Agency/Inception.h"
#include "Agency/State.h"
#include "Agency/Store.h"
#include "Agency/Supervision.h"

struct TRI_vocbase_t;

namespace arangodb {
namespace consensus {
class Agent : public arangodb::Thread {

 public:
  /// @brief Possible outcome of write process
  enum raft_commit_t {OK, UNKNOWN, TIMEOUT};
  
  /// @brief Construct with program options
  explicit Agent(config_t const&);

  /// @brief Clean up
  ~Agent();

  /// @brief Get current term
  term_t term() const;

  /// @brief Get current term
  std::string id() const;

  /// @brief Vote request
  priv_rpc_ret_t requestVote(term_t, std::string const&, index_t, index_t,
                             query_t const&);

  /// @brief Provide configuration
  config_t const config() const;

  /// @brief Start thread
  bool start();

  /// @brief My endpoint
  std::string endpoint() const;

  /// @brief Verbose print of myself
  void print(arangodb::LoggerStream&) const;

  /// @brief Are we fit to run?
  bool fitness() const;

  /// @brief Leader ID
  index_t lastCommitted() const;

  /// @brief Leader ID
  std::string leaderID() const;

  /// @brief Are we leading?
  bool leading() const;

  /// @brief Pick up leadership tasks
  void lead();

  /// @brief Prepare leadership
  void prepareLead();

  /// @brief Load persistent state
  bool load();

  /// @brief Unpersisted key-value-store
  trans_ret_t transient(query_t const&);

  /// @brief Attempt write
  write_ret_t write(query_t const&);

  /// @brief Read from agency
  read_ret_t read(query_t const&);

  /// @brief Inquire success of logs given clientIds
  inquire_ret_t inquire(query_t const&);

  /// @brief Attempt read/write transaction
  trans_ret_t transact(query_t const&);

  /// @brief Received by followers to replicate log entries ($5.3);
  ///        also used as heartbeat ($5.2).
  bool recvAppendEntriesRPC(term_t term, std::string const& leaderId,
                            index_t prevIndex, term_t prevTerm,
                            index_t lastCommitIndex, query_t const& queries);

  /// @brief Invoked by leader to replicate log entries ($5.3);
  ///        also used as heartbeat ($5.2).
  void sendAppendEntriesRPC();

  /// @brief 1. Deal with appendEntries to slaves.
  ///        2. Report success of write processes.
  void run() override final;

  /// @brief Are we still booting?
  bool booting();

  /// @brief Gossip in
  query_t gossip(query_t const&, bool callback = false, size_t version = 0);

  /// @brief Persisted agents
  bool persistedAgents();

  /// @brief Activate new agent in pool to replace failed
  void reportActivated(std::string const&, std::string const&, query_t);

  /// @brief Activate new agent in pool to replace failed
  void failedActivation(std::string const&, std::string const&);

  /// @brief Gossip in
  bool activeAgency();

  /// @brief Start orderly shutdown of threads
  void beginShutdown() override final;

  /// @brief Report appended entries from AgentCallback
  void reportIn(std::string const&, index_t, size_t = 0);

  /// @brief Wait for slaves to confirm appended entries
  raft_commit_t waitFor(index_t last_entry, double timeout = 2.0);

  /// @brief Convencience size of agency
  size_t size() const;

  /// @brief Rebuild DBs by applying state log to empty DB
  index_t rebuildDBs();

  /// @brief Rebuild DBs by applying state log to empty DB
  void compact();

  /// @brief Last log entry
  log_t lastLog() const;

  /// @brief State machine
  State const& state() const;

  /// @brief Get read store and compaction index
<<<<<<< HEAD
  arangodb::consensus::index_t readDB(Node&) const;
=======
  index_t readDB(Node&) const;
>>>>>>> 4edba27b

  /// @brief Get read store
  Store const& readDB() const;

  /// @brief Get spearhead store
  Store const& spearhead() const;

  /// @brief Get transient store
  Store const& transient() const;

  /// @brief Serve active agent interface
  bool serveActiveAgent();

  /// @brief Start constituent
  void startConstituent();

  /// @brief Get notification as inactive pool member
  void notify(query_t const&);

  /// @brief Detect active agent failures
  void detectActiveAgentFailures();

  /// @brief All there is in the state machine
  query_t allLogs() const;

  /// @brief Last contact with followers
  query_t lastAckedAgo() const;

  /// @brief Am I active agent
  bool active() const;

  /// @brief Am I active agent
  query_t activate(query_t const&);

  /// @brief Report measured round trips to inception
  void reportMeasurement(query_t const&);

  /// @brief Are we ready for RAFT?
  bool ready() const;

  /// @brief Set readyness for RAFT
  void ready(bool b);

  /// @brief Reset RAFT timeout intervals
  void resetRAFTTimes(double, double);

  /// @brief Get start time of leadership
  TimePoint const& leaderSince() const;

  /// @brief Update a peers endpoint in my configuration
  void updatePeerEndpoint(query_t const& message);

  /// @brief Update a peers endpoint in my configuration
  void updatePeerEndpoint(std::string const& id, std::string const& ep);

  /// @brief State reads persisted state and prepares the agent
  friend class State;
  friend class Compactor;

 private:

  /// @brief persist agency configuration in RAFT
  void persistConfiguration(term_t t);

  /// @brief Find out, if we've had acknowledged RPCs recent enough
  bool challengeLeadership();

  /// @brief Notify inactive pool members of changes in configuration
  void notifyInactive() const;

  /// @brief Activate this agent in single agent mode.
  bool activateAgency();

  /// @brief Assignment of persisted state
  Agent& operator=(VPackSlice const&);

  /// @brief Get current term
  bool id(std::string const&);

  /// @brief Get current term
  bool mergeConfiguration(VPackSlice const&);

  /// @brief Leader ID
  void lastCommitted(index_t);

  /// @brief Leader election delegate
  Constituent _constituent;

  /// @brief Cluster supervision module
  Supervision _supervision;

  /// @brief State machine
  State _state;

  /// @brief Configuration of command line options
  config_t _config;

  /// @brief Last commit index (raft)
  index_t _lastCommitIndex;

  /// @brief Last compaction index
  index_t _lastAppliedIndex;

  /// @brief Last compaction index
  index_t _leaderCommitIndex;

  /// @brief Spearhead (write) kv-store
  Store _spearhead;

  /// @brief Committed (read) kv-store
  Store _readDB;

  /// @brief Committed (read) kv-store
  Store _transient;

  /// @brief Condition variable for appendEntries
  arangodb::basics::ConditionVariable _appendCV;

  /// @brief Condition variable for waitFor
  arangodb::basics::ConditionVariable _waitForCV;

  /// @brief Confirmed indices of all members of agency
  std::map<std::string, index_t> _confirmed;
  std::map<std::string, index_t> _lastHighest;

  std::map<std::string, TimePoint> _lastAcked;
  std::map<std::string, TimePoint> _lastSent;
  std::map<std::string, TimePoint> _earliestPackage;

  /**< @brief RAFT consistency lock:
     _spearhead
     _read_db
     _lastCommitedIndex (log index)
     _lastAcked
     _confirmed
     _nextCompactionAfter
   */
  mutable arangodb::Mutex _ioLock;

  // lock for _leaderCommitIndex
  mutable arangodb::Mutex _liLock;

  // @brief guard _activator 
  mutable arangodb::Mutex _activatorLock;

  /// @brief Next compaction after
  index_t _nextCompationAfter;

  /// @brief Inception thread getting an agent up to join RAFT from cmd or persistence
  std::unique_ptr<Inception> _inception;

  /// @brief Activator thread for the leader to wake up a sleeping agent from pool
  std::unique_ptr<AgentActivator> _activator;

  /// @brief Compactor
<<<<<<< HEAD
  std::unique_ptr<Compactor> _compactor;
=======
  Compactor _compactor;
>>>>>>> 4edba27b

  /// @brief Agent is ready for RAFT
  std::atomic<bool> _ready;

  /// @brief Keep track of when I last took on leadership
  TimePoint _leaderSince;
  
};
}
}

#endif<|MERGE_RESOLUTION|>--- conflicted
+++ resolved
@@ -166,11 +166,7 @@
   State const& state() const;
 
   /// @brief Get read store and compaction index
-<<<<<<< HEAD
-  arangodb::consensus::index_t readDB(Node&) const;
-=======
   index_t readDB(Node&) const;
->>>>>>> 4edba27b
 
   /// @brief Get read store
   Store const& readDB() const;
@@ -326,11 +322,7 @@
   std::unique_ptr<AgentActivator> _activator;
 
   /// @brief Compactor
-<<<<<<< HEAD
-  std::unique_ptr<Compactor> _compactor;
-=======
   Compactor _compactor;
->>>>>>> 4edba27b
 
   /// @brief Agent is ready for RAFT
   std::atomic<bool> _ready;
