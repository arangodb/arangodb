////////////////////////////////////////////////////////////////////////////////
/// DISCLAIMER
///
/// Copyright 2014-2016 ArangoDB GmbH, Cologne, Germany
/// Copyright 2004-2014 triAGENS GmbH, Cologne, Germany
///
/// Licensed under the Apache License, Version 2.0 (the "License");
/// you may not use this file except in compliance with the License.
/// You may obtain a copy of the License at
///
///     http://www.apache.org/licenses/LICENSE-2.0
///
/// Unless required by applicable law or agreed to in writing, software
/// distributed under the License is distributed on an "AS IS" BASIS,
/// WITHOUT WARRANTIES OR CONDITIONS OF ANY KIND, either express or implied.
/// See the License for the specific language governing permissions and
/// limitations under the License.
///
/// Copyright holder is ArangoDB GmbH, Cologne, Germany
///
/// @author Kaveh Vahedipour
////////////////////////////////////////////////////////////////////////////////

#ifndef ARANGOD_CONSENSUS_AGENT_H
#define ARANGOD_CONSENSUS_AGENT_H 1

#include "Agency/AgencyCommon.h"
#include "Agency/AgentCallback.h"
#include "Agency/AgentConfiguration.h"
#include "Agency/AgentInterface.h"
#include "Agency/Compactor.h"
#include "Agency/Constituent.h"
#include "Agency/Inception.h"
#include "Agency/State.h"
#include "Agency/Store.h"
#include "Agency/Supervision.h"
#include "Basics/ConditionLocker.h"
#include "Basics/ReadWriteLock.h"

struct TRI_vocbase_t;

namespace arangodb {
namespace consensus {

<<<<<<< HEAD
static const std::string RECONFIGURE(".agency");

class Agent : public arangodb::Thread,
              public AgentInterface {
=======
class Agent final : public arangodb::Thread,
                    public AgentInterface {
>>>>>>> 8e06e2b6

 public:

  /// @brief Construct with program options
  explicit Agent(config_t const&);

  /// @brief Clean up
  ~Agent();

  /// @brief bring down threads, can be called multiple times.
  void waitForThreadsStop();

  /// @brief Get current term
  term_t term() const;

  /// @brief Get current term
  std::string id() const;

  /// @brief Vote request
  priv_rpc_ret_t requestVote(term_t, std::string const&, index_t, index_t,
                             query_t const&, int64_t timeoutMult);

  /// @brief Provide configuration
  config_t const config() const;

  /// @brief Get timeoutMult:
  int64_t getTimeoutMult() const;

  /// @brief Adjust timeoutMult:
  void adjustTimeoutMult(int64_t timeoutMult);

  /// @brief Start thread
  bool start();

  /// @brief My endpoint
  std::string endpoint() const;

  /// @brief Verbose print of myself
  void print(arangodb::LoggerStream&) const;

  /// @brief Are we fit to run?
  bool fitness() const;

  /// @brief Leader ID
  index_t lastCommitted() const;

  /// @brief Leader ID
  std::string leaderID() const;

  /// @brief Are we leading?
  bool leading() const;

  /// @brief Pick up leadership tasks
  void lead();

  /// @brief Prepare leadership
  bool prepareLead();

  /// @brief Load persistent state
  void load();

  /// @brief Unpersisted key-value-store
  trans_ret_t transient(query_t const&) override;

  /// @brief Attempt write
  ///        Startup flag should NEVER be discarded solely for purpose of
  ///        persisting the agency configuration
  write_ret_t write(
    query_t const&, WriteMode const& wmode = WriteMode()) override;

  /// @brief Read from agency
  read_ret_t read(query_t const&);

  /// @brief Inquire success of logs given clientIds
  write_ret_t inquire(query_t const&);

  /// @brief Attempt read/write transaction
  trans_ret_t transact(query_t const&) override;

  /// @brief Put trxs into list of ongoing ones.
  void addTrxsOngoing(Slice trxs);

  /// @brief Remove trxs from list of ongoing ones.
  void removeTrxsOngoing(Slice trxs);

  /// @brief Check whether a trx is ongoing.
  bool isTrxOngoing(std::string& id);

  /// @brief Received by followers to replicate log entries ($5.3);
  ///        also used as heartbeat ($5.2).
  priv_rpc_ret_t recvAppendEntriesRPC(term_t term, std::string const& leaderId,
                                      index_t prevIndex, term_t prevTerm,
                            index_t leaderCommitIndex, query_t const& queries);

  /// @brief Resign leadership
  void resign(term_t otherTerm = 0);

 private:

  /// @brief Invoked by leader to replicate log entries ($5.3);
  ///        also used as heartbeat ($5.2).
  void sendAppendEntriesRPC();

  /// @brief check whether _confirmed indexes have been advance so that we
  /// can advance _commitIndex and apply things to readDB.
  void advanceCommitIndex();

public:

  /// @brief Reconfigure agency
  write_ret_t  reconfigure(query_t const);

  /// @brief Invoked by leader to replicate log entries ($5.3);
  ///        also used as heartbeat ($5.2). This is the version used by
  ///        the constituent to send out empty heartbeats to keep
  ///        the term alive.
  void sendEmptyAppendEntriesRPC(std::string followerId);

  /// @brief 1. Deal with appendEntries to slaves.
  ///        2. Report success of write processes.
  void run() override final;

  /// @brief Are we still booting?
  bool booting();

  /// @brief Gossip in
  query_t gossip(query_t const&, bool callback = false, size_t version = 0);

  /// @brief Persisted agents
  bool persistedAgents();

  /// @brief Gossip in
  bool activeAgency();

  /// @brief Start orderly shutdown of threads
  void beginShutdown() override final;

  /// @brief Report appended entries from AgentCallback
  void reportIn(std::string const&, index_t, size_t = 0);

  /// @brief Report a failed append entry call from AgentCallback
  void reportFailed(std::string const& slaveId, size_t toLog, bool sent = false);

  /// @brief Wait for slaves to confirm appended entries
  AgentInterface::raft_commit_t waitFor(index_t last_entry, double timeout = 10.0) override;

  /// @brief Check if everything up to a given index has been committed:
  bool isCommitted(index_t last_entry) override;

  /// @brief Convencience size of agency
  size_t size() const;

  /// @brief Rebuild DBs by applying state log to empty DB
  void rebuildDBs();

  /// @brief Rebuild DBs by applying state log to empty DB
  void compact();

  /// @brief Last log entry
  log_t lastLog() const;

  /// @brief State machine
  State const& state() const;

  /// @brief execute a callback while holding _ioLock
  ///  and read lock for _readDB
  void executeLockedRead(std::function<void()> const& cb);

  /// @brief execute a callback while holding _ioLock
  ///  and write lock for _readDB
  void executeLockedWrite(std::function<void()> const& cb);

  /// @brief Get read store and compaction index
  index_t readDB(Node&) const;

  /// @brief Get read store
  ///  WARNING: this assumes caller holds appropriate
  ///  locks or will use executeLockedRead() or
  ///  executeLockedWrite() with a lambda function
  Store const& readDB() const;

  /// @brief Get spearhead store
  ///  WARNING: this assumes caller holds appropriate
  ///  locks or will use executeLockedRead() or
  ///  executeLockedWrite() with a lambda function
  Store const& spearhead() const;

  /// @brief Get transient store
  ///  WARNING: this assumes caller holds appropriate
  ///  locks or will use executeLockedRead() or
  ///  executeLockedWrite() with a lambda function
  Store const& transient() const;

  /// @brief Serve active agent interface
  bool serveActiveAgent();

  /// @brief Get notification as inactive pool member
  void notify(query_t const&);

  /// @brief All there is in the state machine
  query_t allLogs() const;

  /// @brief Last contact with followers
  void lastAckedAgo(Builder&) const;

  /// @brief Am I active agent
  bool active() const;

  /// @brief Are we ready for RAFT?
  bool ready() const;

  /// @brief Set readyness for RAFT
  void ready(bool b);

  /// @brief Reset RAFT timeout intervals
  void resetRAFTTimes(double, double);

  /// @brief How long back did I take over leadership, result in seconds
  int64_t leaderFor() const;

  /// @brief Update a peers endpoint in my configuration
  void updatePeerEndpoint(query_t const& message);

  /// @brief Update a peers endpoint in my configuration
  void updatePeerEndpoint(std::string const& id, std::string const& ep);

  /// @brief Assemble an agency to commitId
  query_t buildDB(index_t);

  /// @brief Guarding taking over leadership
  void beginPrepareLeadership() { _preparing = 1; }
  void donePrepareLeadership() { _preparing = 2; }
  void endPrepareLeadership()  {
    _preparing = 0;
    _leaderSince = std::chrono::duration_cast<std::chrono::duration<int64_t>>(
        std::chrono::steady_clock::now().time_since_epoch()).count();
  }
  int getPrepareLeadership() { return _preparing; }

  /// @brief access Inception thread
  Inception const* inception() const;

  /// @brief Join a rafting agecy
  bool haveJoinConfig() const;

  /// @brief Join a rafting agecy
  void join(query_t const& config = nullptr);

  /// @brief Legitimise agency membership
  bool legitimate();

  /// @brief Wakeup main loop of the agent (needed from Constituent)
  void wakeupMainLoop() {
    CONDITION_LOCKER(guard, _appendCV);
    _agentNeedsWakeup = true;
    _appendCV.broadcast();
  }

  /// @brief Activate this agent in single agent mode.
  void activateAgency();

  /// @brief add agent to configuration (from State after successful local persistence)
  void updateConfiguration(VPackSlice const&);

  /// @brief persist agency configuration in RAFT
  void persistConfiguration(term_t t);

  /// @brief Assignment of persisted state, only used at startup, one needs
  /// to hold the _ioLock to call this
  void setPersistedState(VPackSlice const&);

  /// @brief Get our own id
  bool id(std::string const&);

  /// @brief Merge configuration with a persisted state
  bool mergeConfiguration(VPackSlice const&);

 private:

  /// @brief Find out, if we've had acknowledged RPCs recent enough
  bool challengeLeadership();

  /// @brief Notify inactive pool members of changes in configuration
  void notifyInactive() const;

  /// @brief Leader election delegate
  Constituent _constituent;

  /// @brief Cluster supervision module
  Supervision _supervision;

  /// @brief State machine
  State _state;

  /// @brief Configuration of command line options
  config_t _config;

  /// @brief
  /// Leader: Last index that is "committed" in the sense that the
  /// leader has convinced itself that an absolute majority (including
  /// the leader) have written the entry into their log. This is also
  /// the index of the highest log entry applied to the state machine
  /// _readDB (called "lastApplied" in the Raft paper).
  /// Follower: this indicates what the leader told them it has last
  /// "committed" in the above sense.
  /// Locking policy: Note that this is only ever changed at startup, when
  /// answers to appendEntriesRPC messages come in on the leader, and when
  /// appendEntriesRPC calls are received on the follower. In each case
  /// we hold the _ioLock when _commitIndex is changed. Reading and writing
  /// must be done under the write lock of _outputLog and the mutex of
  /// _waitForCV to allow a thread to wait for a change using that
  /// condition variable.
  index_t _commitIndex;

  std::atomic<index_t> _lastReconfiguration;

  /// @brief Spearhead (write) kv-store
  Store _spearhead;

  /// @brief Committed (read) kv-store
  Store _readDB;

  /// @brief Committed (read) kv-store for transient data
  Store _transient;

  /// @brief Condition variable for appending to the log and for
  /// AgentCallbacks. This is used by the main agent thread to go
  /// to sleep when all necessary checks have been performed. When
  /// new local log entries have been appended to the log or when
  /// followers have confirmed more replications, one needs to set the
  /// flag _agentNeedsWakeup (under the mutex) and then broadcast on
  /// _appendCV. This will wake up the agent thread immediately.
  arangodb::basics::ConditionVariable _appendCV;
  bool _agentNeedsWakeup;

  /// The following two members are strictly only used in the
  /// Agent thread in sendAppendEntriesRPC. Therefore no protection is
  /// necessary for these:

  /// @brief _lastSent stores for each follower the time stamp of the time
  /// when the main Agent thread has last sent a non-empty
  /// appendEntriesRPC to that follower.
  std::unordered_map<std::string, SteadyTimePoint> _lastSent;

  /// The following three members are protected by _tiLock:

  /// @brief stores for each follower the highest index log it has reported as
  /// locally logged.
  std::unordered_map<std::string, index_t> _confirmed;

  /// @brief _lastAcked: last time we received an answer to a sendAppendEntries
  std::unordered_map<std::string, SteadyTimePoint> _lastAcked;

  /// @brief The earliest timepoint at which we will send new sendAppendEntries
  /// to a particular follower. This is a measure to avoid bombarding a
  /// follower, that has trouble keeping up.
  std::unordered_map<std::string, SteadyTimePoint> _earliestPackage;

  // @brief Lock for the above time data about other agents. This
  // protects _confirmed, _lastAcked and _earliestPackage:
  mutable arangodb::Mutex _tiLock;

  /// @brief RAFT consistency lock:
  ///   _spearhead
  ///
  mutable arangodb::Mutex _ioLock;

  /// @brief RAFT consistency lock:
  ///   _readDB and _commitIndex
  /// Allows reading from one or both if used alone.
  /// Writing requires this held first, then _waitForCV's mutex
  mutable arangodb::basics::ReadWriteLock _outputLock;

  /// @brief RAFT consistency lock and update notifier:
  ///   _readDB and _commitIndex
  /// _waitForCV's mutex held alone, allows reads from _readDB or _commitIndex.
  /// Writing requires _outputLock in Write mode first, then _waitForCV's mutex
  ///
  /// Condition variable for waiting for confirmation. This is used
  /// in threads that wait until the _commitIndex has reached a certain
  /// index. Whenever _commitIndex is advanced (by incoming confirmations
  /// in AgentCallbacks and later discovery in advanceCommitIndex). All
  /// changes to _commitIndex are done under the mutex of _waitForCV
  /// and are followed by a broadcast on this condition variable.
  mutable arangodb::basics::ConditionVariable _waitForCV;

  /// Rules for access and locks: This covers the following locks:
  ///    _ioLock (here)
  ///    _logLock (in State)
  ///    _outputLock reading or writing
  ///    _waitForCV
  ///    _tiLock (here)
  /// One may never acquire a log in this list whilst holding another one
  /// that appears further down on this list. This is to prevent deadlock.
  //
  /// For _logLock: This is local to State and we make sure that the few
  /// functions in State that call Agent methods only call those that do
  /// not acquire the _ioLock. They only call Agent::setPersistedState which
  /// acquires _outputLock and _waitForCV but this is OK.
  //
  /// For _ioLock: We put in assertions to ensure that when this lock is
  /// acquired we do not have the _tiLock.

<<<<<<< HEAD
  // @brief guard _activator 
  mutable arangodb::Mutex _activatorLock;

  // @brief guard _joinConfig
  mutable arangodb::Mutex _joinLock;

  // @brief guard _joinConfig
  mutable arangodb::Mutex _reconfLock;

  /// @brief Next compaction after
  index_t _nextCompactionAfter;

=======
>>>>>>> 8e06e2b6
  /// @brief Inception thread getting an agent up to join RAFT from cmd or persistence
  std::unique_ptr<Inception> _inception;

  /// @brief Compactor
  Compactor _compactor;

  /// @brief Agent is ready for RAFT
  std::atomic<bool> _ready;
  std::atomic<int> _preparing;  // 0 means not preparing, 1 means preparations
                                // scheduled, 2 means preparations done, only
                                // waiting until _commitIndex is at end of
                                // our log

<<<<<<< HEAD
  /// @brief Keep track of index of version of configuration for efficiency
  std::atomic<size_t> _configVersion;

  /// @brief Keep track of when I last took on leadership
  TimePoint _leaderSince;
  
=======
  /// @brief Keep track of when I last took on leadership, this is seconds
  /// since the epoch of the steady clock.
  std::atomic<int64_t> _leaderSince;

>>>>>>> 8e06e2b6
  /// @brief Ids of ongoing transactions, used for inquire:
  std::unordered_set<std::string> _ongoingTrxs;

  // lock for _ongoingTrxs
  arangodb::Mutex _trxsLock;


  query_t _joinConfig;
 
};
}
}

#endif<|MERGE_RESOLUTION|>--- conflicted
+++ resolved
@@ -42,15 +42,10 @@
 namespace arangodb {
 namespace consensus {
 
-<<<<<<< HEAD
 static const std::string RECONFIGURE(".agency");
 
-class Agent : public arangodb::Thread,
-              public AgentInterface {
-=======
 class Agent final : public arangodb::Thread,
                     public AgentInterface {
->>>>>>> 8e06e2b6
 
  public:
 
@@ -454,7 +449,6 @@
   /// For _ioLock: We put in assertions to ensure that when this lock is
   /// acquired we do not have the _tiLock.
 
-<<<<<<< HEAD
   // @brief guard _activator 
   mutable arangodb::Mutex _activatorLock;
 
@@ -464,11 +458,6 @@
   // @brief guard _joinConfig
   mutable arangodb::Mutex _reconfLock;
 
-  /// @brief Next compaction after
-  index_t _nextCompactionAfter;
-
-=======
->>>>>>> 8e06e2b6
   /// @brief Inception thread getting an agent up to join RAFT from cmd or persistence
   std::unique_ptr<Inception> _inception;
 
@@ -482,19 +471,12 @@
                                 // waiting until _commitIndex is at end of
                                 // our log
 
-<<<<<<< HEAD
-  /// @brief Keep track of index of version of configuration for efficiency
   std::atomic<size_t> _configVersion;
 
-  /// @brief Keep track of when I last took on leadership
-  TimePoint _leaderSince;
-  
-=======
   /// @brief Keep track of when I last took on leadership, this is seconds
   /// since the epoch of the steady clock.
   std::atomic<int64_t> _leaderSince;
 
->>>>>>> 8e06e2b6
   /// @brief Ids of ongoing transactions, used for inquire:
   std::unordered_set<std::string> _ongoingTrxs;
 
