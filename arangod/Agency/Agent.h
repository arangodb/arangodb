////////////////////////////////////////////////////////////////////////////////
/// DISCLAIMER
///
/// Copyright 2014-2016 ArangoDB GmbH, Cologne, Germany
/// Copyright 2004-2014 triAGENS GmbH, Cologne, Germany
///
/// Licensed under the Apache License, Version 2.0 (the "License");
/// you may not use this file except in compliance with the License.
/// You may obtain a copy of the License at
///
///     http://www.apache.org/licenses/LICENSE-2.0
///
/// Unless required by applicable law or agreed to in writing, software
/// distributed under the License is distributed on an "AS IS" BASIS,
/// WITHOUT WARRANTIES OR CONDITIONS OF ANY KIND, either express or implied.
/// See the License for the specific language governing permissions and
/// limitations under the License.
///
/// Copyright holder is ArangoDB GmbH, Cologne, Germany
///
/// @author Kaveh Vahedipour
////////////////////////////////////////////////////////////////////////////////

#ifndef ARANGOD_CONSENSUS_AGENT_H
#define ARANGOD_CONSENSUS_AGENT_H 1

#include "Agency/AgencyCommon.h"
#include "Agency/AgentActivator.h"
#include "Agency/AgentCallback.h"
#include "Agency/AgentConfiguration.h"
#include "Agency/AgentInterface.h"
#include "Agency/Compactor.h"
#include "Agency/Constituent.h"
#include "Agency/Inception.h"
#include "Agency/State.h"
#include "Agency/Store.h"
#include "Agency/Supervision.h"

struct TRI_vocbase_t;

namespace arangodb {
namespace consensus {

class Agent : public arangodb::Thread,
              public AgentInterface {

 public:
  /// @brief Construct with program options
  explicit Agent(config_t const&);

  /// @brief Clean up
  ~Agent();

  /// @brief Get current term
  term_t term() const;

  /// @brief Get current term
  std::string id() const;

  /// @brief Vote request
  priv_rpc_ret_t requestVote(term_t, std::string const&, index_t, index_t,
                             query_t const&, int64_t timeoutMult);

  /// @brief Provide configuration
  config_t const config() const;

  /// @brief Get timeoutMult:
  int64_t getTimeoutMult() const;

  /// @brief Adjust timeoutMult:
  void adjustTimeoutMult(int64_t timeoutMult);

  /// @brief Start thread
  bool start();

  /// @brief My endpoint
  std::string endpoint() const;

  /// @brief Verbose print of myself
  void print(arangodb::LoggerStream&) const;

  /// @brief Are we fit to run?
  bool fitness() const;

  /// @brief Leader ID
  std::pair<index_t, index_t> lastCommitted() const;

  /// @brief Leader ID
  std::string leaderID() const;

  /// @brief Are we leading?
  bool leading() const;

  /// @brief Pick up leadership tasks
  void lead();

  /// @brief Prepare leadership
  bool prepareLead();

  /// @brief Unprepare for leadership, needed when we resign during preparation
  void unprepareLead() {
    _preparing = false;
  }

  /// @brief Load persistent state
  void load();

  /// @brief Unpersisted key-value-store
  trans_ret_t transient(query_t const&) override;

  /// @brief Attempt write
  ///        Startup flag should NEVER be discarded solely for purpose of
  ///        persisting the agency configuration
  write_ret_t write(query_t const&, bool discardStartup = false) override;

  /// @brief Read from agency
  read_ret_t read(query_t const&);

  /// @brief Inquire success of logs given clientIds
  inquire_ret_t inquire(query_t const&);

  /// @brief Attempt read/write transaction
  trans_ret_t transact(query_t const&) override;

  /// @brief Put trxs into list of ongoing ones.
  void addTrxsOngoing(Slice trxs);

  /// @brief Remove trxs from list of ongoing ones.
  void removeTrxsOngoing(Slice trxs);

  /// @brief Check whether a trx is ongoing.
  bool isTrxOngoing(std::string& id);

  /// @brief Received by followers to replicate log entries ($5.3);
  ///        also used as heartbeat ($5.2).
  bool recvAppendEntriesRPC(term_t term, std::string const& leaderId,
                            index_t prevIndex, term_t prevTerm,
                            index_t leaderCommitIndex, query_t const& queries);

  /// @brief Invoked by leader to replicate log entries ($5.3);
  ///        also used as heartbeat ($5.2).
  void sendAppendEntriesRPC();

  /// @brief 1. Deal with appendEntries to slaves.
  ///        2. Report success of write processes.
  void run() override final;

  /// @brief Are we still booting?
  bool booting();

  /// @brief Gossip in
  query_t gossip(query_t const&, bool callback = false, size_t version = 0);

  /// @brief Persisted agents
  bool persistedAgents();

  /// @brief Activate new agent in pool to replace failed
  void reportActivated(std::string const&, std::string const&, query_t);

  /// @brief Activate new agent in pool to replace failed
  void failedActivation(std::string const&, std::string const&);

  /// @brief Gossip in
  bool activeAgency();

  /// @brief Start orderly shutdown of threads
  void beginShutdown() override final;

  /// @brief Report appended entries from AgentCallback
  void reportIn(std::string const&, index_t, size_t = 0);

  /// @brief Wait for slaves to confirm appended entries
  AgentInterface::raft_commit_t waitFor(index_t last_entry, double timeout = 2.0) override;

  /// @brief Convencience size of agency
  size_t size() const;

  /// @brief Rebuild DBs by applying state log to empty DB
  index_t rebuildDBs();

  /// @brief Rebuild DBs by applying state log to empty DB
  void compact();

  /// @brief Last log entry
  log_t lastLog() const;

  /// @brief State machine
  State const& state() const;

  /// @brief Get read store and compaction index
  index_t readDB(Node&) const;

  /// @brief Get read store
  Store const& readDB() const;

  /// @brief Get spearhead store
  Store const& spearhead() const;

  /// @brief Get transient store
  Store const& transient() const;

  /// @brief Serve active agent interface
  bool serveActiveAgent();

  /// @brief Start constituent
  void startConstituent();

  /// @brief Get notification as inactive pool member
  void notify(query_t const&);

  /// @brief Detect active agent failures
  void detectActiveAgentFailures();

  /// @brief All there is in the state machine
  query_t allLogs() const;

  /// @brief Last contact with followers
  query_t lastAckedAgo() const;

  /// @brief Am I active agent
  bool active() const;

  /// @brief Become active agent
  query_t activate(query_t const&);

  /// @brief Report measured round trips to inception
  void reportMeasurement(query_t const&);

  /// @brief Are we ready for RAFT?
  bool ready() const;

  /// @brief Set readyness for RAFT
  void ready(bool b);

  /// @brief Reset RAFT timeout intervals
  void resetRAFTTimes(double, double);

  /// @brief Get start time of leadership
  TimePoint const& leaderSince() const;

  /// @brief Update a peers endpoint in my configuration
  void updatePeerEndpoint(query_t const& message);

  /// @brief Update a peers endpoint in my configuration
  void updatePeerEndpoint(std::string const& id, std::string const& ep);

  /// @brief Assemble an agency to commitId
  query_t buildDB(index_t);

  /// @brief Guarding taking over leadership
  void beginPrepareLeadership() { _preparing = true; }
  void endPrepareLeadership()  { _preparing = false; }

  // #brief access Inception thread
  Inception const* inception() const;

  /// @brief State reads persisted state and prepares the agent
  friend class State;
  friend class Compactor;

 private:

  /// @brief persist agency configuration in RAFT
  void persistConfiguration(term_t t);

  /// @brief Find out, if we've had acknowledged RPCs recent enough
  bool challengeLeadership();

  /// @brief Notify inactive pool members of changes in configuration
  void notifyInactive() const;

  /// @brief Activate this agent in single agent mode.
  bool activateAgency();

  /// @brief Assignment of persisted state
  Agent& operator=(VPackSlice const&);

  /// @brief Get current term
  bool id(std::string const&);

  /// @brief Get current term
  bool mergeConfiguration(VPackSlice const&);

  /// @brief Leader ID
  void lastCommitted(index_t);

  /// @brief Leader election delegate
  Constituent _constituent;

  /// @brief Cluster supervision module
  Supervision _supervision;

  /// @brief State machine
  State _state;

  /// @brief Configuration of command line options
  config_t _config;

  /// @brief
  /// Leader: Last index that is "committed" in the sense that the leader
  /// has convinced itself that an absolute majority (including the leader)
  /// have written the entry into their log, this variable is only maintained
  /// on the leader.
  /// Follower: this is only kept on followers and indicates what the leader
  /// told them it has last "committed" in the above sense.
  index_t _commitIndex;

  /// @brief Index of highest log entry applied to state achine (initialized
  /// to 0, increases monotonically)
  index_t _lastApplied;

  /// @brief Spearhead (write) kv-store
  Store _spearhead;

  /// @brief Committed (read) kv-store
  Store _readDB;

  /// @brief Committed (read) kv-store for transient data
  Store _transient;

  /// @brief Condition variable for appendEntries
  arangodb::basics::ConditionVariable _appendCV;

  /// @brief Condition variable for waitFor
  arangodb::basics::ConditionVariable _waitForCV;

  /// @brief Confirmed indices of all members of agency
  std::map<std::string, index_t> _confirmed;
  std::map<std::string, index_t> _lastHighest;

  std::map<std::string, TimePoint> _lastAcked;
  std::map<std::string, TimePoint> _lastSent;
  std::map<std::string, TimePoint> _earliestPackage;

  /**< @brief RAFT consistency lock:
     _spearhead
     _read_db
     _lastCommitedIndex (log index)
     _lastAcked
     _confirmed
     _nextCompactionAfter
   */
  mutable arangodb::Mutex _ioLock;

  // lock for _leaderCommitIndex
  mutable arangodb::Mutex _liLock;

  // @brief guard _activator 
  mutable arangodb::Mutex _activatorLock;

  /// @brief Next compaction after
  index_t _nextCompactionAfter;

  /// @brief Inception thread getting an agent up to join RAFT from cmd or persistence
  std::unique_ptr<Inception> _inception;

  /// @brief Activator thread for the leader to wake up a sleeping agent from pool
  std::unique_ptr<AgentActivator> _activator;

  /// @brief Compactor
  Compactor _compactor;

  /// @brief Agent is ready for RAFT
  std::atomic<bool> _ready;
  std::atomic<bool> _preparing;

  /// @brief Keep track of when I last took on leadership
  TimePoint _leaderSince;
  
  /// @brief Ids of ongoing transactions, used for inquire:
  std::set<std::string> _ongoingTrxs;

  // lock for _ongoingTrxs
  arangodb::Mutex _trxsLock;
<<<<<<< HEAD
 
 public:
  mutable arangodb::Mutex _compactionLock;

=======
>>>>>>> 04507004
};
}
}

#endif<|MERGE_RESOLUTION|>--- conflicted
+++ resolved
@@ -372,13 +372,9 @@
 
   // lock for _ongoingTrxs
   arangodb::Mutex _trxsLock;
-<<<<<<< HEAD
  
  public:
   mutable arangodb::Mutex _compactionLock;
-
-=======
->>>>>>> 04507004
 };
 }
 }
