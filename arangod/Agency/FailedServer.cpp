--- conflicted
+++ resolved
@@ -381,13 +381,7 @@
 }
 
 arangodb::Result FailedServer::abort(std::string const& reason) {
-<<<<<<< HEAD
-  Result result;
-  // cppcheck-suppress uninitvar
-  return result;
-=======
   return Result{};
->>>>>>> 4b59f0f9
   // FIXME: No abort procedure, simply throw error or so
   // ??????????????
 }