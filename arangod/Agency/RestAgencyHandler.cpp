////////////////////////////////////////////////////////////////////////////////
/// DISCLAIMER
///
/// Copyright 2014-2018 ArangoDB GmbH, Cologne, Germany
/// Copyright 2004-2014 triAGENS GmbH, Cologne, Germany
///
/// Licensed under the Apache License, Version 2.0 (the "License");
/// you may not use this file except in compliance with the License.
/// You may obtain a copy of the License at
///
///     http://www.apache.org/licenses/LICENSE-2.0
///
/// Unless required by applicable law or agreed to in writing, software
/// distributed under the License is distributed on an "AS IS" BASIS,
/// WITHOUT WARRANTIES OR CONDITIONS OF ANY KIND, either express or implied.
/// See the License for the specific language governing permissions and
/// limitations under the License.
///
/// Copyright holder is ArangoDB GmbH, Cologne, Germany
///
/// @author Kaveh Vahedipour
////////////////////////////////////////////////////////////////////////////////

#include "RestAgencyHandler.h"

#include <thread>

#include <velocypack/Builder.h>
#include <velocypack/velocypack-aliases.h>

#include "Agency/Agent.h"
#include "Basics/StaticStrings.h"
#include "Logger/Logger.h"
#include "Rest/HttpRequest.h"
#include "Rest/Version.h"
#include "StorageEngine/EngineSelectorFeature.h"

using namespace arangodb;

using namespace arangodb::basics;
using namespace arangodb::rest;
using namespace arangodb::consensus;

////////////////////////////////////////////////////////////////////////////////
/// @brief ArangoDB server
////////////////////////////////////////////////////////////////////////////////

RestAgencyHandler::RestAgencyHandler(GeneralRequest* request,
                                     GeneralResponse* response, Agent* agent)
    : RestBaseHandler(request, response), _agent(agent) {}

inline RestStatus RestAgencyHandler::reportErrorEmptyRequest() {
  LOG_TOPIC(WARN, Logger::AGENCY)
      << "Empty request to public agency interface.";
  generateError(rest::ResponseCode::NOT_FOUND, 404);
  return RestStatus::DONE;
}

inline RestStatus RestAgencyHandler::reportTooManySuffices() {
  LOG_TOPIC(WARN, Logger::AGENCY)
      << "Too many suffixes. Agency public interface takes one path.";
  generateError(rest::ResponseCode::NOT_FOUND, 404);
  return RestStatus::DONE;
}

inline RestStatus RestAgencyHandler::reportUnknownMethod() {
  LOG_TOPIC(WARN, Logger::AGENCY)
      << "Public REST interface has no method " << _request->suffixes()[0];
  generateError(rest::ResponseCode::NOT_FOUND, 405);
  return RestStatus::DONE;
}

inline RestStatus RestAgencyHandler::reportMessage(rest::ResponseCode code,
                                                   std::string const& message) {
  LOG_TOPIC(DEBUG, Logger::AGENCY) << message;
  Builder body;
  {
    VPackObjectBuilder b(&body);
    body.add("message", VPackValue(message));
  }
  generateResult(code, body.slice());
  return RestStatus::DONE;
}

void RestAgencyHandler::redirectRequest(std::string const& leaderId) {
  try {
    std::string url = Endpoint::uriForm(_agent->config().poolAt(leaderId)) +
                      _request->requestPath();
    _response->setResponseCode(rest::ResponseCode::TEMPORARY_REDIRECT);
    _response->setHeaderNC(StaticStrings::Location, url);
    LOG_TOPIC(DEBUG, Logger::AGENCY) << "Sending 307 redirect to " << url;
  } catch (std::exception const&) {
    reportMessage(rest::ResponseCode::SERVICE_UNAVAILABLE, "No leader");
  }
}

RestStatus RestAgencyHandler::handleTransient() {
  // Must be a POST request
  if (_request->requestType() != rest::RequestType::POST) {
    return reportMethodNotAllowed();
  }

  // Convert to velocypack
  query_t query;
  try {
    query = _request->toVelocyPackBuilderPtr();
  } catch (std::exception const& e) {
    return reportMessage(rest::ResponseCode::BAD, e.what());
  }

  // Need Array input
  if (!query->slice().isArray()) {
    return reportMessage(rest::ResponseCode::BAD,
                         "Expecting array of arrays as body for writes");
  }

  // Empty request array
  if (query->slice().length() == 0) {
    return reportMessage(rest::ResponseCode::BAD, "Empty request");
  }

  // Leadership established?
  if (_agent->size() > 1 && _agent->leaderID() == NO_LEADER) {
    return reportMessage(rest::ResponseCode::SERVICE_UNAVAILABLE, "No leader");
  }

  trans_ret_t ret;

  try {
    ret = _agent->transient(query);
  } catch (std::exception const& e) {
    return reportMessage(rest::ResponseCode::BAD, e.what());
  }

  // We're leading and handling the request
  if (ret.accepted) {
    generateResult((ret.failed == 0) ? rest::ResponseCode::OK : rest::ResponseCode::PRECONDITION_FAILED,
                   ret.result->slice());
  } else {  // Redirect to leader
    if (_agent->leaderID() == NO_LEADER) {
      return reportMessage(rest::ResponseCode::SERVICE_UNAVAILABLE,
                           "No leader");
    } else {
      TRI_ASSERT(ret.redirect != _agent->id());
      redirectRequest(ret.redirect);
    }
  }

  return RestStatus::DONE;
}

RestStatus RestAgencyHandler::handleStores() {
  if (_request->requestType() == rest::RequestType::GET) {
    Builder body;
    {
      VPackObjectBuilder b(&body);
      {
        _agent->executeLockedRead([&]() {
          body.add(VPackValue("spearhead"));
          {
            VPackArrayBuilder bb(&body);
            _agent->spearhead().dumpToBuilder(body);
          }
          body.add(VPackValue("read_db"));
          {
            VPackArrayBuilder bb(&body);
            _agent->readDB().dumpToBuilder(body);
          }
          body.add(VPackValue("transient"));
          {
            VPackArrayBuilder bb(&body);
            _agent->transient().dumpToBuilder(body);
          }
        });
      }
    }
    generateResult(rest::ResponseCode::OK, body.slice());
    return RestStatus::DONE;
  }

  return reportMethodNotAllowed();
}

RestStatus RestAgencyHandler::handleStore() {
  if (_request->requestType() == rest::RequestType::POST) {
    auto query = _request->toVelocyPackBuilderPtr();
    arangodb::consensus::index_t index = 0;

    try {
      index = query->slice().getUInt();
    } catch (...) {
      index = _agent->lastCommitted();
    }

    try {
      query_t builder = _agent->buildDB(index);
      generateResult(rest::ResponseCode::OK, builder->slice());
    } catch (...) {
      generateError(rest::ResponseCode::BAD, 400);
    }

    return RestStatus::DONE;
  }

  return reportMethodNotAllowed();
}

RestStatus RestAgencyHandler::handleWrite() {
  if (_request->requestType() != rest::RequestType::POST) {
    return reportMethodNotAllowed();
  }

  query_t query;

  // Convert to velocypack
  try {
    query = _request->toVelocyPackBuilderPtr();
  } catch (std::exception const& e) {
    return reportMessage(rest::ResponseCode::BAD, e.what());
  }

  // Need Array input
  if (!query->slice().isArray()) {
    return reportMessage(rest::ResponseCode::BAD,
                         "Expecting array of arrays as body for writes");
  }

  // Empty request array
  if (query->slice().length() == 0) {
    return reportMessage(rest::ResponseCode::BAD, "Empty request.");
  }

  // Leadership established?
  if (_agent->size() > 1 && _agent->leaderID() == NO_LEADER) {
    return reportMessage(rest::ResponseCode::SERVICE_UNAVAILABLE, "No leader");
  }

  // Do write
  write_ret_t ret;
  try {
    ret = _agent->write(query);
  } catch (std::exception const& e) {
    return reportMessage(rest::ResponseCode::BAD, e.what());
  }

  // We're leading and handling the request
  if (ret.accepted) {
    bool found;
    std::string call_mode = _request->header("x-arangodb-agency-mode", found);

    if (!found) {
      call_mode = "waitForCommitted";
    }

    size_t precondition_failed = 0;
    size_t forbidden = 0;

    Builder body;
    body.openObject();
    Agent::raft_commit_t result = Agent::raft_commit_t::OK;

    if (call_mode != "noWait") {
      // Note success/error
      body.add("results", VPackValue(VPackValueType::Array));
      for (auto const& index : ret.indices) {
        body.add(VPackValue(index));
      }
      for (auto const& a : ret.applied) {
        switch (a) {
          case APPLIED:
            break;
          case PRECONDITION_FAILED:
            ++precondition_failed;
            break;
          case FORBIDDEN:
            ++forbidden;
            break;
          default:
            break;
        }
      }
      body.close();

      // Wait for commit of highest except if it is 0?
      if (!ret.indices.empty() && call_mode == "waitForCommitted") {
        arangodb::consensus::index_t max_index = 0;
        try {
          max_index = *std::max_element(ret.indices.begin(), ret.indices.end());
        } catch (std::exception const& ex) {
          LOG_TOPIC(WARN, Logger::AGENCY) << ex.what();
        }

        if (max_index > 0) {
          result = _agent->waitFor(max_index);
        }
      }
    }

    body.close();

    if (result == Agent::raft_commit_t::UNKNOWN) {
      generateError(rest::ResponseCode::SERVICE_UNAVAILABLE, TRI_ERROR_HTTP_SERVICE_UNAVAILABLE);
    } else if (result == Agent::raft_commit_t::TIMEOUT) {
      generateError(rest::ResponseCode::REQUEST_TIMEOUT, 408);
    } else {
      if (forbidden > 0) {
        generateResult(rest::ResponseCode::FORBIDDEN, body.slice());
      } else if (precondition_failed > 0) {  // Some/all requests failed
        generateResult(rest::ResponseCode::PRECONDITION_FAILED, body.slice());
      } else {  // All good
        generateResult(rest::ResponseCode::OK, body.slice());
      }
    }

  } else {  // Redirect to leader
    if (_agent->leaderID() == NO_LEADER) {
      return reportMessage(rest::ResponseCode::SERVICE_UNAVAILABLE,
                           "No leader");
    } else {
      TRI_ASSERT(ret.redirect != _agent->id());
      redirectRequest(ret.redirect);
    }
  }

  return RestStatus::DONE;
}

RestStatus RestAgencyHandler::handleTransact() {
  if (_request->requestType() != rest::RequestType::POST) {
    return reportMethodNotAllowed();
  }

  query_t query;

  // Convert to velocypack
  try {
    query = _request->toVelocyPackBuilderPtr();
  } catch (std::exception const& e) {
    return reportMessage(rest::ResponseCode::BAD, e.what());
  }

  // Need Array input
  if (!query->slice().isArray()) {
    return reportMessage(rest::ResponseCode::BAD,
                         "Expecting array of arrays as body for writes");
  }

  // Empty request array
  if (query->slice().length() == 0) {
    return reportMessage(rest::ResponseCode::BAD, "Empty request");
  }

  // Leadership established?
  if (_agent->size() > 1 && _agent->leaderID() == NO_LEADER) {
    return reportMessage(rest::ResponseCode::SERVICE_UNAVAILABLE, "No leader");
  }

  // Do write
  trans_ret_t ret;
  try {
    ret = _agent->transact(query);
  } catch (std::exception const& e) {
    return reportMessage(rest::ResponseCode::BAD, e.what());
  }

  // We're leading and handling the request
  if (ret.accepted) {
    // Wait for commit of highest except if it is 0?
    if (ret.maxind > 0) {
      _agent->waitFor(ret.maxind);
    }
    generateResult((ret.failed == 0) ? rest::ResponseCode::OK : rest::ResponseCode::PRECONDITION_FAILED,
                   ret.result->slice());

  } else {  // Redirect to leader
    if (_agent->leaderID() == NO_LEADER) {
      return reportMessage(rest::ResponseCode::SERVICE_UNAVAILABLE,
                           "No leader");
    } else {
      TRI_ASSERT(ret.redirect != _agent->id());
      redirectRequest(ret.redirect);
    }
  }

  return RestStatus::DONE;
}

RestStatus RestAgencyHandler::handleInquire() {
  if (_request->requestType() != rest::RequestType::POST) {
    return reportMethodNotAllowed();
  }

  query_t query;

  // Get query from body
  try {
    query = _request->toVelocyPackBuilderPtr();
  } catch (std::exception const& ex) {
    LOG_TOPIC(DEBUG, Logger::AGENCY) << ex.what();
    generateError(rest::ResponseCode::BAD, 400);
    return RestStatus::DONE;
  }

  // Leadership established?
  if (_agent->size() > 1 && _agent->leaderID() == NO_LEADER) {
    return reportMessage(rest::ResponseCode::SERVICE_UNAVAILABLE, "No leader");
  }

  write_ret_t ret;
  try {
    ret = _agent->inquire(query);
  } catch (std::exception const& e) {
    return reportMessage(rest::ResponseCode::SERVER_ERROR, e.what());
  }

  if (ret.accepted) {  // I am leading

    bool found;
    std::string call_mode = _request->header("x-arangodb-agency-mode", found);
    if (!found) {
      call_mode = "waitForCommitted";
    }

    // First possibility: The answer is empty, we have never heard about
    // these transactions. In this case we say so, regardless what the
    // "agency-mode" is.
    // Second possibility: Non-empty answer, but agency-mode is "noWait",
    // then we simply report our findings, too.
    // Third possibility, we actually have a non-empty list of indices,
    // and we need to wait for commit to answer.

    // Handle cases 2 and 3:
    Agent::raft_commit_t result = Agent::raft_commit_t::OK;
    bool allCommitted = true;
    if (!ret.indices.empty()) {
      arangodb::consensus::index_t max_index = 0;
      try {
        max_index = *std::max_element(ret.indices.begin(), ret.indices.end());
      } catch (std::exception const& ex) {
        LOG_TOPIC(WARN, Logger::AGENCY) << ex.what();
      }

      if (max_index > 0) {
        if (call_mode == "waitForCommitted") {
          result = _agent->waitFor(max_index);
        } else {
          allCommitted = _agent->isCommitted(max_index);
        }
      }
    }

    // We can now prepare the result:
    Builder body;
    bool failed = false;
    {
      VPackObjectBuilder b(&body);
      body.add(VPackValue("results"));
      {
        VPackArrayBuilder bb(&body);
        for (auto const& index : ret.indices) {
          body.add(VPackValue(index));
          failed = (failed || index == 0);
        }
      }
      body.add("inquired", VPackValue(true));
      if (!allCommitted) {  // can only happen in agency_mode "noWait"
        body.add("ongoing", VPackValue(true));
      }
    }

    if (result == Agent::raft_commit_t::UNKNOWN) {
      generateError(rest::ResponseCode::SERVICE_UNAVAILABLE, TRI_ERROR_HTTP_SERVICE_UNAVAILABLE);
    } else if (result == Agent::raft_commit_t::TIMEOUT) {
      generateError(rest::ResponseCode::REQUEST_TIMEOUT, 408);
    } else {
      if (failed) {  // Some/all requests failed
        generateResult(rest::ResponseCode::NOT_FOUND, body.slice());
      } else {  // All good (or indeed unknown in case 1)
        generateResult(rest::ResponseCode::OK, body.slice());
      }
    }
  } else {  // Redirect to leader
    if (_agent->leaderID() == NO_LEADER) {
      return reportMessage(rest::ResponseCode::SERVICE_UNAVAILABLE,
                           "No leader");
    } else {
      TRI_ASSERT(ret.redirect != _agent->id());
      redirectRequest(ret.redirect);
    }
  }

  return RestStatus::DONE;
}

RestStatus RestAgencyHandler::handleRead() {
  if (_request->requestType() == rest::RequestType::POST) {
    query_t query;
    try {
      query = _request->toVelocyPackBuilderPtr();
    } catch (std::exception const& e) {
      return reportMessage(rest::ResponseCode::BAD, e.what());
    }

    if (_agent->size() > 1 && _agent->leaderID() == NO_LEADER) {
      return reportMessage(rest::ResponseCode::SERVICE_UNAVAILABLE,
                           "No leader");
    }

    read_ret_t ret = _agent->read(query);

    if (ret.accepted) {  // I am leading
      if (ret.success.size() == 1 && !ret.success.at(0)) {
        generateResult(rest::ResponseCode::I_AM_A_TEAPOT, ret.result->slice());
      } else {
        generateResult(rest::ResponseCode::OK, ret.result->slice());
      }
    } else {  // Redirect to leader
      if (_agent->leaderID() == NO_LEADER) {
        return reportMessage(rest::ResponseCode::SERVICE_UNAVAILABLE,
                             "No leader");
      } else {
        TRI_ASSERT(ret.redirect != _agent->id());
        redirectRequest(ret.redirect);
      }
    }
    return RestStatus::DONE;
  }

  return reportMethodNotAllowed();
}

RestStatus RestAgencyHandler::handleConfig() {
  // Update endpoint of peer
  if (_request->requestType() == rest::RequestType::POST) {
    try {
      _agent->updatePeerEndpoint(_request->toVelocyPackBuilderPtr());
    } catch (std::exception const& e) {
      generateError(rest::ResponseCode::SERVER_ERROR, TRI_ERROR_INTERNAL, e.what());
      return RestStatus::DONE;
    }
  }

  // Respond with configuration
  auto last = _agent->lastCommitted();
  Builder body;
  {
    VPackObjectBuilder b(&body);
    body.add("term", Value(_agent->term()));
    body.add("leaderId", Value(_agent->leaderID()));
    body.add("commitIndex", Value(last));
    _agent->lastAckedAgo(body);
    body.add("configuration", _agent->config().toBuilder()->slice());
    body.add("engine", VPackValue(EngineSelectorFeature::engineName()));
    body.add("version", VPackValue(ARANGODB_VERSION));
  }

  generateResult(rest::ResponseCode::OK, body.slice());

  return RestStatus::DONE;
}

RestStatus RestAgencyHandler::handleState() {

  VPackBuilder body;
<<<<<<< HEAD
  { VPackObjectBuilder o(&body);
    arangodb::consensus::index_t index = _agent->readDB(body); }
    
=======
  body.add(VPackValue(VPackValueType::Array));
  for (auto const& i : _agent->state().get()) {
    body.add(VPackValue(VPackValueType::Object));
    body.add("index", VPackValue(i.index));
    body.add("term", VPackValue(i.term));
    if (i.entry != nullptr) {
      body.add("query", VPackSlice(i.entry->data()));
    }
    body.add("clientId", VPackValue(i.clientId));
    body.close();
  }
  body.close();
>>>>>>> fbb9c3d7
  generateResult(rest::ResponseCode::OK, body.slice());
  return RestStatus::DONE;
}

RestStatus RestAgencyHandler::reportMethodNotAllowed() {
  generateError(rest::ResponseCode::METHOD_NOT_ALLOWED, 405);
  return RestStatus::DONE;
}

RestStatus RestAgencyHandler::execute() {
  try {
    auto const& suffixes = _request->suffixes();
    if (suffixes.empty()) {  // Empty request
      return reportErrorEmptyRequest();
    } else if (suffixes.size() > 1) {  // path size >= 2
      return reportTooManySuffices();
    } else {
      if (suffixes[0] == "write") {
        return handleWrite();
      } else if (suffixes[0] == "read") {
        return handleRead();
      } else if (suffixes[0] == "inquire") {
        return handleInquire();
      } else if (suffixes[0] == "transient") {
        return handleTransient();
      } else if (suffixes[0] == "transact") {
        return handleTransact();
      } else if (suffixes[0] == "config") {
        if (_request->requestType() != rest::RequestType::GET &&
            _request->requestType() != rest::RequestType::POST) {
          return reportMethodNotAllowed();
        }
        return handleConfig();
      } else if (suffixes[0] == "state") {
        if (_request->requestType() != rest::RequestType::GET) {
          return reportMethodNotAllowed();
        }
        return handleState();
      } else if (suffixes[0] == "stores") {
        return handleStores();
      } else if (suffixes[0] == "store") {
        return handleStore();
      } else {
        return reportUnknownMethod();
      }
    }
  } catch (...) {
    // Ignore this error
  }
  return RestStatus::DONE;
}<|MERGE_RESOLUTION|>--- conflicted
+++ resolved
@@ -562,24 +562,8 @@
 RestStatus RestAgencyHandler::handleState() {
 
   VPackBuilder body;
-<<<<<<< HEAD
   { VPackObjectBuilder o(&body);
     arangodb::consensus::index_t index = _agent->readDB(body); }
-    
-=======
-  body.add(VPackValue(VPackValueType::Array));
-  for (auto const& i : _agent->state().get()) {
-    body.add(VPackValue(VPackValueType::Object));
-    body.add("index", VPackValue(i.index));
-    body.add("term", VPackValue(i.term));
-    if (i.entry != nullptr) {
-      body.add("query", VPackSlice(i.entry->data()));
-    }
-    body.add("clientId", VPackValue(i.clientId));
-    body.close();
-  }
-  body.close();
->>>>>>> fbb9c3d7
   generateResult(rest::ResponseCode::OK, body.slice());
   return RestStatus::DONE;
 }
