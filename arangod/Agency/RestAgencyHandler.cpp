////////////////////////////////////////////////////////////////////////////////
/// DISCLAIMER
///
/// Copyright 2014-2016 ArangoDB GmbH, Cologne, Germany
/// Copyright 2004-2014 triAGENS GmbH, Cologne, Germany
///
/// Licensed under the Apache License, Version 2.0 (the "License");
/// you may not use this file except in compliance with the License.
/// You may obtain a copy of the License at
///
///     http://www.apache.org/licenses/LICENSE-2.0
///
/// Unless required by applicable law or agreed to in writing, software
/// distributed under the License is distributed on an "AS IS" BASIS,
/// WITHOUT WARRANTIES OR CONDITIONS OF ANY KIND, either express or implied.
/// See the License for the specific language governing permissions and
/// limitations under the License.
///
/// Copyright holder is ArangoDB GmbH, Cologne, Germany
///
/// @author Kaveh Vahedipour
////////////////////////////////////////////////////////////////////////////////

#include "RestAgencyHandler.h"

#include <thread>

#include <velocypack/Builder.h>
#include <velocypack/velocypack-aliases.h>

#include "Agency/Agent.h"
#include "Basics/StaticStrings.h"
#include "Logger/Logger.h"
#include "Rest/HttpRequest.h"
#include "Rest/Version.h"

using namespace arangodb;

using namespace arangodb::basics;
using namespace arangodb::rest;
using namespace arangodb::consensus;

////////////////////////////////////////////////////////////////////////////////
/// @brief ArangoDB server
////////////////////////////////////////////////////////////////////////////////

RestAgencyHandler::RestAgencyHandler(GeneralRequest* request,
                                     GeneralResponse* response, Agent* agent)
    : RestBaseHandler(request, response), _agent(agent) {}

bool RestAgencyHandler::isDirect() const { return false; }

inline RestStatus RestAgencyHandler::reportErrorEmptyRequest() {
  LOG_TOPIC(WARN, Logger::AGENCY)
      << "Empty request to public agency interface.";
  generateError(rest::ResponseCode::NOT_FOUND, 404);
  return RestStatus::DONE;
}

inline RestStatus RestAgencyHandler::reportTooManySuffices() {
  LOG_TOPIC(WARN, Logger::AGENCY)
      << "Too many suffixes. Agency public interface takes one path.";
  generateError(rest::ResponseCode::NOT_FOUND, 404);
  return RestStatus::DONE;
}

inline RestStatus RestAgencyHandler::reportUnknownMethod() {
  LOG_TOPIC(WARN, Logger::AGENCY) << "Public REST interface has no method "
                                  << _request->suffixes()[0];
  generateError(rest::ResponseCode::NOT_FOUND, 405);
  return RestStatus::DONE;
}

void RestAgencyHandler::redirectRequest(std::string const& leaderId) {
  try {
    std::string url = Endpoint::uriForm(_agent->config().poolAt(leaderId)) +
                      _request->requestPath();
    _response->setResponseCode(rest::ResponseCode::TEMPORARY_REDIRECT);
    _response->setHeaderNC(StaticStrings::Location, url);
    LOG_TOPIC(DEBUG, Logger::AGENCY) << "Sending 307 redirect to " << url;
  } catch (std::exception const& e) {
    LOG_TOPIC(WARN, Logger::AGENCY) << e.what() << " " << __FILE__ << ":"
                                    << __LINE__;
    generateError(rest::ResponseCode::SERVER_ERROR, TRI_ERROR_INTERNAL,
                  e.what());
  }
}

RestStatus RestAgencyHandler::handleTransient() {

  // Must be a POST request
  if (_request->requestType() != rest::RequestType::POST) {
    generateError(rest::ResponseCode::METHOD_NOT_ALLOWED, 405);
  }

  // Convert to velocypack
  query_t query;
  try {
    query = _request->toVelocyPackBuilderPtr();
  } catch (std::exception const& e) {
    LOG_TOPIC(ERR, Logger::AGENCY)
      << e.what() << " " << __FILE__ << ":" << __LINE__;
    Builder body;
    body.openObject();
    body.add("message", VPackValue(e.what()));
    body.close();
    generateResult(rest::ResponseCode::BAD, body.slice());
    return RestStatus::DONE;
  }

  // Need Array input
  if (!query->slice().isArray()) {
    Builder body;
    body.openObject();
    body.add(
      "message", VPackValue("Expecting array of arrays as body for writes"));
    body.close();
    generateResult(rest::ResponseCode::BAD, body.slice());
    return RestStatus::DONE;
  }
  
  // Empty request array
  if (query->slice().length() == 0) {
    Builder body;
    body.openObject();
    body.add("message", VPackValue("Empty request."));
    body.close();
    generateResult(rest::ResponseCode::BAD, body.slice());
    return RestStatus::DONE;
  }
  
  // Leadership established?
  auto s = std::chrono::system_clock::now();
<<<<<<< HEAD
  std::chrono::duration<double> timeout(_agent->config().maxPing());
=======
  std::chrono::duration<double> timeout(_agent->config().minPing() *
                                        _agent->config().timeoutMult());
>>>>>>> 2cd48e61
  while (_agent->size() > 1 && _agent->leaderID() == NO_LEADER) {
    if ((std::chrono::system_clock::now() - s) > timeout) {
      Builder body;
      body.openObject();
      body.add("message", VPackValue("No leader"));
      body.close();
      generateResult(rest::ResponseCode::SERVICE_UNAVAILABLE, body.slice());
      LOG_TOPIC(DEBUG, Logger::AGENCY) << "We don't know who the leader is";
      return RestStatus::DONE;
    }
    std::this_thread::sleep_for(duration_t(100));
  }
  
  trans_ret_t ret;

  try {
    ret = _agent->transient(query);
  } catch (std::exception const& e) {
    Builder body;
    body.openObject();
    body.add("message", VPackValue(e.what()));
    body.close();
    generateResult(rest::ResponseCode::BAD, body.slice());
    return RestStatus::DONE;
  }

  // We're leading and handling the request
  if (ret.accepted) {  

    generateResult(
      (ret.failed==0) ?
      rest::ResponseCode::OK : rest::ResponseCode::PRECONDITION_FAILED,
      ret.result->slice());
      
  } else {            // Redirect to leader
    if (_agent->leaderID() == NO_LEADER) {
      Builder body;
      body.openObject();
      body.add("message", VPackValue("No leader"));
      body.close();
      generateResult(rest::ResponseCode::SERVICE_UNAVAILABLE, body.slice());
      LOG_TOPIC(DEBUG, Logger::AGENCY) << "We don't know who the leader is";
      return RestStatus::DONE;
    } else {
      TRI_ASSERT(ret.redirect != _agent->id());
      redirectRequest(ret.redirect);
    }
  }

  return RestStatus::DONE;
  
}

RestStatus RestAgencyHandler::handleStores() {
  if (_request->requestType() == rest::RequestType::GET) {
    Builder body;
    {
      VPackObjectBuilder b(&body);
      {
        body.add(VPackValue("spearhead"));
        { 
          VPackArrayBuilder bb(&body);
          _agent->spearhead().dumpToBuilder(body);
        }
        body.add(VPackValue("read_db"));
        { 
          VPackArrayBuilder bb(&body);
          _agent->readDB().dumpToBuilder(body);
        }
        body.add(VPackValue("transient"));
        { 
          VPackArrayBuilder bb(&body);
          _agent->transient().dumpToBuilder(body);
        }
      }
    }
    generateResult(rest::ResponseCode::OK, body.slice());
  } else {
    generateError(rest::ResponseCode::BAD, 400);
  }
  return RestStatus::DONE;
}

RestStatus RestAgencyHandler::handleStore() {

  if (_request->requestType() == rest::RequestType::POST) {

    auto query = _request->toVelocyPackBuilderPtr();
    arangodb::consensus::index_t index = 0;

    try {
      index = query->slice().getUInt();
    } catch (...) {
      index = _agent->lastCommitted().second;
    }
    
    try {
      query_t builder = _agent->buildDB(index);
      generateResult(rest::ResponseCode::OK, builder->slice());
    } catch (...) {
      generateError(rest::ResponseCode::BAD, 400);
    }
    
  } else {
    generateError(rest::ResponseCode::BAD, 400);
  }
  
  return RestStatus::DONE;
  
}

RestStatus RestAgencyHandler::handleWrite() {

  if (_request->requestType() != rest::RequestType::POST) {
    generateError(rest::ResponseCode::METHOD_NOT_ALLOWED, 405);
  }
  
  query_t query;

  // Convert to velocypack
  try {
    query = _request->toVelocyPackBuilderPtr();
  } catch (std::exception const& e) {
    LOG_TOPIC(ERR, Logger::AGENCY)
      << e.what() << " " << __FILE__ << ":" << __LINE__;
    Builder body;
    body.openObject();
    body.add("message", VPackValue(e.what()));
    body.close();
    generateResult(rest::ResponseCode::BAD, body.slice());
    return RestStatus::DONE;
  }

  // Need Array input
  if (!query->slice().isArray()) {
    Builder body;
    body.openObject();
    body.add(
      "message", VPackValue("Expecting array of arrays as body for writes"));
    body.close();
    generateResult(rest::ResponseCode::BAD, body.slice());
    return RestStatus::DONE;
  }

  // Empty request array
  if (query->slice().length() == 0) {
    Builder body;
    body.openObject();
    body.add("message", VPackValue("Empty request."));
    body.close();
    generateResult(rest::ResponseCode::BAD, body.slice());
    return RestStatus::DONE;
  }

  // Leadership established?
  auto s = std::chrono::system_clock::now();
<<<<<<< HEAD
  std::chrono::duration<double> timeout(_agent->config().maxPing());
=======
  std::chrono::duration<double> timeout(_agent->config().minPing() *
                                        _agent->config().timeoutMult());
>>>>>>> 2cd48e61
  while (_agent->size() > 1 && _agent->leaderID() == NO_LEADER) {
    if ((std::chrono::system_clock::now() - s) > timeout) {
      Builder body;
      body.openObject();
      body.add("message", VPackValue("No leader"));
      body.close();
      generateResult(rest::ResponseCode::SERVICE_UNAVAILABLE, body.slice());
      LOG_TOPIC(DEBUG, Logger::AGENCY) << "We don't know who the leader is";
      return RestStatus::DONE;
    }
    std::this_thread::sleep_for(duration_t(100));
  }

  // Do write
  write_ret_t ret;
  try {
    ret = _agent->write(query);
  } catch (std::exception const& e) {
    LOG_TOPIC(DEBUG, Logger::AGENCY) << "Malformed write query " << query;
    Builder body;
    body.openObject();
    body.add("message",
             VPackValue(std::string("Malformed write query") + e.what()));
    body.close();
    generateResult(rest::ResponseCode::BAD, body.slice());
    return RestStatus::DONE;
  }

  // We're leading and handling the request
  if (ret.accepted) {  

    bool found;
    std::string call_mode = _request->header("x-arangodb-agency-mode", found);
    if (!found) {
      call_mode = "waitForCommitted";
    }
    
    size_t precondition_failed = 0;
    size_t forbidden = 0;
    Builder body;
    body.openObject();
    Agent::raft_commit_t result = Agent::raft_commit_t::OK;
    
    if (call_mode != "noWait") {
      // Note success/error
      body.add("results", VPackValue(VPackValueType::Array));
      for (auto const& index : ret.indices) {
        body.add(VPackValue(index));
      }
      for (auto const& a : ret.applied) {
        switch (a) {
        case APPLIED: break;
        case PRECONDITION_FAILED: ++precondition_failed; break;
        case FORBIDDEN: ++forbidden; break;
        default: break;
        }
      }
      body.close();
      
      // Wait for commit of highest except if it is 0?
      if (!ret.indices.empty() && call_mode == "waitForCommitted") {
        arangodb::consensus::index_t max_index = 0;
        try {
          max_index =
            *std::max_element(ret.indices.begin(), ret.indices.end());
        } catch (std::exception const& e) {
          LOG_TOPIC(WARN, Logger::AGENCY)
            << e.what() << " " << __FILE__ << ":" << __LINE__;
        }
        
        if (max_index > 0) {
          result = _agent->waitFor(max_index);
        }
        
      }
    }
    
    body.close();

    if (result == Agent::raft_commit_t::UNKNOWN) {
      generateResult(rest::ResponseCode::SERVICE_UNAVAILABLE, body.slice());
    } else if (result == Agent::raft_commit_t::TIMEOUT) {
      generateResult(rest::ResponseCode::REQUEST_TIMEOUT, body.slice());
    } else {
      if (forbidden > 0) {
        generateResult(rest::ResponseCode::FORBIDDEN, body.slice());
      } else if (precondition_failed > 0) { // Some/all requests failed
        generateResult(rest::ResponseCode::PRECONDITION_FAILED, body.slice());
      } else {          // All good
        generateResult(rest::ResponseCode::OK, body.slice());
      }
    }
    
  } else {            // Redirect to leader
    if (_agent->leaderID() == NO_LEADER) {
      Builder body;
      body.openObject();
      body.add("message", VPackValue("No leader"));
      body.close();
      generateResult(rest::ResponseCode::SERVICE_UNAVAILABLE, body.slice());
      LOG_TOPIC(DEBUG, Logger::AGENCY) << "We don't know who the leader is";
      return RestStatus::DONE;
    } else {
      TRI_ASSERT(ret.redirect != _agent->id());
      redirectRequest(ret.redirect);
    }
  }

  return RestStatus::DONE;
  
}



RestStatus RestAgencyHandler::handleTransact() {

  if (_request->requestType() != rest::RequestType::POST) {
    generateError(rest::ResponseCode::METHOD_NOT_ALLOWED, 405);
  }
  
  query_t query;

  // Convert to velocypack
  try {
    query = _request->toVelocyPackBuilderPtr();
  } catch (std::exception const& e) {
    LOG_TOPIC(ERR, Logger::AGENCY)
      << e.what() << " " << __FILE__ << ":" << __LINE__;
    Builder body;
    body.openObject();
    body.add("message", VPackValue(e.what()));
    body.close();
    generateResult(rest::ResponseCode::BAD, body.slice());
    return RestStatus::DONE;
  }

  // Need Array input
  if (!query->slice().isArray()) {
    Builder body;
    body.openObject();
    body.add(
      "message", VPackValue("Expecting array of arrays as body for writes"));
    body.close();
    generateResult(rest::ResponseCode::BAD, body.slice());
    return RestStatus::DONE;
  }

  // Empty request array
  if (query->slice().length() == 0) {
    Builder body;
    body.openObject();
    body.add("message", VPackValue("Empty request."));
    body.close();
    generateResult(rest::ResponseCode::BAD, body.slice());
    return RestStatus::DONE;
  }

  // Leadership established?
  auto s = std::chrono::system_clock::now();
<<<<<<< HEAD
  std::chrono::duration<double> timeout(_agent->config().maxPing());
=======
  std::chrono::duration<double> timeout(_agent->config().minPing() *
                                        _agent->config().timeoutMult());
>>>>>>> 2cd48e61
  while (_agent->size() > 1 && _agent->leaderID() == NO_LEADER) {
    if ((std::chrono::system_clock::now() - s) > timeout) {
      Builder body;
      body.openObject();
      body.add("message", VPackValue("No leader"));
      body.close();
      generateResult(rest::ResponseCode::SERVICE_UNAVAILABLE, body.slice());
      LOG_TOPIC(DEBUG, Logger::AGENCY) << "We don't know who the leader is";
      return RestStatus::DONE;
    }
    std::this_thread::sleep_for(duration_t(100));
  }

  // Do write
  trans_ret_t ret;
  try {
    ret = _agent->transact(query);
  } catch (std::exception const& e) {
    LOG_TOPIC(DEBUG, Logger::AGENCY) << "Malformed write query " << query;
    Builder body;
    body.openObject();
    body.add(
      "message", VPackValue(std::string("Malformed write query") + e.what()));
    body.close();
    generateResult(rest::ResponseCode::BAD, body.slice());
    return RestStatus::DONE;
  }

  // We're leading and handling the request
  if (ret.accepted) {  

    // Wait for commit of highest except if it is 0?
    if (ret.maxind > 0) {
      _agent->waitFor(ret.maxind);
    }
    generateResult(
      (ret.failed==0) ?
        rest::ResponseCode::OK : rest::ResponseCode::PRECONDITION_FAILED,
      ret.result->slice());
    
  } else {            // Redirect to leader
    if (_agent->leaderID() == NO_LEADER) {
      Builder body;
      body.openObject();
      body.add("message", VPackValue("No leader"));
      body.close();
      generateResult(rest::ResponseCode::SERVICE_UNAVAILABLE, body.slice());
      LOG_TOPIC(DEBUG, Logger::AGENCY) << "We don't know who the leader is";
      return RestStatus::DONE;
    } else {
      TRI_ASSERT(ret.redirect != _agent->id());
      redirectRequest(ret.redirect);
    }
  }

  return RestStatus::DONE;
  
}


inline RestStatus RestAgencyHandler::handleInquire() {

  if (_request->requestType() != rest::RequestType::POST) {
    generateError(rest::ResponseCode::METHOD_NOT_ALLOWED, 405);
  }
  
  query_t query;

  // Get query from body
  try {
    query = _request->toVelocyPackBuilderPtr();
  } catch (std::exception const& e) {
    LOG_TOPIC(DEBUG, Logger::AGENCY)
      << e.what() << " " << __FILE__ << ":" << __LINE__;
    generateError(rest::ResponseCode::BAD, 400);
    return RestStatus::DONE;
  }
  
  // Leadership established?
  auto s = std::chrono::system_clock::now();  
<<<<<<< HEAD
  std::chrono::duration<double> timeout(_agent->config().maxPing());
=======
  std::chrono::duration<double> timeout(_agent->config().minPing() *
                                        _agent->config().timeoutMult());
>>>>>>> 2cd48e61
  while (_agent->size() > 1 && _agent->leaderID() == NO_LEADER) {
    if ((std::chrono::system_clock::now() - s) > timeout) {
      Builder body;
      body.openObject();
      body.add("message", VPackValue("No leader"));
      body.close();
      generateResult(rest::ResponseCode::SERVICE_UNAVAILABLE, body.slice());
      LOG_TOPIC(DEBUG, Logger::AGENCY) << "We don't know who the leader is";
      return RestStatus::DONE;
    }
    std::this_thread::sleep_for(duration_t(100));
  }
  
  inquire_ret_t ret;
  try {
    ret = _agent->inquire(query);
  } catch (std::exception const& e) {
    generateError(
      rest::ResponseCode::SERVER_ERROR, TRI_ERROR_INTERNAL, e.what());
    return RestStatus::DONE;
  }
  
  if (ret.accepted) {  // I am leading

    generateResult(rest::ResponseCode::OK, ret.result->slice());
    
  } else {  // Redirect to leader
    
    if (_agent->leaderID() == NO_LEADER) {
      Builder body;
      body.openObject();
      body.add("message", VPackValue("No leader"));
      body.close();
      generateResult(rest::ResponseCode::SERVICE_UNAVAILABLE, body.slice());
      LOG_TOPIC(DEBUG, Logger::AGENCY) << "We don't know who the leader is";
      return RestStatus::DONE;
      
    } else {
      TRI_ASSERT(ret.redirect != _agent->id());
      redirectRequest(ret.redirect);
    }
    
    return RestStatus::DONE;
     
  }
  
  return RestStatus::DONE;
  
}

inline RestStatus RestAgencyHandler::handleRead() {
  if (_request->requestType() == rest::RequestType::POST) {
    query_t query;
    try {
      query = _request->toVelocyPackBuilderPtr();
    } catch (std::exception const& e) {
      LOG_TOPIC(DEBUG, Logger::AGENCY)
        << e.what() << " " << __FILE__ << ":" << __LINE__;
      generateError(rest::ResponseCode::BAD, 400);
      return RestStatus::DONE;
    }

    auto s = std::chrono::system_clock::now();  // Leadership established?
<<<<<<< HEAD
    std::chrono::duration<double> timeout(_agent->config().maxPing());
=======
    std::chrono::duration<double> timeout(_agent->config().minPing() *
                                          _agent->config().timeoutMult());
>>>>>>> 2cd48e61
    while (_agent->size() > 1 && _agent->leaderID() == NO_LEADER) {
      if ((std::chrono::system_clock::now() - s) > timeout) {
        Builder body;
        body.openObject();
        body.add("message", VPackValue("No leader"));
        body.close();
        generateResult(rest::ResponseCode::SERVICE_UNAVAILABLE, body.slice());
        LOG_TOPIC(DEBUG, Logger::AGENCY) << "We don't know who the leader is";
        return RestStatus::DONE;
      }
      std::this_thread::sleep_for(duration_t(100));
    }

    read_ret_t ret = _agent->read(query);

    if (ret.accepted) {  // I am leading
      if (ret.success.size() == 1 && !ret.success.at(0)) {
        generateResult(rest::ResponseCode::I_AM_A_TEAPOT, ret.result->slice());
      } else {
        generateResult(rest::ResponseCode::OK, ret.result->slice());
      }
    } else {  // Redirect to leader
      if (_agent->leaderID() == NO_LEADER) {
        Builder body;
        body.openObject();
        body.add("message", VPackValue("No leader"));
        body.close();
        generateResult(rest::ResponseCode::SERVICE_UNAVAILABLE, body.slice());
        LOG_TOPIC(DEBUG, Logger::AGENCY) << "We don't know who the leader is";
        return RestStatus::DONE;

      } else {
        TRI_ASSERT(ret.redirect != _agent->id());
        redirectRequest(ret.redirect);
      }
      return RestStatus::DONE;
    }
  } else {
    generateError(rest::ResponseCode::METHOD_NOT_ALLOWED, 405);
    return RestStatus::DONE;
  }
  return RestStatus::DONE;
}

RestStatus RestAgencyHandler::handleConfig() {

  // Update endpoint of peer
  if (_request->requestType() == rest::RequestType::POST) {
    try {
      _agent->updatePeerEndpoint(_request->toVelocyPackBuilderPtr());
    } catch (std::exception const& e) {
      generateError(
        rest::ResponseCode::SERVER_ERROR, TRI_ERROR_INTERNAL, e.what());
      return RestStatus::DONE;
    }
  }

  // Respond with configuration
  auto last = _agent->lastCommitted();
  Builder body;
  {
    VPackObjectBuilder b(&body);
    body.add("term", Value(_agent->term()));
    body.add("leaderId", Value(_agent->leaderID()));
    body.add("lastApplied", Value(last.first));
    body.add("commitIndex", Value(last.second));
    body.add("lastAcked", _agent->lastAckedAgo()->slice());
    body.add("configuration", _agent->config().toBuilder()->slice());
  }
  
  generateResult(rest::ResponseCode::OK, body.slice());
  
  return RestStatus::DONE;
}

RestStatus RestAgencyHandler::handleState() {
  Builder body;
  body.add(VPackValue(VPackValueType::Array));
  for (auto const& i : _agent->state().get()) {
    body.add(VPackValue(VPackValueType::Object));
    body.add("index", VPackValue(i.index));
    body.add("term", VPackValue(i.term));
    body.add("query", VPackSlice(i.entry->data()));
    body.add("clientId", VPackValue(i.clientId));
    body.close();
  }
  body.close();
  generateResult(rest::ResponseCode::OK, body.slice());
  return RestStatus::DONE;
}

inline RestStatus RestAgencyHandler::reportMethodNotAllowed() {
  generateError(rest::ResponseCode::METHOD_NOT_ALLOWED, 405);
  return RestStatus::DONE;
}

RestStatus RestAgencyHandler::execute() {
  try {
    auto const& suffixes = _request->suffixes();
    if (suffixes.empty()) {  // Empty request
      return reportErrorEmptyRequest();
    } else if (suffixes.size() > 1) {  // path size >= 2
      return reportTooManySuffices();
    } else {
      if (suffixes[0] == "write") {
        return handleWrite();
      } else if (suffixes[0] == "read") {
        return handleRead();
      } else if (suffixes[0] == "inquire") {
        return handleInquire();
      } else if (suffixes[0] == "transient") {
        return handleTransient();
      } else if (suffixes[0] == "transact") {
        return handleTransact();
      } else if (suffixes[0] == "config") {
        if (_request->requestType() != rest::RequestType::GET &&
            _request->requestType() != rest::RequestType::POST) {
          return reportMethodNotAllowed();
        }
        return handleConfig();
      } else if (suffixes[0] == "state") {
        if (_request->requestType() != rest::RequestType::GET) {
          return reportMethodNotAllowed();
        }
        return handleState();
      } else if (suffixes[0] == "stores") {
        return handleStores();
      } else if (suffixes[0] == "store") {
        return handleStore();
      } else {
        return reportUnknownMethod();
      }
    }
  } catch (...) {
    // Ignore this error
  }
  return RestStatus::DONE;
}<|MERGE_RESOLUTION|>--- conflicted
+++ resolved
@@ -131,12 +131,8 @@
   
   // Leadership established?
   auto s = std::chrono::system_clock::now();
-<<<<<<< HEAD
-  std::chrono::duration<double> timeout(_agent->config().maxPing());
-=======
   std::chrono::duration<double> timeout(_agent->config().minPing() *
                                         _agent->config().timeoutMult());
->>>>>>> 2cd48e61
   while (_agent->size() > 1 && _agent->leaderID() == NO_LEADER) {
     if ((std::chrono::system_clock::now() - s) > timeout) {
       Builder body;
@@ -293,12 +289,8 @@
 
   // Leadership established?
   auto s = std::chrono::system_clock::now();
-<<<<<<< HEAD
-  std::chrono::duration<double> timeout(_agent->config().maxPing());
-=======
   std::chrono::duration<double> timeout(_agent->config().minPing() *
                                         _agent->config().timeoutMult());
->>>>>>> 2cd48e61
   while (_agent->size() > 1 && _agent->leaderID() == NO_LEADER) {
     if ((std::chrono::system_clock::now() - s) > timeout) {
       Builder body;
@@ -458,12 +450,8 @@
 
   // Leadership established?
   auto s = std::chrono::system_clock::now();
-<<<<<<< HEAD
-  std::chrono::duration<double> timeout(_agent->config().maxPing());
-=======
   std::chrono::duration<double> timeout(_agent->config().minPing() *
                                         _agent->config().timeoutMult());
->>>>>>> 2cd48e61
   while (_agent->size() > 1 && _agent->leaderID() == NO_LEADER) {
     if ((std::chrono::system_clock::now() - s) > timeout) {
       Builder body;
@@ -544,12 +532,8 @@
   
   // Leadership established?
   auto s = std::chrono::system_clock::now();  
-<<<<<<< HEAD
-  std::chrono::duration<double> timeout(_agent->config().maxPing());
-=======
   std::chrono::duration<double> timeout(_agent->config().minPing() *
                                         _agent->config().timeoutMult());
->>>>>>> 2cd48e61
   while (_agent->size() > 1 && _agent->leaderID() == NO_LEADER) {
     if ((std::chrono::system_clock::now() - s) > timeout) {
       Builder body;
@@ -613,12 +597,8 @@
     }
 
     auto s = std::chrono::system_clock::now();  // Leadership established?
-<<<<<<< HEAD
-    std::chrono::duration<double> timeout(_agent->config().maxPing());
-=======
     std::chrono::duration<double> timeout(_agent->config().minPing() *
                                           _agent->config().timeoutMult());
->>>>>>> 2cd48e61
     while (_agent->size() > 1 && _agent->leaderID() == NO_LEADER) {
       if ((std::chrono::system_clock::now() - s) > timeout) {
         Builder body;
