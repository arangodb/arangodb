--- conflicted
+++ resolved
@@ -89,12 +89,7 @@
 RestStatus RestAgencyHandler::handleTransient() {
   // Must be a POST request
   if (_request->requestType() != rest::RequestType::POST) {
-<<<<<<< HEAD
-    generateError(rest::ResponseCode::METHOD_NOT_ALLOWED, 405);
-    return RestStatus::DONE;
-=======
     return reportMethodNotAllowed();
->>>>>>> fd3f9d99
   }
 
   // Convert to velocypack
@@ -185,72 +180,44 @@
 }
 
 RestStatus RestAgencyHandler::handleStores() {
-  if (_request->requestType() != rest::RequestType::GET) {
-    generateError(rest::ResponseCode::METHOD_NOT_ALLOWED, 405);
-    return RestStatus::DONE;
-  }
-
-  Builder body;
-  {
-    VPackObjectBuilder b(&body);
+  if (_request->requestType() == rest::RequestType::GET) {
+    Builder body;
     {
-      _agent->executeLocked([&]() {
-        body.add(VPackValue("spearhead"));
-        { 
-          VPackArrayBuilder bb(&body);
-          _agent->spearhead().dumpToBuilder(body);
-        }
-        body.add(VPackValue("read_db"));
-        { 
-          VPackArrayBuilder bb(&body);
-          _agent->readDB().dumpToBuilder(body);
-        }
-        body.add(VPackValue("transient"));
-        { 
-          VPackArrayBuilder bb(&body);
-          _agent->transient().dumpToBuilder(body);
-        }
-      });
-    }
-<<<<<<< HEAD
-  }
-
-  generateResult(rest::ResponseCode::OK, body.slice());
-  return RestStatus::DONE;
-=======
+      VPackObjectBuilder b(&body);
+      {
+        _agent->executeLocked([&]() {
+          body.add(VPackValue("spearhead"));
+          { 
+            VPackArrayBuilder bb(&body);
+            _agent->spearhead().dumpToBuilder(body);
+          }
+          body.add(VPackValue("read_db"));
+          { 
+            VPackArrayBuilder bb(&body);
+            _agent->readDB().dumpToBuilder(body);
+          }
+          body.add(VPackValue("transient"));
+          { 
+            VPackArrayBuilder bb(&body);
+            _agent->transient().dumpToBuilder(body);
+          }
+        });
+      }
+    }
     generateResult(rest::ResponseCode::OK, body.slice());
     return RestStatus::DONE;
   } 
   
   return reportMethodNotAllowed();
->>>>>>> fd3f9d99
 }
 
 RestStatus RestAgencyHandler::handleStore() {
-  if (_request->requestType() != rest::RequestType::POST) {
-    generateError(rest::ResponseCode::METHOD_NOT_ALLOWED, 405);
-    return RestStatus::DONE;
-  }
-
-  auto query = _request->toVelocyPackBuilderPtr();
-  arangodb::consensus::index_t index = 0;
-
-<<<<<<< HEAD
-  try {
-    index = query->slice().getUInt();
-  } catch (...) {
-    index = _agent->lastCommitted();
-  }
-  
-  try {
-    query_t builder = _agent->buildDB(index);
-    generateResult(rest::ResponseCode::OK, builder->slice());
-  } catch (...) {
-    generateError(rest::ResponseCode::BAD, 400);
-  }
-  
-  return RestStatus::DONE;
-=======
+
+  if (_request->requestType() == rest::RequestType::POST) {
+
+    auto query = _request->toVelocyPackBuilderPtr();
+    arangodb::consensus::index_t index = 0;
+
     try {
       index = query->slice().getUInt();
     } catch (...) {
@@ -266,19 +233,13 @@
     
     return RestStatus::DONE;
   } 
->>>>>>> fd3f9d99
   
   return reportMethodNotAllowed();
 }
 
 RestStatus RestAgencyHandler::handleWrite() {
   if (_request->requestType() != rest::RequestType::POST) {
-<<<<<<< HEAD
-    generateError(rest::ResponseCode::METHOD_NOT_ALLOWED, 405);
-    return RestStatus::DONE;
-=======
     return reportMethodNotAllowed();
->>>>>>> fd3f9d99
   }
   
   query_t query;
@@ -420,12 +381,7 @@
 
 RestStatus RestAgencyHandler::handleTransact() {
   if (_request->requestType() != rest::RequestType::POST) {
-<<<<<<< HEAD
-    generateError(rest::ResponseCode::METHOD_NOT_ALLOWED, 405);
-    return RestStatus::DONE;
-=======
     return reportMethodNotAllowed();
->>>>>>> fd3f9d99
   }
   
   query_t query;
@@ -524,12 +480,7 @@
 
 RestStatus RestAgencyHandler::handleInquire() {
   if (_request->requestType() != rest::RequestType::POST) {
-<<<<<<< HEAD
-    generateError(rest::ResponseCode::METHOD_NOT_ALLOWED, 405);
-    return RestStatus::DONE;
-=======
     return reportMethodNotAllowed();
->>>>>>> fd3f9d99
   }
   
   query_t query;
@@ -587,33 +538,6 @@
   return RestStatus::DONE;
 }
 
-<<<<<<< HEAD
-inline RestStatus RestAgencyHandler::handleRead() {
-  if (_request->requestType() != rest::RequestType::POST) {
-    generateError(rest::ResponseCode::METHOD_NOT_ALLOWED, 405);
-    return RestStatus::DONE;
-  }
-
-  query_t query;
-  try {
-    query = _request->toVelocyPackBuilderPtr();
-  } catch (std::exception const& e) {
-    LOG_TOPIC(DEBUG, Logger::AGENCY)
-      << e.what() << " " << __FILE__ << ":" << __LINE__;
-    generateError(rest::ResponseCode::BAD, 400);
-    return RestStatus::DONE;
-  }
-
-  if (_agent->size() > 1 && _agent->leaderID() == NO_LEADER) {
-    Builder body;
-    body.openObject();
-    body.add("message", VPackValue("No leader"));
-    body.close();
-    generateResult(rest::ResponseCode::SERVICE_UNAVAILABLE, body.slice());
-    LOG_TOPIC(DEBUG, Logger::AGENCY) << "We don't know who the leader is";
-    return RestStatus::DONE;
-  }
-=======
 RestStatus RestAgencyHandler::handleRead() {
   if (_request->requestType() == rest::RequestType::POST) {
     query_t query;
@@ -625,34 +549,19 @@
       generateError(rest::ResponseCode::BAD, 400);
       return RestStatus::DONE;
     }
->>>>>>> fd3f9d99
-
-  read_ret_t ret = _agent->read(query);
-
-  if (ret.accepted) {  // I am leading
-    if (ret.success.size() == 1 && !ret.success.at(0)) {
-      generateResult(rest::ResponseCode::I_AM_A_TEAPOT, ret.result->slice());
-    } else {
-      generateResult(rest::ResponseCode::OK, ret.result->slice());
-    }
-  } else {  // Redirect to leader
-    if (_agent->leaderID() == NO_LEADER) {
+
+    if (_agent->size() > 1 && _agent->leaderID() == NO_LEADER) {
       Builder body;
       body.openObject();
       body.add("message", VPackValue("No leader"));
       body.close();
       generateResult(rest::ResponseCode::SERVICE_UNAVAILABLE, body.slice());
       LOG_TOPIC(DEBUG, Logger::AGENCY) << "We don't know who the leader is";
-
-<<<<<<< HEAD
-    } else {
-      TRI_ASSERT(ret.redirect != _agent->id());
-      redirectRequest(ret.redirect);
-    }
-  }
-
-  return RestStatus::DONE;
-=======
+      return RestStatus::DONE;
+    }
+
+    read_ret_t ret = _agent->read(query);
+
     if (ret.accepted) {  // I am leading
       if (ret.success.size() == 1 && !ret.success.at(0)) {
         generateResult(rest::ResponseCode::I_AM_A_TEAPOT, ret.result->slice());
@@ -678,7 +587,6 @@
   } 
   
   return reportMethodNotAllowed();
->>>>>>> fd3f9d99
 }
 
 RestStatus RestAgencyHandler::handleConfig() {
