////////////////////////////////////////////////////////////////////////////////
/// DISCLAIMER
///
/// Copyright 2014-2016 ArangoDB GmbH, Cologne, Germany
/// Copyright 2004-2014 triAGENS GmbH, Cologne, Germany
///
/// Licensed under the Apache License, Version 2.0 (the "License");
/// you may not use this file except in compliance with the License.
/// You may obtain a copy of the License at
///
///     http://www.apache.org/licenses/LICENSE-2.0
///
/// Unless required by applicable law or agreed to in writing, software
/// distributed under the License is distributed on an "AS IS" BASIS,
/// WITHOUT WARRANTIES OR CONDITIONS OF ANY KIND, either express or implied.
/// See the License for the specific language governing permissions and
/// limitations under the License.
///
/// Copyright holder is ArangoDB GmbH, Cologne, Germany
///
/// @author Michael Hackstein
////////////////////////////////////////////////////////////////////////////////

#ifndef ARANGOD_EDGE_COLLECTION_INFO_H
#define ARANGOD_EDGE_COLLECTION_INFO_H 1

#include "Aql/Graphs.h"
#include "Graph/Traverser.h"
#include "Transaction/Methods.h"

namespace arangodb {
namespace traverser {

////////////////////////////////////////////////////////////////////////////////
/// @brief Information required internally of the traverser.
///        Used to easily pass around collections.
///        Also offer abstraction to extract edges.
////////////////////////////////////////////////////////////////////////////////

class EdgeCollectionInfo {
 private:
  //////////////////////////////////////////////////////////////////////////////
  /// @brief the underlying transaction
  //////////////////////////////////////////////////////////////////////////////

  transaction::Methods* _trx;

  //////////////////////////////////////////////////////////////////////////////
  /// @brief edge collection name
  //////////////////////////////////////////////////////////////////////////////

  std::string _collectionName;

  /// @brief index used for forward iteration
  transaction::Methods::IndexHandle _forwardIndexId;

  /// @brief index used for backward iteration
  transaction::Methods::IndexHandle _backwardIndexId;

  //////////////////////////////////////////////////////////////////////////////
  /// @brief Temporary builder for index search values
  ///        NOTE: Single search builder is NOT thread-save
  //////////////////////////////////////////////////////////////////////////////

  aql::EdgeConditionBuilderContainer _searchBuilder;

  std::string _weightAttribute;

  TRI_edge_direction_e _dir;

 public:
  EdgeCollectionInfo(transaction::Methods* trx, std::string const& collectionName,
                     TRI_edge_direction_e const direction,
                     std::string const& weightAttribute, double defaultWeight);

  ////////////////////////////////////////////////////////////////////////////////
  /// @brief Get edges for the given direction and start vertex.
  ////////////////////////////////////////////////////////////////////////////////

  std::unique_ptr<arangodb::OperationCursor> getEdges(std::string const&);

<<<<<<< HEAD
=======
  ////////////////////////////////////////////////////////////////////////////////
  /// @brief Get edges for the given direction and start vertex. On Coordinator.
  ////////////////////////////////////////////////////////////////////////////////

  int getEdgesCoordinator(arangodb::velocypack::Slice const&, arangodb::velocypack::Builder&);

  ////////////////////////////////////////////////////////////////////////////////
  /// @brief Get edges for the given direction and start vertex. Reverse version
  ////////////////////////////////////////////////////////////////////////////////

  std::unique_ptr<arangodb::OperationCursor> getReverseEdges(std::string const&);

  ////////////////////////////////////////////////////////////////////////////////
  /// @brief Get edges for the given direction and start vertex. Reverse version
  /// on Coordinator.
  ////////////////////////////////////////////////////////////////////////////////

  int getReverseEdgesCoordinator(arangodb::velocypack::Slice const&,
                                 arangodb::velocypack::Builder&);

  double weightEdge(arangodb::velocypack::Slice const);

>>>>>>> d0dba4f9
  transaction::Methods* trx() const { return _trx; }

  ////////////////////////////////////////////////////////////////////////////////
  /// @brief Return name of the wrapped collection
  ////////////////////////////////////////////////////////////////////////////////

  std::string const& getName() const;
};

}  // namespace traverser
}  // namespace arangodb

#endif<|MERGE_RESOLUTION|>--- conflicted
+++ resolved
@@ -79,31 +79,6 @@
 
   std::unique_ptr<arangodb::OperationCursor> getEdges(std::string const&);
 
-<<<<<<< HEAD
-=======
-  ////////////////////////////////////////////////////////////////////////////////
-  /// @brief Get edges for the given direction and start vertex. On Coordinator.
-  ////////////////////////////////////////////////////////////////////////////////
-
-  int getEdgesCoordinator(arangodb::velocypack::Slice const&, arangodb::velocypack::Builder&);
-
-  ////////////////////////////////////////////////////////////////////////////////
-  /// @brief Get edges for the given direction and start vertex. Reverse version
-  ////////////////////////////////////////////////////////////////////////////////
-
-  std::unique_ptr<arangodb::OperationCursor> getReverseEdges(std::string const&);
-
-  ////////////////////////////////////////////////////////////////////////////////
-  /// @brief Get edges for the given direction and start vertex. Reverse version
-  /// on Coordinator.
-  ////////////////////////////////////////////////////////////////////////////////
-
-  int getReverseEdgesCoordinator(arangodb::velocypack::Slice const&,
-                                 arangodb::velocypack::Builder&);
-
-  double weightEdge(arangodb::velocypack::Slice const);
-
->>>>>>> d0dba4f9
   transaction::Methods* trx() const { return _trx; }
 
   ////////////////////////////////////////////////////////////////////////////////
