--- conflicted
+++ resolved
@@ -169,11 +169,7 @@
   /// collection, this does nothing and returns success.
   ////////////////////////////////////////////////////////////////////////////////
   OperationResult changeEdgeDefinitionForGraph(
-<<<<<<< HEAD
-      Graph& graph, const EdgeDefinition& edgeDefinition,
-=======
       Graph& graph, EdgeDefinition const& edgeDefinition,
->>>>>>> 18c30691
       bool waitForSync, transaction::Methods& trx);
 
   void checkForUsedEdgeCollections(
