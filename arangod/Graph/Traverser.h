////////////////////////////////////////////////////////////////////////////////
/// DISCLAIMER
///
/// Copyright 2014-2016 ArangoDB GmbH, Cologne, Germany
/// Copyright 2004-2014 triAGENS GmbH, Cologne, Germany
///
/// Licensed under the Apache License, Version 2.0 (the "License");
/// you may not use this file except in compliance with the License.
/// You may obtain a copy of the License at
///
///     http://www.apache.org/licenses/LICENSE-2.0
///
/// Unless required by applicable law or agreed to in writing, software
/// distributed under the License is distributed on an "AS IS" BASIS,
/// WITHOUT WARRANTIES OR CONDITIONS OF ANY KIND, either express or implied.
/// See the License for the specific language governing permissions and
/// limitations under the License.
///
/// Copyright holder is ArangoDB GmbH, Cologne, Germany
///
/// @author Michael Hackstein
////////////////////////////////////////////////////////////////////////////////

#ifndef ARANGOD_GRAPH_TRAVERSER_H
#define ARANGOD_GRAPH_TRAVERSER_H 1

#include "Aql/AqlValue.h"
#include "Aql/AstNode.h"
#include "Basics/Common.h"
#include "Basics/VelocyPackHelper.h"
#include "Basics/hashes.h"
#include "Graph/AttributeWeightShortestPathFinder.h"
#include "Graph/ConstantWeightShortestPathFinder.h"
#include "Graph/PathEnumerator.h"
#include "Graph/ShortestPathFinder.h"
#include "Transaction/Helpers.h"
#include "VocBase/voc-types.h"

#include <velocypack/StringRef.h>

namespace arangodb {

class ManagedDocumentResult;
namespace transaction {
class Methods;
}

namespace velocypack {
class Builder;
class Slice;
}  // namespace velocypack

namespace aql {
struct AstNode;
class Expression;
class Query;
}  // namespace aql

namespace graph {
class BreadthFirstEnumerator;
class NeighborsEnumerator;
class TraverserCache;
}  // namespace graph

namespace traverser {

struct TraverserOptions;

class TraversalPath {
 public:
  //////////////////////////////////////////////////////////////////////////////
  /// @brief Constructor. This is an abstract only class.
  //////////////////////////////////////////////////////////////////////////////

  TraversalPath() : _readDocuments(0) {}

  virtual ~TraversalPath() {}

  //////////////////////////////////////////////////////////////////////////////
  /// @brief Builds the complete path as VelocyPack
  ///        Has the format:
  ///        {
  ///           vertices: [<vertex-as-velocypack>],
  ///           edges: [<edge-as-velocypack>]
  ///        }
  //////////////////////////////////////////////////////////////////////////////

  virtual void pathToVelocyPack(transaction::Methods*, arangodb::velocypack::Builder&) = 0;

  //////////////////////////////////////////////////////////////////////////////
  /// @brief Builds only the last edge on the path as VelocyPack
  //////////////////////////////////////////////////////////////////////////////

  virtual void lastEdgeToVelocyPack(transaction::Methods*,
                                    arangodb::velocypack::Builder&) = 0;

  //////////////////////////////////////////////////////////////////////////////
  /// @brief Builds only the last vertex as VelocyPack
  //////////////////////////////////////////////////////////////////////////////

  virtual aql::AqlValue lastVertexToAqlValue(transaction::Methods*) = 0;

  //////////////////////////////////////////////////////////////////////////////
  /// @brief Gets the amount of read documents
  //////////////////////////////////////////////////////////////////////////////

  virtual size_t getReadDocuments() const { return _readDocuments; }

 protected:
  //////////////////////////////////////////////////////////////////////////////
  /// @brief Count how many documents have been read
  //////////////////////////////////////////////////////////////////////////////

  size_t _readDocuments;
};

class Traverser {
  friend class arangodb::graph::BreadthFirstEnumerator;
  friend class DepthFirstEnumerator;
  friend class arangodb::graph::NeighborsEnumerator;
#ifdef USE_ENTERPRISE
  friend class SmartDepthFirstPathEnumerator;
  friend class SmartBreadthFirstPathEnumerator;
#endif

 protected:
  //////////////////////////////////////////////////////////////////////////////
  /// @brief Class to read vertices.
  /////////////////////////////////////////////////////////////////////////////

  class VertexGetter {
   public:
    explicit VertexGetter(Traverser* traverser) : _traverser(traverser) {}

    virtual ~VertexGetter() = default;

    virtual bool getVertex(arangodb::velocypack::Slice, std::vector<arangodb::velocypack::StringRef>&);

    virtual bool getSingleVertex(arangodb::velocypack::Slice, arangodb::velocypack::StringRef,
                                 uint64_t, arangodb::velocypack::StringRef&);

    virtual void reset(arangodb::velocypack::StringRef const&);

   protected:
    Traverser* _traverser;
  };

  //////////////////////////////////////////////////////////////////////////////
  /// @brief Class to read vertices. Will return each vertex exactly once!
  /////////////////////////////////////////////////////////////////////////////

  class UniqueVertexGetter final : public VertexGetter {
   public:
    explicit UniqueVertexGetter(Traverser* traverser)
        : VertexGetter(traverser) {}

    ~UniqueVertexGetter() = default;

    bool getVertex(arangodb::velocypack::Slice, std::vector<arangodb::velocypack::StringRef>&) override;

    bool getSingleVertex(arangodb::velocypack::Slice, arangodb::velocypack::StringRef, uint64_t, arangodb::velocypack::StringRef&) override;

    void reset(arangodb::velocypack::StringRef const&) override;

   private:
    std::unordered_set<arangodb::velocypack::StringRef> _returnedVertices;
  };

 public:
  //////////////////////////////////////////////////////////////////////////////
  /// @brief Constructor. This is an abstract only class.
  //////////////////////////////////////////////////////////////////////////////

  Traverser(TraverserOptions* opts, transaction::Methods* trx);

  //////////////////////////////////////////////////////////////////////////////
  /// @brief Destructor
  //////////////////////////////////////////////////////////////////////////////

  virtual ~Traverser();

  void done() { _done = true; }

  //////////////////////////////////////////////////////////////////////////////
  /// @brief Reset the traverser to use another start vertex
  //////////////////////////////////////////////////////////////////////////////

  virtual void setStartVertex(std::string const& value) = 0;

  //////////////////////////////////////////////////////////////////////////////
  /// @brief Skip amount many paths of the graph.
  //////////////////////////////////////////////////////////////////////////////

  size_t skip(size_t amount) {
    size_t skipped = 0;
    for (size_t i = 0; i < amount; ++i) {
      if (!next()) {
        _done = true;
        break;
      }
      ++skipped;
    }
    return skipped;
  }

  /// @brief Get the next possible path in the graph.
  bool next();

  graph::TraverserCache* traverserCache();

 protected:
  /// @brief Function to load the other sides vertex of an edge
  ///        Returns true if the vertex passes filtering conditions
  ///        Also appends the _id value of the vertex in the given vector
  virtual bool getVertex(arangodb::velocypack::Slice,
                         std::vector<arangodb::velocypack::StringRef>&) = 0;

  /// @brief Function to load the other sides vertex of an edge
  ///        Returns true if the vertex passes filtering conditions
  virtual bool getSingleVertex(arangodb::velocypack::Slice edge,
                               arangodb::velocypack::StringRef const sourceVertexId, uint64_t depth,
                               arangodb::velocypack::StringRef& targetVertexId) = 0;

 public:
  //////////////////////////////////////////////////////////////////////////////
  /// @brief Builds only the last vertex as AQLValue
  //////////////////////////////////////////////////////////////////////////////

  aql::AqlValue lastVertexToAqlValue() {
    return _enumerator->lastVertexToAqlValue();
  }

  //////////////////////////////////////////////////////////////////////////////
  /// @brief Builds only the last edge as AQLValue
  //////////////////////////////////////////////////////////////////////////////

  aql::AqlValue lastEdgeToAqlValue() {
    return _enumerator->lastEdgeToAqlValue();
  }

  //////////////////////////////////////////////////////////////////////////////
  /// @brief Builds the complete path as AQLValue
  ///        Has the format:
  ///        {
  ///           vertices: [<vertex-as-velocypack>],
  ///           edges: [<edge-as-velocypack>]
  ///        }
  ///        NOTE: Will clear the given buffer and will leave the path in it.
  //////////////////////////////////////////////////////////////////////////////

  aql::AqlValue pathToAqlValue(arangodb::velocypack::Builder& builder) {
    return _enumerator->pathToAqlValue(builder);
  }

  //////////////////////////////////////////////////////////////////////////////
  /// @brief Get the number of filtered paths
  //////////////////////////////////////////////////////////////////////////////

  size_t getAndResetFilteredPaths();

  //////////////////////////////////////////////////////////////////////////////
  /// @brief Get the number of documents loaded
  //////////////////////////////////////////////////////////////////////////////

  size_t getAndResetReadDocuments();

  TraverserOptions* options() { return _opts; }

  ManagedDocumentResult* mmdr() const { return _mmdr.get(); }

  //////////////////////////////////////////////////////////////////////////////
  /// @brief Simple check if there are potentially more paths.
  ///        It might return true although there are no more paths available.
  ///        If it returns false it is guaranteed that there are no more paths.
  //////////////////////////////////////////////////////////////////////////////

  bool hasMore() { return !_done; }

  bool edgeMatchesConditions(arangodb::velocypack::Slice edge, arangodb::velocypack::StringRef vid,
                             uint64_t depth, size_t cursorId);

  bool vertexMatchesConditions(arangodb::velocypack::StringRef vid, uint64_t depth);

  void allowOptimizedNeighbors();

<<<<<<< HEAD
  void prune();
=======
  transaction::Methods* trx() const { return _trx; }

  //////////////////////////////////////////////////////////////////////////////
  /// @brief Destroy DBServer Traverser Engines
  //////////////////////////////////////////////////////////////////////////////

  virtual void destroyEngines() = 0;
>>>>>>> 74c57dce

 protected:
  /// @brief Outer top level transaction
  transaction::Methods* _trx;

  std::unique_ptr<ManagedDocumentResult> _mmdr;

  /// @brief internal cursor to enumerate the paths of a graph
  std::unique_ptr<traverser::PathEnumerator> _enumerator;

  /// @brief internal getter to extract an edge
  std::unique_ptr<VertexGetter> _vertexGetter;

  /// @brief Builder for the start value slice. Leased from transaction
  velocypack::Builder _startIdBuilder;

  /// @brief indicator if this traversal is done
  bool _done;

  /// @brief options for traversal
  TraverserOptions* _opts;

  bool _canUseOptimizedNeighbors;

  /// @brief Function to fetch the real data of a vertex into an AQLValue
  virtual aql::AqlValue fetchVertexData(arangodb::velocypack::StringRef vid) = 0;

  /// @brief Function to add the real data of a vertex into a velocypack builder
  virtual void addVertexToVelocyPack(arangodb::velocypack::StringRef vid, arangodb::velocypack::Builder&) = 0;
};
}  // namespace traverser
}  // namespace arangodb

#endif<|MERGE_RESOLUTION|>--- conflicted
+++ resolved
@@ -134,7 +134,8 @@
 
     virtual ~VertexGetter() = default;
 
-    virtual bool getVertex(arangodb::velocypack::Slice, std::vector<arangodb::velocypack::StringRef>&);
+    virtual bool getVertex(arangodb::velocypack::Slice,
+                           std::vector<arangodb::velocypack::StringRef>&);
 
     virtual bool getSingleVertex(arangodb::velocypack::Slice, arangodb::velocypack::StringRef,
                                  uint64_t, arangodb::velocypack::StringRef&);
@@ -156,9 +157,11 @@
 
     ~UniqueVertexGetter() = default;
 
-    bool getVertex(arangodb::velocypack::Slice, std::vector<arangodb::velocypack::StringRef>&) override;
-
-    bool getSingleVertex(arangodb::velocypack::Slice, arangodb::velocypack::StringRef, uint64_t, arangodb::velocypack::StringRef&) override;
+    bool getVertex(arangodb::velocypack::Slice,
+                   std::vector<arangodb::velocypack::StringRef>&) override;
+
+    bool getSingleVertex(arangodb::velocypack::Slice, arangodb::velocypack::StringRef,
+                         uint64_t, arangodb::velocypack::StringRef&) override;
 
     void reset(arangodb::velocypack::StringRef const&) override;
 
@@ -218,7 +221,8 @@
   /// @brief Function to load the other sides vertex of an edge
   ///        Returns true if the vertex passes filtering conditions
   virtual bool getSingleVertex(arangodb::velocypack::Slice edge,
-                               arangodb::velocypack::StringRef const sourceVertexId, uint64_t depth,
+                               arangodb::velocypack::StringRef const sourceVertexId,
+                               uint64_t depth,
                                arangodb::velocypack::StringRef& targetVertexId) = 0;
 
  public:
@@ -276,16 +280,14 @@
 
   bool hasMore() { return !_done; }
 
-  bool edgeMatchesConditions(arangodb::velocypack::Slice edge, arangodb::velocypack::StringRef vid,
+  bool edgeMatchesConditions(arangodb::velocypack::Slice edge,
+                             arangodb::velocypack::StringRef vid,
                              uint64_t depth, size_t cursorId);
 
   bool vertexMatchesConditions(arangodb::velocypack::StringRef vid, uint64_t depth);
 
   void allowOptimizedNeighbors();
 
-<<<<<<< HEAD
-  void prune();
-=======
   transaction::Methods* trx() const { return _trx; }
 
   //////////////////////////////////////////////////////////////////////////////
@@ -293,7 +295,6 @@
   //////////////////////////////////////////////////////////////////////////////
 
   virtual void destroyEngines() = 0;
->>>>>>> 74c57dce
 
  protected:
   /// @brief Outer top level transaction
@@ -322,7 +323,8 @@
   virtual aql::AqlValue fetchVertexData(arangodb::velocypack::StringRef vid) = 0;
 
   /// @brief Function to add the real data of a vertex into a velocypack builder
-  virtual void addVertexToVelocyPack(arangodb::velocypack::StringRef vid, arangodb::velocypack::Builder&) = 0;
+  virtual void addVertexToVelocyPack(arangodb::velocypack::StringRef vid,
+                                     arangodb::velocypack::Builder&) = 0;
 };
 }  // namespace traverser
 }  // namespace arangodb
