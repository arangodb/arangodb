--- conflicted
+++ resolved
@@ -57,6 +57,7 @@
 
 namespace graph {
 class BreadthFirstEnumerator;
+class NeighborsEnumerator;
 class TraverserCache;
 }  // namespace graph
 
@@ -115,6 +116,7 @@
 class Traverser {
   friend class arangodb::graph::BreadthFirstEnumerator;
   friend class DepthFirstEnumerator;
+  friend class arangodb::graph::NeighborsEnumerator;
 #ifdef USE_ENTERPRISE
   friend class SmartDepthFirstPathEnumerator;
   friend class SmartBreadthFirstPathEnumerator;
@@ -320,12 +322,9 @@
 
   /// @brief indicator if this traversal is done
   bool _done;
-<<<<<<< HEAD
-=======
 
   /// @brief indicator if we can use the optimized neighbors enumerator
   bool _useOptimizedNeighborsEnumerator;
->>>>>>> 254fe84a
   
   /// @brief options for traversal
   TraverserOptions* _opts;
