////////////////////////////////////////////////////////////////////////////////
/// DISCLAIMER
///
/// Copyright 2014-2020 ArangoDB GmbH, Cologne, Germany
/// Copyright 2004-2014 triAGENS GmbH, Cologne, Germany
///
/// Licensed under the Apache License, Version 2.0 (the "License");
/// you may not use this file except in compliance with the License.
/// You may obtain a copy of the License at
///
///     http://www.apache.org/licenses/LICENSE-2.0
///
/// Unless required by applicable law or agreed to in writing, software
/// distributed under the License is distributed on an "AS IS" BASIS,
/// WITHOUT WARRANTIES OR CONDITIONS OF ANY KIND, either express or implied.
/// See the License for the specific language governing permissions and
/// limitations under the License.
///
/// Copyright holder is ArangoDB GmbH, Cologne, Germany
///
/// @author Michael Hackstein
////////////////////////////////////////////////////////////////////////////////

#include "BaseOptions.h"

#include "Aql/AqlTransaction.h"
#include "Aql/Ast.h"
#include "Aql/Collection.h"
#include "Aql/Condition.h"
#include "Aql/ExecutionPlan.h"
#include "Aql/Expression.h"
#include "Aql/IndexNode.h"
#include "Aql/OptimizerUtils.h"
#include "Aql/Query.h"
#include "Cluster/ClusterEdgeCursor.h"
#include "Containers/HashSet.h"
#include "Graph/ShortestPathOptions.h"
#include "Graph/SingleServerEdgeCursor.h"
#include "Graph/TraverserCache.h"
#include "Graph/TraverserCacheFactory.h"
#include "Graph/TraverserOptions.h"
#include "Indexes/Index.h"

#include <velocypack/Builder.h>
#include <velocypack/Iterator.h>
#include <velocypack/Slice.h>
#include <velocypack/velocypack-aliases.h>

using namespace arangodb;
using namespace arangodb::graph;
using namespace arangodb::traverser;

BaseOptions::LookupInfo::LookupInfo()
    : indexCondition(nullptr), conditionNeedUpdate(false), conditionMemberToUpdate(0) {
  // NOTE: We need exactly one in this case for the optimizer to update
  idxHandles.resize(1);
}

BaseOptions::LookupInfo::~LookupInfo() = default;

BaseOptions::LookupInfo::LookupInfo(arangodb::aql::QueryContext& query,
                                    VPackSlice const& info, VPackSlice const& shards) {
  TRI_ASSERT(shards.isArray());
  idxHandles.reserve(shards.length());

  conditionNeedUpdate =
      arangodb::basics::VelocyPackHelper::getBooleanValue(info, "condNeedUpdate", false);
  conditionMemberToUpdate = arangodb::basics::VelocyPackHelper::getNumericValue<size_t>(
      info, "condMemberToUpdate", 0);

  VPackSlice read = info.get("handle");
  if (!read.isObject()) {
    THROW_ARANGO_EXCEPTION_MESSAGE(
        TRI_ERROR_BAD_PARAMETER, "Each lookup requires handle to be an object");
  }

  read = read.get("id");
  if (!read.isString()) {
    THROW_ARANGO_EXCEPTION_MESSAGE(TRI_ERROR_BAD_PARAMETER,
                                   "Each handle requires id to be a string");
  }
  std::string idxId = read.copyString();
  aql::Collections const& collections = query.collections();

  for (VPackSlice it : VPackArrayIterator(shards)) {
    if (!it.isString()) {
      THROW_ARANGO_EXCEPTION_MESSAGE(TRI_ERROR_BAD_PARAMETER,
                                     "Shards have to be a list of strings");
    }
    auto* coll = collections.get(it.copyString());
    if (!coll) {
      TRI_ASSERT(false);
      THROW_ARANGO_EXCEPTION(TRI_ERROR_ARANGO_DATA_SOURCE_NOT_FOUND);
    }
    idxHandles.emplace_back(coll->indexByIdentifier(idxId));
  }

  read = info.get("expression");
  if (read.isObject()) {
    expression = std::make_unique<aql::Expression>(query.ast(), read);
  } else {
    expression.reset();
  }

  read = info.get("condition");
  if (!read.isObject()) {
    THROW_ARANGO_EXCEPTION_MESSAGE(
        TRI_ERROR_BAD_PARAMETER,
        "Each lookup requires condition to be an object");
  }
  indexCondition = query.ast()->createNode(read);
}

BaseOptions::LookupInfo::LookupInfo(LookupInfo const& other)
    : idxHandles(other.idxHandles),
      indexCondition(other.indexCondition),
      conditionNeedUpdate(other.conditionNeedUpdate),
      conditionMemberToUpdate(other.conditionMemberToUpdate) {
  if (other.expression != nullptr) {
    expression = other.expression->clone(nullptr);
  }
}

void BaseOptions::LookupInfo::buildEngineInfo(VPackBuilder& result) const {
  result.openObject();
  result.add(VPackValue("handle"));
  // We only run toVelocyPack on Coordinator.
  TRI_ASSERT(idxHandles.size() == 1);

  idxHandles[0]->toVelocyPack(result, Index::makeFlags(Index::Serialize::Basics));

  if (expression != nullptr) {
    result.add(VPackValue("expression"));
    result.openObject();  // We need to encapsulate the expression into an
                          // expression object
    result.add(VPackValue("expression"));
    expression->toVelocyPack(result, true);
    result.close();
  }
  result.add(VPackValue("condition"));
  indexCondition->toVelocyPack(result, true);
  result.add("condNeedUpdate", VPackValue(conditionNeedUpdate));
  result.add("condMemberToUpdate", VPackValue(conditionMemberToUpdate));
  result.close();
}

double BaseOptions::LookupInfo::estimateCost(size_t& nrItems) const {
  // If we do not have an index yet we cannot do anything.
  // Should NOT be the case
  TRI_ASSERT(!idxHandles.empty());
  std::shared_ptr<Index> const& idx = idxHandles[0];
  if (idx->hasSelectivityEstimate()) {
    double s = idx->selectivityEstimate();
    if (s > 0.0) {
      double expected = 1 / s;
      nrItems += static_cast<size_t>(expected);
      return expected;
    }
  }
  // Some hard-coded value
  nrItems += 1000;
  return 1000.0;
}

std::unique_ptr<BaseOptions> BaseOptions::createOptionsFromSlice(
    arangodb::aql::QueryContext& query, VPackSlice const& definition) {
  VPackSlice type = definition.get("type");
  if (type.isString() && type.isEqualString("shortestPath")) {
    return std::make_unique<ShortestPathOptions>(query, definition);
  }
  return std::make_unique<TraverserOptions>(query, definition);
}

BaseOptions::BaseOptions(arangodb::aql::QueryContext& query)
    : _trx(query.newTrxContext()),
      _expressionCtx(_trx, query, _aqlFunctionsInternalCache),
      _query(query),
      _tmpVar(nullptr),
      _parallelism(1),
      _produceVertices(true),
      _isCoordinator(arangodb::ServerState::instance()->isCoordinator()),
      _refactor(false) {}

BaseOptions::BaseOptions(BaseOptions const& other, bool allowAlreadyBuiltCopy)
    : _trx(other._query.newTrxContext()),
      _expressionCtx(_trx, other._query, _aqlFunctionsInternalCache),
      _query(other._query),
      _tmpVar(nullptr),
      _collectionToShard(other._collectionToShard),
      _parallelism(other._parallelism),
      _produceVertices(other._produceVertices),
      _isCoordinator(arangodb::ServerState::instance()->isCoordinator()),
      _refactor(other._refactor) {
  if (!allowAlreadyBuiltCopy) {
    TRI_ASSERT(other._baseLookupInfos.empty());
    TRI_ASSERT(other._tmpVar == nullptr);
  }
}

BaseOptions::BaseOptions(arangodb::aql::QueryContext& query, VPackSlice info, VPackSlice collections)
    : BaseOptions(query) {
  VPackSlice read = info.get("tmpVar");
  if (!read.isObject()) {
    THROW_ARANGO_EXCEPTION_MESSAGE(TRI_ERROR_BAD_PARAMETER,
                                   "The options require a tmpVar");
  }
  _tmpVar = query.ast()->variables()->createVariable(read);

  read = info.get("baseLookupInfos");
  if (!read.isArray()) {
    THROW_ARANGO_EXCEPTION_MESSAGE(TRI_ERROR_BAD_PARAMETER,
                                   "The options require a baseLookupInfos");
  }

  VPackArrayIterator itLookup(read);
  VPackArrayIterator itCollections(collections);
  _baseLookupInfos.reserve(itLookup.size());

  TRI_ASSERT(itLookup.size() == itCollections.size());

  while (itLookup.valid() && itCollections.valid()) {
    _baseLookupInfos.emplace_back(query, itLookup.value(), itCollections.value());

    itLookup.next();
    itCollections.next();
  }

  // parallelism is optional
  read = info.get("parallelism");
  if (read.isInteger()) {
    _parallelism = read.getNumber<size_t>();
  }
  _refactor = basics::VelocyPackHelper::getBooleanValue(info, StaticStrings::GraphRefactorFlag, false);

  TRI_ASSERT(_produceVertices);
  read = info.get("produceVertices");
  if (read.isBool() && !read.getBool()) {
    _produceVertices = false;
  }
}

BaseOptions::~BaseOptions() = default;

arangodb::ResourceMonitor& BaseOptions::resourceMonitor() const {
  return _query.resourceMonitor();
}

void BaseOptions::toVelocyPackIndexes(VPackBuilder& builder) const {
  builder.openObject();
  // base indexes
  builder.add("base", VPackValue(VPackValueType::Array));
  for (auto const& it : _baseLookupInfos) {
    for (auto const& it2 : it.idxHandles) {
      builder.openObject();
      it2->toVelocyPack(builder, Index::makeFlags(Index::Serialize::Basics));
      builder.close();
    }
  }
  builder.close();  // base
  builder.close();
}

void BaseOptions::buildEngineInfo(VPackBuilder& result) const {
  result.openObject();
  injectEngineInfo(result);
  result.close();
}

void BaseOptions::setVariable(aql::Variable const* variable) {
  _tmpVar = variable;
}

void BaseOptions::addLookupInfo(aql::ExecutionPlan* plan, std::string const& collectionName,
                                std::string const& attributeName,
                                aql::AstNode* condition, bool onlyEdgeIndexes) {
  injectLookupInfoInList(_baseLookupInfos, plan, collectionName, attributeName,
                         condition, onlyEdgeIndexes);
}

void BaseOptions::injectLookupInfoInList(std::vector<LookupInfo>& list,
                                         aql::ExecutionPlan* plan,
                                         std::string const& collectionName,
                                         std::string const& attributeName,
                                         aql::AstNode* condition, bool onlyEdgeIndexes) {
  LookupInfo info;
  info.indexCondition = condition->clone(plan->getAst());
  auto coll = _query.collections().get(collectionName);
  if (!coll) {
    THROW_ARANGO_EXCEPTION(TRI_ERROR_ARANGO_DATA_SOURCE_NOT_FOUND);
  }

  bool res =
      aql::utils::getBestIndexHandleForFilterCondition(*coll, info.indexCondition, _tmpVar,
                                                       1000, aql::IndexHint(),
                                                       info.idxHandles[0], onlyEdgeIndexes);
  // Right now we have an enforced edge index which should always fit.
  if (!res) {
    THROW_ARANGO_EXCEPTION_MESSAGE(TRI_ERROR_INTERNAL,
                                   "expected edge index not found");
  }

  // We now have to check if we need _from / _to inside the index lookup and
  // which position
  // it is used in. Such that the traverser can update the respective string
  // value in-place

  std::pair<arangodb::aql::Variable const*, std::vector<basics::AttributeName>> pathCmp;
  for (size_t i = 0; i < info.indexCondition->numMembers(); ++i) {
    // We search through the nary-and and look for EQ - _from/_to
    auto eq = info.indexCondition->getMemberUnchecked(i);
    if (eq->type != arangodb::aql::AstNodeType::NODE_TYPE_OPERATOR_BINARY_EQ) {
      // No equality. Skip
      continue;
    }
    TRI_ASSERT(eq->numMembers() == 2);
    // It is sufficient to only check member one.
    // We build the condition this way.
    auto mem = eq->getMemberUnchecked(0);
    if (mem->isAttributeAccessForVariable(pathCmp, true)) {
      if (pathCmp.first != _tmpVar) {
        continue;
      }
      if (pathCmp.second.size() == 1 && pathCmp.second[0].name == attributeName) {
        info.conditionNeedUpdate = true;
        info.conditionMemberToUpdate = i;
        break;
      }
      continue;
    }
  }

  ::arangodb::containers::HashSet<size_t> toRemove;
  aql::Condition::collectOverlappingMembers(plan, _tmpVar, condition, info.indexCondition,
                                            toRemove, nullptr, false);
  size_t n = condition->numMembers();
  if (n == toRemove.size()) {
    // FastPath, all covered.
    info.expression = nullptr;
  } else {
    // Slow path need to explicitly remove nodes.
    for (; n > 0; --n) {
      // Now n is one more than the idx we actually check
      if (toRemove.find(n - 1) != toRemove.end()) {
        // This index has to be removed.
        condition->removeMemberUnchecked(n - 1);
      }
    }
    info.expression = std::make_unique<aql::Expression>(plan->getAst(), condition);
  }
  list.emplace_back(std::move(info));
}

void BaseOptions::clearVariableValues() {
  _expressionCtx.clearVariableValues();
}

void BaseOptions::setVariableValue(aql::Variable const* var, aql::AqlValue const value) {
  _expressionCtx.setVariableValue(var, value);
}

void BaseOptions::serializeVariables(VPackBuilder& builder) const {
  TRI_ASSERT(builder.isOpenArray());
  _expressionCtx.serializeAllVariables(_query.vpackOptions(), builder);
}

void BaseOptions::setCollectionToShard(std::map<std::string, std::string> const& in) {
  _collectionToShard = std::move(in);
}

arangodb::transaction::Methods* BaseOptions::trx() const { return &_trx; }

arangodb::aql::QueryContext& BaseOptions::query() const { return _query; }

void BaseOptions::injectEngineInfo(VPackBuilder& result) const {
  TRI_ASSERT(result.isOpenObject());
  result.add(VPackValue("baseLookupInfos"));
  result.openArray();
  for (auto const& it : _baseLookupInfos) {
    it.buildEngineInfo(result);
  }
  result.close();

  result.add(VPackValue("tmpVar"));
  TRI_ASSERT(_tmpVar != nullptr);
  _tmpVar->toVelocyPack(result);
  
  result.add(StaticStrings::GraphRefactorFlag, VPackValue(_refactor));
}

arangodb::aql::Expression* BaseOptions::getEdgeExpression(size_t cursorId,
                                                          bool& needToInjectVertex) const {
  TRI_ASSERT(!_baseLookupInfos.empty());
  TRI_ASSERT(_baseLookupInfos.size() > cursorId);
  needToInjectVertex = !_baseLookupInfos[cursorId].conditionNeedUpdate;
  return _baseLookupInfos[cursorId].expression.get();
}

bool BaseOptions::evaluateExpression(arangodb::aql::Expression* expression, VPackSlice value) {
  if (expression == nullptr) {
    return true;
  }

  TRI_ASSERT(value.isObject() || value.isNull());
  expression->setVariable(_tmpVar, value);
  bool mustDestroy = false;
  aql::AqlValue res = expression->execute(&_expressionCtx, mustDestroy);
  TRI_ASSERT(res.isBoolean());
  bool result = res.toBoolean();
  expression->clearVariable(_tmpVar);
  if (mustDestroy) {
    res.destroy();
  }
  if (!result) {
    cache()->increaseFilterCounter();
  }
  return result;
}

double BaseOptions::costForLookupInfoList(std::vector<BaseOptions::LookupInfo> const& list,
                                          size_t& createItems) const {
  double cost = 0;
  createItems = 0;
  for (auto const& li : list) {
    cost += li.estimateCost(createItems);
  }
  return cost;
}

arangodb::graph::TraverserCache* BaseOptions::cache() const {
  return _cache.get();
}

TraverserCache* BaseOptions::cache() {
  ensureCache();
  return _cache.get();
}

void BaseOptions::ensureCache() {
  if (_cache == nullptr) {
    // If the Coordinator does NOT activate the Cache
    // the datalake is not created and cluster data cannot
    // be persisted anywhere.
    TRI_ASSERT(!arangodb::ServerState::instance()->isCoordinator());
    // In production just gracefully initialize
    // the cache without document cache, s.t. system does not crash
    activateCache(false, nullptr);
  }
  TRI_ASSERT(_cache != nullptr);
}

void BaseOptions::activateCache(bool enableDocumentCache,
                                std::unordered_map<ServerID, aql::EngineId> const* engines) {
  // Do not call this twice.
  TRI_ASSERT(_cache == nullptr);
  _cache.reset(CacheFactory::CreateCache(_query, enableDocumentCache, engines, this));
}

void BaseOptions::injectTestCache(std::unique_ptr<TraverserCache>&& testCache) {
  TRI_ASSERT(_cache == nullptr);
  _cache = std::move(testCache);
}

<<<<<<< HEAD
aql::Variable const* BaseOptions::tmpVar() {
  return _tmpVar;
=======
void BaseOptions::isQueryKilledCallback() const {
  if (query().killed()) {
    THROW_ARANGO_EXCEPTION(TRI_ERROR_QUERY_KILLED);
  }
>>>>>>> 561bdc86
}<|MERGE_RESOLUTION|>--- conflicted
+++ resolved
@@ -460,13 +460,12 @@
   _cache = std::move(testCache);
 }
 
-<<<<<<< HEAD
 aql::Variable const* BaseOptions::tmpVar() {
   return _tmpVar;
-=======
+}
+
 void BaseOptions::isQueryKilledCallback() const {
   if (query().killed()) {
     THROW_ARANGO_EXCEPTION(TRI_ERROR_QUERY_KILLED);
   }
->>>>>>> 561bdc86
 }