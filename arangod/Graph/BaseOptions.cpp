////////////////////////////////////////////////////////////////////////////////
/// DISCLAIMER
///
/// Copyright 2014-2023 ArangoDB GmbH, Cologne, Germany
/// Copyright 2004-2014 triAGENS GmbH, Cologne, Germany
///
/// Licensed under the Apache License, Version 2.0 (the "License");
/// you may not use this file except in compliance with the License.
/// You may obtain a copy of the License at
///
///     http://www.apache.org/licenses/LICENSE-2.0
///
/// Unless required by applicable law or agreed to in writing, software
/// distributed under the License is distributed on an "AS IS" BASIS,
/// WITHOUT WARRANTIES OR CONDITIONS OF ANY KIND, either express or implied.
/// See the License for the specific language governing permissions and
/// limitations under the License.
///
/// Copyright holder is ArangoDB GmbH, Cologne, Germany
///
/// @author Michael Hackstein
////////////////////////////////////////////////////////////////////////////////

#include "BaseOptions.h"

#include "Aql/AqlValueMaterializer.h"
#include "Aql/Ast.h"
#include "Aql/Collection.h"
#include "Aql/Condition.h"
#include "Aql/ExecutionPlan.h"
#include "Aql/Expression.h"
#include "Aql/IndexNode.h"
#include "Aql/InputAqlItemRow.h"
#include "Aql/NonConstExpression.h"
#include "Aql/OptimizerUtils.h"
#include "Aql/Projections.h"
#include "Aql/Query.h"
#include "Basics/ResourceUsage.h"
#include "Basics/ScopeGuard.h"
#include "Basics/VelocyPackHelper.h"
#include "Cluster/ClusterEdgeCursor.h"
#include "Containers/HashSet.h"
#include "Graph/Cache/RefactoredClusterTraverserCache.h"
#include "Graph/ShortestPathOptions.h"
#include "Graph/TraverserCache.h"
#include "Graph/TraverserCacheFactory.h"
#include "Graph/TraverserOptions.h"
#include "Indexes/Index.h"

#include <velocypack/Builder.h>
#include <velocypack/Iterator.h>
#include <velocypack/Slice.h>

using namespace arangodb;
using namespace arangodb::aql;
using namespace arangodb::graph;
using namespace arangodb::traverser;

using VPackHelper = arangodb::basics::VelocyPackHelper;

BaseOptions::LookupInfo::LookupInfo(TRI_edge_direction_e direction)
    : indexCondition(nullptr),
      direction(direction),
      conditionNeedUpdate(false),
      conditionMemberToUpdate(0) {
  // NOTE: We need exactly one in this case for the optimizer to update
  idxHandles.resize(1);
  TRI_ASSERT(direction == TRI_EDGE_IN || direction == TRI_EDGE_OUT);
}

BaseOptions::LookupInfo::~LookupInfo() = default;

BaseOptions::LookupInfo::LookupInfo(arangodb::aql::QueryContext& query,
                                    VPackSlice info, VPackSlice shards) {
  TRI_ASSERT(shards.isArray());
  idxHandles.reserve(shards.length());

  TRI_edge_direction_e dir = TRI_EDGE_ANY;
  VPackSlice dirSlice = info.get(StaticStrings::GraphDirection);
  if (dirSlice.isEqualString(StaticStrings::GraphDirectionInbound)) {
    dir = TRI_EDGE_IN;
  } else if (dirSlice.isEqualString(StaticStrings::GraphDirectionOutbound)) {
    dir = TRI_EDGE_OUT;
  }
  if (dir == TRI_EDGE_ANY) {
    THROW_ARANGO_EXCEPTION_MESSAGE(
        TRI_ERROR_BAD_PARAMETER,
        "Missing or invalid direction attribute in graph definition");
  }
  // set direction for lookup info
  direction = dir;
  TRI_ASSERT(direction == TRI_EDGE_IN || direction == TRI_EDGE_OUT);

  conditionNeedUpdate = arangodb::basics::VelocyPackHelper::getBooleanValue(
      info, "condNeedUpdate", false);
  conditionMemberToUpdate =
      arangodb::basics::VelocyPackHelper::getNumericValue<size_t>(
          info, "condMemberToUpdate", 0);

  VPackSlice read = info.get("handle");
  if (!read.isObject()) {
    THROW_ARANGO_EXCEPTION_MESSAGE(
        TRI_ERROR_BAD_PARAMETER, "Each lookup requires handle to be an object");
  }

  read = read.get("id");
  if (!read.isString()) {
    THROW_ARANGO_EXCEPTION_MESSAGE(TRI_ERROR_BAD_PARAMETER,
                                   "Each handle requires id to be a string");
  }
  std::string idxId = read.copyString();
  aql::Collections const& collections = query.collections();

  for (VPackSlice it : VPackArrayIterator(shards)) {
    if (!it.isString()) {
      THROW_ARANGO_EXCEPTION_MESSAGE(TRI_ERROR_BAD_PARAMETER,
                                     "Shards have to be a list of strings");
    }
    auto* coll = collections.get(it.copyString());
    if (!coll) {
      TRI_ASSERT(false);
      THROW_ARANGO_EXCEPTION(TRI_ERROR_ARANGO_DATA_SOURCE_NOT_FOUND);
    }
    idxHandles.emplace_back(coll->indexByIdentifier(idxId));
  }

  read = info.get("expression");
  if (read.isObject()) {
    expression = std::make_unique<aql::Expression>(query.ast(), read);
  } else {
    expression.reset();
  }

  read = info.get("condition");
  if (!read.isObject()) {
    THROW_ARANGO_EXCEPTION_MESSAGE(
        TRI_ERROR_BAD_PARAMETER,
        "Each lookup requires condition to be an object");
  }
  indexCondition = query.ast()->createNode(read);
  read = info.get("nonConstContainer");
  if (read.isObject()) {
    _nonConstContainer =
        NonConstExpressionContainer::fromVelocyPack(query.ast(), read);
  }
}

BaseOptions::LookupInfo::LookupInfo(LookupInfo const& other)
    : idxHandles(other.idxHandles),
      indexCondition(other.indexCondition),
      direction(other.direction),
      conditionNeedUpdate(other.conditionNeedUpdate),
      conditionMemberToUpdate(other.conditionMemberToUpdate) {
  if (other.expression != nullptr) {
    expression = other.expression->clone(nullptr);
  }
  _nonConstContainer = other._nonConstContainer.clone(nullptr);

  TRI_ASSERT(direction == TRI_EDGE_IN || direction == TRI_EDGE_OUT);
}

void BaseOptions::LookupInfo::buildEngineInfo(VPackBuilder& result) const {
  VPackObjectBuilder objectGuard(&result);

  // direction
  TRI_ASSERT(direction == TRI_EDGE_IN || direction == TRI_EDGE_OUT);
  if (direction == TRI_EDGE_IN) {
    result.add(StaticStrings::GraphDirection,
               VPackValue(StaticStrings::GraphDirectionInbound));
  } else {
    result.add(StaticStrings::GraphDirection,
               VPackValue(StaticStrings::GraphDirectionOutbound));
  }

  result.add(VPackValue("handle"));
  // We only run toVelocyPack on Coordinator.
  TRI_ASSERT(idxHandles.size() == 1);

  idxHandles[0]->toVelocyPack(result,
                              Index::makeFlags(Index::Serialize::Basics));

  if (expression != nullptr) {
    result.add(VPackValue("expression"));
    result.openObject();  // We need to encapsulate the expression into an
                          // expression object
    result.add(VPackValue("expression"));
    expression->toVelocyPack(result, true);
    result.close();
  }
  result.add(VPackValue("condition"));
  indexCondition->toVelocyPack(result, true);
  result.add("condNeedUpdate", VPackValue(conditionNeedUpdate));
  result.add("condMemberToUpdate", VPackValue(conditionMemberToUpdate));
  result.add(VPackValue("nonConstContainer"));
  _nonConstContainer.toVelocyPack(result);
}

double BaseOptions::LookupInfo::estimateCost(size_t& nrItems) const {
  // If we do not have an index yet we cannot do anything.
  // Should NOT be the case
  TRI_ASSERT(!idxHandles.empty());
  std::shared_ptr<Index> const& idx = idxHandles[0];
  if (idx->hasSelectivityEstimate()) {
    double s = idx->selectivityEstimate();
    if (s > 0.0) {
      double expected = 1 / s;
      nrItems += static_cast<size_t>(expected);
      return expected;
    }
  }
  // Some hard-coded value
  nrItems += 1000;
  return 1000.0;
}

void BaseOptions::LookupInfo::initializeNonConstExpressions(
    aql::Ast* ast, aql::VarInfoMap const& varInfo,
    aql::Variable const* indexVariable) {
  _nonConstContainer = aql::utils::extractNonConstPartsOfIndexCondition(
      ast, varInfo, false, nullptr, indexCondition, indexVariable);
  // We cannot optimize V8 expressions
  TRI_ASSERT(!_nonConstContainer._hasV8Expression);
}

void BaseOptions::LookupInfo::calculateIndexExpressions(
    Ast* ast, ExpressionContext& ctx) {
  if (_nonConstContainer._expressions.empty()) {
    return;
  }

  // The following are needed to evaluate expressions with local data from
  // the current incoming item:
  for (auto& toReplace : _nonConstContainer._expressions) {
    auto exp = toReplace->expression.get();
    bool mustDestroy;
    AqlValue a = exp->execute(&ctx, mustDestroy);
    AqlValueGuard guard(a, mustDestroy);

    AqlValueMaterializer materializer(&(ctx.trx().vpackOptions()));
    VPackSlice slice = materializer.slice(a, false);
    AstNode* evaluatedNode = ast->nodeFromVPack(slice, true);

    AstNode* tmp = indexCondition;
    for (size_t x = 0; x < toReplace->indexPath.size(); x++) {
      size_t idx = toReplace->indexPath[x];
      AstNode* old = tmp->getMember(idx);
      // modify the node in place
      TEMPORARILY_UNLOCK_NODE(tmp);
      if (x + 1 < toReplace->indexPath.size()) {
        AstNode* cpy = old;
        tmp->changeMember(idx, cpy);
        tmp = cpy;
      } else {
        // insert the actual expression value
        tmp->changeMember(idx, evaluatedNode);
      }
    }
  }
}

std::unique_ptr<BaseOptions> BaseOptions::createOptionsFromSlice(
    arangodb::aql::QueryContext& query, VPackSlice const& definition) {
  VPackSlice type = definition.get("type");
  if (type.isString() && type.isEqualString("shortestPath")) {
    return std::make_unique<ShortestPathOptions>(query, definition);
  }
  return std::make_unique<TraverserOptions>(query, definition);
}

BaseOptions::BaseOptions(arangodb::aql::QueryContext& query)
    : _trx(query.newTrxContext()),
      _expressionCtx(_trx, query, _aqlFunctionsInternalCache),
      _query(query),
      _tmpVar(nullptr),
      _collectionToShard{resourceMonitor()},
      _parallelism(1),
      _produceVertices(true),
      _isCoordinator(arangodb::ServerState::instance()->isCoordinator()),
      _vertexProjections{},
      _edgeProjections{} {}

BaseOptions::BaseOptions(BaseOptions const& other, bool allowAlreadyBuiltCopy)
    : _trx(other._query.newTrxContext()),
      _expressionCtx(_trx, other._query, _aqlFunctionsInternalCache),
      _query(other._query),
      _tmpVar(nullptr),
      _collectionToShard(other._collectionToShard),
      _parallelism(other._parallelism),
      _produceVertices(other._produceVertices),
      _isCoordinator(arangodb::ServerState::instance()->isCoordinator()),
      _maxProjections{other._maxProjections} {
  setVertexProjections(other._vertexProjections);
  setEdgeProjections(other._edgeProjections);

  if (!allowAlreadyBuiltCopy) {
    TRI_ASSERT(other._baseLookupInfos.empty());
    TRI_ASSERT(other._tmpVar == nullptr);
  }
}

BaseOptions::BaseOptions(arangodb::aql::QueryContext& query, VPackSlice info,
                         VPackSlice collections)
    : BaseOptions(query) {
  VPackSlice read = info.get("tmpVar");
  if (!read.isObject()) {
    THROW_ARANGO_EXCEPTION_MESSAGE(TRI_ERROR_BAD_PARAMETER,
                                   "The options require a tmpVar");
  }
  _tmpVar = query.ast()->variables()->createVariable(read);

  read = info.get("baseLookupInfos");
  if (!read.isArray()) {
    THROW_ARANGO_EXCEPTION_MESSAGE(TRI_ERROR_BAD_PARAMETER,
                                   "The options require a baseLookupInfos");
  }

  VPackArrayIterator itLookup(read);
  VPackArrayIterator itCollections(collections);
  _baseLookupInfos.reserve(itLookup.size());

  TRI_ASSERT(itLookup.size() == itCollections.size());

  while (itLookup.valid() && itCollections.valid()) {
    _baseLookupInfos.emplace_back(query, itLookup.value(),
                                  itCollections.value());

    itLookup.next();
    itCollections.next();
  }

  parseShardIndependentFlags(info);
}

BaseOptions::~BaseOptions() {
  if (!getVertexProjections().empty()) {
    resourceMonitor().decreaseMemoryUsage(getVertexProjections().size() *
                                          sizeof(aql::Projections::Projection));
  }

  if (!getEdgeProjections().empty()) {
    resourceMonitor().decreaseMemoryUsage(getEdgeProjections().size() *
                                          sizeof(aql::Projections::Projection));
  }
}

arangodb::ResourceMonitor& BaseOptions::resourceMonitor() const {
  return _query.resourceMonitor();
}

void BaseOptions::toVelocyPackIndexes(VPackBuilder& builder) const {
  builder.openObject();
  // base indexes
  builder.add("base", VPackValue(VPackValueType::Array));
  for (auto const& it : _baseLookupInfos) {
    for (auto const& it2 : it.idxHandles) {
      builder.openObject();
      it2->toVelocyPack(builder, Index::makeFlags(Index::Serialize::Basics));
      builder.close();
    }
  }
  builder.close();  // base
  builder.close();
}

void BaseOptions::buildEngineInfo(VPackBuilder& result) const {
  result.openObject();
  injectEngineInfo(result);
  result.close();
}

void BaseOptions::setVariable(aql::Variable const* variable) {
  _tmpVar = variable;
}

void BaseOptions::addLookupInfo(aql::ExecutionPlan* plan,
                                std::string const& collectionName,
                                std::string const& attributeName,
                                aql::AstNode* condition, bool onlyEdgeIndexes,
                                TRI_edge_direction_e direction) {
  injectLookupInfoInList(_baseLookupInfos, plan, collectionName, attributeName,
                         condition, onlyEdgeIndexes, direction);
}

void BaseOptions::injectLookupInfoInList(std::vector<LookupInfo>& list,
                                         aql::ExecutionPlan* plan,
                                         std::string const& collectionName,
                                         std::string const& attributeName,
                                         aql::AstNode* condition,
                                         bool onlyEdgeIndexes,
                                         TRI_edge_direction_e direction) {
  TRI_ASSERT(
      (direction == TRI_EDGE_IN && attributeName == StaticStrings::ToString) ||
      (direction == TRI_EDGE_OUT &&
       attributeName == StaticStrings::FromString));

  LookupInfo info(direction);
  info.indexCondition = condition->clone(plan->getAst());
  auto coll = _query.collections().get(collectionName);
  if (!coll) {
    THROW_ARANGO_EXCEPTION(TRI_ERROR_ARANGO_DATA_SOURCE_NOT_FOUND);
  }

  // arbitrary value for "number of edges in collection" used here. the
  // actual value does not matter much. 1000 has historically worked fine.
  constexpr size_t itemsInCollection = 1000;

  auto& trx = plan->getAst()->query().trxForOptimization();
  bool res = aql::utils::getBestIndexHandleForFilterCondition(
      trx, *coll, info.indexCondition, _tmpVar, itemsInCollection,
      aql::IndexHint(), info.idxHandles[0], onlyEdgeIndexes);
  // Right now we have an enforced edge index which should always fit.
  if (!res) {
    THROW_ARANGO_EXCEPTION_MESSAGE(TRI_ERROR_INTERNAL,
                                   "expected edge index not found");
  }

  // We now have to check if we need _from / _to inside the index lookup and
  // which position
  // it is used in. Such that the traverser can update the respective string
  // value in-place

  std::pair<arangodb::aql::Variable const*, std::vector<basics::AttributeName>>
      pathCmp;
  for (size_t i = 0; i < info.indexCondition->numMembers(); ++i) {
    // We search through the nary-and and look for EQ - _from/_to
    auto eq = info.indexCondition->getMemberUnchecked(i);
    if (eq->type != arangodb::aql::AstNodeType::NODE_TYPE_OPERATOR_BINARY_EQ) {
      // No equality. Skip
      continue;
    }
    TRI_ASSERT(eq->numMembers() == 2);
    // It is sufficient to only check member one.
    // We build the condition this way.
    auto mem = eq->getMemberUnchecked(0);
    if (mem->isAttributeAccessForVariable(pathCmp, true)) {
      if (pathCmp.first != _tmpVar) {
        continue;
      }
      if (pathCmp.second.size() == 1 &&
          pathCmp.second[0].name == attributeName) {
        info.conditionNeedUpdate = true;
        info.conditionMemberToUpdate = i;
        break;
      }
      continue;
    }
  }

  ::arangodb::containers::HashSet<size_t> toRemove;
  aql::Condition::collectOverlappingMembers(
      plan, _tmpVar, condition, info.indexCondition, toRemove, nullptr, false);
  size_t n = condition->numMembers();
  if (n == toRemove.size()) {
    // FastPath, all covered.
    info.expression = nullptr;
  } else {
    // Slow path need to explicitly remove nodes.
    for (; n > 0; --n) {
      // Now n is one more than the idx we actually check
      if (toRemove.find(n - 1) != toRemove.end()) {
        // This index has to be removed.
        condition->removeMemberUnchecked(n - 1);
      }
    }
    info.expression =
        std::make_unique<aql::Expression>(plan->getAst(), condition);
  }
  list.emplace_back(std::move(info));
}

void BaseOptions::clearVariableValues() noexcept {
  _expressionCtx.clearVariableValues();
}

void BaseOptions::setVariableValue(aql::Variable const* var,
                                   aql::AqlValue value) {
  _expressionCtx.setVariableValue(var, value);
}

void BaseOptions::serializeVariables(VPackBuilder& builder) const {
  TRI_ASSERT(builder.isOpenArray());
  _expressionCtx.serializeAllVariables(_query.vpackOptions(), builder);
}

void BaseOptions::setCollectionToShard(
    std::unordered_map<std::string, std::string> const& in) {
  _collectionToShard.clear();
  _collectionToShard.reserve(in.size());
  for (auto const& [key, value] : in) {
    ResourceUsageAllocator<MonitoredCollectionToShardMap> alloc = {
        _query.resourceMonitor()};
    auto myVec = MonitoredStringVector{alloc};
    auto myString = MonitoredString{value, alloc};
    myVec.emplace_back(std::move(myString));
    _collectionToShard.emplace(key, std::move(myVec));
  }
}

arangodb::transaction::Methods* BaseOptions::trx() const { return &_trx; }

arangodb::aql::QueryContext& BaseOptions::query() const { return _query; }

void BaseOptions::injectEngineInfo(VPackBuilder& result) const {
  TRI_ASSERT(result.isOpenObject());
  result.add(VPackValue("baseLookupInfos"));
  result.openArray();
  for (auto const& it : _baseLookupInfos) {
    it.buildEngineInfo(result);
  }
  result.close();

  result.add(VPackValue("tmpVar"));
  TRI_ASSERT(_tmpVar != nullptr);
  _tmpVar->toVelocyPack(result);
  toVelocyPackBase(result);
}

arangodb::aql::Expression* BaseOptions::getEdgeExpression(
    size_t cursorId, bool& needToInjectVertex) const {
  TRI_ASSERT(!_baseLookupInfos.empty());
  TRI_ASSERT(_baseLookupInfos.size() > cursorId);
  needToInjectVertex = !_baseLookupInfos[cursorId].conditionNeedUpdate;
  return _baseLookupInfos[cursorId].expression.get();
}

bool BaseOptions::evaluateExpression(arangodb::aql::Expression* expression,
                                     VPackSlice value) {
  if (expression == nullptr) {
    return true;
  }

  TRI_ASSERT(value.isObject() || value.isNull());
  _expressionCtx.setVariableValue(_tmpVar,
                                  AqlValue(AqlValueHintSliceNoCopy(value)));
  ScopeGuard defer(
      [&]() noexcept { _expressionCtx.clearVariableValue(_tmpVar); });
  bool mustDestroy = false;
  aql::AqlValue res = expression->execute(&_expressionCtx, mustDestroy);
  aql::AqlValueGuard guard{res, mustDestroy};
  TRI_ASSERT(res.isBoolean());
  bool result = res.toBoolean();
  if (!result) {
    cache()->incrFiltered();
  }
  return result;
}

void BaseOptions::initializeIndexConditions(
    aql::Ast* ast, aql::VarInfoMap const& varInfo,
    aql::Variable const* indexVariable) {
  for (auto& it : _baseLookupInfos) {
    it.initializeNonConstExpressions(ast, varInfo, indexVariable);
  }
}

void BaseOptions::calculateIndexExpressions(aql::Ast* ast) {
  for (auto& it : _baseLookupInfos) {
    it.calculateIndexExpressions(ast, _expressionCtx);
  }
}

double BaseOptions::costForLookupInfoList(
    std::vector<BaseOptions::LookupInfo> const& list,
    size_t& createItems) const {
  double cost = 0;
  createItems = 0;
  for (auto const& li : list) {
    cost += li.estimateCost(createItems);
  }
  return cost;
}

arangodb::graph::TraverserCache* BaseOptions::cache() const {
  return _cache.get();
}

TraverserCache* BaseOptions::cache() {
  ensureCache();
  return _cache.get();
}

void BaseOptions::ensureCache() {
  if (_cache == nullptr) {
    // If the Coordinator does NOT activate the Cache
    // the datalake is not created and cluster data cannot
    // be persisted anywhere.
    TRI_ASSERT(!arangodb::ServerState::instance()->isCoordinator());
    // In production just gracefully initialize
    // the cache without document cache, s.t. system does not crash
    activateCache(false, nullptr);
  }
  TRI_ASSERT(_cache != nullptr);
}

void BaseOptions::activateCache(
    bool enableDocumentCache,
    std::unordered_map<ServerID, aql::EngineId> const* engines) {
  // Do not call this twice.
  TRI_ASSERT(_cache == nullptr);
  _cache.reset(
      CacheFactory::CreateCache(_query, enableDocumentCache, engines, this));
}

arangodb::aql::FixedVarExpressionContext& BaseOptions::getExpressionCtx() {
  return _expressionCtx;
}

arangodb::aql::FixedVarExpressionContext const& BaseOptions::getExpressionCtx()
    const {
  return _expressionCtx;
}

aql::Variable const* BaseOptions::tmpVar() { return _tmpVar; }

void BaseOptions::isQueryKilledCallback() const {
  if (query().killed()) {
    THROW_ARANGO_EXCEPTION(TRI_ERROR_QUERY_KILLED);
  }
}

void BaseOptions::setVertexProjections(Projections projections) {
  if (!getVertexProjections().empty()) {
    resourceMonitor().decreaseMemoryUsage(getVertexProjections().size() *
                                          sizeof(aql::Projections::Projection));
  }
  arangodb::ResourceUsageScope guard(
      resourceMonitor(),
      projections.size() * sizeof(aql::Projections::Projection));
  _vertexProjections = std::move(projections);
  guard.steal();  // now we are responsible for tracking the memory
}

void BaseOptions::setEdgeProjections(Projections projections) {
  if (!getEdgeProjections().empty()) {
    resourceMonitor().decreaseMemoryUsage(getEdgeProjections().size() *
                                          sizeof(aql::Projections::Projection));
  }
  arangodb::ResourceUsageScope guard(
      resourceMonitor(),
      projections.size() * sizeof(aql::Projections::Projection));
  _edgeProjections = std::move(projections);
  guard.steal();  // now we are responsible for tracking the memory
}

void BaseOptions::setMaxProjections(size_t projections) noexcept {
  _maxProjections = projections;
}

size_t BaseOptions::getMaxProjections() const noexcept {
  return _maxProjections;
}

Projections const& BaseOptions::getVertexProjections() const {
  return _vertexProjections;
}

Projections const& BaseOptions::getEdgeProjections() const {
  return _edgeProjections;
}

void BaseOptions::toVelocyPackBase(VPackBuilder& builder) const {
  TRI_ASSERT(builder.isOpenObject());
  builder.add("parallelism", VPackValue(_parallelism));
  builder.add("produceVertices", VPackValue(_produceVertices));
  builder.add(StaticStrings::MaxProjections, VPackValue(getMaxProjections()));

  if (!_vertexProjections.empty()) {
    _vertexProjections.toVelocyPack(builder, "vertexProjections");
  }

  if (!_edgeProjections.empty()) {
    _edgeProjections.toVelocyPack(builder, "edgeProjections");
  }
}

void BaseOptions::parseShardIndependentFlags(arangodb::velocypack::Slice info) {
  // parallelism is optional
  _parallelism = VPackHelper::getNumericValue<size_t>(info, "parallelism", 1);

  TRI_ASSERT(_produceVertices);
  _produceVertices =
      VPackHelper::getBooleanValue(info, "produceVertices", true);

  // TODO: For some reason _produceEdges has not been deserialized (skipped
  // in refactoring to avoid side-effects)

  // read back projections
  setMaxProjections(VPackHelper::getNumericValue<size_t>(
      info, StaticStrings::MaxProjections,
      DocumentProducingNode::kMaxProjections));

  {
    if (!getVertexProjections().empty()) {
      resourceMonitor().decreaseMemoryUsage(
          getVertexProjections().size() * sizeof(aql::Projections::Projection));
    }

<<<<<<< HEAD
    _vertexProjections = Projections::fromVelocyPack(info, "vertexProjections",
                                                     resourceMonitor());
    arangodb::ResourceUsageScope vGuard(
        resourceMonitor(),
        getVertexProjections().size() * sizeof(aql::Projections::Projection));
    vGuard.steal();  // now we are responsible for tracking the memory
=======
    _vertexProjections = Projections::fromVelocyPack(info, "vertexProjections");
    try {
      arangodb::ResourceUsageScope vGuard(
          resourceMonitor(),
          getVertexProjections().size() * sizeof(aql::Projections::Projection));
      vGuard.steal();  // now we are responsible for tracking the memory
    } catch (...) {
      _vertexProjections.clear();
      throw;
    }
>>>>>>> 8fdd9ddc
  }

  {
    if (!getEdgeProjections().empty()) {
      resourceMonitor().decreaseMemoryUsage(
          getEdgeProjections().size() * sizeof(aql::Projections::Projection));
    }
<<<<<<< HEAD
    _edgeProjections =
        Projections::fromVelocyPack(info, "edgeProjections", resourceMonitor());
    arangodb::ResourceUsageScope eGuard(
        resourceMonitor(),
        getEdgeProjections().size() * sizeof(aql::Projections::Projection));
    eGuard.steal();  // now we are responsible for tracking the memory
=======
    _edgeProjections = Projections::fromVelocyPack(info, "edgeProjections");
    try {
      arangodb::ResourceUsageScope eGuard(
          resourceMonitor(),
          getEdgeProjections().size() * sizeof(aql::Projections::Projection));
      eGuard.steal();  // now we are responsible for tracking the memory
    } catch (...) {
      _edgeProjections.clear();
      throw;
    }
>>>>>>> 8fdd9ddc
  }
}<|MERGE_RESOLUTION|>--- conflicted
+++ resolved
@@ -695,15 +695,8 @@
           getVertexProjections().size() * sizeof(aql::Projections::Projection));
     }
 
-<<<<<<< HEAD
     _vertexProjections = Projections::fromVelocyPack(info, "vertexProjections",
                                                      resourceMonitor());
-    arangodb::ResourceUsageScope vGuard(
-        resourceMonitor(),
-        getVertexProjections().size() * sizeof(aql::Projections::Projection));
-    vGuard.steal();  // now we are responsible for tracking the memory
-=======
-    _vertexProjections = Projections::fromVelocyPack(info, "vertexProjections");
     try {
       arangodb::ResourceUsageScope vGuard(
           resourceMonitor(),
@@ -713,7 +706,6 @@
       _vertexProjections.clear();
       throw;
     }
->>>>>>> 8fdd9ddc
   }
 
   {
@@ -721,15 +713,8 @@
       resourceMonitor().decreaseMemoryUsage(
           getEdgeProjections().size() * sizeof(aql::Projections::Projection));
     }
-<<<<<<< HEAD
     _edgeProjections =
         Projections::fromVelocyPack(info, "edgeProjections", resourceMonitor());
-    arangodb::ResourceUsageScope eGuard(
-        resourceMonitor(),
-        getEdgeProjections().size() * sizeof(aql::Projections::Projection));
-    eGuard.steal();  // now we are responsible for tracking the memory
-=======
-    _edgeProjections = Projections::fromVelocyPack(info, "edgeProjections");
     try {
       arangodb::ResourceUsageScope eGuard(
           resourceMonitor(),
@@ -739,6 +724,5 @@
       _edgeProjections.clear();
       throw;
     }
->>>>>>> 8fdd9ddc
   }
 }