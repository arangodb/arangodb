////////////////////////////////////////////////////////////////////////////////
/// DISCLAIMER
///
/// Copyright 2014-2016 ArangoDB GmbH, Cologne, Germany
/// Copyright 2004-2014 triAGENS GmbH, Cologne, Germany
///
/// Licensed under the Apache License, Version 2.0 (the "License");
/// you may not use this file except in compliance with the License.
/// You may obtain a copy of the License at
///
///     http://www.apache.org/licenses/LICENSE-2.0
///
/// Unless required by applicable law or agreed to in writing, software
/// distributed under the License is distributed on an "AS IS" BASIS,
/// WITHOUT WARRANTIES OR CONDITIONS OF ANY KIND, either express or implied.
/// See the License for the specific language governing permissions and
/// limitations under the License.
///
/// Copyright holder is ArangoDB GmbH, Cologne, Germany
///
/// @author Michael Hackstein
////////////////////////////////////////////////////////////////////////////////

#include "BaseOptions.h"

#include "Aql/AqlTransaction.h"
#include "Aql/Ast.h"
#include "Aql/Collection.h"
#include "Aql/Condition.h"
#include "Aql/ExecutionPlan.h"
#include "Aql/Expression.h"
#include "Aql/IndexNode.h"
#include "Aql/Query.h"
#include "Aql/OptimizerUtils.h"
#include "Containers/HashSet.h"
#include "Cluster/ClusterEdgeCursor.h"
#include "Graph/ShortestPathOptions.h"
#include "Graph/SingleServerEdgeCursor.h"
#include "Graph/TraverserCache.h"
#include "Graph/TraverserCacheFactory.h"
#include "Graph/TraverserOptions.h"
#include "Indexes/Index.h"
#include "Utils/OperationCursor.h"

#include <velocypack/Builder.h>
#include <velocypack/Iterator.h>
#include <velocypack/Slice.h>
#include <velocypack/velocypack-aliases.h>

using namespace arangodb;
using namespace arangodb::graph;
using namespace arangodb::traverser;

BaseOptions::LookupInfo::LookupInfo()
    : indexCondition(nullptr),
      conditionNeedUpdate(false),
      conditionMemberToUpdate(0) {
  // NOTE: We need exactly one in this case for the optimizer to update
  idxHandles.resize(1);
}

BaseOptions::LookupInfo::~LookupInfo() = default;

BaseOptions::LookupInfo::LookupInfo(arangodb::aql::QueryContext& query,
                                    VPackSlice const& info, VPackSlice const& shards) {
  TRI_ASSERT(shards.isArray());
  idxHandles.reserve(shards.length());

  conditionNeedUpdate =
      arangodb::basics::VelocyPackHelper::getBooleanValue(info, "condNeedUpdate", false);
  conditionMemberToUpdate = arangodb::basics::VelocyPackHelper::getNumericValue<size_t>(
      info, "condMemberToUpdate", 0);

  VPackSlice read = info.get("handle");
  if (!read.isObject()) {
    THROW_ARANGO_EXCEPTION_MESSAGE(
        TRI_ERROR_BAD_PARAMETER, "Each lookup requires handle to be an object");
  }

  read = read.get("id");
  if (!read.isString()) {
    THROW_ARANGO_EXCEPTION_MESSAGE(TRI_ERROR_BAD_PARAMETER,
                                   "Each handle requires id to be a string");
  }
  std::string idxId = read.copyString();
  aql::Collections const& collections = query.collections();
  
  for (VPackSlice it : VPackArrayIterator(shards)) {
    if (!it.isString()) {
      THROW_ARANGO_EXCEPTION_MESSAGE(TRI_ERROR_BAD_PARAMETER,
                                     "Shards have to be a list of strings");
    }
    auto* coll = collections.get(it.copyString());
    if (!coll) {
      TRI_ASSERT(false);
      THROW_ARANGO_EXCEPTION(TRI_ERROR_ARANGO_DATA_SOURCE_NOT_FOUND);
    }
    idxHandles.emplace_back(coll->indexByIdentifier(idxId));
  }

  read = info.get("expression");
  if (read.isObject()) {
    expression = std::make_unique<aql::Expression>(query.ast(), read);
  } else {
    expression.reset();
  }

  read = info.get("condition");
  if (!read.isObject()) {
    THROW_ARANGO_EXCEPTION_MESSAGE(
        TRI_ERROR_BAD_PARAMETER,
        "Each lookup requires condition to be an object");
  }
  indexCondition = new aql::AstNode(query.ast(), read);
}

BaseOptions::LookupInfo::LookupInfo(LookupInfo const& other)
    : idxHandles(other.idxHandles),
      indexCondition(other.indexCondition),
      conditionNeedUpdate(other.conditionNeedUpdate),
      conditionMemberToUpdate(other.conditionMemberToUpdate) {
  if (other.expression != nullptr) {
    expression = other.expression->clone(nullptr, nullptr);
  }
}

void BaseOptions::LookupInfo::buildEngineInfo(VPackBuilder& result) const {
  result.openObject();
  result.add(VPackValue("handle"));
  // We only run toVelocyPack on Coordinator.
  TRI_ASSERT(idxHandles.size() == 1);

  idxHandles[0]->toVelocyPack(result, Index::makeFlags(Index::Serialize::Basics));

  if (expression != nullptr) {
    result.add(VPackValue("expression"));
    result.openObject();  // We need to encapsulate the expression into an
                          // expression object
    result.add(VPackValue("expression"));
    expression->toVelocyPack(result, true);
    result.close();
  }
  result.add(VPackValue("condition"));
  indexCondition->toVelocyPack(result, true);
  result.add("condNeedUpdate", VPackValue(conditionNeedUpdate));
  result.add("condMemberToUpdate", VPackValue(conditionMemberToUpdate));
  result.close();
}

double BaseOptions::LookupInfo::estimateCost(size_t& nrItems) const {
  // If we do not have an index yet we cannot do anything.
  // Should NOT be the case
  TRI_ASSERT(!idxHandles.empty());
  std::shared_ptr<Index> const& idx = idxHandles[0];
  if (idx->hasSelectivityEstimate()) {
    double s = idx->selectivityEstimate();
    if (s > 0.0) {
      double expected = 1 / s;
      nrItems += static_cast<size_t>(expected);
      return expected;
    }
  }
  // Some hard-coded value
  nrItems += 1000;
  return 1000.0;
}

std::unique_ptr<BaseOptions> BaseOptions::createOptionsFromSlice(arangodb::aql::QueryContext& query,
                                                                 VPackSlice const& definition) {
  VPackSlice type = definition.get("type");
  if (type.isString() && type.isEqualString("shortestPath")) {
    return std::make_unique<ShortestPathOptions>(query, definition);
  }
  return std::make_unique<TraverserOptions>(query, definition);
}

BaseOptions::BaseOptions(arangodb::aql::QueryContext& query)
    : _trx(query.newTrxContext()),
      _expressionCtx(_trx, query.warnings(), _regexCache),
      _query(query),
      _tmpVar(nullptr),
      _produceVertices(true),
      _isCoordinator(arangodb::ServerState::instance()->isCoordinator()) {}

<<<<<<< HEAD
BaseOptions::BaseOptions(BaseOptions const& other)
    :
      _trx(other._query.newTrxContext()),
      _expressionCtx(_trx, other._query.warnings(), _regexCache),
      _query(other._query),
      _tmpVar(nullptr),
      _produceVertices(other._produceVertices),
      _isCoordinator(arangodb::ServerState::instance()->isCoordinator())
       {
  TRI_ASSERT(other._baseLookupInfos.empty());
  TRI_ASSERT(other._tmpVar == nullptr);
=======
BaseOptions::BaseOptions(BaseOptions const& other, bool const allowAlreadyBuiltCopy)
    : _query(other._query),
      _ctx(_query),
      _trx(other._trx),
      _produceVertices(other._produceVertices),
      _isCoordinator(arangodb::ServerState::instance()->isCoordinator()),
      _tmpVar(nullptr) {
  if (!allowAlreadyBuiltCopy) {
    TRI_ASSERT(other._baseLookupInfos.empty());
    TRI_ASSERT(other._tmpVar == nullptr);
  }
>>>>>>> 549295de
}

BaseOptions::BaseOptions(arangodb::aql::QueryContext& query,
                         VPackSlice info, VPackSlice collections)
    : BaseOptions(query) {
  VPackSlice read = info.get("tmpVar");
  if (!read.isObject()) {
    THROW_ARANGO_EXCEPTION_MESSAGE(TRI_ERROR_BAD_PARAMETER,
                                   "The options require a tmpVar");
  }
  _tmpVar = query.ast()->variables()->createVariable(read);

  read = info.get("baseLookupInfos");
  if (!read.isArray()) {
    THROW_ARANGO_EXCEPTION_MESSAGE(TRI_ERROR_BAD_PARAMETER,
                                   "The options require a baseLookupInfos");
  }

  VPackArrayIterator itLookup(read);
  VPackArrayIterator itCollections(collections);
  _baseLookupInfos.reserve(itLookup.size());

  TRI_ASSERT(itLookup.size() == itCollections.size());

  while (itLookup.valid() && itCollections.valid()) {
    _baseLookupInfos.emplace_back(query, itLookup.value(), itCollections.value());

    itLookup.next();
    itCollections.next();
  }

  TRI_ASSERT(_produceVertices);
  read = info.get("produceVertices");
  if (read.isBool() && !read.getBool()) {
    _produceVertices = false;
  }
}

BaseOptions::~BaseOptions() = default;

void BaseOptions::toVelocyPackIndexes(VPackBuilder& builder) const {
  builder.openObject();
  // base indexes
  builder.add("base", VPackValue(VPackValueType::Array));
  for (auto const& it : _baseLookupInfos) {
    for (auto const& it2 : it.idxHandles) {
      builder.openObject();
      it2->toVelocyPack(builder, Index::makeFlags(Index::Serialize::Basics));
      builder.close();
    }
  }
  builder.close(); // base
  builder.close();
}

void BaseOptions::buildEngineInfo(VPackBuilder& result) const {
  result.openObject();
  injectEngineInfo(result);
  result.close();
}

void BaseOptions::setVariable(aql::Variable const* variable) {
  _tmpVar = variable;
}

void BaseOptions::addLookupInfo(aql::ExecutionPlan* plan, std::string const& collectionName,
                                std::string const& attributeName, aql::AstNode* condition) {
  injectLookupInfoInList(_baseLookupInfos, plan, collectionName, attributeName, condition);
}

void BaseOptions::injectLookupInfoInList(std::vector<LookupInfo>& list,
                                         aql::ExecutionPlan* plan,
                                         std::string const& collectionName,
                                         std::string const& attributeName,
                                         aql::AstNode* condition) {
  LookupInfo info;
  info.indexCondition = condition->clone(plan->getAst());
  auto coll = _query.collections().get(collectionName);
  if (!coll) {
    THROW_ARANGO_EXCEPTION(TRI_ERROR_ARANGO_DATA_SOURCE_NOT_FOUND);
  }
  
  bool res = aql::utils::getBestIndexHandleForFilterCondition(*coll, info.indexCondition,
                                                              _tmpVar, 1000, aql::IndexHint(),
                                                              info.idxHandles[0]);
  // Right now we have an enforced edge index which should always fit.
  if (!res) {
    THROW_ARANGO_EXCEPTION_MESSAGE(TRI_ERROR_INTERNAL,
                                   "expected edge index not found");
  }

  // We now have to check if we need _from / _to inside the index lookup and
  // which position
  // it is used in. Such that the traverser can update the respective string
  // value in-place

  std::pair<arangodb::aql::Variable const*, std::vector<basics::AttributeName>> pathCmp;
  for (size_t i = 0; i < info.indexCondition->numMembers(); ++i) {
    // We search through the nary-and and look for EQ - _from/_to
    auto eq = info.indexCondition->getMemberUnchecked(i);
    if (eq->type != arangodb::aql::AstNodeType::NODE_TYPE_OPERATOR_BINARY_EQ) {
      // No equality. Skip
      continue;
    }
    TRI_ASSERT(eq->numMembers() == 2);
    // It is sufficient to only check member one.
    // We build the condition this way.
    auto mem = eq->getMemberUnchecked(0);
    if (mem->isAttributeAccessForVariable(pathCmp, true)) {
      if (pathCmp.first != _tmpVar) {
        continue;
      }
      if (pathCmp.second.size() == 1 && pathCmp.second[0].name == attributeName) {
        info.conditionNeedUpdate = true;
        info.conditionMemberToUpdate = i;
        break;
      }
      continue;
    }
  }

  ::arangodb::containers::HashSet<size_t> toRemove;
  aql::Condition::collectOverlappingMembers(plan, _tmpVar, condition, info.indexCondition,
                                            toRemove, nullptr, false);
  size_t n = condition->numMembers();
  if (n == toRemove.size()) {
    // FastPath, all covered.
    info.expression = nullptr;
  } else {
    // Slow path need to explicitly remove nodes.
    for (; n > 0; --n) {
      // Now n is one more than the idx we actually check
      if (toRemove.find(n - 1) != toRemove.end()) {
        // This index has to be removed.
        condition->removeMemberUnchecked(n - 1);
      }
    }
    info.expression = std::make_unique<aql::Expression>(plan->getAst(), condition);
  }
  list.emplace_back(std::move(info));
}

void BaseOptions::clearVariableValues() { _expressionCtx.clearVariableValues(); }

void BaseOptions::setVariableValue(aql::Variable const* var, aql::AqlValue const value) {
  _expressionCtx.setVariableValue(var, value);
}

void BaseOptions::serializeVariables(VPackBuilder& builder) const {
  TRI_ASSERT(builder.isOpenArray());
  _expressionCtx.serializeAllVariables(_query.vpackOptions(), builder);
}

void BaseOptions::setCollectionToShard(std::map<std::string, std::string> const& in) {
  _collectionToShard = std::move(in);
}

arangodb::transaction::Methods* BaseOptions::trx() const { return &_trx; }

arangodb::aql::QueryContext& BaseOptions::query() const { return _query; }

void BaseOptions::injectEngineInfo(VPackBuilder& result) const {
  TRI_ASSERT(result.isOpenObject());
  result.add(VPackValue("baseLookupInfos"));
  result.openArray();
  for (auto const& it : _baseLookupInfos) {
    it.buildEngineInfo(result);
  }
  result.close();

  result.add(VPackValue("tmpVar"));
  TRI_ASSERT(_tmpVar != nullptr);
  _tmpVar->toVelocyPack(result);
}

arangodb::aql::Expression* BaseOptions::getEdgeExpression(size_t cursorId,
                                                          bool& needToInjectVertex) const {
  TRI_ASSERT(!_baseLookupInfos.empty());
  TRI_ASSERT(_baseLookupInfos.size() > cursorId);
  needToInjectVertex = !_baseLookupInfos[cursorId].conditionNeedUpdate;
  return _baseLookupInfos[cursorId].expression.get();
}

bool BaseOptions::evaluateExpression(arangodb::aql::Expression* expression,
                                     VPackSlice value) {
  if (expression == nullptr) {
    return true;
  }

  TRI_ASSERT(value.isObject() || value.isNull());
  expression->setVariable(_tmpVar, value);
  bool mustDestroy = false;
  aql::AqlValue res = expression->execute(&_expressionCtx, mustDestroy);
  TRI_ASSERT(res.isBoolean());
  bool result = res.toBoolean();
  expression->clearVariable(_tmpVar);
  if (mustDestroy) {
    res.destroy();
  }
  if (!result) {
    cache()->increaseFilterCounter();
  }
  return result;
}

double BaseOptions::costForLookupInfoList(std::vector<BaseOptions::LookupInfo> const& list,
                                          size_t& createItems) const {
  double cost = 0;
  createItems = 0;
  for (auto const& li : list) {
    cost += li.estimateCost(createItems);
  }
  return cost;
}

arangodb::graph::TraverserCache* BaseOptions::cache() const {
  return _cache.get();
}

TraverserCache* BaseOptions::cache() {
  ensureCache();
  return _cache.get();
}

void BaseOptions::ensureCache() {
  if (_cache == nullptr) {
    // If the Coordinator does NOT activate the Cache
    // the datalake is not created and cluster data cannot
    // be persisted anywhere.
    TRI_ASSERT(!arangodb::ServerState::instance()->isCoordinator());
    // In production just gracefully initialize
    // the cache without document cache, s.t. system does not crash
    activateCache(false, nullptr);
  }
  TRI_ASSERT(_cache != nullptr);
}

void BaseOptions::activateCache(bool enableDocumentCache,
                                std::unordered_map<ServerID, traverser::TraverserEngineID> const* engines) {
  // Do not call this twice.
  TRI_ASSERT(_cache == nullptr);
  _cache.reset(CacheFactory::CreateCache(_query, enableDocumentCache, engines, this));
}

void BaseOptions::injectTestCache(std::unique_ptr<TraverserCache>&& testCache) {
  TRI_ASSERT(_cache == nullptr);
  _cache = std::move(testCache);
}<|MERGE_RESOLUTION|>--- conflicted
+++ resolved
@@ -182,31 +182,17 @@
       _produceVertices(true),
       _isCoordinator(arangodb::ServerState::instance()->isCoordinator()) {}
 
-<<<<<<< HEAD
-BaseOptions::BaseOptions(BaseOptions const& other)
-    :
-      _trx(other._query.newTrxContext()),
+BaseOptions::BaseOptions(BaseOptions const& other, bool allowAlreadyBuiltCopy)
+    : _trx(other._query.newTrxContext()),
       _expressionCtx(_trx, other._query.warnings(), _regexCache),
       _query(other._query),
       _tmpVar(nullptr),
       _produceVertices(other._produceVertices),
-      _isCoordinator(arangodb::ServerState::instance()->isCoordinator())
-       {
-  TRI_ASSERT(other._baseLookupInfos.empty());
-  TRI_ASSERT(other._tmpVar == nullptr);
-=======
-BaseOptions::BaseOptions(BaseOptions const& other, bool const allowAlreadyBuiltCopy)
-    : _query(other._query),
-      _ctx(_query),
-      _trx(other._trx),
-      _produceVertices(other._produceVertices),
-      _isCoordinator(arangodb::ServerState::instance()->isCoordinator()),
-      _tmpVar(nullptr) {
+      _isCoordinator(arangodb::ServerState::instance()->isCoordinator()) {
   if (!allowAlreadyBuiltCopy) {
     TRI_ASSERT(other._baseLookupInfos.empty());
     TRI_ASSERT(other._tmpVar == nullptr);
   }
->>>>>>> 549295de
 }
 
 BaseOptions::BaseOptions(arangodb::aql::QueryContext& query,
