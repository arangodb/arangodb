////////////////////////////////////////////////////////////////////////////////
/// DISCLAIMER
///
/// Copyright 2014-2022 ArangoDB GmbH, Cologne, Germany
/// Copyright 2004-2014 triAGENS GmbH, Cologne, Germany
///
/// Licensed under the Apache License, Version 2.0 (the "License");
/// you may not use this file except in compliance with the License.
/// You may obtain a copy of the License at
///
///     http://www.apache.org/licenses/LICENSE-2.0
///
/// Unless required by applicable law or agreed to in writing, software
/// distributed under the License is distributed on an "AS IS" BASIS,
/// WITHOUT WARRANTIES OR CONDITIONS OF ANY KIND, either express or implied.
/// See the License for the specific language governing permissions and
/// limitations under the License.
///
/// Copyright holder is ArangoDB GmbH, Cologne, Germany
///
/// @author Michael Hackstein
////////////////////////////////////////////////////////////////////////////////

#include "BaseOptions.h"

#include "Aql/AqlTransaction.h"
#include "Aql/AqlValueMaterializer.h"
#include "Aql/Ast.h"
#include "Aql/Collection.h"
#include "Aql/Condition.h"
#include "Aql/ExecutionPlan.h"
#include "Aql/Expression.h"
#include "Aql/IndexNode.h"
#include "Aql/InputAqlItemRow.h"
#include "Aql/NonConstExpression.h"
#include "Aql/OptimizerUtils.h"
#include "Aql/Query.h"
#include "Basics/ScopeGuard.h"
#include "Cluster/ClusterEdgeCursor.h"
#include "Containers/HashSet.h"
#include "Graph/ShortestPathOptions.h"
#include "Graph/SingleServerEdgeCursor.h"
#include "Graph/TraverserCache.h"
#include "Graph/TraverserCacheFactory.h"
#include "Graph/TraverserOptions.h"
#include "Indexes/Index.h"

#include <Graph/Cache/RefactoredClusterTraverserCache.h>
#include <velocypack/Builder.h>
#include <velocypack/Iterator.h>
#include <velocypack/Slice.h>

using namespace arangodb;
using namespace arangodb::aql;
using namespace arangodb::graph;
using namespace arangodb::traverser;

BaseOptions::LookupInfo::LookupInfo(TRI_edge_direction_e direction)
    : indexCondition(nullptr),
      direction(direction),
      conditionNeedUpdate(false),
      conditionMemberToUpdate(0) {
  // NOTE: We need exactly one in this case for the optimizer to update
  idxHandles.resize(1);
  TRI_ASSERT(direction == TRI_EDGE_IN || direction == TRI_EDGE_OUT);
}

BaseOptions::LookupInfo::~LookupInfo() = default;

BaseOptions::LookupInfo::LookupInfo(arangodb::aql::QueryContext& query,
                                    VPackSlice info, VPackSlice shards) {
  TRI_ASSERT(shards.isArray());
  idxHandles.reserve(shards.length());

  TRI_edge_direction_e dir = TRI_EDGE_ANY;
  VPackSlice dirSlice = info.get(StaticStrings::GraphDirection);
  if (dirSlice.isEqualString(StaticStrings::GraphDirectionInbound)) {
    dir = TRI_EDGE_IN;
  } else if (dirSlice.isEqualString(StaticStrings::GraphDirectionOutbound)) {
    dir = TRI_EDGE_OUT;
  }
  if (dir == TRI_EDGE_ANY) {
    THROW_ARANGO_EXCEPTION_MESSAGE(
        TRI_ERROR_BAD_PARAMETER,
        "Missing or invalid direction attribute in graph definition");
  }
  // set direction for lookup info
  direction = dir;
  TRI_ASSERT(direction == TRI_EDGE_IN || direction == TRI_EDGE_OUT);

  conditionNeedUpdate = arangodb::basics::VelocyPackHelper::getBooleanValue(
      info, "condNeedUpdate", false);
  conditionMemberToUpdate =
      arangodb::basics::VelocyPackHelper::getNumericValue<size_t>(
          info, "condMemberToUpdate", 0);

  VPackSlice read = info.get("handle");
  if (!read.isObject()) {
    THROW_ARANGO_EXCEPTION_MESSAGE(
        TRI_ERROR_BAD_PARAMETER, "Each lookup requires handle to be an object");
  }

  read = read.get("id");
  if (!read.isString()) {
    THROW_ARANGO_EXCEPTION_MESSAGE(TRI_ERROR_BAD_PARAMETER,
                                   "Each handle requires id to be a string");
  }
  std::string idxId = read.copyString();
  aql::Collections const& collections = query.collections();

  for (VPackSlice it : VPackArrayIterator(shards)) {
    if (!it.isString()) {
      THROW_ARANGO_EXCEPTION_MESSAGE(TRI_ERROR_BAD_PARAMETER,
                                     "Shards have to be a list of strings");
    }
    auto* coll = collections.get(it.copyString());
    if (!coll) {
      TRI_ASSERT(false);
      THROW_ARANGO_EXCEPTION(TRI_ERROR_ARANGO_DATA_SOURCE_NOT_FOUND);
    }
    idxHandles.emplace_back(coll->indexByIdentifier(idxId));
  }

  read = info.get("expression");
  if (read.isObject()) {
    expression = std::make_unique<aql::Expression>(query.ast(), read);
  } else {
    expression.reset();
  }

  read = info.get("condition");
  if (!read.isObject()) {
    THROW_ARANGO_EXCEPTION_MESSAGE(
        TRI_ERROR_BAD_PARAMETER,
        "Each lookup requires condition to be an object");
  }
  indexCondition = query.ast()->createNode(read);
  read = info.get("nonConstContainer");
  if (read.isObject()) {
    _nonConstContainer =
        NonConstExpressionContainer::fromVelocyPack(query.ast(), read);
  }
}

BaseOptions::LookupInfo::LookupInfo(LookupInfo const& other)
    : idxHandles(other.idxHandles),
      indexCondition(other.indexCondition),
      direction(other.direction),
      conditionNeedUpdate(other.conditionNeedUpdate),
      conditionMemberToUpdate(other.conditionMemberToUpdate) {
  if (other.expression != nullptr) {
    expression = other.expression->clone(nullptr);
  }
  _nonConstContainer = other._nonConstContainer.clone(nullptr);

  TRI_ASSERT(direction == TRI_EDGE_IN || direction == TRI_EDGE_OUT);
}

void BaseOptions::LookupInfo::buildEngineInfo(VPackBuilder& result) const {
  result.openObject();

  // direction
  TRI_ASSERT(direction == TRI_EDGE_IN || direction == TRI_EDGE_OUT);
  if (direction == TRI_EDGE_IN) {
    result.add(StaticStrings::GraphDirection,
               VPackValue(StaticStrings::GraphDirectionInbound));
  } else {
    result.add(StaticStrings::GraphDirection,
               VPackValue(StaticStrings::GraphDirectionOutbound));
  }

  result.add(VPackValue("handle"));
  // We only run toVelocyPack on Coordinator.
  TRI_ASSERT(idxHandles.size() == 1);

  idxHandles[0]->toVelocyPack(result,
                              Index::makeFlags(Index::Serialize::Basics));

  if (expression != nullptr) {
    result.add(VPackValue("expression"));
    result.openObject();  // We need to encapsulate the expression into an
                          // expression object
    result.add(VPackValue("expression"));
    expression->toVelocyPack(result, true);
    result.close();
  }
  result.add(VPackValue("condition"));
  indexCondition->toVelocyPack(result, true);
  result.add("condNeedUpdate", VPackValue(conditionNeedUpdate));
  result.add("condMemberToUpdate", VPackValue(conditionMemberToUpdate));
  result.add(VPackValue("nonConstContainer"));
  _nonConstContainer.toVelocyPack(result);
  result.close();
}

double BaseOptions::LookupInfo::estimateCost(size_t& nrItems) const {
  // If we do not have an index yet we cannot do anything.
  // Should NOT be the case
  TRI_ASSERT(!idxHandles.empty());
  std::shared_ptr<Index> const& idx = idxHandles[0];
  if (idx->hasSelectivityEstimate()) {
    double s = idx->selectivityEstimate();
    if (s > 0.0) {
      double expected = 1 / s;
      nrItems += static_cast<size_t>(expected);
      return expected;
    }
  }
  // Some hard-coded value
  nrItems += 1000;
  return 1000.0;
}

void BaseOptions::LookupInfo::initializeNonConstExpressions(
    aql::Ast* ast,
    std::unordered_map<aql::VariableId, aql::VarInfo> const& varInfo,
    aql::Variable const* indexVariable) {
  _nonConstContainer = aql::utils::extractNonConstPartsOfIndexCondition(
      ast, varInfo, false, false, indexCondition, indexVariable);
  // We cannot optimize V8 expressions
  TRI_ASSERT(!_nonConstContainer._hasV8Expression);
}

void BaseOptions::LookupInfo::calculateIndexExpressions(
    Ast* ast, ExpressionContext& ctx) {
  if (_nonConstContainer._expressions.empty()) {
    return;
  }

  // The following are needed to evaluate expressions with local data from
  // the current incoming item:
  for (auto& toReplace : _nonConstContainer._expressions) {
    auto exp = toReplace->expression.get();
    bool mustDestroy;
    AqlValue a = exp->execute(&ctx, mustDestroy);
    AqlValueGuard guard(a, mustDestroy);

    AqlValueMaterializer materializer(&(ctx.trx().vpackOptions()));
    VPackSlice slice = materializer.slice(a, false);
    AstNode* evaluatedNode = ast->nodeFromVPack(slice, true);

    AstNode* tmp = indexCondition;
    for (size_t x = 0; x < toReplace->indexPath.size(); x++) {
      size_t idx = toReplace->indexPath[x];
      AstNode* old = tmp->getMember(idx);
      // modify the node in place
      TEMPORARILY_UNLOCK_NODE(tmp);
      if (x + 1 < toReplace->indexPath.size()) {
        AstNode* cpy = old;
        tmp->changeMember(idx, cpy);
        tmp = cpy;
      } else {
        // insert the actual expression value
        tmp->changeMember(idx, evaluatedNode);
      }
    }
  }
}

std::unique_ptr<BaseOptions> BaseOptions::createOptionsFromSlice(
    arangodb::aql::QueryContext& query, VPackSlice const& definition) {
  VPackSlice type = definition.get("type");
  if (type.isString() && type.isEqualString("shortestPath")) {
    return std::make_unique<ShortestPathOptions>(query, definition);
  }
  return std::make_unique<TraverserOptions>(query, definition);
}

BaseOptions::BaseOptions(arangodb::aql::QueryContext& query)
    : _trx(query.newTrxContext()),
      _expressionCtx(_trx, query, _aqlFunctionsInternalCache),
      _query(query),
      _tmpVar(nullptr),
      _parallelism(1),
      _produceVertices(true),
      _isCoordinator(arangodb::ServerState::instance()->isCoordinator()),
<<<<<<< HEAD
      _refactor(arangodb::ServerState::instance()->isSingleServer()) {}
=======
      _refactor(true) {}
>>>>>>> ebe97b08

BaseOptions::BaseOptions(BaseOptions const& other, bool allowAlreadyBuiltCopy)
    : _trx(other._query.newTrxContext()),
      _expressionCtx(_trx, other._query, _aqlFunctionsInternalCache),
      _query(other._query),
      _tmpVar(nullptr),
      _collectionToShard(other._collectionToShard),
      _parallelism(other._parallelism),
      _produceVertices(other._produceVertices),
      _isCoordinator(arangodb::ServerState::instance()->isCoordinator()),
      _refactor(other._refactor) {
  if (!allowAlreadyBuiltCopy) {
    TRI_ASSERT(other._baseLookupInfos.empty());
    TRI_ASSERT(other._tmpVar == nullptr);
  }
}

BaseOptions::BaseOptions(arangodb::aql::QueryContext& query, VPackSlice info,
                         VPackSlice collections)
    : BaseOptions(query) {
  VPackSlice read = info.get("tmpVar");
  if (!read.isObject()) {
    THROW_ARANGO_EXCEPTION_MESSAGE(TRI_ERROR_BAD_PARAMETER,
                                   "The options require a tmpVar");
  }
  _tmpVar = query.ast()->variables()->createVariable(read);

  read = info.get("baseLookupInfos");
  if (!read.isArray()) {
    THROW_ARANGO_EXCEPTION_MESSAGE(TRI_ERROR_BAD_PARAMETER,
                                   "The options require a baseLookupInfos");
  }

  VPackArrayIterator itLookup(read);
  VPackArrayIterator itCollections(collections);
  _baseLookupInfos.reserve(itLookup.size());

  TRI_ASSERT(itLookup.size() == itCollections.size());

  while (itLookup.valid() && itCollections.valid()) {
    _baseLookupInfos.emplace_back(query, itLookup.value(),
                                  itCollections.value());

    itLookup.next();
    itCollections.next();
  }

  // parallelism is optional
  read = info.get("parallelism");
  if (read.isInteger()) {
    _parallelism = read.getNumber<size_t>();
  }
  _refactor = basics::VelocyPackHelper::getBooleanValue(
      info, StaticStrings::GraphRefactorFlag, false);

  TRI_ASSERT(_produceVertices);
  read = info.get("produceVertices");
  if (read.isBool() && !read.getBool()) {
    _produceVertices = false;
  }
}

BaseOptions::~BaseOptions() = default;

arangodb::ResourceMonitor& BaseOptions::resourceMonitor() const {
  return _query.resourceMonitor();
}

void BaseOptions::toVelocyPackIndexes(VPackBuilder& builder) const {
  builder.openObject();
  // base indexes
  builder.add("base", VPackValue(VPackValueType::Array));
  for (auto const& it : _baseLookupInfos) {
    for (auto const& it2 : it.idxHandles) {
      builder.openObject();
      it2->toVelocyPack(builder, Index::makeFlags(Index::Serialize::Basics));
      builder.close();
    }
  }
  builder.close();  // base
  builder.close();
}

void BaseOptions::buildEngineInfo(VPackBuilder& result) const {
  result.openObject();
  injectEngineInfo(result);
  result.close();
}

void BaseOptions::setVariable(aql::Variable const* variable) {
  _tmpVar = variable;
}

void BaseOptions::addLookupInfo(aql::ExecutionPlan* plan,
                                std::string const& collectionName,
                                std::string const& attributeName,
                                aql::AstNode* condition, bool onlyEdgeIndexes,
                                TRI_edge_direction_e direction) {
  injectLookupInfoInList(_baseLookupInfos, plan, collectionName, attributeName,
                         condition, onlyEdgeIndexes, direction);
}

void BaseOptions::injectLookupInfoInList(std::vector<LookupInfo>& list,
                                         aql::ExecutionPlan* plan,
                                         std::string const& collectionName,
                                         std::string const& attributeName,
                                         aql::AstNode* condition,
                                         bool onlyEdgeIndexes,
                                         TRI_edge_direction_e direction) {
  TRI_ASSERT(
      (direction == TRI_EDGE_IN && attributeName == StaticStrings::ToString) ||
      (direction == TRI_EDGE_OUT &&
       attributeName == StaticStrings::FromString));

  LookupInfo info(direction);
  info.indexCondition = condition->clone(plan->getAst());
  auto coll = _query.collections().get(collectionName);
  if (!coll) {
    THROW_ARANGO_EXCEPTION(TRI_ERROR_ARANGO_DATA_SOURCE_NOT_FOUND);
  }

  // arbitrary value for "number of edges in collection" used here. the
  // actual value does not matter much. 1000 has historically worked fine.
  constexpr size_t itemsInCollection = 1000;

  bool res = aql::utils::getBestIndexHandleForFilterCondition(
      *coll, info.indexCondition, _tmpVar, itemsInCollection, aql::IndexHint(),
      info.idxHandles[0], onlyEdgeIndexes);
  // Right now we have an enforced edge index which should always fit.
  if (!res) {
    THROW_ARANGO_EXCEPTION_MESSAGE(TRI_ERROR_INTERNAL,
                                   "expected edge index not found");
  }

  // We now have to check if we need _from / _to inside the index lookup and
  // which position
  // it is used in. Such that the traverser can update the respective string
  // value in-place

  std::pair<arangodb::aql::Variable const*, std::vector<basics::AttributeName>>
      pathCmp;
  for (size_t i = 0; i < info.indexCondition->numMembers(); ++i) {
    // We search through the nary-and and look for EQ - _from/_to
    auto eq = info.indexCondition->getMemberUnchecked(i);
    if (eq->type != arangodb::aql::AstNodeType::NODE_TYPE_OPERATOR_BINARY_EQ) {
      // No equality. Skip
      continue;
    }
    TRI_ASSERT(eq->numMembers() == 2);
    // It is sufficient to only check member one.
    // We build the condition this way.
    auto mem = eq->getMemberUnchecked(0);
    if (mem->isAttributeAccessForVariable(pathCmp, true)) {
      if (pathCmp.first != _tmpVar) {
        continue;
      }
      if (pathCmp.second.size() == 1 &&
          pathCmp.second[0].name == attributeName) {
        info.conditionNeedUpdate = true;
        info.conditionMemberToUpdate = i;
        break;
      }
      continue;
    }
  }

  ::arangodb::containers::HashSet<size_t> toRemove;
  aql::Condition::collectOverlappingMembers(
      plan, _tmpVar, condition, info.indexCondition, toRemove, nullptr, false);
  size_t n = condition->numMembers();
  if (n == toRemove.size()) {
    // FastPath, all covered.
    info.expression = nullptr;
  } else {
    // Slow path need to explicitly remove nodes.
    for (; n > 0; --n) {
      // Now n is one more than the idx we actually check
      if (toRemove.find(n - 1) != toRemove.end()) {
        // This index has to be removed.
        condition->removeMemberUnchecked(n - 1);
      }
    }
    info.expression =
        std::make_unique<aql::Expression>(plan->getAst(), condition);
  }
  list.emplace_back(std::move(info));
}

void BaseOptions::clearVariableValues() noexcept {
  _expressionCtx.clearVariableValues();
}

void BaseOptions::setVariableValue(aql::Variable const* var,
                                   aql::AqlValue value) {
  _expressionCtx.setVariableValue(var, value);
}

void BaseOptions::serializeVariables(VPackBuilder& builder) const {
  TRI_ASSERT(builder.isOpenArray());
  _expressionCtx.serializeAllVariables(_query.vpackOptions(), builder);
}

void BaseOptions::setCollectionToShard(
    std::unordered_map<std::string, std::string> const& in) {
  _collectionToShard.clear();
  _collectionToShard.reserve(in.size());
  for (auto const& [key, value] : in) {
    _collectionToShard.emplace(key, std::vector{value});
  }
}

arangodb::transaction::Methods* BaseOptions::trx() const { return &_trx; }

arangodb::aql::QueryContext& BaseOptions::query() const { return _query; }

void BaseOptions::injectEngineInfo(VPackBuilder& result) const {
  TRI_ASSERT(result.isOpenObject());
  result.add(VPackValue("baseLookupInfos"));
  result.openArray();
  for (auto const& it : _baseLookupInfos) {
    it.buildEngineInfo(result);
  }
  result.close();

  result.add(VPackValue("tmpVar"));
  TRI_ASSERT(_tmpVar != nullptr);
  _tmpVar->toVelocyPack(result);

  result.add(StaticStrings::GraphRefactorFlag, VPackValue(_refactor));
}

arangodb::aql::Expression* BaseOptions::getEdgeExpression(
    size_t cursorId, bool& needToInjectVertex) const {
  TRI_ASSERT(!_baseLookupInfos.empty());
  TRI_ASSERT(_baseLookupInfos.size() > cursorId);
  needToInjectVertex = !_baseLookupInfos[cursorId].conditionNeedUpdate;
  return _baseLookupInfos[cursorId].expression.get();
}

bool BaseOptions::evaluateExpression(arangodb::aql::Expression* expression,
                                     VPackSlice value) {
  if (expression == nullptr) {
    return true;
  }

  TRI_ASSERT(value.isObject() || value.isNull());
  _expressionCtx.setVariableValue(_tmpVar,
                                  AqlValue(AqlValueHintSliceNoCopy(value)));
  ScopeGuard defer(
      [&]() noexcept { _expressionCtx.clearVariableValue(_tmpVar); });
  bool mustDestroy = false;
  aql::AqlValue res = expression->execute(&_expressionCtx, mustDestroy);
  aql::AqlValueGuard guard{res, mustDestroy};
  TRI_ASSERT(res.isBoolean());
  bool result = res.toBoolean();
  if (!result) {
    cache()->increaseFilterCounter();
  }
  return result;
}

void BaseOptions::initializeIndexConditions(
    aql::Ast* ast,
    std::unordered_map<aql::VariableId, aql::VarInfo> const& varInfo,
    aql::Variable const* indexVariable) {
  for (auto& it : _baseLookupInfos) {
    it.initializeNonConstExpressions(ast, varInfo, indexVariable);
  }
}

void BaseOptions::calculateIndexExpressions(aql::Ast* ast) {
  for (auto& it : _baseLookupInfos) {
    it.calculateIndexExpressions(ast, _expressionCtx);
  }
}

double BaseOptions::costForLookupInfoList(
    std::vector<BaseOptions::LookupInfo> const& list,
    size_t& createItems) const {
  double cost = 0;
  createItems = 0;
  for (auto const& li : list) {
    cost += li.estimateCost(createItems);
  }
  return cost;
}

arangodb::graph::TraverserCache* BaseOptions::cache() const {
  return _cache.get();
}

TraverserCache* BaseOptions::cache() {
  ensureCache();
  return _cache.get();
}

void BaseOptions::ensureCache() {
  if (_cache == nullptr) {
    // If the Coordinator does NOT activate the Cache
    // the datalake is not created and cluster data cannot
    // be persisted anywhere.
    TRI_ASSERT(!arangodb::ServerState::instance()->isCoordinator());
    // In production just gracefully initialize
    // the cache without document cache, s.t. system does not crash
    activateCache(false, nullptr);
  }
  TRI_ASSERT(_cache != nullptr);
}

void BaseOptions::activateCache(
    bool enableDocumentCache,
    std::unordered_map<ServerID, aql::EngineId> const* engines) {
  // Do not call this twice.
  TRI_ASSERT(_cache == nullptr);
  _cache.reset(
      CacheFactory::CreateCache(_query, enableDocumentCache, engines, this));
}

void BaseOptions::injectTestCache(std::unique_ptr<TraverserCache>&& testCache) {
  TRI_ASSERT(_cache == nullptr);
  _cache = std::move(testCache);
}

arangodb::aql::FixedVarExpressionContext& BaseOptions::getExpressionCtx() {
  return _expressionCtx;
}

arangodb::aql::FixedVarExpressionContext const& BaseOptions::getExpressionCtx()
    const {
  return _expressionCtx;
}

aql::Variable const* BaseOptions::tmpVar() { return _tmpVar; }

void BaseOptions::isQueryKilledCallback() const {
  if (query().killed()) {
    THROW_ARANGO_EXCEPTION(TRI_ERROR_QUERY_KILLED);
  }
}<|MERGE_RESOLUTION|>--- conflicted
+++ resolved
@@ -274,11 +274,7 @@
       _parallelism(1),
       _produceVertices(true),
       _isCoordinator(arangodb::ServerState::instance()->isCoordinator()),
-<<<<<<< HEAD
-      _refactor(arangodb::ServerState::instance()->isSingleServer()) {}
-=======
       _refactor(true) {}
->>>>>>> ebe97b08
 
 BaseOptions::BaseOptions(BaseOptions const& other, bool allowAlreadyBuiltCopy)
     : _trx(other._query.newTrxContext()),
