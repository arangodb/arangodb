////////////////////////////////////////////////////////////////////////////////
/// DISCLAIMER
///
/// Copyright 2018 ArangoDB GmbH, Cologne, Germany
///
/// Licensed under the Apache License, Version 2.0 (the "License");
/// you may not use this file except in compliance with the License.
/// You may obtain a copy of the License at
///
///     http://www.apache.org/licenses/LICENSE-2.0
///
/// Unless required by applicable law or agreed to in writing, software
/// distributed under the License is distributed on an "AS IS" BASIS,
/// WITHOUT WARRANTIES OR CONDITIONS OF ANY KIND, either express or implied.
/// See the License for the specific language governing permissions and
/// limitations under the License.
///
/// Copyright holder is ArangoDB GmbH, Cologne, Germany
///
/// @author Tobias Gödderz & Heiko Kernbach
////////////////////////////////////////////////////////////////////////////////

#include "GraphOperations.h"

#include <velocypack/Buffer.h>
#include <velocypack/Collection.h>
#include <velocypack/Iterator.h>
#include <velocypack/velocypack-aliases.h>
#include <array>
#include <boost/range/join.hpp>
#include <utility>

#include "Aql/Query.h"
#include "Basics/StaticStrings.h"
#include "Basics/VelocyPackHelper.h"
#include "Graph/Graph.h"
#include "Graph/GraphManager.h"
#include "Logger/LogMacros.h"
#include "Logger/Logger.h"
#include "Logger/LoggerStream.h"
#include "RestServer/QueryRegistryFeature.h"
#include "Transaction/Methods.h"
#include "Transaction/SmartContext.h"
#include "Transaction/StandaloneContext.h"
#include "Transaction/V8Context.h"
#include "Utils/CollectionNameResolver.h"
#include "Utils/ExecContext.h"
#include "Utils/OperationOptions.h"
#include "Utils/SingleCollectionTransaction.h"
#include "VocBase/LogicalCollection.h"
#include "VocBase/Methods/Collections.h"

using namespace arangodb;
using namespace arangodb::graph;

std::shared_ptr<transaction::Context> GraphOperations::ctx() {
  if (!_ctx) {
    _ctx = std::make_shared<transaction::StandaloneSmartContext>(_vocbase);
  }
  return _ctx;
}

void GraphOperations::checkForUsedEdgeCollections(const Graph& graph,
                                                  const std::string& collectionName,
                                                  std::unordered_set<std::string>& possibleEdgeCollections) {
  for (auto const& it : graph.edgeDefinitions()) {
    if (it.second.isVertexCollectionUsed(collectionName)) {
      possibleEdgeCollections.emplace(it.second.getName());
    }
  }
}

OperationResult GraphOperations::changeEdgeDefinitionForGraph(Graph& graph,
                                                              EdgeDefinition const& newEdgeDef,
                                                              bool waitForSync,
                                                              transaction::Methods& trx) {
  VPackBuilder builder;
  // remove old definition, insert the new one instead
  Result res = graph.replaceEdgeDefinition(newEdgeDef);
  if (res.fail()) {
    return OperationResult(res);
  }

  builder.openObject();
  graph.toPersistence(builder);
  builder.close();

  GraphManager gmngr{_vocbase};
  std::set<std::string> newCollections;

  // add collections that didn't exist in the graph before to newCollections:
  for (auto const& it : boost::join(newEdgeDef.getFrom(), newEdgeDef.getTo())) {
    if (!graph.hasVertexCollection(it) && !graph.hasOrphanCollection(it)) {
      newCollections.emplace(it);
    }
  }

  VPackBuilder collectionOptions;
  collectionOptions.openObject();
  _graph.createCollectionOptions(collectionOptions, waitForSync);
  collectionOptions.close();
  for (auto const& newCollection : newCollections) {
    // While the collection is new in the graph, it may still already exist.
    if (GraphManager::getCollectionByName(_vocbase, newCollection)) {
      continue;
    }

    OperationResult result = gmngr.createVertexCollection(newCollection, waitForSync,
                                                          collectionOptions.slice());
    if (result.fail()) {
      return result;
    }
  }

  OperationOptions options;
  options.waitForSync = waitForSync;
  // now write to database
  return trx.update(StaticStrings::GraphCollection, builder.slice(), options);
}

OperationResult GraphOperations::eraseEdgeDefinition(bool waitForSync,
                                                     std::string const& edgeDefinitionName,
                                                     bool dropCollection) {
  // check if edgeCollection is available
  OperationResult result = checkEdgeCollectionAvailability(edgeDefinitionName);
  if (result.fail()) {
    return result;
  }

  if (dropCollection && !hasRWPermissionsFor(edgeDefinitionName)) {
    return OperationResult{TRI_ERROR_FORBIDDEN};
  }

  // remove edgeDefinition from graph config
  _graph.removeEdgeDefinition(edgeDefinitionName);

  OperationOptions options;
  options.waitForSync = waitForSync;

  VPackBuilder builder;
  builder.openObject();
  _graph.toPersistence(builder);
  builder.close();

  SingleCollectionTransaction trx(ctx(), StaticStrings::GraphCollection,
                                  AccessMode::Type::WRITE);
  trx.addHint(transaction::Hints::Hint::SINGLE_OPERATION);

  Result res = trx.begin();

  if (!res.ok()) {
    res = trx.finish(res);
    return OperationResult(res);
  }
  result = trx.update(StaticStrings::GraphCollection, builder.slice(), options);

  if (dropCollection) {
    std::unordered_set<std::string> collectionsToBeRemoved;
    GraphManager gmngr{_vocbase};

    // add the edge collection itself for removal
    gmngr.pushCollectionIfMayBeDropped(edgeDefinitionName, _graph.name(), collectionsToBeRemoved);
    for (auto const& cname : collectionsToBeRemoved) {
      std::shared_ptr<LogicalCollection> coll;
      res = methods::Collections::lookup(_vocbase, cname, coll);
      if (res.ok()) {
        TRI_ASSERT(coll);
#ifdef USE_ENTERPRISE
        {
          if (coll->type() == TRI_COL_TYPE_DOCUMENT) {
            bool initial = isUsedAsInitialCollection(cname);
            if (initial) {
              return OperationResult(TRI_ERROR_GRAPH_COLLECTION_IS_INITIAL);
            }
          }
        }
#endif
        res = methods::Collections::drop(*coll, false, -1.0);
        if (res.fail()) {
          res = trx.finish(result.result);
          return OperationResult(res);
        }
      } else {
        res = trx.finish(result.result);
        return OperationResult(res);
      }
    }
  }

  res = trx.finish(result.result);

  if (result.ok() && res.fail()) {
    return OperationResult(res);
  }

  return result;
}

OperationResult GraphOperations::checkEdgeCollectionAvailability(std::string const& edgeCollectionName) {
  bool found = _graph.edgeCollections().find(edgeCollectionName) !=
               _graph.edgeCollections().end();

  if (!found) {
    return OperationResult(TRI_ERROR_GRAPH_EDGE_COLLECTION_NOT_USED);
  }

  return OperationResult(TRI_ERROR_NO_ERROR);
}

OperationResult GraphOperations::checkVertexCollectionAvailability(std::string const& vertexCollectionName) {
  std::shared_ptr<LogicalCollection> def =
      GraphManager::getCollectionByName(_vocbase, vertexCollectionName);

  if (def == nullptr) {
    return OperationResult(
        Result(TRI_ERROR_GRAPH_VERTEX_COL_DOES_NOT_EXIST,
               vertexCollectionName + " " +
                   std::string{TRI_errno_string(TRI_ERROR_GRAPH_VERTEX_COL_DOES_NOT_EXIST)}));
  }

  return OperationResult(TRI_ERROR_NO_ERROR);
}

OperationResult GraphOperations::editEdgeDefinition(VPackSlice edgeDefinitionSlice,
                                                    bool waitForSync,
                                                    std::string const& edgeDefinitionName) {
  auto maybeEdgeDef = EdgeDefinition::createFromVelocypack(edgeDefinitionSlice);
  if (!maybeEdgeDef) {
    return OperationResult{std::move(maybeEdgeDef).result()};
  }
  EdgeDefinition const& edgeDefinition = maybeEdgeDef.get();

  // check if edgeCollection is available
  OperationResult result = checkEdgeCollectionAvailability(edgeDefinitionName);
  if (result.fail()) {
    return result;
  }

  Result permRes = checkEdgeDefinitionPermissions(edgeDefinition);
  if (permRes.fail()) {
    return OperationResult{permRes};
  }

  GraphManager gmngr{_vocbase};
  VPackBuilder collectionsOptions;
  collectionsOptions.openObject();
  _graph.createCollectionOptions(collectionsOptions, waitForSync);
  collectionsOptions.close();
  result = gmngr.findOrCreateCollectionsByEdgeDefinition(edgeDefinition, waitForSync,
                                                         collectionsOptions.slice());
  if (result.fail()) {
    return result;
  }

  if (!_graph.hasEdgeCollection(edgeDefinition.getName())) {
    return OperationResult(TRI_ERROR_GRAPH_EDGE_COLLECTION_NOT_USED);
  }

  // change definition for ALL graphs
  VPackBuilder graphsBuilder;
  gmngr.readGraphs(graphsBuilder, arangodb::aql::PART_DEPENDENT);
  VPackSlice graphs = graphsBuilder.slice();

  if (!graphs.get("graphs").isArray()) {
    return OperationResult{TRI_ERROR_GRAPH_INTERNAL_DATA_CORRUPT};
  }

  SingleCollectionTransaction trx(ctx(), StaticStrings::GraphCollection,
                                  AccessMode::Type::WRITE);

  Result res = trx.begin();

  if (!res.ok()) {
    return OperationResult(res);
  }

  for (auto singleGraph : VPackArrayIterator(graphs.get("graphs"))) {
    std::unique_ptr<Graph> graph =
        Graph::fromPersistence(_vocbase, singleGraph.resolveExternals());
    if (graph->hasEdgeCollection(edgeDefinition.getName())) {
      // only try to modify the edgeDefinition if it's available.
      result = changeEdgeDefinitionForGraph(*(graph.get()), edgeDefinition, waitForSync, trx);
      if (result.fail()) {
        return result;
      }
    }
  }

  res = trx.finish(TRI_ERROR_NO_ERROR);
  if (result.ok() && res.fail()) {
    return OperationResult(res);
  }
  return result;
};

OperationResult GraphOperations::addOrphanCollection(VPackSlice document, bool waitForSync,
                                                     bool createCollection) {
  GraphManager gmngr{_vocbase};
  std::string collectionName = document.get("collection").copyString();
  std::shared_ptr<LogicalCollection> def;

  OperationResult result;

  if (_graph.hasVertexCollection(collectionName)) {
    if (_graph.hasOrphanCollection(collectionName)) {
      return OperationResult(TRI_ERROR_GRAPH_COLLECTION_USED_IN_ORPHANS);
    }
    return OperationResult(
        Result(TRI_ERROR_GRAPH_COLLECTION_USED_IN_EDGE_DEF,
               collectionName + " " +
                   std::string{TRI_errno_string(TRI_ERROR_GRAPH_COLLECTION_USED_IN_EDGE_DEF)}));
  }

  // add orphan collection to graph
  _graph.addOrphanCollection(std::string(collectionName));

  def = GraphManager::getCollectionByName(_vocbase, collectionName);
  Result res;

  if (def == nullptr) {
    if (createCollection) {
      // ensure that all collections are available
      res = gmngr.ensureCollections(&_graph, waitForSync);

      if (res.fail()) {
        return OperationResult{std::move(res)};
      }
    } else {
      return OperationResult(
          Result(TRI_ERROR_GRAPH_VERTEX_COL_DOES_NOT_EXIST,
                 collectionName + " " +
                     std::string{TRI_errno_string(TRI_ERROR_GRAPH_VERTEX_COL_DOES_NOT_EXIST)}));
    }
  } else {
    // Hint: Now needed because of the initial property
    res = gmngr.ensureCollections(&_graph, waitForSync);
    if (res.fail()) {
      return OperationResult{std::move(res)};
    }

    if (def->type() != TRI_COL_TYPE_DOCUMENT) {
      return OperationResult(TRI_ERROR_GRAPH_WRONG_COLLECTION_TYPE_VERTEX);
    }

    res = _graph.validateCollection(*(def.get()));
    if (res.fail()) {
      return OperationResult{std::move(res)};
    }
  }

  VPackBuilder builder;
  builder.openObject();
  _graph.toPersistence(builder);
  builder.close();

  SingleCollectionTransaction trx(ctx(), StaticStrings::GraphCollection,
                                  AccessMode::Type::WRITE);

  res = trx.begin();

  if (!res.ok()) {
    return OperationResult(res);
  }

  OperationOptions options;
  options.waitForSync = waitForSync;
  result = trx.update(StaticStrings::GraphCollection, builder.slice(), options);

  res = trx.finish(result.result);
  if (result.ok() && res.fail()) {
    return OperationResult(res);
  }
  return result;
}

OperationResult GraphOperations::eraseOrphanCollection(bool waitForSync,
                                                       std::string const& collectionName,
                                                       bool dropCollection) {
#ifdef USE_ENTERPRISE
  {
    if (dropCollection) {
      bool initial = isUsedAsInitialCollection(collectionName);
      if (initial) {
        return OperationResult(TRI_ERROR_GRAPH_COLLECTION_IS_INITIAL);
      }
    }
  }
#endif

  // check if collection exists within the orphan collections
  bool found = false;
  for (auto const& oName : _graph.orphanCollections()) {
    if (oName == collectionName) {
      found = true;
      break;
    }
  }
  if (!found) {
    return OperationResult(TRI_ERROR_GRAPH_NOT_IN_ORPHAN_COLLECTION);
  }

  // check if collection exists in the database
  OperationResult result = checkVertexCollectionAvailability(collectionName);
  if (result.fail()) {
    return result;
  }

  if (!hasRWPermissionsFor(collectionName)) {
    return OperationResult{TRI_ERROR_FORBIDDEN};
  }

  Result res = _graph.removeOrphanCollection(collectionName);
  if (res.fail()) {
    return OperationResult(res);
  }

  VPackBuilder builder;
  builder.openObject();
  _graph.toPersistence(builder);
  builder.close();

  SingleCollectionTransaction trx(ctx(), StaticStrings::GraphCollection,
                                  AccessMode::Type::WRITE);
  trx.addHint(transaction::Hints::Hint::SINGLE_OPERATION);

  res = trx.begin();

  if (!res.ok()) {
    return OperationResult(res);
  }
  OperationOptions options;
  options.waitForSync = waitForSync;

  result = trx.update(StaticStrings::GraphCollection, builder.slice(), options);
  res = trx.finish(result.result);

  if (dropCollection) {
    std::unordered_set<std::string> collectionsToBeRemoved;
    GraphManager gmngr{_vocbase};
    gmngr.pushCollectionIfMayBeDropped(collectionName, "", collectionsToBeRemoved);

    for (auto const& cname : collectionsToBeRemoved) {
      std::shared_ptr<LogicalCollection> coll;
      Result res = methods::Collections::lookup(_vocbase, cname, coll);
      if (res.ok()) {
        TRI_ASSERT(coll);
        res = methods::Collections::drop(*coll, false, -1.0);
      }
      if (res.fail()) {
        return OperationResult(res);
      }
    }
  }

  if (result.ok() && res.fail()) {
    return OperationResult(res);
  }

  return result;
}

OperationResult GraphOperations::addEdgeDefinition(VPackSlice edgeDefinitionSlice,
                                                   bool waitForSync) {
  ResultT<EdgeDefinition const*> defRes = _graph.addEdgeDefinition(edgeDefinitionSlice);
  if (defRes.fail()) {
    return OperationResult(std::move(defRes).result());
  }
  // Guaranteed to be non nullptr
  TRI_ASSERT(defRes.get() != nullptr);

  // ... in different graph
  GraphManager gmngr{_vocbase};

  OperationResult result{
      gmngr.checkForEdgeDefinitionConflicts(*(defRes.get()), _graph.name())};
  if (result.fail()) {
    // If this fails we will not persist.
    return result;
  }

  Result res = gmngr.ensureCollections(&_graph, waitForSync);

  if (res.fail()) {
    return OperationResult{std::move(res)};
  }

  // finally save the graph
  return gmngr.storeGraph(_graph, waitForSync, true);
}

// vertices

// TODO check if collection is a vertex collection in _graph?
// TODO are orphans allowed?
OperationResult GraphOperations::getVertex(std::string const& collectionName,
                                           std::string const& key,
                                           std::optional<RevisionId> rev) {
  return getDocument(collectionName, key, std::move(rev));
}

// TODO check if definitionName is an edge collection in _graph?
OperationResult GraphOperations::getEdge(const std::string& definitionName,
                                         const std::string& key,
                                         std::optional<RevisionId> rev) {
  return getDocument(definitionName, key, std::move(rev));
}

OperationResult GraphOperations::getDocument(std::string const& collectionName,
                                             std::string const& key,
                                             std::optional<RevisionId> rev) {
  OperationOptions options;
  options.ignoreRevs = !rev.has_value();

  VPackBufferPtr searchBuffer = _getSearchSlice(key, rev);
  VPackSlice search{searchBuffer->data()};

  // find and load collection given by name or identifier
  SingleCollectionTransaction trx(ctx(), collectionName, AccessMode::Type::READ);
  trx.addHint(transaction::Hints::Hint::SINGLE_OPERATION);

  Result res = trx.begin();

  if (!res.ok()) {
    return OperationResult(res);
  }

  OperationResult result = trx.document(collectionName, search, options);

  res = trx.finish(result.result);

  if (result.ok() && res.fail()) {
    return OperationResult(res);
  }
  return result;
}

GraphOperations::VPackBufferPtr GraphOperations::_getSearchSlice(
<<<<<<< HEAD
    std::string const& key, std::optional<RevisionId>& rev) const {
=======
    std::string const& key, std::optional<TRI_voc_rid_t>& rev) const {
>>>>>>> 92a249a7
  VPackBuilder builder;
  {
    VPackObjectBuilder guard(&builder);
    builder.add(StaticStrings::KeyString, VPackValue(key));
    if (rev) {
      builder.add(StaticStrings::RevString, VPackValue(rev.value().toString()));
    }
  }

  return builder.steal();
}

OperationResult GraphOperations::removeEdge(std::string const& definitionName,
                                            std::string const& key,
                                            std::optional<RevisionId> rev,
                                            bool waitForSync, bool returnOld) {
  return removeEdgeOrVertex(definitionName, key, rev, waitForSync, returnOld);
}

OperationResult GraphOperations::modifyDocument(
    std::string const& collectionName, std::string const& key, VPackSlice document,
    bool isPatch, std::optional<RevisionId> rev, bool waitForSync,
    bool returnOld, bool returnNew, bool keepNull, transaction::Methods& trx) {
  // extract the revision, if single document variant and header given:
  std::unique_ptr<VPackBuilder> builder;

  VPackSlice keyInBody = document.get(StaticStrings::KeyString);
  if ((rev && RevisionId::fromSlice(document) != rev.value()) || keyInBody.isNone() ||
      keyInBody.isNull() || (keyInBody.isString() && keyInBody.copyString() != key)) {
    // We need to rewrite the document with the given revision and key:
    builder = std::make_unique<VPackBuilder>();
    {
      VPackObjectBuilder guard(builder.get());
      TRI_SanitizeObject(document, *builder);
      builder->add(StaticStrings::KeyString, VPackValue(key));
      if (rev) {
        builder->add(StaticStrings::RevString, VPackValue(rev.value().toString()));
      }
    }
    document = builder->slice();
  }

  OperationOptions options;
  options.ignoreRevs = !rev.has_value();
  options.waitForSync = waitForSync;
  options.returnNew = returnNew;
  options.returnOld = returnOld;
  OperationResult result;

  if (isPatch) {
    options.keepNull = keepNull;
    result = trx.update(collectionName, document, options);
  } else {
    result = trx.replace(collectionName, document, options);
  }

  Result res = trx.finish(result.result);

  if (result.ok() && res.fail()) {
    return OperationResult(res);
  }
  return result;
}

OperationResult GraphOperations::createDocument(transaction::Methods* trx,
                                                std::string const& collectionName,
                                                VPackSlice document,
                                                bool waitForSync, bool returnNew) {
  OperationOptions options;
  options.waitForSync = waitForSync;
  options.returnNew = returnNew;

  OperationResult result = trx->insert(collectionName, document, options);
  result.result = trx->finish(result.result);

  return result;
}

OperationResult GraphOperations::updateEdge(const std::string& definitionName,
                                            const std::string& key, VPackSlice document,
                                            std::optional<RevisionId> rev,
                                            bool waitForSync, bool returnOld,
                                            bool returnNew, bool keepNull) {
  OperationResult res;
  std::unique_ptr<transaction::Methods> trx;
  std::tie(res, trx) = validateEdge(definitionName, document, waitForSync, true);
  if (res.fail()) {
    return res;
  }
  TRI_ASSERT(trx != nullptr);

  return modifyDocument(definitionName, key, document, true, std::move(rev),
                        waitForSync, returnOld, returnNew, keepNull, *trx.get());
}

OperationResult GraphOperations::replaceEdge(const std::string& definitionName,
                                             const std::string& key, VPackSlice document,
                                             std::optional<RevisionId> rev,
                                             bool waitForSync, bool returnOld,
                                             bool returnNew, bool keepNull) {
  OperationResult res;
  std::unique_ptr<transaction::Methods> trx;
  std::tie(res, trx) = validateEdge(definitionName, document, waitForSync, false);
  if (res.fail()) {
    return res;
  }
  TRI_ASSERT(trx != nullptr);

  return modifyDocument(definitionName, key, document, false, std::move(rev),
                        waitForSync, returnOld, returnNew, keepNull, *trx.get());
}

std::pair<OperationResult, std::unique_ptr<transaction::Methods>> GraphOperations::validateEdge(
    const std::string& definitionName, const VPackSlice& document,
    bool waitForSync, bool isUpdate) {
  std::string fromCollectionName;
  std::string fromCollectionKey;
  std::string toCollectionName;
  std::string toCollectionKey;

  OperationResult res;
  bool foundEdgeDefinition;

  std::tie(res, foundEdgeDefinition) =
      validateEdgeContent(document, fromCollectionName, fromCollectionKey,
                          toCollectionName, toCollectionKey, isUpdate);
  if (res.fail()) {
    return std::make_pair(std::move(res), nullptr);
  }

  std::vector<std::string> readCollections;
  std::vector<std::string> writeCollections;
  std::vector<std::string> exclusiveCollections;

  if (foundEdgeDefinition) {
    readCollections.emplace_back(fromCollectionName);
    readCollections.emplace_back(toCollectionName);
  }
  writeCollections.emplace_back(definitionName);

  transaction::Options trxOptions;
  trxOptions.waitForSync = waitForSync;

  auto trx = std::make_unique<transaction::Methods>(ctx(), readCollections, writeCollections,
                                                    exclusiveCollections, trxOptions);

  Result tRes = trx->begin();

  if (!tRes.ok()) {
    return std::make_pair(OperationResult(tRes), nullptr);
  }

  if (foundEdgeDefinition) {
    res = validateEdgeVertices(fromCollectionName, fromCollectionKey,
                               toCollectionName, toCollectionKey, *trx.get());

    if (res.fail()) {
      return std::make_pair(std::move(res), nullptr);
    }
  }

  return std::make_pair(std::move(res), std::move(trx));
}

OperationResult GraphOperations::validateEdgeVertices(
    const std::string& fromCollectionName, const std::string& fromCollectionKey,
    const std::string& toCollectionName, const std::string& toCollectionKey,
    transaction::Methods& trx) {
  VPackBuilder bT;
  {
    VPackObjectBuilder guard(&bT);
    bT.add(StaticStrings::KeyString, VPackValue(toCollectionKey));
  }

  VPackBuilder bF;
  {
    VPackObjectBuilder guard(&bF);
    bF.add(StaticStrings::KeyString, VPackValue(fromCollectionKey));
  }

  OperationOptions options;
  OperationResult resultFrom = trx.document(fromCollectionName, bF.slice(), options);
  OperationResult resultTo = trx.document(toCollectionName, bT.slice(), options);

  // actual result doesn't matter here
  if (!resultFrom.ok()) {
    trx.finish(resultFrom.result);
    return OperationResult(TRI_ERROR_ARANGO_DOCUMENT_NOT_FOUND);
  } else if (!resultTo.ok()) {
    trx.finish(resultTo.result);
    return OperationResult(TRI_ERROR_ARANGO_DOCUMENT_NOT_FOUND);
  }
  return OperationResult(TRI_ERROR_NO_ERROR);
}

std::pair<OperationResult, bool> GraphOperations::validateEdgeContent(
    const VPackSlice& document, std::string& fromCollectionName, std::string& fromCollectionKey,
    std::string& toCollectionName, std::string& toCollectionKey, bool isUpdate) {
  VPackSlice fromStringSlice = document.get(StaticStrings::FromString);
  VPackSlice toStringSlice = document.get(StaticStrings::ToString);

  if (fromStringSlice.isNone() || toStringSlice.isNone()) {
    if (isUpdate) {
      return std::make_pair(OperationResult(TRI_ERROR_NO_ERROR), false);
    }
    return std::make_pair(OperationResult(TRI_ERROR_ARANGO_INVALID_EDGE_ATTRIBUTE), false);
  }
  std::string fromString = fromStringSlice.copyString();
  std::string toString = toStringSlice.copyString();

  size_t pos = fromString.find('/');
  if (pos != std::string::npos) {
    fromCollectionName = fromString.substr(0, pos);
    fromCollectionKey = fromString.substr(pos + 1, fromString.length());
  } else {
    return std::make_pair(OperationResult(TRI_ERROR_ARANGO_INVALID_EDGE_ATTRIBUTE), true);
  }

  pos = toString.find('/');
  if (pos != std::string::npos) {
    toCollectionName = toString.substr(0, pos);
    toCollectionKey = toString.substr(pos + 1, toString.length());
  } else {
    return std::make_pair(OperationResult(TRI_ERROR_ARANGO_INVALID_EDGE_ATTRIBUTE), true);
  }

  // check if vertex collections are part of the graph definition
  auto it = _graph.vertexCollections().find(fromCollectionName);
  if (it == _graph.vertexCollections().end()) {
    // not found from vertex
    return std::make_pair(OperationResult(TRI_ERROR_ARANGO_DATA_SOURCE_NOT_FOUND), true);
  }
  it = _graph.vertexCollections().find(toCollectionName);
  if (it == _graph.vertexCollections().end()) {
    // not found to vertex
    return std::make_pair(OperationResult(TRI_ERROR_ARANGO_DATA_SOURCE_NOT_FOUND), true);
  }

  return std::make_pair(OperationResult(TRI_ERROR_NO_ERROR), true);
}

OperationResult GraphOperations::createEdge(const std::string& definitionName,
                                            VPackSlice document,
                                            bool waitForSync, bool returnNew) {
  OperationResult res;
  std::unique_ptr<transaction::Methods> trx;
  std::tie(res, trx) = validateEdge(definitionName, document, waitForSync, false);
  if (res.fail()) {
    return res;
  }
  TRI_ASSERT(trx != nullptr);

  return createDocument(&(*trx.get()), definitionName, document, waitForSync, returnNew);
}

OperationResult GraphOperations::updateVertex(const std::string& collectionName,
                                              const std::string& key, VPackSlice document,
                                              std::optional<RevisionId> rev,
                                              bool waitForSync, bool returnOld,
                                              bool returnNew, bool keepNull) {
  std::vector<std::string> writeCollections;
  writeCollections.emplace_back(collectionName);

  transaction::Options trxOptions;
  trxOptions.waitForSync = waitForSync;
  transaction::Methods trx(ctx(), {}, writeCollections, {}, trxOptions);

  Result tRes = trx.begin();

  if (!tRes.ok()) {
    return OperationResult(tRes);
  }
  return modifyDocument(collectionName, key, document, true, std::move(rev),
                        waitForSync, returnOld, returnNew, keepNull, trx);
}

OperationResult GraphOperations::replaceVertex(const std::string& collectionName,
                                               const std::string& key, VPackSlice document,
                                               std::optional<RevisionId> rev,
                                               bool waitForSync, bool returnOld,
                                               bool returnNew, bool keepNull) {
  std::vector<std::string> writeCollections;
  writeCollections.emplace_back(collectionName);

  transaction::Options trxOptions;
  trxOptions.waitForSync = waitForSync;
  transaction::Methods trx(ctx(), {}, writeCollections, {}, trxOptions);

  Result tRes = trx.begin();

  if (!tRes.ok()) {
    return OperationResult(tRes);
  }
  return modifyDocument(collectionName, key, document, false, std::move(rev),
                        waitForSync, returnOld, returnNew, keepNull, trx);
}

OperationResult GraphOperations::createVertex(const std::string& collectionName,
                                              VPackSlice document,
                                              bool waitForSync, bool returnNew) {
  transaction::Options trxOptions;

  std::vector<std::string> writeCollections;
  writeCollections.emplace_back(collectionName);
  transaction::Methods trx(ctx(), {}, writeCollections, {}, trxOptions);

  Result res = trx.begin();

  if (!res.ok()) {
    return OperationResult(res);
  }

  return createDocument(&trx, collectionName, document, waitForSync, returnNew);
}

OperationResult GraphOperations::removeEdgeOrVertex(const std::string& collectionName,
                                                    const std::string& key,
                                                    std::optional<RevisionId> rev,
                                                    bool waitForSync, bool returnOld) {
  OperationOptions options;
  options.waitForSync = waitForSync;
  options.returnOld = returnOld;
  options.ignoreRevs = !rev.has_value();

  VPackBufferPtr searchBuffer = _getSearchSlice(key, rev);
  VPackSlice search{searchBuffer->data()};

  // check for used edge definitions in ALL graphs
  GraphManager gmngr{_vocbase};

  std::unordered_set<std::string> possibleEdgeCollections;

  auto callback = [&](std::unique_ptr<Graph> graph) -> Result {
    checkForUsedEdgeCollections(*graph, collectionName, possibleEdgeCollections);
    return Result{};
  };
  Result res = gmngr.applyOnAllGraphs(callback);
  if (res.fail()) {
    return OperationResult(res);
  }

  auto edgeCollections = _graph.edgeCollections();
  std::vector<std::string> trxCollections;

  trxCollections.emplace_back(collectionName);

  CollectionNameResolver resolver{_vocbase};
  for (auto const& it : edgeCollections) {
    trxCollections.emplace_back(it);
    auto col = resolver.getCollection(it);
    if (col && col->isSmart() && col->type() == TRI_COL_TYPE_EDGE) {
      for (auto const& rn : col->realNames()) {
        trxCollections.emplace_back(rn);
      }
    }
  }
  for (auto const& it : possibleEdgeCollections) {
    trxCollections.emplace_back(it);  // add to trx collections
    edgeCollections.emplace(it);  // but also to edgeCollections for later iteration
  }

  transaction::Options trxOptions;
  trxOptions.waitForSync = waitForSync;
  transaction::Methods trx{ctx(), {}, trxCollections, {}, trxOptions};

  res = trx.begin();

  if (!res.ok()) {
    return OperationResult(res);
  }

  OperationResult result = trx.remove(collectionName, search, options);

  {
    aql::QueryString const queryString{
        "FOR e IN @@collection "
        "FILTER e._from == @toDeleteId "
        "OR e._to == @toDeleteId "
        "REMOVE e IN @@collection"};

    std::string const toDeleteId = collectionName + "/" + key;

    for (auto const& edgeCollection : edgeCollections) {
      auto bindVars = std::make_shared<VPackBuilder>();
      bindVars->add(VPackValue(VPackValueType::Object));
      bindVars->add("@collection", VPackValue(edgeCollection));
      bindVars->add("toDeleteId", VPackValue(toDeleteId));
      bindVars->close();

      arangodb::aql::Query query(false, _vocbase, queryString, bindVars,
                                 nullptr, arangodb::aql::PART_DEPENDENT);
      query.setTransactionContext(ctx());  // hack to share the same transaction

      auto queryResult = query.executeSync(QueryRegistryFeature::registry());

      if (queryResult.result.fail()) {
        return OperationResult(std::move(queryResult.result));
      }
    }
  }

  res = trx.finish(result.result);

  if (result.ok() && res.fail()) {
    return OperationResult(res);
  }
  return result;
}

OperationResult GraphOperations::removeVertex(const std::string& collectionName,
                                              const std::string& key,
                                              std::optional<RevisionId> rev,
                                              bool waitForSync, bool returnOld) {
  return removeEdgeOrVertex(collectionName, key, rev, waitForSync, returnOld);
}

bool GraphOperations::collectionExists(std::string const& collection) const {
  GraphManager gmngr{_vocbase};
  return gmngr.collectionExists(collection);
}

bool GraphOperations::hasROPermissionsFor(std::string const& collection) const {
  return hasPermissionsFor(collection, auth::Level::RO);
}

bool GraphOperations::hasRWPermissionsFor(std::string const& collection) const {
  return hasPermissionsFor(collection, auth::Level::RW);
}

bool GraphOperations::hasPermissionsFor(std::string const& collection, auth::Level level) const {
  std::string const& databaseName = _vocbase.name();

  std::stringstream stringstream;
  stringstream << "When checking " << convertFromAuthLevel(level)
               << " permissions for " << databaseName << "." << collection << ": ";
  std::string const logprefix = stringstream.str();

  ExecContext const& execContext = ExecContext::current();
  if (!ExecContext::isAuthEnabled()) {
    LOG_TOPIC("08e1f", DEBUG, Logger::GRAPHS) << logprefix << "Permissions are turned off.";
    return true;
  }

  if (execContext.canUseCollection(collection, level)) {
    return true;
  }

  LOG_TOPIC("ef8d1", DEBUG, Logger::GRAPHS) << logprefix << "Not allowed.";
  return false;
}

Result GraphOperations::checkEdgeDefinitionPermissions(EdgeDefinition const& edgeDefinition) const {
  std::string const& databaseName = _vocbase.name();

  std::stringstream stringstream;
  stringstream << "When checking permissions for edge definition `"
               << edgeDefinition.getName() << "` of graph `" << databaseName
               << "." << graph().name() << "`: ";
  std::string const logprefix = stringstream.str();

  ExecContext const& execContext = ExecContext::current();
  if (!ExecContext::isAuthEnabled()) {
    LOG_TOPIC("18e8e", DEBUG, Logger::GRAPHS) << logprefix << "Permissions are turned off.";
    return TRI_ERROR_NO_ERROR;
  }

  // collect all used collections in one container
  std::set<std::string> graphCollections;
  setUnion(graphCollections, edgeDefinition.getFrom());
  setUnion(graphCollections, edgeDefinition.getTo());
  graphCollections.emplace(edgeDefinition.getName());

  bool canUseDatabaseRW = execContext.canUseDatabase(auth::Level::RW);
  for (auto const& col : graphCollections) {
    // We need RO on all collections. And, in case any collection does not
    // exist, we need RW on the database.
    if (!execContext.canUseCollection(col, auth::Level::RO)) {
      LOG_TOPIC("e8a53", DEBUG, Logger::GRAPHS)
          << logprefix << "No read access to " << databaseName << "." << col;
      return TRI_ERROR_FORBIDDEN;
    }
    if (!collectionExists(col) && !canUseDatabaseRW) {
      LOG_TOPIC("2bcf2", DEBUG, Logger::GRAPHS)
          << logprefix << "Creation of " << databaseName << "." << col
          << " is not allowed.";
      return TRI_ERROR_FORBIDDEN;
    }
  }

  return TRI_ERROR_NO_ERROR;
}<|MERGE_RESOLUTION|>--- conflicted
+++ resolved
@@ -535,11 +535,7 @@
 }
 
 GraphOperations::VPackBufferPtr GraphOperations::_getSearchSlice(
-<<<<<<< HEAD
     std::string const& key, std::optional<RevisionId>& rev) const {
-=======
-    std::string const& key, std::optional<TRI_voc_rid_t>& rev) const {
->>>>>>> 92a249a7
   VPackBuilder builder;
   {
     VPackObjectBuilder guard(&builder);
