--- conflicted
+++ resolved
@@ -88,40 +88,10 @@
   graph.toPersistence(builder);
   builder.close();
 
-<<<<<<< HEAD
   GraphManager gmngr{_vocbase, _trxTypeHint};
-  std::set<std::string> newCollections;
-
-  // add collections that didn't exist in the graph before to newCollections:
-  for (auto const& it : boost::join(newEdgeDef.getFrom(), newEdgeDef.getTo())) {
-    if (!graph.hasVertexCollection(it) && !graph.hasOrphanCollection(it)) {
-      newCollections.emplace(it);
-    }
-  }
-
-  VPackBuilder collectionOptions;
-  collectionOptions.openObject();
-  _graph.createCollectionOptions(collectionOptions, waitForSync);
-  collectionOptions.close();
-  auto& cluster = _vocbase.server().getFeature<ClusterFeature>();
-  bool waitForSyncReplication = cluster.createWaitsForSyncReplication();
-  for (auto const& newCollection : newCollections) {
-    // While the collection is new in the graph, it may still already exist.
-    if (GraphManager::getCollectionByName(_vocbase, newCollection)) {
-      continue;
-    }
-
-    Result result = gmngr.createVertexCollection(
-        newCollection, waitForSyncReplication, collectionOptions.slice());
-    if (result.fail()) {
-      return OperationResult(result, options);
-    }
-=======
-  GraphManager gmngr{_vocbase};
   res = gmngr.ensureAllCollections(&_graph, waitForSync);
   if (res.fail()) {
     return OperationResult(res, options);
->>>>>>> d0a548f3
   }
 
   // now write to database
