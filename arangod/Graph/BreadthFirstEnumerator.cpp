////////////////////////////////////////////////////////////////////////////////
/// DISCLAIMER
///
/// Copyright 2014-2021 ArangoDB GmbH, Cologne, Germany
/// Copyright 2004-2014 triAGENS GmbH, Cologne, Germany
///
/// Licensed under the Apache License, Version 2.0 (the "License");
/// you may not use this file except in compliance with the License.
/// You may obtain a copy of the License at
///
///     http://www.apache.org/licenses/LICENSE-2.0
///
/// Unless required by applicable law or agreed to in writing, software
/// distributed under the License is distributed on an "AS IS" BASIS,
/// WITHOUT WARRANTIES OR CONDITIONS OF ANY KIND, either express or implied.
/// See the License for the specific language governing permissions and
/// limitations under the License.
///
/// Copyright holder is ArangoDB GmbH, Cologne, Germany
///
/// @author Michael Hackstein
////////////////////////////////////////////////////////////////////////////////

#include "BreadthFirstEnumerator.h"

#include "Aql/PruneExpressionEvaluator.h"
#include "Containers/Helpers.h"
#include "Graph/EdgeCursor.h"
#include "Graph/EdgeDocumentToken.h"
#include "Graph/Traverser.h"
#include "Graph/TraverserCache.h"
#include "Graph/TraverserOptions.h"

#include <velocypack/Slice.h>
#include <velocypack/velocypack-aliases.h>

using namespace arangodb;
using namespace arangodb::graph;
using namespace arangodb::traverser;

BreadthFirstEnumerator::PathStep::PathStep(arangodb::velocypack::StringRef vertex)
    : sourceIdx(0), edge(EdgeDocumentToken()), vertex(vertex) {}

BreadthFirstEnumerator::PathStep::PathStep(size_t sourceIdx, EdgeDocumentToken&& edge,
                                           arangodb::velocypack::StringRef vertex)
    : sourceIdx(sourceIdx), edge(edge), vertex(vertex) {}

BreadthFirstEnumerator::BreadthFirstEnumerator(Traverser* traverser, TraverserOptions* opts)
    : PathEnumerator(traverser, opts),
      _schreierIndex(0),
      _lastReturned(0),
      _currentDepth(0),
      _toSearchPos(0) {}

BreadthFirstEnumerator::~BreadthFirstEnumerator() {
  _opts->resourceMonitor().decreaseMemoryUsage(_schreier.capacity() * pathStepSize());
}

void BreadthFirstEnumerator::setStartVertex(arangodb::velocypack::StringRef startVertex) {
  PathEnumerator::setStartVertex(startVertex);

  _schreier.clear();
  _schreierIndex = 0;
  _lastReturned = 0;
  _nextDepth.clear();
  _toSearch.clear();
  _currentDepth = 0;
  _toSearchPos = 0;

  growStorage();
  _schreier.emplace_back(startVertex);
  _toSearch.emplace_back(NextStep(0));
}

bool BreadthFirstEnumerator::next() {
  if (_isFirst) {
    _isFirst = false;
    if (shouldPrune()) {
      TRI_ASSERT(_toSearch.size() == 1);
      // Throw the next one away
      _toSearch.clear();
    }
    // We have faked the 0 position in schreier for pruning
    _schreierIndex++;

    if (_opts->minDepth == 0) {
      if (_opts->usesPostFilter()) {
        auto evaluator = _opts->getPostFilterEvaluator();
        if (usePostFilter(evaluator)) {
          return true;
        }
      } else {
        return true;
      }
    }
  }
  if (_opts->maxDepth == 0) {
    // Short circuit.
    // We cannot find any path of length 0 or less
    return false;
  }
  _lastReturned++;

  // Avoid large call stacks.
  // Loop will be left if we are either finished
  // with searching.
  // Or we found vertices in the next depth for
  // a vertex.
  while (true) {
    while (_lastReturned < _schreierIndex) {
      // We still have something on our stack.
      // Paths have been read but not returned.

      if (_opts->usesPostFilter()) {
        auto evaluator = _opts->getPostFilterEvaluator();
        if (!usePostFilter(evaluator)) {
          // Skip this path, the Filter does not allow it.
          _lastReturned++;
          continue;
        }
      }
      // If we get here we now have a valid path to be returned
      return true;
    }

    if (_toSearchPos >= _toSearch.size()) {
      // This depth is done. GoTo next
      if (!prepareSearchOnNextDepth()) {
        // That's it. we are done.
        return false;
      }
    }
    // This access is always safe.
    // If not it should have bailed out before.
    TRI_ASSERT(_toSearchPos < _toSearch.size());

    auto const nextIdx = _toSearch[_toSearchPos++].sourceIdx;
    auto const nextVertex = _schreier[nextIdx].vertex;

    EdgeCursor* cursor = getCursor(nextVertex, _currentDepth);

    TRI_ASSERT(cursor != nullptr);
    cursor->readAll([&](graph::EdgeDocumentToken&& eid, VPackSlice e, size_t cursorIdx) -> void {
      if (!keepEdge(eid, e, nextVertex, _currentDepth, cursorIdx)) {
        return;
      }

      if (_opts->uniqueEdges == TraverserOptions::UniquenessLevel::PATH) {
        if (pathContainsEdge(nextIdx, eid)) {
          // This edge is on the path.
          return;
        }
      }

      arangodb::velocypack::StringRef vId;

      if (_traverser->getSingleVertex(e, nextVertex, _currentDepth + 1, vId)) {
        if (_opts->uniqueVertices == TraverserOptions::UniquenessLevel::PATH) {
          if (pathContainsVertex(nextIdx, vId)) {
            // This vertex is on the path.
            return;
          }
        }

<<<<<<< HEAD
#ifdef USE_ENTERPRISE
        if (!validDisjointPath(nextIdx, vId)) {
          return;
        }
#endif
=======
        if (!validDisjointPath(nextIdx, vId)) {
          return;
        }
>>>>>>> 8ad644bb

        growStorage();
        TRI_ASSERT(_schreier.capacity() > _schreier.size());
        _schreier.emplace_back(nextIdx, std::move(eid), vId);
        if (_currentDepth < _opts->maxDepth - 1) {
          // Prune here
          if (!shouldPrune()) {
            _nextDepth.emplace_back(_schreierIndex);
          }
        }
        _schreierIndex++;
      }
    });

    incHttpRequests(cursor->httpRequests());

    _opts->isQueryKilledCallback();
    // If we found a valid path, the schreier index was moved forward
    // Otherwise the searchPosition was moved forward.

    if (_currentDepth + 1 < _opts->minDepth) {
      // The depth we are working on is not supposed to be returned.
      // Move it fast-forward
      _lastReturned = _schreierIndex;
    }
  }
}

arangodb::aql::AqlValue BreadthFirstEnumerator::lastVertexToAqlValue() {
  return vertexToAqlValue(_lastReturned);
}

arangodb::aql::AqlValue BreadthFirstEnumerator::lastEdgeToAqlValue() {
  return edgeToAqlValue(_lastReturned);
}

arangodb::aql::AqlValue BreadthFirstEnumerator::pathToAqlValue(arangodb::velocypack::Builder& result) {
  return pathToIndexToAqlValue(result, _lastReturned);
}

arangodb::aql::AqlValue BreadthFirstEnumerator::vertexToAqlValue(size_t index) {
  TRI_ASSERT(index < _schreier.size());
  return _traverser->fetchVertexData(_schreier[index].vertex);
}

arangodb::aql::AqlValue BreadthFirstEnumerator::edgeToAqlValue(size_t index) {
  TRI_ASSERT(index < _schreier.size());
  if (index == 0) {
    // This is the first Vertex. No Edge Pointing to it
    return arangodb::aql::AqlValue(arangodb::aql::AqlValueHintNull());
  }
  return _opts->cache()->fetchEdgeAqlResult(_schreier[index].edge);
}

VPackSlice BreadthFirstEnumerator::pathToIndexToSlice(VPackBuilder& result,
                                                      size_t index, bool fromPrune) {
  _tempPathHelper.clear();
  while (index != 0) {
    // Walk backwards through the path and push everything found on the local
    // stack
    _tempPathHelper.emplace_back(index);
    index = _schreier[index].sourceIdx;
  }

  result.clear();
  result.openObject();
  if (fromPrune || _opts->producePathsEdges()) {
    result.add(StaticStrings::GraphQueryEdges, VPackValue(VPackValueType::Array));
    for (auto it = _tempPathHelper.rbegin(); it != _tempPathHelper.rend(); ++it) {
      _opts->cache()->insertEdgeIntoResult(_schreier[*it].edge, result);
    }
    result.close();  // edges
  }
  if (fromPrune || _opts->producePathsVertices()) {
    result.add(StaticStrings::GraphQueryVertices, VPackValue(VPackValueType::Array));
    // Always add the start vertex
    _traverser->addVertexToVelocyPack(_schreier[0].vertex, result);
    for (auto it = _tempPathHelper.rbegin(); it != _tempPathHelper.rend(); ++it) {
      _traverser->addVertexToVelocyPack(_schreier[*it].vertex, result);
    }
    result.close();  // vertices
  }
  result.close();
  TRI_ASSERT(result.isClosed());
  return result.slice();
}

arangodb::aql::AqlValue BreadthFirstEnumerator::pathToIndexToAqlValue(
    arangodb::velocypack::Builder& result, size_t index) {
  return arangodb::aql::AqlValue(pathToIndexToSlice(result, index, false));
}

bool BreadthFirstEnumerator::pathContainsVertex(size_t index,
                                                arangodb::velocypack::StringRef vertex) const {
  while (true) {
    TRI_ASSERT(index < _schreier.size());
    auto const& step = _schreier[index];
    if (step.vertex == vertex) {
      // We have the given vertex on this path
      return true;
    }
    if (index == 0) {
      // We have checked the complete path
      return false;
    }
    index = step.sourceIdx;
  }
}

bool BreadthFirstEnumerator::pathContainsEdge(size_t index,
                                              graph::EdgeDocumentToken const& edge) const {
  while (index != 0) {
    TRI_ASSERT(index < _schreier.size());
    auto const& step = _schreier[index];
    if (step.edge.equals(edge)) {
      // We have the given edge on this path
      return true;
    }
    index = step.sourceIdx;
  }
  // We have checked the complete path
  return false;
}

bool BreadthFirstEnumerator::prepareSearchOnNextDepth() {
  if (_nextDepth.empty()) {
    // Nothing left to search
    return false;
  }
  // Save copies:
  // We clear current
  // we swap current and next.
  // So now current is filled
  // and next is empty.
  _toSearch.clear();
  _toSearchPos = 0;
  _toSearch.swap(_nextDepth);
  _currentDepth++;
  TRI_ASSERT(_toSearchPos < _toSearch.size());
  TRI_ASSERT(_nextDepth.empty());
  TRI_ASSERT(_currentDepth < _opts->maxDepth);
  return true;
}

bool BreadthFirstEnumerator::shouldPrune() {
  if (!_opts->usesPrune()) {
    return false;
  }

  transaction::BuilderLeaser pathBuilder(_opts->trx());

  // evaluator->evaluate() might access these, so they have to live long enough.
  aql::AqlValue vertex, edge;
  aql::AqlValueGuard vertexGuard{vertex, true}, edgeGuard{edge, true};

  auto* evaluator = _opts->getPruneEvaluator();
  TRI_ASSERT(evaluator != nullptr);

  if (evaluator->needsVertex()) {
    // Note: vertexToAqlValue() copies the original vertex into the AqlValue.
    // This could be avoided with a function that just returns the slice,
    // as it will stay valid long enough.
    vertex = vertexToAqlValue(_schreierIndex);
    evaluator->injectVertex(vertex.slice());
  }
  if (evaluator->needsEdge()) {
    // Note: edgeToAqlValue() copies the original edge into the AqlValue.
    // This could be avoided with a function that just returns the slice,
    // as it will stay valid long enough.
    edge = edgeToAqlValue(_schreierIndex);
    evaluator->injectEdge(edge.slice());
  }
  if (evaluator->needsPath()) {
    VPackSlice path = pathToIndexToSlice(*pathBuilder.get(), _schreierIndex, true);
    evaluator->injectPath(path);
  }
  return evaluator->evaluate();
}

void BreadthFirstEnumerator::growStorage() {
  size_t capacity = arangodb::containers::Helpers::nextCapacity(_schreier, 8);
  
  if (capacity > _schreier.capacity()) {
    arangodb::ResourceUsageScope guard(_opts->resourceMonitor(),
                                       (capacity - _schreier.capacity()) * pathStepSize());

    _schreier.reserve(capacity);

    // now we are responsible for tracking the memory
    guard.steal();
  }
}

constexpr size_t BreadthFirstEnumerator::pathStepSize() const noexcept {
  return sizeof(void*) + sizeof(PathStep) + 2 * sizeof(NextStep);
}

#ifndef USE_ENTERPRISE
bool BreadthFirstEnumerator::validDisjointPath(size_t /*index*/,
                                               arangodb::velocypack::StringRef const& /*vertex*/) const {
  return true;
}
#endif<|MERGE_RESOLUTION|>--- conflicted
+++ resolved
@@ -162,17 +162,15 @@
           }
         }
 
-<<<<<<< HEAD
+        if (!validDisjointPath(nextIdx, vId)) {
+          return;
+        }
+
 #ifdef USE_ENTERPRISE
         if (!validDisjointPath(nextIdx, vId)) {
           return;
         }
 #endif
-=======
-        if (!validDisjointPath(nextIdx, vId)) {
-          return;
-        }
->>>>>>> 8ad644bb
 
         growStorage();
         TRI_ASSERT(_schreier.capacity() > _schreier.size());
@@ -354,7 +352,7 @@
 
 void BreadthFirstEnumerator::growStorage() {
   size_t capacity = arangodb::containers::Helpers::nextCapacity(_schreier, 8);
-  
+
   if (capacity > _schreier.capacity()) {
     arangodb::ResourceUsageScope guard(_opts->resourceMonitor(),
                                        (capacity - _schreier.capacity()) * pathStepSize());
