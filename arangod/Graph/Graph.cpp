--- conflicted
+++ resolved
@@ -686,10 +686,7 @@
 }
 
 void Graph::ensureInitial(const LogicalCollection& col) {
-<<<<<<< HEAD
-=======
   // known to be empty
->>>>>>> 475f788c
 }
 
 void Graph::edgesToVpack(VPackBuilder& builder) const {
