--- conflicted
+++ resolved
@@ -159,15 +159,9 @@
 
   bool evaluateVertexExpression(arangodb::velocypack::Slice, uint64_t);
 
-<<<<<<< HEAD
-  bool checkSmartDestination(VPackSlice edge, velocypack::StringRef sourceVertex);
-
-  bool destinationCollectionAllowed(velocypack::Slice edge, velocypack::StringRef sourceVertex);
-=======
   bool checkSmartDestination(VPackSlice edge, velocypack::StringRef sourceVertex) const;
 
   bool destinationCollectionAllowed(velocypack::Slice edge, velocypack::StringRef sourceVertex) const;
->>>>>>> 8ad644bb
 
   void linkTraverser(arangodb::traverser::ClusterTraverser*);
 
@@ -225,8 +219,6 @@
   auto setDisjoint() -> void;
   auto isDisjoint() const -> bool;
 
-<<<<<<< HEAD
-=======
   auto isSatelliteLeader() const -> bool;
 
   auto getEdgeDestination(arangodb::velocypack::Slice edge,
@@ -239,7 +231,6 @@
 
   void calculateIndexExpressions(aql::Ast* ast) override;
 
->>>>>>> 8ad644bb
  private:
   void readProduceInfo(VPackSlice obj);
 };
