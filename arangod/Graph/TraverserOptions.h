--- conflicted
+++ resolved
@@ -77,18 +77,14 @@
   ///        The Node keeps responsibility
   std::unique_ptr<aql::PruneExpressionEvaluator> _pruneExpression;
 
-<<<<<<< HEAD
   /// @brief The condition given for PostFilters (might be empty)
   ///        The Node keeps responsibility
   ///        This is used to avoid producing paths if the last vertex or edge do not match.
   std::unique_ptr<aql::PruneExpressionEvaluator> _postFilterExpression;
 
-  bool _producePaths{true};
-=======
   bool _producePathsVertices{true};
   bool _producePathsEdges{true};
-  bool _producePathsWeights{true}; // only used by WeightedEnumerator
->>>>>>> 8522105d
+  bool _producePathsWeights{true};  // only used by WeightedEnumerator
 
  public:
   uint64_t minDepth;
@@ -200,15 +196,19 @@
 
   auto estimateDepth() const noexcept -> uint64_t override;
 
-  auto setProducePaths(bool vertices, bool edges, bool weights) noexcept -> void { 
+  auto setProducePaths(bool vertices, bool edges, bool weights) noexcept -> void {
     _producePathsVertices = vertices;
     _producePathsEdges = edges;
     _producePathsWeights = weights;
   }
 
-  auto producePathsVertices() const noexcept -> bool { return _producePathsVertices; }
+  auto producePathsVertices() const noexcept -> bool {
+    return _producePathsVertices;
+  }
   auto producePathsEdges() const noexcept -> bool { return _producePathsEdges; }
-  auto producePathsWeights() const noexcept -> bool { return _producePathsWeights && mode == Order::WEIGHTED; }
+  auto producePathsWeights() const noexcept -> bool {
+    return _producePathsWeights && mode == Order::WEIGHTED;
+  }
 
   auto explicitDepthLookupAt() const -> std::unordered_set<std::size_t>;
 
