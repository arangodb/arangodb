////////////////////////////////////////////////////////////////////////////////
/// DISCLAIMER
///
/// Copyright 2014-2021 ArangoDB GmbH, Cologne, Germany
/// Copyright 2004-2014 triAGENS GmbH, Cologne, Germany
///
/// Licensed under the Apache License, Version 2.0 (the "License");
/// you may not use this file except in compliance with the License.
/// You may obtain a copy of the License at
///
///     http://www.apache.org/licenses/LICENSE-2.0
///
/// Unless required by applicable law or agreed to in writing, software
/// distributed under the License is distributed on an "AS IS" BASIS,
/// WITHOUT WARRANTIES OR CONDITIONS OF ANY KIND, either express or implied.
/// See the License for the specific language governing permissions and
/// limitations under the License.
///
/// Copyright holder is ArangoDB GmbH, Cologne, Germany
///
/// @author Michael Hackstein
/// @author Heiko Kernbach
////////////////////////////////////////////////////////////////////////////////

#include "TwoSidedEnumerator.h"

#include "Basics/Exceptions.h"
#include "Basics/debugging.h"
#include "Basics/system-compiler.h"
#include "Basics/voc-errors.h"

#include "Futures/Future.h"
#include "Graph/Options/TwoSidedEnumeratorOptions.h"
#include "Graph/PathManagement/PathResult.h"
#include "Graph/PathManagement/PathStore.h"
#include "Graph/PathManagement/PathStoreTracer.h"
#include "Graph/PathManagement/PathValidator.h"
#include "Graph/Providers/ClusterProvider.h"
#include "Graph/Providers/ProviderTracer.h"
#include "Graph/Providers/SingleServerProvider.h"
#include "Graph/Queues/FifoQueue.h"
#include "Graph/Queues/QueueTracer.h"
#include "Graph/algorithm-aliases.h"

#include <Graph/Types/ValidationResult.h>
#include <Logger/LogMacros.h>
#include <velocypack/Builder.h>
#include <velocypack/HashedStringRef.h>
#include <velocypack/velocypack-aliases.h>

using namespace arangodb;
using namespace arangodb::graph;

template <class QueueType, class PathStoreType, class ProviderType, class PathValidator>
TwoSidedEnumerator<QueueType, PathStoreType, ProviderType, PathValidator>::Ball::Ball(
    Direction dir, ProviderType&& provider, GraphOptions const& options,
    arangodb::ResourceMonitor& resourceMonitor)
    : _resourceMonitor(resourceMonitor),
      _interior(resourceMonitor),
      _queue(resourceMonitor),
      _provider(std::move(provider)),
      _validator(_interior),
      _direction(dir),
      _minDepth(options.getMinDepth()) {}

template <class QueueType, class PathStoreType, class ProviderType, class PathValidator>
TwoSidedEnumerator<QueueType, PathStoreType, ProviderType, PathValidator>::Ball::~Ball() = default;

template <class QueueType, class PathStoreType, class ProviderType, class PathValidator>
void TwoSidedEnumerator<QueueType, PathStoreType, ProviderType, PathValidator>::Ball::reset(VertexRef center) {
  clear();
  auto firstStep = _provider.startVertex(center);
  _shell.emplace(std::move(firstStep));
}

template <class QueueType, class PathStoreType, class ProviderType, class PathValidator>
void TwoSidedEnumerator<QueueType, PathStoreType, ProviderType, PathValidator>::Ball::clear() {
  _shell.clear();
  _interior.reset();
  _queue.clear();
  _depth = 0;
}

template <class QueueType, class PathStoreType, class ProviderType, class PathValidator>
auto TwoSidedEnumerator<QueueType, PathStoreType, ProviderType, PathValidator>::Ball::doneWithDepth() const
    -> bool {
  return _queue.isEmpty();
}

template <class QueueType, class PathStoreType, class ProviderType, class PathValidator>
auto TwoSidedEnumerator<QueueType, PathStoreType, ProviderType, PathValidator>::Ball::noPathLeft() const
    -> bool {
  return doneWithDepth() && _shell.empty();
}

template <class QueueType, class PathStoreType, class ProviderType, class PathValidator>
auto TwoSidedEnumerator<QueueType, PathStoreType, ProviderType, PathValidator>::Ball::getDepth() const
    -> size_t {
  return _depth;
}

template <class QueueType, class PathStoreType, class ProviderType, class PathValidator>
auto TwoSidedEnumerator<QueueType, PathStoreType, ProviderType, PathValidator>::Ball::shellSize() const
    -> size_t {
  return _shell.size();
}

template <class QueueType, class PathStoreType, class ProviderType, class PathValidator>
auto TwoSidedEnumerator<QueueType, PathStoreType, ProviderType, PathValidator>::Ball::startNextDepth()
    -> void {
  // We start the next depth, build a new queue
  // based on the shell contents.
  TRI_ASSERT(_queue.isEmpty());
  for (auto& step : _shell) {
    _queue.append(std::move(step));
  }
  _shell.clear();
  _depth++;
}

template <class QueueType, class PathStoreType, class ProviderType, class PathValidator>
auto TwoSidedEnumerator<QueueType, PathStoreType, ProviderType, PathValidator>::Ball::fetchResults(
    ResultList& results) -> void {
  std::vector<Step*> looseEnds{};

  if (_direction == Direction::FORWARD) {
    for (auto& [step, unused] : results) {
      if (!step.isProcessable()) {
        looseEnds.emplace_back(&step);
      }
    }
  } else {
    for (auto& [unused, step] : results) {
      if (!step.isProcessable()) {
        looseEnds.emplace_back(&step);
      }
    }
  }
  if (!looseEnds.empty()) {
    futures::Future<std::vector<Step*>> futureEnds = _provider.fetch(looseEnds);
    // Will throw all network errors here
    auto&& preparedEnds = futureEnds.get();
    LOG_FIXME_DEVEL << "needs to be implemented: " << preparedEnds;
    // TODO: we need to ensure that we now have all vertices fetched - (future - not yet implemented and not relevant yet)
    // or that we need to refetch at some later point.
    // TODO: maybe we can combine this with prefetching of paths
  }
}

template <class QueueType, class PathStoreType, class ProviderType, class PathValidator>
auto TwoSidedEnumerator<QueueType, PathStoreType, ProviderType, PathValidator>::Ball::computeNeighbourhoodOfNextVertex(
    Ball& other, ResultList& results) -> void {
  // Pull next element from Queue
  // Do 1 step search
  TRI_ASSERT(!_queue.isEmpty());
  if (!_queue.hasProcessableElement()) {
    std::vector<Step*> looseEnds = _queue.getLooseEnds();
    futures::Future<std::vector<Step*>> futureEnds = _provider.fetch(looseEnds);

    // Will throw all network errors here
    auto&& preparedEnds = futureEnds.get();
<<<<<<< HEAD
    for (auto const& end : preparedEnds) {
      LOG_DEVEL << "Prepare this loose end now: " << end->getVertex().getID().toString();
    }
    LOG_DEVEL << "needs to be implemented: " << preparedEnds;

=======
    LOG_FIXME_DEVEL << "needs to be implemented: " << preparedEnds;
    */
>>>>>>> 9a756ebc
    // TODO we somehow need to handover those looseends to - (future - not yet implemented and not relevant yet)
    // the queue again, in order to remove them from the loosend list.
  }
  auto step = _queue.pop();
  LOG_DEVEL << "Got step from queue: " << step.getVertex().getID().toString();
  auto previous = _interior.append(step);
  _provider.expand(step, previous, [&](Step n) -> void {
    LOG_DEVEL << "Expanding in TSE: " << n.getVertex().getID().toString();
    ValidationResult res = _validator.validatePath(n);

    // Check if other Ball knows this Vertex.
    // Include it in results.
    if ((getDepth() + other.getDepth() >= _minDepth) && !res.isFiltered()) {
      // One side of the path is checked, the other side is unclear:
      // We need to combine the test of both sides.

      // For GLOBAL: We ignore otherValidator, On FIRST match: Add this match as result, clear both sides. => This will give the shortest path.
      // TODO: Check if the GLOBAL holds true for weightedEdges
      other.matchResultsInShell(n, results, _validator);
    }
    if (!res.isPruned()) {
      // Add the step to our shell
      _shell.emplace(std::move(n));
    }
  });
}

template <class QueueType, class PathStoreType, class ProviderType, class PathValidator>
void TwoSidedEnumerator<QueueType, PathStoreType, ProviderType, PathValidator>::Ball::testDepthZero(
    Ball& other, ResultList& results) {
  for (auto const& step : _shell) {
    other.matchResultsInShell(step, results, _validator);
  }
}

template <class QueueType, class PathStoreType, class ProviderType, class PathValidator>
auto TwoSidedEnumerator<QueueType, PathStoreType, ProviderType, PathValidator>::Ball::matchResultsInShell(
    Step const& match, ResultList& results, PathValidator const& otherSideValidator)
    -> void {
  auto [first, last] = _shell.equal_range(match);
  LOG_DEVEL << "match results in shell";
  if (_direction == FORWARD) {
    while (first != last) {
      auto res = _validator.validatePath(*first, otherSideValidator);
      if (!res.isFiltered()) {
        LOG_TOPIC("6a01b", DEBUG, Logger::GRAPHS)
            << "Found path " << *first << " and " << match;
        results.push_back(std::make_pair(*first, match));
      }
      first++;
    }
  } else {
    while (first != last) {
      auto res = _validator.validatePath(*first, otherSideValidator);
      if (!res.isFiltered()) {
        LOG_TOPIC("d1830", DEBUG, Logger::GRAPHS)
            << "Found path " << match << " and " << *first;
        results.push_back(std::make_pair(match, *first));
      }
      first++;
    }
  }
}

template <class QueueType, class PathStoreType, class ProviderType, class PathValidator>
auto TwoSidedEnumerator<QueueType, PathStoreType, ProviderType, PathValidator>::Ball::buildPath(
    Step const& vertexInShell, PathResult<ProviderType, Step>& path) -> void {
  if (_direction == FORWARD) {
    _interior.buildPath(vertexInShell, path);
  } else {
    _interior.reverseBuildPath(vertexInShell, path);
  }
}

template <class QueueType, class PathStoreType, class ProviderType, class PathValidator>
auto TwoSidedEnumerator<QueueType, PathStoreType, ProviderType, PathValidator>::Ball::provider()
    -> ProviderType& {
  return _provider;
}

template <class QueueType, class PathStoreType, class ProviderType, class PathValidator>
TwoSidedEnumerator<QueueType, PathStoreType, ProviderType, PathValidator>::TwoSidedEnumerator(
    ProviderType&& forwardProvider, ProviderType&& backwardProvider,
    TwoSidedEnumeratorOptions&& options, arangodb::ResourceMonitor& resourceMonitor)
    : _options(std::move(options)),
      _left{Direction::FORWARD, std::move(forwardProvider), _options, resourceMonitor},
      _right{Direction::BACKWARD, std::move(backwardProvider), _options, resourceMonitor},
      _resultPath{_left.provider(), _right.provider()} {}

template <class QueueType, class PathStoreType, class ProviderType, class PathValidator>
TwoSidedEnumerator<QueueType, PathStoreType, ProviderType, PathValidator>::~TwoSidedEnumerator() {
}

template <class QueueType, class PathStoreType, class ProviderType, class PathValidator>
auto TwoSidedEnumerator<QueueType, PathStoreType, ProviderType, PathValidator>::destroyEngines()
    -> void {
  // Note: Left & Right Provider use the same traversal engines.
  //   => Destroying one of them is enough.
  _left.provider().destroyEngines();
}

template <class QueueType, class PathStoreType, class ProviderType, class PathValidator>
void TwoSidedEnumerator<QueueType, PathStoreType, ProviderType, PathValidator>::clear() {
  _left.clear();
  _right.clear();
  _results.clear();
}

/**
 * @brief Quick test if the finder can prove there is no more data available.
 *        It can respond with false, even though there is no path left.
 * @return true There will be no further path.
 * @return false There is a chance that there is more data available.
 */
template <class QueueType, class PathStoreType, class ProviderType, class PathValidator>
bool TwoSidedEnumerator<QueueType, PathStoreType, ProviderType, PathValidator>::isDone() const {
  return _results.empty() && searchDone();
}

/**
 * @brief Reset to new source and target vertices.
 * This API uses string references, this class will not take responsibility
 * for the referenced data. It is caller's responsibility to retain the
 * underlying data and make sure the StringRefs stay valid until next
 * call of reset.
 *
 * @param source The source vertex to start the paths
 * @param target The target vertex to end the paths
 */
template <class QueueType, class PathStoreType, class ProviderType, class PathValidator>
void TwoSidedEnumerator<QueueType, PathStoreType, ProviderType, PathValidator>::reset(
    VertexRef source, VertexRef target) {
  _results.clear();
  _left.reset(source);
  _right.reset(target);
  _resultPath.clear();

  // Special depth == 0 case
  if (_options.getMinDepth() == 0 && source == target) {
    _left.testDepthZero(_right, _results);
  }
}

/**
 * @brief Get the next path, if available written into the result build.
 * The given builder will be not be cleared, this function requires a
 * prepared builder to write into.
 *
 * @param result Input and output, this needs to be an open builder,
 * where the path can be placed into.
 * Can be empty, or an openArray, or the value of an object.
 * Guarantee: Every returned path matches the conditions handed in via
 * options. No path is returned twice, it is intended that paths overlap.
 * @return true Found and written a path, result is modified.
 * @return false No path found, result has not been changed.
 */
template <class QueueType, class PathStoreType, class ProviderType, class PathValidator>
bool TwoSidedEnumerator<QueueType, PathStoreType, ProviderType, PathValidator>::getNextPath(VPackBuilder& result) {
  while (!isDone()) {
    searchMoreResults();

    while (!_results.empty()) {
      auto const& [leftVertex, rightVertex] = _results.back();

      // Performance Optimization:
      // It seems to be pointless to first push
      // everything in to the _resultPath object
      // and then iterate again to return the path
      // we should be able to return the path in the first go.
      _resultPath.clear();
      _left.buildPath(leftVertex, _resultPath);
      _right.buildPath(rightVertex, _resultPath);
      TRI_ASSERT(!_resultPath.isEmpty());
      _results.pop_back();
      _resultPath.toVelocyPack(result);
      return true;
    }
  }
  return false;
}

template <class QueueType, class PathStoreType, class ProviderType, class PathValidator>
void TwoSidedEnumerator<QueueType, PathStoreType, ProviderType, PathValidator>::searchMoreResults() {
  while (_results.empty() && !searchDone()) {
    _resultsFetched = false;
    if (_searchLeft) {
      if (ADB_UNLIKELY(_left.doneWithDepth())) {
        startNextDepth();
      } else {
        _left.computeNeighbourhoodOfNextVertex(_right, _results);
      }
    } else {
      if (ADB_UNLIKELY(_right.doneWithDepth())) {
        startNextDepth();
      } else {
        _right.computeNeighbourhoodOfNextVertex(_left, _results);
      }
    }
  }

  LOG_DEVEL << "result size is: " << _results.size();
  LOG_DEVEL << "Now we need to fetch results aka. looseEnds";
  fetchResults();
}

/**
 * @brief Skip the next Path, like getNextPath, but does not return the path.
 *
 * @return true Found and skipped a path.
 * @return false No path found.
 */

template <class QueueType, class PathStoreType, class ProviderType, class PathValidator>
bool TwoSidedEnumerator<QueueType, PathStoreType, ProviderType, PathValidator>::skipPath() {
  while (!isDone()) {
    searchMoreResults();

    while (!_results.empty()) {
      // just drop one result for skipping
      _results.pop_back();
      return true;
    }
  }
  return false;
}

template <class QueueType, class PathStoreType, class ProviderType, class PathValidator>
auto TwoSidedEnumerator<QueueType, PathStoreType, ProviderType, PathValidator>::startNextDepth()
    -> void {
  if (_right.shellSize() < _left.shellSize()) {
    _searchLeft = false;
    _right.startNextDepth();
  } else {
    _searchLeft = true;
    _left.startNextDepth();
  }
}

template <class QueueType, class PathStoreType, class ProviderType, class PathValidator>
auto TwoSidedEnumerator<QueueType, PathStoreType, ProviderType, PathValidator>::searchDone() const
    -> bool {
  return _left.noPathLeft() || _right.noPathLeft() ||
         _left.getDepth() + _right.getDepth() > _options.getMaxDepth();
}

template <class QueueType, class PathStoreType, class ProviderType, class PathValidator>
auto TwoSidedEnumerator<QueueType, PathStoreType, ProviderType, PathValidator>::fetchResults()
    -> void {
  LOG_DEVEL << "fetchResults in TwoSidedEnumerator";
  if (!_resultsFetched && !_results.empty()) {
    LOG_DEVEL << "Fetch left";
    _left.fetchResults(_results);
    LOG_DEVEL << "Fetch right";
    _right.fetchResults(_results);
  }
  _resultsFetched = true;
}

template <class QueueType, class PathStoreType, class ProviderType, class PathValidator>
auto TwoSidedEnumerator<QueueType, PathStoreType, ProviderType, PathValidator>::stealStats()
    -> aql::TraversalStats {
  aql::TraversalStats stats = _left.provider().stealStats();
  stats += _right.provider().stealStats();
  return stats;
}

/* SingleServerProvider Section */

template class ::arangodb::graph::TwoSidedEnumerator<
    ::arangodb::graph::FifoQueue<::arangodb::graph::SingleServerProvider::Step>,
    ::arangodb::graph::PathStore<SingleServerProvider::Step>, SingleServerProvider,
    ::arangodb::graph::PathValidator<PathStore<SingleServerProvider::Step>, VertexUniquenessLevel::PATH>>;

template class ::arangodb::graph::TwoSidedEnumerator<
    ::arangodb::graph::QueueTracer<::arangodb::graph::FifoQueue<::arangodb::graph::SingleServerProvider::Step>>,
    ::arangodb::graph::PathStoreTracer<::arangodb::graph::PathStore<SingleServerProvider::Step>>,
    ::arangodb::graph::ProviderTracer<SingleServerProvider>,
    ::arangodb::graph::PathValidator<::arangodb::graph::PathStoreTracer<::arangodb::graph::PathStore<SingleServerProvider::Step>>, VertexUniquenessLevel::PATH>>;

/* ClusterProvider Section */

template class ::arangodb::graph::TwoSidedEnumerator<
    ::arangodb::graph::FifoQueue<::arangodb::graph::ClusterProvider::Step>,
    ::arangodb::graph::PathStore<ClusterProvider::Step>, ClusterProvider,
    ::arangodb::graph::PathValidator<PathStore<ClusterProvider::Step>, VertexUniquenessLevel::PATH>>;

template class ::arangodb::graph::TwoSidedEnumerator<
    ::arangodb::graph::QueueTracer<::arangodb::graph::FifoQueue<::arangodb::graph::ClusterProvider::Step>>,
    ::arangodb::graph::PathStoreTracer<::arangodb::graph::PathStore<ClusterProvider::Step>>,
    ::arangodb::graph::ProviderTracer<ClusterProvider>,
    ::arangodb::graph::PathValidator<::arangodb::graph::PathStoreTracer<::arangodb::graph::PathStore<ClusterProvider::Step>>, VertexUniquenessLevel::PATH>>;<|MERGE_RESOLUTION|>--- conflicted
+++ resolved
@@ -159,16 +159,12 @@
 
     // Will throw all network errors here
     auto&& preparedEnds = futureEnds.get();
-<<<<<<< HEAD
     for (auto const& end : preparedEnds) {
       LOG_DEVEL << "Prepare this loose end now: " << end->getVertex().getID().toString();
     }
     LOG_DEVEL << "needs to be implemented: " << preparedEnds;
 
-=======
     LOG_FIXME_DEVEL << "needs to be implemented: " << preparedEnds;
-    */
->>>>>>> 9a756ebc
     // TODO we somehow need to handover those looseends to - (future - not yet implemented and not relevant yet)
     // the queue again, in order to remove them from the loosend list.
   }
