--- conflicted
+++ resolved
@@ -410,14 +410,7 @@
     _right.setForbiddenEdges(std::move(forbidden));
   };
 
-<<<<<<< HEAD
-  auto setEmitWeight(bool) -> void {}
-
- private:
-  [[nodiscard]] auto searchDone() const -> bool;
-=======
  private : [[nodiscard]] auto searchDone() const -> bool;
->>>>>>> 4f3b2ea6
   // Ensure that we have fetched all vertices in the _results list. Otherwise,
   // we will not be able to generate the resulting path
   auto fetchResults() -> void;
