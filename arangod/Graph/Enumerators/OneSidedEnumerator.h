--- conflicted
+++ resolved
@@ -133,13 +133,8 @@
   auto getNextPath() -> std::unique_ptr<PathResultInterface> override;
 
 #ifdef USE_ENTERPRISE
-<<<<<<< HEAD
-  auto smartSearch(size_t amountOfExpansions)
-      -> enterprise::SmartGraphResponse override;
-=======
   auto smartSearch(size_t amountOfExpansions, arangodb::velocypack::Builder&)
       -> void override;
->>>>>>> 8090972e
 #endif
 
   /**
