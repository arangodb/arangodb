--- conflicted
+++ resolved
@@ -133,11 +133,8 @@
   auto getNextPath() -> std::unique_ptr<PathResultInterface> override;
 
 #ifdef USE_ENTERPRISE
-<<<<<<< HEAD
-  auto smartSearch(arangodb::velocypack::Builder&) -> void override;
-=======
-  auto smartSearch(size_t amountOfExpansions) -> enterprise::SmartGraphResponse override;
->>>>>>> ba934448
+  auto smartSearch(size_t amountOfExpansions, arangodb::velocypack::Builder&)
+      -> void override;
 #endif
 
   /**
