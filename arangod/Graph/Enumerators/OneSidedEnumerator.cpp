////////////////////////////////////////////////////////////////////////////////
/// DISCLAIMER
///
/// Copyright 2014-2022 ArangoDB GmbH, Cologne, Germany
/// Copyright 2004-2014 triAGENS GmbH, Cologne, Germany
///
/// Licensed under the Apache License, Version 2.0 (the "License");
/// you may not use this file except in compliance with the License.
/// You may obtain a copy of the License at
///
///     http://www.apache.org/licenses/LICENSE-2.0
///
/// Unless required by applicable law or agreed to in writing, software
/// distributed under the License is distributed on an "AS IS" BASIS,
/// WITHOUT WARRANTIES OR CONDITIONS OF ANY KIND, either express or implied.
/// See the License for the specific language governing permissions and
/// limitations under the License.
///
/// Copyright holder is ArangoDB GmbH, Cologne, Germany
///
/// @author Michael Hackstein
/// @author Heiko Kernbach
////////////////////////////////////////////////////////////////////////////////

#include "OneSidedEnumerator.h"

#include "Basics/debugging.h"
#include "Basics/system-compiler.h"

#include "Futures/Future.h"
#include "Graph/Options/OneSidedEnumeratorOptions.h"
#include "Graph/PathManagement/PathValidator.h"
#include "Graph/Providers/ClusterProvider.h"
#include "Graph/Providers/SingleServerProvider.h"
#include "Graph/Queues/QueueTracer.h"
#include "Graph/Steps/SingleServerProviderStep.h"
#include "Graph/Types/ValidationResult.h"
#include "Graph/algorithm-aliases.h"
#ifdef USE_ENTERPRISE
#include "Enterprise/Graph/Steps/SmartGraphStep.h"
#endif

#include <Logger/LogMacros.h>
#include <velocypack/Builder.h>

using namespace arangodb;
using namespace arangodb::graph;

template<class Configuration>
OneSidedEnumerator<Configuration>::OneSidedEnumerator(
    Provider&& forwardProvider, OneSidedEnumeratorOptions&& options,
    PathValidatorOptions validatorOptions,
    arangodb::ResourceMonitor& resourceMonitor)
    : _options(std::move(options)),
      _queue(resourceMonitor),
      _provider(std::move(forwardProvider)),
      _interior(resourceMonitor),
      _validator(_provider, _interior, std::move(validatorOptions)) {}

template<class Configuration>
OneSidedEnumerator<Configuration>::~OneSidedEnumerator() = default;

template<class Configuration>
auto OneSidedEnumerator<Configuration>::destroyEngines() -> void {
  _provider.destroyEngines();
}

template<class Configuration>
void OneSidedEnumerator<Configuration>::clear(bool keepPathStore) {
  _queue.clear();
  _results.clear();
  _validator.reset();

  if (!keepPathStore) {
    _interior.reset();
    clearProvider();  // TODO: Check usage of keepPathStore (if necessary)
  }
}

template<class Configuration>
void OneSidedEnumerator<Configuration>::clearProvider() {
  // Guarantee that the used Queue is empty and we do not hold any reference to
  // PathStore. Info: Steps do contain VertexRefs which are hold in PathStore.
  TRI_ASSERT(_queue.isEmpty());

  // Guarantee that _results is empty. Steps are contained in _results and do
  // contain Steps which do contain VertexRefs which are hold in PathStore.
  TRI_ASSERT(_results.empty());

  // Guarantee that the used PathStore is cleared, before we clear the Provider.
  // The Provider does hold the StringHeap cache.
  TRI_ASSERT(_interior.size() == 0);

  // ProviderStore must be cleared as last (!), as we do have multiple places
  // holding references to contained VertexRefs there.
  _provider.clear();  // PathStore
}

template<class Configuration>
auto OneSidedEnumerator<Configuration>::computeNeighbourhoodOfNextVertex()
    -> void {
  // Pull next element from Queue
  // Do 1 step search
  TRI_ASSERT(!_queue.isEmpty());
  if (!_queue.hasProcessableElement()) {
    std::vector<Step*> looseEnds = _queue.getLooseEnds();
    futures::Future<std::vector<Step*>> futureEnds = _provider.fetch(looseEnds);

    // Will throw all network errors here
    auto&& preparedEnds = futureEnds.get();

    TRI_ASSERT(preparedEnds.size() != 0);
    TRI_ASSERT(_queue.hasProcessableElement());
  }

  auto tmp = _queue.pop();
  auto posPrevious = _interior.append(std::move(tmp));
  auto& step = _interior.getStepReference(posPrevious);

  // only explore here if we're responsible
  if (!step.isResponsible(_provider.trx())) {
    // This server cannot decide on this specific vertex.
    // Include it in results, to report back that we
    // found this undecided path
    _results.emplace_back(step);
    return;
  }
  ValidationResult res = _validator.validatePath(step);
  LOG_TOPIC("78155", TRACE, Logger::GRAPHS)
      << std::boolalpha
      << "<Traverser> Validated Vertex: " << step.getVertex().getID()
      << " filtered " << res.isFiltered() << " pruned " << res.isPruned()
      << " depth " << _options.getMinDepth() << " <= " << step.getDepth()
      << "<= " << _options.getMaxDepth();

  if (res.isFiltered() || res.isPruned()) {
    _stats.incrFiltered();
  }

  if (step.getDepth() >= _options.getMinDepth() && !res.isFiltered()) {
    // Include it in results.
    _results.emplace_back(step);
  }

  if (step.getDepth() < _options.getMaxDepth() && !res.isPruned()) {
    _provider.expand(step, posPrevious,
                     [&](Step n) -> void { _queue.append(n); });
  }
}

/**
 * @brief Quick test if the finder can prove there is no more data available.
 *        It can respond with false, even though there is no path left.
 * @return true There will be no further path.
 * @return false There is a chance that there is more data available.
 */
template<class Configuration>
bool OneSidedEnumerator<Configuration>::isDone() const {
  return _results.empty() && searchDone();
}

/**
 * @brief Reset to new source and target vertices.
 * This API uses string references, this class will not take responsibility
 * for the referenced data. It is caller's responsibility to retain the
 * underlying data and make sure the strings stay valid until next
 * call of reset.
 *
 * @param source The source vertex to start the paths
 */
template<class Configuration>
void OneSidedEnumerator<Configuration>::reset(VertexRef source, size_t depth,
                                              double weight,
                                              bool keepPathStore) {
  clear(keepPathStore);
  auto firstStep = _provider.startVertex(source, depth, weight);
  _queue.append(std::move(firstStep));
}

/**
 * @brief Get the next path, if available written into the result build.
 * The given builder will be not be cleared, this function requires a
 * prepared builder to write into.
 *
 * @param result Input and output, this needs to be an open builder,
 * where the path can be placed into.
 * Can be empty, or an openArray, or the value of an object.
 * Guarantee: Every returned path matches the conditions handed in via
 * options. No path is returned twice, it is intended that paths overlap.
 * @return true Found and written a path, result is modified.
 * @return false No path found, result has not been changed.
 */
template<class Configuration>
auto OneSidedEnumerator<Configuration>::getNextPath()
    -> std::unique_ptr<PathResultInterface> {
  while (!isDone()) {
    searchMoreResults();

    while (!_results.empty()) {
      auto step = std::move(_results.back());
      _results.pop_back();
      return std::make_unique<ResultPathType>(step, _provider, _interior);
    }
  }
  return nullptr;
}

template<class Configuration>
void OneSidedEnumerator<Configuration>::searchMoreResults() {
  while (_results.empty() &&
         !searchDone()) {  // TODO: check && !_queue.isEmpty()
    _resultsFetched = false;
    computeNeighbourhoodOfNextVertex();
  }

  fetchResults();
}

/**
 * @brief Skip the next Path, like getNextPath, but does not return the path.
 *
 * @return true Found and skipped a path.
 * @return false No path found.
 */

template<class Configuration>
bool OneSidedEnumerator<Configuration>::skipPath() {
  while (!isDone()) {
    searchMoreResults();

    while (!_results.empty()) {
      // just drop one result for skipping
      _results.pop_back();
      return true;
    }
  }
  return false;
}

template<class Configuration>
auto OneSidedEnumerator<Configuration>::searchDone() const -> bool {
  return _queue.isEmpty();
}

template<class Configuration>
auto OneSidedEnumerator<Configuration>::fetchResults() -> void {
  if (!_resultsFetched && !_results.empty()) {
    std::vector<Step*> looseEnds{};

    for (auto& vertex : _results) {
      if (!vertex.isProcessable()) {
        looseEnds.emplace_back(&vertex);
      }
    }

    if (!looseEnds.empty()) {
      // Will throw all network errors here
      futures::Future<std::vector<Step*>> futureEnds =
          _provider.fetch(looseEnds);
      futureEnds.get();
      // Notes for the future:
      // Vertices are now fetched. Think about other less-blocking and
      // batch-wise fetching (e.g. re-fetch at some later point).
      // TODO: Discuss how to optimize here. Currently we'll mark looseEnds in
      // fetch as fetched. This works, but we might create a batch limit here in
      // the future. Also discuss: Do we want (re-)fetch logic here?
      // TODO: maybe we can combine this with prefetching of paths
    }
  }

  _resultsFetched = true;
}

template<class Configuration>
auto OneSidedEnumerator<Configuration>::prepareIndexExpressions(aql::Ast* ast)
    -> void {
  _provider.prepareIndexExpressions(ast);
}

template<class Configuration>
auto OneSidedEnumerator<Configuration>::stealStats() -> aql::TraversalStats {
  _stats += _provider.stealStats();

  auto t = _stats;
  // Placement new of stats, do not reallocate space.
  _stats.~TraversalStats();
  new (&_stats) aql::TraversalStats{};
  return t;
}

template<class Configuration>
auto OneSidedEnumerator<Configuration>::validatorUsesPrune() const -> bool {
  return _validator.usesPrune();
}

template<class Configuration>
auto OneSidedEnumerator<Configuration>::validatorUsesPostFilter() const
    -> bool {
  return _validator.usesPostFilter();
}

template<class Configuration>
auto OneSidedEnumerator<Configuration>::setValidatorContext(
    aql::InputAqlItemRow& inputRow) -> void {
  _provider.prepareContext(inputRow);

  if (validatorUsesPrune()) {
    _validator.setPruneContext(inputRow);
  }

  if (validatorUsesPostFilter()) {
    _validator.setPostFilterContext(inputRow);
  }
}

template<class Configuration>
auto OneSidedEnumerator<Configuration>::unprepareValidatorContext() -> void {
  _provider.unPrepareContext();

  if (validatorUsesPrune()) {
    _validator.unpreparePruneContext();
  }

  if (validatorUsesPostFilter()) {
    _validator.unpreparePostFilterContext();
  }
}

/* SingleServerProvider Section */
using SingleServerProviderStep = ::arangodb::graph::SingleServerProviderStep;

<<<<<<< HEAD
// Breadth First Search
template class ::arangodb::graph::OneSidedEnumerator<BFSConfiguration<
    SingleServerProvider<SingleServerProviderStep>, VertexUniquenessLevel::PATH,
    EdgeUniquenessLevel::PATH, false>>;
template class ::arangodb::graph::OneSidedEnumerator<BFSConfiguration<
    SingleServerProvider<SingleServerProviderStep>, VertexUniquenessLevel::PATH,
    EdgeUniquenessLevel::PATH, true>>;
template class ::arangodb::graph::OneSidedEnumerator<BFSConfiguration<
    SingleServerProvider<SingleServerProviderStep>, VertexUniquenessLevel::NONE,
    EdgeUniquenessLevel::NONE, false>>;
template class ::arangodb::graph::OneSidedEnumerator<BFSConfiguration<
    SingleServerProvider<SingleServerProviderStep>, VertexUniquenessLevel::NONE,
    EdgeUniquenessLevel::NONE, true>>;
template class ::arangodb::graph::OneSidedEnumerator<BFSConfiguration<
    SingleServerProvider<SingleServerProviderStep>, VertexUniquenessLevel::NONE,
    EdgeUniquenessLevel::PATH, false>>;
template class ::arangodb::graph::OneSidedEnumerator<BFSConfiguration<
    SingleServerProvider<SingleServerProviderStep>, VertexUniquenessLevel::NONE,
    EdgeUniquenessLevel::PATH, true>>;
template class ::arangodb::graph::OneSidedEnumerator<BFSConfiguration<
    SingleServerProvider<SingleServerProviderStep>,
    VertexUniquenessLevel::GLOBAL, EdgeUniquenessLevel::PATH, false>>;
template class ::arangodb::graph::OneSidedEnumerator<BFSConfiguration<
    SingleServerProvider<SingleServerProviderStep>,
    VertexUniquenessLevel::GLOBAL, EdgeUniquenessLevel::PATH, true>>;

// Depth First Search
template class ::arangodb::graph::OneSidedEnumerator<DFSConfiguration<
    SingleServerProvider<SingleServerProviderStep>, VertexUniquenessLevel::NONE,
    EdgeUniquenessLevel::NONE, false>>;
template class ::arangodb::graph::OneSidedEnumerator<DFSConfiguration<
    SingleServerProvider<SingleServerProviderStep>, VertexUniquenessLevel::NONE,
    EdgeUniquenessLevel::NONE, true>>;
template class ::arangodb::graph::OneSidedEnumerator<DFSConfiguration<
    SingleServerProvider<SingleServerProviderStep>, VertexUniquenessLevel::PATH,
    EdgeUniquenessLevel::PATH, false>>;
template class ::arangodb::graph::OneSidedEnumerator<DFSConfiguration<
    SingleServerProvider<SingleServerProviderStep>, VertexUniquenessLevel::PATH,
    EdgeUniquenessLevel::PATH, true>>;
template class ::arangodb::graph::OneSidedEnumerator<DFSConfiguration<
    SingleServerProvider<SingleServerProviderStep>, VertexUniquenessLevel::NONE,
    EdgeUniquenessLevel::PATH, false>>;
template class ::arangodb::graph::OneSidedEnumerator<DFSConfiguration<
    SingleServerProvider<SingleServerProviderStep>, VertexUniquenessLevel::NONE,
    EdgeUniquenessLevel::PATH, true>>;
template class ::arangodb::graph::OneSidedEnumerator<DFSConfiguration<
    SingleServerProvider<SingleServerProviderStep>,
    VertexUniquenessLevel::GLOBAL, EdgeUniquenessLevel::PATH, false>>;
template class ::arangodb::graph::OneSidedEnumerator<DFSConfiguration<
    SingleServerProvider<SingleServerProviderStep>,
    VertexUniquenessLevel::GLOBAL, EdgeUniquenessLevel::PATH, true>>;

// Weighted Traversal Search
template class ::arangodb::graph::OneSidedEnumerator<WeightedConfiguration<
    SingleServerProvider<SingleServerProviderStep>, VertexUniquenessLevel::NONE,
    EdgeUniquenessLevel::NONE, false>>;
template class ::arangodb::graph::OneSidedEnumerator<WeightedConfiguration<
    SingleServerProvider<SingleServerProviderStep>, VertexUniquenessLevel::NONE,
    EdgeUniquenessLevel::NONE, true>>;
template class ::arangodb::graph::OneSidedEnumerator<WeightedConfiguration<
    SingleServerProvider<SingleServerProviderStep>, VertexUniquenessLevel::PATH,
    EdgeUniquenessLevel::PATH, false>>;
template class ::arangodb::graph::OneSidedEnumerator<WeightedConfiguration<
    SingleServerProvider<SingleServerProviderStep>, VertexUniquenessLevel::PATH,
    EdgeUniquenessLevel::PATH, true>>;
template class ::arangodb::graph::OneSidedEnumerator<WeightedConfiguration<
    SingleServerProvider<SingleServerProviderStep>, VertexUniquenessLevel::NONE,
    EdgeUniquenessLevel::PATH, false>>;
template class ::arangodb::graph::OneSidedEnumerator<WeightedConfiguration<
    SingleServerProvider<SingleServerProviderStep>, VertexUniquenessLevel::NONE,
    EdgeUniquenessLevel::PATH, true>>;
template class ::arangodb::graph::OneSidedEnumerator<WeightedConfiguration<
    SingleServerProvider<SingleServerProviderStep>,
    VertexUniquenessLevel::GLOBAL, EdgeUniquenessLevel::PATH, false>>;
template class ::arangodb::graph::OneSidedEnumerator<WeightedConfiguration<
    SingleServerProvider<SingleServerProviderStep>,
    VertexUniquenessLevel::GLOBAL, EdgeUniquenessLevel::PATH, true>>;

#ifdef USE_ENTERPRISE
// Depth First Search
template class ::arangodb::graph::OneSidedEnumerator<
    arangodb::graph::enterprise::DFSConfigurationEE<
        SingleServerProvider<enterprise::SmartGraphStep>,
        arangodb::graph::VertexUniquenessLevel::PATH, EdgeUniquenessLevel::PATH,
        false>>;
template class ::arangodb::graph::OneSidedEnumerator<
    arangodb::graph::enterprise::DFSConfigurationEE<
        SingleServerProvider<enterprise::SmartGraphStep>,
        arangodb::graph::VertexUniquenessLevel::NONE, EdgeUniquenessLevel::NONE,
        false>>;
template class ::arangodb::graph::OneSidedEnumerator<
    arangodb::graph::enterprise::DFSConfigurationEE<
        SingleServerProvider<enterprise::SmartGraphStep>,
        arangodb::graph::VertexUniquenessLevel::NONE, EdgeUniquenessLevel::PATH,
        false>>;
template class ::arangodb::graph::OneSidedEnumerator<
    arangodb::graph::enterprise::DFSConfigurationEE<
        SingleServerProvider<enterprise::SmartGraphStep>,
        arangodb::graph::VertexUniquenessLevel::GLOBAL,
        EdgeUniquenessLevel::PATH, false>>;

// DFS Tracing
template class ::arangodb::graph::OneSidedEnumerator<
    arangodb::graph::enterprise::DFSConfigurationEE<
        SingleServerProvider<enterprise::SmartGraphStep>,
        arangodb::graph::VertexUniquenessLevel::PATH, EdgeUniquenessLevel::PATH,
        true>>;
template class ::arangodb::graph::OneSidedEnumerator<
    arangodb::graph::enterprise::DFSConfigurationEE<
        SingleServerProvider<enterprise::SmartGraphStep>,
        arangodb::graph::VertexUniquenessLevel::NONE, EdgeUniquenessLevel::NONE,
        true>>;
template class ::arangodb::graph::OneSidedEnumerator<
    arangodb::graph::enterprise::DFSConfigurationEE<
        SingleServerProvider<enterprise::SmartGraphStep>,
        arangodb::graph::VertexUniquenessLevel::NONE, EdgeUniquenessLevel::PATH,
        true>>;
template class ::arangodb::graph::OneSidedEnumerator<
    arangodb::graph::enterprise::DFSConfigurationEE<
        SingleServerProvider<enterprise::SmartGraphStep>,
        arangodb::graph::VertexUniquenessLevel::GLOBAL,
        EdgeUniquenessLevel::PATH, true>>;

// Breath First Search
template class ::arangodb::graph::OneSidedEnumerator<
    arangodb::graph::enterprise::BFSConfigurationEE<
        SingleServerProvider<enterprise::SmartGraphStep>,
        arangodb::graph::VertexUniquenessLevel::PATH, EdgeUniquenessLevel::PATH,
        false>>;
template class ::arangodb::graph::OneSidedEnumerator<
    arangodb::graph::enterprise::BFSConfigurationEE<
        SingleServerProvider<enterprise::SmartGraphStep>,
        arangodb::graph::VertexUniquenessLevel::NONE, EdgeUniquenessLevel::NONE,
        false>>;
template class ::arangodb::graph::OneSidedEnumerator<
    arangodb::graph::enterprise::BFSConfigurationEE<
        SingleServerProvider<enterprise::SmartGraphStep>,
        arangodb::graph::VertexUniquenessLevel::NONE, EdgeUniquenessLevel::PATH,
        false>>;
template class ::arangodb::graph::OneSidedEnumerator<
    arangodb::graph::enterprise::BFSConfigurationEE<
        SingleServerProvider<enterprise::SmartGraphStep>,
        arangodb::graph::VertexUniquenessLevel::GLOBAL,
        EdgeUniquenessLevel::PATH, false>>;

// BFS Tracing
template class ::arangodb::graph::OneSidedEnumerator<
    arangodb::graph::enterprise::BFSConfigurationEE<
        SingleServerProvider<enterprise::SmartGraphStep>,
        arangodb::graph::VertexUniquenessLevel::PATH, EdgeUniquenessLevel::PATH,
        true>>;
template class ::arangodb::graph::OneSidedEnumerator<
    arangodb::graph::enterprise::BFSConfigurationEE<
        SingleServerProvider<enterprise::SmartGraphStep>,
        arangodb::graph::VertexUniquenessLevel::NONE, EdgeUniquenessLevel::NONE,
        true>>;
template class ::arangodb::graph::OneSidedEnumerator<
    arangodb::graph::enterprise::BFSConfigurationEE<
        SingleServerProvider<enterprise::SmartGraphStep>,
        arangodb::graph::VertexUniquenessLevel::NONE, EdgeUniquenessLevel::PATH,
        true>>;
template class ::arangodb::graph::OneSidedEnumerator<
    arangodb::graph::enterprise::BFSConfigurationEE<
        SingleServerProvider<enterprise::SmartGraphStep>,
        arangodb::graph::VertexUniquenessLevel::GLOBAL,
        EdgeUniquenessLevel::PATH, true>>;

// Weighted Search
template class ::arangodb::graph::OneSidedEnumerator<
    arangodb::graph::enterprise::WeightedConfigurationEE<
        SingleServerProvider<enterprise::SmartGraphStep>,
        arangodb::graph::VertexUniquenessLevel::PATH, EdgeUniquenessLevel::PATH,
        false>>;
template class ::arangodb::graph::OneSidedEnumerator<
    arangodb::graph::enterprise::WeightedConfigurationEE<
        SingleServerProvider<enterprise::SmartGraphStep>,
        arangodb::graph::VertexUniquenessLevel::NONE, EdgeUniquenessLevel::NONE,
        false>>;
template class ::arangodb::graph::OneSidedEnumerator<
    arangodb::graph::enterprise::WeightedConfigurationEE<
        SingleServerProvider<enterprise::SmartGraphStep>,
        arangodb::graph::VertexUniquenessLevel::NONE, EdgeUniquenessLevel::PATH,
        false>>;
template class ::arangodb::graph::OneSidedEnumerator<
    arangodb::graph::enterprise::WeightedConfigurationEE<
        SingleServerProvider<enterprise::SmartGraphStep>,
        arangodb::graph::VertexUniquenessLevel::GLOBAL,
        EdgeUniquenessLevel::PATH, false>>;

// Weighted Tracing
template class ::arangodb::graph::OneSidedEnumerator<
    arangodb::graph::enterprise::WeightedConfigurationEE<
        SingleServerProvider<enterprise::SmartGraphStep>,
        arangodb::graph::VertexUniquenessLevel::PATH, EdgeUniquenessLevel::PATH,
        true>>;
template class ::arangodb::graph::OneSidedEnumerator<
    arangodb::graph::enterprise::WeightedConfigurationEE<
        SingleServerProvider<enterprise::SmartGraphStep>,
        arangodb::graph::VertexUniquenessLevel::NONE, EdgeUniquenessLevel::NONE,
        true>>;
template class ::arangodb::graph::OneSidedEnumerator<
    arangodb::graph::enterprise::WeightedConfigurationEE<
        SingleServerProvider<enterprise::SmartGraphStep>,
        arangodb::graph::VertexUniquenessLevel::NONE, EdgeUniquenessLevel::PATH,
        true>>;
template class ::arangodb::graph::OneSidedEnumerator<
    arangodb::graph::enterprise::WeightedConfigurationEE<
        SingleServerProvider<enterprise::SmartGraphStep>,
        arangodb::graph::VertexUniquenessLevel::GLOBAL,
        EdgeUniquenessLevel::PATH, true>>;
=======
#define MAKE_ONE_SIDED_ENUMERATORS_TRACING(provider, configuration,          \
                                           vertexUniqueness, edgeUniqueness) \
  template class ::arangodb::graph::OneSidedEnumerator<                      \
      configuration<provider, vertexUniqueness, edgeUniqueness, false>>;     \
  template class ::arangodb::graph::OneSidedEnumerator<                      \
      configuration<provider, vertexUniqueness, edgeUniqueness, true>>;

#define MAKE_ONE_SIDED_ENUMERATORS_UNIQUENESS(provider, configuration) \
  MAKE_ONE_SIDED_ENUMERATORS_TRACING(provider, configuration,          \
                                     VertexUniquenessLevel::NONE,      \
                                     EdgeUniquenessLevel::NONE)        \
  MAKE_ONE_SIDED_ENUMERATORS_TRACING(provider, configuration,          \
                                     VertexUniquenessLevel::NONE,      \
                                     EdgeUniquenessLevel::PATH)        \
  MAKE_ONE_SIDED_ENUMERATORS_TRACING(provider, configuration,          \
                                     VertexUniquenessLevel::PATH,      \
                                     EdgeUniquenessLevel::PATH)        \
  MAKE_ONE_SIDED_ENUMERATORS_TRACING(provider, configuration,          \
                                     VertexUniquenessLevel::GLOBAL,    \
                                     EdgeUniquenessLevel::PATH)

#define MAKE_ONE_SIDED_ENUMERATORS_CONFIGURATION(provider)          \
  MAKE_ONE_SIDED_ENUMERATORS_UNIQUENESS(provider, BFSConfiguration) \
  MAKE_ONE_SIDED_ENUMERATORS_UNIQUENESS(provider, DFSConfiguration) \
  MAKE_ONE_SIDED_ENUMERATORS_UNIQUENESS(provider, WeightedConfiguration)

MAKE_ONE_SIDED_ENUMERATORS_CONFIGURATION(
    SingleServerProvider<SingleServerProviderStep>)
MAKE_ONE_SIDED_ENUMERATORS_CONFIGURATION(ClusterProvider<ClusterProviderStep>)
#ifdef USE_ENTERPRISE
MAKE_ONE_SIDED_ENUMERATORS_CONFIGURATION(
    SingleServerProvider<arangodb::graph::enterprise::SmartGraphStep>)
>>>>>>> ebe97b08
#endif<|MERGE_RESOLUTION|>--- conflicted
+++ resolved
@@ -329,218 +329,6 @@
 /* SingleServerProvider Section */
 using SingleServerProviderStep = ::arangodb::graph::SingleServerProviderStep;
 
-<<<<<<< HEAD
-// Breadth First Search
-template class ::arangodb::graph::OneSidedEnumerator<BFSConfiguration<
-    SingleServerProvider<SingleServerProviderStep>, VertexUniquenessLevel::PATH,
-    EdgeUniquenessLevel::PATH, false>>;
-template class ::arangodb::graph::OneSidedEnumerator<BFSConfiguration<
-    SingleServerProvider<SingleServerProviderStep>, VertexUniquenessLevel::PATH,
-    EdgeUniquenessLevel::PATH, true>>;
-template class ::arangodb::graph::OneSidedEnumerator<BFSConfiguration<
-    SingleServerProvider<SingleServerProviderStep>, VertexUniquenessLevel::NONE,
-    EdgeUniquenessLevel::NONE, false>>;
-template class ::arangodb::graph::OneSidedEnumerator<BFSConfiguration<
-    SingleServerProvider<SingleServerProviderStep>, VertexUniquenessLevel::NONE,
-    EdgeUniquenessLevel::NONE, true>>;
-template class ::arangodb::graph::OneSidedEnumerator<BFSConfiguration<
-    SingleServerProvider<SingleServerProviderStep>, VertexUniquenessLevel::NONE,
-    EdgeUniquenessLevel::PATH, false>>;
-template class ::arangodb::graph::OneSidedEnumerator<BFSConfiguration<
-    SingleServerProvider<SingleServerProviderStep>, VertexUniquenessLevel::NONE,
-    EdgeUniquenessLevel::PATH, true>>;
-template class ::arangodb::graph::OneSidedEnumerator<BFSConfiguration<
-    SingleServerProvider<SingleServerProviderStep>,
-    VertexUniquenessLevel::GLOBAL, EdgeUniquenessLevel::PATH, false>>;
-template class ::arangodb::graph::OneSidedEnumerator<BFSConfiguration<
-    SingleServerProvider<SingleServerProviderStep>,
-    VertexUniquenessLevel::GLOBAL, EdgeUniquenessLevel::PATH, true>>;
-
-// Depth First Search
-template class ::arangodb::graph::OneSidedEnumerator<DFSConfiguration<
-    SingleServerProvider<SingleServerProviderStep>, VertexUniquenessLevel::NONE,
-    EdgeUniquenessLevel::NONE, false>>;
-template class ::arangodb::graph::OneSidedEnumerator<DFSConfiguration<
-    SingleServerProvider<SingleServerProviderStep>, VertexUniquenessLevel::NONE,
-    EdgeUniquenessLevel::NONE, true>>;
-template class ::arangodb::graph::OneSidedEnumerator<DFSConfiguration<
-    SingleServerProvider<SingleServerProviderStep>, VertexUniquenessLevel::PATH,
-    EdgeUniquenessLevel::PATH, false>>;
-template class ::arangodb::graph::OneSidedEnumerator<DFSConfiguration<
-    SingleServerProvider<SingleServerProviderStep>, VertexUniquenessLevel::PATH,
-    EdgeUniquenessLevel::PATH, true>>;
-template class ::arangodb::graph::OneSidedEnumerator<DFSConfiguration<
-    SingleServerProvider<SingleServerProviderStep>, VertexUniquenessLevel::NONE,
-    EdgeUniquenessLevel::PATH, false>>;
-template class ::arangodb::graph::OneSidedEnumerator<DFSConfiguration<
-    SingleServerProvider<SingleServerProviderStep>, VertexUniquenessLevel::NONE,
-    EdgeUniquenessLevel::PATH, true>>;
-template class ::arangodb::graph::OneSidedEnumerator<DFSConfiguration<
-    SingleServerProvider<SingleServerProviderStep>,
-    VertexUniquenessLevel::GLOBAL, EdgeUniquenessLevel::PATH, false>>;
-template class ::arangodb::graph::OneSidedEnumerator<DFSConfiguration<
-    SingleServerProvider<SingleServerProviderStep>,
-    VertexUniquenessLevel::GLOBAL, EdgeUniquenessLevel::PATH, true>>;
-
-// Weighted Traversal Search
-template class ::arangodb::graph::OneSidedEnumerator<WeightedConfiguration<
-    SingleServerProvider<SingleServerProviderStep>, VertexUniquenessLevel::NONE,
-    EdgeUniquenessLevel::NONE, false>>;
-template class ::arangodb::graph::OneSidedEnumerator<WeightedConfiguration<
-    SingleServerProvider<SingleServerProviderStep>, VertexUniquenessLevel::NONE,
-    EdgeUniquenessLevel::NONE, true>>;
-template class ::arangodb::graph::OneSidedEnumerator<WeightedConfiguration<
-    SingleServerProvider<SingleServerProviderStep>, VertexUniquenessLevel::PATH,
-    EdgeUniquenessLevel::PATH, false>>;
-template class ::arangodb::graph::OneSidedEnumerator<WeightedConfiguration<
-    SingleServerProvider<SingleServerProviderStep>, VertexUniquenessLevel::PATH,
-    EdgeUniquenessLevel::PATH, true>>;
-template class ::arangodb::graph::OneSidedEnumerator<WeightedConfiguration<
-    SingleServerProvider<SingleServerProviderStep>, VertexUniquenessLevel::NONE,
-    EdgeUniquenessLevel::PATH, false>>;
-template class ::arangodb::graph::OneSidedEnumerator<WeightedConfiguration<
-    SingleServerProvider<SingleServerProviderStep>, VertexUniquenessLevel::NONE,
-    EdgeUniquenessLevel::PATH, true>>;
-template class ::arangodb::graph::OneSidedEnumerator<WeightedConfiguration<
-    SingleServerProvider<SingleServerProviderStep>,
-    VertexUniquenessLevel::GLOBAL, EdgeUniquenessLevel::PATH, false>>;
-template class ::arangodb::graph::OneSidedEnumerator<WeightedConfiguration<
-    SingleServerProvider<SingleServerProviderStep>,
-    VertexUniquenessLevel::GLOBAL, EdgeUniquenessLevel::PATH, true>>;
-
-#ifdef USE_ENTERPRISE
-// Depth First Search
-template class ::arangodb::graph::OneSidedEnumerator<
-    arangodb::graph::enterprise::DFSConfigurationEE<
-        SingleServerProvider<enterprise::SmartGraphStep>,
-        arangodb::graph::VertexUniquenessLevel::PATH, EdgeUniquenessLevel::PATH,
-        false>>;
-template class ::arangodb::graph::OneSidedEnumerator<
-    arangodb::graph::enterprise::DFSConfigurationEE<
-        SingleServerProvider<enterprise::SmartGraphStep>,
-        arangodb::graph::VertexUniquenessLevel::NONE, EdgeUniquenessLevel::NONE,
-        false>>;
-template class ::arangodb::graph::OneSidedEnumerator<
-    arangodb::graph::enterprise::DFSConfigurationEE<
-        SingleServerProvider<enterprise::SmartGraphStep>,
-        arangodb::graph::VertexUniquenessLevel::NONE, EdgeUniquenessLevel::PATH,
-        false>>;
-template class ::arangodb::graph::OneSidedEnumerator<
-    arangodb::graph::enterprise::DFSConfigurationEE<
-        SingleServerProvider<enterprise::SmartGraphStep>,
-        arangodb::graph::VertexUniquenessLevel::GLOBAL,
-        EdgeUniquenessLevel::PATH, false>>;
-
-// DFS Tracing
-template class ::arangodb::graph::OneSidedEnumerator<
-    arangodb::graph::enterprise::DFSConfigurationEE<
-        SingleServerProvider<enterprise::SmartGraphStep>,
-        arangodb::graph::VertexUniquenessLevel::PATH, EdgeUniquenessLevel::PATH,
-        true>>;
-template class ::arangodb::graph::OneSidedEnumerator<
-    arangodb::graph::enterprise::DFSConfigurationEE<
-        SingleServerProvider<enterprise::SmartGraphStep>,
-        arangodb::graph::VertexUniquenessLevel::NONE, EdgeUniquenessLevel::NONE,
-        true>>;
-template class ::arangodb::graph::OneSidedEnumerator<
-    arangodb::graph::enterprise::DFSConfigurationEE<
-        SingleServerProvider<enterprise::SmartGraphStep>,
-        arangodb::graph::VertexUniquenessLevel::NONE, EdgeUniquenessLevel::PATH,
-        true>>;
-template class ::arangodb::graph::OneSidedEnumerator<
-    arangodb::graph::enterprise::DFSConfigurationEE<
-        SingleServerProvider<enterprise::SmartGraphStep>,
-        arangodb::graph::VertexUniquenessLevel::GLOBAL,
-        EdgeUniquenessLevel::PATH, true>>;
-
-// Breath First Search
-template class ::arangodb::graph::OneSidedEnumerator<
-    arangodb::graph::enterprise::BFSConfigurationEE<
-        SingleServerProvider<enterprise::SmartGraphStep>,
-        arangodb::graph::VertexUniquenessLevel::PATH, EdgeUniquenessLevel::PATH,
-        false>>;
-template class ::arangodb::graph::OneSidedEnumerator<
-    arangodb::graph::enterprise::BFSConfigurationEE<
-        SingleServerProvider<enterprise::SmartGraphStep>,
-        arangodb::graph::VertexUniquenessLevel::NONE, EdgeUniquenessLevel::NONE,
-        false>>;
-template class ::arangodb::graph::OneSidedEnumerator<
-    arangodb::graph::enterprise::BFSConfigurationEE<
-        SingleServerProvider<enterprise::SmartGraphStep>,
-        arangodb::graph::VertexUniquenessLevel::NONE, EdgeUniquenessLevel::PATH,
-        false>>;
-template class ::arangodb::graph::OneSidedEnumerator<
-    arangodb::graph::enterprise::BFSConfigurationEE<
-        SingleServerProvider<enterprise::SmartGraphStep>,
-        arangodb::graph::VertexUniquenessLevel::GLOBAL,
-        EdgeUniquenessLevel::PATH, false>>;
-
-// BFS Tracing
-template class ::arangodb::graph::OneSidedEnumerator<
-    arangodb::graph::enterprise::BFSConfigurationEE<
-        SingleServerProvider<enterprise::SmartGraphStep>,
-        arangodb::graph::VertexUniquenessLevel::PATH, EdgeUniquenessLevel::PATH,
-        true>>;
-template class ::arangodb::graph::OneSidedEnumerator<
-    arangodb::graph::enterprise::BFSConfigurationEE<
-        SingleServerProvider<enterprise::SmartGraphStep>,
-        arangodb::graph::VertexUniquenessLevel::NONE, EdgeUniquenessLevel::NONE,
-        true>>;
-template class ::arangodb::graph::OneSidedEnumerator<
-    arangodb::graph::enterprise::BFSConfigurationEE<
-        SingleServerProvider<enterprise::SmartGraphStep>,
-        arangodb::graph::VertexUniquenessLevel::NONE, EdgeUniquenessLevel::PATH,
-        true>>;
-template class ::arangodb::graph::OneSidedEnumerator<
-    arangodb::graph::enterprise::BFSConfigurationEE<
-        SingleServerProvider<enterprise::SmartGraphStep>,
-        arangodb::graph::VertexUniquenessLevel::GLOBAL,
-        EdgeUniquenessLevel::PATH, true>>;
-
-// Weighted Search
-template class ::arangodb::graph::OneSidedEnumerator<
-    arangodb::graph::enterprise::WeightedConfigurationEE<
-        SingleServerProvider<enterprise::SmartGraphStep>,
-        arangodb::graph::VertexUniquenessLevel::PATH, EdgeUniquenessLevel::PATH,
-        false>>;
-template class ::arangodb::graph::OneSidedEnumerator<
-    arangodb::graph::enterprise::WeightedConfigurationEE<
-        SingleServerProvider<enterprise::SmartGraphStep>,
-        arangodb::graph::VertexUniquenessLevel::NONE, EdgeUniquenessLevel::NONE,
-        false>>;
-template class ::arangodb::graph::OneSidedEnumerator<
-    arangodb::graph::enterprise::WeightedConfigurationEE<
-        SingleServerProvider<enterprise::SmartGraphStep>,
-        arangodb::graph::VertexUniquenessLevel::NONE, EdgeUniquenessLevel::PATH,
-        false>>;
-template class ::arangodb::graph::OneSidedEnumerator<
-    arangodb::graph::enterprise::WeightedConfigurationEE<
-        SingleServerProvider<enterprise::SmartGraphStep>,
-        arangodb::graph::VertexUniquenessLevel::GLOBAL,
-        EdgeUniquenessLevel::PATH, false>>;
-
-// Weighted Tracing
-template class ::arangodb::graph::OneSidedEnumerator<
-    arangodb::graph::enterprise::WeightedConfigurationEE<
-        SingleServerProvider<enterprise::SmartGraphStep>,
-        arangodb::graph::VertexUniquenessLevel::PATH, EdgeUniquenessLevel::PATH,
-        true>>;
-template class ::arangodb::graph::OneSidedEnumerator<
-    arangodb::graph::enterprise::WeightedConfigurationEE<
-        SingleServerProvider<enterprise::SmartGraphStep>,
-        arangodb::graph::VertexUniquenessLevel::NONE, EdgeUniquenessLevel::NONE,
-        true>>;
-template class ::arangodb::graph::OneSidedEnumerator<
-    arangodb::graph::enterprise::WeightedConfigurationEE<
-        SingleServerProvider<enterprise::SmartGraphStep>,
-        arangodb::graph::VertexUniquenessLevel::NONE, EdgeUniquenessLevel::PATH,
-        true>>;
-template class ::arangodb::graph::OneSidedEnumerator<
-    arangodb::graph::enterprise::WeightedConfigurationEE<
-        SingleServerProvider<enterprise::SmartGraphStep>,
-        arangodb::graph::VertexUniquenessLevel::GLOBAL,
-        EdgeUniquenessLevel::PATH, true>>;
-=======
 #define MAKE_ONE_SIDED_ENUMERATORS_TRACING(provider, configuration,          \
                                            vertexUniqueness, edgeUniqueness) \
   template class ::arangodb::graph::OneSidedEnumerator<                      \
@@ -573,5 +361,4 @@
 #ifdef USE_ENTERPRISE
 MAKE_ONE_SIDED_ENUMERATORS_CONFIGURATION(
     SingleServerProvider<arangodb::graph::enterprise::SmartGraphStep>)
->>>>>>> ebe97b08
 #endif