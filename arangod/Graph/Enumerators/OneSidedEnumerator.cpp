////////////////////////////////////////////////////////////////////////////////
/// DISCLAIMER
///
/// Copyright 2014-2021 ArangoDB GmbH, Cologne, Germany
/// Copyright 2004-2014 triAGENS GmbH, Cologne, Germany
///
/// Licensed under the Apache License, Version 2.0 (the "License");
/// you may not use this file except in compliance with the License.
/// You may obtain a copy of the License at
///
///     http://www.apache.org/licenses/LICENSE-2.0
///
/// Unless required by applicable law or agreed to in writing, software
/// distributed under the License is distributed on an "AS IS" BASIS,
/// WITHOUT WARRANTIES OR CONDITIONS OF ANY KIND, either express or implied.
/// See the License for the specific language governing permissions and
/// limitations under the License.
///
/// Copyright holder is ArangoDB GmbH, Cologne, Germany
///
/// @author Michael Hackstein
/// @author Heiko Kernbach
////////////////////////////////////////////////////////////////////////////////

#include "OneSidedEnumerator.h"

#include "Basics/debugging.h"
#include "Basics/system-compiler.h"

#include "Futures/Future.h"
#include "Graph/Options/OneSidedEnumeratorOptions.h"
#include "Graph/PathManagement/PathValidator.h"
#include "Graph/Providers/ClusterProvider.h"
#include "Graph/Providers/SingleServerProvider.h"
#include "Graph/Queues/QueueTracer.h"
#include "Graph/Steps/SingleServerProviderStep.h"
#include "Graph/Types/ValidationResult.h"
#include "Graph/algorithm-aliases.h"

#ifdef USE_ENTERPRISE
#include "Enterprise/Graph/algorithm-aliases-ee.h"
#endif

#include <Logger/LogMacros.h>
#include <velocypack/Builder.h>

using namespace arangodb;
using namespace arangodb::graph;

template <class Configuration>
OneSidedEnumerator<Configuration>::OneSidedEnumerator(Provider&& forwardProvider,
                                                      OneSidedEnumeratorOptions&& options,
                                                      PathValidatorOptions validatorOptions,
                                                      arangodb::ResourceMonitor& resourceMonitor)
    : _options(std::move(options)),
      _queue(resourceMonitor),
      _provider(std::move(forwardProvider)),
      _interior(resourceMonitor),
      _validator(_provider, _interior, std::move(validatorOptions)) {}

template <class Configuration>
OneSidedEnumerator<Configuration>::~OneSidedEnumerator() = default;

template <class Configuration>
auto OneSidedEnumerator<Configuration>::destroyEngines() -> void {
  _provider.destroyEngines();
}

template <class Configuration>
void OneSidedEnumerator<Configuration>::clear(bool keepPathStore) {
<<<<<<< HEAD
=======
  if (!keepPathStore) {
    _interior.reset();
  }
>>>>>>> 8ad644bb
  _queue.clear();
  _results.clear();

  if (!keepPathStore) {
    _interior.reset();
    clearProvider(); // TODO: Check usage of keepPathStore (if necessary)
  }
}

template <class Configuration>
<<<<<<< HEAD
    void OneSidedEnumerator<Configuration>::clearProvider() {
  // Guarantee that the used Queue is empty and we do not hold any reference to PathStore.
  // Info: Steps do contain VertexRefs which are hold in PathStore.
  TRI_ASSERT(_queue.isEmpty());

  // Guarantee that _results is empty. Steps are contained in _results those
  // do contain VertexRefs which are hold in PathStore.
  TRI_ASSERT(_results.empty());

  // Guarantee that the used PathStore is cleared, before we clear the Provider.
  // The Provider does hold the StringHeap cache.
  TRI_ASSERT(_interior.size() == 0);

  // ProviderStore must be cleared as last (!), as we do have multiple places holding
  // references to contained VertexRefs there.
  _provider.clear(); // PathStore
}

template <class Configuration>
=======
>>>>>>> 8ad644bb
auto OneSidedEnumerator<Configuration>::computeNeighbourhoodOfNextVertex() -> void {
  // Pull next element from Queue
  // Do 1 step search
  TRI_ASSERT(!_queue.isEmpty());
  if (!_queue.hasProcessableElement()) {
    std::vector<Step*> looseEnds = _queue.getLooseEnds();
    futures::Future<std::vector<Step*>> futureEnds = _provider.fetch(looseEnds);

    // Will throw all network errors here
    auto&& preparedEnds = futureEnds.get();

    TRI_ASSERT(preparedEnds.size() != 0);
    TRI_ASSERT(_queue.hasProcessableElement());
  }

  auto tmp = _queue.pop();
  auto posPrevious = _interior.append(std::move(tmp));
  auto& step = _interior.getStepReference(posPrevious);

  // only explore here if we're responsible
  if (!step.isResponsible(_provider.trx())) {
    // This server cannot decide on this specific vertex.
    // Include it in results, to report back that we
    // found this undecided path
    _results.emplace_back(step);
    return;
  }
  ValidationResult res = _validator.validatePath(step);

  // TODO: Adjust log output
  LOG_TOPIC("78155", TRACE, Logger::GRAPHS)
      << std::boolalpha << "<Traverser> Validated Vertex: " << step.getVertex().getID()
      << " filtered " << res.isFiltered() << " pruned " << res.isPruned()
      << " depth " << _options.getMinDepth() << " <= " << step.getDepth()
      << "<= " << _options.getMaxDepth();
  if (step.getDepth() >= _options.getMinDepth() && !res.isFiltered()) {
    // Include it in results.
    _results.emplace_back(step);
  } else {
    _stats.incrFiltered();
  }

  if (step.getDepth() < _options.getMaxDepth() && !res.isPruned()) {
    _provider.expand(step, posPrevious, [&](Step n) -> void { _queue.append(n); });
  }
}

/**
 * @brief Quick test if the finder can prove there is no more data available.
 *        It can respond with false, even though there is no path left.
 * @return true There will be no further path.
 * @return false There is a chance that there is more data available.
 */
template <class Configuration>
bool OneSidedEnumerator<Configuration>::isDone() const {
  return _results.empty() && searchDone();
}

/**
 * @brief Reset to new source and target vertices.
 * This API uses string references, this class will not take responsibility
 * for the referenced data. It is caller's responsibility to retain the
 * underlying data and make sure the StringRefs stay valid until next
 * call of reset.
 *
 * @param source The source vertex to start the paths
 */
template <class Configuration>
void OneSidedEnumerator<Configuration>::reset(VertexRef source, size_t depth,
                                              double weight, bool keepPathStore) {
  clear(keepPathStore);
  auto firstStep = _provider.startVertex(source, depth, weight);
  _queue.append(std::move(firstStep));
}

/**
 * @brief Get the next path, if available written into the result build.
 * The given builder will be not be cleared, this function requires a
 * prepared builder to write into.
 *
 * @param result Input and output, this needs to be an open builder,
 * where the path can be placed into.
 * Can be empty, or an openArray, or the value of an object.
 * Guarantee: Every returned path matches the conditions handed in via
 * options. No path is returned twice, it is intended that paths overlap.
 * @return true Found and written a path, result is modified.
 * @return false No path found, result has not been changed.
 */
template <class Configuration>
auto OneSidedEnumerator<Configuration>::getNextPath()
    -> std::unique_ptr<PathResultInterface> {
  while (!isDone()) {
    searchMoreResults();

    while (!_results.empty()) {
      auto step = std::move(_results.back());
      _results.pop_back();
      return std::make_unique<ResultPathType>(step, _provider, _interior);
    }
  }
  return nullptr;
}

template <class Configuration>
void OneSidedEnumerator<Configuration>::searchMoreResults() {
  while (_results.empty() && !searchDone()) {  // TODO: check && !_queue.isEmpty()
    _resultsFetched = false;
    computeNeighbourhoodOfNextVertex();
  }

  fetchResults();
}

/**
 * @brief Skip the next Path, like getNextPath, but does not return the path.
 *
 * @return true Found and skipped a path.
 * @return false No path found.
 */

template <class Configuration>
bool OneSidedEnumerator<Configuration>::skipPath() {
  while (!isDone()) {
    searchMoreResults();

    while (!_results.empty()) {
      // just drop one result for skipping
      _results.pop_back();
      return true;
    }
  }
  return false;
}

template <class Configuration>
auto OneSidedEnumerator<Configuration>::searchDone() const -> bool {
  return _queue.isEmpty();
}

template <class Configuration>
auto OneSidedEnumerator<Configuration>::fetchResults() -> void {
  if (!_resultsFetched && !_results.empty()) {
    std::vector<Step*> looseEnds{};

    for (auto& vertex : _results) {
      if (!vertex.isProcessable()) {
        looseEnds.emplace_back(&vertex);
      }
    }

    if (!looseEnds.empty()) {
      // Will throw all network errors here
      futures::Future<std::vector<Step*>> futureEnds = _provider.fetch(looseEnds);
      futureEnds.get();
      // Notes for the future:
      // Vertices are now fetched. Think about other less-blocking and
      // batch-wise fetching (e.g. re-fetch at some later point).
      // TODO: Discuss how to optimize here. Currently we'll mark looseEnds in
      // fetch as fetched. This works, but we might create a batch limit here in
      // the future. Also discuss: Do we want (re-)fetch logic here?
      // TODO: maybe we can combine this with prefetching of paths
    }
  }

  _resultsFetched = true;
}

template <class Configuration>
<<<<<<< HEAD
=======
auto OneSidedEnumerator<Configuration>::prepareIndexExpressions(aql::Ast* ast) -> void {
  _provider.prepareIndexExpressions(ast);
}

template <class Configuration>
>>>>>>> 8ad644bb
auto OneSidedEnumerator<Configuration>::stealStats() -> aql::TraversalStats {
  _stats += _provider.stealStats();

  auto t = _stats;
  // Placement new of stats, do not reallocate space.
  _stats.~TraversalStats();
  new (&_stats) aql::TraversalStats{};
  return t;
}

/* SingleServerProvider Section */
using SingleServerProviderStep = ::arangodb::graph::SingleServerProviderStep;

// Breadth First Search
<<<<<<< HEAD
template class ::arangodb::graph::OneSidedEnumerator<
    BFSConfiguration<SingleServerProvider<SingleServerProviderStep>, VertexUniquenessLevel::PATH, false>>;
template class ::arangodb::graph::OneSidedEnumerator<
    BFSConfiguration<SingleServerProvider<SingleServerProviderStep>, VertexUniquenessLevel::PATH, true>>;
template class ::arangodb::graph::OneSidedEnumerator<
    BFSConfiguration<SingleServerProvider<SingleServerProviderStep>, VertexUniquenessLevel::NONE, false>>;
template class ::arangodb::graph::OneSidedEnumerator<
    BFSConfiguration<SingleServerProvider<SingleServerProviderStep>, VertexUniquenessLevel::NONE, true>>;
template class ::arangodb::graph::OneSidedEnumerator<
=======
template class ::arangodb::graph::OneSidedEnumerator<
    BFSConfiguration<SingleServerProvider<SingleServerProviderStep>, VertexUniquenessLevel::PATH, false>>;
template class ::arangodb::graph::OneSidedEnumerator<
    BFSConfiguration<SingleServerProvider<SingleServerProviderStep>, VertexUniquenessLevel::PATH, true>>;
template class ::arangodb::graph::OneSidedEnumerator<
    BFSConfiguration<SingleServerProvider<SingleServerProviderStep>, VertexUniquenessLevel::NONE, false>>;
template class ::arangodb::graph::OneSidedEnumerator<
    BFSConfiguration<SingleServerProvider<SingleServerProviderStep>, VertexUniquenessLevel::NONE, true>>;
template class ::arangodb::graph::OneSidedEnumerator<
>>>>>>> 8ad644bb
    BFSConfiguration<SingleServerProvider<SingleServerProviderStep>, VertexUniquenessLevel::GLOBAL, false>>;
template class ::arangodb::graph::OneSidedEnumerator<
    BFSConfiguration<SingleServerProvider<SingleServerProviderStep>, VertexUniquenessLevel::GLOBAL, true>>;

// Depth First Search
template class ::arangodb::graph::OneSidedEnumerator<
    DFSConfiguration<SingleServerProvider<SingleServerProviderStep>, VertexUniquenessLevel::PATH, false>>;
template class ::arangodb::graph::OneSidedEnumerator<
    DFSConfiguration<SingleServerProvider<SingleServerProviderStep>, VertexUniquenessLevel::PATH, true>>;
template class ::arangodb::graph::OneSidedEnumerator<
    DFSConfiguration<SingleServerProvider<SingleServerProviderStep>, VertexUniquenessLevel::NONE, false>>;
template class ::arangodb::graph::OneSidedEnumerator<
    DFSConfiguration<SingleServerProvider<SingleServerProviderStep>, VertexUniquenessLevel::NONE, true>>;
template class ::arangodb::graph::OneSidedEnumerator<
    DFSConfiguration<SingleServerProvider<SingleServerProviderStep>, VertexUniquenessLevel::GLOBAL, false>>;
template class ::arangodb::graph::OneSidedEnumerator<
    DFSConfiguration<SingleServerProvider<SingleServerProviderStep>, VertexUniquenessLevel::GLOBAL, true>>;

#ifdef USE_ENTERPRISE
// Depth First Search
template class ::arangodb::graph::OneSidedEnumerator<arangodb::graph::enterprise::DFSConfigurationEE<
    SingleServerProvider<enterprise::SmartGraphStep>, arangodb::graph::VertexUniquenessLevel::PATH, false>>;
template class ::arangodb::graph::OneSidedEnumerator<arangodb::graph::enterprise::DFSConfigurationEE<
    SingleServerProvider<enterprise::SmartGraphStep>, arangodb::graph::VertexUniquenessLevel::NONE, false>>;
template class ::arangodb::graph::OneSidedEnumerator<arangodb::graph::enterprise::DFSConfigurationEE<
    SingleServerProvider<enterprise::SmartGraphStep>, arangodb::graph::VertexUniquenessLevel::GLOBAL, false>>;

// DFS Tracing
template class ::arangodb::graph::OneSidedEnumerator<arangodb::graph::enterprise::DFSConfigurationEE<
    SingleServerProvider<enterprise::SmartGraphStep>, arangodb::graph::VertexUniquenessLevel::PATH, true>>;
template class ::arangodb::graph::OneSidedEnumerator<arangodb::graph::enterprise::DFSConfigurationEE<
    SingleServerProvider<enterprise::SmartGraphStep>, arangodb::graph::VertexUniquenessLevel::NONE, true>>;
template class ::arangodb::graph::OneSidedEnumerator<arangodb::graph::enterprise::DFSConfigurationEE<
    SingleServerProvider<enterprise::SmartGraphStep>, arangodb::graph::VertexUniquenessLevel::GLOBAL, true>>;

// Breath First Search
template class ::arangodb::graph::OneSidedEnumerator<arangodb::graph::enterprise::BFSConfigurationEE<
    SingleServerProvider<enterprise::SmartGraphStep>, arangodb::graph::VertexUniquenessLevel::PATH, false>>;
template class ::arangodb::graph::OneSidedEnumerator<arangodb::graph::enterprise::BFSConfigurationEE<
    SingleServerProvider<enterprise::SmartGraphStep>, arangodb::graph::VertexUniquenessLevel::NONE, false>>;
template class ::arangodb::graph::OneSidedEnumerator<arangodb::graph::enterprise::BFSConfigurationEE<
    SingleServerProvider<enterprise::SmartGraphStep>, arangodb::graph::VertexUniquenessLevel::GLOBAL, false>>;

// BFS Tracing
template class ::arangodb::graph::OneSidedEnumerator<arangodb::graph::enterprise::BFSConfigurationEE<
    SingleServerProvider<enterprise::SmartGraphStep>, arangodb::graph::VertexUniquenessLevel::PATH, true>>;
template class ::arangodb::graph::OneSidedEnumerator<arangodb::graph::enterprise::BFSConfigurationEE<
    SingleServerProvider<enterprise::SmartGraphStep>, arangodb::graph::VertexUniquenessLevel::NONE, true>>;
template class ::arangodb::graph::OneSidedEnumerator<arangodb::graph::enterprise::BFSConfigurationEE<
    SingleServerProvider<enterprise::SmartGraphStep>, arangodb::graph::VertexUniquenessLevel::GLOBAL, true>>;

// Weighted Search
template class ::arangodb::graph::OneSidedEnumerator<arangodb::graph::enterprise::WeightedConfigurationEE<
    SingleServerProvider<enterprise::SmartGraphStep>, arangodb::graph::VertexUniquenessLevel::PATH, false>>;
template class ::arangodb::graph::OneSidedEnumerator<arangodb::graph::enterprise::WeightedConfigurationEE<
    SingleServerProvider<enterprise::SmartGraphStep>, arangodb::graph::VertexUniquenessLevel::NONE, false>>;
template class ::arangodb::graph::OneSidedEnumerator<arangodb::graph::enterprise::WeightedConfigurationEE<
    SingleServerProvider<enterprise::SmartGraphStep>, arangodb::graph::VertexUniquenessLevel::GLOBAL, false>>;

// Weighted Tracing
template class ::arangodb::graph::OneSidedEnumerator<arangodb::graph::enterprise::WeightedConfigurationEE<
    SingleServerProvider<enterprise::SmartGraphStep>, arangodb::graph::VertexUniquenessLevel::PATH, true>>;
template class ::arangodb::graph::OneSidedEnumerator<arangodb::graph::enterprise::WeightedConfigurationEE<
    SingleServerProvider<enterprise::SmartGraphStep>, arangodb::graph::VertexUniquenessLevel::NONE, true>>;
template class ::arangodb::graph::OneSidedEnumerator<arangodb::graph::enterprise::WeightedConfigurationEE<
    SingleServerProvider<enterprise::SmartGraphStep>, arangodb::graph::VertexUniquenessLevel::GLOBAL, true>>;
#endif<|MERGE_RESOLUTION|>--- conflicted
+++ resolved
@@ -68,12 +68,9 @@
 
 template <class Configuration>
 void OneSidedEnumerator<Configuration>::clear(bool keepPathStore) {
-<<<<<<< HEAD
-=======
   if (!keepPathStore) {
     _interior.reset();
   }
->>>>>>> 8ad644bb
   _queue.clear();
   _results.clear();
 
@@ -84,28 +81,6 @@
 }
 
 template <class Configuration>
-<<<<<<< HEAD
-    void OneSidedEnumerator<Configuration>::clearProvider() {
-  // Guarantee that the used Queue is empty and we do not hold any reference to PathStore.
-  // Info: Steps do contain VertexRefs which are hold in PathStore.
-  TRI_ASSERT(_queue.isEmpty());
-
-  // Guarantee that _results is empty. Steps are contained in _results those
-  // do contain VertexRefs which are hold in PathStore.
-  TRI_ASSERT(_results.empty());
-
-  // Guarantee that the used PathStore is cleared, before we clear the Provider.
-  // The Provider does hold the StringHeap cache.
-  TRI_ASSERT(_interior.size() == 0);
-
-  // ProviderStore must be cleared as last (!), as we do have multiple places holding
-  // references to contained VertexRefs there.
-  _provider.clear(); // PathStore
-}
-
-template <class Configuration>
-=======
->>>>>>> 8ad644bb
 auto OneSidedEnumerator<Configuration>::computeNeighbourhoodOfNextVertex() -> void {
   // Pull next element from Queue
   // Do 1 step search
@@ -274,14 +249,11 @@
 }
 
 template <class Configuration>
-<<<<<<< HEAD
-=======
 auto OneSidedEnumerator<Configuration>::prepareIndexExpressions(aql::Ast* ast) -> void {
   _provider.prepareIndexExpressions(ast);
 }
 
 template <class Configuration>
->>>>>>> 8ad644bb
 auto OneSidedEnumerator<Configuration>::stealStats() -> aql::TraversalStats {
   _stats += _provider.stealStats();
 
@@ -296,7 +268,6 @@
 using SingleServerProviderStep = ::arangodb::graph::SingleServerProviderStep;
 
 // Breadth First Search
-<<<<<<< HEAD
 template class ::arangodb::graph::OneSidedEnumerator<
     BFSConfiguration<SingleServerProvider<SingleServerProviderStep>, VertexUniquenessLevel::PATH, false>>;
 template class ::arangodb::graph::OneSidedEnumerator<
@@ -306,17 +277,6 @@
 template class ::arangodb::graph::OneSidedEnumerator<
     BFSConfiguration<SingleServerProvider<SingleServerProviderStep>, VertexUniquenessLevel::NONE, true>>;
 template class ::arangodb::graph::OneSidedEnumerator<
-=======
-template class ::arangodb::graph::OneSidedEnumerator<
-    BFSConfiguration<SingleServerProvider<SingleServerProviderStep>, VertexUniquenessLevel::PATH, false>>;
-template class ::arangodb::graph::OneSidedEnumerator<
-    BFSConfiguration<SingleServerProvider<SingleServerProviderStep>, VertexUniquenessLevel::PATH, true>>;
-template class ::arangodb::graph::OneSidedEnumerator<
-    BFSConfiguration<SingleServerProvider<SingleServerProviderStep>, VertexUniquenessLevel::NONE, false>>;
-template class ::arangodb::graph::OneSidedEnumerator<
-    BFSConfiguration<SingleServerProvider<SingleServerProviderStep>, VertexUniquenessLevel::NONE, true>>;
-template class ::arangodb::graph::OneSidedEnumerator<
->>>>>>> 8ad644bb
     BFSConfiguration<SingleServerProvider<SingleServerProviderStep>, VertexUniquenessLevel::GLOBAL, false>>;
 template class ::arangodb::graph::OneSidedEnumerator<
     BFSConfiguration<SingleServerProvider<SingleServerProviderStep>, VertexUniquenessLevel::GLOBAL, true>>;
