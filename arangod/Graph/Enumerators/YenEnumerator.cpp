--- conflicted
+++ resolved
@@ -173,20 +173,13 @@
   if (_isDone) {
     return false;
   }
-<<<<<<< HEAD
-  LOG_DEVEL << "YenEnumerator::getNextPath()";
-=======
   LOG_TOPIC("47000", TRACE, Logger::GRAPHS) << "YenEnumerator::getNextPath()";
->>>>>>> 4f3b2ea6
   if (_shortestPaths.empty()) {
     // First find the shortest path using the _shortestPathEnumerator:
     auto start = std::chrono::steady_clock::now();
     _shortestPathEnumerator->reset(_source, _target);
     LOG_DEVEL << "Shortest path from " << _source << " to " << _target;
     bool found = _shortestPathEnumerator->getNextPath(result);
-<<<<<<< HEAD
-    LOG_DEVEL << "done.";
-=======
     LOG_TOPIC("47001", TRACE, Logger::GRAPHS)
         << "Yen: shortest path from " << _source << " to " << _target
         << " done in "
@@ -194,25 +187,17 @@
                std::chrono::steady_clock::now() - start)
                .count()
         << " microseconds.";
->>>>>>> 4f3b2ea6
     if (!found) {
       _isDone = true;
       return false;
     }
     auto const& path = _shortestPathEnumerator->getLastPathResult();
-<<<<<<< HEAD
-    for (size_t i = 0; i < path.getLength(); ++i) {
-      LOG_DEVEL << "Vertex: " << path.getVertex(i).getID();
-    }
-    LOG_DEVEL << "Weight: " << path.getWeight();
-=======
     LOG_TOPIC("47002", TRACE, Logger::GRAPHS)
         << "Path found, weight: " << path.getWeight();
     for (size_t i = 0; i < path.getLength(); ++i) {
       LOG_TOPIC("47003", TRACE, Logger::GRAPHS)
           << "Vertex: " << path.getVertex(i).getID();
     }
->>>>>>> 4f3b2ea6
     auto owned = toOwned(path);
     owned.setBranchPoint(0);
     _shortestPaths.emplace_back(std::move(owned));  // Copy the path with all
@@ -239,12 +224,8 @@
     // previous path:
     auto forbiddenVertices = std::make_shared<VertexSet>();
     for (size_t i = 0; i < prefixLen; ++i) {
-<<<<<<< HEAD
-      LOG_DEVEL << "Forbidden vertex: " << prevPath.getVertex(i).getID();
-=======
       LOG_TOPIC("47004", TRACE, Logger::GRAPHS)
           << "Yen: forbidden vertex: " << prevPath.getVertex(i).getID();
->>>>>>> 4f3b2ea6
       forbiddenVertices->insert(prevPath.getVertex(i).getID());
     }
     // To avoid finding old shortest paths again, we must forbid every edge,
@@ -252,14 +233,9 @@
     // same prefix:
     auto forbiddenEdges = std::make_shared<EdgeSet>();
     forbiddenEdges->insert(prevPath.getEdge(prefixLen).getID());
-<<<<<<< HEAD
-    LOG_DEVEL << "Forbidden edge from " << prevPath.getVertex(prefixLen).getID()
-              << " to " << prevPath.getVertex(prefixLen + 1).getID();
-=======
     LOG_TOPIC("47005", TRACE, Logger::GRAPHS)
         << "Yen: forbidden edge from " << prevPath.getVertex(prefixLen).getID()
         << " to " << prevPath.getVertex(prefixLen + 1).getID();
->>>>>>> 4f3b2ea6
     // This handles the previous one, now do the ones before:
     for (size_t i = 0; i + 1 < _shortestPaths.size(); ++i) {
       // Check if that shortest path has the same prefix:
@@ -274,16 +250,10 @@
         }
         if (samePrefix) {
           forbiddenEdges->insert(_shortestPaths[i].getEdge(prefixLen).getID());
-<<<<<<< HEAD
-          LOG_DEVEL << "Forbidden edge from "
-                    << _shortestPaths[i].getVertex(prefixLen).getID() << " to "
-                    << _shortestPaths[i].getVertex(prefixLen + 1).getID();
-=======
           LOG_TOPIC("47006", TRACE, Logger::GRAPHS)
               << "Yen: forbidden edge from "
               << _shortestPaths[i].getVertex(prefixLen).getID() << " to "
               << _shortestPaths[i].getVertex(prefixLen + 1).getID();
->>>>>>> 4f3b2ea6
         }
       }
     }
@@ -296,23 +266,6 @@
     _shortestPathEnumerator->setForbiddenEdges(std::move(forbiddenEdges));
 
     VPackBuilder temp;
-<<<<<<< HEAD
-    LOG_DEVEL << "Another shortest path from " << spurVertex.getID() << " to "
-              << _target;
-    auto start = std::chrono::steady_clock::now();
-    bool found = _shortestPathEnumerator->getNextPath(temp);
-    LOG_DEVEL << "Finished in "
-              << std::chrono::duration_cast<std::chrono::microseconds>(
-                     std::chrono::steady_clock::now() - start)
-                     .count();
-    if (found) {
-      PathResult<ProviderType, typename ProviderType::Step> const& path =
-          _shortestPathEnumerator->getLastPathResult();
-      for (size_t i = 0; i < path.getLength(); ++i) {
-        LOG_DEVEL << "Vertex: " << path.getVertex(i).getID();
-      }
-      LOG_DEVEL << "Weight: " << path.getWeight();
-=======
     auto start = std::chrono::steady_clock::now();
     bool found = _shortestPathEnumerator->getNextPath(temp);
     LOG_TOPIC("47007", TRACE, Logger::GRAPHS)
@@ -331,7 +284,6 @@
         LOG_TOPIC("47009", TRACE, Logger::GRAPHS)
             << "Vertex: " << path.getVertex(i).getID();
       }
->>>>>>> 4f3b2ea6
       auto newPath = std::make_unique<
           PathResult<ProviderType, typename ProviderType::Step>>(
           path.getSourceProvider(), path.getTargetProvider());  // empty path
@@ -431,20 +383,11 @@
     TracedShortestPathEnumeratorForYen<SingleProvider>, false>;
 
 template class ::arangodb::graph::YenEnumerator<
-<<<<<<< HEAD
-    SingleProvider, WeightedShortestPathEnumeratorForYenAlias<SingleProvider>,
-    true>;
-
-template class ::arangodb::graph::YenEnumerator<
-    ProviderTracer<SingleProvider>,
-    TracedWeightedShortestPathEnumeratorForYenAlias<SingleProvider>, true>;
-=======
     SingleProvider, WeightedShortestPathEnumeratorAlias<SingleProvider>, true>;
 
 template class ::arangodb::graph::YenEnumerator<
     ProviderTracer<SingleProvider>,
     TracedWeightedShortestPathEnumeratorAlias<SingleProvider>, true>;
->>>>>>> 4f3b2ea6
 
 // ClusterProvider Section:
 
@@ -458,17 +401,8 @@
     TracedShortestPathEnumeratorForYen<ClustProvider>, false>;
 
 template class ::arangodb::graph::YenEnumerator<
-<<<<<<< HEAD
-    ClustProvider, WeightedShortestPathEnumeratorForYenAlias<ClustProvider>,
-    true>;
+    ClustProvider, WeightedShortestPathEnumeratorAlias<ClustProvider>, true>;
 
 template class ::arangodb::graph::YenEnumerator<
     ProviderTracer<ClustProvider>,
-    TracedWeightedShortestPathEnumeratorForYenAlias<ClustProvider>, true>;
-=======
-    ClustProvider, WeightedShortestPathEnumeratorAlias<ClustProvider>, true>;
-
-template class ::arangodb::graph::YenEnumerator<
-    ProviderTracer<ClustProvider>,
-    TracedWeightedShortestPathEnumeratorAlias<ClustProvider>, true>;
->>>>>>> 4f3b2ea6
+    TracedWeightedShortestPathEnumeratorAlias<ClustProvider>, true>;