////////////////////////////////////////////////////////////////////////////////
/// DISCLAIMER
///
/// Copyright 2017-2017 ArangoDB GmbH, Cologne, Germany
///
/// Licensed under the Apache License, Version 2.0 (the "License");
/// you may not use this file except in compliance with the License.
/// You may obtain a copy of the License at
///
///     http://www.apache.org/licenses/LICENSE-2.0
///
/// Unless required by applicable law or agreed to in writing, software
/// distributed under the License is distributed on an "AS IS" BASIS,
/// WITHOUT WARRANTIES OR CONDITIONS OF ANY KIND, either express or implied.
/// See the License for the specific language governing permissions and
/// limitations under the License.
///
/// Copyright holder is ArangoDB GmbH, Cologne, Germany
///
/// @author Michael Hackstein
////////////////////////////////////////////////////////////////////////////////

#include "TraverserCache.h"

#include "Basics/StringHeap.h"
#include "Basics/StringRef.h"
#include "Basics/VelocyPackHelper.h"

#include "Aql/AqlValue.h"
#include "Cluster/ServerState.h"
#include "Graph/EdgeDocumentToken.h"
#include "Logger/Logger.h"
#include "Transaction/Methods.h"
#include "VocBase/LogicalCollection.h"
#include "VocBase/ManagedDocumentResult.h"

#include <velocypack/Builder.h>
#include <velocypack/Slice.h>
#include <velocypack/velocypack-aliases.h>

using namespace arangodb;
using namespace arangodb::graph;

TraverserCache::TraverserCache(transaction::Methods* trx)
    : _mmdr(new ManagedDocumentResult{}),
      _trx(trx), _insertedDocuments(0),
      _filteredDocuments(0),
      _stringHeap(new StringHeap{4096}) /* arbitrary block-size may be adjusted for performance */ {
}

TraverserCache::~TraverserCache() {}

VPackSlice TraverserCache::lookupToken(EdgeDocumentToken const& idToken) {
  TRI_ASSERT(!ServerState::instance()->isCoordinator());
  auto col = _trx->vocbase()->lookupCollection(idToken.cid());
  if (!col->readDocument(_trx, idToken.token(), *_mmdr.get())) {
    TRI_ASSERT(false);
    // We already had this token, inconsistent state. Return NULL in Production
    LOG_TOPIC(ERR, arangodb::Logger::GRAPHS) << "Could not extract indexed Edge Document, return 'null' instead. This is most likely a caching issue. Try: '" << col->name() <<".unload(); " << col->name() << ".load()' in arangosh to fix this.";
    return basics::VelocyPackHelper::NullValue();
  }
  return VPackSlice(_mmdr->vpack());
}

VPackSlice TraverserCache::lookupInCollection(StringRef id) {
  TRI_ASSERT(!ServerState::instance()->isCoordinator());
  size_t pos = id.find('/');
  if (pos == std::string::npos) {
    // Invalid input. If we get here somehow we managed to store invalid _from/_to
    // values or the traverser did a let an illegal start through
    TRI_ASSERT(false);
    return basics::VelocyPackHelper::NullValue();
  }
  Result res = _trx->documentFastPathLocal(id.substr(0, pos).toString(),
                                           id.substr(pos + 1), *_mmdr);
  if (res.ok()) {
    ++_insertedDocuments;
    return VPackSlice(_mmdr->vpack());
  } else if (res.errorNumber() == TRI_ERROR_ARANGO_DOCUMENT_NOT_FOUND) {
    ++_insertedDocuments;
    // This is expected, we may have dangling edges. Interpret as NULL
    return basics::VelocyPackHelper::NullValue();
  } else {
    // ok we are in a rather bad state. Better throw and abort.
    THROW_ARANGO_EXCEPTION(res);
  }
}

<<<<<<< HEAD
void TraverserCache::insertIntoResult(EdgeDocumentToken const& idToken,
=======
VPackSlice TraverserCache::lookupInCollection(SingleServerEdgeDocumentToken const* idToken) const {
  auto col = _trx->vocbase()->lookupCollection(idToken->cid());
  if (!col->readDocument(_trx, idToken->token(), *_mmdr.get())) {
    TRI_ASSERT(false);
    // We already had this token, inconsistent state. Return NULL in Production
    LOG_TOPIC(ERR, arangodb::Logger::GRAPHS) << "Could not extract indexed Edge Document, return 'null' instead. This is most likely a caching issue. Try: '" << col->name() <<".unload(); " << col->name() << ".load()' in arangosh to fix this."; 
    return basics::VelocyPackHelper::NullValue();
  }
  return VPackSlice(_mmdr->vpack());
}

void TraverserCache::insertIntoResult(EdgeDocumentToken const* idToken,
>>>>>>> 27e6699b
                                      VPackBuilder& builder) {
  TRI_ASSERT(!ServerState::instance()->isCoordinator());
  builder.add(lookupToken(idToken));
}

void TraverserCache::insertIntoResult(StringRef idString,
                                      VPackBuilder& builder) {
  builder.add(lookupInCollection(idString));
}

aql::AqlValue TraverserCache::fetchAqlResult(StringRef idString) {
  return aql::AqlValue(lookupInCollection(idString));
}

aql::AqlValue TraverserCache::fetchAqlResult(EdgeDocumentToken const& idToken) {
  TRI_ASSERT(!ServerState::instance()->isCoordinator());
  return aql::AqlValue(lookupToken(idToken));
}

void TraverserCache::insertDocument(StringRef idString,
                                    arangodb::velocypack::Slice const& document) {
  return;
}

StringRef TraverserCache::persistString(
    StringRef const idString) {
  auto it = _persistedStrings.find(idString);
  if (it != _persistedStrings.end()) {
    return *it;
  }
  StringRef res = _stringHeap->registerString(idString.begin(), idString.length());
  _persistedStrings.emplace(res);
  return res;
}<|MERGE_RESOLUTION|>--- conflicted
+++ resolved
@@ -65,7 +65,7 @@
 VPackSlice TraverserCache::lookupInCollection(StringRef id) {
   TRI_ASSERT(!ServerState::instance()->isCoordinator());
   size_t pos = id.find('/');
-  if (pos == std::string::npos) {
+  if (pos == std::string::npos || pos + 1 == id.size()) {
     // Invalid input. If we get here somehow we managed to store invalid _from/_to
     // values or the traverser did a let an illegal start through
     TRI_ASSERT(false);
@@ -86,22 +86,7 @@
   }
 }
 
-<<<<<<< HEAD
 void TraverserCache::insertIntoResult(EdgeDocumentToken const& idToken,
-=======
-VPackSlice TraverserCache::lookupInCollection(SingleServerEdgeDocumentToken const* idToken) const {
-  auto col = _trx->vocbase()->lookupCollection(idToken->cid());
-  if (!col->readDocument(_trx, idToken->token(), *_mmdr.get())) {
-    TRI_ASSERT(false);
-    // We already had this token, inconsistent state. Return NULL in Production
-    LOG_TOPIC(ERR, arangodb::Logger::GRAPHS) << "Could not extract indexed Edge Document, return 'null' instead. This is most likely a caching issue. Try: '" << col->name() <<".unload(); " << col->name() << ".load()' in arangosh to fix this."; 
-    return basics::VelocyPackHelper::NullValue();
-  }
-  return VPackSlice(_mmdr->vpack());
-}
-
-void TraverserCache::insertIntoResult(EdgeDocumentToken const* idToken,
->>>>>>> 27e6699b
                                       VPackBuilder& builder) {
   TRI_ASSERT(!ServerState::instance()->isCoordinator());
   builder.add(lookupToken(idToken));
