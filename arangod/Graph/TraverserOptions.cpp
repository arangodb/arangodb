////////////////////////////////////////////////////////////////////////////////
/// DISCLAIMER
///
/// Copyright 2014-2021 ArangoDB GmbH, Cologne, Germany
/// Copyright 2004-2014 triAGENS GmbH, Cologne, Germany
///
/// Licensed under the Apache License, Version 2.0 (the "License");
/// you may not use this file except in compliance with the License.
/// You may obtain a copy of the License at
///
///     http://www.apache.org/licenses/LICENSE-2.0
///
/// Unless required by applicable law or agreed to in writing, software
/// distributed under the License is distributed on an "AS IS" BASIS,
/// WITHOUT WARRANTIES OR CONDITIONS OF ANY KIND, either express or implied.
/// See the License for the specific language governing permissions and
/// limitations under the License.
///
/// Copyright holder is ArangoDB GmbH, Cologne, Germany
///
/// @author Michael Hackstein
////////////////////////////////////////////////////////////////////////////////

#include "TraverserOptions.h"

#include "Aql/Ast.h"
#include "Aql/Expression.h"
#include "Aql/PruneExpressionEvaluator.h"
#include "Aql/QueryContext.h"
#include "Basics/StringUtils.h"
#include "Basics/VelocyPackHelper.h"
#include "Basics/tryEmplaceHelper.h"
#include "Cluster/ClusterEdgeCursor.h"
#include "Graph/SingleServerEdgeCursor.h"
#include "Graph/SingleServerTraverser.h"
#include "Indexes/Index.h"

#include <velocypack/Iterator.h>
#include <velocypack/velocypack-aliases.h>

using namespace arangodb;
using namespace arangodb::graph;
using namespace arangodb::transaction;
using namespace arangodb::traverser;
using VPackHelper = arangodb::basics::VelocyPackHelper;

TraverserOptions::TraverserOptions(arangodb::aql::QueryContext& query)
    : BaseOptions(query),
      _baseVertexExpression(nullptr),
      _traverser(nullptr),
      minDepth(1),
      maxDepth(1),
      useNeighbors(false),
      uniqueVertices(UniquenessLevel::NONE),
      uniqueEdges(UniquenessLevel::PATH),
      mode(Order::DFS),
      defaultWeight(1.0) {}

TraverserOptions::TraverserOptions(arangodb::aql::QueryContext& query,
                                   VPackSlice obj)
    : TraverserOptions(query) {
  TRI_ASSERT(obj.isObject());

#ifdef ARANGODB_ENABLE_MAINTAINER_MODE
  VPackSlice type = obj.get("type");
  TRI_ASSERT(type.isString());
  TRI_ASSERT(type.isEqualString("traversal"));
#endif

  minDepth = VPackHelper::getNumericValue<uint64_t>(obj, "minDepth", 1);
  maxDepth = VPackHelper::getNumericValue<uint64_t>(obj, "maxDepth", 1);
  _parallelism = VPackHelper::getNumericValue<size_t>(obj, "parallelism", 1);
  _refactor = VPackHelper::getBooleanValue(
      obj, StaticStrings::GraphRefactorFlag, false);
  TRI_ASSERT(minDepth <= maxDepth);

  std::string tmp =
      VPackHelper::getStringValue(obj, StaticStrings::GraphQueryOrder, "");
  if (!tmp.empty()) {
    if (tmp == StaticStrings::GraphQueryOrderBFS) {
      mode = Order::BFS;
    } else if (tmp == StaticStrings::GraphQueryOrderWeighted) {
      mode = Order::WEIGHTED;
    } else if (tmp == StaticStrings::GraphQueryOrderBFS) {
      mode = Order::DFS;
    }
  } else {
    bool useBreadthFirst = VPackHelper::getBooleanValue(obj, "bfs", false);
    if (useBreadthFirst) {
      mode = Order::BFS;
    }
  }

  useNeighbors = VPackHelper::getBooleanValue(obj, "neighbors", false);

  TRI_ASSERT(!useNeighbors || isUseBreadthFirst());

  tmp = VPackHelper::getStringValue(obj, "uniqueVertices", "");
  if (tmp == "path") {
    uniqueVertices = TraverserOptions::UniquenessLevel::PATH;
  } else if (tmp == "global") {
    if (mode != Order::BFS && mode != Order::WEIGHTED) {
      THROW_ARANGO_EXCEPTION_MESSAGE(
          TRI_ERROR_BAD_PARAMETER,
          "uniqueVertices: 'global' is only "
          "supported, with mode: bfs|weighted due to "
          "otherwise unpredictable results.");
    }
    uniqueVertices = TraverserOptions::UniquenessLevel::GLOBAL;
  } else {
    uniqueVertices = TraverserOptions::UniquenessLevel::NONE;
  }

  tmp = VPackHelper::getStringValue(obj, "uniqueEdges", "");
  if (tmp == "none") {
    uniqueEdges = TraverserOptions::UniquenessLevel::NONE;
  } else if (tmp == "global") {
    THROW_ARANGO_EXCEPTION_MESSAGE(
        TRI_ERROR_BAD_PARAMETER,
        "uniqueEdges: 'global' is not supported, "
        "due to otherwise unpredictable results. Use 'path' "
        "or 'none' instead");
  } else {
    uniqueEdges = TraverserOptions::UniquenessLevel::PATH;
  }

  weightAttribute = VPackHelper::getStringValue(obj, "weightAttribute", "");
  defaultWeight = VPackHelper::getNumericValue<double>(obj, "defaultWeight", 1);
  if (defaultWeight < 0.) {
    THROW_ARANGO_EXCEPTION_MESSAGE(TRI_ERROR_GRAPH_NEGATIVE_EDGE_WEIGHT,
                                   "negative default weight not allowed");
  }

  VPackSlice read = obj.get("vertexCollections");
  if (read.isString()) {
    auto c = read.stringView();
    vertexCollections.emplace_back(c.data(), c.size());
  } else if (read.isArray()) {
    for (auto slice : VPackArrayIterator(read)) {
      if (!slice.isString()) {
        THROW_ARANGO_EXCEPTION_MESSAGE(
            TRI_ERROR_BAD_PARAMETER,
            "The options require vertexCollections to "
            "be a string or array of strings");
      }
      auto c = slice.stringView();
      vertexCollections.emplace_back(c.data(), c.size());
    }
  } else if (!read.isNone()) {
    THROW_ARANGO_EXCEPTION_MESSAGE(TRI_ERROR_BAD_PARAMETER,
                                   "The options require vertexCollections to "
                                   "be a string or array of strings");
  }

  read = obj.get("edgeCollections");
  if (read.isString()) {
    auto c = read.stringView();
    edgeCollections.emplace_back(c.data(), c.size());
  } else if (read.isArray()) {
    for (auto slice : VPackArrayIterator(read)) {
      if (!slice.isString()) {
        THROW_ARANGO_EXCEPTION_MESSAGE(TRI_ERROR_BAD_PARAMETER,
                                       "The options require edgeCollections to "
                                       "be a string or array of strings");
      }
      auto c = slice.stringView();
      edgeCollections.emplace_back(c.data(), c.size());
    }
  } else if (!read.isNone()) {
    THROW_ARANGO_EXCEPTION_MESSAGE(TRI_ERROR_BAD_PARAMETER,
                                   "The options require edgeCollections to "
                                   "be a string or array of strings");
  }

  readProduceInfo(obj);
}

TraverserOptions::TraverserOptions(arangodb::aql::QueryContext& query,
                                   VPackSlice info, VPackSlice collections)
    : BaseOptions(query, info, collections),
      _baseVertexExpression(nullptr),
      _traverser(nullptr),
      minDepth(1),
      maxDepth(1),
      useNeighbors(false),
      uniqueVertices(UniquenessLevel::NONE),
      uniqueEdges(UniquenessLevel::PATH),
      mode(Order::DFS) {
#ifdef ARANGODB_ENABLE_MAINTAINER_MODE
  VPackSlice type = info.get("type");
  TRI_ASSERT(type.isString());
  TRI_ASSERT(type.isEqualString("traversal"));
#endif

  // NOTE collections is an array of arrays of strings
  VPackSlice read = info.get("minDepth");
  if (!read.isInteger()) {
    THROW_ARANGO_EXCEPTION_MESSAGE(TRI_ERROR_BAD_PARAMETER,
                                   "The options require a minDepth");
  }
  minDepth = read.getNumber<uint64_t>();

  read = info.get("maxDepth");
  if (!read.isInteger()) {
    THROW_ARANGO_EXCEPTION_MESSAGE(TRI_ERROR_BAD_PARAMETER,
                                   "The options require a maxDepth");
  }
  maxDepth = read.getNumber<uint64_t>();

  read = info.get(StaticStrings::GraphQueryOrder);
  if (!read.isNone()) {
    if (!read.isNumber<size_t>()) {
      THROW_ARANGO_EXCEPTION_MESSAGE(TRI_ERROR_BAD_PARAMETER,
                                     "The options require a order");
    }

    size_t i = read.getNumber<size_t>();
    switch (i) {
      case 0:
        mode = Order::DFS;
        break;
      case 1:
        mode = Order::BFS;
        break;
      case 2:
        mode = Order::WEIGHTED;
        break;
      default:
        THROW_ARANGO_EXCEPTION_MESSAGE(TRI_ERROR_BAD_PARAMETER,
                                       "Bad mode parameter value");
    }
  } else {
    read = info.get("bfs");
    if (read.isBoolean()) {
      bool useBreadthFirst = read.getBool();
      if (useBreadthFirst) {
        mode = Order::BFS;
      }
    }
  }

  read = info.get("neighbors");
  if (read.isBoolean()) {
    useNeighbors = read.getBool();
  }
  TRI_ASSERT(!useNeighbors || isUseBreadthFirst());

  read = info.get("uniqueVertices");
  if (!read.isInteger()) {
    THROW_ARANGO_EXCEPTION_MESSAGE(TRI_ERROR_BAD_PARAMETER,
                                   "The options require a uniqueVertices");
  }
  size_t i = read.getNumber<size_t>();
  switch (i) {
    case 0:
      uniqueVertices = UniquenessLevel::NONE;
      break;
    case 1:
      uniqueVertices = UniquenessLevel::PATH;
      break;
    case 2:
      uniqueVertices = UniquenessLevel::GLOBAL;
      break;
    default:
      THROW_ARANGO_EXCEPTION_MESSAGE(TRI_ERROR_BAD_PARAMETER,
                                     "The options require a uniqueVertices");
  }

  read = info.get("uniqueEdges");
  if (!read.isInteger()) {
    THROW_ARANGO_EXCEPTION_MESSAGE(TRI_ERROR_BAD_PARAMETER,
                                   "The options require a uniqueEdges");
  }
  i = read.getNumber<size_t>();
  switch (i) {
    case 0:
      uniqueEdges = UniquenessLevel::NONE;
      break;
    case 1:
      uniqueEdges = UniquenessLevel::PATH;
      break;
    default:
      THROW_ARANGO_EXCEPTION_MESSAGE(TRI_ERROR_BAD_PARAMETER,
                                     "The options require a uniqueEdges");
  }

  weightAttribute = VPackHelper::getStringValue(info, "weightAttribute", "");
  defaultWeight =
      VPackHelper::getNumericValue<double>(info, "defaultWeight", 1);
  if (defaultWeight < 0.) {
    THROW_ARANGO_EXCEPTION_MESSAGE(TRI_ERROR_GRAPH_NEGATIVE_EDGE_WEIGHT,
                                   "negative default weight not allowed");
  }

  read = info.get("vertexCollections");
  if (read.isString()) {
    auto c = read.stringView();
    vertexCollections.emplace_back(c.data(), c.size());
  } else if (read.isArray()) {
    for (auto slice : VPackArrayIterator(read)) {
      if (!slice.isString()) {
        THROW_ARANGO_EXCEPTION_MESSAGE(
            TRI_ERROR_BAD_PARAMETER,
            "The options require vertexCollections to "
            "be a string or array of strings");
      }
      auto c = slice.stringView();
      vertexCollections.emplace_back(c.data(), c.size());
    }
  } else if (!read.isNone()) {
    THROW_ARANGO_EXCEPTION_MESSAGE(TRI_ERROR_BAD_PARAMETER,
                                   "The options require vertexCollections to "
                                   "be a string or array of strings");
  }

  read = info.get("edgeCollections");
  if (read.isString()) {
    auto c = read.stringView();
    edgeCollections.emplace_back(c.data(), c.size());
  } else if (read.isArray()) {
    for (auto slice : VPackArrayIterator(read)) {
      if (!slice.isString()) {
        THROW_ARANGO_EXCEPTION_MESSAGE(TRI_ERROR_BAD_PARAMETER,
                                       "The options require edgeCollections to "
                                       "be a string or array of strings");
      }
      auto c = slice.stringView();
      edgeCollections.emplace_back(c.data(), c.size());
    }
  } else if (!read.isNone()) {
    THROW_ARANGO_EXCEPTION_MESSAGE(TRI_ERROR_BAD_PARAMETER,
                                   "The options require edgeCollections to "
                                   "be a string or array of strings");
  }

  read = info.get("depthLookupInfo");
  if (!read.isNone()) {
    if (!read.isObject()) {
      THROW_ARANGO_EXCEPTION_MESSAGE(
          TRI_ERROR_BAD_PARAMETER,
          "The options require depthLookupInfo to be an object");
    }
    _depthLookupInfo.reserve(read.length());
    size_t length = collections.length();
    for (auto const& depth : VPackObjectIterator(read)) {
      uint64_t d = basics::StringUtils::uint64(depth.key.copyString());
      auto [it, emplaced] =
          _depthLookupInfo.try_emplace(d, std::vector<LookupInfo>());
      TRI_ASSERT(emplaced);
      VPackSlice list = depth.value;
      TRI_ASSERT(length == list.length());
      it->second.reserve(length);
      for (size_t j = 0; j < length; ++j) {
        it->second.emplace_back(query, list.at(j), collections.at(j));
      }
    }
  }

  read = info.get("vertexExpressions");
  if (!read.isNone()) {
    if (!read.isObject()) {
      THROW_ARANGO_EXCEPTION_MESSAGE(
          TRI_ERROR_BAD_PARAMETER,
          "The options require vertexExpressions to be an object");
    }

    _vertexExpressions.reserve(read.length());
    for (auto const& info : VPackObjectIterator(read)) {
      uint64_t d = basics::StringUtils::uint64(info.key.copyString());
#ifdef ARANGODB_ENABLE_MAINTAINER_MODE
      bool emplaced = false;
      std::tie(std::ignore, emplaced) = _vertexExpressions.try_emplace(
          d, new aql::Expression(query.ast(), info.value));
      TRI_ASSERT(emplaced);
#else
      _vertexExpressions.try_emplace(
          d, arangodb::lazyConstruct(
                 [&] { return new aql::Expression(query.ast(), info.value); }));
#endif
    }
  }

  read = info.get("baseVertexExpression");
  if (!read.isNone()) {
    if (!read.isObject()) {
      THROW_ARANGO_EXCEPTION_MESSAGE(
          TRI_ERROR_BAD_PARAMETER,
          "The options require vertexExpressions to be an object");
    }
    _baseVertexExpression.reset(new aql::Expression(query.ast(), read));
  }
  // Check for illegal option combination:
  TRI_ASSERT(uniqueEdges != TraverserOptions::UniquenessLevel::GLOBAL);
  TRI_ASSERT(uniqueVertices != TraverserOptions::UniquenessLevel::GLOBAL ||
             isUniqueGlobalVerticesAllowed());

  readProduceInfo(info);
}

TraverserOptions::TraverserOptions(TraverserOptions const& other,
                                   bool const allowAlreadyBuiltCopy)
    : BaseOptions(static_cast<BaseOptions const&>(other),
                  allowAlreadyBuiltCopy),
      _baseVertexExpression(nullptr),
      _traverser(nullptr),
      _producePathsVertices(other._producePathsVertices),
      _producePathsEdges(other._producePathsEdges),
      _producePathsWeights(other._producePathsWeights),
      minDepth(other.minDepth),
      maxDepth(other.maxDepth),
      useNeighbors(other.useNeighbors),
      uniqueVertices(other.uniqueVertices),
      uniqueEdges(other.uniqueEdges),
      mode(other.mode),
      weightAttribute(other.weightAttribute),
      defaultWeight(other.defaultWeight),
      vertexCollections(other.vertexCollections),
      edgeCollections(other.edgeCollections) {
  if (!allowAlreadyBuiltCopy) {
    TRI_ASSERT(other._baseLookupInfos.empty());
    TRI_ASSERT(other._depthLookupInfo.empty());
    TRI_ASSERT(other._vertexExpressions.empty());
    TRI_ASSERT(other._tmpVar == nullptr);
    TRI_ASSERT(other._baseVertexExpression == nullptr);
  }

  // TODO [GraphRefactor]: this whole block might be removed again
  // It seems that this code never gets called in SingleServer mode. Please clarify.
  if (other.refactor()) {
    // TODO: [GraphRefactor] Clean this up as soon as we get rid of all the old code
    if (other._baseVertexExpression != nullptr) {
      auto baseVertexExpression = other._baseVertexExpression->clone(other._baseVertexExpression->ast());
      _baseVertexExpression = std::move(baseVertexExpression);
    }
    if (!other._vertexExpressions.empty()) {
      for (auto const& vertexExpressionPerDepth : other._vertexExpressions) {
        auto depth = vertexExpressionPerDepth.first;
        auto expression = vertexExpressionPerDepth.second->clone(vertexExpressionPerDepth.second->ast());
        _vertexExpressions.insert({depth, std::move(expression)});
      }
    }
  }

  // Check for illegal option combination:
  TRI_ASSERT(uniqueEdges != TraverserOptions::UniquenessLevel::GLOBAL);
  TRI_ASSERT(uniqueVertices != TraverserOptions::UniquenessLevel::GLOBAL ||
             isUniqueGlobalVerticesAllowed());
}

TraverserOptions::~TraverserOptions() = default;

void TraverserOptions::toVelocyPack(VPackBuilder& builder) const {
  VPackObjectBuilder guard(&builder);

  builder.add("minDepth", VPackValue(minDepth));
  builder.add("maxDepth", VPackValue(maxDepth));
  builder.add("parallelism", VPackValue(_parallelism));
  builder.add(StaticStrings::GraphRefactorFlag, VPackValue(refactor()));

  builder.add("neighbors", VPackValue(useNeighbors));

  switch (uniqueVertices) {
    case TraverserOptions::UniquenessLevel::NONE:
      builder.add("uniqueVertices", VPackValue("none"));
      break;
    case TraverserOptions::UniquenessLevel::PATH:
      builder.add("uniqueVertices", VPackValue("path"));
      break;
    case TraverserOptions::UniquenessLevel::GLOBAL:
      builder.add("uniqueVertices", VPackValue("global"));
      break;
  }

  switch (uniqueEdges) {
    case TraverserOptions::UniquenessLevel::NONE:
      builder.add("uniqueEdges", VPackValue("none"));
      break;
    case TraverserOptions::UniquenessLevel::PATH:
      builder.add("uniqueEdges", VPackValue("path"));
      break;
    case TraverserOptions::UniquenessLevel::GLOBAL:
      builder.add("uniqueEdges", VPackValue("global"));
      break;
  }

  switch (mode) {
    case TraverserOptions::Order::DFS:
      builder.add(StaticStrings::GraphQueryOrder,
                  VPackValue(StaticStrings::GraphQueryOrderDFS));
      break;
    case TraverserOptions::Order::BFS:
      builder.add(StaticStrings::GraphQueryOrder,
                  VPackValue(StaticStrings::GraphQueryOrderBFS));
      break;
    case TraverserOptions::Order::WEIGHTED:
      builder.add(StaticStrings::GraphQueryOrder,
                  VPackValue(StaticStrings::GraphQueryOrderWeighted));
      break;
  }

  builder.add("weightAttribute", VPackValue(weightAttribute));
  builder.add("defaultWeight", VPackValue(defaultWeight));

  if (!vertexCollections.empty()) {
    VPackArrayBuilder guard(&builder, "vertexCollections");
    for (auto& c : vertexCollections) {
      builder.add(VPackValue(c));
    }
  }

  if (!edgeCollections.empty()) {
    VPackArrayBuilder guard(&builder, "edgeCollections");
    for (auto& c : edgeCollections) {
      builder.add(VPackValue(c));
    }
  }

  builder.add("produceVertices", VPackValue(_produceVertices));
  builder.add("producePathsVertices", VPackValue(producePathsVertices()));
  builder.add("producePathsEdges", VPackValue(producePathsEdges()));
  builder.add("producePathsWeights", VPackValue(producePathsWeights()));
  builder.add("type", VPackValue("traversal"));
}

void TraverserOptions::toVelocyPackIndexes(VPackBuilder& builder) const {
  VPackObjectBuilder guard(&builder);

  // base indexes
  builder.add("base", VPackValue(VPackValueType::Array));
  for (auto const& it : _baseLookupInfos) {
    for (auto const& it2 : it.idxHandles) {
      it2->toVelocyPack(builder, Index::makeFlags(Index::Serialize::Basics,
                                                  Index::Serialize::Estimates));
    }
  }
  builder.close();

  // depth lookup indexes
  builder.add("levels", VPackValue(VPackValueType::Object));
  for (auto const& it : _depthLookupInfo) {
    builder.add(VPackValue(std::to_string(it.first)));
    builder.add(VPackValue(VPackValueType::Array));
    for (auto const& it2 : it.second) {
      for (auto const& it3 : it2.idxHandles) {
        it3->toVelocyPack(builder,
                          Index::makeFlags(Index::Serialize::Basics,
                                           Index::Serialize::Estimates));
      }
    }
    builder.close();
  }
  builder.close();
}

void TraverserOptions::buildEngineInfo(VPackBuilder& result) const {
  result.openObject();
  injectEngineInfo(result);
  result.add("type", VPackValue("traversal"));
  result.add("minDepth", VPackValue(minDepth));
  result.add("maxDepth", VPackValue(maxDepth));
  result.add("parallelism", VPackValue(_parallelism));
  result.add(StaticStrings::GraphRefactorFlag, VPackValue(_refactor));
  result.add("neighbors", VPackValue(useNeighbors));

  result.add(VPackValue("uniqueVertices"));
  switch (uniqueVertices) {
    case UniquenessLevel::NONE:
      result.add(VPackValue(0));
      break;
    case UniquenessLevel::PATH:
      result.add(VPackValue(1));
      break;
    case UniquenessLevel::GLOBAL:
      result.add(VPackValue(2));
      break;
  }

  result.add(VPackValue("uniqueEdges"));
  switch (uniqueEdges) {
    case UniquenessLevel::NONE:
      result.add(VPackValue(0));
      break;
    case UniquenessLevel::PATH:
      result.add(VPackValue(1));
      break;
    case UniquenessLevel::GLOBAL:
      result.add(VPackValue(2));
      break;
  }

  result.add(VPackValue(StaticStrings::GraphQueryOrder));
  switch (mode) {
    case Order::DFS:
      result.add(VPackValue(0));
      break;
    case Order::BFS:
      result.add(VPackValue(1));
      break;
    case Order::WEIGHTED:
      result.add(VPackValue(2));
      break;
  }

  result.add("weightAttribute", VPackValue(weightAttribute));
  result.add("defaultWeight", VPackValue(defaultWeight));

  if (!_depthLookupInfo.empty()) {
    result.add(VPackValue("depthLookupInfo"));
    result.openObject();
    for (auto const& pair : _depthLookupInfo) {
      result.add(VPackValue(basics::StringUtils::itoa(pair.first)));
      result.openArray();
      for (auto const& it : pair.second) {
        it.buildEngineInfo(result);
      }
      result.close();
    }
    result.close();
  }

  if (!vertexCollections.empty()) {
    VPackArrayBuilder guard(&result, "vertexCollections");
    for (auto& c : vertexCollections) {
      result.add(VPackValue(c));
    }
  }

  if (!edgeCollections.empty()) {
    VPackArrayBuilder guard(&result, "edgeCollections");
    for (auto& c : edgeCollections) {
      result.add(VPackValue(c));
    }
  }

  if (!_vertexExpressions.empty()) {
    result.add(VPackValue("vertexExpressions"));
    result.openObject();
    for (auto const& pair : _vertexExpressions) {
      result.add(VPackValue(basics::StringUtils::itoa(pair.first)));
      result.openObject();
      result.add(VPackValue("expression"));
      pair.second->toVelocyPack(result, true);
      result.close();
    }
    result.close();
  }

  if (_baseVertexExpression != nullptr) {
    result.add(VPackValue("baseVertexExpression"));
    result.openObject();
    result.add(VPackValue("expression"));
    _baseVertexExpression->toVelocyPack(result, true);
    result.close();
  }

  result.close();
}

bool TraverserOptions::shouldExcludeEdgeCollection(
    std::string const& name) const {
  return !edgeCollections.empty() &&
         std::find(edgeCollections.begin(), edgeCollections.end(), name) ==
             edgeCollections.end();
}

void TraverserOptions::addDepthLookupInfo(aql::ExecutionPlan* plan,
                                          std::string const& collectionName,
                                          std::string const& attributeName,
                                          aql::AstNode* condition,
                                          uint64_t depth,
                                          bool onlyEdgeIndexes) {
  auto& list = _depthLookupInfo[depth];
  injectLookupInfoInList(list, plan, collectionName, attributeName, condition,
                         onlyEdgeIndexes);
}

bool TraverserOptions::vertexHasFilter(uint64_t depth) const {
  if (_baseVertexExpression != nullptr) {
    return true;
  }
  return _vertexExpressions.find(depth) != _vertexExpressions.end();
}

bool TraverserOptions::hasEdgeFilter(int64_t depth, size_t cursorId) const {
  if (_isCoordinator) {
    // The Coordinator never checks conditions. The DBServer is responsible!
    return false;
  }
  arangodb::aql::Expression* expression = nullptr;

  auto specific = _depthLookupInfo.find(depth);

  if (specific != _depthLookupInfo.end()) {
    TRI_ASSERT(!specific->second.empty());
    TRI_ASSERT(specific->second.size() > cursorId);
    expression = specific->second[cursorId].expression.get();
  } else {
    bool unused;
    expression = getEdgeExpression(cursorId, unused);
  }
  return expression != nullptr;
}

bool TraverserOptions::hasVertexCollectionRestrictions() const {
  return !vertexCollections.empty();
}

bool TraverserOptions::evaluateEdgeExpression(arangodb::velocypack::Slice edge,
                                              std::string_view vertexId,
                                              uint64_t depth, size_t cursorId) {
  arangodb::aql::Expression* expression = nullptr;

  auto specific = _depthLookupInfo.find(depth);
  auto needToInjectVertex = false;

  if (specific != _depthLookupInfo.end()) {
    TRI_ASSERT(!specific->second.empty());
    TRI_ASSERT(specific->second.size() > cursorId);
    expression = specific->second[cursorId].expression.get();
    needToInjectVertex = !specific->second[cursorId].conditionNeedUpdate;
  } else {
    expression = getEdgeExpression(cursorId, needToInjectVertex);
  }
  if (expression == nullptr) {
    return true;
  }

  if (needToInjectVertex) {
    // If we have to inject the vertex value it has to be within
    // the last member of the condition.
    // We only get into this case iff the index used does
    // not cover _from resp. _to.
    // inject _from/_to value
    auto node = expression->nodeForModification();

    TRI_ASSERT(node->numMembers() > 0);
    auto dirCmp = node->getMemberUnchecked(node->numMembers() - 1);
    TRI_ASSERT(dirCmp->type == aql::NODE_TYPE_OPERATOR_BINARY_EQ);
    TRI_ASSERT(dirCmp->numMembers() == 2);

    auto idNode = dirCmp->getMemberUnchecked(1);
    TRI_ASSERT(idNode->type == aql::NODE_TYPE_VALUE);
    TRI_ASSERT(idNode->isValueType(aql::VALUE_TYPE_STRING));
    idNode->setStringValue(vertexId.data(), vertexId.length());
  }
  edge = edge.resolveExternal();
  return evaluateExpression(expression, edge);
}

auto TraverserOptions::explicitDepthLookupAt() const
    -> std::unordered_set<std::size_t> {
  std::unordered_set<std::size_t> result;

  for (auto&& pair : _depthLookupInfo) {
    result.insert(pair.first);
  }
  return result;
}

#ifndef USE_ENTERPRISE
auto TraverserOptions::setDisjoint() -> void { return; }

auto TraverserOptions::isDisjoint() const -> bool { return false; }

auto TraverserOptions::isSatelliteLeader() const -> bool {
  // Can only be called in Enterprise code.
  // Return false as security net.
  TRI_ASSERT(false);
  return false;
}
#endif

auto TraverserOptions::getEdgeDestination(arangodb::velocypack::Slice edge,
                                          std::string_view origin) const
    -> std::string_view {
  if (edge.isString()) {
    return edge.stringView();
  }

  TRI_ASSERT(edge.isObject());
  auto from = edge.get(arangodb::StaticStrings::FromString);
  TRI_ASSERT(from.isString());
  if (from.stringView() == origin) {
    auto to = edge.get(arangodb::StaticStrings::ToString);
    TRI_ASSERT(to.isString());
    return to.stringView();
  }
  return from.stringView();
}

// TODO [GraphRefactor]: Check initialize index expressions
void TraverserOptions::initializeIndexConditions(
    aql::Ast* ast,
    std::unordered_map<aql::VariableId, aql::VarInfo> const& varInfo,
    aql::Variable const* indexVariable) {
  BaseOptions::initializeIndexConditions(ast, varInfo, indexVariable);
  for (auto& [unused, infos] : _depthLookupInfo) {
    for (auto& info : infos) {
      info.initializeNonConstExpressions(ast, varInfo, indexVariable);
    }
  }
}

// TODO [GraphRefactor]: Check calculate index expressions
void TraverserOptions::calculateIndexExpressions(aql::Ast* ast) {
  BaseOptions::calculateIndexExpressions(ast);
  for (auto& [unused, infos] : _depthLookupInfo) {
    for (auto& info : infos) {
      info.calculateIndexExpressions(ast, _expressionCtx);
    }
  }
}

bool TraverserOptions::evaluateVertexExpression(
    arangodb::velocypack::Slice vertex, uint64_t depth) {
  arangodb::aql::Expression* expression = nullptr;

  auto specific = _vertexExpressions.find(depth);

  if (specific != _vertexExpressions.end()) {
    expression = specific->second.get();
  } else {
    expression = _baseVertexExpression.get();
  }

  vertex = vertex.resolveExternal();
  return evaluateExpression(expression, vertex);
}

#ifndef USE_ENTERPRISE
bool TraverserOptions::checkSmartDestination(
    VPackSlice edge, std::string_view sourceVertex) const {
  return false;
}
#endif

bool TraverserOptions::destinationCollectionAllowed(
    VPackSlice edge, std::string_view sourceVertex) const {
  if (hasVertexCollectionRestrictions()) {
    auto destination = getEdgeDestination(edge, sourceVertex);
    auto collection =
        transaction::helpers::extractCollectionFromId(destination);
    if (std::find(vertexCollections.begin(), vertexCollections.end(),
                  std::string_view(collection.data(), collection.size())) ==
        vertexCollections.end()) {
      // collection not found
      return false;
    }
  }
#ifdef USE_ENTERPRISE
  if (!checkSmartDestination(edge, sourceVertex)) {
    return false;
  }
#endif

  return true;
}

std::unique_ptr<EdgeCursor> arangodb::traverser::TraverserOptions::buildCursor(
    uint64_t depth) {
  ensureCache();

  if (_isCoordinator) {
    return std::make_unique<ClusterTraverserEdgeCursor>(this);
  }

  auto specific = _depthLookupInfo.find(depth);
  if (specific != _depthLookupInfo.end()) {
    return std::make_unique<graph::SingleServerEdgeCursor>(
        this, _tmpVar, nullptr, specific->second);
  }

  return std::make_unique<graph::SingleServerEdgeCursor>(this, _tmpVar, nullptr,
                                                         _baseLookupInfos);
}

void TraverserOptions::linkTraverser(ClusterTraverser* trav) {
  _traverser = trav;
}

double TraverserOptions::estimateCost(size_t& nrItems) const {
  size_t count = 1;
  double cost = 0;
  size_t baseCreateItems = 0;
  double baseCost = costForLookupInfoList(_baseLookupInfos, baseCreateItems);

  for (uint64_t depth = 0; depth < maxDepth && depth < 10; ++depth) {
    auto liList = _depthLookupInfo.find(depth);
    if (liList == _depthLookupInfo.end()) {
      // No LookupInfo for this depth use base
      cost += baseCost * count;
      count *= baseCreateItems;
    } else {
      size_t createItems = 0;
      double depthCost = costForLookupInfoList(liList->second, createItems);
      cost += depthCost * count;
      count *= createItems;
    }
  }

  if (maxDepth > 10) {
    // We have a too high depth this cost will be pruned anyway
    cost *= (maxDepth - 10) * 10;
    count *= (maxDepth - 10) * 10;
  }
  nrItems = count;
  return cost;
}

std::unique_ptr<aql::PruneExpressionEvaluator> TraverserOptions::createPruneEvaluator(
    std::vector<aql::Variable const*> vars, std::vector<aql::RegisterId> regs,
    size_t vertexVarIdx, size_t edgeVarIdx, size_t pathVarIdx, aql::Expression* expr) {
  return std::make_unique<aql::PruneExpressionEvaluator>(
      _trx, _query, _aqlFunctionsInternalCache, std::move(vars),
      std::move(regs), vertexVarIdx, edgeVarIdx, pathVarIdx, expr);
}

std::unique_ptr<aql::PruneExpressionEvaluator> TraverserOptions::createPostFilterEvaluator(
    std::vector<aql::Variable const*> vars, std::vector<aql::RegisterId> regs,
    size_t vertexVarIdx, size_t edgeVarIdx, aql::Expression* expr) {
  return std::make_unique<aql::PruneExpressionEvaluator>(
      _trx, _query, _aqlFunctionsInternalCache, std::move(vars),
      std::move(regs), vertexVarIdx, edgeVarIdx, std::numeric_limits<std::size_t>::max(), expr);
}

void TraverserOptions::activatePrune(std::vector<aql::Variable const*> vars,
                                     std::vector<aql::RegisterId> regs,
                                     size_t vertexVarIdx, size_t edgeVarIdx,
                                     size_t pathVarIdx, aql::Expression* expr) {
  _pruneExpression =
      createPruneEvaluator(vars, regs, vertexVarIdx, edgeVarIdx, pathVarIdx, expr);
}

<<<<<<< HEAD
void TraverserOptions::activatePostFilter(std::vector<aql::Variable const*> vars,
                                          std::vector<aql::RegisterId> regs,
                                          size_t vertexVarIdx, size_t edgeVarIdx,
                                          aql::Expression* expr) {
  _postFilterExpression = createPostFilterEvaluator(vars, regs, vertexVarIdx, edgeVarIdx,  expr);
=======
void TraverserOptions::activatePostFilter(
    std::vector<aql::Variable const*> vars, std::vector<aql::RegisterId> regs,
    size_t vertexVarIdx, size_t edgeVarIdx, aql::Expression* expr) {
  _postFilterExpression = std::make_unique<aql::PruneExpressionEvaluator>(
      _trx, _query, _aqlFunctionsInternalCache, std::move(vars),
      std::move(regs), vertexVarIdx, edgeVarIdx,
      std::numeric_limits<std::size_t>::max(), expr);
>>>>>>> a6bd3ccd
}

double TraverserOptions::weightEdge(VPackSlice edge) const {
  TRI_ASSERT(mode == Order::WEIGHTED);
  const auto weight =
      arangodb::basics::VelocyPackHelper::getNumericValue<double>(
          edge, weightAttribute, defaultWeight);
  if (weight < 0.) {
    THROW_ARANGO_EXCEPTION(TRI_ERROR_GRAPH_NEGATIVE_EDGE_WEIGHT);
  }

  return weight;
}

bool TraverserOptions::hasWeightAttribute() const {
  return !weightAttribute.empty();
}

auto TraverserOptions::estimateDepth() const noexcept -> uint64_t {
  // Upper bind this by a random number.
  // The depth will be used as a power for the estimates.
  // So having power 7 is evil enough...
  return std::min(maxDepth, static_cast<uint64_t>(7));
}

void TraverserOptions::readProduceInfo(VPackSlice obj) {
  _produceVertices = VPackHelper::getBooleanValue(obj, "produceVertices", true);
  _producePathsVertices =
      VPackHelper::getBooleanValue(obj, "producePathsVertices", true);
  _producePathsEdges =
      VPackHelper::getBooleanValue(obj, "producePathsEdges", true);
  _producePathsWeights =
      VPackHelper::getBooleanValue(obj, "producePathsWeights", true);
}<|MERGE_RESOLUTION|>--- conflicted
+++ resolved
@@ -931,21 +931,11 @@
       createPruneEvaluator(vars, regs, vertexVarIdx, edgeVarIdx, pathVarIdx, expr);
 }
 
-<<<<<<< HEAD
 void TraverserOptions::activatePostFilter(std::vector<aql::Variable const*> vars,
                                           std::vector<aql::RegisterId> regs,
                                           size_t vertexVarIdx, size_t edgeVarIdx,
                                           aql::Expression* expr) {
   _postFilterExpression = createPostFilterEvaluator(vars, regs, vertexVarIdx, edgeVarIdx,  expr);
-=======
-void TraverserOptions::activatePostFilter(
-    std::vector<aql::Variable const*> vars, std::vector<aql::RegisterId> regs,
-    size_t vertexVarIdx, size_t edgeVarIdx, aql::Expression* expr) {
-  _postFilterExpression = std::make_unique<aql::PruneExpressionEvaluator>(
-      _trx, _query, _aqlFunctionsInternalCache, std::move(vars),
-      std::move(regs), vertexVarIdx, edgeVarIdx,
-      std::numeric_limits<std::size_t>::max(), expr);
->>>>>>> a6bd3ccd
 }
 
 double TraverserOptions::weightEdge(VPackSlice edge) const {
