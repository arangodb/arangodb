--- conflicted
+++ resolved
@@ -78,20 +78,7 @@
 
 TraverserOptions::TraverserOptions(arangodb::aql::QueryContext& query,
                                    VPackSlice obj)
-<<<<<<< HEAD
     : TraverserOptions(query) {
-=======
-    : BaseOptions(query),
-      _baseVertexExpression(nullptr),
-      _traverser(nullptr),
-      minDepth(1),
-      maxDepth(1),
-      useNeighbors(false),
-      uniqueVertices(UniquenessLevel::NONE),
-      uniqueEdges(UniquenessLevel::PATH),
-      mode(Order::DFS),
-      defaultWeight(1.0) {
->>>>>>> 0af40722
   TRI_ASSERT(obj.isObject());
 
 #ifdef ARANGODB_ENABLE_MAINTAINER_MODE
