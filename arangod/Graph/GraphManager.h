////////////////////////////////////////////////////////////////////////////////
/// DISCLAIMER
///
/// Copyright 2014-2021 ArangoDB GmbH, Cologne, Germany
/// Copyright 2004-2014 triAGENS GmbH, Cologne, Germany
///
/// Licensed under the Apache License, Version 2.0 (the "License");
/// you may not use this file except in compliance with the License.
/// You may obtain a copy of the License at
///
///     http://www.apache.org/licenses/LICENSE-2.0
///
/// Unless required by applicable law or agreed to in writing, software
/// distributed under the License is distributed on an "AS IS" BASIS,
/// WITHOUT WARRANTIES OR CONDITIONS OF ANY KIND, either express or implied.
/// See the License for the specific language governing permissions and
/// limitations under the License.
///
/// Copyright holder is ArangoDB GmbH, Cologne, Germany
///
/// @author Heiko Kernbach
////////////////////////////////////////////////////////////////////////////////

#pragma once

#include <velocypack/Buffer.h>
#include <chrono>
#include <utility>

#include "Aql/Query.h"
#include "Aql/VariableGenerator.h"
#include "Basics/ReadWriteLock.h"
#include "Basics/ResultT.h"
#include "Cluster/ClusterInfo.h"
#include "Graph/Graph.h"
#include "Transaction/Methods.h"
#include "Transaction/StandaloneContext.h"
#include "Utils/OperationResult.h"

namespace arangodb {

struct CollectionCreationInfo;

namespace graph {

class GraphManager {
 private:
  TRI_vocbase_t& _vocbase;
<<<<<<< HEAD

  std::shared_ptr<transaction::Context> ctx() const;
=======
>>>>>>> 8ad644bb

  std::shared_ptr<transaction::Context> ctx() const;

  ////////////////////////////////////////////////////////////////////////////////
  /// @brief find or create collection by name and type
  ////////////////////////////////////////////////////////////////////////////////
  Result createCollection(std::string const& name, TRI_col_type_e colType,
                          bool waitForSync, VPackSlice options);

 public:
  explicit GraphManager(TRI_vocbase_t& vocbase) : _vocbase(vocbase) {}

  Result readGraphs(velocypack::Builder& builder) const;

  Result readGraphKeys(velocypack::Builder& builder) const;

  Result readGraphByQuery(velocypack::Builder& builder, std::string const& queryStr) const;

  ////////////////////////////////////////////////////////////////////////////////
  /// @brief find and return a collections if available
  ////////////////////////////////////////////////////////////////////////////////
  static std::shared_ptr<LogicalCollection> getCollectionByName(const TRI_vocbase_t& vocbase,
                                                                std::string const& name);

  ////////////////////////////////////////////////////////////////////////////////
  /// @brief checks wheter a graph exists or not
  ////////////////////////////////////////////////////////////////////////////////
  bool graphExists(std::string const& graphName) const;

  ////////////////////////////////////////////////////////////////////////////////
  /// @brief lookup a graph by name
  ////////////////////////////////////////////////////////////////////////////////
  ResultT<std::unique_ptr<Graph>> lookupGraphByName(std::string const& name) const;

  ////////////////////////////////////////////////////////////////////////////////
  /// @brief create a graph
  ////////////////////////////////////////////////////////////////////////////////
  OperationResult createGraph(VPackSlice document, bool waitForSync) const;

  ////////////////////////////////////////////////////////////////////////////////
  /// @brief find or create collections by EdgeDefinitions
  ////////////////////////////////////////////////////////////////////////////////
  Result findOrCreateCollectionsByEdgeDefinition(Graph& graph, EdgeDefinition const& edgeDefinition,
                                                 bool waitForSync);

  ////////////////////////////////////////////////////////////////////////////////
  /// @brief create a vertex collection
  ////////////////////////////////////////////////////////////////////////////////
  Result createVertexCollection(std::string const& name, bool waitForSync, VPackSlice options);

  ////////////////////////////////////////////////////////////////////////////////
  /// @brief create an edge collection
  ////////////////////////////////////////////////////////////////////////////////
  Result createEdgeCollection(std::string const& name, bool waitForSync, VPackSlice options);

  /// @brief rename a collection used in an edge definition
  bool renameGraphCollection(std::string const& oldName, std::string const& newName);

  /// @brief check if the edge definitions conflicts with one in an existing
  /// graph
  Result checkForEdgeDefinitionConflicts(std::map<std::string, arangodb::graph::EdgeDefinition> const& edgeDefinitions,
                                         std::string const& graphName) const;

  /// @brief check if the edge definition conflicts with one in an existing
  /// graph
  Result checkForEdgeDefinitionConflicts(arangodb::graph::EdgeDefinition const& edgeDefinition,
                                         std::string const& graphName) const;

  /// @brief Remove a graph and optional all connected collections
  OperationResult removeGraph(Graph const& graph, bool waitForSync, bool dropCollections);

  Result pushCollectionIfMayBeDropped(const std::string& colName, const std::string& graphName,
                                      std::unordered_set<std::string>& toBeRemoved);

  bool collectionExists(std::string const& collection) const;

  /**
   * @brief Helper function to make sure all collections required
   *        for this graph are created or exist.
   *        Will fail if the collections cannot be created, or
   *        if they have a non-compatible sharding in SmartGraph-case.
   *
   * @param graph The graph information used to make sure all collections exist
   *
   * @return Either OK or an error.
   */
  Result ensureAllCollections(Graph* graph, bool waitForSync) const;

  /// @brief check if only SatelliteCollections are used
  bool onlySatellitesUsed(Graph const* graph) const;

  /**
   * @brief Store the given graph
   *
   * @param graph The graph to store
   * @param waitForSync Wait for Collection to sync
   * @param isUpdate If it is an update on existing graph or a new one.
   *
   * @return The result of the insrt transaction or Error.
   */
  OperationResult storeGraph(Graph const& graph, bool waitForSync, bool isUpdate) const;

  /**
   * @brief Apply callback on all graphs. The callback
   * may take over ownership of the unique_ptr otherwise
   * it will be deleted after the callback.
   * If the callback returns an error the iteration will
   * stop and return this error itself.
   *
   * @param callback The callback to be applied on all graphs
   *
   * @return The first failed callback, a general loading error or
   * TRI_ERROR_NO_ERROR.
   */
  Result applyOnAllGraphs(std::function<Result(std::unique_ptr<Graph>)> const& callback) const;

 private:
#ifdef USE_ENTERPRISE
  std::pair<Result, std::string> ensureEnterpriseCollectionSharding(
      Graph const* graph, bool waitForSync,
      std::unordered_set<std::string>& documentCollections) const;
#endif

  Result ensureCollections(
      Graph& graph, std::unordered_set<std::string>& documentCollectionsToCreate,
      std::unordered_set<std::string> const& edgeCollectionsToCreate,
      std::unordered_set<std::shared_ptr<LogicalCollection>> const& existentDocumentCollections,
      std::unordered_set<std::shared_ptr<LogicalCollection>> const& existentEdgeCollections,
      std::unordered_set<std::string> const& satellites, bool waitForSync) const;

  /**
   * @brief Create a new in memory graph object from the given input.
   *        This graph object does not create collections and does
   *        not check them. It cannot be used to access any kind
   *        of data. In order to get a "usable" Graph object use
   *        lookup by name.
   *
   * @param input The slice containing the graph data.
   *
   * @return A temporary Graph object
   */
  ResultT<std::unique_ptr<Graph>> buildGraphFromInput(std::string const& graphName,
                                                      arangodb::velocypack::Slice input) const;

  Result checkCreateGraphPermissions(Graph const* graph) const;

  Result checkDropGraphPermissions(Graph const& graph,
                                   std::unordered_set<std::string> const& followersToBeRemoved,
                                   std::unordered_set<std::string> const& leadersToBeRemoved);

  ResultT<std::vector<CollectionCreationInfo>> prepareCollectionsToCreate(
      Graph const* graph, bool waitForSync,
      std::unordered_set<std::string> const& documentsCollectionNames,
      std::unordered_set<std::string> const& edgeCollectionNames,
<<<<<<< HEAD
      std::vector<std::shared_ptr<VPackBuffer<uint8_t>>>& vpackLake) const;
=======
      std::unordered_set<std::string> const& satellites,
      std::vector<std::shared_ptr<VPackBuffer<uint8_t>>>& vpackLake) const;

  Result ensureVertexShardingMatches(Graph const& graph, LogicalCollection& edgeColl,
                                     std::unordered_set<std::string> const& satellites,
                                     std::string const& vertexCollection,
                                     bool fromSide) const;
>>>>>>> 8ad644bb
};
}  // namespace graph
}  // namespace arangodb<|MERGE_RESOLUTION|>--- conflicted
+++ resolved
@@ -46,11 +46,6 @@
 class GraphManager {
  private:
   TRI_vocbase_t& _vocbase;
-<<<<<<< HEAD
-
-  std::shared_ptr<transaction::Context> ctx() const;
-=======
->>>>>>> 8ad644bb
 
   std::shared_ptr<transaction::Context> ctx() const;
 
@@ -205,9 +200,6 @@
       Graph const* graph, bool waitForSync,
       std::unordered_set<std::string> const& documentsCollectionNames,
       std::unordered_set<std::string> const& edgeCollectionNames,
-<<<<<<< HEAD
-      std::vector<std::shared_ptr<VPackBuffer<uint8_t>>>& vpackLake) const;
-=======
       std::unordered_set<std::string> const& satellites,
       std::vector<std::shared_ptr<VPackBuffer<uint8_t>>>& vpackLake) const;
 
@@ -215,7 +207,6 @@
                                      std::unordered_set<std::string> const& satellites,
                                      std::string const& vertexCollection,
                                      bool fromSide) const;
->>>>>>> 8ad644bb
 };
 }  // namespace graph
 }  // namespace arangodb