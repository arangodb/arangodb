--- conflicted
+++ resolved
@@ -256,7 +256,6 @@
   // We need to call prune here
   if (!_opts->usesPrune()) {
     return false;
-<<<<<<< HEAD
   }
   
   transaction::BuilderLeaser pathBuilder(_opts->trx());
@@ -282,39 +281,3 @@
   }
   return evaluator->evaluate();
 }
-
-graph::EdgeCursor* DepthFirstEnumerator::getCursor(arangodb::velocypack::StringRef nextVertex, uint64_t currentDepth) {
-  if (currentDepth >= _cursors.size()) {
-    _cursors.emplace_back(_opts->buildCursor(currentDepth));
-  }
-  graph::EdgeCursor* cursor = _cursors.at(currentDepth).get();
-  cursor->rearm(nextVertex, currentDepth);
-  return cursor;
-}
-=======
-  }
-  
-  transaction::BuilderLeaser pathBuilder(_opts->trx());
-  // evaluator->evaluate() might access these, so they have to live long
-  // enough
-  aql::AqlValue vertex, edge;
-  aql::AqlValueGuard vertexGuard{vertex, true}, edgeGuard{edge, true};
-  
-  aql::PruneExpressionEvaluator* evaluator = _opts->getPruneEvaluator();
-  TRI_ASSERT(evaluator != nullptr);
-
-  if (evaluator->needsVertex()) {
-    vertex = lastVertexToAqlValue();
-    evaluator->injectVertex(vertex.slice());
-  }
-  if (evaluator->needsEdge()) {
-    edge = lastEdgeToAqlValue();
-    evaluator->injectEdge(edge.slice());
-  }
-  if (evaluator->needsPath()) {
-    VPackSlice path = pathToSlice(*pathBuilder.get());
-    evaluator->injectPath(path);
-  }
-  return evaluator->evaluate();
-}
->>>>>>> 254fe84a
