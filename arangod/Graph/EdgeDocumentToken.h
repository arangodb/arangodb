--- conflicted
+++ resolved
@@ -29,7 +29,6 @@
 #include "VocBase/LocalDocumentId.h"
 #include "VocBase/voc-types.h"
 
-
 #include <velocypack/Slice.h>
 #include <velocypack/StringRef.h>
 
@@ -132,17 +131,11 @@
 
   size_t hash() const {
     if (ServerState::instance()->isCoordinator()) {
-<<<<<<< HEAD
-      auto vslice = arangodb::velocypack::Slice(value.vpack());
-      return vslice.hash();
-    }
-    return hash(_data.document.localDocumentId) ^ (_data.document.cid() << 1);
-=======
       auto vslice = arangodb::velocypack::Slice(vpack());
       return vslice.hash();
     }
-    return std::hash<LocalDocumentId>{}(_data.document.localDocumentId) ^ (_data.document.cid << 1);
->>>>>>> b03275ab
+    return std::hash<LocalDocumentId>{}(_data.document.localDocumentId) ^
+           (_data.document.cid << 1);
   }
 
  private:
@@ -191,19 +184,19 @@
 }  // namespace arangodb
 
 namespace std {
-template<>
-  struct hash<arangodb::graph::EdgeDocumentToken> {
+template <>
+struct hash<arangodb::graph::EdgeDocumentToken> {
   size_t operator()(arangodb::graph::EdgeDocumentToken const& value) const noexcept {
     return value.hash();
   }
 };
 
 template <>
-  struct equal_to<arangodb::graph::EdgeDocumentToken> {
+struct equal_to<arangodb::graph::EdgeDocumentToken> {
   bool operator()(arangodb::graph::EdgeDocumentToken const& lhs,
                   arangodb::graph::EdgeDocumentToken const& rhs) const noexcept {
     return lhs.equals(rhs);
   }
 };
-}
+}  // namespace std
 #endif