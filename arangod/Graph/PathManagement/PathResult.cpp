////////////////////////////////////////////////////////////////////////////////
/// DISCLAIMER
///
/// Copyright 2020-2020 ArangoDB GmbH, Cologne, Germany
///
/// Licensed under the Apache License, Version 2.0 (the "License");
/// you may not use this file except in compliance with the License.
/// You may obtain a copy of the License at
///
///     http://www.apache.org/licenses/LICENSE-2.0
///
/// Unless required by applicable law or agreed to in writing, software
/// distributed under the License is distributed on an "AS IS" BASIS,
/// WITHOUT WARRANTIES OR CONDITIONS OF ANY KIND, either express or implied.
/// See the License for the specific language governing permissions and
/// limitations under the License.
///
/// Copyright holder is ArangoDB GmbH, Cologne, Germany
///
/// @author Michael Hackstein
/// @author Heiko Kernbach
////////////////////////////////////////////////////////////////////////////////

#include "./PathResult.h"
#include "Basics/StaticStrings.h"

#include "Graph/Providers/ProviderTracer.h"
#include "Graph/Providers/SingleServerProvider.h"

#include <velocypack/Builder.h>
#include <velocypack/velocypack-aliases.h>

using namespace arangodb;
using namespace arangodb::graph;

template <class ProviderType, class Step>
PathResult<ProviderType, Step>::PathResult(ProviderType& sourceProvider, ProviderType& targetProvider)
    : _numVerticesFromSourceProvider(0),
      _numEdgesFromSourceProvider(0),
      _sourceProvider(sourceProvider),
      _targetProvider(targetProvider) {}

template <class ProviderType, class Step>
auto PathResult<ProviderType, Step>::clear() -> void {
  _numVerticesFromSourceProvider = 0;
  _numEdgesFromSourceProvider = 0;
  _vertices.clear();
  _edges.clear();
  _uniqueVertices.clear();
}

template <class ProviderType, class Step>
auto PathResult<ProviderType, Step>::appendVertex(typename Step::Vertex v) -> void {
<<<<<<< HEAD
  _vertices.push_back(v);
  _uniqueVertices.emplace(v.data()); // TODO: let insertion return a bool whether insertion was a success / failure
=======
  _uniqueVertices.emplace(v.data());
  _vertices.push_back(std::move(v));
>>>>>>> b5c04de8
}

template <class ProviderType, class Step>
auto PathResult<ProviderType, Step>::prependVertex(typename Step::Vertex v) -> void {
  _numVerticesFromSourceProvider++;
  _uniqueVertices.emplace(v.data());
  _vertices.insert(_vertices.begin(), std::move(v));
}

template <class ProviderType, class Step>
auto PathResult<ProviderType, Step>::appendEdge(typename Step::Edge e) -> void {
  _edges.push_back(std::move(e));
}

template <class ProviderType, class Step>
auto PathResult<ProviderType, Step>::prependEdge(typename Step::Edge e) -> void {
  _numEdgesFromSourceProvider++;
  _edges.insert(_edges.begin(), std::move(e));
}

// NOTE:
// Potential optimization: Instead of counting on each append
// We can do a size call to the vector when switching the Provider.

template <class ProviderType, class Step>
auto PathResult<ProviderType, Step>::toVelocyPack(arangodb::velocypack::Builder& builder)
    -> void {
  TRI_ASSERT(_numVerticesFromSourceProvider <= _vertices.size());
  VPackObjectBuilder path{&builder};
  {
    builder.add(VPackValue(StaticStrings::GraphQueryVertices));
    VPackArrayBuilder vertices{&builder};
    // Write first part of the Path
    for (size_t i = 0; i < _numVerticesFromSourceProvider; i++) {
      _sourceProvider.addVertexToBuilder(_vertices[i], builder);
    }
    // Write second part of the Path
    for (size_t i = _numVerticesFromSourceProvider; i < _vertices.size(); i++) {
      _targetProvider.addVertexToBuilder(_vertices[i], builder);
    }
  }

  {
    builder.add(VPackValue(StaticStrings::GraphQueryEdges));
    VPackArrayBuilder edges(&builder);
    // Write first part of the Path
    for (size_t i = 0; i < _numEdgesFromSourceProvider; i++) {
      _sourceProvider.addEdgeToBuilder(_edges[i], builder);
    }
    // Write second part of the Path
    for (size_t i = _numEdgesFromSourceProvider; i < _edges.size(); i++) {
      _targetProvider.addEdgeToBuilder(_edges[i], builder);
    }
  }
}

template <class ProviderType, class Step>
auto PathResult<ProviderType, Step>::isEmpty() const -> bool {
  return _vertices.empty();
}

template <class ProviderType, class Step>
auto PathResult<ProviderType, Step>::isValid() const -> bool {
  return _uniqueVertices.size() == _vertices.size();
}

template class ::arangodb::graph::PathResult<::arangodb::graph::SingleServerProvider,
                                             ::arangodb::graph::SingleServerProvider::Step>;

template class ::arangodb::graph::PathResult<::arangodb::graph::ProviderTracer<::arangodb::graph::SingleServerProvider>,
                                             ::arangodb::graph::SingleServerProvider::Step>;<|MERGE_RESOLUTION|>--- conflicted
+++ resolved
@@ -51,13 +51,8 @@
 
 template <class ProviderType, class Step>
 auto PathResult<ProviderType, Step>::appendVertex(typename Step::Vertex v) -> void {
-<<<<<<< HEAD
-  _vertices.push_back(v);
-  _uniqueVertices.emplace(v.data()); // TODO: let insertion return a bool whether insertion was a success / failure
-=======
   _uniqueVertices.emplace(v.data());
-  _vertices.push_back(std::move(v));
->>>>>>> b5c04de8
+  _vertices.push_back(std::move(v)); // TODO: let insertion return a bool whether insertion was a success / failure
 }
 
 template <class ProviderType, class Step>
