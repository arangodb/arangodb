////////////////////////////////////////////////////////////////////////////////
/// DISCLAIMER
///
/// Copyright 2014-2021 ArangoDB GmbH, Cologne, Germany
/// Copyright 2004-2014 triAGENS GmbH, Cologne, Germany
///
/// Licensed under the Apache License, Version 2.0 (the "License");
/// you may not use this file except in compliance with the License.
/// You may obtain a copy of the License at
///
///     http://www.apache.org/licenses/LICENSE-2.0
///
/// Unless required by applicable law or agreed to in writing, software
/// distributed under the License is distributed on an "AS IS" BASIS,
/// WITHOUT WARRANTIES OR CONDITIONS OF ANY KIND, either express or implied.
/// See the License for the specific language governing permissions and
/// limitations under the License.
///
/// Copyright holder is ArangoDB GmbH, Cologne, Germany
///
/// @author Michael Hackstein
////////////////////////////////////////////////////////////////////////////////

#include "PathValidator.h"
#include "Aql/AstNode.h"
#include "Aql/PruneExpressionEvaluator.h"
#include "Graph/PathManagement/PathStore.h"
#include "Graph/PathManagement/PathStoreTracer.h"
#include "Graph/Providers/ClusterProvider.h"
#include "Graph/Providers/ProviderTracer.h"
#include "Graph/Providers/SingleServerProvider.h"
#include "Graph/Types/ValidationResult.h"

#include "Basics/Exceptions.h"

using namespace arangodb;
using namespace arangodb::graph;

template <class ProviderType, class PathStore, VertexUniquenessLevel vertexUniqueness>
PathValidator<ProviderType, PathStore, vertexUniqueness>::PathValidator(
    ProviderType& provider, PathStore const& store, PathValidatorOptions opts)
    : _store(store), _provider(provider), _options(std::move(opts)) {}

template <class ProviderType, class PathStore, VertexUniquenessLevel vertexUniqueness>
PathValidator<ProviderType, PathStore, vertexUniqueness>::~PathValidator() = default;

template <class ProviderType, class PathStore, VertexUniquenessLevel vertexUniqueness>
auto PathValidator<ProviderType, PathStore, vertexUniqueness>::validatePath(
    typename PathStore::Step const& step) -> ValidationResult {
  auto ctx = _options.getExpressionContext();
  // Reset variables
  ctx.clearVariableValues();
  auto res = evaluateVertexCondition(step);
  if (res.isFiltered() && res.isPruned()) {
    // Can give up here. This Value is not used
    return res;
  }

  if constexpr (vertexUniqueness == VertexUniquenessLevel::PATH) {
    _uniqueVertices.clear();
    // Reserving here is pointless, we will test paths that increase by at most 1 entry.

    bool success =
        _store.visitReversePath(step, [&](typename PathStore::Step const& step) -> bool {
          auto const& [unused, added] =
              _uniqueVertices.emplace(step.getVertexIdentifier());
          // If this add fails, we need to exclude this path
          return added;
        });
    if (!success) {
      res.combine(ValidationResult::Type::FILTER);
    }
  }
  if constexpr (vertexUniqueness == VertexUniquenessLevel::GLOBAL) {
    auto const& [unused, added] = _uniqueVertices.emplace(step.getVertexIdentifier());
    // If this add fails, we need to exclude this path
    if (!added) {
      res.combine(ValidationResult::Type::FILTER);
    }
  }
  return res;
}

template <class ProviderType, class PathStore, VertexUniquenessLevel vertexUniqueness>
auto PathValidator<ProviderType, PathStore, vertexUniqueness>::validatePath(
    typename PathStore::Step const& step,
    PathValidator<ProviderType, PathStore, vertexUniqueness> const& otherValidator)
    -> ValidationResult {
  if constexpr (vertexUniqueness == VertexUniquenessLevel::PATH) {
    // For PATH: take _uniqueVertices of otherValidator, and run Visitor of other side, check if one vertex is duplicate.
    auto const& otherUniqueVertices = otherValidator.exposeUniqueVertices();

    bool success =
        _store.visitReversePath(step, [&](typename PathStore::Step const& innerStep) -> bool {
          // compare memory address for equality (instead of comparing their values)
          if (&step == &innerStep) {
            return true;
          }

          // If otherUniqueVertices has our step, we will return false and abort.
          // Otherwise we'll return true here.
          // This guarantees we have no vertex on both sides of the path twice.
          return otherUniqueVertices.find(innerStep.getVertexIdentifier()) ==
                 otherUniqueVertices.end();
        });
    if (!success) {
      return ValidationResult{ValidationResult::Type::FILTER};
    }
    return ValidationResult{ValidationResult::Type::TAKE};
  }
  if constexpr (vertexUniqueness == VertexUniquenessLevel::GLOBAL) {
    auto const& [unused, added] = _uniqueVertices.emplace(step.getVertexIdentifier());
    // If this add fails, we need to exclude this path
    if (!added) {
      return ValidationResult{ValidationResult::Type::FILTER};
    }
    return ValidationResult{ValidationResult::Type::TAKE};
  }

  // For NONE: ignoreOtherValidator return TAKE
  return ValidationResult{ValidationResult::Type::TAKE};
}

template <class ProviderType, class PathStore, VertexUniquenessLevel vertexUniqueness>
auto PathValidator<ProviderType, PathStore, vertexUniqueness>::exposeUniqueVertices() const
    -> ::arangodb::containers::HashSet<VertexRef, std::hash<VertexRef>, std::equal_to<VertexRef>> const& {
  return _uniqueVertices;
}

template <class ProviderType, class PathStore, VertexUniquenessLevel vertexUniqueness>
auto PathValidator<ProviderType, PathStore, vertexUniqueness>::evaluateVertexRestriction(
    typename PathStore::Step const& step) -> bool {
  if (step.isFirst()) {
    // first step => always allowed
    return true;
  }

  auto allowedCollections = _options.getAllowedVertexCollections();
  if (allowedCollections.empty()) {
    // all allowed
    return true;
  }

  auto collectionName = step.getCollectionName();
  if (std::find(allowedCollections.begin(), allowedCollections.end(),
                collectionName) != allowedCollections.end()) {
    // found in allowed collections => allowed
    return true;
  }

  // not allowed
  return false;
}

template <class ProviderType, class PathStore, VertexUniquenessLevel vertexUniqueness>
auto PathValidator<ProviderType, PathStore, vertexUniqueness>::evaluateVertexCondition(
    typename PathStore::Step const& step) -> ValidationResult {
  // evaluate if vertex collection is allowed
  bool isAllowed = evaluateVertexRestriction(step);
  if (!isAllowed) {
    return ValidationResult{ValidationResult::Type::FILTER};
  }

  auto expr = _options.getVertexExpression(step.getDepth());
  if (expr != nullptr) {
<<<<<<< HEAD
    // TODO: Maybe we want to replace this by ExpressionContext for simplicity
=======
>>>>>>> 0392473f
    _tmpObjectBuilder.clear();
    _provider.addVertexToBuilder(step.getVertex(), _tmpObjectBuilder);

    // evaluate expression
    bool satifiesCondition = evaluateExpression(expr, _tmpObjectBuilder.slice());
    if (!satifiesCondition) {
      return ValidationResult{ValidationResult::Type::FILTER};
    }
  }
  return ValidationResult{ValidationResult::Type::TAKE};
}

template <class ProviderType, class PathStore, VertexUniquenessLevel vertexUniqueness>
auto PathValidator<ProviderType, PathStore, vertexUniqueness>::evaluateExpression(
    arangodb::aql::Expression* expression, VPackSlice value) -> bool {
  if (expression == nullptr) {
    return true;
  }

  TRI_ASSERT(value.isObject() || value.isNull());
  auto tmpVar = _options.getTempVar();
  bool mustDestroy = false;
  auto ctx = _options.getExpressionContext();
  aql::AqlValue tmpVal{value};
  ctx.setVariableValue(tmpVar, tmpVal);
  aql::AqlValue res = expression->execute(&ctx, mustDestroy);
  aql::AqlValueGuard guard{res, mustDestroy};
  TRI_ASSERT(res.isBoolean());
  return res.toBoolean();
}

template <class ProviderType, class PathStore, VertexUniquenessLevel vertexUniqueness>
void PathValidator<ProviderType, PathStore, vertexUniqueness>::setPruneEvaluator(
    std::unique_ptr<aql::PruneExpressionEvaluator> eval) {
  _pruneEvaluator = std::move(eval);
}

template <class ProviderType, class PathStore, VertexUniquenessLevel vertexUniqueness>
void PathValidator<ProviderType, PathStore, vertexUniqueness>::setPostFilterEvaluator(
    std::unique_ptr<aql::PruneExpressionEvaluator> eval) {
  _postFilterEvaluator = std::move(eval);
}

template <class ProviderType, class PathStore, VertexUniquenessLevel vertexUniqueness>
void PathValidator<ProviderType, PathStore, vertexUniqueness>::reset() {
  if constexpr (vertexUniqueness != VertexUniquenessLevel::NONE) {
    _uniqueVertices.clear();
  }
}

namespace arangodb {
namespace graph {

/* SingleServerProvider Section */
template class PathValidator<SingleServerProvider, PathStore<SingleServerProvider::Step>, VertexUniquenessLevel::NONE>;
template class PathValidator<ProviderTracer<SingleServerProvider>,
                             PathStoreTracer<PathStore<ProviderTracer<SingleServerProvider>::Step>>, VertexUniquenessLevel::NONE>;

template class PathValidator<SingleServerProvider, PathStore<SingleServerProvider::Step>, VertexUniquenessLevel::PATH>;
template class PathValidator<ProviderTracer<SingleServerProvider>,
                             PathStoreTracer<PathStore<ProviderTracer<SingleServerProvider>::Step>>, VertexUniquenessLevel::PATH>;

template class PathValidator<SingleServerProvider, PathStore<SingleServerProvider::Step>, VertexUniquenessLevel::GLOBAL>;
template class PathValidator<ProviderTracer<SingleServerProvider>,
                             PathStoreTracer<PathStore<ProviderTracer<SingleServerProvider>::Step>>, VertexUniquenessLevel::GLOBAL>;

/* ClusterProvider Section */
template class PathValidator<ClusterProvider, PathStore<ClusterProvider::Step>, VertexUniquenessLevel::NONE>;
template class PathValidator<ProviderTracer<ClusterProvider>,
                             PathStoreTracer<PathStore<ProviderTracer<ClusterProvider>::Step>>, VertexUniquenessLevel::NONE>;

template class PathValidator<ClusterProvider, PathStore<ClusterProvider::Step>, VertexUniquenessLevel::PATH>;
template class PathValidator<ProviderTracer<ClusterProvider>,
                             PathStoreTracer<PathStore<ProviderTracer<ClusterProvider>::Step>>, VertexUniquenessLevel::PATH>;

template class PathValidator<ClusterProvider, PathStore<ClusterProvider::Step>, VertexUniquenessLevel::GLOBAL>;
template class PathValidator<ProviderTracer<ClusterProvider>,
                             PathStoreTracer<PathStore<ProviderTracer<ClusterProvider>::Step>>, VertexUniquenessLevel::GLOBAL>;

}  // namespace graph
}  // namespace arangodb<|MERGE_RESOLUTION|>--- conflicted
+++ resolved
@@ -163,10 +163,6 @@
 
   auto expr = _options.getVertexExpression(step.getDepth());
   if (expr != nullptr) {
-<<<<<<< HEAD
-    // TODO: Maybe we want to replace this by ExpressionContext for simplicity
-=======
->>>>>>> 0392473f
     _tmpObjectBuilder.clear();
     _provider.addVertexToBuilder(step.getVertex(), _tmpObjectBuilder);
 
