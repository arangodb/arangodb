--- conflicted
+++ resolved
@@ -71,22 +71,14 @@
 template <class PathStoreImpl>
 typename PathStoreImpl::Step PathStoreTracer<PathStoreImpl>::getStep(size_t position) const {
   double start = TRI_microtime();
-<<<<<<< HEAD
-  TRI_DEFER(_stats["getStep"].addTiming(TRI_microtime() - start));
-=======
   auto sg = arangodb::scopeGuard([&]() noexcept { _stats["getStep"].addTiming(TRI_microtime() - start); });
->>>>>>> 8ad644bb
   return _impl.getStep(position);
 }
 
 template <class PathStoreImpl>
 typename PathStoreImpl::Step& PathStoreTracer<PathStoreImpl>::getStepReference(size_t position) {
   double start = TRI_microtime();
-<<<<<<< HEAD
-  TRI_DEFER(_stats["getStepReference"].addTiming(TRI_microtime() - start));
-=======
   auto sg = arangodb::scopeGuard([&]() noexcept { _stats["getStepReference"].addTiming(TRI_microtime() - start); });
->>>>>>> 8ad644bb
   return _impl.getStepReference(position);
 }
 
@@ -129,11 +121,7 @@
                                                        const std::function<bool(Step&)>& visitor)
     -> bool {
   double start = TRI_microtime();
-<<<<<<< HEAD
-  TRI_DEFER(_stats["modifyReversePath"].addTiming(TRI_microtime() - start));
-=======
   auto sg = arangodb::scopeGuard([&]() noexcept { _stats["modifyReversePath"].addTiming(TRI_microtime() - start); });
->>>>>>> 8ad644bb
   return _impl.modifyReversePath(step, visitor);
 }
 
