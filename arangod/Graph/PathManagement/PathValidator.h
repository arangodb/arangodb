////////////////////////////////////////////////////////////////////////////////
/// DISCLAIMER
///
/// Copyright 2014-2021 ArangoDB GmbH, Cologne, Germany
/// Copyright 2004-2014 triAGENS GmbH, Cologne, Germany
///
/// Licensed under the Apache License, Version 2.0 (the "License");
/// you may not use this file except in compliance with the License.
/// You may obtain a copy of the License at
///
///     http://www.apache.org/licenses/LICENSE-2.0
///
/// Unless required by applicable law or agreed to in writing, software
/// distributed under the License is distributed on an "AS IS" BASIS,
/// WITHOUT WARRANTIES OR CONDITIONS OF ANY KIND, either express or implied.
/// See the License for the specific language governing permissions and
/// limitations under the License.
///
/// Copyright holder is ArangoDB GmbH, Cologne, Germany
///
/// @author Michael Hackstein
////////////////////////////////////////////////////////////////////////////////

#pragma once

#include <velocypack/HashedStringRef.h>
#include "Containers/HashSet.h"
#include "Graph/PathManagement/PathValidatorOptions.h"
#include "Graph/Types/UniquenessLevel.h"
#include "Graph/EdgeDocumentToken.h"

#include <velocypack/Builder.h>

namespace arangodb {
namespace aql {
class PruneExpressionEvaluator;
class InputAqlItemRow;
}
namespace graph {

class ValidationResult;

/*
 * TODO:
 *
 * - EdgeUniqueness, like vertex Uniqueness, and sometimes Edge and Vertex
 * Uniqueness enforce each other. (e.g. => VertexUniqueness == PATH =>
 * EdgeUniquess PATH || NONE.
 *
 * - Prune Condition.
 * - PostFilter Condition.
 * - Path Conditions. Vertex, Edge maybe in LookupInfo
 *     (e.g. p.vertices[*].name ALL == "HANS")
 */
<<<<<<< HEAD
template <class Provider, class PathStore, VertexUniquenessLevel vertexUniqueness,
          EdgeUniquenessLevel edgeUniqueness>
=======
template<class Provider, class PathStore,
         VertexUniquenessLevel vertexUniqueness>
>>>>>>> a6bd3ccd
class PathValidator {
  using VertexRef = arangodb::velocypack::HashedStringRef;
  using Step = typename Provider::Step;

 public:
<<<<<<< HEAD
  PathValidator(Provider& provider, PathStore& store, PathValidatorOptions opts);
=======
  PathValidator(Provider& provider, PathStore const& store,
                PathValidatorOptions opts);
>>>>>>> a6bd3ccd
  ~PathValidator();

  auto validatePath(typename PathStore::Step const& step) -> ValidationResult;
  auto validatePath(typename PathStore::Step const& step,
<<<<<<< HEAD
                    PathValidator<Provider, PathStore, vertexUniqueness, edgeUniqueness> const& otherValidator)
      -> ValidationResult;
=======
                    PathValidator<Provider, PathStore, vertexUniqueness> const&
                        otherValidator) -> ValidationResult;
>>>>>>> a6bd3ccd

  void reset();

<<<<<<< HEAD
  // Prune section
  bool usesPrune() const;
  void setPruneContext(aql::InputAqlItemRow& inputRow);
=======
  void setPostFilterEvaluator(
      std::unique_ptr<aql::PruneExpressionEvaluator> eval);
>>>>>>> a6bd3ccd

  // Post filter section
  bool usesPostFilter() const;
  void setPostFilterContext(aql::InputAqlItemRow& inputRow);

  /**
   * @brief In case prune or postFilter has been enabled, we need to unprepare
   * the context of the inputRow. See explanation in TraversalExecutor.cpp L200
   */
  void unpreparePruneContext();
  void unpreparePostFilterContext();

 private:
  // TODO [GraphRefactor]: const of _store has been removed as it is now necessary
  // to build a PathResult in place. Please double check if we find a better and
  // more elegant solution.
  PathStore& _store;
  Provider& _provider;

  // Only for applied vertex uniqueness
  // TODO: Figure out if we can make this Member template dependend
  //       e.g. std::enable_if<vertexUniqueness != NONE>
<<<<<<< HEAD
  // VertexUniqueness == GLOBAL || PATH => EdgeUniqueness = PATH
  // VertexUniqueness == NONE => EdgeUniqueness == ANY (from user or PATH)
  ::arangodb::containers::HashSet<VertexRef, std::hash<VertexRef>, std::equal_to<VertexRef>> _uniqueVertices;
  ::arangodb::containers::HashSet<
      typename PathStore::Step::StepType,
      std::hash<typename PathStore::Step::StepType>,
      std::equal_to<typename PathStore::Step::StepType>>
      _uniqueEdges;
=======
  ::arangodb::containers::HashSet<VertexRef, std::hash<VertexRef>,
                                  std::equal_to<VertexRef>>
      _uniqueVertices;
>>>>>>> a6bd3ccd

  PathValidatorOptions _options;

  arangodb::velocypack::Builder _tmpObjectBuilder;

 private:
  auto evaluateVertexCondition(typename PathStore::Step const&)
      -> ValidationResult;
  auto evaluateVertexRestriction(typename PathStore::Step const& step) -> bool;

  auto exposeUniqueVertices() const
      -> ::arangodb::containers::HashSet<VertexRef, std::hash<VertexRef>,
                                         std::equal_to<VertexRef>> const&;

  auto evaluateVertexExpression(arangodb::aql::Expression* expression,
                                arangodb::velocypack::Slice value) -> bool;
};
}  // namespace graph
}  // namespace arangodb<|MERGE_RESOLUTION|>--- conflicted
+++ resolved
@@ -52,46 +52,27 @@
  * - Path Conditions. Vertex, Edge maybe in LookupInfo
  *     (e.g. p.vertices[*].name ALL == "HANS")
  */
-<<<<<<< HEAD
 template <class Provider, class PathStore, VertexUniquenessLevel vertexUniqueness,
           EdgeUniquenessLevel edgeUniqueness>
-=======
-template<class Provider, class PathStore,
-         VertexUniquenessLevel vertexUniqueness>
->>>>>>> a6bd3ccd
 class PathValidator {
   using VertexRef = arangodb::velocypack::HashedStringRef;
   using Step = typename Provider::Step;
 
  public:
-<<<<<<< HEAD
-  PathValidator(Provider& provider, PathStore& store, PathValidatorOptions opts);
-=======
   PathValidator(Provider& provider, PathStore const& store,
                 PathValidatorOptions opts);
->>>>>>> a6bd3ccd
   ~PathValidator();
 
   auto validatePath(typename PathStore::Step const& step) -> ValidationResult;
   auto validatePath(typename PathStore::Step const& step,
-<<<<<<< HEAD
                     PathValidator<Provider, PathStore, vertexUniqueness, edgeUniqueness> const& otherValidator)
       -> ValidationResult;
-=======
-                    PathValidator<Provider, PathStore, vertexUniqueness> const&
-                        otherValidator) -> ValidationResult;
->>>>>>> a6bd3ccd
 
   void reset();
 
-<<<<<<< HEAD
   // Prune section
   bool usesPrune() const;
   void setPruneContext(aql::InputAqlItemRow& inputRow);
-=======
-  void setPostFilterEvaluator(
-      std::unique_ptr<aql::PruneExpressionEvaluator> eval);
->>>>>>> a6bd3ccd
 
   // Post filter section
   bool usesPostFilter() const;
@@ -114,7 +95,6 @@
   // Only for applied vertex uniqueness
   // TODO: Figure out if we can make this Member template dependend
   //       e.g. std::enable_if<vertexUniqueness != NONE>
-<<<<<<< HEAD
   // VertexUniqueness == GLOBAL || PATH => EdgeUniqueness = PATH
   // VertexUniqueness == NONE => EdgeUniqueness == ANY (from user or PATH)
   ::arangodb::containers::HashSet<VertexRef, std::hash<VertexRef>, std::equal_to<VertexRef>> _uniqueVertices;
@@ -123,11 +103,6 @@
       std::hash<typename PathStore::Step::StepType>,
       std::equal_to<typename PathStore::Step::StepType>>
       _uniqueEdges;
-=======
-  ::arangodb::containers::HashSet<VertexRef, std::hash<VertexRef>,
-                                  std::equal_to<VertexRef>>
-      _uniqueVertices;
->>>>>>> a6bd3ccd
 
   PathValidatorOptions _options;
 
