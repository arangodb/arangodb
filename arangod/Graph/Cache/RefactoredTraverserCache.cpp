////////////////////////////////////////////////////////////////////////////////
/// DISCLAIMER
///
/// Copyright 2014-2021 ArangoDB GmbH, Cologne, Germany
/// Copyright 2004-2014 triAGENS GmbH, Cologne, Germany
///
/// Licensed under the Apache License, Version 2.0 (the "License");
/// you may not use this file except in compliance with the License.
/// You may obtain a copy of the License at
///
///     http://www.apache.org/licenses/LICENSE-2.0
///
/// Unless required by applicable law or agreed to in writing, software
/// distributed under the License is distributed on an "AS IS" BASIS,
/// WITHOUT WARRANTIES OR CONDITIONS OF ANY KIND, either express or implied.
/// See the License for the specific language governing permissions and
/// limitations under the License.
///
/// Copyright holder is ArangoDB GmbH, Cologne, Germany
///
/// @author Michael Hackstein
////////////////////////////////////////////////////////////////////////////////

#include "RefactoredTraverserCache.h"

#include "Aql/AqlValue.h"
#include "Aql/Query.h"
#include "Aql/TraversalStats.h"
#include "Basics/StringHeap.h"
#include "Basics/VelocyPackHelper.h"
#include "Cluster/ServerState.h"
#include "Graph/BaseOptions.h"
#include "Graph/EdgeDocumentToken.h"
#include "Logger/LogMacros.h"
#include "Logger/Logger.h"
#include "Logger/LoggerStream.h"
#include "RestServer/QueryRegistryFeature.h"
#include "StorageEngine/PhysicalCollection.h"
#include "StorageEngine/TransactionState.h"
#include "Transaction/Methods.h"
#include "Transaction/Options.h"
#include "VocBase/LogicalCollection.h"
#include "VocBase/ManagedDocumentResult.h"

#include <velocypack/Builder.h>
#include <velocypack/HashedStringRef.h>
#include <velocypack/Slice.h>
#include <velocypack/StringRef.h>
#include <velocypack/velocypack-aliases.h>

using namespace arangodb;
using namespace arangodb::graph;

namespace {
bool isWithClauseMissing(arangodb::basics::Exception const& ex) {
  if (ServerState::instance()->isDBServer() && ex.code() == TRI_ERROR_ARANGO_DATA_SOURCE_NOT_FOUND) {
    // on a DB server, we could have got here only in the OneShard case.
    // in this case turn the rather misleading "collection or view not found"
    // error into a nicer "collection not known to traversal, please add WITH"
    // message, so users know what to do
    return true;
  }
  if (ServerState::instance()->isSingleServer() &&
      ex.code() == TRI_ERROR_TRANSACTION_UNREGISTERED_COLLECTION) {
    return true;
  }

  return false;
}
}  // namespace

RefactoredTraverserCache::RefactoredTraverserCache(
    arangodb::transaction::Methods* trx, aql::QueryContext* query,
    arangodb::ResourceMonitor& resourceMonitor, arangodb::aql::TraversalStats& stats,
    std::unordered_map<std::string, std::vector<std::string>> const& collectionToShardMap)
    : _query(query),
      _trx(trx),
      _stringHeap(resourceMonitor, 4096), /* arbitrary block-size may be adjusted for performance */
      _collectionToShardMap(collectionToShardMap),
      _resourceMonitor(resourceMonitor),
      _allowImplicitCollections(
          ServerState::instance()->isSingleServer() &&
          !_query->vocbase().server().getFeature<QueryRegistryFeature>().requireWith()) {
  TRI_ASSERT(!ServerState::instance()->isCoordinator());
}

RefactoredTraverserCache::~RefactoredTraverserCache() { clear(); }

void RefactoredTraverserCache::clear() {
  _resourceMonitor.decreaseMemoryUsage(
      _persistedStrings.size() * sizeof(arangodb::velocypack::HashedStringRef));
  _persistedStrings.clear();
  _stringHeap.clear();
}

template <typename ResultType>
bool RefactoredTraverserCache::appendEdge(EdgeDocumentToken const& idToken,
                                          bool onlyId, ResultType& result) {
  auto col = _trx->vocbase().lookupCollection(idToken.cid());

  if (ADB_UNLIKELY(col == nullptr)) {
    // collection gone... should not happen
    LOG_TOPIC("c4d78", ERR, arangodb::Logger::GRAPHS)
        << "Could not extract indexed edge document. collection not found";
    TRI_ASSERT(col != nullptr);  // for maintainer mode
    return false;
  }

<<<<<<< HEAD
  auto res =
      col->getPhysical()
          ->read(_trx, idToken.localDocumentId(),
                 [&](LocalDocumentId const&, VPackSlice edge) -> bool {
                   if (onlyId) {
                     // NOTE: Do not count this as Primary Index Scan, we
                     // counted it in the edge Index before copying...
                     if constexpr (std::is_same_v<ResultType, aql::AqlValue>) {
                       result = aql::AqlValue(edge.get(StaticStrings::IdString).copyString());
                     } else if constexpr (std::is_same_v<ResultType, velocypack::Builder>) {
                       result.add(edge.get(StaticStrings::IdString));
                     }
                   } else {
                     // NOTE: Do not count this as Primary Index Scan, we
                     // counted it in the edge Index before copying...
                     if constexpr (std::is_same_v<ResultType, aql::AqlValue>) {
                       result = aql::AqlValue(edge);
                     } else if constexpr (std::is_same_v<ResultType, velocypack::Builder>) {
                       result.add(edge);
                     }
                   }
                   return true;
                 })
          .ok();
=======
  auto res = col->getPhysical()
                 ->read(
                     _trx, idToken.localDocumentId(),
                     [&](LocalDocumentId const&, VPackSlice edge) -> bool {
                       if (onlyId) {
                         edge = edge.get(StaticStrings::IdString);
                       }
                       // NOTE: Do not count this as Primary Index Scan, we
                       // counted it in the edge Index before copying...
                       if constexpr (std::is_same_v<ResultType, aql::AqlValue>) {
                         result = aql::AqlValue(edge);
                       } else if constexpr (std::is_same_v<ResultType, velocypack::Builder>) {
                         result.add(edge);
                       }
                       return true;
                     },
                     ReadOwnWrites::no)
                 .ok();
>>>>>>> 9e3e291e
  if (ADB_UNLIKELY(!res)) {
    // We already had this token, inconsistent state. Return NULL in Production
    LOG_TOPIC("daac5", ERR, arangodb::Logger::GRAPHS)
        << "Could not extract indexed edge document, return 'null' instead. "
        << "This is most likely a caching issue. Try: 'db." << col->name()
        << ".unload(); db." << col->name() << ".load()' in arangosh to fix this.";
  }
  return res;
}

ResultT<std::pair<std::string, size_t>> RefactoredTraverserCache::extractCollectionName(
    velocypack::HashedStringRef const& idHashed) const {
  size_t pos = idHashed.find('/');
  if (pos == std::string::npos) {
    // Invalid input. If we get here somehow we managed to store invalid
    // _from/_to values or the traverser did a let an illegal start through
    TRI_ASSERT(false);
    return Result{TRI_ERROR_GRAPH_INVALID_EDGE,
                  "edge contains invalid value " + idHashed.toString()};
  }

  std::string colName = idHashed.substr(0, pos).toString();
  return std::make_pair(colName, pos);
}

template <typename ResultType>
bool RefactoredTraverserCache::appendVertex(aql::TraversalStats& stats,
                                            velocypack::HashedStringRef const& id,
                                            ResultType& result) {
  auto collectionNameResult = extractCollectionName(id);
  if (collectionNameResult.fail()) {
    THROW_ARANGO_EXCEPTION(collectionNameResult.result());
  }

  auto findDocumentInShard = [&](std::string const& collectionName) -> bool {
    try {
      transaction::AllowImplicitCollectionsSwitcher disallower(_trx->state()->options(),
                                                               _allowImplicitCollections);

      Result res = _trx->documentFastPathLocal(
          collectionName, id.substr(collectionNameResult.get().second + 1).stringRef(),
          [&](LocalDocumentId const&, VPackSlice doc) -> bool {
            stats.addScannedIndex(1);
            // copying...
            if constexpr (std::is_same_v<ResultType, aql::AqlValue>) {
              result = aql::AqlValue(doc);
            } else if constexpr (std::is_same_v<ResultType, velocypack::Builder>) {
              result.add(doc);
            }
            return true;
          });
      if (res.ok()) {
        return true;
      }

      if (!res.is(TRI_ERROR_ARANGO_DOCUMENT_NOT_FOUND)) {
        // ok we are in a rather bad state. Better throw and abort.
        THROW_ARANGO_EXCEPTION(res);
      }
    } catch (basics::Exception const& ex) {
      if (isWithClauseMissing(ex)) {
        // turn the error into a different error
        THROW_ARANGO_EXCEPTION_MESSAGE(TRI_ERROR_QUERY_COLLECTION_LOCK_FAILED,
                                       "collection not known to traversal: '" + collectionName +
                                           "'. please add 'WITH " + collectionName +
                                           "' as the first line in your AQL");
      }
      // rethrow original error
      throw;
    }
    return false;
  };

  std::string const& collectionName = collectionNameResult.get().first;
  if (_collectionToShardMap.empty()) {
    TRI_ASSERT(!ServerState::instance()->isDBServer());
    if (findDocumentInShard(collectionName)) {
      return true;
    }
  } else {
    auto it = _collectionToShardMap.find(collectionName);
    if (it == _collectionToShardMap.end()) {
      // Connected to a vertex where we do not know the Shard to.
      THROW_ARANGO_EXCEPTION_MESSAGE(TRI_ERROR_QUERY_COLLECTION_LOCK_FAILED,
                                     "collection not known to traversal: '" + collectionName +
                                         "'. please add 'WITH " + collectionName +
                                         "' as the first line in your AQL");
    }
    for (auto const& shard : it->second) {
      if (findDocumentInShard(shard)) {
        // Short circuit, as soon as one shard contains this document
        // we can return it.
        return true;
      }
    }
  }

  // Register a warning. It is okay though but helps the user
  std::string msg = "vertex '" + id.toString() + "' not found";
  _query->warnings().registerWarning(TRI_ERROR_ARANGO_DOCUMENT_NOT_FOUND, msg.c_str());
  // This is expected, we may have dangling edges. Interpret as NULL
  return false;
}

void RefactoredTraverserCache::insertEdgeIntoResult(EdgeDocumentToken const& idToken,
                                                    VPackBuilder& builder) {
  if (!appendEdge(idToken, false, builder)) {
    builder.add(VPackSlice::nullSlice());
  }
}

void RefactoredTraverserCache::insertEdgeIdIntoResult(EdgeDocumentToken const& idToken,
                                                      VPackBuilder& builder) {
  if (!appendEdge(idToken, true, builder)) {
    builder.add(VPackSlice::nullSlice());
  }
}

void RefactoredTraverserCache::insertVertexIntoResult(
    aql::TraversalStats& stats, arangodb::velocypack::HashedStringRef const& idString,
    VPackBuilder& builder, bool writeIdIfNotFound) {
  if (!appendVertex(stats, idString, builder)) {
    if (writeIdIfNotFound) {
      builder.add(VPackValue(idString.toString()));
    } else {
      builder.add(VPackSlice::nullSlice());
    }
  }
}

arangodb::velocypack::HashedStringRef RefactoredTraverserCache::persistString(
    arangodb::velocypack::HashedStringRef idString) {
  auto it = _persistedStrings.find(idString);
  if (it != _persistedStrings.end()) {
    return *it;
  }
  auto res = _stringHeap.registerString(idString);
 
  ResourceUsageScope guard(_resourceMonitor, sizeof(res));
  _persistedStrings.emplace(res);

  guard.steal();
  return res;
}<|MERGE_RESOLUTION|>--- conflicted
+++ resolved
@@ -106,32 +106,6 @@
     return false;
   }
 
-<<<<<<< HEAD
-  auto res =
-      col->getPhysical()
-          ->read(_trx, idToken.localDocumentId(),
-                 [&](LocalDocumentId const&, VPackSlice edge) -> bool {
-                   if (onlyId) {
-                     // NOTE: Do not count this as Primary Index Scan, we
-                     // counted it in the edge Index before copying...
-                     if constexpr (std::is_same_v<ResultType, aql::AqlValue>) {
-                       result = aql::AqlValue(edge.get(StaticStrings::IdString).copyString());
-                     } else if constexpr (std::is_same_v<ResultType, velocypack::Builder>) {
-                       result.add(edge.get(StaticStrings::IdString));
-                     }
-                   } else {
-                     // NOTE: Do not count this as Primary Index Scan, we
-                     // counted it in the edge Index before copying...
-                     if constexpr (std::is_same_v<ResultType, aql::AqlValue>) {
-                       result = aql::AqlValue(edge);
-                     } else if constexpr (std::is_same_v<ResultType, velocypack::Builder>) {
-                       result.add(edge);
-                     }
-                   }
-                   return true;
-                 })
-          .ok();
-=======
   auto res = col->getPhysical()
                  ->read(
                      _trx, idToken.localDocumentId(),
@@ -150,7 +124,6 @@
                      },
                      ReadOwnWrites::no)
                  .ok();
->>>>>>> 9e3e291e
   if (ADB_UNLIKELY(!res)) {
     // We already had this token, inconsistent state. Return NULL in Production
     LOG_TOPIC("daac5", ERR, arangodb::Logger::GRAPHS)
