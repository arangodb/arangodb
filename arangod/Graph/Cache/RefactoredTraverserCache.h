--- conflicted
+++ resolved
@@ -66,13 +66,9 @@
   explicit RefactoredTraverserCache(arangodb::transaction::Methods* trx,
                                     aql::QueryContext* query,
                                     arangodb::ResourceMonitor& resourceMonitor,
-<<<<<<< HEAD
-                                    arangodb::aql::TraversalStats& stats);
+                                    arangodb::aql::TraversalStats& stats,
+                                    std::map<std::string, std::string> const& collectionToShardMap);
   ~RefactoredTraverserCache();
-=======
-                                    std::map<std::string, std::string> const& collectionToShardMap);
-  ~RefactoredTraverserCache() = default;
->>>>>>> bfe84e01
 
   RefactoredTraverserCache(RefactoredTraverserCache const&) = delete;
   RefactoredTraverserCache(RefactoredTraverserCache&&) = default;
@@ -150,15 +146,13 @@
   //////////////////////////////////////////////////////////////////////////////
   std::unordered_set<arangodb::velocypack::HashedStringRef> _persistedStrings;
 
-<<<<<<< HEAD
   arangodb::aql::TraversalStats& getStats();
 
  private:
+  std::map<std::string, std::string> const& _collectionToShardMap;
   arangodb::aql::TraversalStats& _stats;
   arangodb::ResourceMonitor& _resourceMonitor;
-=======
-  std::map<std::string, std::string> const& _collectionToShardMap;
->>>>>>> bfe84e01
+
 };
 
 }  // namespace graph
