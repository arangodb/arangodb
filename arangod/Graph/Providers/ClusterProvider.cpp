////////////////////////////////////////////////////////////////////////////////
/// DISCLAIMER
///
/// Copyright 2014-2022 ArangoDB GmbH, Cologne, Germany
/// Copyright 2004-2014 triAGENS GmbH, Cologne, Germany
///
/// Licensed under the Apache License, Version 2.0 (the "License");
/// you may not use this file except in compliance with the License.
/// You may obtain a copy of the License at
///
///     http://www.apache.org/licenses/LICENSE-2.0
///
/// Unless required by applicable law or agreed to in writing, software
/// distributed under the License is distributed on an "AS IS" BASIS,
/// WITHOUT WARRANTIES OR CONDITIONS OF ANY KIND, either express or implied.
/// See the License for the specific language governing permissions and
/// limitations under the License.
///
/// Copyright holder is ArangoDB GmbH, Cologne, Germany
///
/// @author Heiko Kernbach
/// @author Michael Hackstein
////////////////////////////////////////////////////////////////////////////////

#include "./ClusterProvider.h"

#include "Aql/QueryContext.h"
#include "Futures/Future.h"
#include "Futures/Utilities.h"
#include "Network/Methods.h"
#include "Network/NetworkFeature.h"
#include "Network/Utils.h"
#include "Transaction/Helpers.h"

#include "Basics/ScopeGuard.h"
#include "Basics/StringUtils.h"
#include "Basics/VelocyPackHelper.h"

#include <utility>
#include <vector>

using namespace arangodb;
using namespace arangodb::basics;
using namespace arangodb::futures;
using namespace arangodb::graph;

using Helper = arangodb::basics::VelocyPackHelper;

namespace {
constexpr size_t costPerVertexOrEdgeType =
    sizeof(arangodb::velocypack::HashedStringRef);

std::string const edgeUrl = "/_internal/traverser/edge/";
std::string const vertexUrl = "/_internal/traverser/vertex/";

VertexType getEdgeDestination(arangodb::velocypack::Slice edge,
                              VertexType const& origin) {
  if (edge.isString()) {
    return VertexType{edge};
  }

  TRI_ASSERT(edge.isObject());
  auto from = edge.get(arangodb::StaticStrings::FromString);
  TRI_ASSERT(from.isString());
  if (from.stringView() == origin.stringView()) {
    auto to = edge.get(arangodb::StaticStrings::ToString);
    TRI_ASSERT(to.isString());
    return VertexType{to};
  }
  return VertexType{from};
}
}  // namespace

namespace arangodb::graph {
auto operator<<(std::ostream& out, ClusterProvider::Step const& step)
    -> std::ostream& {
  out << step._vertex.getID();
  return out;
}
<<<<<<< HEAD
}  // namespace arangodb
=======
}  // namespace arangodb::graph
>>>>>>> 93dee24b

ClusterProvider::Step::Step(VertexType v)
    : _vertex(std::move(v)), _edge(), _fetched(false) {}

ClusterProvider::Step::Step(VertexType v, EdgeType edge, size_t prev)
<<<<<<< HEAD
    : BaseStep(prev), _vertex(std::move(v)), _edge(std::move(edge)), _fetched(false) {}

ClusterProvider::Step::Step(VertexType v, EdgeType edge, size_t prev,
                            bool fetched)
    : BaseStep(prev), _vertex(std::move(v)), _edge(std::move(edge)), _fetched(fetched) {}
=======
    : BaseStep(prev),
      _vertex(std::move(v)),
      _edge(std::move(edge)),
      _fetched(false) {}

ClusterProvider::Step::Step(VertexType v, EdgeType edge, size_t prev,
                            bool fetched)
    : BaseStep(prev),
      _vertex(std::move(v)),
      _edge(std::move(edge)),
      _fetched(fetched) {}
>>>>>>> 93dee24b

ClusterProvider::Step::~Step() = default;

VertexType const& ClusterProvider::Step::Vertex::getID() const {
  return _vertex;
}

ClusterProvider::Step::StepType const& ClusterProvider::Step::Edge::getID()
    const {
  return _edge;
}
bool ClusterProvider::Step::Edge::isValid() const { return !_edge.empty(); };

bool ClusterProvider::Step::isResponsible(transaction::Methods* trx) {
  return true;
}

ClusterProvider::ClusterProvider(arangodb::aql::QueryContext& queryContext,
                                 ClusterBaseProviderOptions opts,
                                 arangodb::ResourceMonitor& resourceMonitor)
    : _trx(std::make_unique<arangodb::transaction::Methods>(
          queryContext.newTrxContext())),
      _query(&queryContext),
      _resourceMonitor(&resourceMonitor),
      _opts(std::move(opts)),
      _stats{} {}

ClusterProvider::~ClusterProvider() { clear(); }

void ClusterProvider::clear() {
  for (auto const& entry : _vertexConnectedEdges) {
    _resourceMonitor->decreaseMemoryUsage(
        costPerVertexOrEdgeType +
        (entry.second.size() * (costPerVertexOrEdgeType * 2)));
  }
  _vertexConnectedEdges.clear();
}

auto ClusterProvider::startVertex(const VertexType& vertex, size_t depth,
                                  double weight) -> Step {
  LOG_TOPIC("da308", TRACE, Logger::GRAPHS)
      << "<ClusterProvider> Start Vertex:" << vertex;
  // Create the default initial step.
  TRI_ASSERT(weight == 0.0);  // Not implemented yet
  return {_opts.getCache()->persistString(vertex)};
}

void ClusterProvider::fetchVerticesFromEngines(
    std::vector<Step*> const& looseEnds, std::vector<Step*>& result) {
  auto const* engines = _opts.engines();
  // slow path, sharding not deducable from _id
  transaction::BuilderLeaser leased(trx());
  leased->openObject();
  leased->add("keys", VPackValue(VPackValueType::Array));
  for (auto const& looseEnd : looseEnds) {
    TRI_ASSERT(looseEnd->isLooseEnd());
    auto const& vertexId = looseEnd->getVertex().getID();
    if (!_opts.getCache()->isVertexCached(vertexId)) {
      leased->add(VPackValuePair(vertexId.data(), vertexId.length(),
                                 VPackValueType::String));
    }
  }
  leased->close();  // 'keys' Array
  leased->close();  // base object

  auto* pool = trx()->vocbase().server().getFeature<NetworkFeature>().pool();

  network::RequestOptions reqOpts;
  reqOpts.database = trx()->vocbase().name();
  reqOpts.skipScheduler = true;  // hack to avoid scheduler queue

  std::vector<Future<network::Response>> futures;
  futures.reserve(engines->size());

  ScopeGuard sg([&]() noexcept {
    for (Future<network::Response>& f : futures) {
      try {
        // TODO: As soon as we switch to the new future library, we need to
        // replace the wait with proper *finally* method.
        f.wait();
      } catch (...) {
      }
    }
  });

  for (auto const& engine : *engines) {
    futures.emplace_back(network::sendRequestRetry(
        pool, "server:" + engine.first, fuerte::RestVerb::Put,
        ::vertexUrl + StringUtils::itoa(engine.second), leased->bufferRef(),
        reqOpts));
  }

  for (Future<network::Response>& f : futures) {
    network::Response const& r = f.get();

    if (r.fail()) {
      THROW_ARANGO_EXCEPTION(network::fuerteToArangoErrorCode(r));
    }

    auto payload = r.response().stealPayload();
    bool needToRetainPayload = false;

    VPackSlice resSlice(payload->data());
    if (!resSlice.isObject()) {
      // Response has invalid format
      THROW_ARANGO_EXCEPTION(TRI_ERROR_HTTP_CORRUPTED_JSON);
    }
    if (r.statusCode() != fuerte::StatusOK) {
      // We have an error case here. Throw it.
      THROW_ARANGO_EXCEPTION(
          network::resultFromBody(resSlice, TRI_ERROR_INTERNAL));
    }

    for (auto pair : VPackObjectIterator(resSlice, /*sequential*/ true)) {
      VertexType vertexKey(pair.key);

      if (!_opts.getCache()->isVertexCached(vertexKey)) {
        // Will be protected by the datalake.
        // We flag to retain the payload.
        _opts.getCache()->cacheVertex(vertexKey, pair.value);
        needToRetainPayload = true;
      }
    }

    if (needToRetainPayload) {
      // We have stored at least one entry from this payload.
      // Retain it.
      _opts.getCache()->datalake().add(std::move(payload));
    }

    /* TODO: Needs to be taken care of as soon as we enable shortest paths for
    ClusterProvider bool forShortestPath = true; if (!forShortestPath) {
      // Fill everything we did not find with NULL
      for (auto const& v : vertexIds) {
        result.try_emplace(v, VPackSlice::nullSlice());
      }
    vertexIds.clear();
    }
    */
  }

  // Note: This disables the ScopeGuard
  futures.clear();

  // put back all looseEnds we we're able to cache
  for (auto& lE : looseEnds) {
    if (!_opts.getCache()->isVertexCached(lE->getVertexIdentifier())) {
      // if we end up here, we we're not able to cache the requested vertex
      // (e.g. it does not exist)
      _query->warnings().registerWarning(TRI_ERROR_ARANGO_DOCUMENT_NOT_FOUND,
                                         lE->getVertexIdentifier().toString());
      _opts.getCache()->cacheVertex(lE->getVertexIdentifier(),
                                    VPackSlice::nullSlice());
    }
    result.emplace_back(lE);
  }
}

void ClusterProvider::destroyEngines() {
  if (!ServerState::instance()->isCoordinator()) {
    return;
  }

  auto* pool = trx()->vocbase().server().getFeature<NetworkFeature>().pool();
  // We have to clean up the engines in Coordinator Case.
  if (pool == nullptr) {
    return;
  }
  // nullptr only happens on controlled server shutdown

  network::RequestOptions options;
  options.database = trx()->vocbase().name();
  options.timeout = network::Timeout(30.0);
  options.skipScheduler = true;  // hack to speed up future.get()

  auto const* engines = _opts.engines();
  for (auto const& engine : *engines) {
    _stats.addHttpRequests(1);
    auto res = network::sendRequestRetry(
                   pool, "server:" + engine.first, fuerte::RestVerb::Delete,
                   "/_internal/traverser/" +
                       arangodb::basics::StringUtils::itoa(engine.second),
                   VPackBuffer<uint8_t>(), options)
                   .get();

    if (res.error != fuerte::Error::NoError) {
      // Note If there was an error on server side we do not have
      // CL_COMM_SENT
      LOG_TOPIC("d31a5", ERR, arangodb::Logger::GRAPHS)
          << "Could not destroy all traversal engines: "
          << TRI_errno_string(network::fuerteToArangoErrorCode(res));
    }
  }
}

Result ClusterProvider::fetchEdgesFromEngines(VertexType const& vertex) {
  auto const* engines = _opts.engines();
  // TODO Assert that the vertex is not in _vertexConnections after no-loose-end
  // handling todo is done.
  transaction::BuilderLeaser leased(trx());
  leased->openObject(true);
  leased->add("backward", VPackValue(_opts.isBackward()));
  leased->add("keys", VPackValue(vertex.toString()));
  leased->close();

  auto* pool = trx()->vocbase().server().getFeature<NetworkFeature>().pool();

  network::RequestOptions reqOpts;
  reqOpts.database = trx()->vocbase().name();
  reqOpts.skipScheduler = true;  // hack to avoid scheduler queue

  std::vector<Future<network::Response>> futures;
  futures.reserve(engines->size());

  ScopeGuard sg([&]() noexcept {
    for (Future<network::Response>& f : futures) {
      try {
        // TODO: As soon as we switch to the new future library, we need to
        // replace the wait with proper *finally* method.
        f.wait();
      } catch (...) {
      }
    }
  });

  for (auto const& engine : *engines) {
    futures.emplace_back(network::sendRequestRetry(
        pool, "server:" + engine.first, fuerte::RestVerb::Put,
        ::edgeUrl + StringUtils::itoa(engine.second), leased->bufferRef(),
        reqOpts));
  }

  std::vector<std::pair<EdgeType, VertexType>> connectedEdges;
  for (Future<network::Response>& f : futures) {
    network::Response const& r = f.get();

    if (r.fail()) {
      return network::fuerteToArangoErrorCode(r);
    }

    auto payload = r.response().stealPayload();
    VPackSlice resSlice(payload->data());
    if (!resSlice.isObject()) {
      // Response has invalid format
      return TRI_ERROR_HTTP_CORRUPTED_JSON;
    }
    Result res = network::resultFromBody(resSlice, TRI_ERROR_NO_ERROR);
    if (res.fail()) {
      return res;
    }
    _stats.addFiltered(
        Helper::getNumericValue<size_t>(resSlice, "filtered", 0));
    _stats.addScannedIndex(
        Helper::getNumericValue<size_t>(resSlice, "readIndex", 0));

    bool allCached = true;
    VPackSlice edges = resSlice.get("edges");
    for (VPackSlice e : VPackArrayIterator(edges)) {
      VPackSlice id = e.get(StaticStrings::IdString);
      if (!id.isString()) {
        // invalid id type
        LOG_TOPIC("eb7cd", ERR, Logger::GRAPHS)
            << "got invalid edge id type: " << id.typeName();
        continue;
      }

      auto [edge, needToCache] = _opts.getCache()->persistEdgeData(e);
      if (needToCache) {
        allCached = false;
      }

      arangodb::velocypack::HashedStringRef edgeIdRef(
          edge.get(StaticStrings::IdString));

      auto edgeToEmplace = std::make_pair(
          edgeIdRef, VertexType{getEdgeDestination(edge, vertex)});

      connectedEdges.emplace_back(edgeToEmplace);
    }

    if (!allCached) {
      _opts.getCache()->datalake().add(std::move(payload));
    }
  }
  // Note: This disables the ScopeGuard
  futures.clear();

  std::uint64_t memoryPerItem =
      costPerVertexOrEdgeType +
      (connectedEdges.size() * (costPerVertexOrEdgeType * 2));
  ResourceUsageScope guard(*_resourceMonitor, memoryPerItem);

  auto [it, inserted] =
      _vertexConnectedEdges.emplace(vertex, std::move(connectedEdges));
  if (inserted) {
    guard.steal();
  }

  return TRI_ERROR_NO_ERROR;
}

auto ClusterProvider::fetch(std::vector<Step*> const& looseEnds)
    -> futures::Future<std::vector<Step*>> {
  LOG_TOPIC("03c1b", TRACE, Logger::GRAPHS) << "<ClusterProvider> Fetching...";
  std::vector<Step*> result{};

  if (!looseEnds.empty()) {
    result.reserve(looseEnds.size());
    fetchVerticesFromEngines(looseEnds, result);
    _stats.addHttpRequests(_opts.engines()->size() * looseEnds.size());

    for (auto const& step : result) {
      if (!_vertexConnectedEdges.contains(step->getVertex().getID())) {
        auto res = fetchEdgesFromEngines(step->getVertex().getID());
        // TODO: check stats (also take a look of vertex stats)
        // add http stats
        _stats.addHttpRequests(_opts.engines()->size());

        if (res.fail()) {
          THROW_ARANGO_EXCEPTION(res);
        }
      }
      // else: We already fetched this vertex.

      // mark a looseEnd as fetched as vertex fetch + edges fetch was a success
      step->setFetched();
    }
  }

  // Note: Discuss if we want to keep it that way in the future.
  return futures::makeFuture(std::move(result));
}

auto ClusterProvider::expand(Step const& step, size_t previous,
                             std::function<void(Step)> const& callback)
    -> void {
  TRI_ASSERT(!step.isLooseEnd());
  auto const& vertex = step.getVertex();

  TRI_ASSERT(_opts.getCache()->isVertexCached(vertex.getID()));
  auto const relations = _vertexConnectedEdges.find(vertex.getID());
  TRI_ASSERT(relations != _vertexConnectedEdges.end());

  if (ADB_LIKELY(relations != _vertexConnectedEdges.end())) {
    for (auto const& relation : relations->second) {
      bool const fetched = _vertexConnectedEdges.contains(relation.second);
      callback(Step{relation.second, relation.first, previous, fetched});
    }
  } else {
    throw std::out_of_range{"ClusterProvider::_vertexConnectedEdges"};
  }
}

void ClusterProvider::addVertexToBuilder(
    Step::Vertex const& vertex, arangodb::velocypack::Builder& builder) {
  TRI_ASSERT(_opts.getCache()->isVertexCached(vertex.getID()));
  builder.add(_opts.getCache()->getCachedVertex(vertex.getID()));
};

auto ClusterProvider::addEdgeToBuilder(Step::Edge const& edge,
                                       arangodb::velocypack::Builder& builder)
    -> void {
  builder.add(_opts.getCache()->getCachedEdge(edge.getID()));
}

void ClusterProvider::prepareIndexExpressions(aql::Ast* ast) {
  // Nothing to do here. The variables are send over in a different way.
  // We do not make use of special indexes here anyways.
}

arangodb::transaction::Methods* ClusterProvider::trx() { return _trx.get(); }

arangodb::aql::TraversalStats ClusterProvider::stealStats() {
  auto t = _stats;
  // Placement new of stats, do not reallocate space.
  _stats.~TraversalStats();
  new (&_stats) aql::TraversalStats{};
  return t;
}<|MERGE_RESOLUTION|>--- conflicted
+++ resolved
@@ -77,23 +77,12 @@
   out << step._vertex.getID();
   return out;
 }
-<<<<<<< HEAD
-}  // namespace arangodb
-=======
 }  // namespace arangodb::graph
->>>>>>> 93dee24b
 
 ClusterProvider::Step::Step(VertexType v)
     : _vertex(std::move(v)), _edge(), _fetched(false) {}
 
 ClusterProvider::Step::Step(VertexType v, EdgeType edge, size_t prev)
-<<<<<<< HEAD
-    : BaseStep(prev), _vertex(std::move(v)), _edge(std::move(edge)), _fetched(false) {}
-
-ClusterProvider::Step::Step(VertexType v, EdgeType edge, size_t prev,
-                            bool fetched)
-    : BaseStep(prev), _vertex(std::move(v)), _edge(std::move(edge)), _fetched(fetched) {}
-=======
     : BaseStep(prev),
       _vertex(std::move(v)),
       _edge(std::move(edge)),
@@ -105,7 +94,6 @@
       _vertex(std::move(v)),
       _edge(std::move(edge)),
       _fetched(fetched) {}
->>>>>>> 93dee24b
 
 ClusterProvider::Step::~Step() = default;
 
