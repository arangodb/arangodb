////////////////////////////////////////////////////////////////////////////////
/// DISCLAIMER
///
/// Copyright 2014-2022 ArangoDB GmbH, Cologne, Germany
/// Copyright 2004-2014 triAGENS GmbH, Cologne, Germany
///
/// Licensed under the Apache License, Version 2.0 (the "License");
/// you may not use this file except in compliance with the License.
/// You may obtain a copy of the License at
///
///     http://www.apache.org/licenses/LICENSE-2.0
///
/// Unless required by applicable law or agreed to in writing, software
/// distributed under the License is distributed on an "AS IS" BASIS,
/// WITHOUT WARRANTIES OR CONDITIONS OF ANY KIND, either express or implied.
/// See the License for the specific language governing permissions and
/// limitations under the License.
///
/// Copyright holder is ArangoDB GmbH, Cologne, Germany
///
/// @author Heiko Kernbach
/// @author Michael Hackstein
////////////////////////////////////////////////////////////////////////////////

#include "ClusterProvider.h"

#include "ApplicationFeatures/ApplicationServer.h"
#include "Aql/QueryContext.h"
#include "Futures/Future.h"
#include "Futures/Utilities.h"
#include "Network/Methods.h"
#include "Network/NetworkFeature.h"
#include "Network/Utils.h"
#include "Transaction/Helpers.h"

#include "Basics/ScopeGuard.h"
#include "Basics/StringUtils.h"
#include "Basics/VelocyPackHelper.h"

#include <utility>
#include <vector>

using namespace arangodb;
using namespace arangodb::basics;
using namespace arangodb::futures;
using namespace arangodb::graph;

using Helper = arangodb::basics::VelocyPackHelper;

namespace {
constexpr size_t costPerVertexOrEdgeType =
    sizeof(arangodb::velocypack::HashedStringRef);

std::string const edgeUrl = "/_internal/traverser/edge/";
std::string const vertexUrl = "/_internal/traverser/vertex/";

VertexType getEdgeDestination(arangodb::velocypack::Slice edge,
                              VertexType const& origin) {
  if (edge.isString()) {
    return VertexType{edge};
  }

  TRI_ASSERT(edge.isObject());
  auto from = edge.get(arangodb::StaticStrings::FromString);
  TRI_ASSERT(from.isString());
  if (from.stringView() == origin.stringView()) {
    auto to = edge.get(arangodb::StaticStrings::ToString);
    TRI_ASSERT(to.isString());
    return VertexType{to};
  }
  return VertexType{from};
}
}  // namespace

template<class StepImpl>
ClusterProvider<StepImpl>::ClusterProvider(
    arangodb::aql::QueryContext& queryContext, ClusterBaseProviderOptions opts,
    arangodb::ResourceMonitor& resourceMonitor)
    : _trx(std::make_unique<arangodb::transaction::Methods>(
          queryContext.newTrxContext())),
      _query(&queryContext),
      _resourceMonitor(&resourceMonitor),
      _opts(std::move(opts)),
      _stats{} {}

template<class StepImpl>
ClusterProvider<StepImpl>::~ClusterProvider() {
  clear();
}

template<class StepImpl>
void ClusterProvider<StepImpl>::clear() {
  for (auto const& entry : _vertexConnectedEdges) {
    _resourceMonitor->decreaseMemoryUsage(
        costPerVertexOrEdgeType +
        (entry.second.size() * (costPerVertexOrEdgeType * 2)));
  }
  _vertexConnectedEdges.clear();
}

template<class StepImpl>
auto ClusterProvider<StepImpl>::startVertex(const VertexType& vertex,
                                            size_t depth, double weight)
    -> Step {
  LOG_TOPIC("da308", TRACE, Logger::GRAPHS)
      << "<ClusterProvider> Start Vertex:" << vertex;
  // Create the default initial step.
  TRI_ASSERT(weight == 0.0);  // Not implemented yet
  return Step{_opts.getCache()->persistString(vertex), depth, weight};
}

template<class StepImpl>
void ClusterProvider<StepImpl>::fetchVerticesFromEngines(
    std::vector<Step*> const& looseEnds, std::vector<Step*>& result) {
  auto const* engines = _opts.engines();
  // slow path, sharding not deducable from _id
  transaction::BuilderLeaser leased(trx());
  leased->openObject();
  leased->add("keys", VPackValue(VPackValueType::Array));
  for (auto const& looseEnd : looseEnds) {
    TRI_ASSERT(not looseEnd->vertexFetched());
    auto const& vertexId = looseEnd->getVertex().getID();
    if (!_opts.getCache()->isVertexCached(vertexId)) {
      leased->add(VPackValuePair(vertexId.data(), vertexId.length(),
                                 VPackValueType::String));
    }
  }
  leased->close();  // 'keys' Array
  leased->close();  // base object

  auto* pool =
      trx()->vocbase().server().template getFeature<NetworkFeature>().pool();

  network::RequestOptions reqOpts;
  reqOpts.database = trx()->vocbase().name();
  reqOpts.skipScheduler = true;  // hack to avoid scheduler queue

  std::vector<Future<network::Response>> futures;
  futures.reserve(engines->size());

  ScopeGuard sg([&]() noexcept {
    for (Future<network::Response>& f : futures) {
      try {
        // TODO: As soon as we switch to the new future library, we need to
        // replace the wait with proper *finally* method.
        f.wait();
      } catch (...) {
      }
    }
  });

  for (auto const& engine : *engines) {
    futures.emplace_back(network::sendRequestRetry(
        pool, "server:" + engine.first, fuerte::RestVerb::Put,
        ::vertexUrl + StringUtils::itoa(engine.second), leased->bufferRef(),
        reqOpts));
  }

  for (Future<network::Response>& f : futures) {
    network::Response const& r = f.get();

    if (r.fail()) {
      THROW_ARANGO_EXCEPTION(network::fuerteToArangoErrorCode(r));
    }

    auto payload = r.response().stealPayload();
    bool needToRetainPayload = false;

    VPackSlice resSlice(payload->data());
    if (!resSlice.isObject()) {
      // Response has invalid format
      THROW_ARANGO_EXCEPTION(TRI_ERROR_HTTP_CORRUPTED_JSON);
    }
    if (r.statusCode() != fuerte::StatusOK) {
      // We have an error case here. Throw it.
      THROW_ARANGO_EXCEPTION(
          network::resultFromBody(resSlice, TRI_ERROR_INTERNAL));
    }

    for (auto pair : VPackObjectIterator(resSlice, /*sequential*/ true)) {
      VertexType vertexKey(pair.key);

      if (!_opts.getCache()->isVertexCached(vertexKey)) {
        // Will be protected by the datalake.
        // We flag to retain the payload.
        _opts.getCache()->cacheVertex(vertexKey, pair.value);
        // increase scanned Index for every vertex we cache.
        _stats.incrScannedIndex(1);
        needToRetainPayload = true;
      }
    }

    if (needToRetainPayload) {
      // We have stored at least one entry from this payload.
      // Retain it.
      _opts.getCache()->datalake().add(std::move(payload));
    }

    /* TODO: Needs to be taken care of as soon as we enable shortest paths for
    ClusterProvider bool forShortestPath = true; if (!forShortestPath) {
      // Fill everything we did not find with NULL
      for (auto const& v : vertexIds) {
        result.try_emplace(v, VPackSlice::nullSlice());
      }
    vertexIds.clear();
    }
    */
  }

  // Note: This disables the ScopeGuard
  futures.clear();

  // put back all looseEnds. We were able to cache
  for (auto& lE : looseEnds) {
    if (!_opts.getCache()->isVertexCached(lE->getVertexIdentifier())) {
      // if we end up here. We were not able to cache the requested vertex
      // (e.g. it does not exist)
      _query->warnings().registerWarning(TRI_ERROR_ARANGO_DOCUMENT_NOT_FOUND,
                                         lE->getVertexIdentifier().toString());
      _opts.getCache()->cacheVertex(lE->getVertexIdentifier(),
                                    VPackSlice::nullSlice());
    }
    result.emplace_back(lE);
    lE->setVertexFetched();
  }
}

template<class StepImpl>
void ClusterProvider<StepImpl>::destroyEngines() {
  if (!ServerState::instance()->isCoordinator()) {
    return;
  }

  auto* pool =
      trx()->vocbase().server().template getFeature<NetworkFeature>().pool();
  // We have to clean up the engines in Coordinator Case.
  if (pool == nullptr) {
    return;
  }
  // nullptr only happens on controlled server shutdown

  network::RequestOptions options;
  options.database = trx()->vocbase().name();
  options.timeout = network::Timeout(30.0);
  options.skipScheduler = true;  // hack to speed up future.get()

  auto const* engines = _opts.engines();
  for (auto const& engine : *engines) {
    _stats.incrHttpRequests(1);
    auto res = network::sendRequestRetry(
                   pool, "server:" + engine.first, fuerte::RestVerb::Delete,
                   "/_internal/traverser/" +
                       arangodb::basics::StringUtils::itoa(engine.second),
                   VPackBuffer<uint8_t>(), options)
                   .get();

    if (res.error != fuerte::Error::NoError) {
      // Note If there was an error on server side we do not have
      // CL_COMM_SENT
      LOG_TOPIC("d31a5", ERR, arangodb::Logger::GRAPHS)
          << "Could not destroy all traversal engines: "
          << TRI_errno_string(network::fuerteToArangoErrorCode(res));
    }
  }
}

template<class StepImpl>
Result ClusterProvider<StepImpl>::fetchEdgesFromEngines(Step* step) {
  TRI_ASSERT(step != nullptr);

  auto const* engines = _opts.engines();
  transaction::BuilderLeaser leased(trx());
  leased->openObject(true);
  leased->add("backward",
              VPackValue(_opts.isBackward()));  // [GraphRefactor] ksp only?

  // [GraphRefactor] TODO: Differentiate between algorithms -> traversal vs.
  // ksp.
  /* Needed for TRAVERSALS only - Begin */
  leased->add("depth", VPackValue(step->getDepth()));
  if (_opts.expressionContext() != nullptr) {
    leased->add(VPackValue("variables"));
    leased->openArray();
    _opts.expressionContext()->serializeAllVariables(trx()->vpackOptions(),
                                                     *(leased.get()));
    leased->close();
  }
  /* Needed for TRAVERSALS only - End */

  leased->add("keys", VPackValue(step->getVertex().getID().toString()));
  leased->close();

  auto* pool =
      trx()->vocbase().server().template getFeature<NetworkFeature>().pool();

  network::RequestOptions reqOpts;
  reqOpts.database = trx()->vocbase().name();
  reqOpts.skipScheduler = true;  // hack to avoid scheduler queue

  std::vector<Future<network::Response>> futures;
  futures.reserve(engines->size());

  ScopeGuard sg([&]() noexcept {
    for (Future<network::Response>& f : futures) {
      try {
        // TODO: As soon as we switch to the new future library, we need to
        // replace the wait with proper *finally* method.
        f.wait();
      } catch (...) {
      }
    }
  });

  for (auto const& engine : *engines) {
    futures.emplace_back(network::sendRequestRetry(
        pool, "server:" + engine.first, fuerte::RestVerb::Put,
        ::edgeUrl + StringUtils::itoa(engine.second), leased->bufferRef(),
        reqOpts));
  }

  std::vector<std::pair<EdgeType, VertexType>> connectedEdges;
  for (Future<network::Response>& f : futures) {
    network::Response const& r = f.get();

    if (r.fail()) {
      return network::fuerteToArangoErrorCode(r);
    }

    auto payload = r.response().stealPayload();
    VPackSlice resSlice(payload->data());
    if (!resSlice.isObject()) {
      // Response has invalid format
      return TRI_ERROR_HTTP_CORRUPTED_JSON;
    }
    Result res = network::resultFromBody(resSlice, TRI_ERROR_NO_ERROR);
    if (res.fail()) {
      return res;
    }
    _stats.incrScannedIndex(
        Helper::getNumericValue<size_t>(resSlice, "readIndex", 0));
    _stats.incrFiltered(
        Helper::getNumericValue<size_t>(resSlice, "filtered", 0));
    _stats.incrCursorsCreated(
        Helper::getNumericValue<size_t>(resSlice, "cursorsCreated", 0));
    _stats.incrCursorsRearmed(
        Helper::getNumericValue<size_t>(resSlice, "cursorsRearmed", 0));
    _stats.incrCacheHits(
        Helper::getNumericValue<size_t>(resSlice, "cacheHits", 0));
    _stats.incrCacheMisses(
        Helper::getNumericValue<size_t>(resSlice, "cacheMisses", 0));

    bool allCached = true;
    VPackSlice edges = resSlice.get("edges");
    for (VPackSlice e : VPackArrayIterator(edges)) {
      VPackSlice id = e.get(StaticStrings::IdString);
      if (!id.isString()) {
        // invalid id type
        LOG_TOPIC("eb7cd", ERR, Logger::GRAPHS)
            << "got invalid edge id type: " << id.typeName();
        continue;
      }

      auto [edge, needToCache] = _opts.getCache()->persistEdgeData(e);
      if (needToCache) {
        allCached = false;
      }

      arangodb::velocypack::HashedStringRef edgeIdRef(
          edge.get(StaticStrings::IdString));

      auto edgeToEmplace = std::make_pair(
          edgeIdRef,
          VertexType{getEdgeDestination(edge, step->getVertex().getID())});

      connectedEdges.emplace_back(edgeToEmplace);
    }

    if (!allCached) {
      _opts.getCache()->datalake().add(std::move(payload));
    }
  }
  // Note: This disables the ScopeGuard
  futures.clear();

  std::uint64_t memoryPerItem =
      costPerVertexOrEdgeType +
      (connectedEdges.size() * (costPerVertexOrEdgeType * 2));
  ResourceUsageScope guard(*_resourceMonitor, memoryPerItem);

  auto [it, inserted] = _vertexConnectedEdges.emplace(
      step->getVertex().getID(), std::move(connectedEdges));
  if (inserted) {
    guard.steal();
  }

  return TRI_ERROR_NO_ERROR;
}

template<class StepImpl>
auto ClusterProvider<StepImpl>::fetchVertices(
    const std::vector<Step*>& looseEnds) -> std::vector<Step*> {
  std::vector<Step*> result{};

  if (!looseEnds.empty()) {
    result.reserve(looseEnds.size());
    if (!_opts.produceVertices()) {
      // in that case we do not have to fetch the actual vertex data

      for (auto& lE : looseEnds) {
        if (!_opts.getCache()->isVertexCached(lE->getVertexIdentifier())) {
          // we'll only cache the vertex id, we do not need the data
          _opts.getCache()->cacheVertex(lE->getVertexIdentifier(),
                                        VPackSlice::nullSlice());
        }
        result.emplace_back(lE);
        lE->setVertexFetched();
      }
    } else {
      fetchVerticesFromEngines(looseEnds, result);
      _stats.incrHttpRequests(_opts.engines()->size() * looseEnds.size());
    }
  }
  return result;
}

<<<<<<< HEAD
template<class StepImpl>
auto ClusterProvider<StepImpl>::fetchEdges(
    std::vector<Step*> const& fetchedVertices) -> Result {
  for (auto const& step : fetchedVertices) {
    if (!_vertexConnectedEdges.contains(step->getVertex().getID())) {
      auto res = fetchEdgesFromEngines(step);
      _stats.addHttpRequests(_opts.engines()->size());

      if (res.fail()) {
        THROW_ARANGO_EXCEPTION(res);
=======
    for (auto const& step : result) {
      if (!_vertexConnectedEdges.contains(step->getVertex().getID())) {
        auto res = fetchEdgesFromEngines(step);
        _stats.incrHttpRequests(_opts.engines()->size());

        if (res.fail()) {
          THROW_ARANGO_EXCEPTION(res);
        }
>>>>>>> 8dd681a9
      }
    }
    // else: We already fetched this vertex.

    // mark a looseEnd as fetched as vertex fetch + edges fetch was a success
    step->setEdgesFetched();
  }
  return TRI_ERROR_NO_ERROR;
}

template<class StepImpl>
auto ClusterProvider<StepImpl>::fetch(std::vector<Step*> const& looseEnds)
    -> futures::Future<std::vector<Step*>> {
  LOG_TOPIC("03c1b", TRACE, Logger::GRAPHS) << "<ClusterProvider> Fetching...";
  std::vector<Step*> result = fetchVertices(looseEnds);
  fetchEdges(result);
  return futures::makeFuture(std::move(result));
}

template<class StepImpl>
auto ClusterProvider<StepImpl>::expand(
    Step const& step, size_t previous,
    std::function<void(Step)> const& callback) -> void {
  TRI_ASSERT(!step.isLooseEnd());
  auto const& vertex = step.getVertex();

  TRI_ASSERT(_opts.getCache()->isVertexCached(vertex.getID()));
  auto const relations = _vertexConnectedEdges.find(vertex.getID());
  TRI_ASSERT(relations != _vertexConnectedEdges.end());

  if (ADB_LIKELY(relations != _vertexConnectedEdges.end())) {
    for (auto const& relation : relations->second) {
      bool vertexCached = _opts.getCache()->isVertexCached(relation.second);
      bool edgesCached = _vertexConnectedEdges.contains(relation.second);
      typename Step::FetchedType fetchedType =
          Step::getFetchedType(vertexCached, edgesCached);
      // [GraphRefactor] TODO: KShortestPaths does not require Depth/Weight. We
      // need a mechanism here as well to distinguish between (non)required
      // parameters.
      callback(
          Step{relation.second, relation.first, previous, fetchedType,
               step.getDepth() + 1,
               _opts.weightEdge(step.getWeight(), readEdge(relation.first))});
    }
  } else {
    throw std::out_of_range{"ClusterProvider::_vertexConnectedEdges"};
  }
}

template<class StepImpl>
void ClusterProvider<StepImpl>::addVertexToBuilder(
    typename Step::Vertex const& vertex,
    arangodb::velocypack::Builder& builder) {
  TRI_ASSERT(_opts.getCache()->isVertexCached(vertex.getID()));
  builder.add(_opts.getCache()->getCachedVertex(vertex.getID()));
};

template<class StepImpl>
auto ClusterProvider<StepImpl>::addEdgeToBuilder(
    typename Step::Edge const& edge, arangodb::velocypack::Builder& builder)
    -> void {
  builder.add(_opts.getCache()->getCachedEdge(edge.getID()));
}

template<class StepImpl>
auto ClusterProvider<StepImpl>::readEdge(EdgeType const& edgeID) -> VPackSlice {
  return _opts.getCache()->getCachedEdge(edgeID);
}

template<class StepImpl>
void ClusterProvider<StepImpl>::prepareIndexExpressions(aql::Ast* ast) {
  // Nothing to do here. The variables are send over in a different way.
  // We do not make use of special indexes here anyways.
}

template<class StepImpl>
arangodb::transaction::Methods* ClusterProvider<StepImpl>::trx() {
  return _trx.get();
}

template<class StepImpl>
arangodb::aql::TraversalStats ClusterProvider<StepImpl>::stealStats() {
  auto t = _stats;
  _stats.clear();
  return t;
}

template<class StepImpl>
void ClusterProvider<StepImpl>::prepareContext(aql::InputAqlItemRow input) {
  _opts.prepareContext(std::move(input));
}

template<class StepImpl>
void ClusterProvider<StepImpl>::unPrepareContext() {
  _opts.unPrepareContext();
}

template class graph::ClusterProvider<ClusterProviderStep>;<|MERGE_RESOLUTION|>--- conflicted
+++ resolved
@@ -423,27 +423,16 @@
   return result;
 }
 
-<<<<<<< HEAD
 template<class StepImpl>
 auto ClusterProvider<StepImpl>::fetchEdges(
     std::vector<Step*> const& fetchedVertices) -> Result {
   for (auto const& step : fetchedVertices) {
     if (!_vertexConnectedEdges.contains(step->getVertex().getID())) {
       auto res = fetchEdgesFromEngines(step);
-      _stats.addHttpRequests(_opts.engines()->size());
+      _stats.incrHttpRequests(_opts.engines()->size());
 
       if (res.fail()) {
         THROW_ARANGO_EXCEPTION(res);
-=======
-    for (auto const& step : result) {
-      if (!_vertexConnectedEdges.contains(step->getVertex().getID())) {
-        auto res = fetchEdgesFromEngines(step);
-        _stats.incrHttpRequests(_opts.engines()->size());
-
-        if (res.fail()) {
-          THROW_ARANGO_EXCEPTION(res);
-        }
->>>>>>> 8dd681a9
       }
     }
     // else: We already fetched this vertex.
