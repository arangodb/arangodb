--- conflicted
+++ resolved
@@ -89,11 +89,7 @@
     class Edge {
      public:
       explicit Edge(EdgeType tkn) : _edge(std::move(tkn)) {}
-<<<<<<< HEAD
-      explicit Edge() : _edge() {}
-=======
       Edge() : _edge() {}
->>>>>>> b5cb875c
 
       void addToBuilder(ClusterProvider& provider, arangodb::velocypack::Builder& builder) const;
       EdgeType const& getID() const;  // TODO: Performance Test compare EdgeType <-> EdgeDocumentToken
