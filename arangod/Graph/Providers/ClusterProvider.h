////////////////////////////////////////////////////////////////////////////////
/// DISCLAIMER
///
/// Copyright 2014-2021 ArangoDB GmbH, Cologne, Germany
/// Copyright 2004-2014 triAGENS GmbH, Cologne, Germany
///
/// Licensed under the Apache License, Version 2.0 (the "License");
/// you may not use this file except in compliance with the License.
/// You may obtain a copy of the License at
///
///     http://www.apache.org/licenses/LICENSE-2.0
///
/// Unless required by applicable law or agreed to in writing, software
/// distributed under the License is distributed on an "AS IS" BASIS,
/// WITHOUT WARRANTIES OR CONDITIONS OF ANY KIND, either express or implied.
/// See the License for the specific language governing permissions and
/// limitations under the License.
///
/// Copyright holder is ArangoDB GmbH, Cologne, Germany
///
/// @author Heiko Kernbach
/// @author Michael Hackstein
////////////////////////////////////////////////////////////////////////////////

#pragma once

#include "Graph/EdgeDocumentToken.h"
#include "Graph/Providers/BaseProviderOptions.h"
#include "Graph/Providers/BaseStep.h"
#include "Graph/Providers/TypeAliases.h"

#include "Aql/TraversalStats.h"
#include "Basics/ResourceUsage.h"
#include "Basics/StringHeap.h"
#include "Containers/FlatHashMap.h"

#include "Transaction/Methods.h"

#include <vector>

namespace arangodb {

namespace futures {
template<typename T>
class Future;
}

namespace aql {
class QueryContext;
}

namespace velocypack {
class Builder;
class HashedStringRef;
}  // namespace velocypack

namespace graph {

// TODO: we need to control from the outside if and which parts of the vertex -
// (will be implemented in the future via template parameters) data should be
// returned THis is most-likely done via Template Parameter like this:
// template<ProduceVertexData>
class ClusterProvider {
 public:
  using Options = ClusterBaseProviderOptions;
  class Step : public arangodb::graph::BaseStep<Step> {
    friend class ClusterProvider;

   public:
    using StepType = EdgeType;

   public:
    class Vertex {
     public:
      explicit Vertex(VertexType v) : _vertex(v) {}

      VertexType const& getID() const;

      bool operator<(Vertex const& other) const noexcept {
        return _vertex < other._vertex;
      }

      bool operator>(Vertex const& other) const noexcept {
        return _vertex > other._vertex;
      }

      void setVertex(VertexType thisIsATest) { _vertex = thisIsATest; }

     private:
      VertexType _vertex;
    };

    class Edge {
     public:
      explicit Edge(EdgeType tkn) : _edge(std::move(tkn)) {}
      Edge() : _edge() {}

<<<<<<< HEAD
      void addToBuilder(ClusterProvider& provider, arangodb::velocypack::Builder& builder) const;
      StepType const& getID() const;  // TODO: Performance Test compare EdgeType <-> EdgeDocumentToken
=======
      void addToBuilder(ClusterProvider& provider,
                        arangodb::velocypack::Builder& builder) const;
      EdgeType const& getID() const;  // TODO: Performance Test compare EdgeType
                                      // <-> EdgeDocumentToken
>>>>>>> a6bd3ccd
      bool isValid() const;

     private:
      EdgeType _edge;
    };

   private:
    Step(VertexType v);
    Step(VertexType v, EdgeType edge, size_t prev);
    Step(VertexType v, EdgeType edge, size_t prev, bool fetched);

   public:
    ~Step();

    bool operator<(Step const& other) const noexcept {
      return _vertex < other._vertex;
    }

    Vertex const& getVertex() const { return _vertex; }
    Edge const& getEdge() const { return _edge; }

    std::string toString() const {
      return "<Step><Vertex>: " + _vertex.getID().toString();
    }
    bool isProcessable() const { return !isLooseEnd(); }
    bool isLooseEnd() const { return !_fetched; }

    VertexType getVertexIdentifier() const { return _vertex.getID(); }
    StepType getEdgeIdentifier() const {
      return _edge.getID();
    }

    std::string getCollectionName() const {
      auto collectionNameResult = extractCollectionName(_vertex.getID());
      if (collectionNameResult.fail()) {
        THROW_ARANGO_EXCEPTION(collectionNameResult.result());
      }
      return collectionNameResult.get().first;
    };

    bool isResponsible(transaction::Methods* trx) const;

    friend auto operator<<(std::ostream& out, Step const& step)
        -> std::ostream&;

   private:
    void setFetched() { _fetched = true; }

   private:
    Vertex _vertex;
    Edge _edge;
    bool _fetched;
  };

 public:
  ClusterProvider(arangodb::aql::QueryContext& queryContext,
                  ClusterBaseProviderOptions opts,
                  arangodb::ResourceMonitor& resourceMonitor);
  ClusterProvider(ClusterProvider const&) = delete;
  ClusterProvider(ClusterProvider&&) = default;
  ~ClusterProvider();

  ClusterProvider& operator=(ClusterProvider const&) = delete;

  void clear();

  auto startVertex(VertexType vertex, size_t depth = 0, double weight = 0.0)
      -> Step;
  auto fetch(std::vector<Step*> const& looseEnds)
      -> futures::Future<std::vector<Step*>>;
  auto expand(Step const& from, size_t previous,
              std::function<void(Step)> const& callback) -> void;

  void addVertexToBuilder(Step::Vertex const& vertex,
                          arangodb::velocypack::Builder& builder);
  void addEdgeToBuilder(Step::Edge const& edge,
                        arangodb::velocypack::Builder& builder);

  // fetch vertices and store in cache
  auto fetchVerticesFromEngines(std::vector<Step*> const& looseEnds,
                                std::vector<Step*>& result) -> void;

  // fetch edges and store in cache
  auto fetchEdgesFromEngines(VertexType const& vertexId) -> Result;

  void destroyEngines();

  [[nodiscard]] transaction::Methods* trx();

  void prepareIndexExpressions(aql::Ast* ast);

  aql::TraversalStats stealStats();

 private:
  // Unique_ptr to have this class movable, and to keep reference of trx()
  // alive - Note: _trx must be first here because it is used in _cursor
  std::unique_ptr<arangodb::transaction::Methods> _trx;

  arangodb::aql::QueryContext* _query;

  arangodb::ResourceMonitor* _resourceMonitor;

  ClusterBaseProviderOptions _opts;

  arangodb::aql::TraversalStats _stats;

  /// @brief vertex reference to all connected edges including the edges target
  containers::FlatHashMap<VertexType,
                          std::vector<std::pair<EdgeType, VertexType>>>
      _vertexConnectedEdges;
};
}  // namespace graph
}  // namespace arangodb<|MERGE_RESOLUTION|>--- conflicted
+++ resolved
@@ -95,15 +95,8 @@
       explicit Edge(EdgeType tkn) : _edge(std::move(tkn)) {}
       Edge() : _edge() {}
 
-<<<<<<< HEAD
       void addToBuilder(ClusterProvider& provider, arangodb::velocypack::Builder& builder) const;
       StepType const& getID() const;  // TODO: Performance Test compare EdgeType <-> EdgeDocumentToken
-=======
-      void addToBuilder(ClusterProvider& provider,
-                        arangodb::velocypack::Builder& builder) const;
-      EdgeType const& getID() const;  // TODO: Performance Test compare EdgeType
-                                      // <-> EdgeDocumentToken
->>>>>>> a6bd3ccd
       bool isValid() const;
 
      private:
