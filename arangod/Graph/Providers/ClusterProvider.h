--- conflicted
+++ resolved
@@ -137,11 +137,7 @@
       return collectionNameResult.get().first;
     };
 
-<<<<<<< HEAD
-    static bool isResponsible(transaction::Methods* trx) ;
-=======
     static bool isResponsible(transaction::Methods* trx);
->>>>>>> 93dee24b
 
     friend auto operator<<(std::ostream& out, Step const& step)
         -> std::ostream&;
@@ -167,13 +163,8 @@
 
   void clear();
 
-<<<<<<< HEAD
-  auto startVertex(const VertexType& vertex, size_t depth = 0, double weight = 0.0)
-      -> Step;
-=======
   auto startVertex(const VertexType& vertex, size_t depth = 0,
                    double weight = 0.0) -> Step;
->>>>>>> 93dee24b
   auto fetch(std::vector<Step*> const& looseEnds)
       -> futures::Future<std::vector<Step*>>;
   auto expand(Step const& from, size_t previous,
