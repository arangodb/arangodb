--- conflicted
+++ resolved
@@ -94,11 +94,8 @@
 
   void prepareContext(aql::InputAqlItemRow input);
   void unPrepareContext();
-<<<<<<< HEAD
   bool isResponsible(Step const& step) const;
-=======
-  [[nodiscard]] bool hasDepthSpecificLookup(uint64_t depth) const noexcept;
->>>>>>> ba934448
+[nodiscard]] bool hasDepthSpecificLookup(uint64_t depth) const noexcept;
 
  private:
   ProviderImpl _impl;
