////////////////////////////////////////////////////////////////////////////////
/// DISCLAIMER
///
/// Copyright 2014-2021 ArangoDB GmbH, Cologne, Germany
/// Copyright 2004-2014 triAGENS GmbH, Cologne, Germany
///
/// Licensed under the Apache License, Version 2.0 (the "License");
/// you may not use this file except in compliance with the License.
/// You may obtain a copy of the License at
///
///     http://www.apache.org/licenses/LICENSE-2.0
///
/// Unless required by applicable law or agreed to in writing, software
/// distributed under the License is distributed on an "AS IS" BASIS,
/// WITHOUT WARRANTIES OR CONDITIONS OF ANY KIND, either express or implied.
/// See the License for the specific language governing permissions and
/// limitations under the License.
///
/// Copyright holder is ArangoDB GmbH, Cologne, Germany
///
/// @author Heiko Kernbach
////////////////////////////////////////////////////////////////////////////////

#include "Graph/Providers/BaseProviderOptions.h"

using namespace arangodb;
using namespace arangodb::graph;

IndexAccessor::IndexAccessor(transaction::Methods::IndexHandle idx,
                             aql::AstNode* condition, std::optional<size_t> memberToUpdate,
<<<<<<< HEAD
                             std::shared_ptr<arangodb::aql::Expression> expression,
=======
                             std::unique_ptr<arangodb::aql::Expression> expression,
>>>>>>> 9e3e291e
                             size_t cursorId)
    : _idx(idx),
      _indexCondition(condition),
      _memberToUpdate(memberToUpdate),
      _cursorId(cursorId) {
  if (expression != nullptr) {
    _expression = std::move(expression);
  }
}

aql::AstNode* IndexAccessor::getCondition() const { return _indexCondition; }

aql::Expression* IndexAccessor::getExpression() const {
  return _expression.get();
}

transaction::Methods::IndexHandle IndexAccessor::indexHandle() const {
  return _idx;
}

std::optional<size_t> IndexAccessor::getMemberToUpdate() const {
  return _memberToUpdate;
}

size_t IndexAccessor::cursorId() const { return _cursorId; }

BaseProviderOptions::BaseProviderOptions(
    aql::Variable const* tmpVar,
<<<<<<< HEAD
    std::pair<std::vector<IndexAccessor>, std::unordered_map<uint64_t, std::vector<IndexAccessor>>> indexInfo,
=======
    std::pair<std::vector<IndexAccessor>, std::unordered_map<uint64_t, std::vector<IndexAccessor>>>&& indexInfo,
>>>>>>> 9e3e291e
    aql::FixedVarExpressionContext& expressionContext,
    std::unordered_map<std::string, std::vector<std::string>> const& collectionToShardMap)
    : _temporaryVariable(tmpVar),
      _indexInformation(std::move(indexInfo)),
      _expressionContext(expressionContext),
      _collectionToShardMap(collectionToShardMap),
      _weightCallback(std::nullopt) {}

aql::Variable const* BaseProviderOptions::tmpVar() const {
  return _temporaryVariable;
}

// first is global index information, second is depth-based index information.
std::pair<std::vector<IndexAccessor>, std::unordered_map<uint64_t, std::vector<IndexAccessor>>> const&
BaseProviderOptions::indexInformations() const {
  return _indexInformation;
}

std::unordered_map<std::string, std::vector<std::string>> const& BaseProviderOptions::collectionToShardMap() const {
  return _collectionToShardMap;
}

aql::FixedVarExpressionContext& BaseProviderOptions::expressionContext() const {
  return _expressionContext;
}

bool BaseProviderOptions::hasWeightMethod() const {
  return _weightCallback.has_value();
}

void BaseProviderOptions::setWeightEdgeCallback(WeightCallback callback) {
  _weightCallback = std::move(callback);
}

double BaseProviderOptions::weightEdge(double prefixWeight,
                                       arangodb::velocypack::Slice edge) const {
  if (!hasWeightMethod()) {
    // We do not have a weight. Hardcode.
    return 1.0;
  }
  return _weightCallback.value()(prefixWeight, edge);
}

ClusterBaseProviderOptions::ClusterBaseProviderOptions(
    std::shared_ptr<RefactoredClusterTraverserCache> cache,
    std::unordered_map<ServerID, aql::EngineId> const* engines, bool backward)
    : _cache(std::move(cache)), _engines(engines), _backward(backward) {
  TRI_ASSERT(_cache != nullptr);
  TRI_ASSERT(_engines != nullptr);
}

RefactoredClusterTraverserCache* ClusterBaseProviderOptions::getCache() {
  TRI_ASSERT(_cache != nullptr);
  return _cache.get();
}

bool ClusterBaseProviderOptions::isBackward() const { return _backward; }

std::unordered_map<ServerID, aql::EngineId> const* ClusterBaseProviderOptions::engines() const {
  TRI_ASSERT(_engines != nullptr);
  return _engines;
}<|MERGE_RESOLUTION|>--- conflicted
+++ resolved
@@ -28,11 +28,7 @@
 
 IndexAccessor::IndexAccessor(transaction::Methods::IndexHandle idx,
                              aql::AstNode* condition, std::optional<size_t> memberToUpdate,
-<<<<<<< HEAD
-                             std::shared_ptr<arangodb::aql::Expression> expression,
-=======
                              std::unique_ptr<arangodb::aql::Expression> expression,
->>>>>>> 9e3e291e
                              size_t cursorId)
     : _idx(idx),
       _indexCondition(condition),
@@ -61,11 +57,7 @@
 
 BaseProviderOptions::BaseProviderOptions(
     aql::Variable const* tmpVar,
-<<<<<<< HEAD
-    std::pair<std::vector<IndexAccessor>, std::unordered_map<uint64_t, std::vector<IndexAccessor>>> indexInfo,
-=======
     std::pair<std::vector<IndexAccessor>, std::unordered_map<uint64_t, std::vector<IndexAccessor>>>&& indexInfo,
->>>>>>> 9e3e291e
     aql::FixedVarExpressionContext& expressionContext,
     std::unordered_map<std::string, std::vector<std::string>> const& collectionToShardMap)
     : _temporaryVariable(tmpVar),
