--- conflicted
+++ resolved
@@ -110,7 +110,6 @@
 
   void prepareContext(aql::InputAqlItemRow input);
   void unPrepareContext();
-<<<<<<< HEAD
   /**
  * Return true if the vertex whose id is stored in the class (in _vertex) has
  * its data on this DB-server.
@@ -118,9 +117,7 @@
  * @return
    */
   bool isResponsible(Step const& step) const;
-=======
   [[nodiscard]] bool hasDepthSpecificLookup(uint64_t depth) const noexcept;
->>>>>>> ba934448
 
  private:
   void activateCache(bool enableDocumentCache);
