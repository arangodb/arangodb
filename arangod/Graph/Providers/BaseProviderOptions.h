////////////////////////////////////////////////////////////////////////////////
/// DISCLAIMER
///
/// Copyright 2014-2021 ArangoDB GmbH, Cologne, Germany
/// Copyright 2004-2014 triAGENS GmbH, Cologne, Germany
///
/// Licensed under the Apache License, Version 2.0 (the "License");
/// you may not use this file except in compliance with the License.
/// You may obtain a copy of the License at
///
///     http://www.apache.org/licenses/LICENSE-2.0
///
/// Unless required by applicable law or agreed to in writing, software
/// distributed under the License is distributed on an "AS IS" BASIS,
/// WITHOUT WARRANTIES OR CONDITIONS OF ANY KIND, either express or implied.
/// See the License for the specific language governing permissions and
/// limitations under the License.
///
/// Copyright holder is ArangoDB GmbH, Cologne, Germany
///
/// @author Heiko Kernbach
////////////////////////////////////////////////////////////////////////////////

#pragma once

#include "Aql/Expression.h"
#include "Aql/FixedVarExpressionContext.h"
#include "Aql/NonConstExpressionContainer.h"
#include "Cluster/ClusterInfo.h"
#include "Graph/Cache/RefactoredClusterTraverserCache.h"
#include "Transaction/Methods.h"

#include <optional>
#include <vector>

namespace arangodb {

namespace aql {
class QueryContext;
}

namespace graph {

struct IndexAccessor {
  IndexAccessor(transaction::Methods::IndexHandle idx, aql::AstNode* condition,
                std::optional<size_t> memberToUpdate,
<<<<<<< HEAD
                std::shared_ptr<arangodb::aql::Expression> expression, size_t cursorId);
=======
                std::unique_ptr<arangodb::aql::Expression> expression, 
                std::optional<aql::NonConstExpressionContainer> nonConstPart,
                size_t cursorId);
  IndexAccessor(IndexAccessor const&) = delete;
  IndexAccessor(IndexAccessor&&) = default;
  IndexAccessor& operator=(IndexAccessor const&) = delete;
>>>>>>> 8ad644bb

  aql::AstNode* getCondition() const;
  aql::Expression* getExpression() const;
  transaction::Methods::IndexHandle indexHandle() const;
  std::optional<size_t> getMemberToUpdate() const;
  size_t cursorId() const;
<<<<<<< HEAD
=======

  bool hasNonConstParts() const;

  aql::NonConstExpressionContainer const& nonConstPart() const;
>>>>>>> 8ad644bb

 private:
  transaction::Methods::IndexHandle _idx;
  aql::AstNode* _indexCondition;
  // Position of _from / _to in the index search condition
  std::optional<size_t> _memberToUpdate;
<<<<<<< HEAD

  // TODO: This needs to be changed BEFORE merge
  std::shared_ptr<arangodb::aql::Expression> _expression;
  size_t _cursorId;
=======
  std::unique_ptr<arangodb::aql::Expression> _expression;
  size_t _cursorId;
  std::optional<aql::NonConstExpressionContainer> _nonConstContainer;
>>>>>>> 8ad644bb
};

struct BaseProviderOptions {
  using WeightCallback =
      std::function<double(double originalWeight, arangodb::velocypack::Slice edge)>;

 public:
  BaseProviderOptions(
      aql::Variable const* tmpVar,
<<<<<<< HEAD
      std::pair<std::vector<IndexAccessor>, std::unordered_map<uint64_t, std::vector<IndexAccessor>>> indexInfo,
      aql::FixedVarExpressionContext& expressionContext,
      std::unordered_map<std::string, std::vector<std::string>> const& collectionToShardMap);

  aql::Variable const* tmpVar() const;
  std::pair<std::vector<IndexAccessor>, std::unordered_map<uint64_t, std::vector<IndexAccessor>>> const& indexInformations() const;

  std::unordered_map<std::string, std::vector<std::string>> const& collectionToShardMap() const;

  aql::FixedVarExpressionContext& expressionContext() const;

=======
      std::pair<std::vector<IndexAccessor>, std::unordered_map<uint64_t, std::vector<IndexAccessor>>>&& indexInfo,
      aql::FixedVarExpressionContext& expressionContext,
      std::unordered_map<std::string, std::vector<std::string>> const& collectionToShardMap);

  BaseProviderOptions(BaseProviderOptions const&) = delete;
  BaseProviderOptions(BaseProviderOptions&&) = default;

  aql::Variable const* tmpVar() const;
  std::pair<std::vector<IndexAccessor>, std::unordered_map<uint64_t, std::vector<IndexAccessor>>>& indexInformations();

  std::unordered_map<std::string, std::vector<std::string>> const& collectionToShardMap() const;

  aql::FixedVarExpressionContext& expressionContext() const;

>>>>>>> 8ad644bb
  bool hasWeightMethod() const;

  double weightEdge(double prefixWeight, arangodb::velocypack::Slice edge) const;

  void setWeightEdgeCallback(WeightCallback callback);

 private:
  // The temporary Variable used in the Indexes
  aql::Variable const* _temporaryVariable;
  // One entry per collection, ShardTranslation needs
  // to be done by Provider
  std::pair<std::vector<IndexAccessor>, std::unordered_map<uint64_t, std::vector<IndexAccessor>>> _indexInformation;

  // The context of AQL variables. These variables are set from the outside.
  // and the caller needs to make sure the reference stays valid
  aql::FixedVarExpressionContext& _expressionContext;

  // CollectionName to ShardMap, used if the Traversal is pushed down to DBServer
  std::unordered_map<std::string, std::vector<std::string>> const& _collectionToShardMap;

  // Optional callback to compute the weight of an edge.
  std::optional<WeightCallback> _weightCallback;
};

struct ClusterBaseProviderOptions {
 public:
  ClusterBaseProviderOptions(std::shared_ptr<RefactoredClusterTraverserCache> cache,
                             std::unordered_map<ServerID, aql::EngineId> const* engines,
                             bool backward);

  RefactoredClusterTraverserCache* getCache();

  bool isBackward() const;

  [[nodiscard]] std::unordered_map<ServerID, aql::EngineId> const* engines() const;

 private:
  std::shared_ptr<RefactoredClusterTraverserCache> _cache;

  std::unordered_map<ServerID, aql::EngineId> const* _engines;

  bool _backward;
};

}  // namespace graph
}  // namespace arangodb<|MERGE_RESOLUTION|>--- conflicted
+++ resolved
@@ -44,45 +44,31 @@
 struct IndexAccessor {
   IndexAccessor(transaction::Methods::IndexHandle idx, aql::AstNode* condition,
                 std::optional<size_t> memberToUpdate,
-<<<<<<< HEAD
-                std::shared_ptr<arangodb::aql::Expression> expression, size_t cursorId);
-=======
-                std::unique_ptr<arangodb::aql::Expression> expression, 
+                std::unique_ptr<arangodb::aql::Expression> expression,
                 std::optional<aql::NonConstExpressionContainer> nonConstPart,
                 size_t cursorId);
   IndexAccessor(IndexAccessor const&) = delete;
   IndexAccessor(IndexAccessor&&) = default;
   IndexAccessor& operator=(IndexAccessor const&) = delete;
->>>>>>> 8ad644bb
 
   aql::AstNode* getCondition() const;
   aql::Expression* getExpression() const;
   transaction::Methods::IndexHandle indexHandle() const;
   std::optional<size_t> getMemberToUpdate() const;
   size_t cursorId() const;
-<<<<<<< HEAD
-=======
 
   bool hasNonConstParts() const;
 
   aql::NonConstExpressionContainer const& nonConstPart() const;
->>>>>>> 8ad644bb
 
  private:
   transaction::Methods::IndexHandle _idx;
   aql::AstNode* _indexCondition;
   // Position of _from / _to in the index search condition
   std::optional<size_t> _memberToUpdate;
-<<<<<<< HEAD
-
-  // TODO: This needs to be changed BEFORE merge
-  std::shared_ptr<arangodb::aql::Expression> _expression;
-  size_t _cursorId;
-=======
   std::unique_ptr<arangodb::aql::Expression> _expression;
   size_t _cursorId;
   std::optional<aql::NonConstExpressionContainer> _nonConstContainer;
->>>>>>> 8ad644bb
 };
 
 struct BaseProviderOptions {
@@ -92,19 +78,6 @@
  public:
   BaseProviderOptions(
       aql::Variable const* tmpVar,
-<<<<<<< HEAD
-      std::pair<std::vector<IndexAccessor>, std::unordered_map<uint64_t, std::vector<IndexAccessor>>> indexInfo,
-      aql::FixedVarExpressionContext& expressionContext,
-      std::unordered_map<std::string, std::vector<std::string>> const& collectionToShardMap);
-
-  aql::Variable const* tmpVar() const;
-  std::pair<std::vector<IndexAccessor>, std::unordered_map<uint64_t, std::vector<IndexAccessor>>> const& indexInformations() const;
-
-  std::unordered_map<std::string, std::vector<std::string>> const& collectionToShardMap() const;
-
-  aql::FixedVarExpressionContext& expressionContext() const;
-
-=======
       std::pair<std::vector<IndexAccessor>, std::unordered_map<uint64_t, std::vector<IndexAccessor>>>&& indexInfo,
       aql::FixedVarExpressionContext& expressionContext,
       std::unordered_map<std::string, std::vector<std::string>> const& collectionToShardMap);
@@ -119,7 +92,6 @@
 
   aql::FixedVarExpressionContext& expressionContext() const;
 
->>>>>>> 8ad644bb
   bool hasWeightMethod() const;
 
   double weightEdge(double prefixWeight, arangodb::velocypack::Slice edge) const;
