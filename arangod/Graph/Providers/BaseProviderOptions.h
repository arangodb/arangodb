--- conflicted
+++ resolved
@@ -38,10 +38,7 @@
 
 #include <memory>
 #include <optional>
-<<<<<<< HEAD
 #include <unordered_map>
-=======
->>>>>>> 1193c9a2
 #include <unordered_set>
 #include <vector>
 
@@ -49,11 +46,8 @@
 
 namespace aql {
 class QueryContext;
-<<<<<<< HEAD
 struct AstNode;
-=======
 class InputAqlItemRow;
->>>>>>> 1193c9a2
 }  // namespace aql
 
 namespace graph {
