////////////////////////////////////////////////////////////////////////////////
/// DISCLAIMER
///
/// Copyright 2014-2019 ArangoDB GmbH, Cologne, Germany
/// Copyright 2004-2014 triAGENS GmbH, Cologne, Germany
///
/// Licensed under the Apache License, Version 2.0 (the "License");
/// you may not use this file except in compliance with the License.
/// You may obtain a copy of the License at
///
///     http://www.apache.org/licenses/LICENSE-2.0
///
/// Unless required by applicable law or agreed to in writing, software
/// distributed under the License is distributed on an "AS IS" BASIS,
/// WITHOUT WARRANTIES OR CONDITIONS OF ANY KIND, either express or implied.
/// See the License for the specific language governing permissions and
/// limitations under the License.
///
/// Copyright holder is ArangoDB GmbH, Cologne, Germany
///
/// @author Markus Pfeiffer
////////////////////////////////////////////////////////////////////////////////

#ifndef ARANGODB_GRAPH_CONSTANT_WEIGHT_K_SHORTEST_PATHS_FINDER_H
#define ARANGODB_GRAPH_CONSTANT_WEIGHT_K_SHORTEST_PATHS_FINDER_H 1

#include "Aql/AqlValue.h"
#include "Basics/VelocyPackHelper.h"
#include "Graph/EdgeDocumentToken.h"
#include "Graph/ShortestPathFinder.h"
#include "Graph/ShortestPathPriorityQueue.h"

#include <velocypack/StringRef.h>

#include <list>
#include <optional>

namespace arangodb {

namespace velocypack {
class Slice;
}

namespace graph {

struct ShortestPathOptions;

// Inherit from ShortestPathfinder to get destroyEngines and not copy it
// again.
// TODO: Traverser.h has destroyEngines as well (the code for the two functions
//       is identical), refactor?
class KShortestPathsFinder : public ShortestPathFinder {
 private:
  // Mainly for readability
  typedef arangodb::velocypack::StringRef VertexRef;
  typedef arangodb::graph::EdgeDocumentToken Edge;
  enum Direction { FORWARD, BACKWARD };

  // TODO: This could be merged with ShortestPathResult
  //       or become a class to pass around paths
  struct Path {
    std::deque<VertexRef> _vertices;
    std::deque<Edge> _edges;

    // weight of path to vertex
    // where _weights.front() == 0 and
    //       _weights.back() == _weight.
    std::deque<double> _weights;
    double _weight;

    // Where this path branched off the previous shortest path
    // This is an optimization because we only need to consider
    // spur paths from after the branch point
    size_t _branchpoint;

    void clear() {
      _vertices.clear();
      _edges.clear();
      _weights.clear();
      _weight = 0;
      _branchpoint = 0;
    }
    size_t length() const { return _vertices.size(); }
    void append(Path const& p, size_t a, size_t b) {
      if (this->length() == 0) {
        _vertices.emplace_back(p._vertices.at(a));
        _weights.emplace_back(0);
      }
      // Only append paths where the first vertex of p
      // is the same as the last vertex of this.
      TRI_ASSERT((_vertices.back().equals(p._vertices.front())));
      TRI_ASSERT(!_weights.empty());

      double ew = _weights.back();
      double pw = p._weights.at(a);
      while (a < b) {
        _edges.emplace_back(p._edges.at(a));
        a++;
        _vertices.emplace_back(p._vertices.at(a));
        _weights.emplace_back(ew + (p._weights.at(a) - pw));
      }
      _weight = _weights.back();
    }
    // TODO: implement == for EdgeDocumentToken and VertexRef
    // so these things become less cluttery
    bool operator==(Path const& rhs) const {
      if (_edges.size() != rhs._edges.size() ||
          _vertices.size() != rhs._vertices.size()) {
        return false;
      }
      for (size_t i = 0; i < _vertices.size(); ++i) {
        if (!_vertices[i].equals(rhs._vertices[i])) {
          return false;
        }
      }
      for (size_t i = 0; i < _edges.size(); ++i) {
        if (!_edges[i].equals(rhs._edges[i])) {
          return false;
        }
      }
      return true;
    }
  };

  //
  // Datastructures required for Dijkstra
  //
  struct DijkstraInfo {
    VertexRef _vertex;
    Edge _edge;
    VertexRef _pred;
    double _weight;

    // If true, we know that the path leading from the centre of the Ball
    // under consideration to this vertex following the _pred
    // is the shortest/lowest weight amongst all paths leading to this vertex.
    bool _done;

    // Interface needed for ShortestPathPriorityQueue
    double weight() const { return _weight; }
    VertexRef getKey() const { return _vertex; }
    void setWeight(double weight) { _weight = weight; }

    DijkstraInfo(VertexRef const& vertex, Edge const&& edge, VertexRef const& pred, double weight)
        : _vertex(vertex), _edge(std::move(edge)), _pred(pred), _weight(weight), _done(false) {}
    explicit DijkstraInfo(VertexRef const& vertex)
        : _vertex(vertex), _weight(0), _done(true) {}
  };

  typedef ShortestPathPriorityQueue<VertexRef, DijkstraInfo, double> Frontier;

  // Dijkstra is run using two Balls, one around the start vertex, one around
  // the end vertex
  struct Ball {
    VertexRef _centre;
    Direction _direction;
    Frontier _frontier;
    // The distance of the last node that has been fully expanded
    // from _centre
    double _closest;

    Ball() {}
    Ball(VertexRef const& centre, Direction direction)
        : _centre(centre), _direction(direction), _closest(0) {
      _frontier.insert(centre, std::make_unique<DijkstraInfo>(centre));
    }
    ~Ball() = default;
  };

  //
  // Caching functionality
  //

  // one step in the neighbourhood of a vertex
  // used for readability to not pass anonymous
  // 3-tuples around
  struct Step {
    Edge _edge;
    VertexRef _vertex;
    double _weight;

    Step(Edge&& edge, VertexRef const& vertex, double weight)
        : _edge(std::move(edge)), _vertex(vertex), _weight(weight) {}
  };

  // A vertex that was discovered while computing
  // a shortest path. Used for caching neightbours
  // and path information
  struct FoundVertex {
    VertexRef _vertex;

    bool _hasCachedOutNeighbours;
    bool _hasCachedInNeighbours;
    std::vector<Step> _outNeighbours;
    std::vector<Step> _inNeighbours;

    std::vector<size_t> _paths;

    explicit FoundVertex(VertexRef const& vertex)
        : _vertex(vertex), _hasCachedOutNeighbours(false), _hasCachedInNeighbours(false) {}
  };
  // Contains the vertices that were found while searching
  // for a shortest path between start and end together with
  // the number of paths leading to that vertex and information
  // how to trace paths from the vertex from start/to end.
  typedef std::unordered_map<VertexRef, FoundVertex> FoundVertexCache;

 public:
  explicit KShortestPathsFinder(ShortestPathOptions& options);
  ~KShortestPathsFinder();

  // This is here because we inherit from ShortestPathFinder (to get the destroyEngines function)
  // TODO: Remove
  bool shortestPath(arangodb::velocypack::Slice const& start,
                    arangodb::velocypack::Slice const& target,
                    arangodb::graph::ShortestPathResult& result) override {
    TRI_ASSERT(false);
    return false;
  }

  // initialise k Shortest Paths
<<<<<<< HEAD
  virtual bool startKShortestPathsTraversal(arangodb::velocypack::Slice const& start,
                                            arangodb::velocypack::Slice const& end);

  // get the next available path as AQL value.
  virtual bool getNextPathAql(arangodb::velocypack::Builder& builder);
=======
  TEST_VIRTUAL bool startKShortestPathsTraversal(arangodb::velocypack::Slice const& start,
                                            arangodb::velocypack::Slice const& end);

  // get the next available path as AQL value.
  TEST_VIRTUAL bool getNextPathAql(arangodb::velocypack::Builder& builder);
>>>>>>> 14fa4672
  // get the next available path as a ShortestPathResult
  // TODO: this is only here to not break catch-tests and needs a cleaner solution.
  //       probably by making ShortestPathResult versatile enough and using that
  bool getNextPathShortestPathResult(ShortestPathResult& path);
  // get the next available path as a Path
  bool getNextPath(Path& path);
<<<<<<< HEAD
  virtual bool skipPath();
  virtual bool isPathAvailable() const { return _pathAvailable; }
=======
  TEST_VIRTUAL bool skipPath();
  TEST_VIRTUAL bool isPathAvailable() const { return _pathAvailable; }
>>>>>>> 14fa4672

 private:
  // Compute the first shortest path
  bool computeShortestPath(VertexRef const& start, VertexRef const& end,
                           std::unordered_set<VertexRef> const& forbiddenVertices,
                           std::unordered_set<Edge> const& forbiddenEdges, Path& result);
  bool computeNextShortestPath(Path& result);

  void reconstructPath(Ball const& left, Ball const& right,
                       VertexRef const& join, Path& result);

  // make sure the neighbourhood of vertex is in the cache, and return
  // that neighbourhood.
  void computeNeighbourhoodOfVertexCache(VertexRef vertex, Direction direction,
                                         std::vector<Step>*& steps);
  // get the neighbourhood of the vertex in the given direction
  void computeNeighbourhoodOfVertex(VertexRef vertex, Direction direction,
                                    std::vector<Step>& steps);

  void advanceFrontier(Ball& source, Ball const& target,
                       std::unordered_set<VertexRef> const& forbiddenVertices,
                       std::unordered_set<Edge> const& forbiddenEdges,
                       VertexRef& join, std::optional<double>& currentBest);

 private:
  bool _pathAvailable;

  VertexRef _start;
  VertexRef _end;

  FoundVertexCache _vertexCache;

  std::vector<Path> _shortestPaths;

  std::list<Path> _candidatePaths;
};

}  // namespace graph
}  // namespace arangodb
#endif<|MERGE_RESOLUTION|>--- conflicted
+++ resolved
@@ -219,32 +219,19 @@
   }
 
   // initialise k Shortest Paths
-<<<<<<< HEAD
-  virtual bool startKShortestPathsTraversal(arangodb::velocypack::Slice const& start,
-                                            arangodb::velocypack::Slice const& end);
-
-  // get the next available path as AQL value.
-  virtual bool getNextPathAql(arangodb::velocypack::Builder& builder);
-=======
   TEST_VIRTUAL bool startKShortestPathsTraversal(arangodb::velocypack::Slice const& start,
                                             arangodb::velocypack::Slice const& end);
 
   // get the next available path as AQL value.
   TEST_VIRTUAL bool getNextPathAql(arangodb::velocypack::Builder& builder);
->>>>>>> 14fa4672
   // get the next available path as a ShortestPathResult
   // TODO: this is only here to not break catch-tests and needs a cleaner solution.
   //       probably by making ShortestPathResult versatile enough and using that
   bool getNextPathShortestPathResult(ShortestPathResult& path);
   // get the next available path as a Path
   bool getNextPath(Path& path);
-<<<<<<< HEAD
-  virtual bool skipPath();
-  virtual bool isPathAvailable() const { return _pathAvailable; }
-=======
   TEST_VIRTUAL bool skipPath();
   TEST_VIRTUAL bool isPathAvailable() const { return _pathAvailable; }
->>>>>>> 14fa4672
 
  private:
   // Compute the first shortest path
