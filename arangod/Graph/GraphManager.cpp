--- conflicted
+++ resolved
@@ -444,18 +444,11 @@
 
 Result GraphManager::applyOnAllGraphs(std::function<Result(std::unique_ptr<Graph>)> const& callback) const {
   std::string const queryStr{"FOR g IN _graphs RETURN g"};
-<<<<<<< HEAD
-  arangodb::aql::Query query(transaction::StandaloneContext::Create(_vocbase),
-                             arangodb::aql::QueryString{queryStr}, nullptr);
-  query.queryOptions().skipAudit = true;
-  aql::QueryResult queryResult = query.executeSync();
-=======
   auto query = arangodb::aql::Query::create(transaction::StandaloneContext::Create(_vocbase),
                                             arangodb::aql::QueryString{queryStr},
                                             nullptr);
   query->queryOptions().skipAudit = true;
   aql::QueryResult queryResult = query->executeSync();
->>>>>>> 9e3e291e
 
   if (queryResult.result.fail()) {
     if (queryResult.result.is(TRI_ERROR_REQUEST_CANCELED) ||
@@ -529,16 +522,7 @@
     } else if (!res.is(TRI_ERROR_ARANGO_DATA_SOURCE_NOT_FOUND)) {
       return res;
     } else {
-<<<<<<< HEAD
-      // not found the collection, need to create it later
-      if (graph->needsToBeSatellite(edgeColl)) {  // check for satellites
-        satelliteEdgeCollectionsToCreate.emplace(edgeColl);
-      } else {
-        edgeCollectionsToCreate.emplace(edgeColl);
-      }
-=======
       edgeCollectionsToCreate.emplace(edgeColl);
->>>>>>> 9e3e291e
     }
   }
 
@@ -697,35 +681,7 @@
     collectionsToCreate.emplace_back(
         CollectionCreationInfo{edgeColl, TRI_COL_TYPE_EDGE, options});
   }
-<<<<<<< HEAD
-
-  // new builder
-  VPackBuilder satOptionsBuilder;
-  if (!satelliteDocumentCollectionsToCreate.empty() || !satelliteEdgeCollectionsToCreate.empty()) {
-    satOptionsBuilder.openObject();
-    graph->createSatelliteCollectionOptions(satOptionsBuilder, waitForSync);
-    satOptionsBuilder.close();
-    for (auto const& satColl : satelliteDocumentCollectionsToCreate) {
-      collectionsToCreate.emplace_back(CollectionCreationInfo{satColl, TRI_COL_TYPE_DOCUMENT,
-                                                              satOptionsBuilder.slice()});
-    }
-    for (auto const& satEdgeColl : satelliteEdgeCollectionsToCreate) {
-      collectionsToCreate.emplace_back(CollectionCreationInfo{satEdgeColl, TRI_COL_TYPE_EDGE,
-                                                              satOptionsBuilder.slice()});
-    }
-  }
-  if (collectionsToCreate.empty()) {
-    // NOTE: Empty graph is allowed.
-    return TRI_ERROR_NO_ERROR;
-  }
-
-  std::vector<std::shared_ptr<LogicalCollection>> created;
-  OperationOptions opOptions(ExecContext::current());
-  return methods::Collections::create(vocbase, opOptions, collectionsToCreate,
-                                      waitForSync, true, false, nullptr, created);
-=======
   return collectionsToCreate;
->>>>>>> 9e3e291e
 }
 #endif
 
@@ -758,13 +714,8 @@
 
 Result GraphManager::readGraphByQuery(velocypack::Builder& builder,
                                       std::string const& queryStr) const {
-<<<<<<< HEAD
-  arangodb::aql::Query query(ctx(), arangodb::aql::QueryString(queryStr), nullptr);
-  query.queryOptions().skipAudit = true;
-=======
   auto query = arangodb::aql::Query::create(ctx(), arangodb::aql::QueryString(queryStr), nullptr);
   query->queryOptions().skipAudit = true;
->>>>>>> 9e3e291e
 
   LOG_TOPIC("f6782", DEBUG, arangodb::Logger::GRAPHS)
       << "starting to load graphs information";
