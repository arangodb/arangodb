--- conflicted
+++ resolved
@@ -607,40 +607,20 @@
   }
 
   std::vector<std::shared_ptr<LogicalCollection>> created;
-<<<<<<< HEAD
   return methods::Collections::create(
       vocbase, collectionsToCreate, waitForSync, true, false, nullptr, created);
 }
-=======
-  return methods::Collections::create(vocbase, collectionsToCreate, waitForSync,
-                                      true, false, nullptr, created);
-};
->>>>>>> 74763ec8
 
 bool GraphManager::onlySatellitesUsed(Graph const* graph) const {
   for (auto const& cname : graph->vertexCollections()) {
     if (!_vocbase.lookupCollection(cname).get()->isSatellite()) {
-<<<<<<< HEAD
       return false;
-=======
-      onlySatellites = false;
-    }
-    if (!onlySatellites) {
-      break;  // quick exit
->>>>>>> 74763ec8
     }
   }
 
   for (auto const& cname : graph->edgeCollections()) {
     if (!_vocbase.lookupCollection(cname).get()->isSatellite()) {
-<<<<<<< HEAD
       return false;
-=======
-      onlySatellites = false;
-    }
-    if (!onlySatellites) {
-      break;  // quick exit
->>>>>>> 74763ec8
     }
   }
 
