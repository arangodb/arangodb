////////////////////////////////////////////////////////////////////////////////
/// DISCLAIMER
///
/// Copyright 2014-2021 ArangoDB GmbH, Cologne, Germany
/// Copyright 2004-2014 triAGENS GmbH, Cologne, Germany
///
/// Licensed under the Apache License, Version 2.0 (the "License");
/// you may not use this file except in compliance with the License.
/// You may obtain a copy of the License at
///
///     http://www.apache.org/licenses/LICENSE-2.0
///
/// Unless required by applicable law or agreed to in writing, software
/// distributed under the License is distributed on an "AS IS" BASIS,
/// WITHOUT WARRANTIES OR CONDITIONS OF ANY KIND, either express or implied.
/// See the License for the specific language governing permissions and
/// limitations under the License.
///
/// Copyright holder is ArangoDB GmbH, Cologne, Germany
///
/// @author Heiko Kernbach
////////////////////////////////////////////////////////////////////////////////

#include "GraphManager.h"
#include "GraphOperations.h"

#include <velocypack/Buffer.h>
#include <velocypack/Collection.h>
#include <velocypack/Iterator.h>
#include <velocypack/velocypack-aliases.h>
#include <array>
#include <boost/range/join.hpp>
#include <utility>

#include "ApplicationFeatures/ApplicationServer.h"
#include "Aql/AstNode.h"
#include "Aql/Graphs.h"
#include "Aql/Query.h"
#include "Aql/QueryOptions.h"
#include "Basics/ReadLocker.h"
#include "Basics/StaticStrings.h"
#include "Basics/VelocyPackHelper.h"
#include "Basics/WriteLocker.h"
#include "Cluster/ClusterFeature.h"
#include "Cluster/ClusterInfo.h"
#include "Cluster/ServerState.h"
#include "Graph/Graph.h"
#include "Logger/LogMacros.h"
#include "Logger/Logger.h"
#include "Logger/LoggerStream.h"
#include "Sharding/ShardingInfo.h"
#include "Transaction/Methods.h"
#include "Transaction/StandaloneContext.h"
#include "Transaction/V8Context.h"
#include "Utils/ExecContext.h"
#include "Utils/OperationOptions.h"
#include "Utils/SingleCollectionTransaction.h"
#include "VocBase/LogicalCollection.h"
#include "VocBase/Methods/CollectionCreationInfo.h"
#include "VocBase/Methods/Collections.h"

using namespace arangodb;
using namespace arangodb::graph;
using VelocyPackHelper = basics::VelocyPackHelper;

namespace {
static bool arrayContainsCollection(VPackSlice array, std::string const& colName) {
  TRI_ASSERT(array.isArray());
  for (VPackSlice it : VPackArrayIterator(array)) {
    if (it.stringRef() == colName) {
      return true;
    }
  }
  return false;
}
}  // namespace

std::shared_ptr<transaction::Context> GraphManager::ctx() const {
  // we must use v8
  return transaction::V8Context::CreateWhenRequired(_vocbase, true);
}

Result GraphManager::createEdgeCollection(std::string const& name,
                                          bool waitForSync, VPackSlice options) {
  return createCollection(name, TRI_COL_TYPE_EDGE, waitForSync, options);
}

Result GraphManager::createVertexCollection(std::string const& name,
                                            bool waitForSync, VPackSlice options) {
  return createCollection(name, TRI_COL_TYPE_DOCUMENT, waitForSync, options);
}

Result GraphManager::createCollection(std::string const& name, TRI_col_type_e colType,
                                      bool waitForSync, VPackSlice options) {
  TRI_ASSERT(colType == TRI_COL_TYPE_DOCUMENT || colType == TRI_COL_TYPE_EDGE);

  auto& vocbase = ctx()->vocbase();

  std::shared_ptr<LogicalCollection> coll;
  OperationOptions opOptions(ExecContext::current());
  auto res = arangodb::methods::Collections::create(  // create collection
      vocbase,                                        // collection vocbase
      opOptions,
      name,     // collection name
      colType,  // collection type
      options,  // collection properties
      waitForSync, true, false, coll);

  return res;
}

bool GraphManager::renameGraphCollection(std::string const& oldName,
                                         std::string const& newName) {
  // todo: return a result, by now just used in the graph modules

  std::vector<std::unique_ptr<Graph>> renamedGraphs;

  auto callback = [&](std::unique_ptr<Graph> graph) -> Result {
    bool renamed = graph->renameCollections(oldName, newName);
    if (renamed) {
      renamedGraphs.emplace_back(std::move(graph));
    }
    return Result{};
  };
  Result res = applyOnAllGraphs(callback);
  if (res.fail()) {
    return false;
  }

  SingleCollectionTransaction trx(ctx(), StaticStrings::GraphCollection,
                                  AccessMode::Type::WRITE);
  res = trx.begin();

  if (!res.ok()) {
    return false;
  }
  OperationOptions options(ExecContext::current());

  for (auto const& graph : renamedGraphs) {
    VPackBuilder builder;
    builder.openObject();
    graph->toPersistence(builder);
    builder.close();

    try {
      OperationResult opRes =
          trx.update(StaticStrings::GraphCollection, builder.slice(), options);
      if (opRes.fail()) {
        res = trx.finish(opRes.result);
        if (res.fail()) {
          return false;
        }
      }
    } catch (...) {
    }
  }

  res = trx.finish(Result());  // if we get here, it was a success
  if (res.fail()) {
    return false;
  }
  return true;
}

Result GraphManager::checkForEdgeDefinitionConflicts(std::map<std::string, EdgeDefinition> const& edgeDefinitions,
                                                     std::string const& graphName) const {
  auto callback = [&](std::unique_ptr<Graph> graph) -> Result {
    if (graph->name() == graphName) {
      // No need to check our graph
      return {TRI_ERROR_NO_ERROR};
    }

    for (auto const& sGED : graph->edgeDefinitions()) {
      std::string const& col = sGED.first;
      auto it = edgeDefinitions.find(col);
      if (it != edgeDefinitions.end()) {
        if (sGED.second != it->second) {
          // found an incompatible edge definition for the same collection
          return Result(TRI_ERROR_GRAPH_COLLECTION_USE_IN_MULTI_GRAPHS,
                        sGED.first + " " +
                            std::string{TRI_errno_string(
                                TRI_ERROR_GRAPH_COLLECTION_USE_IN_MULTI_GRAPHS)});
        }
      }
    }
    return {TRI_ERROR_NO_ERROR};
  };
  return applyOnAllGraphs(callback);
}

Result GraphManager::findOrCreateCollectionsByEdgeDefinition(Graph& graph,
                                                             EdgeDefinition const& edgeDefinition,
                                                             bool waitForSync) {
  std::unordered_set<std::string> satellites = graph.satelliteCollections();
  // Validation Phase collect a list of collections to create
  std::unordered_set<std::string> documentCollectionsToCreate{};
  std::unordered_set<std::string> edgeCollectionsToCreate{};
  std::unordered_set<std::shared_ptr<LogicalCollection>> existentDocumentCollections{};
  std::unordered_set<std::shared_ptr<LogicalCollection>> existentEdgeCollections{};

  auto& vocbase = ctx()->vocbase();
  std::string const& edgeCollName = edgeDefinition.getName();
  std::shared_ptr<LogicalCollection> edgeColl;
  Result res = methods::Collections::lookup(vocbase, edgeCollName, edgeColl);
  if (res.ok()) {
    TRI_ASSERT(edgeColl);
    if (edgeColl->type() != TRI_COL_TYPE_EDGE) {
      return Result(TRI_ERROR_GRAPH_EDGE_DEFINITION_IS_DOCUMENT,
                    "Collection: '" + edgeColl->name() +
                        "' is not an EdgeCollection");
    } else {
      // found the collection
      existentEdgeCollections.emplace(edgeColl);
    }
  } else if (!res.is(TRI_ERROR_ARANGO_DATA_SOURCE_NOT_FOUND)) {
    return res;
  } else {
    edgeCollectionsToCreate.emplace(edgeCollName);
  }

  for (auto const& vertexColl : edgeDefinition.getFrom()) {
    std::shared_ptr<LogicalCollection> col;
    Result res = methods::Collections::lookup(vocbase, vertexColl, col);
    if (res.ok()) {
      TRI_ASSERT(col);
      if (col->isSatellite()) {
        satellites.emplace(col->name());
      }
      existentDocumentCollections.emplace(col);
    } else if (!res.is(TRI_ERROR_ARANGO_DATA_SOURCE_NOT_FOUND)) {
      return res;
    } else {
      if (edgeCollectionsToCreate.find(vertexColl) == edgeCollectionsToCreate.end()) {
        auto res = ensureVertexShardingMatches(graph, *edgeColl, satellites,
                                               vertexColl, true);
        if (res.fail()) {
          return res;
        }
        documentCollectionsToCreate.emplace(vertexColl);
      }
    }
  }

  for (auto const& vertexColl : edgeDefinition.getTo()) {
    std::shared_ptr<LogicalCollection> col;
    Result res = methods::Collections::lookup(vocbase, vertexColl, col);
    if (res.ok()) {
      TRI_ASSERT(col);
      if (col->isSatellite()) {
        satellites.emplace(col->name());
      }
      existentDocumentCollections.emplace(col);
    } else if (!res.is(TRI_ERROR_ARANGO_DATA_SOURCE_NOT_FOUND)) {
      return res;
    } else {
      if (edgeCollectionsToCreate.find(vertexColl) == edgeCollectionsToCreate.end()) {
        if (edgeColl) {
          auto res = ensureVertexShardingMatches(graph, *edgeColl, satellites,
                                                 vertexColl, false);
          if (res.fail()) {
            return res;
          }
        }

        documentCollectionsToCreate.emplace(vertexColl);
      }
    }
  }
  return ensureCollections(graph, documentCollectionsToCreate,
                           edgeCollectionsToCreate, existentDocumentCollections,
                           existentEdgeCollections, satellites, waitForSync);
}

/// @brief extract the collection by either id or name, may return nullptr!
std::shared_ptr<LogicalCollection> GraphManager::getCollectionByName(
    const TRI_vocbase_t& vocbase, std::string const& name) {
  if (!name.empty()) {
    // try looking up the collection by name then
    if (arangodb::ServerState::instance()->isRunningInCluster()) {
      ClusterInfo& ci = vocbase.server().getFeature<ClusterFeature>().clusterInfo();
      return ci.getCollectionNT(vocbase.name(), name);
    } else {
      return vocbase.lookupCollection(name);
    }
  }

  return nullptr;
}

bool GraphManager::graphExists(std::string const& graphName) const {
  VPackBuilder checkDocument;
  {
    VPackObjectBuilder guard(&checkDocument);
    checkDocument.add(StaticStrings::KeyString, VPackValue(graphName));
  }

  SingleCollectionTransaction trx(ctx(), StaticStrings::GraphCollection,
                                  AccessMode::Type::READ);
  trx.addHint(transaction::Hints::Hint::SINGLE_OPERATION);

  Result res = trx.begin();

  if (!res.ok()) {
    return false;
  }

  OperationOptions options;
  try {
    OperationResult checkDoc =
        trx.document(StaticStrings::GraphCollection, checkDocument.slice(), options);
    if (checkDoc.fail()) {
      trx.finish(checkDoc.result);
      return false;
    }
    trx.finish(checkDoc.result);
  } catch (...) {
  }
  return true;
}

ResultT<std::unique_ptr<Graph>> GraphManager::lookupGraphByName(std::string const& name) const {
  SingleCollectionTransaction trx(ctx(), StaticStrings::GraphCollection,
                                  AccessMode::Type::READ);

  Result res = trx.begin();

  if (res.fail()) {
    std::stringstream ss;
    ss << "while looking up graph '" << name << "': " << res.errorMessage();
    res.reset(res.errorNumber(), ss.str());
    return {res};
  }

  VPackBuilder b;
  {
    VPackObjectBuilder guard(&b);
    b.add(StaticStrings::KeyString, VPackValue(name));
  }

  // Default options are enough here
  OperationOptions options;

  OperationResult result = trx.document(StaticStrings::GraphCollection, b.slice(), options);

  // Commit or abort.
  res = trx.finish(result.result);

  if (result.fail()) {
    if (result.errorNumber() == TRI_ERROR_ARANGO_DOCUMENT_NOT_FOUND) {
      std::string msg = basics::Exception::FillExceptionString(TRI_ERROR_GRAPH_NOT_FOUND,
                                                               name.c_str());
      return Result{TRI_ERROR_GRAPH_NOT_FOUND, std::move(msg)};
    } else {
      return Result{result.errorNumber(),
                    "while looking up graph '" + name + "'"};
    }
  }

  if (res.fail()) {
    std::stringstream ss;
    ss << "while looking up graph '" << name << "': " << res.errorMessage();
    res.reset(res.errorNumber(), ss.str());
    return {res};
  }
  return {Graph::fromPersistence(_vocbase, result.slice())};
}

OperationResult GraphManager::createGraph(VPackSlice document, bool waitForSync) const {
  OperationOptions options(ExecContext::current());
  VPackSlice graphNameSlice = document.get("name");
  if (!graphNameSlice.isString()) {
    return OperationResult{TRI_ERROR_GRAPH_CREATE_MISSING_NAME, options};
  }
  std::string const graphName = graphNameSlice.copyString();

  if (graphExists(graphName)) {
    return OperationResult{TRI_ERROR_GRAPH_DUPLICATE, options};
  }

  auto graphRes = buildGraphFromInput(graphName, document);
  if (graphRes.fail()) {
    return OperationResult{std::move(graphRes).result(), options};
  }
  // Guaranteed to not be nullptr
  std::unique_ptr<Graph> graph = std::move(graphRes.get());
  TRI_ASSERT(graph != nullptr);

  // check permissions
  Result res = checkCreateGraphPermissions(graph.get());
  if (res.fail()) {
    return OperationResult{res, options};
  }

  // check edgeDefinitionConflicts
  res = checkForEdgeDefinitionConflicts(graph->edgeDefinitions(), graph->name());
  if (res.fail()) {
    return OperationResult{res, options};
  }

  // Make sure all collections exist and are created
  res = ensureAllCollections(graph.get(), waitForSync);
  if (res.fail()) {
    return OperationResult{res, options};
  }

  // finally save the graph
  return storeGraph(*(graph.get()), waitForSync, false);
}

OperationResult GraphManager::storeGraph(Graph const& graph, bool waitForSync,
                                         bool isUpdate) const {
  VPackBuilder builder;
  builder.openObject();
  graph.toPersistence(builder);
  builder.close();

  // Here we need a second transaction.
  // If now someone has created a graph with the same name
  // in the meanwhile, sorry bad luck.
  SingleCollectionTransaction trx(ctx(), StaticStrings::GraphCollection,
                                  AccessMode::Type::WRITE);
  trx.addHint(transaction::Hints::Hint::SINGLE_OPERATION);

  OperationOptions options(ExecContext::current());
  options.waitForSync = waitForSync;
  Result res = trx.begin();
  if (res.fail()) {
    return OperationResult{std::move(res), options};
  }
  OperationResult result =
      isUpdate ? trx.update(StaticStrings::GraphCollection, builder.slice(), options)
               : trx.insert(StaticStrings::GraphCollection, builder.slice(), options);

  if (!result.ok()) {
    trx.finish(result.result);
    return result;
  }
  res = trx.finish(result.result);
  if (res.fail()) {
    return OperationResult{std::move(res), options};
  }
  return result;
}

Result GraphManager::applyOnAllGraphs(std::function<Result(std::unique_ptr<Graph>)> const& callback) const {
  std::string const queryStr{"FOR g IN _graphs RETURN g"};
<<<<<<< HEAD
  auto query = arangodb::aql::Query::create(transaction::StandaloneContext::Create(_vocbase),
                                            arangodb::aql::QueryString{queryStr},
                                            nullptr);
  query->queryOptions().skipAudit = true;
  aql::QueryResult queryResult = query->executeSync();
=======
  arangodb::aql::Query query(transaction::StandaloneContext::Create(_vocbase),
                             arangodb::aql::QueryString{queryStr}, nullptr);
  query.queryOptions().skipAudit = true;
  aql::QueryResult queryResult = query.executeSync();
>>>>>>> 8c2374f9

  if (queryResult.result.fail()) {
    if (queryResult.result.is(TRI_ERROR_REQUEST_CANCELED) ||
        (queryResult.result.is(TRI_ERROR_QUERY_KILLED))) {
      return {TRI_ERROR_REQUEST_CANCELED};
    }
    return queryResult.result;
  }

  VPackSlice graphsSlice = queryResult.data->slice();
  if (graphsSlice.isNone()) {
    return {TRI_ERROR_OUT_OF_MEMORY};
  } else if (!graphsSlice.isArray()) {
    LOG_TOPIC("cbe2c", ERR, arangodb::Logger::GRAPHS)
        << "cannot read graphs from _graphs collection";
    return {TRI_ERROR_GRAPH_INTERNAL_DATA_CORRUPT,
            "Cannot read graphs from _graphs collection"};
  }
  Result res;
  for (VPackSlice it : VPackArrayIterator(graphsSlice)) {
    std::unique_ptr<Graph> graph;
    try {
      graph = Graph::fromPersistence(_vocbase, it.resolveExternals());
    } catch (basics::Exception const& e) {
      return {e.code(), e.message()};
    }
    TRI_ASSERT(graph != nullptr);
    if (graph == nullptr) {
      return {TRI_ERROR_OUT_OF_MEMORY};
    }
    res = callback(std::move(graph));
    if (res.fail()) {
      return res;
    }
  }
  TRI_ASSERT(res.ok());
  return res;
}

Result GraphManager::ensureAllCollections(Graph* graph, bool waitForSync) const {
  TRI_ASSERT(graph != nullptr);
  std::unordered_set<std::string> satellites = graph->satelliteCollections();
  // Validation Phase collect a list of collections to create
  std::unordered_set<std::string> documentCollectionsToCreate{};
  std::unordered_set<std::string> edgeCollectionsToCreate{};
  std::unordered_set<std::shared_ptr<LogicalCollection>> existentDocumentCollections{};
  std::unordered_set<std::shared_ptr<LogicalCollection>> existentEdgeCollections{};

  auto& vocbase = ctx()->vocbase();
  Result innerRes{TRI_ERROR_NO_ERROR};

  // I. Check which collections do exists and which not.
  // Check that all edgeCollections are either to be created
  // or exist in a valid way.
  // a) edge collections
  for (auto const& edgeColl : graph->edgeCollections()) {
    std::shared_ptr<LogicalCollection> col;
    Result res = methods::Collections::lookup(vocbase, edgeColl, col);
    if (res.ok()) {
      TRI_ASSERT(col);
      if (col->type() != TRI_COL_TYPE_EDGE) {
        return Result(TRI_ERROR_GRAPH_EDGE_DEFINITION_IS_DOCUMENT,
                      "Collection: '" + col->name() +
                          "' is not an EdgeCollection");
      } else {
        // found the collection
        existentEdgeCollections.emplace(std::move(col));
      }
    } else if (!res.is(TRI_ERROR_ARANGO_DATA_SOURCE_NOT_FOUND)) {
      return res;
    } else {
      edgeCollectionsToCreate.emplace(edgeColl);
    }
  }

  // Check that all vertexCollections are either to be created
  // or exist in a valid way.
  // b) vertex collections
  for (auto const& vertexColl : graph->vertexCollections()) {
    std::shared_ptr<LogicalCollection> col;
    Result res = methods::Collections::lookup(vocbase, vertexColl, col);
    if (res.ok()) {
      TRI_ASSERT(col);
      if (col->isSatellite()) {
        satellites.emplace(col->name());
      }
      existentDocumentCollections.emplace(col);
    } else if (!res.is(TRI_ERROR_ARANGO_DATA_SOURCE_NOT_FOUND)) {
      return res;
    } else {
      if (edgeCollectionsToCreate.find(vertexColl) == edgeCollectionsToCreate.end()) {
        documentCollectionsToCreate.emplace(vertexColl);
      }
    }
  }
  return ensureCollections(*graph, documentCollectionsToCreate,
                           edgeCollectionsToCreate, existentDocumentCollections,
                           existentEdgeCollections, satellites, waitForSync);
}

Result GraphManager::ensureCollections(
    Graph& graph, std::unordered_set<std::string>& documentCollectionsToCreate,
    std::unordered_set<std::string> const& edgeCollectionsToCreate,
    std::unordered_set<std::shared_ptr<LogicalCollection>> const& existentDocumentCollections,
    std::unordered_set<std::shared_ptr<LogicalCollection>> const& existentEdgeCollections,
    std::unordered_set<std::string> const& satellites, bool waitForSync) const {
  // II. Validate graph
  // a) Initial Validation
  if (!existentDocumentCollections.empty()) {
    for (auto const& col : existentDocumentCollections) {
      graph.ensureInitial(*col);
    }
  }

  // b) Enterprise Sharding
#ifdef USE_ENTERPRISE
  std::string createdInitialName;
  {
    auto [res, createdCollectionName] =
        ensureEnterpriseCollectionSharding(&graph, waitForSync, documentCollectionsToCreate);
    if (res.fail()) {
      return res;
    }
    createdInitialName = createdCollectionName;
  }

  ScopeGuard guard([&]() noexcept {
    // rollback initial collection, in case it got created
    if (!createdInitialName.empty()) {
      std::shared_ptr<LogicalCollection> coll;
      Result found =
          methods::Collections::lookup(ctx()->vocbase(), createdInitialName, coll);
      if (found.ok()) {
        TRI_ASSERT(coll);
        Result dropResult = arangodb::methods::Collections::drop(*coll, false, -1.0);
        if (dropResult.fail()) {
          LOG_TOPIC("04c89", WARN, Logger::GRAPHS)
              << "While cleaning up graph `" << graph.name() << "`: "
              << "Dropping collection `" << createdInitialName << "` failed with error "
              << dropResult.errorNumber() << ": " << dropResult.errorMessage();
        }
      }
    }
  });
#endif

  // III. Validate collections
  // document collections
  for (auto const& col : existentDocumentCollections) {
    Result res = graph.validateCollection(*col);
    if (res.fail()) {
      return res;
    }
  }
  // edge collections
  for (auto const& col : existentEdgeCollections) {
    Result res = graph.validateCollection(*col);
    if (res.fail()) {
      return res;
    }
  }

  // Storage space for VPackSlices used in options
  std::vector<std::shared_ptr<VPackBuffer<uint8_t>>> vpackLake{};

  auto collectionsToCreate =
      prepareCollectionsToCreate(&graph, waitForSync, documentCollectionsToCreate,
                                 edgeCollectionsToCreate, satellites, vpackLake);
  if (!collectionsToCreate.ok()) {
    return collectionsToCreate.result();
  }

  if (collectionsToCreate.get().empty()) {
    // NOTE: Empty graph is allowed.
#ifdef USE_ENTERPRISE
    guard.cancel();
#endif
    return TRI_ERROR_NO_ERROR;
  }

  std::vector<std::shared_ptr<LogicalCollection>> created;
  OperationOptions opOptions(ExecContext::current());

  Result finalResult = methods::Collections::create(ctx()->vocbase(), opOptions,
                                                    collectionsToCreate.get(), waitForSync,
                                                    true, false, nullptr, created);
#ifdef USE_ENTERPRISE
  if (finalResult.ok()) {
    guard.cancel();
  }
#endif

  return finalResult;
}

#ifndef USE_ENTERPRISE
ResultT<std::vector<CollectionCreationInfo>> GraphManager::prepareCollectionsToCreate(
    Graph const* graph, bool waitForSync,
    std::unordered_set<std::string> const& documentsCollectionNames,
    std::unordered_set<std::string> const& edgeCollectionNames,
    std::unordered_set<std::string> const& satellites,
    std::vector<std::shared_ptr<VPackBuffer<uint8_t>>>& vpackLake) const {
  std::vector<CollectionCreationInfo> collectionsToCreate;
  collectionsToCreate.reserve(documentsCollectionNames.size() +
                              edgeCollectionNames.size());
  // IV. Create collections
  VPackBuilder optionsBuilder;
  optionsBuilder.openObject();
  graph->createCollectionOptions(optionsBuilder, waitForSync);
  optionsBuilder.close();
  VPackSlice options = optionsBuilder.slice();
  //  Retain the options storage space
  vpackLake.emplace_back(optionsBuilder.steal());
  // Create Document Collections
  for (auto const& vertexColl : documentsCollectionNames) {
    collectionsToCreate.emplace_back(
        CollectionCreationInfo{vertexColl, TRI_COL_TYPE_DOCUMENT, options});
  }

  // Create Edge Collections
  for (auto const& edgeColl : edgeCollectionNames) {
    collectionsToCreate.emplace_back(
        CollectionCreationInfo{edgeColl, TRI_COL_TYPE_EDGE, options});
  }
  return collectionsToCreate;
}
#endif

bool GraphManager::onlySatellitesUsed(Graph const* graph) const {
  for (auto const& cname : graph->vertexCollections()) {
    if (!_vocbase.lookupCollection(cname).get()->isSatellite()) {
      return false;
    }
  }

  for (auto const& cname : graph->edgeCollections()) {
    if (!_vocbase.lookupCollection(cname).get()->isSatellite()) {
      return false;
    }
  }

  return true;
}

Result GraphManager::readGraphs(velocypack::Builder& builder) const {
  std::string const queryStr{
      "FOR g IN _graphs RETURN MERGE(g, {name: g._key})"};
  return readGraphByQuery(builder, queryStr);
}

Result GraphManager::readGraphKeys(velocypack::Builder& builder) const {
  std::string const queryStr{"FOR g IN _graphs RETURN g._key"};
  return readGraphByQuery(builder, queryStr);
}

Result GraphManager::readGraphByQuery(velocypack::Builder& builder,
                                      std::string const& queryStr) const {
<<<<<<< HEAD
  auto query = arangodb::aql::Query::create(ctx(), arangodb::aql::QueryString(queryStr),
                                            nullptr);
  query->queryOptions().skipAudit = true;
=======
  arangodb::aql::Query query(ctx(), arangodb::aql::QueryString(queryStr), nullptr);
  query.queryOptions().skipAudit = true;
>>>>>>> 8c2374f9

  LOG_TOPIC("f6782", DEBUG, arangodb::Logger::GRAPHS)
      << "starting to load graphs information";
  aql::QueryResult queryResult = query->executeSync();

  if (queryResult.result.fail()) {
    if (queryResult.result.is(TRI_ERROR_REQUEST_CANCELED) ||
        (queryResult.result.is(TRI_ERROR_QUERY_KILLED))) {
      return Result(TRI_ERROR_REQUEST_CANCELED);
    }
    return std::move(queryResult.result);
  }

  VPackSlice graphsSlice = queryResult.data->slice();

  if (graphsSlice.isNone()) {
    return Result(TRI_ERROR_OUT_OF_MEMORY);
  }
  if (!graphsSlice.isArray()) {
    LOG_TOPIC("338b7", ERR, arangodb::Logger::GRAPHS)
        << "cannot read graphs from _graphs collection";
  }

  builder.add(VPackValue(VPackValueType::Object));
  builder.add("graphs", graphsSlice);
  builder.close();

  return Result(TRI_ERROR_NO_ERROR);
}

Result GraphManager::checkForEdgeDefinitionConflicts(arangodb::graph::EdgeDefinition const& edgeDefinition,
                                                     std::string const& graphName) const {
  std::map<std::string, EdgeDefinition> edgeDefs{
      std::make_pair(edgeDefinition.getName(), edgeDefinition)};

  return checkForEdgeDefinitionConflicts(edgeDefs, graphName);
}

Result GraphManager::checkCreateGraphPermissions(Graph const* graph) const {
  std::string const& databaseName = ctx()->vocbase().name();

  std::stringstream stringstream;
  stringstream << "When creating graph " << databaseName << "." << graph->name() << ": ";
  std::string const logprefix = stringstream.str();

  ExecContext const& execContext = ExecContext::current();
  if (!ExecContext::isAuthEnabled()) {
    LOG_TOPIC("952c0", DEBUG, Logger::GRAPHS) << logprefix << "Permissions are turned off.";
    return TRI_ERROR_NO_ERROR;
  }

  // Test if we are allowed to modify _graphs first.
  // Note that this check includes the following check in the loop
  //   if (!collectionExists(col) && !canUseDatabaseRW)
  // as canUseDatabase(RW) <=> canUseCollection("_...", RW).
  // However, in case a collection has to be created but can't, we have to
  // throw FORBIDDEN instead of READ_ONLY for backwards compatibility.
  if (!execContext.canUseDatabase(auth::Level::RW)) {
    // Check for all collections: if it exists and if we have RO access to it.
    // If none fails the check above we need to return READ_ONLY.
    // Otherwise we return FORBIDDEN
    auto checkCollectionAccess = [&](std::string const& col) -> bool {
      // We need RO on all collections. And, in case any collection does not
      // exist, we need RW on the database.
      if (!collectionExists(col)) {
        LOG_TOPIC("ca4de", DEBUG, Logger::GRAPHS)
            << logprefix << "Cannot create collection " << databaseName << "." << col;
        return false;
      }
      if (!execContext.canUseCollection(col, auth::Level::RO)) {
        LOG_TOPIC("b4d48", DEBUG, Logger::GRAPHS)
            << logprefix << "No read access to " << databaseName << "." << col;
        return false;
      }
      return true;
    };

    // Test all edge Collections
    for (auto const& it : graph->edgeCollections()) {
      if (!checkCollectionAccess(it)) {
        return {TRI_ERROR_FORBIDDEN,
                "Createing Graphs requires RW access on the database (" +
                    databaseName + ")"};
      }
    }

    // Test all vertex Collections
    for (auto const& it : graph->vertexCollections()) {
      if (!checkCollectionAccess(it)) {
        return {TRI_ERROR_FORBIDDEN,
                "Createing Graphs requires RW access on the database (" +
                    databaseName + ")"};
      }
    }

    LOG_TOPIC("89b89", DEBUG, Logger::GRAPHS)
        << logprefix << "No write access to " << databaseName << "."
        << StaticStrings::GraphCollection;
    return {TRI_ERROR_ARANGO_READ_ONLY,
            "Createing Graphs requires RW access on the database (" +
                databaseName + ")"};
  }

  auto checkCollectionAccess = [&](std::string const& col) -> bool {
    // We need RO on all collections. And, in case any collection does not
    // exist, we need RW on the database.
    if (!execContext.canUseCollection(col, auth::Level::RO)) {
      LOG_TOPIC("43c84", DEBUG, Logger::GRAPHS)
          << logprefix << "No read access to " << databaseName << "." << col;
      return false;
    }
    return true;
  };

  // Test all edge Collections
  for (auto const& it : graph->edgeCollections()) {
    if (!checkCollectionAccess(it)) {
      return TRI_ERROR_FORBIDDEN;
    }
  }

  // Test all vertex Collections
  for (auto const& it : graph->vertexCollections()) {
    if (!checkCollectionAccess(it)) {
      return TRI_ERROR_FORBIDDEN;
    }
  }
  return TRI_ERROR_NO_ERROR;
}

bool GraphManager::collectionExists(std::string const& collection) const {
  return getCollectionByName(ctx()->vocbase(), collection) != nullptr;
}

OperationResult GraphManager::removeGraph(Graph const& graph, bool waitForSync,
                                          bool dropCollections) {
  std::unordered_set<std::string> leadersToBeRemoved;
  std::unordered_set<std::string> followersToBeRemoved;
  OperationOptions options(ExecContext::current());

  if (dropCollections) {
    auto addToRemoveCollections = [this, &graph, &leadersToBeRemoved,
                                   &followersToBeRemoved](std::string const& colName) {
      std::shared_ptr<LogicalCollection> col =
          getCollectionByName(ctx()->vocbase(), colName);
      if (col == nullptr) {
        return;
      }

      if (col->distributeShardsLike().empty()) {
        pushCollectionIfMayBeDropped(colName, graph.name(), leadersToBeRemoved);
      } else {
        pushCollectionIfMayBeDropped(colName, graph.name(), followersToBeRemoved);
      }
    };

    for (auto const& vertexCollection : graph.vertexCollections()) {
      addToRemoveCollections(vertexCollection);
    }
    for (auto const& orphanCollection : graph.orphanCollections()) {
      addToRemoveCollections(orphanCollection);
    }
    for (auto const& edgeCollection : graph.edgeCollections()) {
      addToRemoveCollections(edgeCollection);
    }
  }

  Result permRes =
      checkDropGraphPermissions(graph, followersToBeRemoved, leadersToBeRemoved);
  if (permRes.fail()) {
    return OperationResult{std::move(permRes), options};
  }

  VPackBuilder builder;
  {
    VPackObjectBuilder guard(&builder);
    builder.add(StaticStrings::KeyString, VPackValue(graph.name()));
  }

  {  // Remove from _graphs
    OperationOptions options(ExecContext::current());
    options.waitForSync = waitForSync;

    Result res;
    SingleCollectionTransaction trx{ctx(), StaticStrings::GraphCollection,
                                    AccessMode::Type::WRITE};

    res = trx.begin();
    if (res.fail()) {
      return OperationResult(TRI_ERROR_ARANGO_DOCUMENT_NOT_FOUND, options);
    }
    VPackSlice search = builder.slice();
    OperationResult result = trx.remove(StaticStrings::GraphCollection, search, options);

    res = trx.finish(result.result);
    if (result.fail()) {
      return result;
    }
    if (res.fail()) {
      return OperationResult{res, options};
    }
    TRI_ASSERT(res.ok() && result.ok());
  }

  {  // drop collections

    Result firstDropError;
    // remove graph related collections.
    // we are not able to do this in a transaction, so doing it afterwards.
    // there may be no collections to drop when dropCollections is false.
    TRI_ASSERT(dropCollections ||
               (leadersToBeRemoved.empty() && followersToBeRemoved.empty()));
    // drop followers (with distributeShardsLike) first and leaders (which
    // occur in some distributeShardsLike) second.
    for (auto const& cname : boost::join(followersToBeRemoved, leadersToBeRemoved)) {
      Result dropResult;
      std::shared_ptr<LogicalCollection> coll;
      Result found = methods::Collections::lookup(ctx()->vocbase(), cname, coll);
      if (found.ok()) {
        TRI_ASSERT(coll);
        dropResult = arangodb::methods::Collections::drop(*coll, false, -1.0);
      }

      if (dropResult.fail()) {
        LOG_TOPIC("04c88", WARN, Logger::GRAPHS)
            << "While removing graph `" << graph.name() << "`: "
            << "Dropping collection `" << cname << "` failed with error "
            << dropResult.errorNumber() << ": " << dropResult.errorMessage();

        // save the first error:
        if (firstDropError.ok()) {
          firstDropError = dropResult;
        }
      }
    }

    if (firstDropError.fail()) {
      return OperationResult{firstDropError, options};
    }
  }

  return OperationResult{TRI_ERROR_NO_ERROR, options};
}

Result GraphManager::pushCollectionIfMayBeDropped(std::string const& colName,
                                                  std::string const& graphName,
                                                  std::unordered_set<std::string>& toBeRemoved) {
  VPackBuilder graphsBuilder;
  Result result = readGraphs(graphsBuilder);
  if (result.fail()) {
    return result;
  }

  VPackSlice graphs = graphsBuilder.slice();

  bool collectionUnused = true;
  TRI_ASSERT(graphs.get("graphs").isArray());

  if (!graphs.get("graphs").isArray()) {
    return Result(TRI_ERROR_GRAPH_INTERNAL_DATA_CORRUPT);
  }

  for (auto graph : VPackArrayIterator(graphs.get("graphs"))) {
    graph = graph.resolveExternals();
    if (!collectionUnused) {
      // Short circuit
      break;
    }
    if (graph.get(StaticStrings::KeyString).stringRef() == graphName) {
      continue;
    }

    // check edge definitions
    VPackSlice edgeDefinitions = graph.get(StaticStrings::GraphEdgeDefinitions);
    if (edgeDefinitions.isArray()) {
      for (auto const& edgeDefinition : VPackArrayIterator(edgeDefinitions)) {
        // edge collection
        if (edgeDefinition.get("collection").stringRef() == colName) {
          collectionUnused = false;
          break;
        }
        // from's
        if (::arrayContainsCollection(edgeDefinition.get(StaticStrings::GraphFrom), colName)) {
          collectionUnused = false;
          break;
        }
        // to's
        if (::arrayContainsCollection(edgeDefinition.get(StaticStrings::GraphTo), colName)) {
          collectionUnused = false;
          break;
        }
      }
    } else {
      return Result(TRI_ERROR_GRAPH_INTERNAL_DATA_CORRUPT);
    }

    // check orphan collections
    VPackSlice orphanCollections = graph.get(StaticStrings::GraphOrphans);
    if (orphanCollections.isArray()) {
      if (::arrayContainsCollection(orphanCollections, colName)) {
        collectionUnused = false;
        break;
      }
    }
  }

  if (collectionUnused) {
    toBeRemoved.emplace(colName);
  }

  return Result(TRI_ERROR_NO_ERROR);
}

Result GraphManager::checkDropGraphPermissions(
    const Graph& graph, const std::unordered_set<std::string>& followersToBeRemoved,
    const std::unordered_set<std::string>& leadersToBeRemoved) {
  std::string const& databaseName = ctx()->vocbase().name();

  std::stringstream stringstream;
  stringstream << "When dropping graph " << databaseName << "." << graph.name() << ": ";
  std::string const logprefix = stringstream.str();

  ExecContext const& execContext = ExecContext::current();
  if (!ExecContext::isAuthEnabled()) {
    LOG_TOPIC("56c2f", DEBUG, Logger::GRAPHS) << logprefix << "Permissions are turned off.";
    return TRI_ERROR_NO_ERROR;
  }

  bool mustDropAtLeastOneCollection =
      !followersToBeRemoved.empty() || !leadersToBeRemoved.empty();
  bool canUseDatabaseRW = execContext.canUseDatabase(auth::Level::RW);

  if (mustDropAtLeastOneCollection && !canUseDatabaseRW) {
    LOG_TOPIC("fdc57", DEBUG, Logger::GRAPHS)
        << logprefix << "Must drop at least one collection in " << databaseName
        << ", but don't have permissions.";
    return TRI_ERROR_FORBIDDEN;
  }

  for (auto const& col : boost::join(followersToBeRemoved, leadersToBeRemoved)) {
    // We need RW to drop a collection.
    if (!execContext.canUseCollection(col, auth::Level::RW)) {
      LOG_TOPIC("96384", DEBUG, Logger::GRAPHS)
          << logprefix << "No write access to " << databaseName << "." << col;
      return TRI_ERROR_FORBIDDEN;
    }
  }

  // We need RW on _graphs (which is the same as RW on the database). But in
  // case we don't even have RO access, throw FORBIDDEN instead of READ_ONLY.
  if (!execContext.canUseCollection(StaticStrings::GraphCollection, auth::Level::RO)) {
    LOG_TOPIC("bfe63", DEBUG, Logger::GRAPHS)
        << logprefix << "No read access to " << databaseName << "."
        << StaticStrings::GraphCollection;
    return TRI_ERROR_FORBIDDEN;
  }

  // Note that this check includes the following check from before
  //   if (mustDropAtLeastOneCollection && !canUseDatabaseRW)
  // as canUseDatabase(RW) <=> canUseCollection("_...", RW).
  // However, in case a collection has to be created but can't, we have to
  // throw FORBIDDEN instead of READ_ONLY for backwards compatibility.
  if (!execContext.canUseCollection(StaticStrings::GraphCollection, auth::Level::RW)) {
    LOG_TOPIC("bbb09", DEBUG, Logger::GRAPHS)
        << logprefix << "No write access to " << databaseName << "."
        << StaticStrings::GraphCollection;
    return TRI_ERROR_ARANGO_READ_ONLY;
  }

  return TRI_ERROR_NO_ERROR;
}

ResultT<std::unique_ptr<Graph>> GraphManager::buildGraphFromInput(std::string const& graphName,
                                                                  VPackSlice input) const {
  try {
    TRI_ASSERT(input.isObject());
    if (ServerState::instance()->isCoordinator()) {
      VPackSlice s = input.get(StaticStrings::IsSmart);
      if (s.isBoolean() && s.getBoolean()) {
        s = input.get("options");
        if (s.isObject()) {
          s = s.get(StaticStrings::ReplicationFactor);
          if ((s.isNumber() && s.getNumber<int>() == 0) ||
              (s.isString() && s.stringRef() == "satellite")) {
            return Result{TRI_ERROR_BAD_PARAMETER,
                          "invalid combination of 'isSmart' and 'satellite' "
                          "replicationFactor"};
          }
        }
      }

      // validate numberOfShards and replicationFactor
      Result res =
          ShardingInfo::validateShardsAndReplicationFactor(input.get("options"),
                                                           _vocbase.server(), true);
      if (res.fail()) {
        return res;
      }
    }
    return Graph::fromUserInput(_vocbase, graphName, input,
                                input.get(StaticStrings::GraphOptions));
  } catch (arangodb::basics::Exception const& e) {
    return Result{e.code(), e.message()};
  } catch (...) {
    return {TRI_ERROR_INTERNAL};
  }
}

#ifndef USE_ENTERPRISE
Result GraphManager::ensureVertexShardingMatches(Graph const&, LogicalCollection&,
                                                 std::unordered_set<std::string> const&,
                                                 std::string const&, bool) const {
  // Only relevant for Enterprise graphs.
  return TRI_ERROR_NO_ERROR;
}
#endif<|MERGE_RESOLUTION|>--- conflicted
+++ resolved
@@ -444,18 +444,11 @@
 
 Result GraphManager::applyOnAllGraphs(std::function<Result(std::unique_ptr<Graph>)> const& callback) const {
   std::string const queryStr{"FOR g IN _graphs RETURN g"};
-<<<<<<< HEAD
   auto query = arangodb::aql::Query::create(transaction::StandaloneContext::Create(_vocbase),
                                             arangodb::aql::QueryString{queryStr},
                                             nullptr);
   query->queryOptions().skipAudit = true;
   aql::QueryResult queryResult = query->executeSync();
-=======
-  arangodb::aql::Query query(transaction::StandaloneContext::Create(_vocbase),
-                             arangodb::aql::QueryString{queryStr}, nullptr);
-  query.queryOptions().skipAudit = true;
-  aql::QueryResult queryResult = query.executeSync();
->>>>>>> 8c2374f9
 
   if (queryResult.result.fail()) {
     if (queryResult.result.is(TRI_ERROR_REQUEST_CANCELED) ||
@@ -713,14 +706,8 @@
 
 Result GraphManager::readGraphByQuery(velocypack::Builder& builder,
                                       std::string const& queryStr) const {
-<<<<<<< HEAD
-  auto query = arangodb::aql::Query::create(ctx(), arangodb::aql::QueryString(queryStr),
-                                            nullptr);
+  auto query = arangodb::aql::Query::create(ctx(), arangodb::aql::QueryString(queryStr), nullptr);
   query->queryOptions().skipAudit = true;
-=======
-  arangodb::aql::Query query(ctx(), arangodb::aql::QueryString(queryStr), nullptr);
-  query.queryOptions().skipAudit = true;
->>>>>>> 8c2374f9
 
   LOG_TOPIC("f6782", DEBUG, arangodb::Logger::GRAPHS)
       << "starting to load graphs information";
