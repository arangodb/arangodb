--- conflicted
+++ resolved
@@ -160,25 +160,15 @@
   std::shared_ptr<LogicalCollection> def;
 
   for (auto const& edgeDefinition : VPackArrayIterator(edgeDefinitions)) {
-<<<<<<< HEAD
-    std::string collection = edgeDefinition.get("collection").copyString();
+    std::string edgeCollection = edgeDefinition.get("collection").copyString();
     VPackSlice from = edgeDefinition.get(StaticStrings::GraphFrom);
     VPackSlice to = edgeDefinition.get(StaticStrings::GraphTo);
-=======
-    std::string edgeCollection = edgeDefinition.get("collection").copyString();
-    VPackSlice from = edgeDefinition.get("from");
-    VPackSlice to = edgeDefinition.get("to");
->>>>>>> 6680bc02
 
     def = getCollectionByName(ctx()->vocbase(), edgeCollection);
 
     if (def == nullptr) {
-<<<<<<< HEAD
       OperationResult res =
-          createEdgeCollection(collection, waitForSync, options);
-=======
-      OperationResult res = createEdgeCollection(edgeCollection, waitForSync);
->>>>>>> 6680bc02
+          createEdgeCollection(edgeCollection, waitForSync, options);
       if (res.fail()) {
         return res;
       }
@@ -187,33 +177,17 @@
     std::unordered_set<std::string> vertexCollections;
 
     // duplicates in from and to shouldn't occur, but are safely ignored here
-<<<<<<< HEAD
-    for (auto const& edge : VPackArrayIterator(from)) {
-      def = getCollectionByName(ctx()->vocbase(), edge.copyString());
-      if (def == nullptr) {
-        OperationResult res =
-            createVertexCollection(edge.copyString(), waitForSync, options);
-        if (res.fail()) {
-          return res;
-        }
-      }
-=======
     for (auto const& colName : VPackArrayIterator(from)) {
       vertexCollections.emplace(colName.copyString());
     }
     for (auto const& colName : VPackArrayIterator(to)) {
       vertexCollections.emplace(colName.copyString());
->>>>>>> 6680bc02
     }
     for (auto const& colName : vertexCollections) {
       def = getCollectionByName(ctx()->vocbase(), colName);
       if (def == nullptr) {
-<<<<<<< HEAD
         OperationResult res =
-            createVertexCollection(edge.copyString(), waitForSync, options);
-=======
-        OperationResult res = createVertexCollection(colName, waitForSync);
->>>>>>> 6680bc02
+            createVertexCollection(colName, waitForSync, options);
         if (res.fail()) {
           return res;
         }
