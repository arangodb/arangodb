--- conflicted
+++ resolved
@@ -590,11 +590,8 @@
   std::vector<std::shared_ptr<LogicalCollection>> created;
   return methods::Collections::create(
       vocbase, collectionsToCreate, waitForSync, true, false, nullptr, created);
-};
-
-<<<<<<< HEAD
-OperationResult GraphManager::readGraphs(velocypack::Builder& builder) const {
-=======
+}
+
 bool GraphManager::onlySatellitesUsed(Graph const* graph) const {
   bool onlySatellites = true;
 
@@ -617,11 +614,9 @@
   }
 
   return onlySatellites;
-};
-
-OperationResult GraphManager::readGraphs(velocypack::Builder& builder,
-                                         aql::QueryPart const queryPart) const {
->>>>>>> 549295de
+}
+
+OperationResult GraphManager::readGraphs(velocypack::Builder& builder) const {
   std::string const queryStr{
       "FOR g IN _graphs RETURN MERGE(g, {name: g._key})"};
   return readGraphByQuery(builder, queryStr);
