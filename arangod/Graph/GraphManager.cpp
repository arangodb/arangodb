--- conflicted
+++ resolved
@@ -1040,12 +1040,8 @@
         return res;
       }
     }
-<<<<<<< HEAD
-    return Graph::fromUserInput(graphName, input,
-                                input.get(StaticStrings::GraphOptions), _vocbase);
-=======
-    return Graph::fromUserInput(_vocbase, graphName, input, input.get(StaticStrings::GraphOptions));
->>>>>>> 62466ce9
+    return Graph::fromUserInput(_vocbase, graphName, input,
+                                input.get(StaticStrings::GraphOptions));
   } catch (arangodb::basics::Exception const& e) {
     return Result{e.code(), e.message()};
   } catch (...) {
