////////////////////////////////////////////////////////////////////////////////
/// DISCLAIMER
///
/// Copyright 2014-2016 ArangoDB GmbH, Cologne, Germany
/// Copyright 2004-2014 triAGENS GmbH, Cologne, Germany
///
/// Licensed under the Apache License, Version 2.0 (the "License");
/// you may not use this file except in compliance with the License.
/// You may obtain a copy of the License at
///
///     http://www.apache.org/licenses/LICENSE-2.0
///
/// Unless required by applicable law or agreed to in writing, software
/// distributed under the License is distributed on an "AS IS" BASIS,
/// WITHOUT WARRANTIES OR CONDITIONS OF ANY KIND, either express or implied.
/// See the License for the specific language governing permissions and
/// limitations under the License.
///
/// Copyright holder is ArangoDB GmbH, Cologne, Germany
///
/// @author Markus Pfeiffer
////////////////////////////////////////////////////////////////////////////////

#include "KShortestPathsFinder.h"

#include "Aql/AqlValue.h"
#include "Cluster/ServerState.h"
#include "Graph/EdgeCursor.h"
#include "Graph/EdgeDocumentToken.h"
#include "Graph/ShortestPathOptions.h"
#include "Graph/ShortestPathResult.h"
#include "Graph/TraverserCache.h"
#include "Transaction/Helpers.h"
#include "Utils/OperationCursor.h"
#include "VocBase/LogicalCollection.h"

#include <velocypack/Iterator.h>
#include <velocypack/Slice.h>
#include <velocypack/StringRef.h>
#include <velocypack/velocypack-aliases.h>

#include "Logger/LogMacros.h"

using namespace arangodb;
using namespace arangodb::graph;

KShortestPathsFinder::KShortestPathsFinder(ShortestPathOptions& options)
    : ShortestPathFinder(options), _pathAvailable(false) {}

KShortestPathsFinder::~KShortestPathsFinder() = default;

// Sets up k-shortest-paths traversal from start to end
bool KShortestPathsFinder::startKShortestPathsTraversal(
    arangodb::velocypack::Slice const& start, arangodb::velocypack::Slice const& end) {
  TRI_ASSERT(start.isString());
  TRI_ASSERT(end.isString());
  _start = arangodb::velocypack::StringRef(start);
  _end = arangodb::velocypack::StringRef(end);

  _pathAvailable = true;
  _shortestPaths.clear();
  _candidatePaths.clear();

  TRI_IF_FAILURE("TraversalOOMInitialize") {
    THROW_ARANGO_EXCEPTION(TRI_ERROR_DEBUG);
  }

  return true;
}

bool KShortestPathsFinder::computeShortestPath(VertexRef const& start, VertexRef const& end,
                                               std::unordered_set<VertexRef> const& forbiddenVertices,
                                               std::unordered_set<Edge> const& forbiddenEdges,
                                               Path& result) {
  Ball left(start, FORWARD);
  Ball right(end, BACKWARD);
  VertexRef join;

  result.clear();

  auto currentBest = std::optional<double>{};

  // We will not improve anymore if we have found a best path and the smallest
  // combined distance between left and right is bigger than that path
  while (!left._frontier.empty() && !right._frontier.empty() &&
         !(currentBest.has_value() &&
           (left._closest + right._closest > currentBest.value()))) {
    _options.isQueryKilledCallback();

    // Choose the smaller frontier to expand.
    if (left._frontier.size() < right._frontier.size()) {
      advanceFrontier(left, right, forbiddenVertices, forbiddenEdges, join, currentBest);
    } else {
      advanceFrontier(right, left, forbiddenVertices, forbiddenEdges, join, currentBest);
    }
  }

  if (currentBest.has_value()) {
    reconstructPath(left, right, join, result);
    return true;
  } else {
    // No path found
    return false;
  }
}

void KShortestPathsFinder::computeNeighbourhoodOfVertexCache(VertexRef vertex,
                                                             Direction direction,
                                                             std::vector<Step>*& res) {
  auto lookup = _vertexCache.try_emplace(vertex, FoundVertex(vertex)).first;
  auto& cache = lookup->second;  // want to update the cached vertex in place

  switch (direction) {
    case BACKWARD:
      if (!cache._hasCachedInNeighbours) {
        computeNeighbourhoodOfVertex(vertex, direction, cache._inNeighbours);
        cache._hasCachedInNeighbours = true;
      }
      res = &cache._inNeighbours;
      break;
    case FORWARD:
      if (!cache._hasCachedOutNeighbours) {
        computeNeighbourhoodOfVertex(vertex, direction, cache._outNeighbours);
        cache._hasCachedOutNeighbours = true;
      }
      res = &cache._outNeighbours;
      break;
    default:
      TRI_ASSERT(false);
  }
}

void KShortestPathsFinder::computeNeighbourhoodOfVertex(VertexRef vertex, Direction direction,
                                                        std::vector<Step>& steps) {
  std::unique_ptr<EdgeCursor> edgeCursor;

  switch (direction) {
    case BACKWARD:
      edgeCursor.reset(_options.nextReverseCursor(vertex));
      break;
    case FORWARD:
      edgeCursor.reset(_options.nextCursor(vertex));
      break;
    default:
      TRI_ASSERT(false);
  }

  // TODO: This is a bit of a hack
  if (_options.useWeight()) {
    auto callback = [&](EdgeDocumentToken&& eid, VPackSlice edge, size_t cursorIdx) -> void {
      if (edge.isString()) {
        VPackSlice doc = _options.cache()->lookupToken(eid);
        double weight = _options.weightEdge(doc);
        if (edge.compareString(vertex.data(), vertex.length()) != 0) {
          VertexRef id = _options.cache()->persistString(VertexRef(edge));
          steps.emplace_back(std::move(eid), id, weight);
        }
      } else {
        VertexRef other(transaction::helpers::extractFromFromDocument(edge));
        if (other == vertex) {
          other = VertexRef(transaction::helpers::extractToFromDocument(edge));
        }
        if (other != vertex) {
          VertexRef id = _options.cache()->persistString(other);
          steps.emplace_back(std::move(eid), id, _options.weightEdge(edge));
        }
      }
    };
    edgeCursor->readAll(callback);
  } else {
    auto callback = [&](EdgeDocumentToken&& eid, VPackSlice edge, size_t cursorIdx) -> void {
      if (edge.isString()) {
        if (edge.compareString(vertex.data(), vertex.length()) != 0) {
          VertexRef id = _options.cache()->persistString(VertexRef(edge));
          steps.emplace_back(std::move(eid), id, 1);
        }
      } else {
        VertexRef other(transaction::helpers::extractFromFromDocument(edge));
        if (other == vertex) {
          other = VertexRef(transaction::helpers::extractToFromDocument(edge));
        }
        if (other != vertex) {
          VertexRef id = _options.cache()->persistString(other);
          steps.emplace_back(std::move(eid), id, 1);
        }
      }
    };
    edgeCursor->readAll(callback);
  }
}

void KShortestPathsFinder::advanceFrontier(Ball& source, Ball const& target,
                                           std::unordered_set<VertexRef> const& forbiddenVertices,
                                           std::unordered_set<Edge> const& forbiddenEdges,
                                           VertexRef& join,
                                           std::optional<double>& currentBest) {
  VertexRef vr;
  DijkstraInfo *v, *w;
  std::vector<Step>* neighbours;

  bool success = source._frontier.popMinimal(vr, v);
  TRI_ASSERT(v != nullptr);
  TRI_ASSERT(vr == v->_vertex);
  if (!success) {
    return;
  }

  computeNeighbourhoodOfVertexCache(vr, source._direction, neighbours);
  TRI_ASSERT(neighbours != nullptr);

  for (auto& s : *neighbours) {
    if (forbiddenEdges.find(s._edge) == forbiddenEdges.end() &&
        forbiddenVertices.find(s._vertex) == forbiddenVertices.end()) {
      double weight = v->_weight + s._weight;

      auto lookup = source._frontier.find(s._vertex);
      if (lookup != nullptr) {
        if (lookup->_weight > weight) {
          source._frontier.lowerWeight(s._vertex, weight);
          lookup->_pred = vr;
          lookup->_edge = s._edge;
          lookup->_weight = weight;
        }
      } else {
        source._frontier.insert(s._vertex,
                                std::make_unique<DijkstraInfo>(s._vertex, std::move(s._edge),
                                                               vr, weight));
      }
    }
  }
  v->_done = true;
  source._closest = v->_weight;

  w = target._frontier.find(v->_vertex);
  if (w != nullptr && w->_done) {
    // The total weight of the found path
    double totalWeight = v->_weight + w->_weight;
    if (!currentBest.has_value() || totalWeight < currentBest.value()) {
      join = v->_vertex;
      currentBest = totalWeight;
    }
  }
}

void KShortestPathsFinder::reconstructPath(Ball const& left, Ball const& right,
                                           VertexRef const& join, Path& result) {
  result.clear();
  TRI_ASSERT(!join.empty());
  result._vertices.emplace_back(join);

  DijkstraInfo* it;
  it = left._frontier.find(join);
  TRI_ASSERT(it != nullptr);
  double startToJoin = it->_weight;
  result._weight = startToJoin;
  while (it != nullptr && it->_weight > 0) {
    result._vertices.push_front(it->_pred);
    result._edges.push_front(it->_edge);
    result._weights.push_front(it->_weight);
    it = left._frontier.find(it->_pred);
  }
  // Initial vertex has weight 0
  result._weights.push_front(0);

  it = right._frontier.find(join);
  TRI_ASSERT(it != nullptr);
  double joinToEnd = it->_weight;
  result._weight += joinToEnd;
  while (it != nullptr && it->_weight > 0) {
    result._vertices.emplace_back(it->_pred);
    result._edges.emplace_back(it->_edge);
    it = right._frontier.find(it->_pred);
    TRI_ASSERT(it != nullptr);  // should run into 0 weight before
    result._weights.emplace_back(startToJoin + (joinToEnd - it->_weight));
  }

  TRI_IF_FAILURE("TraversalOOMPath") {
    THROW_ARANGO_EXCEPTION(TRI_ERROR_DEBUG);
  }
}

bool KShortestPathsFinder::computeNextShortestPath(Path& result) {
  std::unordered_set<VertexRef> forbiddenVertices;
  std::unordered_set<Edge> forbiddenEdges;
  Path tmpPath, candidate;
  TRI_ASSERT(!_shortestPaths.empty());
  auto& lastShortestPath = _shortestPaths.back();
  bool available = false;

  for (size_t i = lastShortestPath._branchpoint; i + 1 < lastShortestPath.length(); ++i) {
    auto& spur = lastShortestPath._vertices.at(i);

    forbiddenVertices.clear();
    forbiddenEdges.clear();

    // Must not use vertices on the prefix
    for (size_t j = 0; j < i; ++j) {
      forbiddenVertices.emplace(lastShortestPath._vertices[j]);
    }

    // TODO: This can be done more efficiently by storing shortest
    //       paths in a prefix/postfix tree
    // previous paths with same prefix must not be
    for (auto const& p : _shortestPaths) {
      bool eq = true;
      for (size_t e = 0; e < i; ++e) {
        if (!p._edges.at(e).equals(lastShortestPath._edges.at(e))) {
          eq = false;
          break;
        }
      }
      if (eq && (i < p._edges.size())) {
        forbiddenEdges.emplace(p._edges.at(i));
      }
    }

    if (computeShortestPath(spur, _end, forbiddenVertices, forbiddenEdges, tmpPath)) {
      candidate.clear();
      candidate.append(lastShortestPath, 0, i);
      candidate.append(tmpPath, 0, tmpPath.length() - 1);
      candidate._branchpoint = i;

      auto it = find_if(_candidatePaths.begin(), _candidatePaths.end(),
                        [candidate](Path const& v) {
                          return v._weight >= candidate._weight;
                        });
      if (it == _candidatePaths.end() || !(*it == candidate)) {
        _candidatePaths.emplace(it, candidate);
      }
    }
  }

  if (!_candidatePaths.empty()) {
    auto const& p = _candidatePaths.front();
    result.clear();
    result.append(p, 0, p.length() - 1);
    result._branchpoint = p._branchpoint;
    _candidatePaths.pop_front();
    available = true;
  }
  return available;
}

bool KShortestPathsFinder::getNextPath(Path& result) {
  bool available = false;
  result.clear();

  // TODO: this looks a bit ugly
  if (_shortestPaths.empty()) {
    if (_start == _end) {
      TRI_ASSERT(!_start.empty());
      result._vertices.emplace_back(_start);
      result._weight = 0;
      available = true;
    } else {
      available = computeShortestPath(_start, _end, {}, {}, result);
      result._branchpoint = 0;
    }
  } else {
    if (_start == _end) {
      available = false;
    } else {
      available = computeNextShortestPath(result);
    }
  }

  if (available) {
    _shortestPaths.emplace_back(result);
    _options.fetchVerticesCoordinator(result._vertices);

    TRI_IF_FAILURE("TraversalOOMPath") {
      THROW_ARANGO_EXCEPTION(TRI_ERROR_DEBUG);
    }
  }
  _pathAvailable = available;
  return available;
}

bool KShortestPathsFinder::getNextPathShortestPathResult(ShortestPathResult& result) {
  Path path;

  result.clear();
  if (getNextPath(path)) {
    result._vertices = path._vertices;
    result._edges = path._edges;
    return true;
  } else {
    return false;
  }
}

bool KShortestPathsFinder::getNextPathAql(arangodb::velocypack::Builder& result) {
  Path path;

  if (getNextPath(path)) {
    result.clear();
    result.openObject();

    result.add(VPackValue("edges"));
    result.openArray();
    for (auto const& it : path._edges) {
      _options.cache()->insertEdgeIntoResult(it, result);
    }
    result.close();  // Array

    result.add(VPackValue("vertices"));
    result.openArray();
    for (auto const& it : path._vertices) {
      _options.cache()->insertVertexIntoResult(it, result);
    }
    result.close();  // Array
    if (_options.useWeight()) {
      result.add("weight", VPackValue(path._weight));
    } else {
      // If not using weight, weight is defined as 1 per edge
      result.add("weight", VPackValue(path._edges.size()));
    }
    result.close();  // Object
    TRI_ASSERT(result.isClosed());
    return true;
  } else {
    return false;
  }
}

bool KShortestPathsFinder::skipPath() {
<<<<<<< HEAD
  LOG_DEVEL << "skip in finder";
=======
>>>>>>> 14fa4672
  Path path;
  return getNextPath(path);
}<|MERGE_RESOLUTION|>--- conflicted
+++ resolved
@@ -39,8 +39,6 @@
 #include <velocypack/StringRef.h>
 #include <velocypack/velocypack-aliases.h>
 
-#include "Logger/LogMacros.h"
-
 using namespace arangodb;
 using namespace arangodb::graph;
 
@@ -424,10 +422,6 @@
 }
 
 bool KShortestPathsFinder::skipPath() {
-<<<<<<< HEAD
-  LOG_DEVEL << "skip in finder";
-=======
->>>>>>> 14fa4672
   Path path;
   return getNextPath(path);
 }