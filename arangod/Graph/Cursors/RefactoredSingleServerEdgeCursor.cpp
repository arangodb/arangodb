--- conflicted
+++ resolved
@@ -62,34 +62,6 @@
 }
 #endif
 }  // namespace
-<<<<<<< HEAD
-
-template <class Step>
-RefactoredSingleServerEdgeCursor<Step>::LookupInfo::LookupInfo(
-    transaction::Methods::IndexHandle idx, aql::AstNode* condition,
-    std::optional<size_t> memberToUpdate, aql::Expression* expression, size_t cursorID)
-    : _idxHandle(std::move(idx)),
-      _expression(expression),
-      _indexCondition(condition),
-      _cursorID(cursorID),
-      _cursor(nullptr),
-      _conditionMemberToUpdate(memberToUpdate) {}
-
-template <class Step>
-RefactoredSingleServerEdgeCursor<Step>::LookupInfo::LookupInfo(LookupInfo&& other) = default;
-
-template <class Step>
-RefactoredSingleServerEdgeCursor<Step>::LookupInfo::~LookupInfo() = default;
-
-template <class Step>
-aql::Expression* RefactoredSingleServerEdgeCursor<Step>::LookupInfo::getExpression() {
-  return _expression;
-}
-
-template <class Step>
-size_t RefactoredSingleServerEdgeCursor<Step>::LookupInfo::getCursorID() const {
-  return _cursorID;
-=======
 
 template <class Step>
 RefactoredSingleServerEdgeCursor<Step>::LookupInfo::LookupInfo(IndexAccessor* accessor)
@@ -110,7 +82,6 @@
 template <class Step>
 size_t RefactoredSingleServerEdgeCursor<Step>::LookupInfo::getCursorID() const {
   return _accessor->cursorId();
->>>>>>> 8ad644bb
 }
 
 template <class Step>
@@ -138,11 +109,7 @@
     // We only get into this case iff the index used does
     // not cover _from resp. _to.
     // inject _from/_to value
-<<<<<<< HEAD
-    auto expressionNode = _expression->nodeForModification();
-=======
     auto expressionNode = _accessor->getExpression()->nodeForModification();
->>>>>>> 8ad644bb
 
     TRI_ASSERT(expressionNode->numMembers() > 0);
     auto dirCmp = expressionNode->getMemberUnchecked(expressionNode->numMembers() - 1);
@@ -168,11 +135,7 @@
   } else {
     // rearming not supported - we need to throw away the index iterator
     // and create a new one
-<<<<<<< HEAD
-    _cursor = trx->indexScanForCondition(_idxHandle, node, tmpVar, defaultIndexIteratorOptions);
-=======
-    _cursor = trx->indexScanForCondition(_accessor->indexHandle(), node, tmpVar, ::defaultIndexIteratorOptions, ReadOwnWrites::no);
->>>>>>> 8ad644bb
+    _cursor = trx->indexScanForCondition(_accessor->indexHandle(), node, tmpVar, defaultIndexIteratorOptions, ReadOwnWrites::no);
   }
 }
 
@@ -186,13 +149,8 @@
 template <class Step>
 RefactoredSingleServerEdgeCursor<Step>::RefactoredSingleServerEdgeCursor(
     transaction::Methods* trx, arangodb::aql::Variable const* tmpVar,
-<<<<<<< HEAD
-    std::vector<IndexAccessor> const& globalIndexConditions,
-    std::unordered_map<uint64_t, std::vector<IndexAccessor>> const& depthBasedIndexConditions,
-=======
     std::vector<IndexAccessor>& globalIndexConditions,
     std::unordered_map<uint64_t, std::vector<IndexAccessor>>& depthBasedIndexConditions,
->>>>>>> 8ad644bb
     arangodb::aql::FixedVarExpressionContext& expressionContext, bool requiresFullDocument)
     : _tmpVar(tmpVar),
       _trx(trx),
@@ -203,29 +161,6 @@
   _lookupInfo.reserve(globalIndexConditions.size());
   _depthLookupInfo.reserve(depthBasedIndexConditions.size());
 
-<<<<<<< HEAD
-  for (auto const& idxCond : globalIndexConditions) {
-    _lookupInfo.emplace_back(idxCond.indexHandle(), idxCond.getCondition(),
-                             idxCond.getMemberToUpdate(),
-                             idxCond.getExpression(), idxCond.cursorId());
-  }
-  for (auto const& obj : depthBasedIndexConditions) {
-    // Need to reset cursor ID.
-    // The cursorID relates to the used collection
-    // not the condition
-    auto& [depth, idxCondArray] = obj;
-
-    std::vector<LookupInfo> tmpLookupVec;
-    for (auto const& idxCond : idxCondArray) {
-      tmpLookupVec.emplace_back(idxCond.indexHandle(), idxCond.getCondition(),
-                                idxCond.getMemberToUpdate(),
-                                idxCond.getExpression(), idxCond.cursorId());
-    }
-    _depthLookupInfo.try_emplace(depth, std::move(tmpLookupVec));
-  }
-}
-
-=======
   for (auto& idxCond : globalIndexConditions) {
     _lookupInfo.emplace_back(&idxCond);
   }
@@ -281,7 +216,6 @@
 }
 
 
->>>>>>> 8ad644bb
 template <class Step>
 RefactoredSingleServerEdgeCursor<Step>::~RefactoredSingleServerEdgeCursor() {}
 
@@ -343,7 +277,6 @@
     } else {
       cursor.all([&](LocalDocumentId const& token) {
         return collection->getPhysical()
-<<<<<<< HEAD
             ->read(_trx, token,
                    [&](LocalDocumentId const&, VPackSlice edgeDoc) {
                      stats.addScannedIndex(1);
@@ -359,35 +292,6 @@
                        }
                      }
 #endif
-                     // eval depth-based expression first if available
-                     EdgeDocumentToken edgeToken(cid, token);
-
-                     // evaluate expression if available
-                     if (expression != nullptr &&
-                         !evaluateEdgeExpressionHelper(expression, edgeToken, edgeDoc)) {
-                       stats.incrFiltered();
-                       return false;
-                     }
-
-                     callback(std::move(edgeToken), edgeDoc, cursorID);
-                     return true;
-                   })
-=======
-            ->read(
-                _trx, token,
-                [&](LocalDocumentId const&, VPackSlice edgeDoc) {
-                  stats.addScannedIndex(1);
-#ifdef USE_ENTERPRISE
-                  if (_trx->skipInaccessible()) {
-                    // TODO: we only need to check one of these
-                    VPackSlice from =
-                        transaction::helpers::extractFromFromDocument(edgeDoc);
-                    VPackSlice to = transaction::helpers::extractToFromDocument(edgeDoc);
-                    if (CheckInaccessible(_trx, from) || CheckInaccessible(_trx, to)) {
-                      return false;
-                    }
-                  }
-#endif
                   // eval depth-based expression first if available
                   EdgeDocumentToken edgeToken(cid, token);
 
@@ -402,7 +306,6 @@
                   return true;
                 },
                 ReadOwnWrites::no)
->>>>>>> 8ad644bb
             .ok();
       });
     }
@@ -420,9 +323,6 @@
 
   aql::AqlValue edgeVal(aql::AqlValueHintDocumentNoCopy(value.begin()));
   _expressionCtx.setVariableValue(_tmpVar, edgeVal);
-<<<<<<< HEAD
-  TRI_DEFER(_expressionCtx.clearVariableValue(_tmpVar));
-=======
   ScopeGuard defer([&]() noexcept {
     try {
       _expressionCtx.clearVariableValue(_tmpVar);
@@ -433,7 +333,6 @@
       // with not found, nothing bad has happened
     }
   });
->>>>>>> 8ad644bb
 
   bool mustDestroy = false;
   aql::AqlValue res = expression->execute(&_expressionCtx, mustDestroy);
@@ -453,8 +352,6 @@
   return depthInfo->second;
 }
 
-<<<<<<< HEAD
-=======
 template <class Step>
 void RefactoredSingleServerEdgeCursor<Step>::prepareIndexExpressions(aql::Ast* ast) {
   for (auto& it : _lookupInfo) {
@@ -468,7 +365,6 @@
   }
 }
 
->>>>>>> 8ad644bb
 template class arangodb::graph::RefactoredSingleServerEdgeCursor<SingleServerProviderStep>;
 
 #ifdef USE_ENTERPRISE
