////////////////////////////////////////////////////////////////////////////////
/// DISCLAIMER
///
/// Copyright 2014-2021 ArangoDB GmbH, Cologne, Germany
/// Copyright 2004-2014 triAGENS GmbH, Cologne, Germany
///
/// Licensed under the Apache License, Version 2.0 (the "License");
/// you may not use this file except in compliance with the License.
/// You may obtain a copy of the License at
///
///     http://www.apache.org/licenses/LICENSE-2.0
///
/// Unless required by applicable law or agreed to in writing, software
/// distributed under the License is distributed on an "AS IS" BASIS,
/// WITHOUT WARRANTIES OR CONDITIONS OF ANY KIND, either express or implied.
/// See the License for the specific language governing permissions and
/// limitations under the License.
///
/// Copyright holder is ArangoDB GmbH, Cologne, Germany
///
/// @author Heiko Kernbach
/// @author Michael Hackstein
////////////////////////////////////////////////////////////////////////////////

#pragma once

#include "Aql/AqlFunctionsInternalCache.h"
#include "Aql/Expression.h"
#include "Aql/FixedVarExpressionContext.h"
#include "Aql/QueryContext.h"
#include "Indexes/IndexIterator.h"
#include "Transaction/Methods.h"

#include "Graph/Providers/TypeAliases.h"

#include <vector>

namespace arangodb {

class LocalDocumentId;

namespace aql {
class TraversalStats;
}

namespace velocypack {
class Builder;
class HashedStringRef;
}  // namespace velocypack

namespace graph {
struct IndexAccessor;

struct EdgeDocumentToken;

struct SingleServerProvider;

class RefactoredSingleServerEdgeCursor {
 public:
  struct LookupInfo {
    LookupInfo(transaction::Methods::IndexHandle idx, aql::AstNode* condition,
               std::optional<size_t> memberToUpdate, aql::Expression* expression);
    ~LookupInfo();

    LookupInfo(LookupInfo const&) = delete;
    LookupInfo(LookupInfo&&) noexcept;
    LookupInfo& operator=(LookupInfo const&) = delete;

    void rearmVertex(VertexType vertex, transaction::Methods* trx,
                     arangodb::aql::Variable const* tmpVar);

    IndexIterator& cursor();
    aql::Expression* getExpression();
<<<<<<< HEAD
    aql::Expression* getExpression(uint64_t position);
=======
>>>>>>> 0392473f

   private:
    // NOTE: The expression can be nullptr!
    transaction::Methods::IndexHandle _idxHandle;
    aql::Expression* _expression;
    aql::AstNode* _indexCondition;

    std::unique_ptr<IndexIterator> _cursor;

    // Position of _from / _to in the index search condition
    std::optional<size_t> _conditionMemberToUpdate;
  };

  enum Direction { FORWARD, BACKWARD };

 public:
  RefactoredSingleServerEdgeCursor(
      transaction::Methods* trx, arangodb::aql::Variable const* tmpVar,
      std::vector<IndexAccessor> const& globalIndexConditions,
      std::unordered_map<uint64_t, std::vector<IndexAccessor>> const& depthBasedIndexConditions,
      arangodb::aql::FixedVarExpressionContext& expressionContext);
  ~RefactoredSingleServerEdgeCursor();

  using Callback =
      std::function<void(EdgeDocumentToken&&, arangodb::velocypack::Slice, size_t)>;

 private:
  aql::Variable const* _tmpVar;
  size_t _currentCursor;
  std::vector<LookupInfo> _lookupInfo;
  std::unordered_map<uint64_t, std::vector<LookupInfo>> _depthLookupInfo;

  transaction::Methods* _trx;
  arangodb::aql::FixedVarExpressionContext& _expressionCtx;

 public:
  void readAll(SingleServerProvider& provider, aql::TraversalStats& stats,
               size_t depth, Callback const& callback);

  void rearm(VertexType vertex, uint64_t depth);

  bool evaluateExpression(arangodb::aql::Expression* expression, VPackSlice value);
};
}  // namespace graph
}  // namespace arangodb<|MERGE_RESOLUTION|>--- conflicted
+++ resolved
@@ -71,10 +71,6 @@
 
     IndexIterator& cursor();
     aql::Expression* getExpression();
-<<<<<<< HEAD
-    aql::Expression* getExpression(uint64_t position);
-=======
->>>>>>> 0392473f
 
    private:
     // NOTE: The expression can be nullptr!
