--- conflicted
+++ resolved
@@ -71,10 +71,6 @@
 
     IndexIterator& cursor();
     aql::Expression* getExpression();
-<<<<<<< HEAD
-    aql::Expression* getExpression(uint64_t position);
-=======
->>>>>>> 6904401a
 
    private:
     // NOTE: The expression can be nullptr!
