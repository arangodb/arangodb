////////////////////////////////////////////////////////////////////////////////
/// DISCLAIMER
///
/// Copyright 2014-2021 ArangoDB GmbH, Cologne, Germany
/// Copyright 2004-2014 triAGENS GmbH, Cologne, Germany
///
/// Licensed under the Apache License, Version 2.0 (the "License");
/// you may not use this file except in compliance with the License.
/// You may obtain a copy of the License at
///
///     http://www.apache.org/licenses/LICENSE-2.0
///
/// Unless required by applicable law or agreed to in writing, software
/// distributed under the License is distributed on an "AS IS" BASIS,
/// WITHOUT WARRANTIES OR CONDITIONS OF ANY KIND, either express or implied.
/// See the License for the specific language governing permissions and
/// limitations under the License.
///
/// Copyright holder is ArangoDB GmbH, Cologne, Germany
///
/// @author Heiko Kernbach
/// @author Michael Hackstein
////////////////////////////////////////////////////////////////////////////////

#pragma once

#include "Aql/AqlFunctionsInternalCache.h"
#include "Aql/Expression.h"
#include "Aql/FixedVarExpressionContext.h"
#include "Aql/QueryContext.h"
#include "Indexes/IndexIterator.h"
#include "Transaction/Methods.h"

// Note: only used for NonConstExpressionContainer
// Could be extracted to it's own file.
#include "Aql/OptimizerUtils.h"

#include "Graph/Providers/TypeAliases.h"

#include <vector>

namespace arangodb {

class LocalDocumentId;

namespace aql {
class TraversalStats;
}  // namespace aql

namespace velocypack {
class Builder;
class HashedStringRef;
}  // namespace velocypack

namespace graph {
struct IndexAccessor;

struct EdgeDocumentToken;

template <class StepType>
class SingleServerProvider;

template <class StepType>
class RefactoredSingleServerEdgeCursor {
 public:
  struct LookupInfo {
<<<<<<< HEAD
    LookupInfo(transaction::Methods::IndexHandle idx, aql::AstNode* condition,
               std::optional<size_t> memberToUpdate,
               aql::Expression* expression, size_t cursorID);
=======
    LookupInfo(IndexAccessor* accessor);

>>>>>>> 8ad644bb
    ~LookupInfo();

    LookupInfo(LookupInfo const&) = delete;
    LookupInfo(LookupInfo&&);
    LookupInfo& operator=(LookupInfo const&) = delete;

    void rearmVertex(VertexType vertex, transaction::Methods* trx,
                     arangodb::aql::Variable const* tmpVar);

    IndexIterator& cursor();
    aql::Expression* getExpression();

    size_t getCursorID() const;
<<<<<<< HEAD

   private:
    // NOTE: The expression can be nullptr!
    transaction::Methods::IndexHandle _idxHandle;
    aql::Expression* _expression;
    aql::AstNode* _indexCondition;
    size_t _cursorID;
=======

    void calculateIndexExpressions(aql::Ast* ast, aql::ExpressionContext& ctx);

   private:
    IndexAccessor* _accessor;
>>>>>>> 8ad644bb

    std::unique_ptr<IndexIterator> _cursor;
  };

  enum Direction { FORWARD, BACKWARD };

 public:
  RefactoredSingleServerEdgeCursor(
      transaction::Methods* trx, arangodb::aql::Variable const* tmpVar,
<<<<<<< HEAD
      std::vector<IndexAccessor> const& globalIndexConditions,
      std::unordered_map<uint64_t, std::vector<IndexAccessor>> const& depthBasedIndexConditions,
=======
      std::vector<IndexAccessor>& globalIndexConditions,
      std::unordered_map<uint64_t, std::vector<IndexAccessor>>& depthBasedIndexConditions,
>>>>>>> 8ad644bb
      arangodb::aql::FixedVarExpressionContext& expressionContext, bool requiresFullDocument);

  ~RefactoredSingleServerEdgeCursor();

  using Callback =
      std::function<void(EdgeDocumentToken&&, arangodb::velocypack::Slice, size_t)>;

 private:
  aql::Variable const* _tmpVar;
  std::vector<LookupInfo> _lookupInfo;
  std::unordered_map<uint64_t, std::vector<LookupInfo>> _depthLookupInfo;

  transaction::Methods* _trx;
  arangodb::aql::FixedVarExpressionContext& _expressionCtx;
  bool _requiresFullDocument;

 public:
  void readAll(SingleServerProvider<StepType>& provider,
               aql::TraversalStats& stats, size_t depth, Callback const& callback);

  void rearm(VertexType vertex, uint64_t depth);

<<<<<<< HEAD
=======
  void prepareIndexExpressions(aql::Ast* ast);

>>>>>>> 8ad644bb
  bool evaluateEdgeExpression(arangodb::aql::Expression* expression, VPackSlice value);

 private:
  auto getLookupInfos(uint64_t depth) -> std::vector<LookupInfo>&;
};
}  // namespace graph
}  // namespace arangodb<|MERGE_RESOLUTION|>--- conflicted
+++ resolved
@@ -64,14 +64,8 @@
 class RefactoredSingleServerEdgeCursor {
  public:
   struct LookupInfo {
-<<<<<<< HEAD
-    LookupInfo(transaction::Methods::IndexHandle idx, aql::AstNode* condition,
-               std::optional<size_t> memberToUpdate,
-               aql::Expression* expression, size_t cursorID);
-=======
     LookupInfo(IndexAccessor* accessor);
 
->>>>>>> 8ad644bb
     ~LookupInfo();
 
     LookupInfo(LookupInfo const&) = delete;
@@ -85,21 +79,11 @@
     aql::Expression* getExpression();
 
     size_t getCursorID() const;
-<<<<<<< HEAD
-
-   private:
-    // NOTE: The expression can be nullptr!
-    transaction::Methods::IndexHandle _idxHandle;
-    aql::Expression* _expression;
-    aql::AstNode* _indexCondition;
-    size_t _cursorID;
-=======
 
     void calculateIndexExpressions(aql::Ast* ast, aql::ExpressionContext& ctx);
 
    private:
     IndexAccessor* _accessor;
->>>>>>> 8ad644bb
 
     std::unique_ptr<IndexIterator> _cursor;
   };
@@ -109,13 +93,8 @@
  public:
   RefactoredSingleServerEdgeCursor(
       transaction::Methods* trx, arangodb::aql::Variable const* tmpVar,
-<<<<<<< HEAD
-      std::vector<IndexAccessor> const& globalIndexConditions,
-      std::unordered_map<uint64_t, std::vector<IndexAccessor>> const& depthBasedIndexConditions,
-=======
       std::vector<IndexAccessor>& globalIndexConditions,
       std::unordered_map<uint64_t, std::vector<IndexAccessor>>& depthBasedIndexConditions,
->>>>>>> 8ad644bb
       arangodb::aql::FixedVarExpressionContext& expressionContext, bool requiresFullDocument);
 
   ~RefactoredSingleServerEdgeCursor();
@@ -138,11 +117,8 @@
 
   void rearm(VertexType vertex, uint64_t depth);
 
-<<<<<<< HEAD
-=======
   void prepareIndexExpressions(aql::Ast* ast);
 
->>>>>>> 8ad644bb
   bool evaluateEdgeExpression(arangodb::aql::Expression* expression, VPackSlice value);
 
  private:
