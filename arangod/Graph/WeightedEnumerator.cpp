////////////////////////////////////////////////////////////////////////////////
/// DISCLAIMER
///
/// Copyright 2014-2021 ArangoDB GmbH, Cologne, Germany
/// Copyright 2004-2014 triAGENS GmbH, Cologne, Germany
///
/// Licensed under the Apache License, Version 2.0 (the "License");
/// you may not use this file except in compliance with the License.
/// You may obtain a copy of the License at
///
///     http://www.apache.org/licenses/LICENSE-2.0
///
/// Unless required by applicable law or agreed to in writing, software
/// distributed under the License is distributed on an "AS IS" BASIS,
/// WITHOUT WARRANTIES OR CONDITIONS OF ANY KIND, either express or implied.
/// See the License for the specific language governing permissions and
/// limitations under the License.
///
/// Copyright holder is ArangoDB GmbH, Cologne, Germany
///
/// @author Lars Maier
////////////////////////////////////////////////////////////////////////////////

#include "WeightedEnumerator.h"

#include "Aql/PruneExpressionEvaluator.h"
#include "Graph/EdgeCursor.h"
#include "Graph/EdgeDocumentToken.h"
#include "Graph/Traverser.h"
#include "Graph/TraverserCache.h"
#include "Graph/TraverserOptions.h"

#include <velocypack/Slice.h>
#include <velocypack/velocypack-aliases.h>

#include <utility>

using namespace arangodb;
using namespace arangodb::graph;
using namespace arangodb::traverser;

WeightedEnumerator::PathStep::PathStep(arangodb::velocypack::StringRef vertex)
    : fromIndex(0),
      fromEdgeToken(EdgeDocumentToken()),
      currentVertexId(std::move(vertex)),
      accumWeight(0.0) {}

WeightedEnumerator::PathStep::PathStep(size_t sourceIdx, EdgeDocumentToken&& edge,
                                       arangodb::velocypack::StringRef vertex, double weight)
    : fromIndex(sourceIdx),
      fromEdgeToken(edge),
      currentVertexId(std::move(vertex)),
      accumWeight(weight) {}

WeightedEnumerator::WeightedEnumerator(Traverser* traverser, TraverserOptions* opts)
    : PathEnumerator(traverser, opts), _schreierIndex(0), _lastReturned(0) {
  _schreier.reserve(32);
}

void WeightedEnumerator::setStartVertex(arangodb::velocypack::StringRef startVertex) {
  PathEnumerator::setStartVertex(startVertex);

  _schreier.clear();
  _schreierIndex = 0;
  _lastReturned = 0;
  _queue.clear();

  _schreier.emplace_back(startVertex);
}

bool WeightedEnumerator::expandEdge(NextEdge nextEdge) {
  VPackStringRef const toVertex = nextEdge.forwardVertexId;

  // we already have the toVertex, so we don't need to load the edge again
  // getSingleVertex does nothing but that and checking conditions
  // However, for global unique vertexes, we need the vertex getter.
  if (_traverser->getVertex(toVertex, nextEdge.depth)) {
<<<<<<< HEAD
#ifdef USE_ENTERPRISE
    if (!validDisjointPath(nextEdge.fromIndex, toVertex)) {
      return false;
    }
#endif
=======
    if (!validDisjointPath(nextEdge.fromIndex, toVertex)) {
      return false;
    }
>>>>>>> 8ad644bb
    if (_opts->uniqueVertices == TraverserOptions::UniquenessLevel::PATH) {
      if (pathContainsVertex(nextEdge.fromIndex, toVertex)) {
        // This vertex is on the path.
        return false;
      }
    }
    _schreier.emplace_back(nextEdge.fromIndex, std::move(nextEdge.forwardEdgeToken),
                           toVertex, nextEdge.accumWeight);

    if (!shouldPrune()) {
      // expand all edges on this vertex
      expandVertex(_schreierIndex, nextEdge.depth);
    }
    _schreierIndex++;
    return true;
  }

  return false;
}

void WeightedEnumerator::expandVertex(size_t vertexIndex, size_t depth) {
  PathStep const& currentStep = _schreier[vertexIndex];
  VPackStringRef vertex = currentStep.currentVertexId;

  if (depth >= _opts->maxDepth) {
    return;
  }

  EdgeCursor* cursor = getCursor(vertex, depth);
  cursor->readAll([&](graph::EdgeDocumentToken&& eid, VPackSlice e, size_t cursorIdx) -> void {
    // transform edge if required
    if (e.isString()) {
      // this will result in a document request.
      // however, shortest path has to do it as well, so I think this is ok.
      e = _opts->cache()->lookupToken(eid);
      // keep will eventually translate the edge if there is condition
    }

    if (!keepEdge(eid, e, vertex, depth, cursorIdx)) {
      return;
    }

    if (_opts->uniqueEdges == TraverserOptions::UniquenessLevel::PATH) {
      if (pathContainsEdge(vertexIndex, eid)) {
        // This edge is on the path.
        return;
      }
    }

    double forwardWeight = currentStep.accumWeight + weightEdge(e);
    VPackStringRef toVertex = _opts->cache()->persistString(getToVertex(e, vertex));
    _queue.emplace(vertexIndex, forwardWeight, depth + 1, std::move(eid), toVertex);
  });

  incHttpRequests(cursor->httpRequests());
}

bool WeightedEnumerator::expand() {
  while (true) {
    if (_queue.empty()) {
      // That's it. we are done.
      return false;
    }

    // This access is always safe.
    // If not it should have bailed out before.
    TRI_ASSERT(!_queue.empty());
    NextEdge nextEdge = _queue.popTop();

    bool shouldReturnPath = nextEdge.depth + 1 >= _opts->minDepth;
    bool const didInsert = expandEdge(std::move(nextEdge));

    if (didInsert && _opts->usesPostFilter()) {
      auto evaluator = _opts->getPostFilterEvaluator();
      if (!usePostFilter(evaluator)) {
        shouldReturnPath = false;
      }
    }

    if (!shouldReturnPath) {
      _lastReturned = _schreierIndex;
    } else if (didInsert) {
      // We exit the loop here.
      // _schreierIndex is moved forward
      return true;
    }
  }
}

bool WeightedEnumerator::next() {
  if (_isFirst) {
    _isFirst = false;

    if (!shouldPrune()) {
      expandVertex(0, 0);
    }
    // We have faked the 0 position in schreier for pruning
    _schreierIndex++;

    if (_opts->minDepth == 0) {
      if (_opts->usesPostFilter()) {
        auto evaluator = _opts->getPostFilterEvaluator();
        if (usePostFilter(evaluator)) {
          return true;
        }
      } else {
        return true;
      }
    }
  }
  _lastReturned++;

  if (_lastReturned < _schreierIndex) {
    // We still have something on our stack.
    // Paths have been read but not returned.
    if (_opts->usesPostFilter()) {
      auto evaluator = _opts->getPostFilterEvaluator();
      if (!usePostFilter(evaluator)) {
        return false;
      }
    }

    return true;
  }

  if (_opts->maxDepth == 0) {
    // Short circuit.
    // We cannot find any path of length 0 or less
    return false;
  }

  // otherwise expand "schreier" vector
  return expand();
}

arangodb::aql::AqlValue WeightedEnumerator::lastVertexToAqlValue() {
  return vertexToAqlValue(_lastReturned);
}

arangodb::aql::AqlValue WeightedEnumerator::lastEdgeToAqlValue() {
  return edgeToAqlValue(_lastReturned);
}

arangodb::aql::AqlValue WeightedEnumerator::pathToAqlValue(arangodb::velocypack::Builder& result) {
  return pathToIndexToAqlValue(result, _lastReturned);
}

arangodb::aql::AqlValue WeightedEnumerator::vertexToAqlValue(size_t index) {
  TRI_ASSERT(index < _schreier.size());
  return _traverser->fetchVertexData(_schreier[index].currentVertexId);
}

arangodb::aql::AqlValue WeightedEnumerator::edgeToAqlValue(size_t index) {
  TRI_ASSERT(index < _schreier.size());
  if (index == 0) {
    // This is the first Vertex. No Edge Pointing to it
    return arangodb::aql::AqlValue(arangodb::aql::AqlValueHintNull());
  }
  return _opts->cache()->fetchEdgeAqlResult(_schreier[index].fromEdgeToken);
}

VPackSlice WeightedEnumerator::pathToIndexToSlice(VPackBuilder& result,
                                                  size_t index, bool fromPrune) {
  for (_tempPathHelper.clear(); index != 0; index = _schreier[index].fromIndex) {
    _tempPathHelper.emplace_back(index);
  }

  result.clear();
  {
    VPackObjectBuilder ob(&result);
    if (fromPrune || _opts->producePathsEdges()) {  // edges
      VPackArrayBuilder ab(&result, StaticStrings::GraphQueryEdges);
      std::for_each(_tempPathHelper.rbegin(), _tempPathHelper.rend(), [&](size_t idx) {
        _opts->cache()->insertEdgeIntoResult(_schreier[idx].fromEdgeToken, result);
      });
    }
    if (fromPrune || _opts->producePathsVertices()) {  // vertices
      VPackArrayBuilder ab(&result, StaticStrings::GraphQueryVertices);
      _traverser->addVertexToVelocyPack(_schreier[0].currentVertexId, result);
      std::for_each(_tempPathHelper.rbegin(), _tempPathHelper.rend(), [&](size_t idx) {
        _traverser->addVertexToVelocyPack(_schreier[idx].currentVertexId, result);
      });
    }
    if (fromPrune || _opts->producePathsWeights()) {  // weights
      VPackArrayBuilder ab(&result, StaticStrings::GraphQueryWeights);
      result.add(VPackValue(_schreier[0].accumWeight));
      std::for_each(_tempPathHelper.rbegin(), _tempPathHelper.rend(), [&](size_t idx) {
        result.add(VPackValue(_schreier[idx].accumWeight));
      });
    }
  }
  TRI_ASSERT(result.isClosed());
  return result.slice();
}

arangodb::aql::AqlValue WeightedEnumerator::pathToIndexToAqlValue(arangodb::velocypack::Builder& result,
                                                                  size_t index) {
  return arangodb::aql::AqlValue(pathToIndexToSlice(result, index, false));
}

bool WeightedEnumerator::pathContainsVertex(size_t index,
                                            arangodb::velocypack::StringRef vertex) const {
  while (true) {
    TRI_ASSERT(index < _schreier.size());
    auto const& step = _schreier[index];
    if (step.currentVertexId == vertex) {
      // We have the given vertex on this path
      return true;
    }
    if (index == 0) {
      // We have checked the complete path
      return false;
    }
    index = step.fromIndex;
  }
}

bool WeightedEnumerator::pathContainsEdge(size_t index,
                                          graph::EdgeDocumentToken const& edge) const {
  while (index != 0) {
    TRI_ASSERT(index < _schreier.size());
    auto const& step = _schreier[index];
    if (step.fromEdgeToken.equals(edge)) {
      // We have the given edge on this path
      return true;
    }
    index = step.fromIndex;
  }
  // We have checked the complete path
  return false;
}

bool WeightedEnumerator::shouldPrune() {
  if (!_opts->usesPrune()) {
    return false;
  }

  transaction::BuilderLeaser pathBuilder(_opts->trx());

  // evaluator->evaluate() might access these, so they have to live long enough.
  aql::AqlValue vertex, edge;
  aql::AqlValueGuard vertexGuard{vertex, true}, edgeGuard{edge, true};

  auto* evaluator = _opts->getPruneEvaluator();
  TRI_ASSERT(evaluator != nullptr);

  if (evaluator->needsVertex()) {
    // Note: vertexToAqlValue() copies the original vertex into the AqlValue.
    // This could be avoided with a function that just returns the slice,
    // as it will stay valid long enough.
    vertex = vertexToAqlValue(_schreierIndex);
    evaluator->injectVertex(vertex.slice());
  }
  if (evaluator->needsEdge()) {
    // Note: edgeToAqlValue() copies the original edge into the AqlValue.
    // This could be avoided with a function that just returns the slice,
    // as it will stay valid long enough.
    edge = edgeToAqlValue(_schreierIndex);
    evaluator->injectEdge(edge.slice());
  }
  if (evaluator->needsPath()) {
    VPackSlice path = pathToIndexToSlice(*pathBuilder.get(), _schreierIndex, true);
    evaluator->injectPath(path);
  }
  return evaluator->evaluate();
}

double WeightedEnumerator::weightEdge(VPackSlice edge) const {
  return _opts->weightEdge(edge);
}

velocypack::StringRef WeightedEnumerator::getToVertex(velocypack::Slice edge,
                                                      velocypack::StringRef from) {
  TRI_ASSERT(edge.isObject());
  VPackSlice resSlice = transaction::helpers::extractToFromDocument(edge);
  if (resSlice.isEqualString(from)) {
    resSlice = transaction::helpers::extractFromFromDocument(edge);
  }
  return resSlice.stringRef();
}

#ifndef USE_ENTERPRISE
bool WeightedEnumerator::validDisjointPath(size_t index,
                                           arangodb::velocypack::StringRef vertex) const {
  return true;
}
#endif<|MERGE_RESOLUTION|>--- conflicted
+++ resolved
@@ -75,17 +75,9 @@
   // getSingleVertex does nothing but that and checking conditions
   // However, for global unique vertexes, we need the vertex getter.
   if (_traverser->getVertex(toVertex, nextEdge.depth)) {
-<<<<<<< HEAD
-#ifdef USE_ENTERPRISE
     if (!validDisjointPath(nextEdge.fromIndex, toVertex)) {
       return false;
     }
-#endif
-=======
-    if (!validDisjointPath(nextEdge.fromIndex, toVertex)) {
-      return false;
-    }
->>>>>>> 8ad644bb
     if (_opts->uniqueVertices == TraverserOptions::UniquenessLevel::PATH) {
       if (pathContainsVertex(nextEdge.fromIndex, toVertex)) {
         // This vertex is on the path.
