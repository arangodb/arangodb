////////////////////////////////////////////////////////////////////////////////
/// DISCLAIMER
///
/// Copyright 2014-2021 ArangoDB GmbH, Cologne, Germany
/// Copyright 2004-2014 triAGENS GmbH, Cologne, Germany
///
/// Licensed under the Apache License, Version 2.0 (the "License");
/// you may not use this file except in compliance with the License.
/// You may obtain a copy of the License at
///
///     http://www.apache.org/licenses/LICENSE-2.0
///
/// Unless required by applicable law or agreed to in writing, software
/// distributed under the License is distributed on an "AS IS" BASIS,
/// WITHOUT WARRANTIES OR CONDITIONS OF ANY KIND, either express or implied.
/// See the License for the specific language governing permissions and
/// limitations under the License.
///
/// Copyright holder is ArangoDB GmbH, Cologne, Germany
///
/// @author Tobias Gödderz
////////////////////////////////////////////////////////////////////////////////

#pragma once

#include <velocypack/Buffer.h>
#include <chrono>
#include <set>
#include <utility>

#include "Aql/Query.h"
#include "Aql/VariableGenerator.h"
#include "Basics/ReadWriteLock.h"
#include "Cluster/ClusterInfo.h"
#include "Basics/ResultT.h"
#include "Transaction/Methods.h"
#include "Transaction/StandaloneContext.h"
#include "Utils/OperationResult.h"

struct TRI_vocbase_t;

namespace arangodb {
struct ServerDefaults;

namespace graph {

class EdgeDefinition {
 public:
  enum EdgeDefinitionType {
    DEFAULT,
    SMART_TO_SMART,
    SAT_TO_SAT,
    SMART_TO_SAT,
    SAT_TO_SMART
  };

 public:
  EdgeDefinition(std::string edgeCollection_, std::set<std::string>&& from_,
<<<<<<< HEAD
                 std::set<std::string>&& to_,
                 EdgeDefinitionType type = EdgeDefinitionType::DEFAULT)
=======
                 std::set<std::string>&& to_) 
>>>>>>> 8ad644bb
      : _edgeCollection(std::move(edgeCollection_)),
        _from(std::move(from_)),
        _to(std::move(to_)),
        _type(type) {}

  std::string const& getName() const { return _edgeCollection; }
  void setName(std::string const& newName) { _edgeCollection = newName; }
  std::set<std::string> const& getFrom() const { return _from; }
  std::set<std::string> const& getTo() const { return _to; }

  /// @brief Adds the edge definition as a new object {collection, from, to}
  /// to the builder.
  void addToBuilder(velocypack::Builder& builder) const;

  bool hasFrom(std::string const& vertexCollection) const;
  bool hasTo(std::string const& vertexCollection) const;

  /// @brief validate the structure of edgeDefinition, i.e.
  /// that it contains the correct attributes, and that they contain the correct
  /// types of values.
  static Result validateEdgeDefinition(const velocypack::Slice& edgeDefinition);

  static ResultT<EdgeDefinition> createFromVelocypack(velocypack::Slice edgeDefinition,
                                                      std::set<std::string> const& satCollections);

  void toVelocyPack(velocypack::Builder&) const;

  bool operator==(EdgeDefinition const& other) const;
  bool operator!=(EdgeDefinition const& other) const;
  bool isVertexCollectionUsed(std::string const& collectionName) const;
  bool isFromVertexCollectionUsed(std::string const& collectionName) const;
  bool isToVertexCollectionUsed(std::string const& collectionName) const;

  bool renameCollection(std::string const& oldName, std::string const& newName);

<<<<<<< HEAD
  auto getType() const -> EdgeDefinitionType;

=======
>>>>>>> 8ad644bb
  /* @brief
   * Set type of the EdgeDefinition. Only allowed to be called once and only if
   * type is DEFAULT. If type has been set, it is not changeable anymore.
   *
   * @param type Type to be set
   *
   * @return True if type has been set, returns false in case type has not been set.
   */
  auto setType(EdgeDefinitionType type) -> bool;

 private:
  std::string _edgeCollection;
  std::set<std::string> _from;
  std::set<std::string> _to;
  EdgeDefinitionType _type;
};

class Graph {
 public:
  /**
   * @brief Create graph from persistence.
   *
   * @param document The stored document
   *
   * @return A graph object corresponding to this document
   */
  static std::unique_ptr<Graph> fromPersistence(TRI_vocbase_t& vocbase,
                                                velocypack::Slice document);

  /**
   * @brief Create graph from user input.
   *        NOTE: This is purely in memory and will NOT persist anything.
   *
   * @param name The name of the Graph
   * @param collectionInformation Collection information about relations and
   * orphans
   * @param options The collection creation options.
   *
   * @return A graph object corresponding to the user input
   */
  static std::unique_ptr<Graph> fromUserInput(TRI_vocbase_t& vocbase, std::string&& name,
                                              velocypack::Slice collectionInformation,
                                              velocypack::Slice options);

  // Wrapper for Move constructor
  static std::unique_ptr<Graph> fromUserInput(TRI_vocbase_t& vocbase,
                                              std::string const& name,
                                              velocypack::Slice collectionInformation,
                                              velocypack::Slice options);

 protected:
  /**
   * @brief Create graph from persistence.
   *
   * @param slice The stored document
   */
  explicit Graph(velocypack::Slice const& slice, ServerDefaults const& serverDefaults);

  /**
   * @brief Create graph from user input.
   *
   * @param graphName The name of the graph
   * @param info Collection information, including relations and orphans
   * @param options The options to be used for collections
   */
  Graph(TRI_vocbase_t& vocbase, std::string&& graphName,
        velocypack::Slice const& info, velocypack::Slice const& options);

  /**
   * @brief virtual copy constructor
   */
  virtual auto clone() const -> std::unique_ptr<Graph>;

 public:
  virtual ~Graph() = default;

  [[nodiscard]] static Result validateOrphanCollection(velocypack::Slice const& orphanDefinition);

  virtual void createCollectionOptions(VPackBuilder& builder, bool waitForSync) const;

  virtual void createSatelliteCollectionOptions(VPackBuilder& builder, bool waitForSync) const;

 public:
  /// @brief get the cids of all vertexCollections
  std::set<std::string> const& vertexCollections() const;

  /// @brief get the cids of all orphanCollections
  std::set<std::string> const& orphanCollections() const;

  /// @brief get the cids of all satelliteCollections
<<<<<<< HEAD
  std::set<std::string> const& satelliteCollections() const;
=======
  std::unordered_set<std::string> const& satelliteCollections() const;
>>>>>>> 8ad644bb

  /// @brief get the cids of all edgeCollections
  std::set<std::string> const& edgeCollections() const;

  /// @brief get the cids of all edgeCollections
  std::map<std::string, EdgeDefinition> const& edgeDefinitions() const;

  /// @brief get the cids of all edgeCollections as reference
  std::map<std::string, EdgeDefinition>& edgeDefinitions();

  bool hasEdgeCollection(std::string const& collectionName) const;
  bool hasVertexCollection(std::string const& collectionName) const;
  bool hasOrphanCollection(std::string const& collectionName) const;
  bool renameCollections(std::string const& oldName, std::string const& newName);

  std::optional<std::reference_wrapper<EdgeDefinition const>> getEdgeDefinition(
      std::string const& collectionName) const;

  virtual bool isSmart() const;
  virtual bool isDisjoint() const;
  virtual bool isSatellite() const;
  virtual EdgeDefinition::EdgeDefinitionType getEdgeDefinitionType(std::string const& edge) const;

  uint64_t numberOfShards() const;
  uint64_t replicationFactor() const;
  uint64_t writeConcern() const;
  std::string const id() const;
  std::string const& rev() const;

  std::string const& name() const { return _graphName; }

  /// @brief return a VelocyPack representation of the graph
  void toVelocyPack(velocypack::Builder&) const;

  /**
   * @brief Create the GraphDocument to be stored in the database.
   *
   * @param builder The builder the result should be written in. Expects an open
   * object.
   */
  virtual void toPersistence(velocypack::Builder& builder) const;

  /**
   * @brief Create the Graph Json Representation to be given to the client.
   *        Uses toPersistence, but also includes _rev and _id values and
   * encapsulates the date into a graph attribute.
   *
   * @param builder The builder the result should be written in. Expects an open
   * object.
   */
  void graphForClient(VPackBuilder& builder) const;

  /**
   * @brief Check if the collection is allowed to be used
   * within this graph
   *
   * @param col The collection
   *
   * @return TRUE if we are safe to use it.
   */
  virtual Result validateCollection(LogicalCollection& col) const;
  virtual void ensureInitial(const LogicalCollection& col);

  void edgesToVpack(VPackBuilder& builder) const;
  void verticesToVpack(VPackBuilder& builder) const;

  virtual void enhanceEngineInfo(velocypack::Builder&) const;

  /// @brief adds one edge definition. Returns an error if the edgeDefinition
  ///        is already added to this graph.
  ResultT<EdgeDefinition const*> addEdgeDefinition(velocypack::Slice const& edgeDefinitionSlice);

  /// @brief adds one edge definition. Returns an error if the edgeDefinition
  ///        is already added to this graph.
  ResultT<EdgeDefinition const*> addEdgeDefinition(EdgeDefinition const& edgeDefinition);

  /// @brief removes one edge definition. Returns an error if the edgeDefinition
  ///        is not included in this graph.
  bool removeEdgeDefinition(std::string const& edgeDefinitionName);

  /// @brief replaces one edge definition. Returns an error if the
  /// edgeDefinition
  ///        is not included in this graph.
  Result replaceEdgeDefinition(EdgeDefinition const& edgeDefinition);

  /// @brief Rebuild orphan collections. Needs to be called after every
  /// removal or change of an existing an edgeDefinition.
  void rebuildOrphans(EdgeDefinition const& oldEdgeDefinition);

  /// @brief Removes an orphan vertex collection from the graphs definition
  Result removeOrphanCollection(std::string const&);

  /// @brief Add an orphan vertex collection to this graphs definition
  Result addOrphanCollection(std::string&&);

  virtual auto addSatellites(VPackSlice const& satellites) -> Result;

  std::ostream& operator<<(std::ostream& ostream);

 private:
  /// @brief Parse the edgeDefinition slice and inject it into this graph
  void parseEdgeDefinitions(velocypack::Slice edgeDefs);

  /// @brief Add a vertex collection to this graphs definition
  void addVertexCollection(std::string const&);

  /// @brief Add orphanCollections to the object
  void insertOrphanCollections(velocypack::Slice arr);

  /// @brief Set numberOfShards to the graph definition
  void setNumberOfShards(uint64_t numberOfShards);

  /// @brief Set replicationFactor to the graph definition
  void setReplicationFactor(uint64_t replicationFactor);

  /// @brief Set writeConcern to the graph definition
  void setWriteConcern(uint64_t writeConcern);

  /// @brief Set rev to the graph definition
  void setRev(std::string&& rev);

  /////////////////////////////////////////////////////////////////////////////////
  //
  // SECTION: Variables
  //
  /////////////////////////////////////////////////////////////////////////////////
 protected:
  /// @brief name of this graph
  std::string const _graphName;

  /// @brief the names of all vertexCollections
  ///        This includes orphans.
  std::set<std::string> _vertexColls;

  /// @brief the names of all orphanCollections
  std::set<std::string> _orphanColls;

  /// @brief the names of all satelliteCollections
<<<<<<< HEAD
  std::set<std::string> _satelliteColls;
=======
  std::unordered_set<std::string> _satelliteColls;
>>>>>>> 8ad644bb

  /// @brief the names of all edgeCollections
  std::set<std::string> _edgeColls;

  /// @brief edge definitions of this graph
  std::map<std::string, EdgeDefinition> _edgeDefs;

  /// @brief number of shards of this graph
  uint64_t _numberOfShards;

  /// @brief replication factor of this graph
  uint64_t _replicationFactor;

  /// @brief write concern for this graph
  uint64_t _writeConcern;

  /// @brief revision of this graph
  std::string _rev;

  /// @brief whether this graph is a SatelliteGraph
  bool _isSatellite = false;
};

// helper functions
template <class T, class C>
void setUnion(std::set<T>& set, C const& container) {
  for (auto const& it : container) {
    set.insert(it);
  }
}

}  // namespace graph
}  // namespace arangodb
<|MERGE_RESOLUTION|>--- conflicted
+++ resolved
@@ -56,12 +56,8 @@
 
  public:
   EdgeDefinition(std::string edgeCollection_, std::set<std::string>&& from_,
-<<<<<<< HEAD
                  std::set<std::string>&& to_,
                  EdgeDefinitionType type = EdgeDefinitionType::DEFAULT)
-=======
-                 std::set<std::string>&& to_) 
->>>>>>> 8ad644bb
       : _edgeCollection(std::move(edgeCollection_)),
         _from(std::move(from_)),
         _to(std::move(to_)),
@@ -97,11 +93,6 @@
 
   bool renameCollection(std::string const& oldName, std::string const& newName);
 
-<<<<<<< HEAD
-  auto getType() const -> EdgeDefinitionType;
-
-=======
->>>>>>> 8ad644bb
   /* @brief
    * Set type of the EdgeDefinition. Only allowed to be called once and only if
    * type is DEFAULT. If type has been set, it is not changeable anymore.
@@ -192,11 +183,7 @@
   std::set<std::string> const& orphanCollections() const;
 
   /// @brief get the cids of all satelliteCollections
-<<<<<<< HEAD
-  std::set<std::string> const& satelliteCollections() const;
-=======
   std::unordered_set<std::string> const& satelliteCollections() const;
->>>>>>> 8ad644bb
 
   /// @brief get the cids of all edgeCollections
   std::set<std::string> const& edgeCollections() const;
@@ -335,11 +322,7 @@
   std::set<std::string> _orphanColls;
 
   /// @brief the names of all satelliteCollections
-<<<<<<< HEAD
-  std::set<std::string> _satelliteColls;
-=======
   std::unordered_set<std::string> _satelliteColls;
->>>>>>> 8ad644bb
 
   /// @brief the names of all edgeCollections
   std::set<std::string> _edgeColls;
