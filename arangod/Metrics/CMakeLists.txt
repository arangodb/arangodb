add_library(arango_metrics_base OBJECT
<<<<<<< HEAD
		Builder.cpp
		Counter.cpp
		Metric.cpp
		)

target_include_directories(arango_metrics_base PRIVATE
		"${PROJECT_SOURCE_DIR}/arangod"
		"${PROJECT_SOURCE_DIR}/${ENTERPRISE_INCLUDE_DIR}")

target_compile_options(arango_metrics_base PRIVATE
		${CMAKE_DEPRECATE_OPTIONS})

target_link_libraries(arango_metrics_base PRIVATE
		arango_lightweight)
=======
  Builder.cpp
  Counter.cpp
  Metric.cpp)

target_include_directories(arango_metrics_base PRIVATE
  "${PROJECT_SOURCE_DIR}/arangod"
  "${PROJECT_SOURCE_DIR}/${ENTERPRISE_INCLUDE_DIR}")

target_link_libraries(arango_metrics_base PRIVATE
  arango_lightweight)
>>>>>>> dda48d6f

add_library(arango_metrics STATIC
  MetricsFeature.cpp
  ClusterMetricsFeature.cpp
  ${PROJECT_SOURCE_DIR}/arangod/RestHandler/RestMetricsHandler.cpp)

target_link_libraries(arango_metrics
<<<<<<< HEAD
		arango_metrics_base
=======
  arango_metrics_base
>>>>>>> dda48d6f
  arango
  arango::validation
  arango_replication2
  immer
  rocksdb_interface)

target_include_directories(arango_metrics PRIVATE
  "${PROJECT_SOURCE_DIR}/arangod"
  "${PROJECT_SOURCE_DIR}/${ENTERPRISE_INCLUDE_DIR}")<|MERGE_RESOLUTION|>--- conflicted
+++ resolved
@@ -1,20 +1,4 @@
 add_library(arango_metrics_base OBJECT
-<<<<<<< HEAD
-		Builder.cpp
-		Counter.cpp
-		Metric.cpp
-		)
-
-target_include_directories(arango_metrics_base PRIVATE
-		"${PROJECT_SOURCE_DIR}/arangod"
-		"${PROJECT_SOURCE_DIR}/${ENTERPRISE_INCLUDE_DIR}")
-
-target_compile_options(arango_metrics_base PRIVATE
-		${CMAKE_DEPRECATE_OPTIONS})
-
-target_link_libraries(arango_metrics_base PRIVATE
-		arango_lightweight)
-=======
   Builder.cpp
   Counter.cpp
   Metric.cpp)
@@ -25,7 +9,6 @@
 
 target_link_libraries(arango_metrics_base PRIVATE
   arango_lightweight)
->>>>>>> dda48d6f
 
 add_library(arango_metrics STATIC
   MetricsFeature.cpp
@@ -33,11 +16,7 @@
   ${PROJECT_SOURCE_DIR}/arangod/RestHandler/RestMetricsHandler.cpp)
 
 target_link_libraries(arango_metrics
-<<<<<<< HEAD
-		arango_metrics_base
-=======
   arango_metrics_base
->>>>>>> dda48d6f
   arango
   arango::validation
   arango_replication2
