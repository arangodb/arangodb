--- conflicted
+++ resolved
@@ -127,20 +127,12 @@
   TRI_ASSERT(metric != nullptr);
   MetricKeyView key{metric->name(), metric->labels()};
   std::lock_guard lock{_mutex};
-<<<<<<< HEAD
-  if (!_registry.try_emplace(key, metric).second) {
+  auto [it, inserted] = _registry.try_emplace(key, metric);
+  if (!inserted) {
     THROW_ARANGO_EXCEPTION_MESSAGE(
         TRI_ERROR_INTERNAL,
         absl::StrCat(builder.type(), " ", metric->name(), ":", metric->labels(),
                      " already exists"));
-=======
-  auto [it, inserted] = _registry.try_emplace(key, metric);
-  if (!inserted) {
-    THROW_ARANGO_EXCEPTION_MESSAGE(TRI_ERROR_INTERNAL,
-                                   std::string{builder.type()} + " " +
-                                       std::string{builder.name()} +
-                                       " already exists");
->>>>>>> 01b203b7
   }
   return (*it).second;
 }
