////////////////////////////////////////////////////////////////////////////////
/// DISCLAIMER
///
/// Copyright 2014-2024 ArangoDB GmbH, Cologne, Germany
/// Copyright 2004-2014 triAGENS GmbH, Cologne, Germany
///
/// Licensed under the Business Source License 1.1 (the "License");
/// you may not use this file except in compliance with the License.
/// You may obtain a copy of the License at
///
///     https://github.com/arangodb/arangodb/blob/devel/LICENSE
///
/// Unless required by applicable law or agreed to in writing, software
/// distributed under the License is distributed on an "AS IS" BASIS,
/// WITHOUT WARRANTIES OR CONDITIONS OF ANY KIND, either express or implied.
/// See the License for the specific language governing permissions and
/// limitations under the License.
///
/// Copyright holder is ArangoDB GmbH, Cologne, Germany
///
/// @author Jan Steemann
////////////////////////////////////////////////////////////////////////////////

#include <cmath>

#include "SortedIndexAttributeMatcher.h"

#include "Aql/Ast.h"
#include "Aql/AstNode.h"
#include "Aql/SortCondition.h"
#include "Aql/Variable.h"
#include "Basics/StaticStrings.h"
#include "Indexes/Index.h"
#include "Indexes/SimpleAttributeEqualityMatcher.h"
#include "VocBase/vocbase.h"

using namespace arangodb;

namespace {

std::tuple<size_t, size_t, double, double> analyzeConditions(
    arangodb::Index const* idx,
    arangodb::containers::FlatHashMap<
        size_t, std::vector<arangodb::aql::AstNode const*>> const& found) {
  size_t attributesCovered = 0;
  size_t attributesCoveredByEquality = 0;
  double equalityReductionFactor = 1.0;
  double nonEqualityReductionFactor = 1.0;
  double nextEqualityReductionValue = 20.0;
  bool lastContainsEquality = true;

  for (size_t i = 0; i < idx->fields().size(); ++i) {
    auto it = found.find(i);

    if (it == found.end() || !lastContainsEquality) {
      // index attribute not covered by condition, or unsupported condition.
      // must abort
      break;
    }

    ++attributesCovered;

    // check if the current condition contains an equality condition
    auto const& nodes = (*it).second;
    bool containsEquality = false;
    for (size_t j = 0; j < nodes.size(); ++j) {
      if (nodes[j]->type == arangodb::aql::NODE_TYPE_OPERATOR_BINARY_EQ ||
          nodes[j]->type == arangodb::aql::NODE_TYPE_OPERATOR_BINARY_IN) {
        containsEquality = true;
        break;
      }
    }

    if (containsEquality) {
      ++attributesCoveredByEquality;

      equalityReductionFactor *= nextEqualityReductionValue;
      // decrease the effect of the equality reduction factor
      nextEqualityReductionValue *= 0.25;
    } else {
      // quick estimate for the potential reductions caused by the conditions
      if (nodes.size() >= 2) {
        // at least two (non-equality) conditions. probably a range with lower
        // and upper bound defined
        nonEqualityReductionFactor *= 7.5;
      } else {
        // one (non-equality). this is either a lower or a higher bound
        nonEqualityReductionFactor *= 2.0;
      }
    }

    lastContainsEquality = containsEquality;
  }

  return std::make_tuple(attributesCovered, attributesCoveredByEquality,
                         equalityReductionFactor, nonEqualityReductionFactor);
}

}  // namespace

bool SortedIndexAttributeMatcher::accessFitsIndex(
    arangodb::Index const* idx,            // index
    arangodb::aql::AstNode const* access,  // attribute access
    arangodb::aql::AstNode const* other,   // eg const value
    arangodb::aql::AstNode const*
        op,  // binary operation that is parent of access and other
    arangodb::aql::Variable const* reference,  // variable used in access(es)
    arangodb::containers::FlatHashMap<
        size_t /*offset in idx->fields()*/,
        std::vector<arangodb::aql::AstNode const*> /*conjunct - operation*/>&
        found,  // marks operations covered by index-fields
    arangodb::containers::FlatHashSet<std::string>&
        nonNullAttributes,  // set of stringified op-children (access other)
                            // that may not be null
    bool isExecution        // skip usage check in execution phase
) {
  if (!idx->canUseConditionPart(access, other, op, reference, nonNullAttributes,
                                isExecution)) {
    return false;
  }

  if (idx->type() == arangodb::Index::IndexType::TRI_IDX_TYPE_TTL_INDEX &&
      (!other->isConstant() ||
       !(other->isIntValue() || other->isDoubleValue()))) {
    // TTL index can only be used for numeric lookup values, no date strings or
    // anything else
    // TODO: move this into the specific index class
    return false;
  }

  std::pair<arangodb::aql::Variable const*,
            std::vector<arangodb::basics::AttributeName>>
      attributeData;
  bool const isPrimaryIndex =
      idx->type() == arangodb::Index::IndexType::TRI_IDX_TYPE_PRIMARY_INDEX;

  if (op->type != arangodb::aql::NODE_TYPE_OPERATOR_BINARY_IN) {
    if (!access->isAttributeAccessForVariable(attributeData) ||
        attributeData.first != reference) {
      // this access is not referencing this collection
      return false;
    }
    if (arangodb::basics::TRI_AttributeNamesHaveExpansion(
            attributeData.second)) {
      // doc.value[*] == 'value'
      return false;
    }
    if (idx->isAttributeExpanded(attributeData.second)) {
      // doc.value == 'value' (with an array index)
      return false;
    }
  } else {
    // ok, we do have an IN here... check if it's something like 'value' IN
    // doc.value[*]
    TRI_ASSERT(op->type == arangodb::aql::NODE_TYPE_OPERATOR_BINARY_IN);

    if (access->isAttributeAccessForVariable(attributeData) &&
        attributeData.first == reference &&
        !arangodb::basics::TRI_AttributeNamesHaveExpansion(
            attributeData.second) &&
        idx->attributeMatches(attributeData.second, isPrimaryIndex)) {
      // doc.value IN 'value'
      // can use this index
    } else if (other->isAttributeAccessForVariable(attributeData) &&
               attributeData.first == reference &&
               idx->isAttributeExpanded(attributeData.second) &&
               idx->attributeMatches(attributeData.second, isPrimaryIndex)) {
      // check for  'value' IN doc.value  AND  'value' IN doc.value[*]
    } else {
      return false;
    }
  }

  std::vector<arangodb::basics::AttributeName> const& fieldNames =
      attributeData.second;

  for (size_t i = 0; i < idx->fields().size(); ++i) {
    if (idx->fields()[i].size() != fieldNames.size()) {
      // attribute path length differs
      continue;
    }

    if (idx->isAttributeExpanded(i) &&
        op->type != arangodb::aql::NODE_TYPE_OPERATOR_BINARY_IN) {
      // If this attribute is correct or not, it could only serve for IN
      continue;
    }

    bool match = arangodb::basics::AttributeName::isIdentical(idx->fields()[i],
                                                              fieldNames, true);

    // make exception for primary index as we do not need to match "_key, _id"
    // but can go directly for "_id"
    if (!match && isPrimaryIndex && i == 0 &&
        fieldNames[i].name == StaticStrings::IdString) {
      match = true;
    }

    if (match) {
      // mark ith attribute as being covered
      found[i].emplace_back(op);
      TRI_IF_FAILURE("PersistentIndex::accessFitsIndex") {
        THROW_ARANGO_EXCEPTION(TRI_ERROR_DEBUG);
      }
      TRI_IF_FAILURE("SkiplistIndex::accessFitsIndex") {
        THROW_ARANGO_EXCEPTION(TRI_ERROR_DEBUG);
      }
      TRI_IF_FAILURE("HashIndex::accessFitsIndex") {
        THROW_ARANGO_EXCEPTION(TRI_ERROR_DEBUG);
      }

      return true;
    }
  }

  return false;
}

void SortedIndexAttributeMatcher::matchAttributes(
    arangodb::Index const* idx, arangodb::aql::AstNode const* node,
    arangodb::aql::Variable const* reference,
    arangodb::containers::FlatHashMap<
        size_t, std::vector<arangodb::aql::AstNode const*>>& found,
    size_t& values,
    arangodb::containers::FlatHashSet<std::string>& nonNullAttributes,
    bool isExecution) {
  // assert we have a properly formed condition - nary conjunction
  TRI_ASSERT(node->type == arangodb::aql::NODE_TYPE_OPERATOR_NARY_AND);

  // inspect the conjuncts - allowed are binary comparisons and a contains check
  for (size_t i = 0; i < node->numMembers(); ++i) {
    auto op = node->getMemberUnchecked(i);

    switch (op->type) {
      case arangodb::aql::NODE_TYPE_OPERATOR_BINARY_NE:
      case arangodb::aql::NODE_TYPE_OPERATOR_BINARY_EQ:
      case arangodb::aql::NODE_TYPE_OPERATOR_BINARY_LT:
      case arangodb::aql::NODE_TYPE_OPERATOR_BINARY_LE:
      case arangodb::aql::NODE_TYPE_OPERATOR_BINARY_GT:
      case arangodb::aql::NODE_TYPE_OPERATOR_BINARY_GE:
        TRI_ASSERT(op->numMembers() == 2);
        accessFitsIndex(idx, op->getMemberUnchecked(0),
                        op->getMemberUnchecked(1), op, reference, found,
                        nonNullAttributes, isExecution);
        accessFitsIndex(idx, op->getMemberUnchecked(1),
                        op->getMemberUnchecked(0), op, reference, found,
                        nonNullAttributes, isExecution);
        break;

      case arangodb::aql::NODE_TYPE_OPERATOR_BINARY_IN:
        if (accessFitsIndex(idx, op->getMemberUnchecked(0),
                            op->getMemberUnchecked(1), op, reference, found,
                            nonNullAttributes, isExecution)) {
          if (op->getMemberUnchecked(1)->isAttributeAccessForVariable(
                  reference, /*indexed access*/ false)) {
            // 'abc' IN doc.attr[*]
            ++values;
          } else {
            size_t av =
                SimpleAttributeEqualityMatcher::estimateNumberOfArrayMembers(
                    op->getMemberUnchecked(1));
            if (av > 1) {
              // attr IN [ a, b, c ]  =>  this will produce multiple items, so
              // count them!
              values += av - 1;
            }
          }
        }
        break;

      default:
        break;
    }
  }
}

Index::FilterCosts SortedIndexAttributeMatcher::supportsFilterCondition(
    std::vector<std::shared_ptr<arangodb::Index>> const& allIndexes,
    arangodb::Index const* idx, arangodb::aql::AstNode const* node,
<<<<<<< HEAD
    arangodb::aql::Variable const* reference, size_t itemsInIndex,
    arangodb::aql::IndexHint const& hint, ReadOwnWrites readOwnWrites) {
  // mmfiles failure point compat
  if (idx->type() == Index::TRI_IDX_TYPE_HASH_INDEX) {
    TRI_IF_FAILURE("SimpleAttributeMatcher::accessFitsIndex") {
      THROW_ARANGO_EXCEPTION(TRI_ERROR_DEBUG);
    }
  }

=======
    arangodb::aql::Variable const* reference, size_t itemsInIndex) {
>>>>>>> 11547dca
  arangodb::containers::FlatHashMap<size_t,
                                    std::vector<arangodb::aql::AstNode const*>>
      found;
  arangodb::containers::FlatHashSet<std::string> nonNullAttributes;
  size_t values = 0;
  matchAttributes(idx, node, reference, found, values, nonNullAttributes,
                  false);

  if (values == 0) {
    values = 1;
  }

  auto [attributesCovered, attributesCoveredByEquality, equalityReductionFactor,
        nonEqualityReductionFactor] = ::analyzeConditions(idx, found);

  TRI_ASSERT(equalityReductionFactor >= 1.0);
  TRI_ASSERT(nonEqualityReductionFactor >= 1.0);

  TRI_ASSERT(node->numMembers() >= attributesCovered);
  size_t postFilterConditions = node->numMembers() - attributesCovered;

  Index::FilterCosts costs =
      Index::FilterCosts::defaultCosts(itemsInIndex, values);
  costs.coveredAttributes = attributesCovered;

  // intentionally commented out here. can be enabled during development
  // LOG_TOPIC("592b7", TRACE, Logger::FIXME)
  //    << "itemsInIndex: " << itemsInIndex
  //    << ", values: " << values
  //    << ", postFilterConditions: " << postFilterConditions
  //    << ", attributesCovered: " << attributesCovered
  //    << ", attributesCoveredByEquality: " << attributesCoveredByEquality
  //    << ", equalityReductionFactor: " << equalityReductionFactor
  //    << ", nonEqualityReductionFactor: " << nonEqualityReductionFactor
  //    << ", defaults: " << costs.estimatedItems;

  if (attributesCovered > 0 &&
      (!idx->sparse() || attributesCovered == idx->fields().size())) {
    // if the condition contains at least one index attribute and is not sparse,
    // or the index is sparse and all attributes are covered by the condition,
    // then it can be used (note: additional checks for condition parts in
    // sparse indexes are contained in Index::canUseConditionPart)
    costs.supportsCondition = true;

    double estimatedItems = static_cast<double>(itemsInIndex * values);
    if (itemsInIndex > 0) {
      // check if the index has a selectivity estimate ready
      if (idx->hasSelectivityEstimate() &&
          attributesCoveredByEquality == idx->fields().size()) {
        // full match. all index attributes are looked up by equality
        double estimate = idx->selectivityEstimate();
        if (estimate > 0.0) {
          // use the seclitiy estimate
          estimatedItems = static_cast<double>(1.0 / estimate * values);
        } else {
          // use a guesstimate
          estimatedItems /= equalityReductionFactor;
        }
      } else if (attributesCoveredByEquality > 0) {
        TRI_ASSERT(attributesCovered > 0);
        // the index either does not have a selectivity estimate, or not all
        // of its attributes are covered by the condition using an equality
        // lookup however, if the search condition uses equality lookups on the
        // prefix of the index, then we can check if there is another index
        // which is just indexing the prefix, and "steal" the selectivity
        // estimate from that index for example, if the condition is "doc.a == 1
        // && doc.b > 2", and the current index is created on ["a", "b"], then
        // we will not use the selectivity estimate of the current index (due to
        // the range condition used for the second index attribute). however, if
        // there is another index on just "a", we know that the current index is
        // at least as selective as the index on the single attribute. and that
        // the extra condition we have will make it even more selectivity. so in
        // this case we will re-use the selectivity estimate from the other
        // index, and are happy.
        double otherEstimate = -1.0;

        for (auto const& otherIdx : allIndexes) {
          auto const* other = otherIdx.get();
          if (other == idx || !other->hasSelectivityEstimate()) {
            continue;
          }
          auto const& otherFields = other->fields();
          if (otherFields.size() > idx->fields().size()) {
            // filter out too long other indexes
            continue;
          }

          size_t matches = 0;
          for (size_t i = 0; i < otherFields.size(); ++i) {
            if (otherFields[i] != idx->fields()[i]) {
              break;
            }
            ++matches;

            if (matches > found.size()) {
              break;
            }
          }

          if (matches == otherFields.size()) {
            // the other index is a full prefix of our own index.
            // now check if the other index actually satisfies the filter
            // condition
            arangodb::containers::FlatHashMap<
                size_t, std::vector<arangodb::aql::AstNode const*>>
                foundOther;
            [[maybe_unused]] size_t valuesOther = 0;  // ignored here
            matchAttributes(otherIdx.get(), node, reference, foundOther,
                            valuesOther, nonNullAttributes, false);

            auto [attributesCoveredOther, attributesCoveredByEqualityOther,
                  equalityReductionFactorOther,
                  nonEqualityReductionFactorOther] =
                ::analyzeConditions(otherIdx.get(), foundOther);

            // all attributes from the other index must be covered with equality
            // lookups, otherwise we cannot use the other index' selectivity
            // estimate
            if (foundOther.size() == matches &&
                attributesCoveredByEqualityOther == matches) {
              double estimate = other->selectivityEstimate();
              if (estimate > 0.0 && estimate > otherEstimate) {
                otherEstimate = estimate;
              }
            }
          }
        }

        if (otherEstimate > 0.0) {
          // reuse the estimate from the other index
          estimatedItems = static_cast<double>(1.0 / otherEstimate * values);
        } else {
          // use a guesstimate
          estimatedItems /= equalityReductionFactor;
        }

        estimatedItems /= nonEqualityReductionFactor;
      }

      costs.estimatedItems = static_cast<size_t>(estimatedItems);

      // normalizes costs
      Index::normalizeFilterCosts(costs, idx, itemsInIndex, values);
    }
  } else {
    // index does not help for this condition
    TRI_ASSERT(!costs.supportsCondition);
  }

  // honor the costs of post-index filter conditions
  costs.estimatedCosts += costs.estimatedItems * postFilterConditions;

  return costs;
}

Index::SortCosts SortedIndexAttributeMatcher::supportsSortCondition(
    arangodb::Index const* idx,
    arangodb::aql::SortCondition const* sortCondition,
    arangodb::aql::Variable const* reference, size_t itemsInIndex) {
  TRI_ASSERT(sortCondition != nullptr);

  Index::SortCosts costs = Index::SortCosts::defaultCosts(itemsInIndex);

  if (!idx->sparse() ||
      sortCondition->onlyUsesNonNullSortAttributes(idx->fields())) {
    // non-sparse indexes can be used for sorting, but sparse indexes can only
    // be used if we can prove that we only need to return non-null index
    // attribute values
    if (!idx->hasExpansion() && sortCondition->isUnidirectional() &&
        sortCondition->isOnlyAttributeAccess()) {
      costs.coveredAttributes =
          sortCondition->coveredAttributes(reference, idx->fields());

      if (costs.coveredAttributes >= sortCondition->numAttributes()) {
        // sort is fully covered by index. no additional sort costs!
        // forward iteration does not have high costs
        costs.supportsCondition = true;
        if (sortCondition->isDescending()) {
          // slightly penalize backward iteration
          costs.estimatedCosts = itemsInIndex * 0.001;
        } else {
          // forward iteration is cheap
          costs.estimatedCosts = 0.0;
        }
      } else if (costs.coveredAttributes > 0) {
        costs.estimatedCosts = (itemsInIndex / costs.coveredAttributes) *
                               std::log2(double(itemsInIndex));
        costs.supportsCondition = true;
      }
    }
  }

  return costs;
}

/// @brief specializes the condition for use with the index
arangodb::aql::AstNode* SortedIndexAttributeMatcher::specializeCondition(
    arangodb::Index const* idx, arangodb::aql::AstNode* node,
    arangodb::aql::Variable const* reference) {
  // mmfiles failure compat
  if (idx->type() == Index::TRI_IDX_TYPE_HASH_INDEX) {
    TRI_IF_FAILURE("SimpleAttributeMatcher::specializeAllChildrenEQ") {
      THROW_ARANGO_EXCEPTION(TRI_ERROR_DEBUG);
    }
    TRI_IF_FAILURE("SimpleAttributeMatcher::specializeAllChildrenIN") {
      THROW_ARANGO_EXCEPTION(TRI_ERROR_DEBUG);
    }
  }

  arangodb::containers::FlatHashMap<size_t,
                                    std::vector<arangodb::aql::AstNode const*>>
      found;
  arangodb::containers::FlatHashSet<std::string> nonNullAttributes;
  [[maybe_unused]] size_t values = 0;  // ignored here
  matchAttributes(idx, node, reference, found, values, nonNullAttributes,
                  false);

  std::vector<arangodb::aql::AstNode const*> children;
  bool lastContainsEquality = true;

  for (size_t i = 0; i < idx->fields().size(); ++i) {
    auto it = found.find(i);

    if (it == found.end() || !lastContainsEquality) {
      // index attribute not covered by condition, or unsupported condition.
      // must abort
      break;
    }

    // check if the current condition contains an equality condition
    auto& nodes = (*it).second;
    lastContainsEquality =
        (std::find_if(
             nodes.begin(), nodes.end(),
             [](arangodb::aql::AstNode const* node) {
               return (
                   node->type == arangodb::aql::NODE_TYPE_OPERATOR_BINARY_EQ ||
                   node->type == arangodb::aql::NODE_TYPE_OPERATOR_BINARY_IN);
             }) != nodes.end());

    std::sort(nodes.begin(), nodes.end(),
              [](arangodb::aql::AstNode const* lhs,
                 arangodb::aql::AstNode const* rhs) -> bool {
                return Index::sortWeight(lhs) < Index::sortWeight(rhs);
              });

    ::arangodb::containers::HashSet<int> operatorsFound;
    for (auto const& it : nodes) {
      if (it->type == arangodb::aql::NODE_TYPE_OPERATOR_BINARY_NE) {
        // ignore all != operators here
        continue;
      }

      arangodb::aql::AstNodeType type = it->type;
      if (arangodb::aql::Ast::isReversibleOperator(type) &&
          it->getMember(1)->isAttributeAccessForVariable(reference, false)) {
        type = arangodb::aql::Ast::reverseOperator(type);
      }

      // do not let duplicate or related operators pass
      if (isDuplicateOperator(type, operatorsFound)) {
        continue;
      }

      TRI_ASSERT(it->type != arangodb::aql::NODE_TYPE_OPERATOR_BINARY_NE);
      operatorsFound.emplace(static_cast<int>(type));
      children.emplace_back(it);
    }
  }

  // must edit in place, no access to AST; TODO change so we can replace with
  // copy
  TEMPORARILY_UNLOCK_NODE(node);
  node->clearMembers();

  for (auto& it : children) {
    TRI_ASSERT(it->type != arangodb::aql::NODE_TYPE_OPERATOR_BINARY_NE);
    node->addMember(it);
  }

  return node;
}

bool SortedIndexAttributeMatcher::isDuplicateOperator(
    arangodb::aql::AstNodeType type,
    ::arangodb::containers::HashSet<int> const& operatorsFound) {
  if (operatorsFound.find(static_cast<int>(type)) != operatorsFound.end()) {
    // duplicate operator
    return true;
  }

  if (operatorsFound.find(
          static_cast<int>(arangodb::aql::NODE_TYPE_OPERATOR_BINARY_EQ)) !=
          operatorsFound.end() ||
      operatorsFound.find(
          static_cast<int>(arangodb::aql::NODE_TYPE_OPERATOR_BINARY_IN)) !=
          operatorsFound.end()) {
    return true;
  }

  bool duplicate = false;
  switch (type) {
    case arangodb::aql::NODE_TYPE_OPERATOR_BINARY_LT:
      duplicate = operatorsFound.find(static_cast<int>(
                      arangodb::aql::NODE_TYPE_OPERATOR_BINARY_LE)) !=
                  operatorsFound.end();
      break;
    case arangodb::aql::NODE_TYPE_OPERATOR_BINARY_LE:
      duplicate = operatorsFound.find(static_cast<int>(
                      arangodb::aql::NODE_TYPE_OPERATOR_BINARY_LT)) !=
                  operatorsFound.end();
      break;
    case arangodb::aql::NODE_TYPE_OPERATOR_BINARY_GT:
      duplicate = operatorsFound.find(static_cast<int>(
                      arangodb::aql::NODE_TYPE_OPERATOR_BINARY_GE)) !=
                  operatorsFound.end();
      break;
    case arangodb::aql::NODE_TYPE_OPERATOR_BINARY_GE:
      duplicate = operatorsFound.find(static_cast<int>(
                      arangodb::aql::NODE_TYPE_OPERATOR_BINARY_GT)) !=
                  operatorsFound.end();
      break;
    case arangodb::aql::NODE_TYPE_OPERATOR_BINARY_EQ:
      duplicate = operatorsFound.find(static_cast<int>(
                      arangodb::aql::NODE_TYPE_OPERATOR_BINARY_IN)) !=
                  operatorsFound.end();
      break;
    case arangodb::aql::NODE_TYPE_OPERATOR_BINARY_IN:
      duplicate = operatorsFound.find(static_cast<int>(
                      arangodb::aql::NODE_TYPE_OPERATOR_BINARY_EQ)) !=
                  operatorsFound.end();
      break;
    default: {
      // ignore
    }
  }

  return duplicate;
}<|MERGE_RESOLUTION|>--- conflicted
+++ resolved
@@ -277,19 +277,8 @@
 Index::FilterCosts SortedIndexAttributeMatcher::supportsFilterCondition(
     std::vector<std::shared_ptr<arangodb::Index>> const& allIndexes,
     arangodb::Index const* idx, arangodb::aql::AstNode const* node,
-<<<<<<< HEAD
     arangodb::aql::Variable const* reference, size_t itemsInIndex,
     arangodb::aql::IndexHint const& hint, ReadOwnWrites readOwnWrites) {
-  // mmfiles failure point compat
-  if (idx->type() == Index::TRI_IDX_TYPE_HASH_INDEX) {
-    TRI_IF_FAILURE("SimpleAttributeMatcher::accessFitsIndex") {
-      THROW_ARANGO_EXCEPTION(TRI_ERROR_DEBUG);
-    }
-  }
-
-=======
-    arangodb::aql::Variable const* reference, size_t itemsInIndex) {
->>>>>>> 11547dca
   arangodb::containers::FlatHashMap<size_t,
                                     std::vector<arangodb::aql::AstNode const*>>
       found;
