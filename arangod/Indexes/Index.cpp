////////////////////////////////////////////////////////////////////////////////
/// DISCLAIMER
///
/// Copyright 2014-2021 ArangoDB GmbH, Cologne, Germany
/// Copyright 2004-2014 triAGENS GmbH, Cologne, Germany
///
/// Licensed under the Apache License, Version 2.0 (the "License");
/// you may not use this file except in compliance with the License.
/// You may obtain a copy of the License at
///
///     http://www.apache.org/licenses/LICENSE-2.0
///
/// Unless required by applicable law or agreed to in writing, software
/// distributed under the License is distributed on an "AS IS" BASIS,
/// WITHOUT WARRANTIES OR CONDITIONS OF ANY KIND, either express or implied.
/// See the License for the specific language governing permissions and
/// limitations under the License.
///
/// Copyright holder is ArangoDB GmbH, Cologne, Germany
///
/// @author Jan Steemann
////////////////////////////////////////////////////////////////////////////////

#include <iostream>
#include <limits>

#include <date/date.h>
#include <velocypack/Iterator.h>
#include <velocypack/StringRef.h>
#include <velocypack/velocypack-aliases.h>

#include "Index.h"

#include "Aql/Projections.h"
#include "Aql/Ast.h"
#include "Aql/AstNode.h"
#include "Aql/AttributeNamePath.h"
#include "Aql/Variable.h"
#include "Basics/Exceptions.h"
#include "Basics/StaticStrings.h"
#include "Basics/StringUtils.h"
#include "Basics/VelocyPackHelper.h"
#include "Basics/datetime.h"
#include "Cluster/ServerState.h"
#include "Containers/HashSet.h"
#include "IResearch/IResearchCommon.h"
#include "StorageEngine/EngineSelectorFeature.h"
#include "StorageEngine/StorageEngine.h"
#include "VocBase/LogicalCollection.h"
#include "VocBase/ticks.h"

using namespace std::chrono;
using namespace date;

namespace {

/// @brief the _key attribute, which, when used in an index, will implictly make it unique
/// (note that we must not refer to StaticStrings::KeyString here to avoid an init-order-fiasco
std::vector<arangodb::basics::AttributeName> const KeyAttribute{
    arangodb::basics::AttributeName("_key", false)};

bool hasExpansion(std::vector<std::vector<arangodb::basics::AttributeName>> const& fields) {
  for (auto const& it : fields) {
    if (TRI_AttributeNamesHaveExpansion(it)) {
      return true;
    }
  }
  return false;
}

/// @brief set fields from slice
std::vector<std::vector<arangodb::basics::AttributeName>> parseFields(VPackSlice const& fields,
                                                                      bool allowExpansion) {
  std::vector<std::vector<arangodb::basics::AttributeName>> result;
  if (!fields.isArray()) {
    THROW_ARANGO_EXCEPTION_MESSAGE(TRI_ERROR_ARANGO_ATTRIBUTE_PARSER_FAILED,
                                   "invalid index description");
  }

  size_t const n = static_cast<size_t>(fields.length());
  result.reserve(n);

  for (VPackSlice name : VPackArrayIterator(fields)) {
    if (!name.isString()) {
      THROW_ARANGO_EXCEPTION_MESSAGE(TRI_ERROR_ARANGO_ATTRIBUTE_PARSER_FAILED,
                                     "invalid index description");
    }

    std::vector<arangodb::basics::AttributeName> parsedAttributes;
    TRI_ParseAttributeString(name.copyString(), parsedAttributes, allowExpansion);
    result.emplace_back(std::move(parsedAttributes));
  }
  return result;
}

bool canBeNull(arangodb::aql::AstNode const* op, arangodb::aql::AstNode const* access,
               std::unordered_set<std::string> const& nonNullAttributes) {
  TRI_ASSERT(op != nullptr);
  TRI_ASSERT(access != nullptr);

  if (access->type == arangodb::aql::NODE_TYPE_ATTRIBUTE_ACCESS &&
      access->getMemberUnchecked(0)->type == arangodb::aql::NODE_TYPE_REFERENCE) {
    // a.b
    // now check if the accessed attribute is _key, _rev or _id.
    // all of these cannot be null
    auto attributeName = access->getStringRef();
    if (attributeName == arangodb::StaticStrings::KeyString ||
        attributeName == arangodb::StaticStrings::IdString ||
        attributeName == arangodb::StaticStrings::RevString) {
      return false;
    }
  }

  if (op->type == arangodb::aql::NODE_TYPE_OPERATOR_BINARY_LT ||
      op->type == arangodb::aql::NODE_TYPE_OPERATOR_BINARY_LE ||
      op->type == arangodb::aql::NODE_TYPE_OPERATOR_BINARY_EQ) {
    if (op->getExcludesNull()) {
      // already proven that the attribute cannot become "null"
      return false;
    }
  }

  try {
    if (nonNullAttributes.find(access->toString()) != nonNullAttributes.end()) {
      // found an attribute marked as non-null
      return false;
    }
  } catch (...) {
    // stringification may throw
  }

  // for everything else we are unsure
  return true;
}

void markAsNonNull(arangodb::aql::AstNode const* op, arangodb::aql::AstNode const* access,
                   std::unordered_set<std::string>& nonNullAttributes) {
  TRI_ASSERT(op != nullptr);
  TRI_ASSERT(access != nullptr);

  if (op->type == arangodb::aql::NODE_TYPE_OPERATOR_BINARY_LT ||
      op->type == arangodb::aql::NODE_TYPE_OPERATOR_BINARY_LE ||
      op->type == arangodb::aql::NODE_TYPE_OPERATOR_BINARY_EQ) {
    // non-null marking currently only supported for these node types
    const_cast<arangodb::aql::AstNode*>(op)->setExcludesNull(true);
  }
  // all other node types will be ignored here

  try {
    nonNullAttributes.emplace(access->toString());
  } catch (...) {
    // stringification may throw
  }
}

bool typeMatch(char const* type, size_t len, char const* expected) {
  return (len == ::strlen(expected)) && (::memcmp(type, expected, len) == 0);
}

std::string defaultIndexName(VPackSlice const& slice) {
  auto type =
      arangodb::Index::type(slice.get(arangodb::StaticStrings::IndexType).copyString());
  if (type == arangodb::Index::IndexType::TRI_IDX_TYPE_PRIMARY_INDEX) {
    return arangodb::StaticStrings::IndexNamePrimary;
  } else if (type == arangodb::Index::IndexType::TRI_IDX_TYPE_EDGE_INDEX) {
    auto fields = slice.get(arangodb::StaticStrings::IndexFields);
    TRI_ASSERT(fields.isArray());
    auto firstField = fields.at(0);
    TRI_ASSERT(firstField.isString());
    bool isFromIndex = firstField.isEqualString(arangodb::StaticStrings::FromString);
    return isFromIndex ? arangodb::StaticStrings::IndexNameEdgeFrom
                       : arangodb::StaticStrings::IndexNameEdgeTo;
  }

  std::string idString = arangodb::basics::VelocyPackHelper::getStringValue(
      slice, arangodb::StaticStrings::IndexId.c_str(),
      std::to_string(TRI_NewTickServer()));
  return std::string("idx_").append(idString);
}

}  // namespace

namespace arangodb {

Index::FilterCosts Index::FilterCosts::zeroCosts() {
  Index::FilterCosts costs;
  costs.supportsCondition = true;
  costs.coveredAttributes = 0;
  costs.estimatedItems = 0;
  costs.estimatedCosts = 0;
  return costs;
}
    
Index::FilterCosts Index::FilterCosts::defaultCosts(size_t itemsInIndex, size_t numLookups) {
  Index::FilterCosts costs;
  costs.supportsCondition = false;
  costs.coveredAttributes = 0;
  costs.estimatedItems = itemsInIndex * numLookups;
  costs.estimatedCosts = static_cast<double>(costs.estimatedItems);
  return costs;
}

Index::SortCosts Index::SortCosts::zeroCosts(size_t coveredAttributes) {
  Index::SortCosts costs;
  costs.coveredAttributes = coveredAttributes;
  costs.supportsCondition = true;
  costs.estimatedCosts = 0;
  return costs;
}
    
Index::SortCosts Index::SortCosts::defaultCosts(size_t itemsInIndex) {
  Index::SortCosts costs;
  TRI_ASSERT(!costs.supportsCondition);
  costs.coveredAttributes = 0;
  costs.estimatedCosts = 
      100.0 + /*for sort setup*/
      1.05 * (itemsInIndex > 0 ? (static_cast<double>(itemsInIndex) * std::log2(static_cast<double>(itemsInIndex))) : 0.0);
  return costs;
}

// If the Index is on a coordinator instance the index may not access the
// logical collection because it could be gone!

Index::Index(IndexId iid, arangodb::LogicalCollection& collection, std::string const& name,
             std::vector<std::vector<arangodb::basics::AttributeName>> const& fields,
             bool unique, bool sparse)
    : _iid(iid),
      _collection(collection),
      _name(name),
      _fields(fields),
      _useExpansion(::hasExpansion(_fields)),
      _unique(unique),
      _sparse(sparse) {
  // note: _collection can be a nullptr in the cluster coordinator case!!
}

Index::Index(IndexId iid, arangodb::LogicalCollection& collection, VPackSlice const& slice)
    : _iid(iid),
      _collection(collection),
      _name(arangodb::basics::VelocyPackHelper::getStringValue(
          slice, arangodb::StaticStrings::IndexName, ::defaultIndexName(slice))),
      _fields(::parseFields(slice.get(arangodb::StaticStrings::IndexFields),
                            Index::allowExpansion(Index::type(
                                slice.get(arangodb::StaticStrings::IndexType).copyString())))),
      _useExpansion(::hasExpansion(_fields)),
      _unique(arangodb::basics::VelocyPackHelper::getBooleanValue(slice, arangodb::StaticStrings::IndexUnique,
                                                                  false)),
      _sparse(arangodb::basics::VelocyPackHelper::getBooleanValue(slice, arangodb::StaticStrings::IndexSparse,
                                                                  false)) {}

Index::~Index() = default;

void Index::name(std::string const& newName) {
  if (_name.empty()) {
    _name = newName;
  }
}

size_t Index::sortWeight(arangodb::aql::AstNode const* node) {
  switch (node->type) {
    case arangodb::aql::NODE_TYPE_OPERATOR_BINARY_EQ:
      return 1;
    case arangodb::aql::NODE_TYPE_OPERATOR_BINARY_IN:
      return 2;
    case arangodb::aql::NODE_TYPE_OPERATOR_BINARY_GT:
      return 3;
    case arangodb::aql::NODE_TYPE_OPERATOR_BINARY_GE:
      return 4;
    case arangodb::aql::NODE_TYPE_OPERATOR_BINARY_LT:
      return 5;
    case arangodb::aql::NODE_TYPE_OPERATOR_BINARY_LE:
      return 6;
    case arangodb::aql::NODE_TYPE_OPERATOR_BINARY_NE:
      return 7;
    default:
      return 42; /* OPST_CIRCUS */
  }
}

/// @brief validate fields from slice
void Index::validateFields(VPackSlice const& slice) {
  VPackValueLength len;
  const char* idxStr = slice.get(arangodb::StaticStrings::IndexType).getString(len);
  auto allowExpansion = Index::allowExpansion(Index::type(idxStr, len));

  auto fields = slice.get(arangodb::StaticStrings::IndexFields);
  if (!fields.isArray()) {
    return;
  }

  for (VPackSlice name : VPackArrayIterator(fields)) {
    if (!name.isString()) {
      THROW_ARANGO_EXCEPTION_MESSAGE(TRI_ERROR_ARANGO_ATTRIBUTE_PARSER_FAILED,
                                     "invalid index description");
    }

    std::vector<arangodb::basics::AttributeName> parsedAttributes;
    TRI_ParseAttributeString(name.copyString(), parsedAttributes, allowExpansion);
  }
}

/// @brief return the index type based on a type name
Index::IndexType Index::type(char const* type, size_t len) {
  if (::typeMatch(type, len, "primary")) {
    return TRI_IDX_TYPE_PRIMARY_INDEX;
  }
  if (::typeMatch(type, len, "edge")) {
    return TRI_IDX_TYPE_EDGE_INDEX;
  }
  if (::typeMatch(type, len, "hash")) {
    return TRI_IDX_TYPE_HASH_INDEX;
  }
  if (::typeMatch(type, len, "skiplist")) {
    return TRI_IDX_TYPE_SKIPLIST_INDEX;
  }
  if (::typeMatch(type, len, "ttl")) {
    return TRI_IDX_TYPE_TTL_INDEX;
  }
  if (::typeMatch(type, len, "persistent") ||
      ::typeMatch(type, len, "rocksdb")) {
    return TRI_IDX_TYPE_PERSISTENT_INDEX;
  }
  if (::typeMatch(type, len, "fulltext")) {
    return TRI_IDX_TYPE_FULLTEXT_INDEX;
  }
  if (::typeMatch(type, len, "geo")) {
    return TRI_IDX_TYPE_GEO_INDEX;
  }
  if (::typeMatch(type, len, "geo1")) {
    return TRI_IDX_TYPE_GEO1_INDEX;
  }
  if (::typeMatch(type, len, "geo2")) {
    return TRI_IDX_TYPE_GEO2_INDEX;
  }
  if (::typeMatch(type, len, "zkd")) {
    return TRI_IDX_TYPE_ZKD_INDEX;
  }
  std::string const& tmp = arangodb::iresearch::DATA_SOURCE_TYPE.name();
  if (::typeMatch(type, len, tmp.c_str())) {
    return TRI_IDX_TYPE_IRESEARCH_LINK;
  }
  if (::typeMatch(type, len, "noaccess")) {
    return TRI_IDX_TYPE_NO_ACCESS_INDEX;
  }
  if (::typeMatch(type, len,
                  arangodb::iresearch::IRESEARCH_INVERTED_INDEX_TYPE.data())) {
    return TRI_IDX_TYPE_INVERTED_INDEX;
  }
  return TRI_IDX_TYPE_UNKNOWN;
}

Index::IndexType Index::type(std::string const& type) {
  return Index::type(type.c_str(), type.size());
}

/// @brief return the name of an index type
char const* Index::oldtypeName(Index::IndexType type) {
  switch (type) {
    case TRI_IDX_TYPE_PRIMARY_INDEX:
      return "primary";
    case TRI_IDX_TYPE_EDGE_INDEX:
      return "edge";
    case TRI_IDX_TYPE_HASH_INDEX:
      return "hash";
    case TRI_IDX_TYPE_SKIPLIST_INDEX:
      return "skiplist";
    case TRI_IDX_TYPE_TTL_INDEX:
      return "ttl";
    case TRI_IDX_TYPE_PERSISTENT_INDEX:
      return "persistent";
    case TRI_IDX_TYPE_FULLTEXT_INDEX:
      return "fulltext";
    case TRI_IDX_TYPE_GEO1_INDEX:
      return "geo1";
    case TRI_IDX_TYPE_GEO2_INDEX:
      return "geo2";
    case TRI_IDX_TYPE_GEO_INDEX:
      return "geo";
    case TRI_IDX_TYPE_IRESEARCH_LINK:
      return arangodb::iresearch::DATA_SOURCE_TYPE.name().c_str();
    case TRI_IDX_TYPE_NO_ACCESS_INDEX:
      return "noaccess";
<<<<<<< HEAD
    case TRI_IDX_TYPE_INVERTED_INDEX:
      return arangodb::iresearch::IRESEARCH_INVERTED_INDEX_TYPE.data();
=======
    case TRI_IDX_TYPE_ZKD_INDEX:
      return "zkd";
>>>>>>> 244ddd20
    case TRI_IDX_TYPE_UNKNOWN: {
    }
  }

  return "";
}

/// @brief validate an index id
bool Index::validateId(char const* key) {
  char const* p = key;

  while (1) {
    char const c = *p;

    if (c == '\0') {
      return (p - key) > 0;
    }
    if (c >= '0' && c <= '9') {
      ++p;
      continue;
    }

    return false;
  }
}

/// @brief validate an index name
bool Index::validateName(char const* key) {
  return TRI_vocbase_t::IsAllowedName(false, arangodb::velocypack::StringRef(key, strlen(key)));
}

namespace {
bool validatePrefix(char const* key, size_t* split) {
  char const* p = key;

  // find divider
  while (1) {
    char c = *p;

    if (c == '\0') {
      return false;
    }

    if (c == '/') {
      break;
    }

    p++;
  }

  // store split position
  *split = p - key;

  return TRI_vocbase_t::IsAllowedName(true, arangodb::velocypack::StringRef(key, *split));
}
}  // namespace

/// @brief validate an index handle (collection name + / + index id)
bool Index::validateHandle(char const* key, size_t* split) {
  bool ok = validatePrefix(key, split);
  // validate index id
  return ok && validateId(key + *split + 1);
}

/// @brief validate an index handle (collection name + / + index name)
bool Index::validateHandleName(char const* key, size_t* split) {
  bool ok = validatePrefix(key, split);
  // validate index id
  return ok && validateName(key + *split + 1);
}

/// @brief generate a new index id
IndexId Index::generateId() { return IndexId{TRI_NewTickServer()}; }

/// @brief check if two index definitions share any identifiers (_id, name)
bool Index::CompareIdentifiers(velocypack::Slice const& lhs, velocypack::Slice const& rhs) {
  VPackSlice lhsId = lhs.get(arangodb::StaticStrings::IndexId);
  VPackSlice rhsId = rhs.get(arangodb::StaticStrings::IndexId);
  if (lhsId.isString() && rhsId.isString() &&
      arangodb::basics::VelocyPackHelper::equal(lhsId, rhsId, true)) {
    return true;
  }

  VPackSlice lhsName = lhs.get(arangodb::StaticStrings::IndexName);
  VPackSlice rhsName = rhs.get(arangodb::StaticStrings::IndexName);
  if (lhsName.isString() && rhsName.isString() &&
      arangodb::basics::VelocyPackHelper::equal(lhsName, rhsName, true)) {
    return true;
  }

  return false;
}

/// @brief index comparator, used by the coordinator to detect if two index
/// contents are the same
bool Index::Compare(StorageEngine& engine, VPackSlice const& lhs,
                    VPackSlice const& rhs, std::string const& dbname) {
  auto lhsType = lhs.get(arangodb::StaticStrings::IndexType);
  TRI_ASSERT(lhsType.isString());

  // type must be identical
  if (!arangodb::basics::VelocyPackHelper::equal(lhsType, rhs.get(arangodb::StaticStrings::IndexType), false)) {
    return false;
  }

  return engine.indexFactory().factory(lhsType.copyString()).equal(lhs, rhs, dbname);
}

/// @brief return a contextual string for logging
std::string Index::context() const {
  std::ostringstream result;

  result << "index { id: " << id() << ", type: " << oldtypeName()
         << ", collection: " << _collection.vocbase().name() << "/"
         << _collection.name() << ", unique: " << (_unique ? "true" : "false")
         << ", fields: ";
  result << "[";

  for (size_t i = 0; i < _fields.size(); ++i) {
    if (i > 0) {
      result << ", ";
    }

    result << _fields[i];
  }

  result << "] }";

  return result.str();
}

/// @brief create a VelocyPack representation of the index
/// base functionality (called from derived classes)
std::shared_ptr<VPackBuilder> Index::toVelocyPack(std::underlying_type<Index::Serialize>::type flags) const {
  auto builder = std::make_shared<VPackBuilder>();
  toVelocyPack(*builder, flags);
  return builder;
}

/// @brief create a VelocyPack representation of the index
/// base functionality (called from derived classes)
/// note: needs an already-opened object as its input!
void Index::toVelocyPack(VPackBuilder& builder,
                         std::underlying_type<Index::Serialize>::type flags) const {
  TRI_ASSERT(builder.isOpenObject());
  builder.add(arangodb::StaticStrings::IndexId,
              arangodb::velocypack::Value(std::to_string(_iid.id())));
  builder.add(arangodb::StaticStrings::IndexType,
              arangodb::velocypack::Value(oldtypeName(type())));
  builder.add(arangodb::StaticStrings::IndexName, arangodb::velocypack::Value(name()));

  builder.add(arangodb::velocypack::Value(arangodb::StaticStrings::IndexFields));
  builder.openArray();

  for (auto const& field : fields()) {
    std::string fieldString;
    TRI_AttributeNamesToString(field, fieldString);
    builder.add(VPackValue(fieldString));
  }

  builder.close();

  if (hasSelectivityEstimate() && Index::hasFlag(flags, Index::Serialize::Estimates)) {
    builder.add("selectivityEstimate", VPackValue(selectivityEstimate()));
  }

  if (Index::hasFlag(flags, Index::Serialize::Figures)) {
    builder.add("figures", VPackValue(VPackValueType::Object));
    toVelocyPackFigures(builder);
    builder.close();
  }
}

/// @brief create a VelocyPack representation of the index figures
/// base functionality (called from derived classes)
void Index::toVelocyPackFigures(VPackBuilder& builder) const {
  TRI_ASSERT(builder.isOpenObject());
  builder.add("memory", VPackValue(memory()));
}

/// @brief default implementation for matchesDefinition
bool Index::matchesDefinition(VPackSlice const& info) const {
  TRI_ASSERT(info.isObject());
#ifdef ARANGODB_ENABLE_MAINTAINER_MODE
  auto typeSlice = info.get(arangodb::StaticStrings::IndexType);
  TRI_ASSERT(typeSlice.isString());
  arangodb::velocypack::StringRef typeStr(typeSlice);
  TRI_ASSERT(typeStr == oldtypeName());
#endif
  auto value = info.get(arangodb::StaticStrings::IndexId);

  if (!value.isNone()) {
    // We already have an id.
    if (!value.isString()) {
      // Invalid ID
      return false;
    }
    // Short circuit. If id is correct the index is identical.
    arangodb::velocypack::StringRef idRef(value);
    return idRef == std::to_string(_iid.id());
  }

  value = info.get(arangodb::StaticStrings::IndexFields);

  if (!value.isArray()) {
    return false;
  }

  size_t const n = static_cast<size_t>(value.length());
  if (n != _fields.size()) {
    return false;
  }

  if (_unique != arangodb::basics::VelocyPackHelper::getBooleanValue(
                     info, arangodb::StaticStrings::IndexUnique, false)) {
    return false;
  }

  if (_sparse != arangodb::basics::VelocyPackHelper::getBooleanValue(
                     info, arangodb::StaticStrings::IndexSparse, false)) {
    return false;
  }

  // This check takes ordering of attributes into account.
  std::vector<arangodb::basics::AttributeName> translate;
  for (size_t i = 0; i < n; ++i) {
    translate.clear();
    VPackSlice f = value.at(i);
    if (!f.isString()) {
      // Invalid field definition!
      return false;
    }
    arangodb::velocypack::StringRef in(f);
    TRI_ParseAttributeString(in, translate, true);
    if (!arangodb::basics::AttributeName::isIdentical(_fields[i], translate, false)) {
      return false;
    }
  }
  return true;
}

/// @brief default implementation for selectivityEstimate
double Index::selectivityEstimate(arangodb::velocypack::StringRef const&) const {
  if (_unique) {
    return 1.0;
  }
  THROW_ARANGO_EXCEPTION(TRI_ERROR_NOT_IMPLEMENTED);
}

/// @brief whether or not the index is implicitly unique
/// this can be the case if the index is not declared as unique, but contains a
/// unique attribute such as _key
bool Index::implicitlyUnique() const {
  if (_unique) {
    // a unique index is always unique
    return true;
  }
  if (_useExpansion) {
    // when an expansion such as a[*] is used, the index may not be unique, even
    // if it contains attributes that are guaranteed to be unique
    return false;
  }

  for (auto const& it : _fields) {
    // if _key is contained in the index fields definition, then the index is
    // implicitly unique
    if (it == KeyAttribute) {
      return true;
    }
  }

  // _key not contained
  return false;
}

/// @brief default implementation for drop
Result Index::drop() {
  return Result();  // do nothing
}

/// @brief default implementation for supportsFilterCondition
Index::FilterCosts Index::supportsFilterCondition(std::vector<std::shared_ptr<arangodb::Index>> const&,
                                                 arangodb::aql::AstNode const* /* node */,
                                                 arangodb::aql::Variable const* /* reference */, 
                                                 size_t itemsInIndex) const {
  // by default no filter conditions are supported
  return Index::FilterCosts::defaultCosts(itemsInIndex);
}

/// @brief default implementation for supportsSortCondition
Index::SortCosts Index::supportsSortCondition(arangodb::aql::SortCondition const* /* sortCondition */,
                                              arangodb::aql::Variable const* /* node */, 
                                              size_t itemsInIndex) const {
  // by default no sort conditions are supported
  return Index::SortCosts::defaultCosts(itemsInIndex);
}
  
arangodb::aql::AstNode* Index::specializeCondition(arangodb::aql::AstNode* /* node */,
                                                   arangodb::aql::Variable const* /* reference */) const {
  // the default implementation should never be called
  TRI_ASSERT(false); 
  THROW_ARANGO_EXCEPTION_MESSAGE(TRI_ERROR_INTERNAL, std::string("no default implementation for specializeCondition. index type: ") + typeName());
}

std::unique_ptr<IndexIterator> Index::iteratorForCondition(transaction::Methods* /* trx */,
                                                           aql::AstNode const* /* node */,
                                                           aql::Variable const* /* reference */,
                                                           IndexIteratorOptions const& /* opts */,
                                                           ReadOwnWrites /* readOwnWrites */) {
  // the default implementation should never be called
  TRI_ASSERT(false); 
  THROW_ARANGO_EXCEPTION_MESSAGE(TRI_ERROR_INTERNAL, std::string("no default implementation for iteratorForCondition. index type: ") + typeName());
}

/// @brief perform some base checks for an index condition part
bool Index::canUseConditionPart(arangodb::aql::AstNode const* access,
                                arangodb::aql::AstNode const* other,
                                arangodb::aql::AstNode const* op,
                                arangodb::aql::Variable const* reference,
                                std::unordered_set<std::string>& nonNullAttributes,
                                bool isExecution) const {
  if (_sparse) {
    if (op->type == arangodb::aql::NODE_TYPE_OPERATOR_BINARY_NIN) {
      return false;
    }

    if (op->type == arangodb::aql::NODE_TYPE_OPERATOR_BINARY_IN &&
        (other->type == arangodb::aql::NODE_TYPE_EXPANSION ||
         other->type == arangodb::aql::NODE_TYPE_ATTRIBUTE_ACCESS)) {
      // value IN a.b  OR  value IN a.b[*]
      if (!access->isConstant()) {
        return false;
      }

      /* A sparse index will store null in Array
      if (access->isNullValue()) {
        return false;
      }
      */
    } else if (op->type == arangodb::aql::NODE_TYPE_OPERATOR_BINARY_IN &&
               access->type == arangodb::aql::NODE_TYPE_EXPANSION) {
      // value[*] IN a.b
      if (!other->isConstant()) {
        return false;
      }

      /* A sparse index will store null in Array
      if (other->isNullValue()) {
        return false;
      }
      */
    } else if (access->type == arangodb::aql::NODE_TYPE_ATTRIBUTE_ACCESS) {
      // a.b == value  OR  a.b IN values

      if (op->type == arangodb::aql::NODE_TYPE_OPERATOR_BINARY_GT) {
        // > anything also excludes "null". now note that this attribute cannot
        // become null range definitely exludes the "null" value
        ::markAsNonNull(op, access, nonNullAttributes);
      } else if (op->type == arangodb::aql::NODE_TYPE_OPERATOR_BINARY_LT ||
                 op->type == arangodb::aql::NODE_TYPE_OPERATOR_BINARY_LE) {
        // <  and  <= are not supported with sparse indexes as this may include
        // null values
        if (::canBeNull(op, access, nonNullAttributes)) {
          return false;
        }

        // range definitely exludes the "null" value
        ::markAsNonNull(op, access, nonNullAttributes);
      }

      if (other->isConstant()) {
        if (op->type == arangodb::aql::NODE_TYPE_OPERATOR_BINARY_NE && other->isNullValue()) {
          // != null. now note that a certain attribute cannot become null
          ::markAsNonNull(op, access, nonNullAttributes);
          return true;
        } else if (op->type == arangodb::aql::NODE_TYPE_OPERATOR_BINARY_GE &&
                   !other->isNullValue()) {
          // >= non-null. now note that a certain attribute cannot become null
          ::markAsNonNull(op, access, nonNullAttributes);
          return true;
        }

        if (other->isNullValue() &&
            (op->type == arangodb::aql::NODE_TYPE_OPERATOR_BINARY_EQ ||
             op->type == arangodb::aql::NODE_TYPE_OPERATOR_BINARY_GE)) {
          // ==  and  >= null are not supported with sparse indexes for the same
          // reason
          if (::canBeNull(op, access, nonNullAttributes)) {
            return false;
          }
          ::markAsNonNull(op, access, nonNullAttributes);
          return true;
        }

        if (op->type == arangodb::aql::NODE_TYPE_OPERATOR_BINARY_IN &&
            other->type == arangodb::aql::NODE_TYPE_ARRAY) {
          size_t const n = other->numMembers();

          for (size_t i = 0; i < n; ++i) {
            if (other->getMemberUnchecked(i)->isNullValue()) {
              return false;
            }
          }
          ::markAsNonNull(op, access, nonNullAttributes);
          return true;
        }
      } else {
        // !other->isConstant()
        if (::canBeNull(op, access, nonNullAttributes)) {
          return false;
        }

        // range definitely exludes the "null" value
        ::markAsNonNull(op, access, nonNullAttributes);
      }
    }
  }

  if (isExecution) {
    // in execution phase, we do not need to check the variable usage again
    return true;
  }

  if (op->type == arangodb::aql::NODE_TYPE_OPERATOR_BINARY_NE) {
    // none of the indexes can use !=, so we can exit here
    // note that this function may have been called for operator !=. this is
    // necessary to track the non-null attributes, e.g. attr != null, so we can
    // note which attributes cannot be null and still use sparse indexes for
    // these attributes
    return false;
  }

  // test if the reference variable is contained on both sides of the expression
  arangodb::aql::VarSet variables;
  if (op->type == arangodb::aql::NODE_TYPE_OPERATOR_BINARY_IN &&
      (other->type == arangodb::aql::NODE_TYPE_EXPANSION ||
       other->type == arangodb::aql::NODE_TYPE_ATTRIBUTE_ACCESS)) {
    // value IN a.b  OR  value IN a.b[*]
    arangodb::aql::Ast::getReferencedVariables(access, variables);
    if (variables.find(reference) != variables.end()) {
      variables.clear();
      arangodb::aql::Ast::getReferencedVariables(other, variables);
    }
  } else {
    // a.b == value  OR  a.b IN values
    if (!other->isConstant()) {
      // don't look for referenced variables if we only access a
      // constant value (there will be no variables then...)
      arangodb::aql::Ast::getReferencedVariables(other, variables);
    }
  }

  if (variables.find(reference) != variables.end()) {
    // yes. then we cannot use an index here
    return false;
  }

  return true;
}

/// @brief Transform the list of search slices to search values.
///        Always expects a list of lists as input.
///        Outer list represents the single lookups, inner list represents the
///        index field values.
///        This will multiply all IN entries and simply return all other
///        entries.
///        Example: Index on (a, b)
///        Input: [ [{=: 1}, {in: 2,3}], [{=:2}, {=:3}]
///        Result: [ [{=: 1}, {=: 2}],[{=:1}, {=:3}], [{=:2}, {=:3}]]
void Index::expandInSearchValues(VPackSlice const base, VPackBuilder& result) const {
  TRI_ASSERT(base.isArray());

  VPackArrayBuilder baseGuard(&result);
  for (VPackSlice oneLookup : VPackArrayIterator(base)) {
    TRI_ASSERT(oneLookup.isArray());

    bool usesIn = false;
    for (VPackSlice it : VPackArrayIterator(oneLookup)) {
      if (it.hasKey(StaticStrings::IndexIn)) {
        usesIn = true;
        break;
      }
    }
    if (!usesIn) {
      // Shortcut, no multiply
      // Just copy over base
      result.add(oneLookup);
      return;
    }

    std::unordered_map<size_t, std::vector<VPackSlice>> elements;
    arangodb::basics::VelocyPackHelper::VPackLess<true> sorter;
    size_t n = static_cast<size_t>(oneLookup.length());
    for (VPackValueLength i = 0; i < n; ++i) {
      VPackSlice current = oneLookup.at(i);
      if (current.hasKey(StaticStrings::IndexIn)) {
        VPackSlice inList = current.get(StaticStrings::IndexIn);
        if (!inList.isArray()) {
          // IN value is a non-array
          result.clear();
          result.openArray();
          return;
        }

        TRI_ASSERT(inList.isArray());
        VPackValueLength nList = inList.length();

        if (nList == 0) {
          // Empty Array. short circuit, no matches possible
          result.clear();
          result.openArray();
          return;
        }

        std::unordered_set<VPackSlice, arangodb::basics::VelocyPackHelper::VPackHash, arangodb::basics::VelocyPackHelper::VPackEqual>
            tmp(static_cast<size_t>(nList),
                arangodb::basics::VelocyPackHelper::VPackHash(),
                arangodb::basics::VelocyPackHelper::VPackEqual());

        for (VPackSlice el : VPackArrayIterator(inList)) {
          tmp.emplace(el);
        }
        auto& vector = elements[i];
        vector.insert(vector.end(), tmp.begin(), tmp.end());
        std::sort(vector.begin(), vector.end(), sorter);
      }
    }
    // If there is an entry in elements for one depth it was an in,
    // all of them are now unique so we simply have to multiply

    size_t level = n - 1;
    std::vector<size_t> positions(n, 0);
    bool done = false;
    while (!done) {
      TRI_IF_FAILURE("Index::permutationIN") {
        THROW_ARANGO_EXCEPTION(TRI_ERROR_DEBUG);
      }
      VPackArrayBuilder guard(&result);
      for (size_t i = 0; i < n; ++i) {
        auto list = elements.find(i);
        if (list == elements.end()) {
          // Insert
          result.add(oneLookup.at(i));
        } else {
          VPackObjectBuilder objGuard(&result);
          result.add(StaticStrings::IndexEq, list->second.at(positions[i]));
        }
      }
      while (true) {
        auto list = elements.find(level);
        if (list != elements.end() && ++positions[level] < list->second.size()) {
          level = n - 1;
          // abort inner iteration
          break;
        }
        positions[level] = 0;
        if (level == 0) {
          done = true;
          break;
        }
        --level;
      }
    }
  }
}

/// @brief whether or not the index covers all the attributes passed in.
/// the function may modify the projections by setting the coveringIndexPosition value in it.
bool Index::covers(arangodb::aql::Projections& projections) const {
  size_t const n = projections.size();

  if (n == 0) {
    return false;
  }

  // check if we can use covering indexes
  auto const& covered = coveredFields();

  if (n > covered.size()) {
    // we have more projections than attributes in the index, so we already know
    // that the index cannot support all the projections
    return false;
  }

  for (size_t i = 0; i < n; ++i) {
    bool found = false;
    for (size_t j = 0; j < covered.size(); ++j) {
      auto const& field = covered[j];
      size_t k = 0;
      for (auto const& part : field) {
        if (part.shouldExpand) {
          k = std::numeric_limits<size_t>::max();
          break;
        }
        if (k >= projections[i].path.size() ||
            part.name != projections[i].path[k]) {
          break;
        }
        ++k;
      }

      // if the index can only satisfy a prefix of the projection, that is still
      // better than nothing, e.g. an index on  a.b  can be used to satisfy a 
      // projection on  a.b.c
      if (k >= field.size() &&
          k != std::numeric_limits<size_t>::max()) {
        TRI_ASSERT(k > 0);
        projections[i].coveringIndexPosition = static_cast<uint16_t>(j);
        projections[i].coveringIndexCutoff = static_cast<uint16_t>(k);
        found = true;
        break;
      }
    }
    if (!found) {
      // stop on the first attribute that we cannot support
      return false;
    }
  }

  return true;
}

void Index::warmup(arangodb::transaction::Methods*, std::shared_ptr<basics::LocalTaskQueue>) {
  // Do nothing. If an index needs some warmup
  // it has to explicitly implement it.
}

/// @brief generate error message
/// @param key the conflicting key
Result& Index::addErrorMsg(Result& r, std::string const& key) const {
  return r.withError([this, &key](result::Error& err) { addErrorMsg(err, key); });
}

void Index::addErrorMsg(result::Error& r, std::string const& key) const {
  // now provide more context based on index
  r.appendErrorMessage(" - in index ");
  r.appendErrorMessage(name());
  r.appendErrorMessage(" of type ");
  r.appendErrorMessage(oldtypeName());

  // build fields string
  r.appendErrorMessage(" over '");

  for (size_t i = 0; i < _fields.size(); i++) {
    std::string msg;
    TRI_AttributeNamesToString(_fields[i], msg);
    r.appendErrorMessage(msg);
    if (i != _fields.size() - 1) {
      r.appendErrorMessage(", ");
    }
  }
  r.appendErrorMessage("'");

  // provide conflicting key
  if (!key.empty()) {
    r.appendErrorMessage("; conflicting key: ");
    r.appendErrorMessage(key);
  }
}

double Index::getTimestamp(arangodb::velocypack::Slice const& doc,
                           std::string const& attributeName) const {
  VPackSlice value = doc.get(attributeName);

  if (value.isString()) {
    // string value. we expect it to be YYYY-MM-DD etc.
    tp_sys_clock_ms tp;
    if (basics::parseDateTime(value.stringRef(), tp)) {
      return static_cast<double>(
          std::chrono::duration_cast<std::chrono::seconds>(tp.time_since_epoch())
              .count());
    }
    // invalid date format
    // fall-through intentional
  } else if (value.isNumber()) {
    // numeric value. we take it as it is
    return value.getNumericValue<double>();
  }

  // attribute not found in document, or invalid type
  return -1.0;
}

/// @brief return the name of the (sole) index attribute
/// it is only allowed to call this method if the index contains a
/// single attribute
std::string const& Index::getAttribute() const {
  TRI_ASSERT(_fields.size() == 1);
  auto const& fields = _fields[0];
  TRI_ASSERT(fields.size() == 1);
  auto const& field = fields[0];
  TRI_ASSERT(!field.shouldExpand);
  return field.name;
}

AttributeAccessParts::AttributeAccessParts(arangodb::aql::AstNode const* comparison,
                                           arangodb::aql::Variable const* variable)
    : comparison(comparison),
      attribute(nullptr),
      value(nullptr),
      opType(arangodb::aql::NODE_TYPE_NOP) {
  // first assume a.b == value
  attribute = comparison->getMember(0);
  value = comparison->getMember(1);
  opType = comparison->type;

  if (attribute->type != arangodb::aql::NODE_TYPE_ATTRIBUTE_ACCESS) {
    // got value == a.b  ->  flip the two sides
    attribute = comparison->getMember(1);
    value = comparison->getMember(0);
    opType = aql::Ast::ReverseOperator(opType);
  }

  TRI_ASSERT(attribute->type == aql::NODE_TYPE_ATTRIBUTE_ACCESS);
  TRI_ASSERT(attribute->isAttributeAccessForVariable(variable, true));
}

}  // namespace arangodb

/// @brief append the index description to an output stream
std::ostream& operator<<(std::ostream& stream, arangodb::Index const* index) {
  stream << index->context();
  return stream;
}

/// @brief append the index description to an output stream
std::ostream& operator<<(std::ostream& stream, arangodb::Index const& index) {
  stream << index.context();
  return stream;
}<|MERGE_RESOLUTION|>--- conflicted
+++ resolved
@@ -380,13 +380,10 @@
       return arangodb::iresearch::DATA_SOURCE_TYPE.name().c_str();
     case TRI_IDX_TYPE_NO_ACCESS_INDEX:
       return "noaccess";
-<<<<<<< HEAD
+    case TRI_IDX_TYPE_ZKD_INDEX:
+      return "zkd";
     case TRI_IDX_TYPE_INVERTED_INDEX:
       return arangodb::iresearch::IRESEARCH_INVERTED_INDEX_TYPE.data();
-=======
-    case TRI_IDX_TYPE_ZKD_INDEX:
-      return "zkd";
->>>>>>> 244ddd20
     case TRI_IDX_TYPE_UNKNOWN: {
     }
   }
