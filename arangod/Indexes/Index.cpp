////////////////////////////////////////////////////////////////////////////////
/// DISCLAIMER
///
/// Copyright 2014-2016 ArangoDB GmbH, Cologne, Germany
/// Copyright 2004-2014 triAGENS GmbH, Cologne, Germany
///
/// Licensed under the Apache License, Version 2.0 (the "License");
/// you may not use this file except in compliance with the License.
/// You may obtain a copy of the License at
///
///     http://www.apache.org/licenses/LICENSE-2.0
///
/// Unless required by applicable law or agreed to in writing, software
/// distributed under the License is distributed on an "AS IS" BASIS,
/// WITHOUT WARRANTIES OR CONDITIONS OF ANY KIND, either express or implied.
/// See the License for the specific language governing permissions and
/// limitations under the License.
///
/// Copyright holder is ArangoDB GmbH, Cologne, Germany
///
/// @author Jan Steemann
////////////////////////////////////////////////////////////////////////////////

#include "Index.h"
#include "Aql/Ast.h"
#include "Aql/AstNode.h"
#include "Aql/Variable.h"
#include "Basics/Exceptions.h"
#include "Basics/LocalTaskQueue.h"
#include "Basics/StaticStrings.h"
#include "Basics/StringRef.h"
#include "Basics/StringUtils.h"
#include "Basics/VelocyPackHelper.h"
#include "Cluster/ServerState.h"
#include "VocBase/LogicalCollection.h"
#include "VocBase/ticks.h"

#include <velocypack/Iterator.h>
#include <velocypack/velocypack-aliases.h>
#include <iostream>
#include <ostream>

using namespace arangodb;

// If the Index is on a coordinator instance the index may not access the
// logical collection because it could be gone!

Index::Index(TRI_idx_iid_t iid, arangodb::LogicalCollection* collection,
             std::vector<std::vector<arangodb::basics::AttributeName>> const& fields,
             bool unique, bool sparse)
    : _iid(iid),
      _collection(collection),
      _fields(fields),
      _unique(unique),
      _sparse(sparse),
      _isBuilding(false),
      _clusterSelectivity(0.1) {
  // note: _collection can be a nullptr in the cluster coordinator case!!
}

Index::Index(TRI_idx_iid_t iid, arangodb::LogicalCollection* collection, VPackSlice const& slice)
    : _iid(iid),
      _collection(collection),
      _fields(),
      _unique(arangodb::basics::VelocyPackHelper::getBooleanValue(slice,
                                                                  "unique", false)),
      _sparse(arangodb::basics::VelocyPackHelper::getBooleanValue(slice,
                                                                  "sparse", false)),
      _isBuilding(
          arangodb::basics::VelocyPackHelper::getBooleanValue(slice,
                                                              "isBuilding", false)),
      _clusterSelectivity(0.1) {
  VPackSlice const fields = slice.get("fields");
  setFields(fields, Index::allowExpansion(Index::type(slice.get("type").copyString())));
}

Index::~Index() {}

size_t Index::sortWeight(arangodb::aql::AstNode const* node) {
  switch (node->type) {
    case arangodb::aql::NODE_TYPE_OPERATOR_BINARY_EQ:
      return 1;
    case arangodb::aql::NODE_TYPE_OPERATOR_BINARY_IN:
      return 2;
    case arangodb::aql::NODE_TYPE_OPERATOR_BINARY_GT:
      return 3;
    case arangodb::aql::NODE_TYPE_OPERATOR_BINARY_GE:
      return 4;
    case arangodb::aql::NODE_TYPE_OPERATOR_BINARY_LT:
      return 5;
    case arangodb::aql::NODE_TYPE_OPERATOR_BINARY_LE:
      return 6;
    default:
      return 42; /* OPST_CIRCUS */
  }
}

/// @brief set fields from slice
void Index::setFields(VPackSlice const& fields, bool allowExpansion) {
  if (!fields.isArray()) {
    THROW_ARANGO_EXCEPTION_MESSAGE(TRI_ERROR_ARANGO_ATTRIBUTE_PARSER_FAILED,
                                   "invalid index description");
  }

  size_t const n = static_cast<size_t>(fields.length());
  _fields.reserve(n);

  for (auto const& name : VPackArrayIterator(fields)) {
    if (!name.isString()) {
      THROW_ARANGO_EXCEPTION_MESSAGE(TRI_ERROR_ARANGO_ATTRIBUTE_PARSER_FAILED,
                                     "invalid index description");
    }

    std::vector<arangodb::basics::AttributeName> parsedAttributes;
    TRI_ParseAttributeString(name.copyString(), parsedAttributes, allowExpansion);
    _fields.emplace_back(std::move(parsedAttributes));
  }
}

/// @brief validate fields from slice
void Index::validateFields(VPackSlice const& slice) {
  bool const allowExpansion =
      Index::allowExpansion(Index::type(slice.get("type").copyString()));

  VPackSlice fields = slice.get("fields");

  if (!fields.isArray()) {
    THROW_ARANGO_EXCEPTION_MESSAGE(TRI_ERROR_ARANGO_ATTRIBUTE_PARSER_FAILED,
                                   "invalid index description");
  }

  for (auto const& name : VPackArrayIterator(fields)) {
    if (!name.isString()) {
      THROW_ARANGO_EXCEPTION_MESSAGE(TRI_ERROR_ARANGO_ATTRIBUTE_PARSER_FAILED,
                                     "invalid index description");
    }

    std::vector<arangodb::basics::AttributeName> parsedAttributes;
    TRI_ParseAttributeString(name.copyString(), parsedAttributes, allowExpansion);
  }
}

/// @brief return the index type based on a type name
Index::IndexType Index::type(char const* type) {
  if (::strcmp(type, "primary") == 0) {
    return TRI_IDX_TYPE_PRIMARY_INDEX;
  }
  if (::strcmp(type, "edge") == 0) {
    return TRI_IDX_TYPE_EDGE_INDEX;
  }
  if (::strcmp(type, "hash") == 0) {
    return TRI_IDX_TYPE_HASH_INDEX;
  }
  if (::strcmp(type, "skiplist") == 0) {
    return TRI_IDX_TYPE_SKIPLIST_INDEX;
  }
  if (::strcmp(type, "persistent") == 0 || ::strcmp(type, "rocksdb") == 0) {
    return TRI_IDX_TYPE_PERSISTENT_INDEX;
  }
  if (::strcmp(type, "fulltext") == 0) {
    return TRI_IDX_TYPE_FULLTEXT_INDEX;
  }
  if (::strcmp(type, "geo1") == 0) {
    return TRI_IDX_TYPE_GEO1_INDEX;
  }
  if (::strcmp(type, "geo2") == 0) {
    return TRI_IDX_TYPE_GEO2_INDEX;
  }
  if (::strcmp(type, "noaccess") == 0) {
    return TRI_IDX_TYPE_NO_ACCESS_INDEX;
  }

  return TRI_IDX_TYPE_UNKNOWN;
}

Index::IndexType Index::type(std::string const& type) {
  return Index::type(type.c_str());
}

/// @brief return the name of an index type
char const* Index::oldtypeName(Index::IndexType type) {
  switch (type) {
    case TRI_IDX_TYPE_PRIMARY_INDEX:
      return "primary";
    case TRI_IDX_TYPE_EDGE_INDEX:
      return "edge";
    case TRI_IDX_TYPE_HASH_INDEX:
      return "hash";
    case TRI_IDX_TYPE_SKIPLIST_INDEX:
      return "skiplist";
    case TRI_IDX_TYPE_PERSISTENT_INDEX:
      return "persistent";
    case TRI_IDX_TYPE_FULLTEXT_INDEX:
      return "fulltext";
    case TRI_IDX_TYPE_GEO1_INDEX:
      return "geo1";
    case TRI_IDX_TYPE_GEO2_INDEX:
      return "geo2";
    case TRI_IDX_TYPE_NO_ACCESS_INDEX:
      return "noaccess";
    case TRI_IDX_TYPE_UNKNOWN: {
    }
  }

  return "";
}

/// @brief validate an index id
bool Index::validateId(char const* key) {
  char const* p = key;

  while (1) {
    char const c = *p;

    if (c == '\0') {
      return (p - key) > 0;
    }
    if (c >= '0' && c <= '9') {
      ++p;
      continue;
    }

    return false;
  }
}

/// @brief validate an index handle (collection name + / + index id)
bool Index::validateHandle(char const* key, size_t* split) {
  char const* p = key;
  char c = *p;

  // extract collection name

  if (!(c == '_' || (c >= 'a' && c <= 'z') || (c >= 'A' && c <= 'Z'))) {
    return false;
  }

  ++p;

  while (1) {
    c = *p;

    if ((c == '_') || (c == '-') || (c >= '0' && c <= '9') ||
        (c >= 'a' && c <= 'z') || (c >= 'A' && c <= 'Z')) {
      ++p;
      continue;
    }

    if (c == '/') {
      break;
    }

    return false;
  }

  if (static_cast<size_t>(p - key) > TRI_COL_NAME_LENGTH) {
    return false;
  }

  // store split position
  *split = p - key;
  ++p;

  // validate index id
  return validateId(p);
}

/// @brief generate a new index id
TRI_idx_iid_t Index::generateId() { return TRI_NewTickServer(); }

/// @brief index comparator, used by the coordinator to detect if two index
/// contents are the same
bool Index::Compare(VPackSlice const& lhs, VPackSlice const& rhs) {
  VPackSlice lhsType = lhs.get("type");
  TRI_ASSERT(lhsType.isString());

  // type must be identical
  if (arangodb::basics::VelocyPackHelper::compare(lhsType, rhs.get("type"), false) != 0) {
    return false;
  }

  auto type = Index::type(lhsType.copyString());

  // unique must be identical if present
  VPackSlice value = lhs.get("unique");
  if (value.isBoolean()) {
    if (arangodb::basics::VelocyPackHelper::compare(value, rhs.get("unique"), false) != 0) {
      return false;
    }
  }

  // sparse must be identical if present
  value = lhs.get("sparse");
  if (value.isBoolean()) {
    if (arangodb::basics::VelocyPackHelper::compare(value, rhs.get("sparse"), false) != 0) {
      return false;
    }
  }

  if (type == IndexType::TRI_IDX_TYPE_GEO1_INDEX) {
    // geoJson must be identical if present
    value = lhs.get("geoJson");
    if (value.isBoolean()) {
      if (arangodb::basics::VelocyPackHelper::compare(value, rhs.get("geoJson"), false) != 0) {
        return false;
      }
    }
  } else if (type == IndexType::TRI_IDX_TYPE_FULLTEXT_INDEX) {
    // minLength
    value = lhs.get("minLength");
    if (value.isNumber()) {
      if (arangodb::basics::VelocyPackHelper::compare(value, rhs.get("minLength"), false) != 0) {
        return false;
      }
    }
  }

  // other index types: fields must be identical if present
  value = lhs.get("fields");

  if (value.isArray()) {
    if (type == IndexType::TRI_IDX_TYPE_HASH_INDEX) {
      VPackValueLength const nv = value.length();

      // compare fields in arbitrary order
      VPackSlice const r = rhs.get("fields");

      if (!r.isArray() || nv != r.length()) {
        return false;
      }

      for (size_t i = 0; i < nv; ++i) {
        VPackSlice const v = value.at(i);

        bool found = false;

        for (auto const& vr : VPackArrayIterator(r)) {
          if (arangodb::basics::VelocyPackHelper::compare(v, vr, false) == 0) {
            found = true;
            break;
          }
        }

        if (!found) {
          return false;
        }
      }
    } else {
      if (arangodb::basics::VelocyPackHelper::compare(value, rhs.get("fields"), false) != 0) {
        return false;
      }
    }
  }

  return true;
}

/// @brief return a contextual string for logging
std::string Index::context() const {
  std::ostringstream result;

  result << "index { id: " << id() << ", type: " << oldtypeName()
         << ", collection: " << _collection->dbName() << "/" << _collection->name()
         << ", unique: " << (_unique ? "true" : "false") << ", fields: ";
  result << "[";
  for (size_t i = 0; i < _fields.size(); ++i) {
    if (i > 0) {
      result << ", ";
    }
    result << _fields[i];
  }
  result << "] }";

  return result.str();
}

/// @brief create a VelocyPack representation of the index
/// base functionality (called from derived classes)
std::shared_ptr<VPackBuilder> Index::toVelocyPack(bool withFigures, bool forPersistence) const {
  auto builder = std::make_shared<VPackBuilder>();
  toVelocyPack(*builder, withFigures, forPersistence);
  return builder;
}

/// @brief create a VelocyPack representation of the index
/// base functionality (called from derived classes)
/// note: needs an already-opened object as its input!
void Index::toVelocyPack(VPackBuilder& builder, bool withFigures, bool) const {
  TRI_ASSERT(builder.isOpenObject());
  builder.add("id", VPackValue(std::to_string(_iid)));
  builder.add("type", VPackValue(oldtypeName()));

  builder.add(VPackValue("fields"));
  builder.openArray();
  for (auto const& field : fields()) {
    std::string fieldString;
    TRI_AttributeNamesToString(field, fieldString);
    builder.add(VPackValue(fieldString));
  }
  builder.close();

  if (hasSelectivityEstimate() && !ServerState::instance()->isCoordinator()) {
    builder.add("selectivityEstimate", VPackValue(selectivityEstimate()));
  }

  if (withFigures) {
    builder.add("figures", VPackValue(VPackValueType::Object));
    toVelocyPackFigures(builder);
    builder.close();
  }
}

/// @brief create a VelocyPack representation of the index figures
/// base functionality (called from derived classes)
std::shared_ptr<VPackBuilder> Index::toVelocyPackFigures() const {
  auto builder = std::make_shared<VPackBuilder>();
  builder->openObject();
  toVelocyPackFigures(*builder);
  builder->close();
  return builder;
}

/// @brief create a VelocyPack representation of the index figures
/// base functionality (called from derived classes)
void Index::toVelocyPackFigures(VPackBuilder& builder) const {
  TRI_ASSERT(builder.isOpenObject());
  builder.add("memory", VPackValue(memory()));
}

/// @brief default implementation for matchesDefinition
bool Index::matchesDefinition(VPackSlice const& info) const {
  TRI_ASSERT(info.isObject());
#ifdef ARANGODB_ENABLE_MAINTAINER_MODE
  VPackSlice typeSlice = info.get("type");
  TRI_ASSERT(typeSlice.isString());
  StringRef typeStr(typeSlice);
  TRI_ASSERT(typeStr == oldtypeName());
#endif
  auto value = info.get("id");
  if (!value.isNone()) {
    // We already have an id.
    if (!value.isString()) {
      // Invalid ID
      return false;
    }
    // Short circuit. If id is correct the index is identical.
    StringRef idRef(value);
    return idRef == std::to_string(_iid);
  }
  value = info.get("fields");
  if (!value.isArray()) {
    return false;
  }

  size_t const n = static_cast<size_t>(value.length());
  if (n != _fields.size()) {
    return false;
  }
  if (_unique !=
      arangodb::basics::VelocyPackHelper::getBooleanValue(info, "unique", false)) {
    return false;
  }
  if (_sparse !=
      arangodb::basics::VelocyPackHelper::getBooleanValue(info, "sparse", false)) {
    return false;
  }
  if (_isBuilding !=
      arangodb::basics::VelocyPackHelper::getBooleanValue(info, "isBuilding", false)) {
    return false;
  }
  // This check takes ordering of attributes into account.
  std::vector<arangodb::basics::AttributeName> translate;
  for (size_t i = 0; i < n; ++i) {
    translate.clear();
    VPackSlice f = value.at(i);
    if (!f.isString()) {
      // Invalid field definition!
      return false;
    }
    arangodb::StringRef in(f);
    TRI_ParseAttributeString(in, translate, true);
    if (!arangodb::basics::AttributeName::isIdentical(_fields[i], translate, false)) {
      return false;
    }
  }
  return true;
}

/// @brief default implementation for selectivityEstimate
double Index::selectivityEstimate(StringRef const* extra) const {
  if (_unique) {
    return 1.0;
  }

  double estimate = 0.1;  // default
  if (!ServerState::instance()->isCoordinator()) {
    estimate = selectivityEstimateLocal(extra);
  } else {
    // getClusterEstimate can not be called from within the index
    // as _collection is not always vaild
    estimate = _clusterSelectivity;
  }

<<<<<<< HEAD
  // make sure the estimate is always within bounds
  return std::max(0, std::min(1, estimate));
=======
  TRI_ASSERT(estimate >= 0.0 && estimate <= 1.00001);  // floating-point tolerance
  return estimate;
>>>>>>> ec27adc8
}

double Index::selectivityEstimateLocal(StringRef const* extra) const {
  THROW_ARANGO_EXCEPTION(TRI_ERROR_NOT_IMPLEMENTED);
}

/// @brief default implementation for implicitlyUnique
bool Index::implicitlyUnique() const {
  // simply return whether the index actually is unique
  // in this base class, we cannot do anything else
  return _unique;
}

void Index::batchInsert(transaction::Methods* trx,
                        std::vector<std::pair<LocalDocumentId, arangodb::velocypack::Slice>> const& documents,
                        std::shared_ptr<arangodb::basics::LocalTaskQueue> queue) {
  for (auto const& it : documents) {
    Result status = insert(trx, it.first, it.second, OperationMode::normal);
    if (status.errorNumber() != TRI_ERROR_NO_ERROR) {
      queue->setStatus(status.errorNumber());
      break;
    }
  }
}

/// @brief default implementation for drop
int Index::drop() {
  // do nothing
  return TRI_ERROR_NO_ERROR;
}

// called after the collection was truncated
int Index::afterTruncate() { return TRI_ERROR_NO_ERROR; }

/// @brief default implementation for sizeHint
int Index::sizeHint(transaction::Methods*, size_t) {
  // do nothing
  return TRI_ERROR_NO_ERROR;
}

/// @brief default implementation for hasBatchInsert
bool Index::hasBatchInsert() const { return false; }

/// @brief default implementation for supportsFilterCondition
bool Index::supportsFilterCondition(arangodb::aql::AstNode const*,
                                    arangodb::aql::Variable const*, size_t itemsInIndex,
                                    size_t& estimatedItems, double& estimatedCost) const {
  // by default, no filter conditions are supported
  estimatedItems = itemsInIndex;
  estimatedCost = static_cast<double>(estimatedItems);
  return false;
}

/// @brief default implementation for supportsSortCondition
bool Index::supportsSortCondition(arangodb::aql::SortCondition const*,
                                  arangodb::aql::Variable const*, size_t itemsInIndex,
                                  double& estimatedCost, size_t& coveredAttributes) const {
  // by default, no sort conditions are supported
  coveredAttributes = 0;
  if (itemsInIndex > 0) {
    estimatedCost = itemsInIndex * std::log2(itemsInIndex);
  } else {
    estimatedCost = 0.0;
  }
  return false;
}

/// @brief default iterator factory method. does not create an iterator
IndexIterator* Index::iteratorForCondition(transaction::Methods*, ManagedDocumentResult*,
                                           arangodb::aql::AstNode const*,
                                           arangodb::aql::Variable const*, bool) {
  // the super class index cannot create an iterator
  // the derived index classes have to manage this.
  return nullptr;
}

/// @brief specializes the condition for use with the index
arangodb::aql::AstNode* Index::specializeCondition(arangodb::aql::AstNode* node,
                                                   arangodb::aql::Variable const*) const {
  return node;
}

/// @brief perform some base checks for an index condition part
bool Index::canUseConditionPart(arangodb::aql::AstNode const* access,
                                arangodb::aql::AstNode const* other,
                                arangodb::aql::AstNode const* op,
                                arangodb::aql::Variable const* reference,
                                std::unordered_set<std::string>& nonNullAttributes,
                                bool isExecution) const {
  if (_sparse) {
    if (op->type == arangodb::aql::NODE_TYPE_OPERATOR_BINARY_NIN) {
      return false;
    }

    if (op->type == arangodb::aql::NODE_TYPE_OPERATOR_BINARY_IN &&
        (other->type == arangodb::aql::NODE_TYPE_EXPANSION ||
         other->type == arangodb::aql::NODE_TYPE_ATTRIBUTE_ACCESS)) {
      // value IN a.b  OR  value IN a.b[*]
      if (!access->isConstant()) {
        return false;
      }

      /* A sparse index will store null in Array
      if (access->isNullValue()) {
        return false;
      }
      */
    } else if (op->type == arangodb::aql::NODE_TYPE_OPERATOR_BINARY_IN &&
               access->type == arangodb::aql::NODE_TYPE_EXPANSION) {
      // value[*] IN a.b
      if (!other->isConstant()) {
        return false;
      }

      /* A sparse index will store null in Array
      if (other->isNullValue()) {
        return false;
      }
      */
    } else if (access->type == arangodb::aql::NODE_TYPE_ATTRIBUTE_ACCESS) {
      // a.b == value  OR  a.b IN values
      if (!other->isConstant()) {
        return false;
      }

      if (op->type == arangodb::aql::NODE_TYPE_OPERATOR_BINARY_NE && other->isNullValue()) {
        // != null. now note that a certain attribute cannot become null
        try {
          nonNullAttributes.emplace(access->toString());
        } catch (...) {
        }
      } else if (op->type == arangodb::aql::NODE_TYPE_OPERATOR_BINARY_GT) {
        // > null. now note that a certain attribute cannot become null
        try {
          nonNullAttributes.emplace(access->toString());
        } catch (...) {
        }
      } else if (op->type == arangodb::aql::NODE_TYPE_OPERATOR_BINARY_GE &&
                 !other->isNullValue()) {
        // >= non-null. now note that a certain attribute cannot become null
        try {
          nonNullAttributes.emplace(access->toString());
        } catch (...) {
        }
      }

      if (op->type == arangodb::aql::NODE_TYPE_OPERATOR_BINARY_LT ||
          op->type == arangodb::aql::NODE_TYPE_OPERATOR_BINARY_LE) {
        // <  and  <= are not supported with sparse indexes as this may include
        // null values
        try {
          // check if we've marked this attribute as being non-null already
          if (nonNullAttributes.find(access->toString()) == nonNullAttributes.end()) {
            return false;
          }
        } catch (...) {
          return false;
        }
      }

      if (other->isNullValue() &&
          (op->type == arangodb::aql::NODE_TYPE_OPERATOR_BINARY_EQ ||
           op->type == arangodb::aql::NODE_TYPE_OPERATOR_BINARY_GE)) {
        // ==  and  >= null are not supported with sparse indexes for the same
        // reason
        try {
          // check if we've marked this attribute as being non-null already
          if (nonNullAttributes.find(access->toString()) == nonNullAttributes.end()) {
            return false;
          }
        } catch (...) {
          return false;
        }
      }

      if (op->type == arangodb::aql::NODE_TYPE_OPERATOR_BINARY_IN &&
          other->type == arangodb::aql::NODE_TYPE_ARRAY) {
        size_t const n = other->numMembers();

        for (size_t i = 0; i < n; ++i) {
          if (other->getMemberUnchecked(i)->isNullValue()) {
            return false;
          }
        }
      }
    }
  }

  if (isExecution) {
    // in execution phase, we do not need to check the variable usage again
    return true;
  }

  // test if the reference variable is contained on both side of the expression
  std::unordered_set<aql::Variable const*> variables;
  if (op->type == arangodb::aql::NODE_TYPE_OPERATOR_BINARY_IN &&
      (other->type == arangodb::aql::NODE_TYPE_EXPANSION ||
       other->type == arangodb::aql::NODE_TYPE_ATTRIBUTE_ACCESS)) {
    // value IN a.b  OR  value IN a.b[*]
    arangodb::aql::Ast::getReferencedVariables(access, variables);
    if (other->type == arangodb::aql::NODE_TYPE_ATTRIBUTE_ACCESS &&
        variables.find(reference) != variables.end()) {
      variables.clear();
      arangodb::aql::Ast::getReferencedVariables(other, variables);
    }
  } else {
    // a.b == value  OR  a.b IN values
    arangodb::aql::Ast::getReferencedVariables(other, variables);
  }

  if (variables.find(reference) != variables.end()) {
    // yes. then we cannot use an index here
    return false;
  }

  return true;
}

/// @brief Transform the list of search slices to search values.
///        Always expects a list of lists as input.
///        Outer list represents the single lookups, inner list represents the
///        index field values.
///        This will multiply all IN entries and simply return all other
///        entries.
///        Example: Index on (a, b)
///        Input: [ [{=: 1}, {in: 2,3}], [{=:2}, {=:3}]
///        Result: [ [{=: 1}, {=: 2}],[{=:1}, {=:3}], [{=:2}, {=:3}]]
void Index::expandInSearchValues(VPackSlice const base, VPackBuilder& result) const {
  TRI_ASSERT(base.isArray());

  VPackArrayBuilder baseGuard(&result);
  for (auto const& oneLookup : VPackArrayIterator(base)) {
    TRI_ASSERT(oneLookup.isArray());

    bool usesIn = false;
    for (auto const& it : VPackArrayIterator(oneLookup)) {
      if (it.hasKey(StaticStrings::IndexIn)) {
        usesIn = true;
        break;
      }
    }
    if (!usesIn) {
      // Shortcut, no multiply
      // Just copy over base
      result.add(oneLookup);
      return;
    }

    std::unordered_map<size_t, std::vector<VPackSlice>> elements;
    arangodb::basics::VelocyPackHelper::VPackLess<true> sorter;
    size_t n = static_cast<size_t>(oneLookup.length());
    for (VPackValueLength i = 0; i < n; ++i) {
      VPackSlice current = oneLookup.at(i);
      if (current.hasKey(StaticStrings::IndexIn)) {
        VPackSlice inList = current.get(StaticStrings::IndexIn);
        if (!inList.isArray()) {
          // IN value is a non-array
          result.clear();
          result.openArray();
          return;
        }

        TRI_ASSERT(inList.isArray());
        VPackValueLength nList = inList.length();

        if (nList == 0) {
          // Empty Array. short circuit, no matches possible
          result.clear();
          result.openArray();
          return;
        }

        std::unordered_set<VPackSlice, arangodb::basics::VelocyPackHelper::VPackHash, arangodb::basics::VelocyPackHelper::VPackEqual>
            tmp(static_cast<size_t>(nList),
                arangodb::basics::VelocyPackHelper::VPackHash(),
                arangodb::basics::VelocyPackHelper::VPackEqual());

        for (auto const& el : VPackArrayIterator(inList)) {
          tmp.emplace(el);
        }
        auto& vector = elements[i];
        vector.insert(vector.end(), tmp.begin(), tmp.end());
        std::sort(vector.begin(), vector.end(), sorter);
      }
    }
    // If there is an entry in elements for one depth it was an in,
    // all of them are now unique so we simply have to multiply

    size_t level = n - 1;
    std::vector<size_t> positions(n, 0);
    bool done = false;
    while (!done) {
      TRI_IF_FAILURE("Index::permutationIN") {
        THROW_ARANGO_EXCEPTION(TRI_ERROR_DEBUG);
      }
      VPackArrayBuilder guard(&result);
      for (size_t i = 0; i < n; ++i) {
        auto list = elements.find(i);
        if (list == elements.end()) {
          // Insert
          result.add(oneLookup.at(i));
        } else {
          VPackObjectBuilder objGuard(&result);
          result.add(StaticStrings::IndexEq, list->second.at(positions[i]));
        }
      }
      while (true) {
        auto list = elements.find(level);
        if (list != elements.end() && ++positions[level] < list->second.size()) {
          level = n - 1;
          // abort inner iteration
          break;
        }
        positions[level] = 0;
        if (level == 0) {
          done = true;
          break;
        }
        --level;
      }
    }
  }
}

void Index::warmup(arangodb::transaction::Methods*, std::shared_ptr<basics::LocalTaskQueue>) {
  // Do nothing. If an index needs some warmup
  // it has to explicitly implement it.
}

std::pair<bool, double> Index::updateClusterEstimate(double defaultValue) {
  // try to receive a selectivity estimate for the index
  // from indexEstimates stored in the logical collection.
  // the caller has to guarantee that the _collection is valid.
  // on the coordinator _collection is not always vaild!
  std::pair<bool, double> rv(false, defaultValue);

  auto estimates = _collection->clusterIndexEstimates(true);
  auto found = estimates.find(std::to_string(_iid));

  if (found != estimates.end()) {
    rv.first = true;
    rv.second = found->second;
    _clusterSelectivity = rv.second;
  }
  return rv;
}

bool Index::isBuilding() const { return _isBuilding; }

/// @brief append the index description to an output stream
std::ostream& operator<<(std::ostream& stream, arangodb::Index const* index) {
  stream << index->context();
  return stream;
}

/// @brief append the index description to an output stream
std::ostream& operator<<(std::ostream& stream, arangodb::Index const& index) {
  stream << index.context();
  return stream;
}<|MERGE_RESOLUTION|>--- conflicted
+++ resolved
@@ -501,13 +501,8 @@
     estimate = _clusterSelectivity;
   }
 
-<<<<<<< HEAD
   // make sure the estimate is always within bounds
   return std::max(0, std::min(1, estimate));
-=======
-  TRI_ASSERT(estimate >= 0.0 && estimate <= 1.00001);  // floating-point tolerance
-  return estimate;
->>>>>>> ec27adc8
 }
 
 double Index::selectivityEstimateLocal(StringRef const* extra) const {
