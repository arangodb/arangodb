--- conflicted
+++ resolved
@@ -454,7 +454,6 @@
   return false;
 }
 
-<<<<<<< HEAD
 IndexIterator* Index::iteratorForCondition (triagens::aql::AstNode const*) const {
   // The super class index cannot iterate.
   // Specialisation has to manage this.
@@ -498,7 +497,7 @@
 ////////////////////////////////////////////////////////////////////////////////
 
 void IndexIterator::initCursor () {
-=======
+
 ////////////////////////////////////////////////////////////////////////////////
 /// @brief perform some base checks for an index condition part
 ////////////////////////////////////////////////////////////////////////////////
@@ -536,7 +535,6 @@
   }
 
   return true;
->>>>>>> 67de5480
 }
 
 namespace triagens {
