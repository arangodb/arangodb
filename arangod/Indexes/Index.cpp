////////////////////////////////////////////////////////////////////////////////
/// DISCLAIMER
///
/// Copyright 2014-2020 ArangoDB GmbH, Cologne, Germany
/// Copyright 2004-2014 triAGENS GmbH, Cologne, Germany
///
/// Licensed under the Apache License, Version 2.0 (the "License");
/// you may not use this file except in compliance with the License.
/// You may obtain a copy of the License at
///
///     http://www.apache.org/licenses/LICENSE-2.0
///
/// Unless required by applicable law or agreed to in writing, software
/// distributed under the License is distributed on an "AS IS" BASIS,
/// WITHOUT WARRANTIES OR CONDITIONS OF ANY KIND, either express or implied.
/// See the License for the specific language governing permissions and
/// limitations under the License.
///
/// Copyright holder is ArangoDB GmbH, Cologne, Germany
///
/// @author Jan Steemann
////////////////////////////////////////////////////////////////////////////////

#include <iostream>
#include <limits>

#include <date/date.h>
#include <velocypack/Iterator.h>
#include <velocypack/StringRef.h>
#include <velocypack/velocypack-aliases.h>

#include "Index.h"

#include "Aql/Projections.h"
#include "Aql/Ast.h"
#include "Aql/AstNode.h"
#include "Aql/AttributeNamePath.h"
#include "Aql/Variable.h"
#include "Basics/Exceptions.h"
#include "Basics/StaticStrings.h"
#include "Basics/StringUtils.h"
#include "Basics/VelocyPackHelper.h"
#include "Basics/datetime.h"
#include "Cluster/ServerState.h"
#include "Containers/HashSet.h"
#include "IResearch/IResearchCommon.h"
#include "StorageEngine/EngineSelectorFeature.h"
#include "StorageEngine/StorageEngine.h"
#include "VocBase/LogicalCollection.h"
#include "VocBase/ticks.h"

using namespace std::chrono;
using namespace date;

namespace {

/// @brief the _key attribute, which, when used in an index, will implictly make it unique
/// (note that we must not refer to StaticStrings::KeyString here to avoid an init-order-fiasco
std::vector<arangodb::basics::AttributeName> const KeyAttribute{
    arangodb::basics::AttributeName("_key", false)};

bool hasExpansion(std::vector<std::vector<arangodb::basics::AttributeName>> const& fields) {
  for (auto const& it : fields) {
    if (TRI_AttributeNamesHaveExpansion(it)) {
      return true;
    }
  }
  return false;
}

/// @brief set fields from slice
std::vector<std::vector<arangodb::basics::AttributeName>> parseFields(VPackSlice const& fields,
                                                                      bool allowExpansion) {
  std::vector<std::vector<arangodb::basics::AttributeName>> result;
  if (!fields.isArray()) {
    THROW_ARANGO_EXCEPTION_MESSAGE(TRI_ERROR_ARANGO_ATTRIBUTE_PARSER_FAILED,
                                   "invalid index description");
  }

  size_t const n = static_cast<size_t>(fields.length());
  result.reserve(n);

  for (VPackSlice name : VPackArrayIterator(fields)) {
    if (!name.isString()) {
      THROW_ARANGO_EXCEPTION_MESSAGE(TRI_ERROR_ARANGO_ATTRIBUTE_PARSER_FAILED,
                                     "invalid index description");
    }

    std::vector<arangodb::basics::AttributeName> parsedAttributes;
    TRI_ParseAttributeString(name.copyString(), parsedAttributes, allowExpansion);
    result.emplace_back(std::move(parsedAttributes));
  }
  return result;
}

bool canBeNull(arangodb::aql::AstNode const* op, arangodb::aql::AstNode const* access,
               std::unordered_set<std::string> const& nonNullAttributes) {
  TRI_ASSERT(op != nullptr);
  TRI_ASSERT(access != nullptr);

  if (access->type == arangodb::aql::NODE_TYPE_ATTRIBUTE_ACCESS &&
      access->getMemberUnchecked(0)->type == arangodb::aql::NODE_TYPE_REFERENCE) {
    // a.b
    // now check if the accessed attribute is _key, _rev or _id.
    // all of these cannot be null
    auto attributeName = access->getStringRef();
    if (attributeName == arangodb::StaticStrings::KeyString ||
        attributeName == arangodb::StaticStrings::IdString ||
        attributeName == arangodb::StaticStrings::RevString) {
      return false;
    }
  }

  if (op->type == arangodb::aql::NODE_TYPE_OPERATOR_BINARY_LT ||
      op->type == arangodb::aql::NODE_TYPE_OPERATOR_BINARY_LE ||
      op->type == arangodb::aql::NODE_TYPE_OPERATOR_BINARY_EQ) {
    if (op->getExcludesNull()) {
      // already proven that the attribute cannot become "null"
      return false;
    }
  }

  try {
    if (nonNullAttributes.find(access->toString()) != nonNullAttributes.end()) {
      // found an attribute marked as non-null
      return false;
    }
  } catch (...) {
    // stringification may throw
  }

  // for everything else we are unsure
  return true;
}

void markAsNonNull(arangodb::aql::AstNode const* op, arangodb::aql::AstNode const* access,
                   std::unordered_set<std::string>& nonNullAttributes) {
  TRI_ASSERT(op != nullptr);
  TRI_ASSERT(access != nullptr);

  if (op->type == arangodb::aql::NODE_TYPE_OPERATOR_BINARY_LT ||
      op->type == arangodb::aql::NODE_TYPE_OPERATOR_BINARY_LE ||
      op->type == arangodb::aql::NODE_TYPE_OPERATOR_BINARY_EQ) {
    // non-null marking currently only supported for these node types
    const_cast<arangodb::aql::AstNode*>(op)->setExcludesNull(true);
  }
  // all other node types will be ignored here

  try {
    nonNullAttributes.emplace(access->toString());
  } catch (...) {
    // stringification may throw
  }
}

bool typeMatch(char const* type, size_t len, char const* expected) {
  return (len == ::strlen(expected)) && (::memcmp(type, expected, len) == 0);
}

std::string defaultIndexName(VPackSlice const& slice) {
  auto type =
      arangodb::Index::type(slice.get(arangodb::StaticStrings::IndexType).copyString());
  if (type == arangodb::Index::IndexType::TRI_IDX_TYPE_PRIMARY_INDEX) {
    return arangodb::StaticStrings::IndexNamePrimary;
  } else if (type == arangodb::Index::IndexType::TRI_IDX_TYPE_EDGE_INDEX) {
    auto fields = slice.get(arangodb::StaticStrings::IndexFields);
    TRI_ASSERT(fields.isArray());
    auto firstField = fields.at(0);
    TRI_ASSERT(firstField.isString());
    bool isFromIndex = firstField.isEqualString(arangodb::StaticStrings::FromString);
    return isFromIndex ? arangodb::StaticStrings::IndexNameEdgeFrom
                       : arangodb::StaticStrings::IndexNameEdgeTo;
  }

  std::string idString = arangodb::basics::VelocyPackHelper::getStringValue(
      slice, arangodb::StaticStrings::IndexId.c_str(),
      std::to_string(TRI_NewTickServer()));
  return std::string("idx_").append(idString);
}

}  // namespace

namespace arangodb {

Index::FilterCosts Index::FilterCosts::zeroCosts() {
  Index::FilterCosts costs;
  costs.supportsCondition = true;
  costs.coveredAttributes = 0;
  costs.estimatedItems = 0;
  costs.estimatedCosts = 0;
  return costs;
}
    
Index::FilterCosts Index::FilterCosts::defaultCosts(size_t itemsInIndex) {
  Index::FilterCosts costs;
  costs.supportsCondition = false;
  costs.coveredAttributes = 0;
  costs.estimatedItems = itemsInIndex;
  costs.estimatedCosts = static_cast<double>(itemsInIndex);
  return costs;
}

Index::SortCosts Index::SortCosts::zeroCosts(size_t coveredAttributes) {
  Index::SortCosts costs;
  costs.coveredAttributes = coveredAttributes;
  costs.supportsCondition = true;
  costs.estimatedCosts = 0;
  return costs;
}
    
Index::SortCosts Index::SortCosts::defaultCosts(size_t itemsInIndex, bool isPersistent) {
  Index::SortCosts costs;
  TRI_ASSERT(!costs.supportsCondition);
  costs.coveredAttributes = 0;
  costs.estimatedCosts = itemsInIndex > 0 ? (itemsInIndex * std::log2(static_cast<double>(itemsInIndex))) : 0.0;
  if (isPersistent) {
    // slightly penalize this type of index against other indexes which
    // are in memory
    costs.estimatedCosts *= 1.05;
  }
  return costs;
}

// If the Index is on a coordinator instance the index may not access the
// logical collection because it could be gone!

Index::Index(IndexId iid, arangodb::LogicalCollection& collection, std::string const& name,
             std::vector<std::vector<arangodb::basics::AttributeName>> const& fields,
             bool unique, bool sparse)
    : _iid(iid),
      _collection(collection),
      _name(name),
      _fields(fields),
      _useExpansion(::hasExpansion(_fields)),
      _unique(unique),
      _sparse(sparse) {
  // note: _collection can be a nullptr in the cluster coordinator case!!
}

Index::Index(IndexId iid, arangodb::LogicalCollection& collection, VPackSlice const& slice)
    : _iid(iid),
      _collection(collection),
      _name(arangodb::basics::VelocyPackHelper::getStringValue(
          slice, arangodb::StaticStrings::IndexName, ::defaultIndexName(slice))),
      _fields(::parseFields(slice.get(arangodb::StaticStrings::IndexFields),
                            Index::allowExpansion(Index::type(
                                slice.get(arangodb::StaticStrings::IndexType).copyString())))),
      _useExpansion(::hasExpansion(_fields)),
      _unique(arangodb::basics::VelocyPackHelper::getBooleanValue(slice, arangodb::StaticStrings::IndexUnique,
                                                                  false)),
      _sparse(arangodb::basics::VelocyPackHelper::getBooleanValue(slice, arangodb::StaticStrings::IndexSparse,
                                                                  false)) {}

Index::~Index() = default;

void Index::name(std::string const& newName) {
  if (_name.empty()) {
    _name = newName;
  }
}

size_t Index::sortWeight(arangodb::aql::AstNode const* node) {
  switch (node->type) {
    case arangodb::aql::NODE_TYPE_OPERATOR_BINARY_EQ:
      return 1;
    case arangodb::aql::NODE_TYPE_OPERATOR_BINARY_IN:
      return 2;
    case arangodb::aql::NODE_TYPE_OPERATOR_BINARY_GT:
      return 3;
    case arangodb::aql::NODE_TYPE_OPERATOR_BINARY_GE:
      return 4;
    case arangodb::aql::NODE_TYPE_OPERATOR_BINARY_LT:
      return 5;
    case arangodb::aql::NODE_TYPE_OPERATOR_BINARY_LE:
      return 6;
    case arangodb::aql::NODE_TYPE_OPERATOR_BINARY_NE:
      return 7;
    default:
      return 42; /* OPST_CIRCUS */
  }
}

/// @brief validate fields from slice
void Index::validateFields(VPackSlice const& slice) {
  VPackValueLength len;
  const char* idxStr = slice.get(arangodb::StaticStrings::IndexType).getString(len);
  auto allowExpansion = Index::allowExpansion(Index::type(idxStr, len));

  auto fields = slice.get(arangodb::StaticStrings::IndexFields);
  if (!fields.isArray()) {
    return;
  }

  for (VPackSlice name : VPackArrayIterator(fields)) {
    if (!name.isString()) {
      THROW_ARANGO_EXCEPTION_MESSAGE(TRI_ERROR_ARANGO_ATTRIBUTE_PARSER_FAILED,
                                     "invalid index description");
    }

    std::vector<arangodb::basics::AttributeName> parsedAttributes;
    TRI_ParseAttributeString(name.copyString(), parsedAttributes, allowExpansion);
  }
}

/// @brief return the index type based on a type name
Index::IndexType Index::type(char const* type, size_t len) {
  if (::typeMatch(type, len, "primary")) {
    return TRI_IDX_TYPE_PRIMARY_INDEX;
  }
  if (::typeMatch(type, len, "edge")) {
    return TRI_IDX_TYPE_EDGE_INDEX;
  }
  if (::typeMatch(type, len, "hash")) {
    return TRI_IDX_TYPE_HASH_INDEX;
  }
  if (::typeMatch(type, len, "skiplist")) {
    return TRI_IDX_TYPE_SKIPLIST_INDEX;
  }
  if (::typeMatch(type, len, "ttl")) {
    return TRI_IDX_TYPE_TTL_INDEX;
  }
  if (::typeMatch(type, len, "persistent") ||
      ::typeMatch(type, len, "rocksdb")) {
    return TRI_IDX_TYPE_PERSISTENT_INDEX;
  }
  if (::typeMatch(type, len, "fulltext")) {
    return TRI_IDX_TYPE_FULLTEXT_INDEX;
  }
  if (::typeMatch(type, len, "geo")) {
    return TRI_IDX_TYPE_GEO_INDEX;
  }
  if (::typeMatch(type, len, "geo1")) {
    return TRI_IDX_TYPE_GEO1_INDEX;
  }
  if (::typeMatch(type, len, "geo2")) {
    return TRI_IDX_TYPE_GEO2_INDEX;
  }
  std::string const& tmp = arangodb::iresearch::DATA_SOURCE_TYPE.name();
  if (::typeMatch(type, len, tmp.c_str())) {
    return TRI_IDX_TYPE_IRESEARCH_LINK;
  }
  if (::typeMatch(type, len, "noaccess")) {
    return TRI_IDX_TYPE_NO_ACCESS_INDEX;
  }

  return TRI_IDX_TYPE_UNKNOWN;
}

Index::IndexType Index::type(std::string const& type) {
  return Index::type(type.c_str(), type.size());
}

/// @brief return the name of an index type
char const* Index::oldtypeName(Index::IndexType type) {
  switch (type) {
    case TRI_IDX_TYPE_PRIMARY_INDEX:
      return "primary";
    case TRI_IDX_TYPE_EDGE_INDEX:
      return "edge";
    case TRI_IDX_TYPE_HASH_INDEX:
      return "hash";
    case TRI_IDX_TYPE_SKIPLIST_INDEX:
      return "skiplist";
    case TRI_IDX_TYPE_TTL_INDEX:
      return "ttl";
    case TRI_IDX_TYPE_PERSISTENT_INDEX:
      return "persistent";
    case TRI_IDX_TYPE_FULLTEXT_INDEX:
      return "fulltext";
    case TRI_IDX_TYPE_GEO1_INDEX:
      return "geo1";
    case TRI_IDX_TYPE_GEO2_INDEX:
      return "geo2";
    case TRI_IDX_TYPE_GEO_INDEX:
      return "geo";
    case TRI_IDX_TYPE_IRESEARCH_LINK:
      return arangodb::iresearch::DATA_SOURCE_TYPE.name().c_str();
    case TRI_IDX_TYPE_NO_ACCESS_INDEX:
      return "noaccess";
    case TRI_IDX_TYPE_UNKNOWN: {
    }
  }

  return "";
}

/// @brief validate an index id
bool Index::validateId(char const* key) {
  char const* p = key;

  while (1) {
    char const c = *p;

    if (c == '\0') {
      return (p - key) > 0;
    }
    if (c >= '0' && c <= '9') {
      ++p;
      continue;
    }

    return false;
  }
}

/// @brief validate an index name
bool Index::validateName(char const* key) {
  return TRI_vocbase_t::IsAllowedName(false, arangodb::velocypack::StringRef(key, strlen(key)));
}

namespace {
bool validatePrefix(char const* key, size_t* split) {
  char const* p = key;

  // find divider
  while (1) {
    char c = *p;

    if (c == '\0') {
      return false;
    }

    if (c == '/') {
      break;
    }

    p++;
  }

  // store split position
  *split = p - key;

  return TRI_vocbase_t::IsAllowedName(true, arangodb::velocypack::StringRef(key, *split));
}
}  // namespace

/// @brief validate an index handle (collection name + / + index id)
bool Index::validateHandle(char const* key, size_t* split) {
  bool ok = validatePrefix(key, split);
  // validate index id
  return ok && validateId(key + *split + 1);
}

/// @brief validate an index handle (collection name + / + index name)
bool Index::validateHandleName(char const* key, size_t* split) {
  bool ok = validatePrefix(key, split);
  // validate index id
  return ok && validateName(key + *split + 1);
}

/// @brief generate a new index id
IndexId Index::generateId() { return IndexId{TRI_NewTickServer()}; }

/// @brief check if two index definitions share any identifiers (_id, name)
bool Index::CompareIdentifiers(velocypack::Slice const& lhs, velocypack::Slice const& rhs) {
  VPackSlice lhsId = lhs.get(arangodb::StaticStrings::IndexId);
  VPackSlice rhsId = rhs.get(arangodb::StaticStrings::IndexId);
  if (lhsId.isString() && rhsId.isString() &&
      arangodb::basics::VelocyPackHelper::equal(lhsId, rhsId, true)) {
    return true;
  }

  VPackSlice lhsName = lhs.get(arangodb::StaticStrings::IndexName);
  VPackSlice rhsName = rhs.get(arangodb::StaticStrings::IndexName);
  if (lhsName.isString() && rhsName.isString() &&
      arangodb::basics::VelocyPackHelper::equal(lhsName, rhsName, true)) {
    return true;
  }

  return false;
}

/// @brief index comparator, used by the coordinator to detect if two index
/// contents are the same
<<<<<<< HEAD
bool Index::Compare(StorageEngine& engine, VPackSlice const& lhs, VPackSlice const& rhs) {
=======
bool Index::Compare(VPackSlice const& lhs, VPackSlice const& rhs,
                    std::string const& dbname) {
>>>>>>> dfac6881
  auto lhsType = lhs.get(arangodb::StaticStrings::IndexType);
  TRI_ASSERT(lhsType.isString());

  // type must be identical
  if (!arangodb::basics::VelocyPackHelper::equal(lhsType, rhs.get(arangodb::StaticStrings::IndexType), false)) {
    return false;
  }

<<<<<<< HEAD
  return engine.indexFactory().factory(lhsType.copyString()).equal(lhs, rhs);
=======
  auto* engine = EngineSelectorFeature::ENGINE;

  return engine && engine->indexFactory().factory(lhsType.copyString()).equal(lhs, rhs, dbname);
>>>>>>> dfac6881
}

/// @brief return a contextual string for logging
std::string Index::context() const {
  std::ostringstream result;

  result << "index { id: " << id() << ", type: " << oldtypeName()
         << ", collection: " << _collection.vocbase().name() << "/"
         << _collection.name() << ", unique: " << (_unique ? "true" : "false")
         << ", fields: ";
  result << "[";

  for (size_t i = 0; i < _fields.size(); ++i) {
    if (i > 0) {
      result << ", ";
    }

    result << _fields[i];
  }

  result << "] }";

  return result.str();
}

/// @brief create a VelocyPack representation of the index
/// base functionality (called from derived classes)
std::shared_ptr<VPackBuilder> Index::toVelocyPack(std::underlying_type<Index::Serialize>::type flags) const {
  auto builder = std::make_shared<VPackBuilder>();
  toVelocyPack(*builder, flags);
  return builder;
}

/// @brief create a VelocyPack representation of the index
/// base functionality (called from derived classes)
/// note: needs an already-opened object as its input!
void Index::toVelocyPack(VPackBuilder& builder,
                         std::underlying_type<Index::Serialize>::type flags) const {
  TRI_ASSERT(builder.isOpenObject());
  builder.add(arangodb::StaticStrings::IndexId,
              arangodb::velocypack::Value(std::to_string(_iid.id())));
  builder.add(arangodb::StaticStrings::IndexType,
              arangodb::velocypack::Value(oldtypeName(type())));
  builder.add(arangodb::StaticStrings::IndexName, arangodb::velocypack::Value(name()));

  builder.add(arangodb::velocypack::Value(arangodb::StaticStrings::IndexFields));
  builder.openArray();

  for (auto const& field : fields()) {
    std::string fieldString;
    TRI_AttributeNamesToString(field, fieldString);
    builder.add(VPackValue(fieldString));
  }

  builder.close();

  if (hasSelectivityEstimate() && Index::hasFlag(flags, Index::Serialize::Estimates)) {
    builder.add("selectivityEstimate", VPackValue(selectivityEstimate()));
  }

  if (Index::hasFlag(flags, Index::Serialize::Figures)) {
    builder.add("figures", VPackValue(VPackValueType::Object));
    toVelocyPackFigures(builder);
    builder.close();
  }
}

/// @brief create a VelocyPack representation of the index figures
/// base functionality (called from derived classes)
std::shared_ptr<VPackBuilder> Index::toVelocyPackFigures() const {
  auto builder = std::make_shared<VPackBuilder>();
  builder->openObject(/*unindexed*/ true);
  toVelocyPackFigures(*builder);
  builder->close();
  return builder;
}

/// @brief create a VelocyPack representation of the index figures
/// base functionality (called from derived classes)
void Index::toVelocyPackFigures(VPackBuilder& builder) const {
  TRI_ASSERT(builder.isOpenObject());
  builder.add("memory", VPackValue(memory()));
}

/// @brief default implementation for matchesDefinition
bool Index::matchesDefinition(VPackSlice const& info) const {
  TRI_ASSERT(info.isObject());
#ifdef ARANGODB_ENABLE_MAINTAINER_MODE
  auto typeSlice = info.get(arangodb::StaticStrings::IndexType);
  TRI_ASSERT(typeSlice.isString());
  arangodb::velocypack::StringRef typeStr(typeSlice);
  TRI_ASSERT(typeStr == oldtypeName());
#endif
  auto value = info.get(arangodb::StaticStrings::IndexId);

  if (!value.isNone()) {
    // We already have an id.
    if (!value.isString()) {
      // Invalid ID
      return false;
    }
    // Short circuit. If id is correct the index is identical.
    arangodb::velocypack::StringRef idRef(value);
    return idRef == std::to_string(_iid.id());
  }

  value = info.get(arangodb::StaticStrings::IndexFields);

  if (!value.isArray()) {
    return false;
  }

  size_t const n = static_cast<size_t>(value.length());
  if (n != _fields.size()) {
    return false;
  }

  if (_unique != arangodb::basics::VelocyPackHelper::getBooleanValue(
                     info, arangodb::StaticStrings::IndexUnique, false)) {
    return false;
  }

  if (_sparse != arangodb::basics::VelocyPackHelper::getBooleanValue(
                     info, arangodb::StaticStrings::IndexSparse, false)) {
    return false;
  }

  // This check takes ordering of attributes into account.
  std::vector<arangodb::basics::AttributeName> translate;
  for (size_t i = 0; i < n; ++i) {
    translate.clear();
    VPackSlice f = value.at(i);
    if (!f.isString()) {
      // Invalid field definition!
      return false;
    }
    arangodb::velocypack::StringRef in(f);
    TRI_ParseAttributeString(in, translate, true);
    if (!arangodb::basics::AttributeName::isIdentical(_fields[i], translate, false)) {
      return false;
    }
  }
  return true;
}

/// @brief default implementation for selectivityEstimate
double Index::selectivityEstimate(arangodb::velocypack::StringRef const&) const {
  if (_unique) {
    return 1.0;
  }
  THROW_ARANGO_EXCEPTION(TRI_ERROR_NOT_IMPLEMENTED);
}

/// @brief whether or not the index is implicitly unique
/// this can be the case if the index is not declared as unique, but contains a
/// unique attribute such as _key
bool Index::implicitlyUnique() const {
  if (_unique) {
    // a unique index is always unique
    return true;
  }
  if (_useExpansion) {
    // when an expansion such as a[*] is used, the index may not be unique, even
    // if it contains attributes that are guaranteed to be unique
    return false;
  }

  for (auto const& it : _fields) {
    // if _key is contained in the index fields definition, then the index is
    // implicitly unique
    if (it == KeyAttribute) {
      return true;
    }
  }

  // _key not contained
  return false;
}

/// @brief default implementation for drop
Result Index::drop() {
  return Result();  // do nothing
}

/// @brief default implementation for supportsFilterCondition
Index::FilterCosts Index::supportsFilterCondition(std::vector<std::shared_ptr<arangodb::Index>> const&,
                                                 arangodb::aql::AstNode const* /* node */,
                                                 arangodb::aql::Variable const* /* reference */, 
                                                 size_t itemsInIndex) const {
  // by default no filter conditions are supported
  return Index::FilterCosts::defaultCosts(itemsInIndex);
}

/// @brief default implementation for supportsSortCondition
Index::SortCosts Index::supportsSortCondition(arangodb::aql::SortCondition const* /* sortCondition */,
                                              arangodb::aql::Variable const* /* node */, 
                                              size_t itemsInIndex) const {
  // by default no sort conditions are supported
  return Index::SortCosts::defaultCosts(itemsInIndex, this->isPersistent());
}
  
arangodb::aql::AstNode* Index::specializeCondition(arangodb::aql::AstNode* /* node */,
                                                   arangodb::aql::Variable const* /* reference */) const {
  // the default implementation should never be called
  TRI_ASSERT(false); 
  THROW_ARANGO_EXCEPTION_MESSAGE(TRI_ERROR_INTERNAL, std::string("no default implementation for specializeCondition. index type: ") + typeName());
}

std::unique_ptr<IndexIterator> Index::iteratorForCondition(transaction::Methods* /* trx */,
                                                           aql::AstNode const* /* node */,
                                                           aql::Variable const* /* reference */,
                                                           IndexIteratorOptions const& /* opts */) {
  // the default implementation should never be called
  TRI_ASSERT(false); 
  THROW_ARANGO_EXCEPTION_MESSAGE(TRI_ERROR_INTERNAL, std::string("no default implementation for iteratorForCondition. index type: ") + typeName());
}

/// @brief perform some base checks for an index condition part
bool Index::canUseConditionPart(arangodb::aql::AstNode const* access,
                                arangodb::aql::AstNode const* other,
                                arangodb::aql::AstNode const* op,
                                arangodb::aql::Variable const* reference,
                                std::unordered_set<std::string>& nonNullAttributes,
                                bool isExecution) const {
  if (_sparse) {
    if (op->type == arangodb::aql::NODE_TYPE_OPERATOR_BINARY_NIN) {
      return false;
    }

    if (op->type == arangodb::aql::NODE_TYPE_OPERATOR_BINARY_IN &&
        (other->type == arangodb::aql::NODE_TYPE_EXPANSION ||
         other->type == arangodb::aql::NODE_TYPE_ATTRIBUTE_ACCESS)) {
      // value IN a.b  OR  value IN a.b[*]
      if (!access->isConstant()) {
        return false;
      }

      /* A sparse index will store null in Array
      if (access->isNullValue()) {
        return false;
      }
      */
    } else if (op->type == arangodb::aql::NODE_TYPE_OPERATOR_BINARY_IN &&
               access->type == arangodb::aql::NODE_TYPE_EXPANSION) {
      // value[*] IN a.b
      if (!other->isConstant()) {
        return false;
      }

      /* A sparse index will store null in Array
      if (other->isNullValue()) {
        return false;
      }
      */
    } else if (access->type == arangodb::aql::NODE_TYPE_ATTRIBUTE_ACCESS) {
      // a.b == value  OR  a.b IN values

      if (op->type == arangodb::aql::NODE_TYPE_OPERATOR_BINARY_GT) {
        // > anything also excludes "null". now note that this attribute cannot
        // become null range definitely exludes the "null" value
        ::markAsNonNull(op, access, nonNullAttributes);
      } else if (op->type == arangodb::aql::NODE_TYPE_OPERATOR_BINARY_LT ||
                 op->type == arangodb::aql::NODE_TYPE_OPERATOR_BINARY_LE) {
        // <  and  <= are not supported with sparse indexes as this may include
        // null values
        if (::canBeNull(op, access, nonNullAttributes)) {
          return false;
        }

        // range definitely exludes the "null" value
        ::markAsNonNull(op, access, nonNullAttributes);
      }

      if (other->isConstant()) {
        if (op->type == arangodb::aql::NODE_TYPE_OPERATOR_BINARY_NE && other->isNullValue()) {
          // != null. now note that a certain attribute cannot become null
          ::markAsNonNull(op, access, nonNullAttributes);
          return true;
        } else if (op->type == arangodb::aql::NODE_TYPE_OPERATOR_BINARY_GE &&
                   !other->isNullValue()) {
          // >= non-null. now note that a certain attribute cannot become null
          ::markAsNonNull(op, access, nonNullAttributes);
          return true;
        }

        if (other->isNullValue() &&
            (op->type == arangodb::aql::NODE_TYPE_OPERATOR_BINARY_EQ ||
             op->type == arangodb::aql::NODE_TYPE_OPERATOR_BINARY_GE)) {
          // ==  and  >= null are not supported with sparse indexes for the same
          // reason
          if (::canBeNull(op, access, nonNullAttributes)) {
            return false;
          }
          ::markAsNonNull(op, access, nonNullAttributes);
          return true;
        }

        if (op->type == arangodb::aql::NODE_TYPE_OPERATOR_BINARY_IN &&
            other->type == arangodb::aql::NODE_TYPE_ARRAY) {
          size_t const n = other->numMembers();

          for (size_t i = 0; i < n; ++i) {
            if (other->getMemberUnchecked(i)->isNullValue()) {
              return false;
            }
          }
          ::markAsNonNull(op, access, nonNullAttributes);
          return true;
        }
      } else {
        // !other->isConstant()
        if (::canBeNull(op, access, nonNullAttributes)) {
          return false;
        }

        // range definitely exludes the "null" value
        ::markAsNonNull(op, access, nonNullAttributes);
      }
    }
  }

  if (isExecution) {
    // in execution phase, we do not need to check the variable usage again
    return true;
  }

  if (op->type == arangodb::aql::NODE_TYPE_OPERATOR_BINARY_NE) {
    // none of the indexes can use !=, so we can exit here
    // note that this function may have been called for operator !=. this is
    // necessary to track the non-null attributes, e.g. attr != null, so we can
    // note which attributes cannot be null and still use sparse indexes for
    // these attributes
    return false;
  }

  // test if the reference variable is contained on both sides of the expression
  arangodb::aql::VarSet variables;
  if (op->type == arangodb::aql::NODE_TYPE_OPERATOR_BINARY_IN &&
      (other->type == arangodb::aql::NODE_TYPE_EXPANSION ||
       other->type == arangodb::aql::NODE_TYPE_ATTRIBUTE_ACCESS)) {
    // value IN a.b  OR  value IN a.b[*]
    arangodb::aql::Ast::getReferencedVariables(access, variables);
    if (variables.find(reference) != variables.end()) {
      variables.clear();
      arangodb::aql::Ast::getReferencedVariables(other, variables);
    }
  } else {
    // a.b == value  OR  a.b IN values
    if (!other->isConstant()) {
      // don't look for referenced variables if we only access a
      // constant value (there will be no variables then...)
      arangodb::aql::Ast::getReferencedVariables(other, variables);
    }
  }

  if (variables.find(reference) != variables.end()) {
    // yes. then we cannot use an index here
    return false;
  }

  return true;
}

/// @brief Transform the list of search slices to search values.
///        Always expects a list of lists as input.
///        Outer list represents the single lookups, inner list represents the
///        index field values.
///        This will multiply all IN entries and simply return all other
///        entries.
///        Example: Index on (a, b)
///        Input: [ [{=: 1}, {in: 2,3}], [{=:2}, {=:3}]
///        Result: [ [{=: 1}, {=: 2}],[{=:1}, {=:3}], [{=:2}, {=:3}]]
void Index::expandInSearchValues(VPackSlice const base, VPackBuilder& result) const {
  TRI_ASSERT(base.isArray());

  VPackArrayBuilder baseGuard(&result);
  for (VPackSlice oneLookup : VPackArrayIterator(base)) {
    TRI_ASSERT(oneLookup.isArray());

    bool usesIn = false;
    for (VPackSlice it : VPackArrayIterator(oneLookup)) {
      if (it.hasKey(StaticStrings::IndexIn)) {
        usesIn = true;
        break;
      }
    }
    if (!usesIn) {
      // Shortcut, no multiply
      // Just copy over base
      result.add(oneLookup);
      return;
    }

    std::unordered_map<size_t, std::vector<VPackSlice>> elements;
    arangodb::basics::VelocyPackHelper::VPackLess<true> sorter;
    size_t n = static_cast<size_t>(oneLookup.length());
    for (VPackValueLength i = 0; i < n; ++i) {
      VPackSlice current = oneLookup.at(i);
      if (current.hasKey(StaticStrings::IndexIn)) {
        VPackSlice inList = current.get(StaticStrings::IndexIn);
        if (!inList.isArray()) {
          // IN value is a non-array
          result.clear();
          result.openArray();
          return;
        }

        TRI_ASSERT(inList.isArray());
        VPackValueLength nList = inList.length();

        if (nList == 0) {
          // Empty Array. short circuit, no matches possible
          result.clear();
          result.openArray();
          return;
        }

        std::unordered_set<VPackSlice, arangodb::basics::VelocyPackHelper::VPackHash, arangodb::basics::VelocyPackHelper::VPackEqual>
            tmp(static_cast<size_t>(nList),
                arangodb::basics::VelocyPackHelper::VPackHash(),
                arangodb::basics::VelocyPackHelper::VPackEqual());

        for (VPackSlice el : VPackArrayIterator(inList)) {
          tmp.emplace(el);
        }
        auto& vector = elements[i];
        vector.insert(vector.end(), tmp.begin(), tmp.end());
        std::sort(vector.begin(), vector.end(), sorter);
      }
    }
    // If there is an entry in elements for one depth it was an in,
    // all of them are now unique so we simply have to multiply

    size_t level = n - 1;
    std::vector<size_t> positions(n, 0);
    bool done = false;
    while (!done) {
      TRI_IF_FAILURE("Index::permutationIN") {
        THROW_ARANGO_EXCEPTION(TRI_ERROR_DEBUG);
      }
      VPackArrayBuilder guard(&result);
      for (size_t i = 0; i < n; ++i) {
        auto list = elements.find(i);
        if (list == elements.end()) {
          // Insert
          result.add(oneLookup.at(i));
        } else {
          VPackObjectBuilder objGuard(&result);
          result.add(StaticStrings::IndexEq, list->second.at(positions[i]));
        }
      }
      while (true) {
        auto list = elements.find(level);
        if (list != elements.end() && ++positions[level] < list->second.size()) {
          level = n - 1;
          // abort inner iteration
          break;
        }
        positions[level] = 0;
        if (level == 0) {
          done = true;
          break;
        }
        --level;
      }
    }
  }
}

/// @brief whether or not the index covers all the attributes passed in.
/// the function may modify the projections by setting the coveringIndexPosition value in it.
bool Index::covers(arangodb::aql::Projections& projections) const {
  size_t const n = projections.size();

  if (n == 0) {
    return false;
  }

  // check if we can use covering indexes
  auto const& covered = coveredFields();

  if (n > covered.size()) {
    // we have more projections than attributes in the index, so we already know
    // that the index cannot support all the projections
    return false;
  }

  for (size_t i = 0; i < n; ++i) {
    bool found = false;
    for (size_t j = 0; j < covered.size(); ++j) {
      auto const& field = covered[j];
      size_t k = 0;
      for (auto const& part : field) {
        if (part.shouldExpand) {
          k = std::numeric_limits<size_t>::max();
          break;
        }
        if (k >= projections[i].path.size() ||
            part.name != projections[i].path[k]) {
          break;
        }
        ++k;
      }

      // if the index can only satisfy a prefix of the projection, that is still
      // better than nothing, e.g. an index on  a.b  can be used to satisfy a 
      // projection on  a.b.c
      if (k >= field.size() &&
          k != std::numeric_limits<size_t>::max()) {
        TRI_ASSERT(k > 0);
        projections[i].coveringIndexPosition = static_cast<uint16_t>(j);
        projections[i].coveringIndexCutoff = static_cast<uint16_t>(k);
        found = true;
        break;
      }
    }
    if (!found) {
      // stop on the first attribute that we cannot support
      return false;
    }
  }

  return true;
}

void Index::warmup(arangodb::transaction::Methods*, std::shared_ptr<basics::LocalTaskQueue>) {
  // Do nothing. If an index needs some warmup
  // it has to explicitly implement it.
}

/// @brief generate error message
/// @param key the conflicting key
Result& Index::addErrorMsg(Result& r, std::string const& key) {
  // now provide more context based on index
  r.appendErrorMessage(" - in index ");
  r.appendErrorMessage(name());
  r.appendErrorMessage(" of type ");
  r.appendErrorMessage(oldtypeName());

  // build fields string
  r.appendErrorMessage(" over '");

  for (size_t i = 0; i < _fields.size(); i++) {
    std::string msg;
    TRI_AttributeNamesToString(_fields[i], msg);
    r.appendErrorMessage(msg);
    if (i != _fields.size() - 1) {
      r.appendErrorMessage(", ");
    }
  }
  r.appendErrorMessage("'");

  // provide conflicting key
  if (!key.empty()) {
    r.appendErrorMessage("; conflicting key: ");
    r.appendErrorMessage(key);
  }
  return r;
}

double Index::getTimestamp(arangodb::velocypack::Slice const& doc,
                           std::string const& attributeName) const {
  VPackSlice value = doc.get(attributeName);

  if (value.isString()) {
    // string value. we expect it to be YYYY-MM-DD etc.
    tp_sys_clock_ms tp;
    if (basics::parseDateTime(value.stringRef(), tp)) {
      return static_cast<double>(
          std::chrono::duration_cast<std::chrono::seconds>(tp.time_since_epoch())
              .count());
    }
    // invalid date format
    // fall-through intentional
  } else if (value.isNumber()) {
    // numeric value. we take it as it is
    return value.getNumericValue<double>();
  }

  // attribute not found in document, or invalid type
  return -1.0;
}

/// @brief return the name of the (sole) index attribute
/// it is only allowed to call this method if the index contains a
/// single attribute
std::string const& Index::getAttribute() const {
  TRI_ASSERT(_fields.size() == 1);
  auto const& fields = _fields[0];
  TRI_ASSERT(fields.size() == 1);
  auto const& field = fields[0];
  TRI_ASSERT(!field.shouldExpand);
  return field.name;
}

AttributeAccessParts::AttributeAccessParts(arangodb::aql::AstNode const* comparison,
                                           arangodb::aql::Variable const* variable)
    : comparison(comparison),
      attribute(nullptr),
      value(nullptr),
      opType(arangodb::aql::NODE_TYPE_NOP) {
  // first assume a.b == value
  attribute = comparison->getMember(0);
  value = comparison->getMember(1);
  opType = comparison->type;

  if (attribute->type != arangodb::aql::NODE_TYPE_ATTRIBUTE_ACCESS) {
    // got value == a.b  ->  flip the two sides
    attribute = comparison->getMember(1);
    value = comparison->getMember(0);
    opType = aql::Ast::ReverseOperator(opType);
  }

  TRI_ASSERT(attribute->type == aql::NODE_TYPE_ATTRIBUTE_ACCESS);
  TRI_ASSERT(attribute->isAttributeAccessForVariable(variable, true));
}

}  // namespace arangodb

/// @brief append the index description to an output stream
std::ostream& operator<<(std::ostream& stream, arangodb::Index const* index) {
  stream << index->context();
  return stream;
}

/// @brief append the index description to an output stream
std::ostream& operator<<(std::ostream& stream, arangodb::Index const& index) {
  stream << index.context();
  return stream;
}<|MERGE_RESOLUTION|>--- conflicted
+++ resolved
@@ -472,12 +472,8 @@
 
 /// @brief index comparator, used by the coordinator to detect if two index
 /// contents are the same
-<<<<<<< HEAD
-bool Index::Compare(StorageEngine& engine, VPackSlice const& lhs, VPackSlice const& rhs) {
-=======
-bool Index::Compare(VPackSlice const& lhs, VPackSlice const& rhs,
-                    std::string const& dbname) {
->>>>>>> dfac6881
+bool Index::Compare(StorageEngine& engine, VPackSlice const& lhs,
+                    VPackSlice const& rhs, std::string const& dbname) {
   auto lhsType = lhs.get(arangodb::StaticStrings::IndexType);
   TRI_ASSERT(lhsType.isString());
 
@@ -486,13 +482,7 @@
     return false;
   }
 
-<<<<<<< HEAD
-  return engine.indexFactory().factory(lhsType.copyString()).equal(lhs, rhs);
-=======
-  auto* engine = EngineSelectorFeature::ENGINE;
-
-  return engine && engine->indexFactory().factory(lhsType.copyString()).equal(lhs, rhs, dbname);
->>>>>>> dfac6881
+  return engine.indexFactory().factory(lhsType.copyString()).equal(lhs, rhs, dbname);
 }
 
 /// @brief return a contextual string for logging
