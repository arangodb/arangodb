////////////////////////////////////////////////////////////////////////////////
/// DISCLAIMER
///
/// Copyright 2014-2024 ArangoDB GmbH, Cologne, Germany
/// Copyright 2004-2014 triAGENS GmbH, Cologne, Germany
///
/// Licensed under the Business Source License 1.1 (the "License");
/// you may not use this file except in compliance with the License.
/// You may obtain a copy of the License at
///
///     https://github.com/arangodb/arangodb/blob/devel/LICENSE
///
/// Unless required by applicable law or agreed to in writing, software
/// distributed under the License is distributed on an "AS IS" BASIS,
/// WITHOUT WARRANTIES OR CONDITIONS OF ANY KIND, either express or implied.
/// See the License for the specific language governing permissions and
/// limitations under the License.
///
/// Copyright holder is ArangoDB GmbH, Cologne, Germany
///
/// @author Jan Steemann
////////////////////////////////////////////////////////////////////////////////

#include "Index.h"

#include "Aql/Projections.h"
#include "Aql/Ast.h"
#include "Aql/Variable.h"
#include "Basics/Exceptions.h"
#include "Basics/StaticStrings.h"
#include "Basics/VelocyPackHelper.h"
#include "Basics/datetime.h"
#include "Containers/HashSet.h"
#include "IResearch/IResearchCommon.h"
#include "StorageEngine/EngineSelectorFeature.h"
#include "StorageEngine/StorageEngine.h"
#include "Utilities/NameValidator.h"
#include "VocBase/LogicalCollection.h"
#include "VocBase/ticks.h"

#include <date/date.h>
#include <velocypack/Iterator.h>
#include <velocypack/Utf8Helper.h>

#include <iostream>
#include <limits>

using namespace std::chrono;
using namespace date;

namespace {

bool hasExpansion(
    std::vector<std::vector<arangodb::basics::AttributeName>> const& fields) {
  for (auto const& it : fields) {
    if (TRI_AttributeNamesHaveExpansion(it)) {
      return true;
    }
  }
  return false;
}

bool canBeNull(
    arangodb::aql::AstNode const* op, arangodb::aql::AstNode const* access,
    arangodb::containers::FlatHashSet<std::string> const& nonNullAttributes) {
  TRI_ASSERT(op != nullptr);
  TRI_ASSERT(access != nullptr);

  if (access->type == arangodb::aql::NODE_TYPE_ATTRIBUTE_ACCESS &&
      access->getMemberUnchecked(0)->type ==
          arangodb::aql::NODE_TYPE_REFERENCE) {
    // a.b
    // now check if the accessed attribute is _key, _rev or _id.
    // all of these cannot be null
    auto attributeName = access->getStringView();
    if (attributeName == arangodb::StaticStrings::KeyString ||
        attributeName == arangodb::StaticStrings::IdString ||
        attributeName == arangodb::StaticStrings::RevString) {
      return false;
    }
  }

  if (op->type == arangodb::aql::NODE_TYPE_OPERATOR_BINARY_LT ||
      op->type == arangodb::aql::NODE_TYPE_OPERATOR_BINARY_LE ||
      op->type == arangodb::aql::NODE_TYPE_OPERATOR_BINARY_EQ) {
    if (op->getExcludesNull()) {
      // already proven that the attribute cannot become "null"
      return false;
    }
  }

  try {
    if (nonNullAttributes.find(access->toString()) != nonNullAttributes.end()) {
      // found an attribute marked as non-null
      return false;
    }
  } catch (...) {
    // stringification may throw
  }

  // for everything else we are unsure
  return true;
}

void markAsNonNull(
    arangodb::aql::AstNode const* op, arangodb::aql::AstNode const* access,
    arangodb::containers::FlatHashSet<std::string>& nonNullAttributes) {
  TRI_ASSERT(op != nullptr);
  TRI_ASSERT(access != nullptr);

  if (op->type == arangodb::aql::NODE_TYPE_OPERATOR_BINARY_LT ||
      op->type == arangodb::aql::NODE_TYPE_OPERATOR_BINARY_LE ||
      op->type == arangodb::aql::NODE_TYPE_OPERATOR_BINARY_EQ) {
    // non-null marking currently only supported for these node types
    const_cast<arangodb::aql::AstNode*>(op)->setExcludesNull(true);
  }
  // all other node types will be ignored here

  try {
    nonNullAttributes.emplace(access->toString());
  } catch (...) {
    // stringification may throw
  }
}

std::string defaultIndexName(VPackSlice const& slice) {
  auto type = arangodb::Index::type(
      slice.get(arangodb::StaticStrings::IndexType).stringView());

  if (type == arangodb::Index::IndexType::TRI_IDX_TYPE_PRIMARY_INDEX) {
    return arangodb::StaticStrings::IndexNamePrimary;
  }
  if (type == arangodb::Index::IndexType::TRI_IDX_TYPE_EDGE_INDEX) {
    auto fields = slice.get(arangodb::StaticStrings::IndexFields);
    TRI_ASSERT(fields.isArray());
    auto firstField = fields.at(0);
    TRI_ASSERT(firstField.isString());
    bool isFromIndex =
        firstField.isEqualString(arangodb::StaticStrings::FromString);
    return isFromIndex ? arangodb::StaticStrings::IndexNameEdgeFrom
                       : arangodb::StaticStrings::IndexNameEdgeTo;
  }

  std::string idString = arangodb::basics::VelocyPackHelper::getStringValue(
      slice, arangodb::StaticStrings::IndexId.c_str(),
      std::to_string(TRI_NewTickServer()));
  return std::string("idx_").append(idString);
}

}  // namespace

namespace arangodb {

Index::FilterCosts Index::FilterCosts::zeroCosts() {
  Index::FilterCosts costs;
  costs.supportsCondition = true;
  costs.coveredAttributes = 0;
  costs.estimatedItems = 0;
  costs.estimatedCosts = 0;
  return costs;
}

Index::FilterCosts Index::FilterCosts::defaultCosts(size_t itemsInIndex,
                                                    size_t numLookups) {
  Index::FilterCosts costs;
  costs.supportsCondition = false;
  costs.coveredAttributes = 0;
  costs.estimatedItems = itemsInIndex * numLookups;
  costs.estimatedCosts = static_cast<double>(costs.estimatedItems);
  return costs;
}

Index::SortCosts Index::SortCosts::zeroCosts(size_t coveredAttributes) {
  Index::SortCosts costs;
  costs.coveredAttributes = coveredAttributes;
  costs.supportsCondition = true;
  costs.estimatedCosts = 0;
  return costs;
}

Index::SortCosts Index::SortCosts::defaultCosts(size_t itemsInIndex) {
  Index::SortCosts costs;
  TRI_ASSERT(!costs.supportsCondition);
  costs.coveredAttributes = 0;
  costs.estimatedCosts =
      0.01 * itemsInIndex + /*for sort setup, 1 percent of documents covered by
                               index */
      1.05 * (itemsInIndex > 0 ? (static_cast<double>(itemsInIndex) *
                                  std::log2(static_cast<double>(itemsInIndex)))
                               : 0.0);
  return costs;
}

// empty field attributes list
/*static*/ std::vector<std::vector<arangodb::basics::AttributeName>> const
    Index::emptyCoveredFields{};

// If the Index is on a coordinator instance the index may not access the
// logical collection because it could be gone!
Index::Index(
    IndexId iid, arangodb::LogicalCollection& collection,
    std::string const& name,
    std::vector<std::vector<arangodb::basics::AttributeName>> const& fields,
    bool unique, bool sparse)
    : _iid(iid),
      _collection(collection),
      _name(name),
      _fields(fields),
      _progress(-1.),
      _useExpansion(::hasExpansion(_fields)),
      _unique(unique),
      _sparse(sparse) {
  // note: _collection can be a nullptr in the cluster coordinator case!!
}

Index::Index(IndexId iid, arangodb::LogicalCollection& collection,
             VPackSlice slice)
    : _iid(iid),
      _collection(collection),
      _name(arangodb::basics::VelocyPackHelper::getStringValue(
          slice, arangodb::StaticStrings::IndexName,
          ::defaultIndexName(slice))),
      _fields(parseFields(
          slice.get(arangodb::StaticStrings::IndexFields), /*allowEmpty*/ true,
          Index::allowExpansion(Index::type(
              slice.get(arangodb::StaticStrings::IndexType).stringView())))),
      _progress(-1.),
      _useExpansion(::hasExpansion(_fields)),
      _unique(arangodb::basics::VelocyPackHelper::getBooleanValue(
          slice, arangodb::StaticStrings::IndexUnique, false)),
      _sparse(arangodb::basics::VelocyPackHelper::getBooleanValue(
          slice, arangodb::StaticStrings::IndexSparse, false)) {}

Index::~Index() = default;

/// @brief return the index name
std::string const& Index::name() const {
  if (_name == StaticStrings::IndexNameEdgeFrom ||
      _name == StaticStrings::IndexNameEdgeTo) {
    return StaticStrings::IndexNameEdge;
  }
  return _name;
}

void Index::name(std::string const& newName) {
  if (_name.empty()) {
    _name = newName;
  }
}

/// @brief return the index fields names
std::vector<std::vector<std::string>> Index::fieldNames() const {
  std::vector<std::vector<std::string>> result;
  result.reserve(_fields.size());

  for (auto const& it : _fields) {
    std::vector<std::string> parts;
    parts.reserve(it.size());
    for (auto const& it2 : it) {
      parts.emplace_back(it2.name);
    }
    result.emplace_back(std::move(parts));
  }
  return result;
}

/// @brief whether or not the ith attribute is expanded (somewhere)
bool Index::isAttributeExpanded(size_t i) const {
  if (i >= _fields.size()) {
    return false;
  }
  return TRI_AttributeNamesHaveExpansion(_fields[i]);
}

/// @brief whether or not any attribute is expanded
bool Index::isAttributeExpanded(
    std::vector<basics::AttributeName> const& attribute) const {
  for (auto const& it : _fields) {
    if (!basics::AttributeName::namesMatch(attribute, it)) {
      continue;
    }
    return TRI_AttributeNamesHaveExpansion(it);
  }
  return false;
}

/// @brief whether or not any attribute is expanded
bool Index::attributeMatches(
    std::vector<basics::AttributeName> const& attribute, bool isPrimary) const {
  for (auto const& it : _fields) {
    if (basics::AttributeName::isIdentical(attribute, it, true)) {
      return true;
    }
  }
  if (isPrimary) {
    static std::vector<basics::AttributeName> const vec_id{
        {StaticStrings::IdString, false}};
    return basics::AttributeName::isIdentical(attribute, vec_id, true);
  }
  return false;
}

/// @brief whether or not the given attribute vector matches any of the index
/// fields In case it does, the position will be returned as well.
std::pair<bool, size_t> Index::attributeMatchesWithPos(
    std::vector<basics::AttributeName> const& attribute, bool isPrimary) const {
  size_t pos = 0;
  for (auto const& it : _fields) {
    if (basics::AttributeName::isIdentical(attribute, it, true)) {
      return {true, pos};
    }
    pos++;
  }
  if (isPrimary) {
    static std::vector<basics::AttributeName> const vec_id{
        {StaticStrings::IdString, false}};
    return basics::AttributeName::isIdentical(attribute, vec_id, true)
               ? std::pair<bool, size_t>(true, pos)
               : std::pair<bool, size_t>(false, -1);
  }
  return {false, -1};
}

size_t Index::sortWeight(arangodb::aql::AstNode const* node) {
  switch (node->type) {
    case arangodb::aql::NODE_TYPE_OPERATOR_BINARY_EQ:
      return 1;
    case arangodb::aql::NODE_TYPE_OPERATOR_BINARY_IN:
      return 2;
    case arangodb::aql::NODE_TYPE_OPERATOR_BINARY_GT:
      return 3;
    case arangodb::aql::NODE_TYPE_OPERATOR_BINARY_GE:
      return 4;
    case arangodb::aql::NODE_TYPE_OPERATOR_BINARY_LT:
      return 5;
    case arangodb::aql::NODE_TYPE_OPERATOR_BINARY_LE:
      return 6;
    case arangodb::aql::NODE_TYPE_OPERATOR_BINARY_NE:
      return 7;
    default:
      return 42; /* OPST_CIRCUS */
  }
}

/// @brief validate fields that start or end with ":"
void Index::validateFieldsWithSpecialCase(VPackSlice fields) {
  if (!fields.isArray()) {
    return;
  }

  for (VPackSlice name : VPackArrayIterator(fields)) {
    if (name.isObject()) {
      name = name.get("name");
    }
    if (name.stringView().starts_with(":") ||
        name.stringView().ends_with(":")) {
      THROW_ARANGO_EXCEPTION_MESSAGE(TRI_ERROR_ARANGO_ATTRIBUTE_PARSER_FAILED,
                                     "field names starting or ending with "
                                     "\":\" are disallowed in indexes");
    }
  }
}

/// @brief validate fields from slice
void Index::validateFields(VPackSlice slice) {
  std::string_view type =
      slice.get(arangodb::StaticStrings::IndexType).stringView();
  auto allowExpansion = Index::allowExpansion(Index::type(type));
  auto const fieldIsObject = TRI_IDX_TYPE_INVERTED_INDEX == Index::type(type);

  auto fields = slice.get(arangodb::StaticStrings::IndexFields);
  if (!fields.isArray()) {
    return;
  }

  for (VPackSlice name : VPackArrayIterator(fields)) {
    if (fieldIsObject) {
      if (!name.isObject()) {
        THROW_ARANGO_EXCEPTION_MESSAGE(
            TRI_ERROR_ARANGO_ATTRIBUTE_PARSER_FAILED,
            "inverted index: field is not an object");
      }
      name = name.get("name");
    }
    if (!name.isString()) {
      THROW_ARANGO_EXCEPTION_MESSAGE(TRI_ERROR_ARANGO_ATTRIBUTE_PARSER_FAILED,
                                     "invalid index description");
    }
    std::vector<arangodb::basics::AttributeName> parsedAttributes;
    TRI_ParseAttributeString(name.copyString(), parsedAttributes,
                             allowExpansion);
  }
}

/// @brief return the index type based on a type name
Index::IndexType Index::type(std::string_view type) {
  if (type == "primary") {
    return TRI_IDX_TYPE_PRIMARY_INDEX;
  }
  if (type == "edge") {
    return TRI_IDX_TYPE_EDGE_INDEX;
  }
  if (type == "hash") {
    return TRI_IDX_TYPE_HASH_INDEX;
  }
  if (type == "skiplist") {
    return TRI_IDX_TYPE_SKIPLIST_INDEX;
  }
  if (type == "ttl") {
    return TRI_IDX_TYPE_TTL_INDEX;
  }
  if (type == "persistent" || type == "rocksdb") {
    return TRI_IDX_TYPE_PERSISTENT_INDEX;
  }
  if (type == "fulltext") {
    return TRI_IDX_TYPE_FULLTEXT_INDEX;
  }
  if (type == "geo") {
    return TRI_IDX_TYPE_GEO_INDEX;
  }
  if (type == "geo1") {
    return TRI_IDX_TYPE_GEO1_INDEX;
  }
  if (type == "geo2") {
    return TRI_IDX_TYPE_GEO2_INDEX;
  }
  if (type == "mdi") {
    return TRI_IDX_TYPE_MDI_INDEX;
  }
  if (type == "zkd") {
    return TRI_IDX_TYPE_ZKD_INDEX;
  }
  if (type == "mdi-prefixed") {
    return TRI_IDX_TYPE_MDI_PREFIXED_INDEX;
  }
  if (type == iresearch::StaticStrings::ViewArangoSearchType) {
    return TRI_IDX_TYPE_IRESEARCH_LINK;
  }
  if (type == "noaccess") {
    return TRI_IDX_TYPE_NO_ACCESS_INDEX;
  }
  if (type == arangodb::iresearch::IRESEARCH_INVERTED_INDEX_TYPE) {
    return TRI_IDX_TYPE_INVERTED_INDEX;
  }
  if (type == "vector") {
    return TRI_IDX_TYPE_VECTOR_INDEX;
  }
  return TRI_IDX_TYPE_UNKNOWN;
}

bool Index::onlyHintForced(IndexType type) {
  // inverted index is eventually consistent, so usage must be explicilty
  // permitted by the user
  return type == TRI_IDX_TYPE_INVERTED_INDEX;
}

/// @brief return the name of an index type
char const* Index::oldtypeName(Index::IndexType type) {
  switch (type) {
    case TRI_IDX_TYPE_PRIMARY_INDEX:
      return "primary";
    case TRI_IDX_TYPE_EDGE_INDEX:
      return "edge";
    case TRI_IDX_TYPE_HASH_INDEX:
      return "hash";
    case TRI_IDX_TYPE_SKIPLIST_INDEX:
      return "skiplist";
    case TRI_IDX_TYPE_TTL_INDEX:
      return "ttl";
    case TRI_IDX_TYPE_PERSISTENT_INDEX:
      return "persistent";
    case TRI_IDX_TYPE_FULLTEXT_INDEX:
      return "fulltext";
    case TRI_IDX_TYPE_GEO1_INDEX:
      return "geo1";
    case TRI_IDX_TYPE_GEO2_INDEX:
      return "geo2";
    case TRI_IDX_TYPE_GEO_INDEX:
      return "geo";
    case TRI_IDX_TYPE_IRESEARCH_LINK:
      return iresearch::StaticStrings::ViewArangoSearchType.data();
    case TRI_IDX_TYPE_NO_ACCESS_INDEX:
      return "noaccess";
    case TRI_IDX_TYPE_ZKD_INDEX:
      return "zkd";
    case TRI_IDX_TYPE_MDI_INDEX:
      return "mdi";
    case TRI_IDX_TYPE_MDI_PREFIXED_INDEX:
      return "mdi-prefixed";
    case TRI_IDX_TYPE_INVERTED_INDEX:
      return arangodb::iresearch::IRESEARCH_INVERTED_INDEX_TYPE.data();
    case TRI_IDX_TYPE_VECTOR_INDEX:
      return "vector";
    case TRI_IDX_TYPE_UNKNOWN: {
    }
  }

  return "";
}

/// @brief validate an index id (i.e. ^[0-9]+$)
bool Index::validateId(std::string_view id) {
  // totally empty id string is not allowed
  return !id.empty() && std::all_of(id.begin(), id.end(), [](char c) {
    return c >= '0' && c <= '9';
  });
}

/// @brief validate an index handle (collection name + / + index id)
bool Index::validateHandle(bool extendedNames,
                           std::string_view handle) noexcept {
  std::size_t pos = handle.find('/');
  if (pos == std::string::npos) {
    // no prefix
    return false;
  }
  // check collection name part
  if (!CollectionNameValidator::validateName(
           /*allowSystem*/ true, extendedNames, handle.substr(0, pos))
           .ok()) {
    return false;
  }
  // check remainder (index id)
  handle = handle.substr(pos + 1);
  return validateId(std::string_view(handle.data(), handle.size()));
}

/// @brief validate an index handle (collection name + / + index name)
bool Index::validateHandleName(bool extendedNames,
                               std::string_view name) noexcept {
  std::size_t pos = name.find('/');
  if (pos == std::string::npos) {
    // no prefix
    return false;
  }
  // check collection name part
  if (!CollectionNameValidator::validateName(
           /*allowSystem*/ true, extendedNames, name.substr(0, pos))
           .ok()) {
    return false;
  }
  // check remainder (index name)
  return IndexNameValidator::validateName(extendedNames, name.substr(pos + 1))
      .ok();
}

/// @brief generate a new index id
IndexId Index::generateId() { return IndexId{TRI_NewTickServer()}; }

/// @brief check if two index definitions share any identifiers (_id, name)
bool Index::compareIdentifiers(velocypack::Slice const& lhs,
                               velocypack::Slice const& rhs) {
  VPackSlice lhsId = lhs.get(arangodb::StaticStrings::IndexId);
  VPackSlice rhsId = rhs.get(arangodb::StaticStrings::IndexId);
  if (lhsId.isString() && rhsId.isString() &&
      arangodb::basics::VelocyPackHelper::equal(lhsId, rhsId, true)) {
    return true;
  }

  VPackSlice lhsName = lhs.get(arangodb::StaticStrings::IndexName);
  VPackSlice rhsName = rhs.get(arangodb::StaticStrings::IndexName);
  if (lhsName.isString() && rhsName.isString() &&
      arangodb::basics::VelocyPackHelper::equal(lhsName, rhsName, true)) {
    return true;
  }

  return false;
}

/// @brief index comparator, used by the coordinator to detect if two index
/// contents are the same
<<<<<<< HEAD
// TODO change to comare
bool Index::Compare(StorageEngine& engine, VPackSlice const& lhs,
=======
bool Index::compare(StorageEngine& engine, VPackSlice const& lhs,
>>>>>>> 6745651b
                    VPackSlice const& rhs, std::string const& dbname) {
  auto normalizeType = [](VPackSlice s) -> std::string_view {
    TRI_ASSERT(s.isString());
    // "zkd" is the old naming for "mdi", so we have to treat these
    // two type names as identical.
    if (s.stringView() == "zkd") {
      return "mdi";
    }
    return s.stringView();
  };

  auto lhsType = normalizeType(lhs.get(arangodb::StaticStrings::IndexType));
  auto rhsType = normalizeType(rhs.get(arangodb::StaticStrings::IndexType));

  if (lhsType != rhsType) {
    return false;
  }

  return engine.indexFactory()
      .factory(std::string{lhsType})
      .equal(lhs, rhs, dbname);
}

/// @brief return a contextual string for logging
std::string Index::context() const {
  std::ostringstream result;

  result << "index { id: " << id() << ", type: " << oldtypeName()
         << ", collection: " << _collection.vocbase().name() << "/"
         << _collection.name() << ", unique: " << (_unique ? "true" : "false")
         << ", fields: ";
  result << "[";

  for (size_t i = 0; i < _fields.size(); ++i) {
    if (i > 0) {
      result << ", ";
    }

    result << _fields[i];
  }

  result << "] }";

  return result.str();
}

/// @brief create a VelocyPack representation of the index
/// base functionality (called from derived classes)
std::shared_ptr<VPackBuilder> Index::toVelocyPack(
    std::underlying_type<Index::Serialize>::type flags) const {
  auto builder = std::make_shared<VPackBuilder>();
  toVelocyPack(*builder, flags);
  return builder;
}

/// @brief create a VelocyPack representation of the index
/// base functionality (called from derived classes)
/// note: needs an already-opened object as its input!
void Index::toVelocyPack(
    VPackBuilder& builder,
    std::underlying_type<Index::Serialize>::type flags) const {
  TRI_ASSERT(builder.isOpenObject());
  builder.add(arangodb::StaticStrings::IndexId,
              arangodb::velocypack::Value(std::to_string(_iid.id())));
  builder.add(arangodb::StaticStrings::IndexType,
              arangodb::velocypack::Value(oldtypeName(type())));
  builder.add(arangodb::StaticStrings::IndexName,
              arangodb::velocypack::Value(name()));

  builder.add(
      arangodb::velocypack::Value(arangodb::StaticStrings::IndexFields));
  builder.openArray();

  for (auto const& field : fields()) {
    std::string fieldString;
    TRI_AttributeNamesToString(field, fieldString);
    builder.add(VPackValue(fieldString));
  }

  builder.close();

  if (hasSelectivityEstimate() &&
      Index::hasFlag(flags, Index::Serialize::Estimates)) {
    builder.add("selectivityEstimate", VPackValue(selectivityEstimate()));
  }

  auto const progress = _progress.load(std::memory_order_relaxed);
  if (progress > -1 && progress < 100) {
    builder.add("progress", VPackValue(progress));
    builder.add(StaticStrings::IndexIsBuilding, VPackValue(true));
  }

  if (Index::hasFlag(flags, Index::Serialize::Figures)) {
    builder.add("figures", VPackValue(VPackValueType::Object));
    toVelocyPackFigures(builder);
    builder.close();
  }
}

/// @brief create a VelocyPack representation of the index figures
/// base functionality (called from derived classes)
void Index::toVelocyPackFigures(VPackBuilder& builder) const {
  TRI_ASSERT(builder.isOpenObject());
  builder.add("memory", VPackValue(memory()));
}

/// @brief default implementation for matchesDefinition
bool Index::matchesDefinition(VPackSlice const& info) const {
  TRI_ASSERT(info.isObject());
#ifdef ARANGODB_ENABLE_MAINTAINER_MODE
  auto typeSlice = info.get(arangodb::StaticStrings::IndexType);
  TRI_ASSERT(typeSlice.isString());
  TRI_ASSERT(typeSlice.stringView() == oldtypeName());
#endif
  auto value = info.get(arangodb::StaticStrings::IndexId);

  if (!value.isNone()) {
    // We already have an id.
    if (!value.isString()) {
      // Invalid ID
      return false;
    }
    // Short circuit. If id is correct the index is identical.
    return value.stringView() == std::to_string(_iid.id());
  }

  value = info.get(arangodb::StaticStrings::IndexFields);

  if (!value.isArray()) {
    return false;
  }

  size_t const n = static_cast<size_t>(value.length());
  if (n != _fields.size()) {
    return false;
  }

  if (_unique != arangodb::basics::VelocyPackHelper::getBooleanValue(
                     info, arangodb::StaticStrings::IndexUnique, false)) {
    return false;
  }

  if (_sparse != arangodb::basics::VelocyPackHelper::getBooleanValue(
                     info, arangodb::StaticStrings::IndexSparse, false)) {
    return false;
  }

  // This check takes ordering of attributes into account.
  std::vector<arangodb::basics::AttributeName> translate;
  for (size_t i = 0; i < n; ++i) {
    translate.clear();
    VPackSlice f = value.at(i);
    if (!f.isString()) {
      // Invalid field definition!
      return false;
    }
    TRI_ParseAttributeString(f.stringView(), translate, true);
    if (!arangodb::basics::AttributeName::isIdentical(_fields[i], translate,
                                                      false)) {
      return false;
    }
  }
  return true;
}

/// @brief default implementation for selectivityEstimate
double Index::selectivityEstimate(std::string_view) const {
  if (_unique) {
    return 1.0;
  }
  THROW_ARANGO_EXCEPTION(TRI_ERROR_NOT_IMPLEMENTED);
}

void Index::updateClusterSelectivityEstimate(double /*estimate*/) {
  TRI_ASSERT(false);  // should never be called except on Coordinator
}

/// @brief whether or not the index is implicitly unique
/// this can be the case if the index is not declared as unique, but contains a
/// unique attribute such as _key
bool Index::implicitlyUnique() const {
  if (_unique) {
    // a unique index is always unique
    return true;
  }
  if (_useExpansion) {
    // when an expansion such as a[*] is used, the index may not be unique, even
    // if it contains attributes that are guaranteed to be unique
    return false;
  }

  for (auto const& it : _fields) {
    // if _key is contained in the index fields definition, then the index is
    // implicitly unique
    if (it.size() == 1 && it[0] == arangodb::basics::AttributeName(
                                       StaticStrings::KeyString, false)) {
      return true;
    }
  }

  // _key not contained
  return false;
}

/// @brief default implementation for drop
Result Index::drop() {
  return Result();  // do nothing
}

/// @brief default implementation for supportsFilterCondition
Index::FilterCosts Index::supportsFilterCondition(
    transaction::Methods& /*trx*/, std::vector<std::shared_ptr<Index>> const&,
    aql::AstNode const* /* node */, aql::Variable const* /* reference */,
    size_t itemsInIndex) const {
  // by default no filter conditions are supported
  return Index::FilterCosts::defaultCosts(itemsInIndex);
}

/// @brief default implementation for supportsSortCondition
Index::SortCosts Index::supportsSortCondition(
    aql::SortCondition const* /* sortCondition */,
    aql::Variable const* /* node */, size_t itemsInIndex) const {
  // by default no sort conditions are supported
  return Index::SortCosts::defaultCosts(itemsInIndex);
}

aql::AstNode* Index::specializeCondition(
    transaction::Methods& /*trx*/, aql::AstNode* /* node */,
    aql::Variable const* /* reference */) const {
  // the default implementation should never be called
  TRI_ASSERT(false);
  THROW_ARANGO_EXCEPTION_MESSAGE(
      TRI_ERROR_INTERNAL,
      std::string(
          "no default implementation for specializeCondition. index type: ") +
          typeName());
}

std::unique_ptr<IndexIterator> Index::iteratorForCondition(
    ResourceMonitor& /*monitor*/, transaction::Methods* /* trx */,
    aql::AstNode const* /* node */, aql::Variable const* /* reference */,
    IndexIteratorOptions const& /* opts */, ReadOwnWrites /* readOwnWrites */,
    int /*mutableConditionIdx*/) {
  // the default implementation should never be called
  TRI_ASSERT(false);
  THROW_ARANGO_EXCEPTION_MESSAGE(
      TRI_ERROR_INTERNAL,
      std::string(
          "no default implementation for iteratorForCondition. index type: ") +
          typeName());
}

/// @brief perform some base checks for an index condition part
bool Index::canUseConditionPart(
    aql::AstNode const* access, aql::AstNode const* other,
    aql::AstNode const* op, aql::Variable const* reference,
    containers::FlatHashSet<std::string>& nonNullAttributes,
    bool isExecution) const {
  if (_sparse) {
    if (op->type == aql::NODE_TYPE_OPERATOR_BINARY_NIN) {
      return false;
    }

    if (op->type == aql::NODE_TYPE_OPERATOR_BINARY_IN &&
        (other->type == aql::NODE_TYPE_EXPANSION ||
         other->type == aql::NODE_TYPE_ATTRIBUTE_ACCESS)) {
      // value IN a.b  OR  value IN a.b[*]
      if (!access->isConstant()) {
        return false;
      }

      /* A sparse index will store null in Array
      if (access->isNullValue()) {
        return false;
      }
      */
    } else if (op->type == aql::NODE_TYPE_OPERATOR_BINARY_IN &&
               access->type == aql::NODE_TYPE_EXPANSION) {
      // value[*] IN a.b
      if (!other->isConstant()) {
        return false;
      }

      /* A sparse index will store null in Array
      if (other->isNullValue()) {
        return false;
      }
      */
    } else if (access->type == aql::NODE_TYPE_ATTRIBUTE_ACCESS) {
      // a.b == value  OR  a.b IN values

      if (op->type == aql::NODE_TYPE_OPERATOR_BINARY_GT) {
        // > anything also excludes "null". now note that this attribute cannot
        // become null range definitely exludes the "null" value
        ::markAsNonNull(op, access, nonNullAttributes);
      } else if (op->type == aql::NODE_TYPE_OPERATOR_BINARY_LT ||
                 op->type == aql::NODE_TYPE_OPERATOR_BINARY_LE) {
        // <  and  <= are not supported with sparse indexes as this may include
        // null values
        if (::canBeNull(op, access, nonNullAttributes)) {
          return false;
        }

        // range definitely exludes the "null" value
        ::markAsNonNull(op, access, nonNullAttributes);
      }

      if (other->isConstant()) {
        if (op->type == aql::NODE_TYPE_OPERATOR_BINARY_NE &&
            other->isNullValue()) {
          // != null. now note that a certain attribute cannot become null
          ::markAsNonNull(op, access, nonNullAttributes);
          return true;
        } else if (op->type == aql::NODE_TYPE_OPERATOR_BINARY_GE &&
                   !other->isNullValue()) {
          // >= non-null. now note that a certain attribute cannot become null
          ::markAsNonNull(op, access, nonNullAttributes);
          return true;
        }

        if (other->isNullValue() &&
            (op->type == aql::NODE_TYPE_OPERATOR_BINARY_EQ ||
             op->type == aql::NODE_TYPE_OPERATOR_BINARY_GE)) {
          // ==  and  >= null are not supported with sparse indexes for the same
          // reason
          if (::canBeNull(op, access, nonNullAttributes)) {
            return false;
          }
          ::markAsNonNull(op, access, nonNullAttributes);
          return true;
        }

        if (op->type == aql::NODE_TYPE_OPERATOR_BINARY_IN &&
            other->type == aql::NODE_TYPE_ARRAY) {
          size_t const n = other->numMembers();

          for (size_t i = 0; i < n; ++i) {
            if (other->getMemberUnchecked(i)->isNullValue()) {
              return false;
            }
          }
          ::markAsNonNull(op, access, nonNullAttributes);
          return true;
        }
      } else {
        // !other->isConstant()
        if (::canBeNull(op, access, nonNullAttributes)) {
          return false;
        }

        // range definitely exludes the "null" value
        ::markAsNonNull(op, access, nonNullAttributes);
      }
    }
  }

  if (isExecution) {
    // in execution phase, we do not need to check the variable usage again
    return true;
  }

  if (op->type == aql::NODE_TYPE_OPERATOR_BINARY_NE) {
    // none of the indexes can use !=, so we can exit here
    // note that this function may have been called for operator !=. this is
    // necessary to track the non-null attributes, e.g. attr != null, so we can
    // note which attributes cannot be null and still use sparse indexes for
    // these attributes
    return false;
  }

  // test if the reference variable is contained on both sides of the expression
  aql::VarSet variables;
  if (op->type == aql::NODE_TYPE_OPERATOR_BINARY_IN &&
      (other->type == aql::NODE_TYPE_EXPANSION ||
       other->type == aql::NODE_TYPE_ATTRIBUTE_ACCESS)) {
    // value IN a.b  OR  value IN a.b[*]
    aql::Ast::getReferencedVariables(access, variables);
    if (variables.find(reference) != variables.end()) {
      variables.clear();
      aql::Ast::getReferencedVariables(other, variables);
    }
  } else {
    // a.b == value  OR  a.b IN values
    if (!other->isConstant()) {
      // don't look for referenced variables if we only access a
      // constant value (there will be no variables then...)
      aql::Ast::getReferencedVariables(other, variables);
    }
  }

  if (variables.find(reference) != variables.end()) {
    // yes. then we cannot use an index here
    return false;
  }

  return true;
}

/// @brief whether or not the index covers all the attributes passed in.
/// the function may modify the projections by setting the coveringIndexPosition
/// value in it.
bool Index::covers(aql::Projections& projections) const {
  size_t const n = projections.size();

  if (n == 0) {
    return false;
  }

  // check if we can use covering indexes
  auto const& covered = coveredFields();

  for (size_t i = 0; i < n; ++i) {
    bool found = false;
    for (size_t j = 0; j < covered.size(); ++j) {
      auto const& field = covered[j];
      size_t k = 0;
      for (auto const& part : field) {
        if (part.shouldExpand) {
          k = std::numeric_limits<size_t>::max();
          break;
        }
        if (k >= projections[i].path.size() ||
            part.name != projections[i].path[k]) {
          break;
        }
        ++k;
      }

      // if the index can only satisfy a prefix of the projection, that is still
      // better than nothing, e.g. an index on  a.b  can be used to satisfy a
      // projection on  a.b.c
      if (k >= field.size() && k != std::numeric_limits<size_t>::max()) {
        TRI_ASSERT(k > 0);
        TRI_ASSERT(k < aql::Projections::kNoCoveringIndexPosition);
        projections[i].coveringIndexPosition = static_cast<uint16_t>(j);
        projections[i].coveringIndexCutoff = static_cast<uint16_t>(k);
        found = true;
        break;
      }
    }
    if (!found) {
      // stop on the first attribute that we cannot support
      return false;
    }
  }

  return true;
}

bool Index::canWarmup() const noexcept { return false; }

Result Index::warmup() {
  // we should never be called in the base class.
  TRI_ASSERT(!canWarmup());
  TRI_ASSERT(false);
  // Do nothing. If an index needs some warmup
  // it has to explicitly implement it.
  return {};
}

/// @brief generate error result
/// @param code the error key
/// @param key the conflicting key
Result& Index::addErrorMsg(Result& r, ErrorCode code,
                           std::string_view key) const {
  if (code != TRI_ERROR_NO_ERROR) {
    r.reset(code);
    return addErrorMsg(r, key);
  }
  return r;
}

/// @brief generate error message
/// @param key the conflicting key
Result& Index::addErrorMsg(Result& r, std::string_view key) const {
  return r.withError(
      [this, &key](result::Error& err) { addErrorMsg(err, key); });
}

void Index::addErrorMsg(result::Error& r, std::string_view key) const {
  // now provide more context based on index
  r.appendErrorMessage(" - in index ");
  r.appendErrorMessage(name());
  r.appendErrorMessage(" of type ");
  r.appendErrorMessage(oldtypeName());

  // build fields string
  r.appendErrorMessage(" over '");

  for (size_t i = 0; i < _fields.size(); i++) {
    std::string msg;
    TRI_AttributeNamesToString(_fields[i], msg);
    r.appendErrorMessage(msg);
    if (i != _fields.size() - 1) {
      r.appendErrorMessage(", ");
    }
  }
  r.appendErrorMessage("'");

  // provide conflicting key
  if (!key.empty()) {
    r.appendErrorMessage("; conflicting key: ");
    r.appendErrorMessage(key);
  }
}

double Index::getTimestamp(velocypack::Slice const& doc,
                           std::string const& attributeName) const {
  VPackSlice value = doc.get(attributeName);

  if (value.isString()) {
    // string value. we expect it to be YYYY-MM-DD etc.
    tp_sys_clock_ms tp;
    if (basics::parseDateTime(value.stringView(), tp)) {
      return static_cast<double>(
          std::chrono::duration_cast<std::chrono::seconds>(
              tp.time_since_epoch())
              .count());
    }
    // invalid date format
    // fall-through intentional
  } else if (value.isNumber()) {
    // numeric value. we take it as it is
    return value.getNumericValue<double>();
  }

  // attribute not found in document, or invalid type
  return -1.0;
}

/// @brief return the name of the (sole) index attribute
/// it is only allowed to call this method if the index contains a
/// single attribute
std::string const& Index::getAttribute() const {
  TRI_ASSERT(_fields.size() == 1);
  auto const& fields = _fields[0];
  TRI_ASSERT(fields.size() == 1);
  auto const& field = fields[0];
  TRI_ASSERT(!field.shouldExpand);
  return field.name;
}

AttributeAccessParts::AttributeAccessParts(aql::AstNode const* comparison,
                                           aql::Variable const* variable)
    : comparison(comparison),
      attribute(nullptr),
      value(nullptr),
      opType(aql::NODE_TYPE_NOP) {
  // first assume a.b == value
  attribute = comparison->getMember(0);
  value = comparison->getMember(1);
  opType = comparison->type;

  if (attribute->type != aql::NODE_TYPE_ATTRIBUTE_ACCESS) {
    // got value == a.b  ->  flip the two sides
    attribute = comparison->getMember(1);
    value = comparison->getMember(0);
    opType = aql::Ast::reverseOperator(opType);
  }

  TRI_ASSERT(attribute->type == aql::NODE_TYPE_ATTRIBUTE_ACCESS);
  TRI_ASSERT(attribute->isAttributeAccessForVariable(variable, true));
}

void Index::normalizeFilterCosts(Index::FilterCosts& costs, Index const* idx,
                                 size_t itemsInIndex, size_t invocations) {
  // number of fields to consider for this index. this is normally
  // equivalent to the number of fields of the index, but also adds the
  // number of stored values if there exist any.
  size_t numFieldsToConsider = idx->numFieldsToConsiderInIndexSelection();
  TRI_ASSERT(numFieldsToConsider > 0);

  // costs.estimatedItems is always set here, make it at least 1
  costs.estimatedItems = std::max(size_t(1), costs.estimatedItems);

  // seek cost is O(log(n)) for RocksDB
  costs.estimatedCosts =
      std::max(double(1.0), std::log2(double(itemsInIndex)) * invocations);
  // add per-document processing cost
  costs.estimatedCosts += costs.estimatedItems * 0.05;
  // slightly prefer indexes that cover more attributes
  costs.estimatedCosts -= (numFieldsToConsider - 1) * 0.02;

  // cost is already low... now slightly prioritize unique indexes
  if (idx->unique() || idx->implicitlyUnique()) {
    costs.estimatedCosts *= 0.995 - 0.05 * (numFieldsToConsider - 1);
  }

  if (idx->type() == Index::TRI_IDX_TYPE_PRIMARY_INDEX ||
      idx->type() == Index::TRI_IDX_TYPE_EDGE_INDEX) {
    // primary and edge index have faster lookups due to very fast
    // comparators
    costs.estimatedCosts *= 0.9;
  }

  // box the estimated costs to [0 - inf)
  costs.estimatedCosts = std::max(double(0.0), costs.estimatedCosts);
}

/// @brief set fields from slice
std::vector<std::vector<basics::AttributeName>> Index::parseFields(
    VPackSlice fields, bool allowEmpty, bool allowExpansion) {
  std::vector<std::vector<basics::AttributeName>> result;

  if (fields.isArray()) {
    size_t const n = static_cast<size_t>(fields.length());
    result.reserve(n);

    for (VPackSlice name : VPackArrayIterator(fields)) {
      if (!name.isString()) {
        THROW_ARANGO_EXCEPTION_MESSAGE(TRI_ERROR_ARANGO_ATTRIBUTE_PARSER_FAILED,
                                       "invalid index description");
      }

      std::vector<basics::AttributeName> parsedAttributes;
      TRI_ParseAttributeString(name.copyString(), parsedAttributes,
                               allowExpansion);
      result.emplace_back(std::move(parsedAttributes));
    }
  }

  if (result.empty() && !allowEmpty) {
    THROW_ARANGO_EXCEPTION_MESSAGE(TRI_ERROR_ARANGO_ATTRIBUTE_PARSER_FAILED,
                                   "invalid index description");
  }
  return result;
}

std::vector<std::vector<basics::AttributeName>> Index::mergeFields(
    std::vector<std::vector<basics::AttributeName>> const& fields1,
    std::vector<std::vector<basics::AttributeName>> const& fields2) {
  std::vector<std::vector<basics::AttributeName>> result;
  result.reserve(fields1.size() + fields2.size());

  result.insert(result.end(), fields1.begin(), fields1.end());
  result.insert(result.end(), fields2.begin(), fields2.end());
  return result;
}

std::unique_ptr<AqlIndexStreamIterator> Index::streamForCondition(
    transaction::Methods* trx, IndexStreamOptions const&) {
  TRI_ASSERT(false);
  THROW_ARANGO_EXCEPTION_MESSAGE(
      TRI_ERROR_INTERNAL,
      std::string(
          "no default implementation for streamForCondition. index type: ") +
          typeName());
}

}  // namespace arangodb

/// @brief append the index description to an output stream
std::ostream& operator<<(std::ostream& stream, arangodb::Index const* index) {
  stream << index->context();
  return stream;
}

/// @brief append the index description to an output stream
std::ostream& operator<<(std::ostream& stream, arangodb::Index const& index) {
  stream << index.context();
  return stream;
}<|MERGE_RESOLUTION|>--- conflicted
+++ resolved
@@ -569,12 +569,7 @@
 
 /// @brief index comparator, used by the coordinator to detect if two index
 /// contents are the same
-<<<<<<< HEAD
-// TODO change to comare
-bool Index::Compare(StorageEngine& engine, VPackSlice const& lhs,
-=======
 bool Index::compare(StorageEngine& engine, VPackSlice const& lhs,
->>>>>>> 6745651b
                     VPackSlice const& rhs, std::string const& dbname) {
   auto normalizeType = [](VPackSlice s) -> std::string_view {
     TRI_ASSERT(s.isString());
