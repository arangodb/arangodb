////////////////////////////////////////////////////////////////////////////////
/// DISCLAIMER
///
/// Copyright 2014-2022 ArangoDB GmbH, Cologne, Germany
/// Copyright 2004-2014 triAGENS GmbH, Cologne, Germany
///
/// Licensed under the Apache License, Version 2.0 (the "License");
/// you may not use this file except in compliance with the License.
/// You may obtain a copy of the License at
///
///     http://www.apache.org/licenses/LICENSE-2.0
///
/// Unless required by applicable law or agreed to in writing, software
/// distributed under the License is distributed on an "AS IS" BASIS,
/// WITHOUT WARRANTIES OR CONDITIONS OF ANY KIND, either express or implied.
/// See the License for the specific language governing permissions and
/// limitations under the License.
///
/// Copyright holder is ArangoDB GmbH, Cologne, Germany
///
/// @author Michael Hackstein
////////////////////////////////////////////////////////////////////////////////

#include "IndexIterator.h"
#include "Indexes/Index.h"
#include "StorageEngine/PhysicalCollection.h"
#include "VocBase/LogicalCollection.h"

#include <velocypack/Slice.h>

using namespace arangodb;

IndexIterator::IndexIterator(LogicalCollection* collection,
                             transaction::Methods* trx,
                             ReadOwnWrites readOwnWrites)
    : _collection(collection),
      _trx(trx),
      _hasMore(true),
      _readOwnWrites(readOwnWrites) {
  TRI_ASSERT(_collection != nullptr);
  TRI_ASSERT(_trx != nullptr);
}

void IndexIterator::reset() {
  _hasMore = true;
  resetImpl();
}

/// @brief Calls cb for the next batchSize many elements
///        NOTE: This will throw on OUT_OF_MEMORY
bool IndexIterator::next(LocalDocumentIdCallback const& callback,
                         uint64_t batchSize) {
  if (_hasMore) {
    TRI_ASSERT(batchSize != UINT64_MAX);

    size_t atMost = static_cast<size_t>(batchSize);
    _hasMore = nextImpl(callback, atMost);
  }
  return _hasMore;
}

bool IndexIterator::nextDocument(DocumentCallback const& callback,
                                 uint64_t batchSize) {
  if (_hasMore) {
    TRI_ASSERT(batchSize != UINT64_MAX);

    size_t atMost = static_cast<size_t>(batchSize);
    _hasMore = nextDocumentImpl(callback, atMost);
  }
  return _hasMore;
}

//////////////////////////////////////////////////////////////////////////////
/// @brief Calls cb for the next batchSize many elements
///        Uses the getExtra feature of indexes. Can only be called on those
///        who support it.
//////////////////////////////////////////////////////////////////////////////

bool IndexIterator::nextExtra(ExtraCallback const& callback,
                              uint64_t batchSize) {
  TRI_ASSERT(hasExtra());

  if (_hasMore) {
    TRI_ASSERT(batchSize != UINT64_MAX);

    size_t atMost = static_cast<size_t>(batchSize);
    _hasMore = nextExtraImpl(callback, atMost);
  }
  return _hasMore;
}

bool IndexIterator::nextCovering(CoveringCallback const& callback,
                                 uint64_t batchSize) {
  TRI_ASSERT(hasCovering());

  if (_hasMore) {
    TRI_ASSERT(batchSize != UINT64_MAX);

    size_t atMost = static_cast<size_t>(batchSize);
    _hasMore = nextCoveringImpl(callback, atMost);
  }
  return _hasMore;
}

bool IndexIterator::rearm(arangodb::aql::AstNode const* node,
                          arangodb::aql::Variable const* variable,
                          IndexIteratorOptions const& opts) {
  _hasMore = true;
  if (rearmImpl(node, variable, opts)) {
    reset();
    return true;
  }
  return false;
}

/// @brief Skip the next toSkip many elements.
///        skipped will be increased by the amount of skipped elements
///        afterwards Check hasMore()==true before using this NOTE: This will
///        throw on OUT_OF_MEMORY
void IndexIterator::skip(uint64_t toSkip, uint64_t& skipped) {
  if (_hasMore) {
    skipImpl(toSkip, skipped);
    if (skipped != toSkip) {
      _hasMore = false;
    }
  }
}

/// @brief Skip all elements.
///        skipped will be increased by the amount of skipped elements
///        afterwards Check hasMore()==true before using this NOTE: This will
///        throw on OUT_OF_MEMORY
void IndexIterator::skipAll(uint64_t& skipped) {
  size_t toSkip = 1000;

  while (_hasMore) {
    uint64_t skippedLocal = 0;
    skipImpl(toSkip, skippedLocal);
    if (skippedLocal != toSkip) {
      _hasMore = false;
    }
    skipped += skippedLocal;
  }
}

/// @brief default implementation for rearm
/// specialized index iterators can implement this method with some
/// sensible behavior
bool IndexIterator::rearmImpl(arangodb::aql::AstNode const*,
                              arangodb::aql::Variable const*,
                              IndexIteratorOptions const&) {
  TRI_ASSERT(canRearm());
  THROW_ARANGO_EXCEPTION_MESSAGE(
      TRI_ERROR_INTERNAL,
      "requested rearming of an index iterator that does not support it");
}

/// @brief default implementation for nextImpl
bool IndexIterator::nextImpl(LocalDocumentIdCallback const&, size_t /*limit*/) {
  TRI_ASSERT(hasExtra());
  THROW_ARANGO_EXCEPTION_MESSAGE(
      TRI_ERROR_INTERNAL,
      "requested next values from an index iterator that does not support it");
}

bool IndexIterator::nextDocumentImpl(DocumentCallback const& cb, size_t limit) {
  return nextImpl(
      [this, &cb](LocalDocumentId const& token) {
        return _collection->getPhysical()
            ->read(_trx, token, cb, _readOwnWrites)
            .ok();
      },
      limit);
}

/// @brief default implementation for nextExtra
bool IndexIterator::nextExtraImpl(ExtraCallback const&, size_t /*limit*/) {
  TRI_ASSERT(hasExtra());
  THROW_ARANGO_EXCEPTION_MESSAGE(TRI_ERROR_INTERNAL,
                                 "requested next extra values from an index "
                                 "iterator that does not support it");
}

/// @brief default implementation for nextCovering
/// specialized index iterators can implement this method with some
/// sensible behavior
bool IndexIterator::nextCoveringImpl(CoveringCallback const&,
                                     size_t /*limit*/) {
  TRI_ASSERT(hasCovering());
  THROW_ARANGO_EXCEPTION_MESSAGE(TRI_ERROR_INTERNAL,
                                 "requested next covering values from an index "
                                 "iterator that does not support it");
}

/// @brief default implementation for skip
void IndexIterator::skipImpl(uint64_t count, uint64_t& skipped) {
  // Skip the first count-many entries
  nextImpl(
      [&skipped](LocalDocumentId const&) {
        ++skipped;
        return true;
      },
      count);
}

/// @brief Get the next elements
///        If one iterator is exhausted, the next one is used.
///        If callback is called less than limit many times
///        all iterators are exhausted
bool MultiIndexIterator::nextImpl(LocalDocumentIdCallback const& callback,
                                  size_t limit) {
  auto cb = [&limit, &callback](LocalDocumentId const& token) {
    if (callback(token)) {
      --limit;
      return true;
    }
    return false;
  };
  while (limit > 0) {
    if (_current == nullptr) {
      return false;
    }
    if (!_current->nextImpl(cb, limit)) {
      _currentIdx++;
      if (_currentIdx >= _iterators.size()) {
        _current = nullptr;
        return false;
      }
      _current = _iterators.at(_currentIdx).get();
    }
  }
  return true;
}

/// @brief Get the next elements
///        If one iterator is exhausted, the next one is used.
///        If callback is called less than limit many times
///        all iterators are exhausted
bool MultiIndexIterator::nextDocumentImpl(DocumentCallback const& callback,
                                          size_t limit) {
  auto cb = [&limit, &callback](LocalDocumentId const& token,
                                arangodb::velocypack::Slice slice,
                                arangodb::velocypack::Slice extra) {
    if (callback(token, slice, extra)) {
      --limit;
      return true;
    }
    return false;
  };
  while (limit > 0) {
    if (_current == nullptr) {
      return false;
    }
    if (!_current->nextDocumentImpl(cb, limit)) {
      _currentIdx++;
      if (_currentIdx >= _iterators.size()) {
        _current = nullptr;
        return false;
      }
      _current = _iterators[_currentIdx].get();
    }
  }
  return true;
}

bool MultiIndexIterator::nextExtraImpl(ExtraCallback const& callback,
                                       size_t limit) {
  THROW_ARANGO_EXCEPTION_MESSAGE(
      TRI_ERROR_INTERNAL,
      "requested extra values from an index iterator that does not support it");
}

/// @brief Get the next elements
///        If one iterator is exhausted, the next one is used.
///        If callback is called less than limit many times
///        all iterators are exhausted
bool MultiIndexIterator::nextCoveringImpl(CoveringCallback const& callback,
                                          size_t limit) {
  TRI_ASSERT(hasCovering());
  auto cb = [&limit, &callback](LocalDocumentId const& token,
<<<<<<< HEAD
                                arangodb::velocypack::Slice slice,
                                arangodb::velocypack::Slice extra) {
    if (callback(token, slice, extra)) {
=======
                                IndexIteratorCoveringData& data) {
    if (callback(token, data)) {
>>>>>>> 506f33dd
      --limit;
      return true;
    }
    return false;
  };
  while (limit > 0) {
    if (_current == nullptr) {
      return false;
    }
    if (!_current->nextCoveringImpl(cb, limit)) {
      _currentIdx++;
      if (_currentIdx >= _iterators.size()) {
        _current = nullptr;
        return false;
      }
      _current = _iterators[_currentIdx].get();
    }
  }
  return true;
}

/// @brief Reset the cursor
///        This will reset ALL internal iterators and start all over again
void MultiIndexIterator::resetImpl() {
  _current = _iterators[0].get();
  _currentIdx = 0;
  for (auto& it : _iterators) {
    it->resetImpl();
  }
}<|MERGE_RESOLUTION|>--- conflicted
+++ resolved
@@ -239,9 +239,8 @@
 bool MultiIndexIterator::nextDocumentImpl(DocumentCallback const& callback,
                                           size_t limit) {
   auto cb = [&limit, &callback](LocalDocumentId const& token,
-                                arangodb::velocypack::Slice slice,
-                                arangodb::velocypack::Slice extra) {
-    if (callback(token, slice, extra)) {
+                                arangodb::velocypack::Slice slice) {
+    if (callback(token, slice)) {
       --limit;
       return true;
     }
@@ -278,14 +277,8 @@
                                           size_t limit) {
   TRI_ASSERT(hasCovering());
   auto cb = [&limit, &callback](LocalDocumentId const& token,
-<<<<<<< HEAD
-                                arangodb::velocypack::Slice slice,
-                                arangodb::velocypack::Slice extra) {
-    if (callback(token, slice, extra)) {
-=======
                                 IndexIteratorCoveringData& data) {
     if (callback(token, data)) {
->>>>>>> 506f33dd
       --limit;
       return true;
     }
