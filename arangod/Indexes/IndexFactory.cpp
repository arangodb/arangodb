--- conflicted
+++ resolved
@@ -371,11 +371,7 @@
                       "index field names must be non-empty strings");
       }
       
-<<<<<<< HEAD
-      velocypack::StringRef f(fieldName);
-=======
-      std::string_view f = it.stringView();
->>>>>>> 56a944df
+      std::string_view f = fieldName.stringView();
 
       if (f.empty()) {
         return Result(TRI_ERROR_BAD_PARAMETER,
