--- conflicted
+++ resolved
@@ -203,20 +203,12 @@
   return arangodb::Result();
 }
 
-<<<<<<< HEAD
 Result IndexFactory::enhanceIndexDefinition(  // normalize definition
     velocypack::Slice const definition,       // source definition
     velocypack::Builder& normalized,  // normalized definition (out-param)
     bool isCreation,                  // definition for index creation
     TRI_vocbase_t const& vocbase      // index vocbase
     ) const {
-=======
-Result IndexFactory::enhanceIndexDefinition(
-    velocypack::Slice const definition,
-    velocypack::Builder& normalized,
-    bool isCreation,
-    TRI_vocbase_t const& vocbase) const {
->>>>>>> 6f6be66f
   auto type = definition.get(StaticStrings::IndexType);
 
   if (!type.isString()) {
