////////////////////////////////////////////////////////////////////////////////
/// DISCLAIMER
///
/// Copyright 2018 ArangoDB GmbH, Cologne, Germany
///
/// Licensed under the Apache License, Version 2.0 (the "License");
/// you may not use this file except in compliance with the License.
/// You may obtain a copy of the License at
///
///     http://www.apache.org/licenses/LICENSE-2.0
///
/// Unless required by applicable law or agreed to in writing, software
/// distributed under the License is distributed on an "AS IS" BASIS,
/// WITHOUT WARRANTIES OR CONDITIONS OF ANY KIND, either express or implied.
/// See the License for the specific language governing permissions and
/// limitations under the License.
///
/// Copyright holder is ArangoDB GmbH, Cologne, Germany
///
/// @author Jan Steemann
////////////////////////////////////////////////////////////////////////////////

#ifndef ARANGOD_VPACK_INDEX_MATCHER_H
#define ARANGOD_VPACK_INDEX_MATCHER_H 1

#include "Basics/Common.h"

namespace arangodb {
namespace aql {
class Ast;
struct AstNode;
class SortCondition;
struct Variable;
}  // namespace aql

class Index;

/// Contains code for persistent sorted indexes such as the RocksDBVPackIndex
/// and the MMFilesPersistentIndex. Weights used are mostly intended for
/// rocksdb based storage
namespace PersistentIndexAttributeMatcher {

<<<<<<< HEAD
bool supportsFilterCondition(std::vector<std::shared_ptr<arangodb::Index>> const& allIndexes,
                             arangodb::Index const*, arangodb::aql::AstNode const* node,
                             arangodb::aql::Variable const* reference, size_t itemsInIndex,
                             size_t& estimatedItems, double& estimatedCost);

=======
>>>>>>> a14f6dd5
bool supportsSortCondition(arangodb::Index const*,
                           arangodb::aql::SortCondition const* sortCondition,
                           arangodb::aql::Variable const* reference, size_t itemsInIndex,
                           double& estimatedCost, size_t& coveredAttributes);
<<<<<<< HEAD

/// @brief specializes the condition for use with the index
arangodb::aql::AstNode* specializeCondition(arangodb::Index const*,
                                            arangodb::aql::AstNode* node,
                                            arangodb::aql::Variable const* reference);

void matchAttributes(arangodb::Index const*, arangodb::aql::AstNode const* node,
                     arangodb::aql::Variable const* reference,
                     std::unordered_map<size_t, std::vector<arangodb::aql::AstNode const*>>& found,
                     size_t& values, std::unordered_set<std::string>& nonNullAttributes,
                     bool isExecution);

/// @brief whether or not the access fits
bool accessFitsIndex(
    arangodb::Index const* idx, arangodb::aql::AstNode const* access,
    arangodb::aql::AstNode const* other, arangodb::aql::AstNode const* op,
    arangodb::aql::Variable const* reference,
    std::unordered_map<size_t, std::vector<arangodb::aql::AstNode const*>>& found,
    std::unordered_set<std::string>& nonNullAttributes, bool isExecution);

bool isDuplicateOperator(arangodb::aql::AstNode const* node,
                         std::unordered_set<int> const& operatorsFound);
};  // namespace PersistentIndexAttributeMatcher
=======
};
>>>>>>> a14f6dd5
}  // namespace arangodb

#endif<|MERGE_RESOLUTION|>--- conflicted
+++ resolved
@@ -40,45 +40,11 @@
 /// rocksdb based storage
 namespace PersistentIndexAttributeMatcher {
 
-<<<<<<< HEAD
-bool supportsFilterCondition(std::vector<std::shared_ptr<arangodb::Index>> const& allIndexes,
-                             arangodb::Index const*, arangodb::aql::AstNode const* node,
-                             arangodb::aql::Variable const* reference, size_t itemsInIndex,
-                             size_t& estimatedItems, double& estimatedCost);
-
-=======
->>>>>>> a14f6dd5
 bool supportsSortCondition(arangodb::Index const*,
                            arangodb::aql::SortCondition const* sortCondition,
                            arangodb::aql::Variable const* reference, size_t itemsInIndex,
                            double& estimatedCost, size_t& coveredAttributes);
-<<<<<<< HEAD
-
-/// @brief specializes the condition for use with the index
-arangodb::aql::AstNode* specializeCondition(arangodb::Index const*,
-                                            arangodb::aql::AstNode* node,
-                                            arangodb::aql::Variable const* reference);
-
-void matchAttributes(arangodb::Index const*, arangodb::aql::AstNode const* node,
-                     arangodb::aql::Variable const* reference,
-                     std::unordered_map<size_t, std::vector<arangodb::aql::AstNode const*>>& found,
-                     size_t& values, std::unordered_set<std::string>& nonNullAttributes,
-                     bool isExecution);
-
-/// @brief whether or not the access fits
-bool accessFitsIndex(
-    arangodb::Index const* idx, arangodb::aql::AstNode const* access,
-    arangodb::aql::AstNode const* other, arangodb::aql::AstNode const* op,
-    arangodb::aql::Variable const* reference,
-    std::unordered_map<size_t, std::vector<arangodb::aql::AstNode const*>>& found,
-    std::unordered_set<std::string>& nonNullAttributes, bool isExecution);
-
-bool isDuplicateOperator(arangodb::aql::AstNode const* node,
-                         std::unordered_set<int> const& operatorsFound);
-};  // namespace PersistentIndexAttributeMatcher
-=======
 };
->>>>>>> a14f6dd5
 }  // namespace arangodb
 
 #endif