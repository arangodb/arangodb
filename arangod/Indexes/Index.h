////////////////////////////////////////////////////////////////////////////////
/// DISCLAIMER
///
/// Copyright 2014-2022 ArangoDB GmbH, Cologne, Germany
/// Copyright 2004-2014 triAGENS GmbH, Cologne, Germany
///
/// Licensed under the Apache License, Version 2.0 (the "License");
/// you may not use this file except in compliance with the License.
/// You may obtain a copy of the License at
///
///     http://www.apache.org/licenses/LICENSE-2.0
///
/// Unless required by applicable law or agreed to in writing, software
/// distributed under the License is distributed on an "AS IS" BASIS,
/// WITHOUT WARRANTIES OR CONDITIONS OF ANY KIND, either express or implied.
/// See the License for the specific language governing permissions and
/// limitations under the License.
///
/// Copyright holder is ArangoDB GmbH, Cologne, Germany
///
/// @author Jan Steemann
////////////////////////////////////////////////////////////////////////////////

#pragma once

#include <iosfwd>
#include <string_view>

#include "Aql/AstNode.h"
#include "Basics/AttributeNameParser.h"
#include "Basics/Common.h"
#include "Basics/Exceptions.h"
#include "Basics/Result.h"
#include "Basics/StaticStrings.h"
#include "Containers/FlatHashSet.h"
#include "VocBase/Identifiers/IndexId.h"
#include "VocBase/Identifiers/LocalDocumentId.h"
#include "VocBase/voc-types.h"
#include "VocBase/vocbase.h"

namespace arangodb {
class IndexIterator;
class LogicalCollection;
struct IndexIteratorOptions;
struct ResourceMonitor;

namespace velocypack {
class Builder;
class Slice;
}  // namespace velocypack

namespace aql {
struct AttributeNamePath;
class Projections;
class SortCondition;
struct Variable;
}  // namespace aql

namespace transaction {
class Methods;
}

/// @brief static limits for fulltext index
struct FulltextIndexLimits {
  /// @brief maximum length of an indexed word in characters
  static constexpr int maxWordLength = 40;
  /// @brief default minimum word length for a fulltext index
  static constexpr int minWordLengthDefault = 2;
  /// @brief maximum number of search words in a query
  static constexpr int maxSearchWords = 32;
};

class Index {
 public:
  Index() = delete;
  Index(Index const&) = delete;
  Index& operator=(Index const&) = delete;

  Index(IndexId iid, LogicalCollection& collection, std::string const& name,
        std::vector<std::vector<basics::AttributeName>> const& fields,
        bool unique, bool sparse);

  Index(IndexId iid, LogicalCollection& collection, velocypack::Slice slice);

  virtual ~Index();

  static std::vector<std::vector<basics::AttributeName>> const
      emptyCoveredFields;

  /// @brief index types
  enum IndexType {
    TRI_IDX_TYPE_UNKNOWN = 0,
    TRI_IDX_TYPE_PRIMARY_INDEX,
    TRI_IDX_TYPE_GEO_INDEX,
    TRI_IDX_TYPE_GEO1_INDEX,
    TRI_IDX_TYPE_GEO2_INDEX,
    TRI_IDX_TYPE_HASH_INDEX,
    TRI_IDX_TYPE_EDGE_INDEX,
    TRI_IDX_TYPE_FULLTEXT_INDEX,
    TRI_IDX_TYPE_SKIPLIST_INDEX,
    TRI_IDX_TYPE_TTL_INDEX,
    TRI_IDX_TYPE_PERSISTENT_INDEX,
    TRI_IDX_TYPE_IRESEARCH_LINK,
    TRI_IDX_TYPE_NO_ACCESS_INDEX,
    TRI_IDX_TYPE_ZKD_INDEX,
    TRI_IDX_TYPE_INVERTED_INDEX
  };

  /// @brief: helper struct returned by index methods that determine the costs
  /// of index usage for filtering
  struct FilterCosts {
    /// @brief whether or not the index supports the filter condition
    bool supportsCondition = false;

    /// @brief number of attributes of filter condition covered by this index
    size_t coveredAttributes = 0;

    /// @brief estimated items to be returned for this condition.
    size_t estimatedItems = 0;

    /// @brief estimated costs for this filter condition
    double estimatedCosts = 0.0;

    static FilterCosts zeroCosts();

    static FilterCosts defaultCosts(size_t itemsInIndex, size_t numLookups = 1);
  };

  /// @brief: helper struct returned by index methods that determine the costs
  /// of index usage
  struct SortCosts {
    /// @brief whether or not the index supports the sort clause
    bool supportsCondition = false;

    /// @brief number of attributes of the sort clause covered by this index
    size_t coveredAttributes = 0;

    /// @brief estimated costs for this sort clause
    double estimatedCosts = 0.0;

    static SortCosts zeroCosts(size_t coveredAttributes);

    static SortCosts defaultCosts(size_t itemsInIndex);
  };

  /// @brief return the index id
  IndexId id() const { return _iid; }

  /// @brief return the index name
  std::string const& name() const {
    if (_name == StaticStrings::IndexNameEdgeFrom ||
        _name == StaticStrings::IndexNameEdgeTo) {
      return StaticStrings::IndexNameEdge;
    }
    return _name;
  }

  /// @brief set the name, if it is currently unset
  void name(std::string const&);

  /// @brief return the index fields
  std::vector<std::vector<basics::AttributeName>> const& fields() const {
    return _fields;
  }

  /// @brief return the fields covered by this index.
  ///        Typically just the fields, but e.g. EdgeIndex on _from also covers
  ///        _to
  virtual std::vector<std::vector<basics::AttributeName>> const& coveredFields()
      const {
    return _fields;
  }

  /// @brief return the index fields names
  std::vector<std::vector<std::string>> fieldNames() const {
    std::vector<std::vector<std::string>> result;
    result.reserve(_fields.size());

    for (auto const& it : _fields) {
      std::vector<std::string> parts;
      parts.reserve(it.size());
      for (auto const& it2 : it) {
        parts.emplace_back(it2.name);
      }
      result.emplace_back(std::move(parts));
    }
    return result;
  }

  /// @brief whether or not the ith attribute is expanded (somewhere)
  inline bool isAttributeExpanded(size_t i) const {
    if (i >= _fields.size()) {
      return false;
    }
    return TRI_AttributeNamesHaveExpansion(_fields[i]);
  }

  /// @brief whether or not any attribute is expanded
  inline bool isAttributeExpanded(
      std::vector<basics::AttributeName> const& attribute) const {
    for (auto const& it : _fields) {
      if (!basics::AttributeName::namesMatch(attribute, it)) {
        continue;
      }
      return TRI_AttributeNamesHaveExpansion(it);
    }
    return false;
  }

  /// @brief whether or not any attribute is expanded
  inline bool attributeMatches(
      std::vector<basics::AttributeName> const& attribute,
      bool isPrimary = false) const {
    for (auto const& it : _fields) {
      if (basics::AttributeName::isIdentical(attribute, it, true)) {
        return true;
      }
    }
    if (isPrimary) {
      static std::vector<basics::AttributeName> const vec_id{
          {StaticStrings::IdString, false}};
      return basics::AttributeName::isIdentical(attribute, vec_id, true);
    }
    return false;
  }

  /// @brief whether or not any attribute is expanded
  inline bool hasExpansion() const { return _useExpansion; }

  /// @brief if index needs explicit reversal and wouldn`t be reverted by
  /// storage rollback
  virtual bool needsReversal() const { return false; }

  /// @brief whether or not the index covers all the attributes passed in.
  /// the function may modify the projections by setting the
  /// coveringIndexPosition value in it.
  virtual bool covers(aql::Projections& projections) const;

  virtual size_t numFieldsToConsiderInIndexSelection() const noexcept {
    return _fields.size();
  }

  /// @brief return the underlying collection
  inline LogicalCollection& collection() const { return _collection; }

  /// @brief return a contextual string for logging
  std::string context() const;

  /// @brief whether or not the index is sparse
  inline bool sparse() const { return _sparse; }

  /// @brief whether or not the index is unique
  inline bool unique() const { return _unique; }

  /// @brief validates that field names don't start or end with ":"
  static void validateFieldsWithSpecialCase(velocypack::Slice fields);

  /// @brief validate fields from slice
  static void validateFields(velocypack::Slice slice);

  /// @brief return the name of the index
  char const* oldtypeName() const { return oldtypeName(type()); }

  /// @brief return the index type based on a type name
  static IndexType type(std::string_view type);

  /// @brief checks if the index could be used without explicit hint
  static bool onlyHintForced(IndexType type);

  virtual char const* typeName() const = 0;

  static bool allowExpansion(IndexType type) {
    return (type == TRI_IDX_TYPE_HASH_INDEX ||
            type == TRI_IDX_TYPE_SKIPLIST_INDEX ||
            type == TRI_IDX_TYPE_PERSISTENT_INDEX ||
            type == TRI_IDX_TYPE_INVERTED_INDEX);
  }

  virtual IndexType type() const = 0;

  /// @brief return the name of an index type
  static char const* oldtypeName(IndexType);

  /// @brief validate an index handle (collection name + / + index id)
  static bool validateHandle(bool extendedNames,
                             std::string_view handle) noexcept;

  /// @brief validate an index handle (by name) (collection name + / + index
  /// name)
  static bool validateHandleName(bool extendedNames,
                                 std::string_view name) noexcept;

  /// @brief validate an index id (i.e. ^[0-9]+$)
  static bool validateId(std::string_view id);

  /// @brief generate a new index id
  static IndexId generateId();

  /// @brief check if two index definitions share any identifiers (_id, name)
  static bool CompareIdentifiers(velocypack::Slice const& lhs,
                                 velocypack::Slice const& rhs);

  /// @brief index comparator, used by the coordinator to detect if two index
  /// contents are the same
  static bool Compare(StorageEngine&, velocypack::Slice const& lhs,
                      velocypack::Slice const& rhs, std::string const& dbname);

  static void normalizeFilterCosts(Index::FilterCosts& costs,
                                   Index const* index, size_t itemsInIndex,
                                   size_t invocations);

  virtual bool canBeDropped() const = 0;

  /// @brief Checks if this index is identical to the given definition
  virtual bool matchesDefinition(velocypack::Slice const&) const;

  /// @brief whether or not the index is sorted
  virtual bool isSorted() const = 0;

  /// @brief if true this index should not be shown externally
  virtual bool isHidden() const = 0;

  /// @brief if true this index should not be shown externally
  virtual bool inProgress() const { return false; }

  /// @brief whether or not the index has a selectivity estimate
  virtual bool hasSelectivityEstimate() const = 0;

  /// @brief return the selectivity estimate of the index
  /// must only be called if hasSelectivityEstimate() returns true
  ///
  /// The extra std::string_view is only used in the edge index
  /// as direction attribute attribute, a Slice would be more flexible.
  virtual double selectivityEstimate(
      std::string_view extra = std::string_view()) const;

  /// @brief update the cluster selectivity estimate
  virtual void updateClusterSelectivityEstimate(double /*estimate*/) {
    TRI_ASSERT(false);  // should never be called except on Coordinator
  }

  /// @brief whether or not the index is implicitly unique
  /// this can be the case if the index is not declared as unique,
  /// but contains a unique attribute such as _key
  bool implicitlyUnique() const;

  virtual size_t memory() const = 0;

  /// @brief serialization flags for indexes.
  /// note that these must be mutually exclusive when bit-ORed
  enum class Serialize : uint8_t {
    /// @brief serialize index
    Basics = 0,
    /// @brief serialize figures
    Figures = 2,
    /// @brief serialize selectivity estimates
    Estimates = 4,
    /// @brief serialize for persistence
    Internals = 8,
    /// @brief serialize for inventory
    Inventory = 16,
  };

  /// @brief helper for building flags
  template<typename... Args>
  static inline constexpr std::underlying_type<Serialize>::type makeFlags(
      Serialize flag, Args... args) {
    return static_cast<std::underlying_type<Serialize>::type>(flag) +
           makeFlags(args...);
  }

  static inline constexpr std::underlying_type<Serialize>::type makeFlags() {
    return static_cast<std::underlying_type<Serialize>::type>(
        Serialize::Basics);
  }

  static inline constexpr bool hasFlag(
      std::underlying_type<Serialize>::type flags, Serialize aflag) {
    return (flags &
            static_cast<std::underlying_type<Serialize>::type>(aflag)) != 0;
  }

  /// serialize an index to velocypack, using the serialization flags above
  virtual void toVelocyPack(
      velocypack::Builder&,
      std::underlying_type<Index::Serialize>::type flags) const;
  std::shared_ptr<velocypack::Builder> toVelocyPack(
      std::underlying_type<Serialize>::type flags) const;

  virtual void toVelocyPackFigures(velocypack::Builder&) const;

  virtual void load() = 0;
  virtual void unload() = 0;

  // called when the index is dropped
  virtual Result drop();

  /// @brief called after the collection was truncated
  /// @param tick at which truncate was applied
  virtual void afterTruncate(TRI_voc_tick_t, transaction::Methods*) {}

  /// @brief whether or not the filter condition is supported by the index
  /// returns detailed information about the costs associated with using this
  /// index
  virtual FilterCosts supportsFilterCondition(
      transaction::Methods& trx,
      std::vector<std::shared_ptr<Index>> const& allIndexes,
      aql::AstNode const* node, aql::Variable const* reference,
      size_t itemsInIndex) const;

  /// @brief whether or not the sort condition is supported by the index
  /// returns detailed information about the costs associated with using this
  /// index
  virtual SortCosts supportsSortCondition(
      aql::SortCondition const* sortCondition, aql::Variable const* reference,
      size_t itemsInIndex) const;

  /// @brief specialize the condition for use with this index. this will remove
  /// all elements from the condition that are not supported by the index. for
  /// example, if the condition is `doc.value1 == 38 && doc.value2 > 9`, but the
  /// index is only on `doc.value1`, this will return a new AstNode that points
  /// to just the condition `doc.value1 == 38`. must only be called if
  /// supportsFilterCondition has indicated that the index supports at least a
  /// part of the filter condition
  virtual aql::AstNode* specializeCondition(
      transaction::Methods& trx, aql::AstNode* node,
      aql::Variable const* reference) const;

  /// @brief create a new index iterator for the (specialized) condition
  virtual std::unique_ptr<IndexIterator> iteratorForCondition(
      ResourceMonitor& monitor, transaction::Methods* trx,
      aql::AstNode const* node, aql::Variable const* reference,
      IndexIteratorOptions const& opts, ReadOwnWrites readOwnWrites,
      int mutableConditionIdx);

  bool canUseConditionPart(
      aql::AstNode const* access, aql::AstNode const* other,
      aql::AstNode const* op, aql::Variable const* reference,
      containers::FlatHashSet<std::string>& nonNullAttributes, bool) const;

<<<<<<< HEAD
  virtual void warmup(transaction::Methods* trx,
                      std::shared_ptr<basics::LocalTaskQueue> queue);
=======
  /// @brief Transform the list of search slices to search values.
  ///        This will multiply all IN entries and simply return all other
  ///        entries.
  void expandInSearchValues(velocypack::Slice const,
                            velocypack::Builder&) const;

  virtual Result scheduleWarmup();
>>>>>>> 6d17c5aa

  static size_t sortWeight(aql::AstNode const* node);

 protected:
  static std::vector<std::vector<basics::AttributeName>> parseFields(
      velocypack::Slice fields, bool allowEmpty, bool allowExpansion);

  static std::vector<std::vector<basics::AttributeName>> mergeFields(
      std::vector<std::vector<basics::AttributeName>> const& fields1,
      std::vector<std::vector<basics::AttributeName>> const& fields2);

  /// @brief return the name of the (sole) index attribute
  /// it is only allowed to call this method if the index contains a
  /// single attribute
  std::string const& getAttribute() const;

  /// @brief generate error result
  /// @param code the error key
  /// @param key the conflicting key
  Result& addErrorMsg(Result& r, ErrorCode code,
                      std::string const& key = "") const {
    if (code != TRI_ERROR_NO_ERROR) {
      r.reset(code);
      return addErrorMsg(r, key);
    }
    return r;
  }

  /// @brief generate error result
  /// @param key the conflicting key
  Result& addErrorMsg(Result& r, std::string const& key = "") const;
  void addErrorMsg(result::Error& err, std::string const& key) const;

  /// @brief extracts a timestamp value from a document
  /// returns a negative value if the document does not contain the specified
  /// attribute, or the attribute does not contain a valid timestamp or date
  /// string
  double getTimestamp(velocypack::Slice const& doc,
                      std::string const& attributeName) const;

  IndexId const _iid;
  LogicalCollection& _collection;
  std::string _name;
  std::vector<std::vector<basics::AttributeName>> const _fields;
  bool const _useExpansion;

  mutable bool _unique;
  mutable bool _sparse;
};

/// @brief simple struct that takes an AstNode of type comparison and
/// splits it into the comparison operator, the attribute access and the
/// lookup value parts
/// only works for conditions such as  a.b == 2   or   45 < a.xx.c
/// the collection variable (a in the above examples) is passed in "variable"
struct AttributeAccessParts {
  AttributeAccessParts(aql::AstNode const* comparison,
                       aql::Variable const* variable);

  /// @brief comparison operation, e.g. NODE_TYPE_OPERATOR_BINARY_EQ
  aql::AstNode const* comparison;

  /// @brief attribute access node
  aql::AstNode const* attribute;

  /// @brief lookup value
  aql::AstNode const* value;

  /// @brief operation type
  aql::AstNodeType opType;
};

}  // namespace arangodb

std::ostream& operator<<(std::ostream&, arangodb::Index const*);
std::ostream& operator<<(std::ostream&, arangodb::Index const&);<|MERGE_RESOLUTION|>--- conflicted
+++ resolved
@@ -438,18 +438,7 @@
       aql::AstNode const* op, aql::Variable const* reference,
       containers::FlatHashSet<std::string>& nonNullAttributes, bool) const;
 
-<<<<<<< HEAD
-  virtual void warmup(transaction::Methods* trx,
-                      std::shared_ptr<basics::LocalTaskQueue> queue);
-=======
-  /// @brief Transform the list of search slices to search values.
-  ///        This will multiply all IN entries and simply return all other
-  ///        entries.
-  void expandInSearchValues(velocypack::Slice const,
-                            velocypack::Builder&) const;
-
   virtual Result scheduleWarmup();
->>>>>>> 6d17c5aa
 
   static size_t sortWeight(aql::AstNode const* node);
 
