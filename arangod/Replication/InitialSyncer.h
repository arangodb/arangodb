--- conflicted
+++ resolved
@@ -93,10 +93,6 @@
   std::string progress() const { return _progress.message; }
 
  protected:
-<<<<<<< HEAD
-
-=======
->>>>>>> fbb1de5b
   /// @brief start a recurring task to extend the batch
   void startRecurringBatchExtension();
 
