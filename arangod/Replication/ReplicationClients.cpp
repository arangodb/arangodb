--- conflicted
+++ resolved
@@ -226,15 +226,11 @@
     }
   }
 
-<<<<<<< HEAD
-=======
   if (removed > 0 && _feature != nullptr) {
     // adjust metric
     _feature->clientsMetric().fetch_sub(removed);
   }
 
-#ifdef ARANGODB_ENABLE_MAINTAINER_MODE
->>>>>>> cd0815de
   LOG_TOPIC("239fb", DEBUG, Logger::REPLICATION)
       << "replication progress tracker has " << _clients.size()
       << " clients left";
