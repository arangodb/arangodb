--- conflicted
+++ resolved
@@ -578,18 +578,11 @@
   if (col != nullptr) {
     if (col->isSystem()) {
       TRI_ASSERT(!simulate32Client() || col->globallyUniqueId() == col->name());
-<<<<<<< HEAD
-      
-      SingleCollectionTransaction trx(transaction::StandaloneContext::Create(vocbase),
-                                      col->cid(), AccessMode::Type::WRITE);
-
-=======
       SingleCollectionTransaction trx(
         transaction::StandaloneContext::Create(vocbase),
         col->id(),
         AccessMode::Type::WRITE
       );
->>>>>>> 34fb55d0
       Result res = trx.begin();
 
       if (!res.ok()) {
@@ -699,20 +692,12 @@
                                                /*mergeValues*/true, /*nullMeansRemove*/true);
 
   try {
-<<<<<<< HEAD
-    SingleCollectionTransaction trx(transaction::StandaloneContext::Create(vocbase),
-                                    col->cid(), AccessMode::Type::WRITE);
-
-    // already locked by guard above
-    trx.addHint(transaction::Hints::Hint::NO_USAGE_LOCK);
-
-=======
     SingleCollectionTransaction trx(
       transaction::StandaloneContext::Create(vocbase),
       col->id(),
       AccessMode::Type::WRITE
     );
->>>>>>> 34fb55d0
+
     Result res = trx.begin();
 
     if (!res.ok()) {
