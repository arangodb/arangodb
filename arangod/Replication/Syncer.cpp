////////////////////////////////////////////////////////////////////////////////
/// DISCLAIMER
///
/// Copyright 2014-2016 ArangoDB GmbH, Cologne, Germany
/// Copyright 2004-2014 triAGENS GmbH, Cologne, Germany
///
/// Licensed under the Apache License, Version 2.0 (the "License");
/// you may not use this file except in compliance with the License.
/// You may obtain a copy of the License at
///
///     http://www.apache.org/licenses/LICENSE-2.0
///
/// Unless required by applicable law or agreed to in writing, software
/// distributed under the License is distributed on an "AS IS" BASIS,
/// WITHOUT WARRANTIES OR CONDITIONS OF ANY KIND, either express or implied.
/// See the License for the specific language governing permissions and
/// limitations under the License.
///
/// Copyright holder is ArangoDB GmbH, Cologne, Germany
///
/// @author Jan Steemann
////////////////////////////////////////////////////////////////////////////////

#include "Syncer.h"
#include "Basics/Exceptions.h"
#include "Basics/MutexLocker.h"
#include "Basics/RocksDBUtils.h"
#include "Basics/StaticStrings.h"
#include "Basics/VelocyPackHelper.h"
#include "GeneralServer/AuthenticationFeature.h"
#include "Rest/HttpRequest.h"
#include "RestServer/DatabaseFeature.h"
#include "RestServer/ServerIdFeature.h"
#include "SimpleHttpClient/GeneralClientConnection.h"
#include "SimpleHttpClient/SimpleHttpClient.h"
#include "SimpleHttpClient/SimpleHttpResult.h"
#include "StorageEngine/EngineSelectorFeature.h"
#include "StorageEngine/PhysicalCollection.h"
#include "StorageEngine/StorageEngine.h"
#include "StorageEngine/TransactionState.h"
#include "Transaction/StandaloneContext.h"
#include "Utils/CollectionGuard.h"
#include "Utils/OperationOptions.h"
#include "Utils/OperationResult.h"
#include "Utils/SingleCollectionTransaction.h"
#include "VocBase/LogicalCollection.h"
#include "VocBase/voc-types.h"
#include "VocBase/vocbase.h"

#include <velocypack/Builder.h>
#include <velocypack/Collection.h>
#include <velocypack/Slice.h>
#include <velocypack/velocypack-aliases.h>

namespace {

/// @brief extract the collection id from VelocyPack
TRI_voc_cid_t getCid(arangodb::velocypack::Slice const& slice) {
  return arangodb::basics::VelocyPackHelper::extractIdValue(slice);
}

/// @brief extract the collection name from VelocyPack
std::string getCName(arangodb::velocypack::Slice const& slice) {
  return arangodb::basics::VelocyPackHelper::getStringValue(slice, "cname", "");
}

/// @brief extract the collection by either id or name, may return nullptr!
std::shared_ptr<arangodb::LogicalCollection> getCollectionByIdOrName(
    TRI_vocbase_t& vocbase, TRI_voc_cid_t cid, std::string const& name) {
  auto idCol = vocbase.lookupCollection(cid);
  std::shared_ptr<arangodb::LogicalCollection> nameCol;

  if (!name.empty()) {
    // try looking up the collection by name then
    nameCol = vocbase.lookupCollection(name);
  }

  if (idCol != nullptr && nameCol != nullptr) {
    if (idCol->id() == nameCol->id()) {
      // found collection by id and name, and both are identical!
      return idCol;
    }

    // found different collections by id and name
    TRI_ASSERT(!name.empty());

    if (name[0] == '_') {
      // system collection. always return collection by name when in doubt
      return nameCol;
    }

    // no system collection. still prefer local collection
    return nameCol;
  }

  if (nameCol != nullptr) {
    TRI_ASSERT(idCol == nullptr);
    return nameCol;
  }

  // may be nullptr
  return idCol;
}

/// @brief apply the data from a collection dump or the continuous log
arangodb::Result applyCollectionDumpMarkerInternal(
    arangodb::Syncer::SyncerState const& state,
    arangodb::transaction::Methods& trx, arangodb::LogicalCollection* coll,
    arangodb::TRI_replication_operation_e type, VPackSlice const& slice) {
  using arangodb::OperationOptions;
  using arangodb::OperationResult;
  using arangodb::Result;

  if (type ==
      arangodb::TRI_replication_operation_e::REPLICATION_MARKER_DOCUMENT) {
    // {"type":2300,"key":"230274209405676","data":{"_key":"230274209405676","_rev":"230274209405676","foo":"bar"}}

    OperationOptions options;
    options.silent = true;
    options.ignoreRevs = true;
    options.isRestore = true;
    if (!state.leaderId.empty()) {
      options.isSynchronousReplicationFrom = state.leaderId;
    }
    // we want the conflicting other key returned in case of unique constraint
    // violation
    options.indexOperationMode = arangodb::Index::OperationMode::internal;

    try {
      // try insert first
      OperationResult opRes = trx.insert(coll->name(), slice, options);

      if (opRes.is(TRI_ERROR_ARANGO_UNIQUE_CONSTRAINT_VIOLATED)) {
        bool useReplace = true;

        // conflicting key is contained in opRes.errorMessage() now
        VPackSlice keySlice = slice.get(arangodb::StaticStrings::KeyString);

        if (keySlice.isString()) {
          // let's check if the key we have got is the same as the one
          // that we would like to insert
          if (keySlice.copyString() != opRes.errorMessage()) {
            // different key
            VPackBuilder tmp;
            tmp.add(VPackValue(opRes.errorMessage()));

            opRes = trx.remove(coll->name(), tmp.slice(), options);
            if (opRes.ok() || !opRes.is(TRI_ERROR_ARANGO_DOCUMENT_NOT_FOUND)) {
              useReplace = false;
            }
          }
        }

        options.indexOperationMode = arangodb::Index::OperationMode::normal;

        if (useReplace) {
          // perform a replace
          opRes = trx.replace(coll->name(), slice, options);
        } else {
          // perform a re-insert
          opRes = trx.insert(coll->name(), slice, options);
        }
      }

      return Result(opRes.result);
    } catch (arangodb::basics::Exception const& ex) {
      return Result(ex.code(),
                    std::string("document insert/replace operation failed: ") +
                        ex.what());
    } catch (std::exception const& ex) {
      return Result(TRI_ERROR_INTERNAL,
                    std::string("document insert/replace operation failed: ") +
                        ex.what());
    } catch (...) {
      return Result(
          TRI_ERROR_INTERNAL,
          std::string(
              "document insert/replace operation failed: unknown exception"));
    }
  }

  else if (type ==
           arangodb::TRI_replication_operation_e::REPLICATION_MARKER_REMOVE) {
    // {"type":2302,"key":"592063"}

    try {
      OperationOptions options;
      options.silent = true;
      options.ignoreRevs = true;
      if (!state.leaderId.empty()) {
        options.isSynchronousReplicationFrom = state.leaderId;
      }
      OperationResult opRes = trx.remove(coll->name(), slice, options);

      if (opRes.ok() || opRes.is(TRI_ERROR_ARANGO_DOCUMENT_NOT_FOUND)) {
        // ignore document not found errors
        return Result();
      }

      return Result(opRes.result);
    } catch (arangodb::basics::Exception const& ex) {
      return Result(
          ex.code(),
          std::string("document remove operation failed: ") + ex.what());
    } catch (std::exception const& ex) {
      return Result(
          TRI_ERROR_INTERNAL,
          std::string("document remove operation failed: ") + ex.what());
    } catch (...) {
      return Result(
          TRI_ERROR_INTERNAL,
          std::string("document remove operation failed: unknown exception"));
    }
  }

  return Result(TRI_ERROR_REPLICATION_UNEXPECTED_MARKER,
                std::string("unexpected marker type ") +
                    arangodb::basics::StringUtils::itoa(type));
}

}  // namespace

namespace arangodb {

Syncer::SyncerState::SyncerState(
    Syncer* syncer, ReplicationApplierConfiguration const& configuration)
    : applier{configuration},
      connection{syncer, configuration},
      master{configuration} {}

Syncer::Syncer(ReplicationApplierConfiguration const& configuration)
    : _state{this, configuration} {
  TRI_ASSERT(ServerState::instance()->isSingleServer() ||
             ServerState::instance()->isDBServer());
  if (!_state.applier._database.empty()) {
    // use name from configuration
    _state.databaseName = _state.applier._database;
  }

  if (_state.applier._chunkSize == 0) {
    _state.applier._chunkSize = 2 * 1024 * 1024;  // default: 2 MB
  } else if (_state.applier._chunkSize < 16 * 1024) {
    _state.applier._chunkSize = 16 * 1024;
  }

  // get our own server-id
  _state.localServerId = ServerIdFeature::getId();
  _state.localServerIdString = basics::StringUtils::itoa(_state.localServerId);

  _state.master.endpoint = _state.applier._endpoint;
}

Syncer::~Syncer() {
  try {
    sendRemoveBarrier();
  } catch (...) {
  }
}

/// @brief request location rewriter (injects database name)
std::string Syncer::rewriteLocation(void* data, std::string const& location) {
  Syncer* s = static_cast<Syncer*>(data);
  TRI_ASSERT(s != nullptr);
  if (location.substr(0, 5) == "/_db/") {
    // location already contains /_db/
    return location;
  }
  TRI_ASSERT(!s->_state.databaseName.empty());
  if (location[0] == '/') {
    return "/_db/" + s->_state.databaseName + location;
  }
  return "/_db/" + s->_state.databaseName + "/" + location;
}

/// @brief steal the barrier id from the syncer
TRI_voc_tick_t Syncer::stealBarrier() {
  auto id = _state.barrier.id;
  _state.barrier.id = 0;
  _state.barrier.updateTime = 0;
  return id;
}

/// @brief send a "remove barrier" command
Result Syncer::sendRemoveBarrier() {
  if (_state.isChildSyncer || _state.barrier.id == 0) {
    return Result();
  }

  try {
    std::string const url = replutils::ReplicationUrl + "/barrier/" +
                            basics::StringUtils::itoa(_state.barrier.id);

    // send request
    std::unique_ptr<httpclient::SimpleHttpResult> response(
        _state.connection.client->retryRequest(rest::RequestType::DELETE_REQ,
                                               url, nullptr, 0));

    if (replutils::hasFailed(response.get())) {
      return replutils::buildHttpError(response.get(), url, _state.connection);
    }
    _state.barrier.id = 0;
    _state.barrier.updateTime = 0;
    return Result();
  } catch (...) {
    return Result(TRI_ERROR_INTERNAL);
  }
}

void Syncer::setAborted(bool value) { _state.connection.setAborted(value); }

bool Syncer::isAborted() const { return _state.connection.isAborted(); }

TRI_vocbase_t* Syncer::resolveVocbase(VPackSlice const& slice) {
  std::string name;
  if (slice.isObject()) {
    VPackSlice tmp;
    if ((tmp = slice.get("db")).isString()) {  // wal access protocol
      name = tmp.copyString();
    } else if ((tmp = slice.get("database")).isString()) {  // pre 3.3
      name = tmp.copyString();
    }
  } else if (slice.isString()) {
    name = slice.copyString();
  }

  if (name.empty()) {
    THROW_ARANGO_EXCEPTION_MESSAGE(TRI_ERROR_REPLICATION_INVALID_RESPONSE,
                                   "could not resolve vocbase id / name");
  }

  // will work with either names or id's
  auto const& it = _state.vocbases.find(name);

  if (it == _state.vocbases.end()) {
    // automatically checks for id in string
    TRI_vocbase_t* vocbase = DatabaseFeature::DATABASE->lookupDatabase(name);

    if (vocbase != nullptr) {
      _state.vocbases.emplace(std::piecewise_construct,
                              std::forward_as_tuple(name),
                              std::forward_as_tuple(*vocbase));
    } else {
      LOG_TOPIC(DEBUG, Logger::REPLICATION)
          << "could not find database '" << name << "'";
    }

    return vocbase;
  } else {
    return &(it->second.database());
  }
}

std::shared_ptr<LogicalCollection> Syncer::resolveCollection(
    TRI_vocbase_t& vocbase, arangodb::velocypack::Slice const& slice) {
  // extract "cid"
  TRI_voc_cid_t cid = ::getCid(slice);

  if (!_state.master.simulate32Client() || cid == 0) {
    VPackSlice uuid;

    if ((uuid = slice.get("cuid")).isString()) {
      return vocbase.lookupCollectionByUuid(uuid.copyString());
    } else if ((uuid = slice.get("globallyUniqueId")).isString()) {
      return vocbase.lookupCollectionByUuid(uuid.copyString());
    }
  }

  if (cid == 0) {
    LOG_TOPIC(ERR, Logger::REPLICATION)
        << TRI_errno_string(TRI_ERROR_REPLICATION_INVALID_RESPONSE);
    return nullptr;
  }

  // extract optional "cname"
  std::string cname = ::getCName(slice);

  if (cname.empty()) {
    cname =
        arangodb::basics::VelocyPackHelper::getStringValue(slice, "name", "");
  }

  return ::getCollectionByIdOrName(vocbase, cid, cname);
}

Result Syncer::applyCollectionDumpMarker(transaction::Methods& trx,
                                         LogicalCollection* coll,
                                         TRI_replication_operation_e type,
                                         VPackSlice const& slice) {
  if (_state.applier._lockTimeoutRetries > 0) {
    decltype(_state.applier._lockTimeoutRetries) tries = 0;

    while (true) {
      Result res =
          ::applyCollectionDumpMarkerInternal(_state, trx, coll, type, slice);

      if (res.errorNumber() != TRI_ERROR_LOCK_TIMEOUT) {
        return res;
      }

      // lock timeout
      if (++tries > _state.applier._lockTimeoutRetries) {
        // timed out
        return res;
      }

      std::this_thread::sleep_for(std::chrono::microseconds(50000));
      // retry
    }
  } else {
    return ::applyCollectionDumpMarkerInternal(_state, trx, coll, type, slice);
  }
}

/// @brief creates a collection, based on the VelocyPack provided
Result Syncer::createCollection(TRI_vocbase_t& vocbase,
                                arangodb::velocypack::Slice const& slice,
                                LogicalCollection** dst) {
  if (dst != nullptr) {
    *dst = nullptr;
  }

  if (!slice.isObject()) {
    return Result(TRI_ERROR_REPLICATION_INVALID_RESPONSE,
                  "collection slice is no object");
  }

  std::string const name =
      basics::VelocyPackHelper::getStringValue(slice, "name", "");

  if (name.empty()) {
    return Result(TRI_ERROR_REPLICATION_INVALID_RESPONSE,
                  "no name specified for collection");
  }

  TRI_col_type_e const type = static_cast<TRI_col_type_e>(
      basics::VelocyPackHelper::getNumericValue<int>(slice, "type",
                                                     TRI_COL_TYPE_DOCUMENT));

  // resolve collection by uuid, name, cid (in that order of preference)
  auto* col = resolveCollection(vocbase, slice).get();

  if (col != nullptr && col->type() == type &&
      (!_state.master.simulate32Client() || col->name() == name)) {
    // collection already exists. TODO: compare attributes
    return Result();
  }

  bool forceRemoveCid = false;
  if (col != nullptr && _state.master.simulate32Client()) {
    forceRemoveCid = true;
    LOG_TOPIC(TRACE, Logger::REPLICATION)
        << "would have got a wrong collection!";
    // go on now and truncate or drop/re-create the collection
  }

  // conflicting collections need to be dropped from 3.3 onwards
  col = vocbase.lookupCollection(name).get();

  if (col != nullptr) {
    if (col->system()) {
      TRI_ASSERT(!_state.master.simulate32Client() ||
                 col->guid() == col->name());
      SingleCollectionTransaction trx(
<<<<<<< HEAD
          transaction::StandaloneContext::Create(vocbase), col->id(),
          AccessMode::Type::WRITE);
=======
        transaction::StandaloneContext::Create(vocbase),
        col,
        AccessMode::Type::WRITE
      );
>>>>>>> 240577a6
      Result res = trx.begin();

      if (!res.ok()) {
        return res;
      }

      OperationOptions opts;
      OperationResult opRes = trx.truncate(col->name(), opts);

      if (opRes.fail()) {
        return opRes.result;
      }

      return trx.finish(opRes.result);
    } else {
      vocbase.dropCollection(col->id(), false, -1.0);
    }
  }

  VPackSlice uuid = slice.get("globallyUniqueId");
  // merge in "isSystem" attribute, doesn't matter if name does not start with
  // '_'
  VPackBuilder s;

  s.openObject();
  s.add("isSystem", VPackValue(true));

  if ((uuid.isString() && !_state.master.simulate32Client()) ||
      forceRemoveCid) {  // need to use cid for 3.2 master
    // if we received a globallyUniqueId from the remote, then we will always
    // use this id so we can discard the "cid" and "id" values for the
    // collection
    s.add("id", VPackSlice::nullSlice());
    s.add("cid", VPackSlice::nullSlice());
  }

  s.close();

  VPackBuilder merged =
      VPackCollection::merge(slice, s.slice(), /*mergeValues*/ true,
                             /*nullMeansRemove*/ true);

  // we need to remove every occurence of objectId as a key
  auto stripped = rocksutils::stripObjectIds(merged.slice());

  try {
    col = vocbase.createCollection(stripped.first);
  } catch (basics::Exception const& ex) {
    return Result(ex.code(), ex.what());
  } catch (std::exception const& ex) {
    return Result(TRI_ERROR_INTERNAL, ex.what());
  } catch (...) {
    return Result(TRI_ERROR_INTERNAL);
  }

  TRI_ASSERT(col != nullptr);
  TRI_ASSERT(!uuid.isString() || uuid.compareString(col->guid()) == 0);

  if (dst != nullptr) {
    *dst = col;
  }

  return Result();
}

/// @brief drops a collection, based on the VelocyPack provided
Result Syncer::dropCollection(VPackSlice const& slice, bool reportError) {
  TRI_vocbase_t* vocbase = resolveVocbase(slice);

  if (vocbase == nullptr) {
    return Result(TRI_ERROR_ARANGO_DATABASE_NOT_FOUND);
  }

  auto* col = resolveCollection(*vocbase, slice).get();

  if (col == nullptr) {
    if (reportError) {
      return Result(TRI_ERROR_ARANGO_DATA_SOURCE_NOT_FOUND);
    }

    return Result();
  }

  return vocbase->dropCollection(col->id(), true, -1.0);
}

/// @brief creates an index, based on the VelocyPack provided
Result Syncer::createIndex(VPackSlice const& slice) {
  VPackSlice indexSlice = slice.get("index");
  if (!indexSlice.isObject()) {
    indexSlice = slice.get("data");
  }

  if (!indexSlice.isObject()) {
    return Result(TRI_ERROR_REPLICATION_INVALID_RESPONSE,
                  "index slice is not an object");
  }

  TRI_vocbase_t* vocbase = resolveVocbase(slice);

  if (vocbase == nullptr) {
    return Result(TRI_ERROR_ARANGO_DATABASE_NOT_FOUND);
  }

  auto col = resolveCollection(*vocbase, slice);
  if (col == nullptr) {
    return Result(TRI_ERROR_ARANGO_DATA_SOURCE_NOT_FOUND,
                  "did not find collection for index");
  }

  VPackBuilder s;
  s.openObject();
  s.add("objectId", VPackSlice::nullSlice());
  s.close();
  VPackBuilder merged =
      VPackCollection::merge(indexSlice, s.slice(),
                             /*mergeValues*/ true, /*nullMeansRemove*/ true);

  try {
    SingleCollectionTransaction trx(
<<<<<<< HEAD
        transaction::StandaloneContext::Create(*vocbase), col->id(),
        AccessMode::Type::WRITE);
=======
      transaction::StandaloneContext::Create(*vocbase),
      col.get(),
      AccessMode::Type::WRITE
    );
>>>>>>> 240577a6
    Result res = trx.begin();

    if (!res.ok()) {
      return res;
    }

    auto physical = trx.documentCollection()->getPhysical();
    TRI_ASSERT(physical != nullptr);
    std::shared_ptr<arangodb::Index> idx;
    res = physical->restoreIndex(&trx, merged.slice(), idx);
    res = trx.finish(res);

    return res;
  } catch (arangodb::basics::Exception const& ex) {
    return Result(
        ex.code(),
        std::string("caught exception while creating index: ") + ex.what());
  } catch (std::exception const& ex) {
    return Result(
        TRI_ERROR_INTERNAL,
        std::string("caught exception while creating index: ") + ex.what());
  } catch (...) {
    return Result(TRI_ERROR_INTERNAL,
                  "caught unknown exception while creating index");
  }
}

Result Syncer::dropIndex(arangodb::velocypack::Slice const& slice) {
  auto cb = [&](VPackSlice const& slice) {
    std::string id;

    if (slice.hasKey("data")) {
      id =
          basics::VelocyPackHelper::getStringValue(slice.get("data"), "id", "");
    } else {
      id = basics::VelocyPackHelper::getStringValue(slice, "id", "");
    }

    if (id.empty()) {
      return Result(TRI_ERROR_REPLICATION_INVALID_RESPONSE,
                    "id not found in index drop slice");
    }

    TRI_idx_iid_t const iid = basics::StringUtils::uint64(id);
    TRI_vocbase_t* vocbase = resolveVocbase(slice);

    if (vocbase == nullptr) {
      return Result(TRI_ERROR_ARANGO_DATABASE_NOT_FOUND);
    }

    auto* col = resolveCollection(*vocbase, slice).get();

    if (col == nullptr) {
      return Result(TRI_ERROR_ARANGO_DATA_SOURCE_NOT_FOUND);
    }

    try {
      CollectionGuard guard(vocbase, col);
      bool result = guard.collection()->dropIndex(iid);

      if (!result) {
        return Result();  // TODO: why do we ignore failures here?
      }

      return Result();
    } catch (arangodb::basics::Exception const& ex) {
      return Result(ex.code(), ex.what());
    } catch (std::exception const& ex) {
      return Result(TRI_ERROR_INTERNAL, ex.what());
    } catch (...) {
      return Result(TRI_ERROR_INTERNAL);
    }
  };

  Result r = cb(slice);

  if (r.fail() && (r.is(TRI_ERROR_ARANGO_DATA_SOURCE_NOT_FOUND) ||
                   r.is(TRI_ERROR_ARANGO_DATABASE_NOT_FOUND))) {
    // if dropping an index for a non-existing database or collection fails,
    // this is not a real problem
    return Result();
  }

  return r;
}

void Syncer::reloadUsers() {
  AuthenticationFeature* af = AuthenticationFeature::instance();
  auth::UserManager* um = af->userManager();
  if (um != nullptr) {
    um->outdate();
  }
}

}  // namespace arangodb<|MERGE_RESOLUTION|>--- conflicted
+++ resolved
@@ -461,15 +461,10 @@
       TRI_ASSERT(!_state.master.simulate32Client() ||
                  col->guid() == col->name());
       SingleCollectionTransaction trx(
-<<<<<<< HEAD
-          transaction::StandaloneContext::Create(vocbase), col->id(),
-          AccessMode::Type::WRITE);
-=======
         transaction::StandaloneContext::Create(vocbase),
         col,
         AccessMode::Type::WRITE
       );
->>>>>>> 240577a6
       Result res = trx.begin();
 
       if (!res.ok()) {
@@ -590,15 +585,10 @@
 
   try {
     SingleCollectionTransaction trx(
-<<<<<<< HEAD
-        transaction::StandaloneContext::Create(*vocbase), col->id(),
-        AccessMode::Type::WRITE);
-=======
       transaction::StandaloneContext::Create(*vocbase),
       col.get(),
       AccessMode::Type::WRITE
     );
->>>>>>> 240577a6
     Result res = trx.begin();
 
     if (!res.ok()) {
