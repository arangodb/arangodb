--- conflicted
+++ resolved
@@ -138,22 +138,12 @@
       return Result(TRI_ERROR_SHUTTING_DOWN);
     }
 
-<<<<<<< HEAD
-    std::string const url =
-        tailingBaseUrl("tail") +
-        "chunkSize=" + StringUtils::itoa(_state.applier._chunkSize) +
-        "&from=" + StringUtils::itoa(fromTick) +
-        "&lastScanned=" + StringUtils::itoa(lastScannedTick) +
-        "&serverId=" + _state.localServerIdString +
-        "&collection=" + StringUtils::urlEncode(collectionName);
-=======
     std::string const url = tailingBaseUrl("tail") +
                             "chunkSize=" + StringUtils::itoa(_state.applier._chunkSize) +
                             "&from=" + StringUtils::itoa(fromTick) +
                             "&lastScanned=" + StringUtils::itoa(lastScannedTick) +
                             "&serverId=" + _state.localServerIdString +
                             "&collection=" + StringUtils::urlEncode(collectionName);
->>>>>>> fbb1de5b
 
     // send request
     std::unique_ptr<httpclient::SimpleHttpResult> response;
