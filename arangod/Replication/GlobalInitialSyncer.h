////////////////////////////////////////////////////////////////////////////////
/// DISCLAIMER
///
/// Copyright 2014-2017 ArangoDB GmbH, Cologne, Germany
/// Copyright 2004-2014 triAGENS GmbH, Cologne, Germany
///
/// Licensed under the Apache License, Version 2.0 (the "License");
/// you may not use this file except in compliance with the License.
/// You may obtain a copy of the License at
///
///     http://www.apache.org/licenses/LICENSE-2.0
///
/// Unless required by applicable law or agreed to in writing, software
/// distributed under the License is distributed on an "AS IS" BASIS,
/// WITHOUT WARRANTIES OR CONDITIONS OF ANY KIND, either express or implied.
/// See the License for the specific language governing permissions and
/// limitations under the License.
///
/// Copyright holder is ArangoDB GmbH, Cologne, Germany
///
/// @author Simon Grätzer
////////////////////////////////////////////////////////////////////////////////

#ifndef ARANGOD_REPLICATION_GLOBAL_INITIAL_SYNCER_H
#define ARANGOD_REPLICATION_GLOBAL_INITIAL_SYNCER_H 1

#include "Replication/InitialSyncer.h"

namespace arangodb {

/// Meta Syncer driving multiple initial syncer
class GlobalInitialSyncer final : public InitialSyncer {
 public:
  explicit GlobalInitialSyncer(ReplicationApplierConfiguration const&);

  ~GlobalInitialSyncer();

 public:
  /// @brief run method, performs a full synchronization
  /// public method, catches exceptions
  arangodb::Result run(bool incremental) override;
<<<<<<< HEAD
=======
  
  /// @brief fetch the server's inventory, public method
  Result inventory(arangodb::velocypack::Builder& builder);
  
 private:
>>>>>>> 7aaeab50

 private:
  /// @brief run method, performs a full synchronization
  /// internal method, may throw exceptions
  arangodb::Result runInternal(bool incremental);

  /// @brief check whether the initial synchronization should be aborted
  bool checkAborted();

  /// @brief fetch the server's inventory
  Result fetchInventory(arangodb::velocypack::Builder& builder);

  /// @brief add or remove databases such that the local inventory mirrors the
  /// masters
  Result updateServerInventory(velocypack::Slice const& masterDatabases);
};
}  // namespace arangodb

#endif<|MERGE_RESOLUTION|>--- conflicted
+++ resolved
@@ -39,14 +39,11 @@
   /// @brief run method, performs a full synchronization
   /// public method, catches exceptions
   arangodb::Result run(bool incremental) override;
-<<<<<<< HEAD
-=======
   
   /// @brief fetch the server's inventory, public method
   Result inventory(arangodb::velocypack::Builder& builder);
-  
+
  private:
->>>>>>> 7aaeab50
 
  private:
   /// @brief run method, performs a full synchronization
