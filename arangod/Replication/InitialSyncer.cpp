--- conflicted
+++ resolved
@@ -219,980 +219,4 @@
   } catch (...) {
     return TRI_ERROR_INTERNAL;
   }
-}
-<<<<<<< HEAD
-=======
-
-/// @brief check whether the initial synchronization should be aborted
-bool InitialSyncer::checkAborted() {
-  if (application_features::ApplicationServer::isStopping() ||
-      (_vocbase->replicationApplier() != nullptr &&
-       _vocbase->replicationApplier()->stopInitialSynchronization())) {
-    return true;
-  }
-  return false;
-}
-
-/// @brief apply the data from a collection dump
-int InitialSyncer::applyCollectionDump(transaction::Methods& trx,
-                                       std::string const& collectionName,
-                                       SimpleHttpResult* response,
-                                       uint64_t& markersProcessed,
-                                       std::string& errorMsg) {
-  std::string const invalidMsg =
-      "received invalid JSON data for collection " + collectionName;
-
-  StringBuffer& data = response->getBody();
-  char const* p = data.begin();
-  char const* end = p + data.length();
-
-  // buffer must end with a NUL byte
-  TRI_ASSERT(*end == '\0');
-
-  auto builder = std::make_shared<VPackBuilder>();
-
-  while (p < end) {
-    char const* q = strchr(p, '\n');
-
-    if (q == nullptr) {
-      q = end;
-    }
-
-    if (q - p < 2) {
-      // we are done
-      return TRI_ERROR_NO_ERROR;
-    }
-
-    TRI_ASSERT(q <= end);
-
-    try {
-      builder->clear();
-      VPackParser parser(builder);
-      parser.parse(p, static_cast<size_t>(q - p));
-    } catch (...) {
-      // TODO: improve error reporting
-      return TRI_ERROR_OUT_OF_MEMORY;
-    }
-
-    p = q + 1;
-
-    VPackSlice const slice = builder->slice();
-
-    if (!slice.isObject()) {
-      errorMsg = invalidMsg;
-
-      return TRI_ERROR_REPLICATION_INVALID_RESPONSE;
-    }
-
-    TRI_replication_operation_e type = REPLICATION_INVALID;
-    std::string key;
-    std::string rev;
-    VPackSlice doc;
-
-    for (auto const& it : VPackObjectIterator(slice)) {
-      std::string const attributeName(it.key.copyString());
-
-      if (attributeName == "type") {
-        if (it.value.isNumber()) {
-          type = static_cast<TRI_replication_operation_e>(
-              it.value.getNumber<int>());
-        }
-      }
-
-      else if (attributeName == "data") {
-        if (it.value.isObject()) {
-          doc = it.value;
-        }
-      }
-    }
-
-    if (!doc.isNone()) {
-      VPackSlice value = doc.get(StaticStrings::KeyString);
-      if (value.isString()) {
-        key = value.copyString();
-      }
-
-      value = doc.get(StaticStrings::RevString);
-
-      if (value.isString()) {
-        rev = value.copyString();
-      }
-    }
-
-    // key must not be empty, but doc can be empty
-    if (key.empty()) {
-      errorMsg = invalidMsg;
-
-      return TRI_ERROR_REPLICATION_INVALID_RESPONSE;
-    }
-
-    ++markersProcessed;
-
-    transaction::BuilderLeaser oldBuilder(&trx);
-    oldBuilder->openObject();
-    oldBuilder->add(StaticStrings::KeyString, VPackValue(key));
-    oldBuilder->close();
-
-    VPackSlice const old = oldBuilder->slice();
-
-    int res = applyCollectionDumpMarker(trx, collectionName, type, old, doc,
-                                        errorMsg);
-
-    if (res != TRI_ERROR_NO_ERROR) {
-      return res;
-    }
-  }
-
-  // reached the end
-  return TRI_ERROR_NO_ERROR;
-}
-
-/// @brief incrementally fetch data from a collection
-int InitialSyncer::handleCollectionDump(arangodb::LogicalCollection* col,
-                                        std::string const& cid,
-                                        std::string const& collectionName,
-                                        TRI_voc_tick_t maxTick,
-                                        std::string& errorMsg) {
-  std::string appendix;
-
-  if (_hasFlushed) {
-    appendix = "&flush=false";
-  } else {
-    // only flush WAL once
-    appendix = "&flush=true&flushWait=15";
-    _hasFlushed = true;
-  }
-
-  uint64_t chunkSize = _chunkSize;
-
-  TRI_ASSERT(_batchId);  // should not be equal to 0
-  std::string const baseUrl = BaseUrl + "/dump?collection=" + cid +
-                              "&batchId=" + std::to_string(_batchId) + appendix;
-
-  TRI_voc_tick_t fromTick = 0;
-  int batch = 1;
-  uint64_t bytesReceived = 0;
-  uint64_t markersProcessed = 0;
-
-  while (true) {
-    if (checkAborted()) {
-      return TRI_ERROR_REPLICATION_APPLIER_STOPPED;
-    }
-
-    sendExtendBatch();
-    sendExtendBarrier();
-
-    std::string url = baseUrl + "&from=" + StringUtils::itoa(fromTick);
-
-    if (maxTick > 0) {
-      url += "&to=" + StringUtils::itoa(maxTick + 1);
-    }
-
-    url += "&serverId=" + _localServerIdString;
-    url += "&chunkSize=" + StringUtils::itoa(chunkSize);
-    url += "&includeSystem=" + std::string(_includeSystem ? "true" : "false");
-
-    std::string const typeString =
-        (col->type() == TRI_COL_TYPE_EDGE ? "edge" : "document");
-
-    // send request
-    std::string const progress =
-        "fetching master collection dump for collection '" + collectionName +
-        "', type: " + typeString + ", id " + cid + ", batch " +
-        StringUtils::itoa(batch) +
-        ", markers processed: " + StringUtils::itoa(markersProcessed) +
-        ", bytes received: " + StringUtils::itoa(bytesReceived);
-
-    setProgress(progress);
-
-    // use async mode for first batch
-    auto headers = createHeaders();
-    if (batch == 1) {
-      headers["X-Arango-Async"] = "store";
-    }
-    std::unique_ptr<SimpleHttpResult> response(_client->retryRequest(
-        rest::RequestType::GET, url, nullptr, 0, headers));
-
-    if (response == nullptr || !response->isComplete()) {
-      errorMsg = "could not connect to master at " + _masterInfo._endpoint +
-                 ": " + _client->getErrorMessage();
-
-      return TRI_ERROR_REPLICATION_NO_RESPONSE;
-    }
-
-    TRI_ASSERT(response != nullptr);
-
-    if (response->wasHttpError()) {
-      errorMsg = "got invalid response from master at " +
-                 _masterInfo._endpoint + ": HTTP " +
-                 StringUtils::itoa(response->getHttpReturnCode()) + ": " +
-                 response->getHttpReturnMessage();
-
-      return TRI_ERROR_REPLICATION_MASTER_ERROR;
-    }
-
-    // use async mode for first batch
-    if (batch == 1) {
-      bool found = false;
-      std::string jobId =
-          response->getHeaderField(StaticStrings::AsyncId, found);
-
-      if (!found) {
-        errorMsg = "got invalid response from master at " +
-                   _masterInfo._endpoint +
-                   ": could not find 'X-Arango-Async' header";
-        return TRI_ERROR_REPLICATION_INVALID_RESPONSE;
-      }
-
-      double const startTime = TRI_microtime();
-
-      // wait until we get a responsable response
-      while (true) {
-        sendExtendBatch();
-        sendExtendBarrier();
-
-        std::string const jobUrl = "/_api/job/" + jobId;
-        response.reset(
-            _client->request(rest::RequestType::PUT, jobUrl, nullptr, 0));
-
-        if (response != nullptr && response->isComplete()) {
-          if (response->hasHeaderField("x-arango-async-id")) {
-            // got the actual response
-            break;
-          }
-          if (response->getHttpReturnCode() == 404) {
-            // unknown job, we can abort
-            errorMsg = "job not found on master at " + _masterInfo._endpoint;
-            return TRI_ERROR_REPLICATION_NO_RESPONSE;
-          }
-        }
-
-        double waitTime = TRI_microtime() - startTime;
-
-        if (static_cast<uint64_t>(waitTime * 1000.0 * 1000.0) >=
-            _configuration._initialSyncMaxWaitTime) {
-          errorMsg = "timed out waiting for response from master at " +
-                     _masterInfo._endpoint;
-          return TRI_ERROR_REPLICATION_NO_RESPONSE;
-        }
-
-        double sleepTime;
-        if (waitTime < 5.0) {
-          sleepTime = 0.25;
-        } else if (waitTime < 20.0) {
-          sleepTime = 0.5;
-        } else if (waitTime < 60.0) {
-          sleepTime = 1.0;
-        } else {
-          sleepTime = 2.0;
-        }
-
-        if (checkAborted()) {
-          return TRI_ERROR_REPLICATION_APPLIER_STOPPED;
-        }
-        this->sleep(static_cast<uint64_t>(sleepTime * 1000.0 * 1000.0));
-      }
-      // fallthrough here in case everything went well
-    }
-
-    if (response->hasContentLength()) {
-      bytesReceived += response->getContentLength();
-    }
-
-    Result res;
-    bool checkMore = false;
-    bool found;
-    TRI_voc_tick_t tick;
-
-    std::string header =
-        response->getHeaderField(TRI_REPLICATION_HEADER_CHECKMORE, found);
-    if (found) {
-      checkMore = StringUtils::boolean(header);
-      res = TRI_ERROR_NO_ERROR;
-
-      if (checkMore) {
-        header = response->getHeaderField(TRI_REPLICATION_HEADER_LASTINCLUDED,
-                                          found);
-        if (found) {
-          tick = StringUtils::uint64(header);
-
-          if (tick > fromTick) {
-            fromTick = tick;
-          } else {
-            // we got the same tick again, this indicates we're at the end
-            checkMore = false;
-          }
-        }
-      }
-    }
-
-    if (!found) {
-      errorMsg = "got invalid response from master at " +
-                 _masterInfo._endpoint + ": required header is missing";
-      res.reset(TRI_ERROR_REPLICATION_INVALID_RESPONSE, errorMsg);
-    }
-
-    if (res.ok()) {
-      SingleCollectionTransaction trx(
-          transaction::StandaloneContext::Create(_vocbase), col->cid(),
-          AccessMode::Type::EXCLUSIVE);
-
-      res = trx.begin();
-
-      if (!res.ok()) {
-        errorMsg = std::string("unable to start transaction (") + std::string(__FILE__) + std::string(":") + std::to_string(__LINE__) + std::string("): ") + res.errorMessage();
-        res.reset(res.errorNumber(), errorMsg);
-        return res.errorNumber();
-      }
-
-      trx.pinData(col->cid());  // will throw when it fails
-
-      if (res.ok()) {
-        res = applyCollectionDump(trx, collectionName, response.get(),
-                                  markersProcessed, errorMsg);
-        res = trx.finish(res.errorNumber());
-      }
-    }
-
-    if (!res.ok()) {
-      return res.errorNumber();
-    }
-
-    if (!checkMore || fromTick == 0) {
-      // done
-      return res.errorNumber();
-    }
-
-    // increase chunk size for next fetch
-    if (chunkSize < MaxChunkSize) {
-      chunkSize = static_cast<uint64_t>(chunkSize * 1.5);
-      if (chunkSize > MaxChunkSize) {
-        chunkSize = MaxChunkSize;
-      }
-    }
-
-    batch++;
-  }
-
-  TRI_ASSERT(false);
-  return TRI_ERROR_INTERNAL;
-}
-
-/// @brief incrementally fetch data from a collection
-int InitialSyncer::handleCollectionSync(arangodb::LogicalCollection* col,
-                                        std::string const& cid,
-                                        std::string const& collectionName,
-                                        TRI_voc_tick_t maxTick,
-                                        std::string& errorMsg) {
-  sendExtendBatch();
-  sendExtendBarrier();
-
-  std::string const baseUrl = BaseUrl + "/keys";
-  std::string url = baseUrl + "?collection=" + cid +
-                    "&to=" + std::to_string(maxTick) +
-                    "&batchId=" + std::to_string(_batchId);
-
-  std::string progress = "fetching collection keys for collection '" +
-                         collectionName + "' from " + url;
-  setProgress(progress);
-
-  // send an initial async request to collect the collection keys on the other
-  // side
-  // sending this request in a blocking fashion may require very long to
-  // complete,
-  // so we're sending the x-arango-async header here
-  auto headers = createHeaders();
-  headers["X-Arango-Async"] = "store";
-  std::unique_ptr<SimpleHttpResult> response(
-      _client->retryRequest(rest::RequestType::POST, url, nullptr, 0, headers));
-
-  if (response == nullptr || !response->isComplete()) {
-    errorMsg = "could not connect to master at " + _masterInfo._endpoint +
-               ": " + _client->getErrorMessage();
-
-    return TRI_ERROR_REPLICATION_NO_RESPONSE;
-  }
-
-  TRI_ASSERT(response != nullptr);
-
-  if (response->wasHttpError()) {
-    errorMsg = "got invalid response from master at " + _masterInfo._endpoint +
-               ": HTTP " + StringUtils::itoa(response->getHttpReturnCode()) +
-               ": " + response->getHttpReturnMessage();
-
-    return TRI_ERROR_REPLICATION_MASTER_ERROR;
-  }
-
-  bool found = false;
-  std::string jobId = response->getHeaderField(StaticStrings::AsyncId, found);
-
-  if (!found) {
-    errorMsg = "got invalid response from master at " + _masterInfo._endpoint +
-               ": could not find 'X-Arango-Async' header";
-    return TRI_ERROR_REPLICATION_INVALID_RESPONSE;
-  }
-
-  double const startTime = TRI_microtime();
-
-  while (true) {
-    sendExtendBatch();
-    sendExtendBarrier();
-
-    std::string const jobUrl = "/_api/job/" + jobId;
-    response.reset(
-        _client->request(rest::RequestType::PUT, jobUrl, nullptr, 0));
-
-    if (response != nullptr && response->isComplete()) {
-      if (response->hasHeaderField("x-arango-async-id")) {
-        // job is done, got the actual response
-        break;
-      }
-      if (response->getHttpReturnCode() == 404) {
-        // unknown job, we can abort
-        errorMsg = "job not found on master at " + _masterInfo._endpoint;
-        return TRI_ERROR_REPLICATION_NO_RESPONSE;
-      }
-    }
-
-    double waitTime = TRI_microtime() - startTime;
-
-    if (static_cast<uint64_t>(waitTime * 1000.0 * 1000.0) >=
-        _configuration._initialSyncMaxWaitTime) {
-      errorMsg = "timed out waiting for response from master at " +
-                 _masterInfo._endpoint;
-      return TRI_ERROR_REPLICATION_NO_RESPONSE;
-    }
-
-    double sleepTime;
-    if (waitTime < 5.0) {
-      sleepTime = 0.25;
-    } else if (waitTime < 20.0) {
-      sleepTime = 0.5;
-    } else if (waitTime < 60.0) {
-      sleepTime = 1.0;
-    } else {
-      sleepTime = 2.0;
-    }
-
-    if (checkAborted()) {
-      return TRI_ERROR_REPLICATION_APPLIER_STOPPED;
-    }
-    this->sleep(static_cast<uint64_t>(sleepTime * 1000.0 * 1000.0));
-  }
-
-  auto builder = std::make_shared<VPackBuilder>();
-  int res = parseResponse(builder, response.get());
-
-  if (res != TRI_ERROR_NO_ERROR) {
-    errorMsg = "got invalid response from master at " +
-               std::string(_masterInfo._endpoint) + ": response is no object";
-
-    return TRI_ERROR_REPLICATION_INVALID_RESPONSE;
-  }
-
-  VPackSlice const slice = builder->slice();
-  if (!slice.isObject()) {
-    errorMsg = "got invalid response from master at " + _masterInfo._endpoint +
-               ": response is no object";
-
-    return TRI_ERROR_REPLICATION_INVALID_RESPONSE;
-  }
-
-  VPackSlice const id = slice.get("id");
-
-  if (!id.isString()) {
-    errorMsg = "got invalid response from master at " + _masterInfo._endpoint +
-               ": response does not contain valid 'id' attribute";
-
-    return TRI_ERROR_REPLICATION_INVALID_RESPONSE;
-  }
-
-  auto shutdown = [&]() -> void {
-    url = baseUrl + "/" + id.copyString();
-    std::string progress =
-        "deleting remote collection keys object for collection '" +
-        collectionName + "' from " + url;
-    setProgress(progress);
-
-    // now delete the keys we ordered
-    std::unique_ptr<SimpleHttpResult> response(
-        _client->retryRequest(rest::RequestType::DELETE_REQ, url, nullptr, 0));
-  };
-
-  TRI_DEFER(shutdown());
-
-  VPackSlice const count = slice.get("count");
-
-  if (!count.isNumber()) {
-    errorMsg = "got invalid response from master at " + _masterInfo._endpoint +
-               ": response does not contain valid 'count' attribute";
-
-    return TRI_ERROR_REPLICATION_INVALID_RESPONSE;
-  }
-
-  if (count.getNumber<size_t>() <= 0) {
-    // remote collection has no documents. now truncate our local collection
-    SingleCollectionTransaction trx(
-        transaction::StandaloneContext::Create(_vocbase), col->cid(),
-        AccessMode::Type::EXCLUSIVE);
-
-    Result res = trx.begin();
-
-    if (!res.ok()) {
-      errorMsg = std::string("unable to start transaction (") + std::string(__FILE__) + std::string(":") + std::to_string(__LINE__) + std::string("): ") + res.errorMessage();
-
-      res.reset(res.errorNumber(), errorMsg);
-      return res.errorNumber();
-    }
-
-    OperationOptions options;
-    if (!_leaderId.empty()) {
-      options.isSynchronousReplicationFrom = _leaderId;
-    }
-    OperationResult opRes = trx.truncate(collectionName, options);
-
-    if (!opRes.successful()) {
-      errorMsg = "unable to truncate collection '" + collectionName +
-                 "': " + TRI_errno_string(opRes.code);
-      return opRes.code;
-    }
-
-    res = trx.finish(opRes.code);
-
-    return res.errorNumber();
-  }
-
-  // now we can fetch the complete chunk information from the master
-  try {
-    res = EngineSelectorFeature::ENGINE->handleSyncKeys(
-        *this, col, id.copyString(), cid, collectionName, maxTick, errorMsg);
-  } catch (arangodb::basics::Exception const& ex) {
-    res = ex.code();
-  } catch (std::exception const& ex) {
-    errorMsg = ex.what();
-    res = TRI_ERROR_INTERNAL;
-  } catch (...) {
-    res = TRI_ERROR_INTERNAL;
-  }
-
-  return res;
-}
-
-/// @brief incrementally fetch data from a collection
-/// @brief changes the properties of a collection, based on the VelocyPack
-/// provided
-int InitialSyncer::changeCollection(arangodb::LogicalCollection* col,
-                                    VPackSlice const& slice) {
-  arangodb::CollectionGuard guard(_vocbase, col->cid());
-  bool doSync =
-      application_features::ApplicationServer::getFeature<DatabaseFeature>(
-          "Database")
-          ->forceSyncProperties();
-
-  return guard.collection()->updateProperties(slice, doSync).errorNumber();
-}
-
-/// @brief determine the number of documents in a collection
-int64_t InitialSyncer::getSize(arangodb::LogicalCollection* col) {
-  SingleCollectionTransaction trx(
-      transaction::StandaloneContext::Create(_vocbase), col->cid(),
-      AccessMode::Type::READ);
-
-  Result res = trx.begin();
-
-  if (!res.ok()) {
-    return -1;
-  }
-
-  auto document = trx.documentCollection();
-  return static_cast<int64_t>(document->numberDocuments(&trx));
-}
-
-/// @brief handle the information about a collection
-int InitialSyncer::handleCollection(VPackSlice const& parameters,
-                                    VPackSlice const& indexes, bool incremental,
-                                    std::string& errorMsg, sync_phase_e phase) {
-  if (checkAborted()) {
-    return TRI_ERROR_REPLICATION_APPLIER_STOPPED;
-  }
-
-  if (!parameters.isObject() || !indexes.isArray()) {
-    return TRI_ERROR_REPLICATION_INVALID_RESPONSE;
-  }
-
-  sendExtendBatch();
-  sendExtendBarrier();
-
-  std::string const masterName =
-      VelocyPackHelper::getStringValue(parameters, "name", "");
-
-  TRI_voc_cid_t const cid = VelocyPackHelper::extractIdValue(parameters);
-
-  if (cid == 0) {
-    errorMsg = "collection id is missing in response";
-
-    return TRI_ERROR_REPLICATION_INVALID_RESPONSE;
-  }
-
-  VPackSlice const type = parameters.get("type");
-
-  if (!type.isNumber()) {
-    errorMsg = "collection type is missing in response";
-
-    return TRI_ERROR_REPLICATION_INVALID_RESPONSE;
-  }
-
-  std::string const typeString =
-      (type.getNumber<int>() == 3 ? "edge" : "document");
-
-  std::string const collectionMsg = "collection '" + masterName + "', type " +
-                                    typeString + ", id " +
-                                    StringUtils::itoa(cid);
-
-  // phase handling
-  if (phase == PHASE_VALIDATE) {
-    // validation phase just returns ok if we got here (aborts above if data is
-    // invalid)
-    _processedCollections.emplace(cid, masterName);
-
-    return TRI_ERROR_NO_ERROR;
-  }
-
-  // drop and re-create collections locally
-  // -------------------------------------------------------------------------------------
-
-  if (phase == PHASE_DROP_CREATE) {
-    if (!incremental) {
-      // first look up the collection by the cid
-      arangodb::LogicalCollection* col =
-          getCollectionByIdOrName(cid, masterName);
-
-      if (col != nullptr) {
-        bool truncate = false;
-
-        if (col->name() == TRI_COL_NAME_USERS) {
-          // better not throw away the _users collection. otherwise it is gone
-          // and this may be a problem if the
-          // server crashes in-between.
-          truncate = true;
-        }
-
-        if (truncate) {
-          // system collection
-          setProgress("truncating " + collectionMsg);
-
-          SingleCollectionTransaction trx(
-              transaction::StandaloneContext::Create(_vocbase), col->cid(),
-              AccessMode::Type::EXCLUSIVE);
-
-          Result res = trx.begin();
-
-          if (!res.ok()) {
-            errorMsg = "unable to truncate " + collectionMsg + ": " +
-                       res.errorMessage();
-            res.reset(res.errorNumber(), errorMsg);
-            return res.errorNumber();
-          }
-
-          OperationOptions options;
-          if (!_leaderId.empty()) {
-            options.isSynchronousReplicationFrom = _leaderId;
-          }
-          OperationResult opRes = trx.truncate(col->name(), options);
-
-          if (!opRes.successful()) {
-            errorMsg = "unable to truncate " + collectionMsg + ": " +
-                       TRI_errno_string(opRes.code);
-
-            return opRes.code;
-          }
-
-          res = trx.finish(opRes.code);
-
-          if (!res.ok()) {
-            errorMsg = "unable to truncate " + collectionMsg + ": " +
-                       res.errorMessage();
-            return res.errorNumber();
-          }
-        } else {
-          // regular collection
-          if (_skipCreateDrop) {
-            setProgress("dropping " + collectionMsg + " skipped because of configuration");
-            return TRI_ERROR_NO_ERROR;
-          }
-          setProgress("dropping " + collectionMsg);
-
-          int res = _vocbase->dropCollection(col, true, -1.0);
-
-          if (res != TRI_ERROR_NO_ERROR) {
-            errorMsg = "unable to drop " + collectionMsg + ": " +
-                       TRI_errno_string(res);
-
-            return res;
-          }
-        }
-      }
-    }
-
-    arangodb::LogicalCollection* col = nullptr;
-
-    if (incremental) {
-      col = getCollectionByIdOrName(cid, masterName);
-
-      if (col != nullptr) {
-        // collection is already present
-        std::string const progress =
-            "checking/changing parameters of " + collectionMsg;
-        setProgress(progress.c_str());
-        return changeCollection(col, parameters);
-      }
-    }
-
-    std::string progress = "creating " + collectionMsg;
-    if (_skipCreateDrop) {
-      progress += " skipped because of configuration";
-      setProgress(progress.c_str());
-      return TRI_ERROR_NO_ERROR;
-    }
-    
-    setProgress(progress.c_str());
-
-    int res = createCollection(parameters, &col);
-
-    if (res != TRI_ERROR_NO_ERROR) {
-      errorMsg =
-          "unable to create " + collectionMsg + ": " + TRI_errno_string(res);
-
-      return res;
-    }
-
-    return TRI_ERROR_NO_ERROR;
-  }
-
-  // sync collection data
-  // -------------------------------------------------------------------------------------
-
-  else if (phase == PHASE_DUMP) {
-    std::string const progress = "dumping data for " + collectionMsg;
-    setProgress(progress.c_str());
-
-    arangodb::LogicalCollection* col = getCollectionByIdOrName(cid, masterName);
-
-    if (col == nullptr) {
-      errorMsg = "cannot dump: " + collectionMsg + " not found";
-
-      return TRI_ERROR_ARANGO_COLLECTION_NOT_FOUND;
-    }
-
-    Result res;
-
-    {
-      READ_LOCKER(readLocker, _vocbase->_inventoryLock);
-
-      if (incremental && getSize(col) > 0) {
-        res = handleCollectionSync(col, StringUtils::itoa(cid), masterName,
-                                   _masterInfo._lastLogTick, errorMsg);
-      } else {
-        res = handleCollectionDump(col, StringUtils::itoa(cid), masterName,
-                                   _masterInfo._lastLogTick, errorMsg);
-      }
-
-      if (res.ok()) {
-        // now create indexes
-        TRI_ASSERT(indexes.isArray());
-        VPackValueLength const n = indexes.length();
-
-        if (n > 0) {
-          sendExtendBatch();
-          sendExtendBarrier();
-
-          std::string const progress = "creating " + std::to_string(n) +
-                                       " index(es) for " + collectionMsg;
-          setProgress(progress);
-
-          try {
-            SingleCollectionTransaction trx(
-                transaction::StandaloneContext::Create(_vocbase), col->cid(),
-                AccessMode::Type::EXCLUSIVE);
-
-            res = trx.begin();
-
-            if (!res.ok()) {
-              errorMsg = std::string("unable to start transaction (") + std::string(__FILE__) + std::string(":") + std::to_string(__LINE__) + std::string("): ") + res.errorMessage();
-              res.reset(res.errorNumber(), errorMsg);
-              return res.errorNumber();
-            }
-
-            trx.pinData(col->cid());  // will throw when it fails
-
-            LogicalCollection* document = trx.documentCollection();
-            TRI_ASSERT(document != nullptr);
-            auto physical = document->getPhysical();
-            TRI_ASSERT(physical != nullptr);
-
-            for (auto const& idxDef : VPackArrayIterator(indexes)) {
-              std::shared_ptr<arangodb::Index> idx;
-
-              if (idxDef.isObject()) {
-                VPackSlice const type = idxDef.get("type");
-                if (type.isString()) {
-                  std::string const progress = "creating index of type " +
-                                               type.copyString() + " for " +
-                                               collectionMsg;
-                  setProgress(progress);
-                }
-              }
-
-              res = physical->restoreIndex(&trx, idxDef, idx);
-
-              if (!res.ok()) {
-                errorMsg = "could not create index: " + res.errorMessage();
-                res.reset(res.errorNumber(), errorMsg);
-                break;
-              }
-            }
-
-            res = trx.finish(res);
-          } catch (arangodb::basics::Exception const& ex) {
-            res = ex.code();
-          } catch (...) {
-            res = TRI_ERROR_INTERNAL;
-          }
-        }
-      }
-    }
-
-    return res.errorNumber();
-  }
-
-  // we won't get here
-  TRI_ASSERT(false);
-  return TRI_ERROR_INTERNAL;
-}
-
-/// @brief handle the inventory response of the master
-int InitialSyncer::handleInventoryResponse(VPackSlice const& slice,
-                                           bool incremental,
-                                           std::string& errorMsg) {
-  VPackSlice const data = slice.get("collections");
-
-  if (!data.isArray()) {
-    errorMsg = "collections section is missing from response";
-
-    return TRI_ERROR_REPLICATION_INVALID_RESPONSE;
-  }
-
-  std::vector<std::pair<VPackSlice, VPackSlice>> collections;
-
-  for (auto const& it : VPackArrayIterator(data)) {
-    if (!it.isObject()) {
-      errorMsg = "collection declaration is invalid in response";
-
-      return TRI_ERROR_REPLICATION_INVALID_RESPONSE;
-    }
-
-    VPackSlice const parameters = it.get("parameters");
-
-    if (!parameters.isObject()) {
-      errorMsg = "collection parameters declaration is invalid in response";
-
-      return TRI_ERROR_REPLICATION_INVALID_RESPONSE;
-    }
-
-    VPackSlice const indexes = it.get("indexes");
-
-    if (!indexes.isArray()) {
-      errorMsg = "collection indexes declaration is invalid in response";
-
-      return TRI_ERROR_REPLICATION_INVALID_RESPONSE;
-    }
-
-    std::string const masterName =
-        VelocyPackHelper::getStringValue(parameters, "name", "");
-
-    if (masterName.empty()) {
-      errorMsg = "collection name is missing in response";
-
-      return TRI_ERROR_REPLICATION_INVALID_RESPONSE;
-    }
-
-    if (TRI_ExcludeCollectionReplication(masterName.c_str(), _includeSystem)) {
-      continue;
-    }
-
-    if (VelocyPackHelper::getBooleanValue(parameters, "deleted", false)) {
-      // we don't care about deleted collections
-      continue;
-    }
-
-    if (!_restrictType.empty()) {
-      auto const it = _restrictCollections.find(masterName);
-
-      bool found = (it != _restrictCollections.end());
-
-      if (_restrictType == "include" && !found) {
-        // collection should not be included
-        continue;
-      } else if (_restrictType == "exclude" && found) {
-        // collection should be excluded
-        continue;
-      }
-    }
-
-    collections.emplace_back(parameters, indexes);
-  }
-
-  int res;
-
-  // STEP 1: validate collection declarations from master
-  // ----------------------------------------------------------------------------------
-
-  // iterate over all collections from the master...
-  res = iterateCollections(collections, incremental, errorMsg, PHASE_VALIDATE);
-
-  if (res != TRI_ERROR_NO_ERROR) {
-    return res;
-  }
-
-  // STEP 2: drop and re-create collections locally if they are also present on
-  // the master
-  //  ------------------------------------------------------------------------------------
-
-  res =
-      iterateCollections(collections, incremental, errorMsg, PHASE_DROP_CREATE);
-
-  if (res != TRI_ERROR_NO_ERROR) {
-    return res;
-  }
-
-  // STEP 3: sync collection data from master and create initial indexes
-  // ----------------------------------------------------------------------------------
-
-  return iterateCollections(collections, incremental, errorMsg, PHASE_DUMP);
-}
-
-/// @brief iterate over all collections from an array and apply an action
-int InitialSyncer::iterateCollections(
-    std::vector<std::pair<VPackSlice, VPackSlice>> const& collections,
-    bool incremental, std::string& errorMsg, sync_phase_e phase) {
-  std::string phaseMsg("starting phase " + translatePhase(phase) + " with " +
-                       std::to_string(collections.size()) + " collections");
-  setProgress(phaseMsg);
-
-  for (auto const& collection : collections) {
-    VPackSlice const parameters = collection.first;
-    VPackSlice const indexes = collection.second;
-
-    errorMsg = "";
-    int res =
-        handleCollection(parameters, indexes, incremental, errorMsg, phase);
-
-    if (res != TRI_ERROR_NO_ERROR) {
-      return res;
-    }
-  }
-
-  // all ok
-  return TRI_ERROR_NO_ERROR;
-}
->>>>>>> f28bb69f
+}