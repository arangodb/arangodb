--- conflicted
+++ resolved
@@ -979,1213 +979,6 @@
 /// @brief incrementally fetch data from a collection
 ////////////////////////////////////////////////////////////////////////////////
 
-<<<<<<< HEAD
-=======
-int InitialSyncer::handleSyncKeysRocksDB(arangodb::LogicalCollection* col,
-                                         std::string const& keysId,
-                                         std::string const& cid,
-                                         std::string const& collectionName,
-                                         TRI_voc_tick_t maxTick,
-                                         std::string& errorMsg) {
-  std::string progress =
-      "collecting local keys for collection '" + collectionName + "'";
-  setProgress(progress);
-
-  if (checkAborted()) {
-    return TRI_ERROR_REPLICATION_APPLIER_STOPPED;
-  }
-
-  sendExtendBatch();
-  sendExtendBarrier();
-
-  TRI_voc_tick_t const chunkSize = 5000;
-  std::string const baseUrl = BaseUrl + "/keys";
-
-  std::string url =
-      baseUrl + "/" + keysId + "?chunkSize=" + std::to_string(chunkSize);
-  progress = "fetching remote keys chunks for collection '" + collectionName +
-             "' from " + url;
-  setProgress(progress);
-
-  std::unique_ptr<SimpleHttpResult> response(
-      _client->retryRequest(rest::RequestType::GET, url, nullptr, 0));
-
-  if (response == nullptr || !response->isComplete()) {
-    errorMsg = "could not connect to master at " + _masterInfo._endpoint +
-               ": " + _client->getErrorMessage();
-
-    return TRI_ERROR_REPLICATION_NO_RESPONSE;
-  }
-
-  TRI_ASSERT(response != nullptr);
-
-  if (response->wasHttpError()) {
-    errorMsg = "got invalid response from master at " + _masterInfo._endpoint +
-               ": HTTP " + StringUtils::itoa(response->getHttpReturnCode()) +
-               ": " + response->getHttpReturnMessage();
-
-    return TRI_ERROR_REPLICATION_MASTER_ERROR;
-  }
-
-  auto builder = std::make_shared<VPackBuilder>();
-  int res = parseResponse(builder, response.get());
-
-  if (res != TRI_ERROR_NO_ERROR) {
-    errorMsg = "got invalid response from master at " +
-               std::string(_masterInfo._endpoint) +
-               ": invalid response is no array";
-
-    return TRI_ERROR_REPLICATION_INVALID_RESPONSE;
-  }
-
-  VPackSlice const chunkSlice = builder->slice();
-
-  if (!chunkSlice.isArray()) {
-    errorMsg = "got invalid response from master at " + _masterInfo._endpoint +
-               ": response is no array";
-
-    return TRI_ERROR_REPLICATION_INVALID_RESPONSE;
-  }
-
-  ManagedDocumentResult mmdr;
-  OperationOptions options;
-  options.silent = true;
-  options.ignoreRevs = true;
-  options.isRestore = true;
-
-  VPackBuilder keyBuilder;
-  size_t const numChunks = static_cast<size_t>(chunkSlice.length());
-
-  // remove all keys that are below first remote key or beyond last remote key
-  if (numChunks > 0) {
-    // first chunk
-    SingleCollectionTransaction trx(
-        transaction::StandaloneContext::Create(_vocbase), col->cid(),
-        AccessMode::Type::WRITE);
-
-    Result res = trx.begin();
-
-    if (!res.ok()) {
-      errorMsg =
-          std::string("unable to start transaction: ") + res.errorMessage();
-      res.reset(res.errorNumber(), errorMsg);
-      return res.errorNumber();
-    }
-
-    VPackSlice chunk = chunkSlice.at(0);
-
-    TRI_ASSERT(chunk.isObject());
-    auto lowSlice = chunk.get("low");
-    TRI_ASSERT(lowSlice.isString());
-
-    // last high
-    chunk = chunkSlice.at(numChunks - 1);
-    TRI_ASSERT(chunk.isObject());
-
-    auto highSlice = chunk.get("high");
-    TRI_ASSERT(highSlice.isString());
-
-    std::string const lowKey(lowSlice.copyString());
-    std::string const highKey(highSlice.copyString());
-
-    LogicalCollection* coll = trx.documentCollection();
-    std::unique_ptr<IndexIterator> iterator =
-        coll->getAllIterator(&trx, &mmdr, false);
-    iterator->next(
-        [&](DocumentIdentifierToken const& token) {
-          if (coll->readDocument(&trx, token, mmdr) == false) {
-            return;
-          }
-          VPackSlice doc(mmdr.vpack());
-          VPackSlice key = doc.get(StaticStrings::KeyString);
-          if (key.compareString(lowKey.data(), lowKey.length()) < 0) {
-            trx.remove(collectionName, key, options);
-          } else if (key.compareString(highKey.data(), highKey.length()) > 0) {
-            trx.remove(collectionName, key, options);
-          }
-        },
-        UINT64_MAX);
-
-    trx.commit();
-  }
-
-  {
-    if (checkAborted()) {
-      return TRI_ERROR_REPLICATION_APPLIER_STOPPED;
-    }
-
-    SingleCollectionTransaction trx(
-        transaction::StandaloneContext::Create(_vocbase), col->cid(),
-        AccessMode::Type::WRITE);
-
-    Result res = trx.begin();
-
-    if (!res.ok()) {
-      errorMsg =
-          std::string("unable to start transaction: ") + res.errorMessage();
-      res.reset(res.errorNumber(), res.errorMessage());
-      return res.errorNumber();
-    }
-
-    // We do not take responsibility for the index.
-    // The LogicalCollection is protected by trx.
-    // Neither it nor it's indexes can be invalidated
-
-    size_t currentChunkId = 0;
-
-    std::string lowKey;
-    std::string highKey;
-    std::string hashString;
-    uint64_t localHash = 0x012345678;
-    // chunk keys + revisionId
-    std::vector<std::pair<std::string, uint64_t>> markers;
-    bool foundLowKey = false;
-
-    auto resetChunk = [&]() -> void {
-      sendExtendBatch();
-      sendExtendBarrier();
-
-      progress = "processing keys chunk " + std::to_string(currentChunkId) +
-                 " for collection '" + collectionName + "'";
-      setProgress(progress);
-
-      // read remote chunk
-      VPackSlice chunk = chunkSlice.at(currentChunkId);
-      if (!chunk.isObject()) {
-        errorMsg = "got invalid response from master at " +
-                   _masterInfo._endpoint + ": chunk is no object";
-        THROW_ARANGO_EXCEPTION(TRI_ERROR_REPLICATION_INVALID_RESPONSE);
-      }
-
-      VPackSlice const lowSlice = chunk.get("low");
-      VPackSlice const highSlice = chunk.get("high");
-      VPackSlice const hashSlice = chunk.get("hash");
-      if (!lowSlice.isString() || !highSlice.isString() ||
-          !hashSlice.isString()) {
-        errorMsg = "got invalid response from master at " +
-                   _masterInfo._endpoint +
-                   ": chunks in response have an invalid format";
-        THROW_ARANGO_EXCEPTION(TRI_ERROR_REPLICATION_INVALID_RESPONSE);
-      }
-
-      // now reset chunk information
-      markers.clear();
-      lowKey = lowSlice.copyString();
-      highKey = highSlice.copyString();
-      hashString = hashSlice.copyString();
-      localHash = 0x012345678;
-      foundLowKey = false;
-    };
-    // set to first chunk
-    resetChunk();
-
-    std::function<void(VPackSlice, VPackSlice)> parseDoc = [&](VPackSlice doc,
-                                                               VPackSlice key) {
-
-      bool rangeUnequal = false;
-      bool nextChunk = false;
-
-      int cmp1 = key.compareString(lowKey.data(), lowKey.length());
-      int cmp2 = key.compareString(highKey.data(), highKey.length());
-
-      if (cmp1 < 0) {
-        // smaller values than lowKey mean they don't exist remotely
-        trx.remove(collectionName, key, options);
-        return;
-      } else if (cmp1 >= 0 && cmp2 <= 0) {
-        // we only need to hash we are in the range
-        if (cmp1 == 0) {
-          foundLowKey = true;
-        }
-
-        markers.emplace_back(key.copyString(), TRI_ExtractRevisionId(doc));
-        // don't bother hashing if we have't found lower key
-        if (foundLowKey) {
-          VPackSlice revision = doc.get(StaticStrings::RevString);
-          localHash ^= key.hashString();
-          localHash ^= revision.hash();
-
-          if (cmp2 == 0) {  // found highKey
-            rangeUnequal = std::to_string(localHash) != hashString;
-            nextChunk = true;
-          }
-        } else if (cmp2 == 0) {  // found high key, but not low key
-          rangeUnequal = true;
-          nextChunk = true;
-        }
-      } else if (cmp2 > 0) {  // higher than highKey
-        // current range was unequal and we did not find the
-        // high key. Load range and skip to next
-        rangeUnequal = true;
-        nextChunk = true;
-      }
-
-      
-      TRI_ASSERT(!rangeUnequal || nextChunk);  // A => B
-      if (nextChunk) {// we are out of range, see next chunk
-        if (rangeUnequal && currentChunkId < numChunks) {
-          int res = syncChunkRocksDB(&trx, keysId, currentChunkId, lowKey,
-                                     highKey, markers, errorMsg);
-          if (res != TRI_ERROR_NO_ERROR) {
-            THROW_ARANGO_EXCEPTION(res);
-          }
-        }
-        currentChunkId++;
-        if (currentChunkId < numChunks) {
-          resetChunk();
-          // key is higher than upper bound, recheck the current document
-          if (cmp2 > 0) {
-            parseDoc(doc, key);
-          }
-        }
-      }
-    };
-
-    std::unique_ptr<IndexIterator> iterator =
-        col->getAllIterator(&trx, &mmdr, false);
-    iterator->next(
-        [&](DocumentIdentifierToken const& token) {
-          if (col->readDocument(&trx, token, mmdr) == false) {
-            return;
-          }
-          VPackSlice doc(mmdr.vpack());
-          VPackSlice key = doc.get(StaticStrings::KeyString);
-          parseDoc(doc, key);
-        },
-        UINT64_MAX);
-    
-    // we might have missed chunks, if the keys don't exist at all locally
-    while (currentChunkId < numChunks) {
-      int res = syncChunkRocksDB(&trx, keysId, currentChunkId, lowKey,
-                                 highKey, markers, errorMsg);
-      if (res != TRI_ERROR_NO_ERROR) {
-        THROW_ARANGO_EXCEPTION(res);
-      }
-      currentChunkId++;
-      if (currentChunkId < numChunks) {
-        resetChunk();
-      }
-    }
-
-    res = trx.commit();
-    if (!res.ok()) {
-      return res.errorNumber();
-    }
-  }
-
-  return res;
-}
-
-int InitialSyncer::syncChunkRocksDB(
-    SingleCollectionTransaction* trx, std::string const& keysId,
-    uint64_t chunkId, std::string const& lowString,
-    std::string const& highString,
-    std::vector<std::pair<std::string, uint64_t>> markers,
-    std::string& errorMsg) {
-  std::string const baseUrl = BaseUrl + "/keys";
-  TRI_voc_tick_t const chunkSize = 5000;
-  std::string const& collectionName = trx->documentCollection()->name();
-  PhysicalCollection* physical = trx->documentCollection()->getPhysical();
-  OperationOptions options;
-  options.silent = true;
-  options.ignoreRevs = true;
-  options.isRestore = true;
-
-  // no match
-  // must transfer keys for non-matching range
-  std::string url = baseUrl + "/" + keysId +
-                    "?type=keys&chunk=" + std::to_string(chunkId) +
-                    "&chunkSize=" + std::to_string(chunkSize) +
-                    "&low=" + lowString;// send over low chunk for seeking
-
-  std::string progress =
-      "fetching keys chunk '" + std::to_string(chunkId) + "' from " + url;
-  setProgress(progress);
-
-  std::unique_ptr<SimpleHttpResult> response(
-      _client->retryRequest(rest::RequestType::PUT, url, nullptr, 0));
-
-  if (response == nullptr || !response->isComplete()) {
-    errorMsg = "could not connect to master at " + _masterInfo._endpoint +
-               ": " + _client->getErrorMessage();
-
-    return TRI_ERROR_REPLICATION_NO_RESPONSE;
-  }
-
-  TRI_ASSERT(response != nullptr);
-
-  if (response->wasHttpError()) {
-    errorMsg = "got invalid response from master at " + _masterInfo._endpoint +
-               ": HTTP " + StringUtils::itoa(response->getHttpReturnCode()) +
-               ": " + response->getHttpReturnMessage();
-
-    return TRI_ERROR_REPLICATION_MASTER_ERROR;
-  }
-
-  auto builder = std::make_shared<VPackBuilder>();
-  int res = parseResponse(builder, response.get());
-
-  if (res != TRI_ERROR_NO_ERROR) {
-    errorMsg = "got invalid response from master at " + _masterInfo._endpoint +
-               ": response is no array";
-
-    return TRI_ERROR_REPLICATION_INVALID_RESPONSE;
-  }
-
-  VPackSlice const responseBody = builder->slice();
-  if (!responseBody.isArray()) {
-    errorMsg = "got invalid response from master at " + _masterInfo._endpoint +
-               ": response is no array";
-
-    return TRI_ERROR_REPLICATION_INVALID_RESPONSE;
-  }
-
-  transaction::BuilderLeaser keyBuilder(trx);
-  /*size_t nextStart = 0;
-  // delete all keys at start of the range
-  while (nextStart < markers.size()) {
-    std::string const& localKey = markers[nextStart].first;
-
-    if ( localKey.compare(lowString) < 0) {
-      // we have a local key that is not present remotely
-      keyBuilder.clear();
-      keyBuilder.openObject();
-      keyBuilder.add(StaticStrings::KeyString, VPackValue(localKey));
-      keyBuilder.close();
-
-      trx.remove(collectionName, keyBuilder.slice(), options);
-      ++nextStart;
-    } else {
-      break;
-    }
-  }*/
-
-  std::vector<size_t> toFetch;
-
-  size_t const numKeys = static_cast<size_t>(responseBody.length());
-  if (numKeys == 0) {
-    errorMsg = "got invalid response from master at " + _masterInfo._endpoint +
-               ": response contains an empty chunk. Collection: " + collectionName +
-              " Chunk: " + std::to_string(chunkId);
-    return TRI_ERROR_REPLICATION_INVALID_RESPONSE;
-  }
-  TRI_ASSERT(numKeys > 0);
-
-  size_t i = 0;
-  size_t nextStart = 0;
-
-  for (VPackSlice const& pair : VPackArrayIterator(responseBody)) {
-    if (!pair.isArray() || pair.length() != 2) {
-      errorMsg = "got invalid response from master at " +
-                 _masterInfo._endpoint +
-                 ": response key pair is no valid array";
-
-      return TRI_ERROR_REPLICATION_INVALID_RESPONSE;
-    }
-
-    // key
-    VPackSlice const keySlice = pair.at(0);
-    if (!keySlice.isString()) {
-      errorMsg = "got invalid response from master at " +
-                 _masterInfo._endpoint + ": response key is no string";
-
-      return TRI_ERROR_REPLICATION_INVALID_RESPONSE;
-    }
-
-    // rid
-    if (markers.empty()) {
-      // no local markers
-      toFetch.emplace_back(i);
-      i++;
-      continue;
-    }
-
-    // remove keys not present anymore
-    while (nextStart < markers.size()) {
-      std::string const& localKey = markers[nextStart].first;
-
-      int res = keySlice.compareString(localKey);
-      if (res != 0) {
-        // we have a local key that is not present remotely
-        keyBuilder->clear();
-        keyBuilder->openObject();
-        keyBuilder->add(StaticStrings::KeyString, VPackValue(localKey));
-        keyBuilder->close();
-
-        trx->remove(collectionName, keyBuilder->slice(), options);
-        ++nextStart;
-      } else {
-        // key match
-        break;
-      }
-    }
-
-    // see if key exists
-    DocumentIdentifierToken token = physical->lookupKey(trx, keySlice);
-    if (token._data == 0) {
-      // key not found locally
-      toFetch.emplace_back(i);
-    } else if (TRI_RidToString(token._data) != pair.at(1).copyString()) {
-      // key found, but revision id differs
-      toFetch.emplace_back(i);
-      ++nextStart;
-    } else {
-      // a match - nothing to do!
-      ++nextStart;
-    }
-
-    i++;
-  }
-  
-  // delete all keys at end of the range
-  while (nextStart < markers.size()) {
-    std::string const& localKey = markers[nextStart].first;
-    
-    TRI_ASSERT(localKey.compare(highString) > 0);
-    //if (localKey.compare(highString) > 0) {
-      // we have a local key that is not present remotely
-      keyBuilder->clear();
-      keyBuilder->openObject();
-      keyBuilder->add(StaticStrings::KeyString, VPackValue(localKey));
-      keyBuilder->close();
-      
-      trx->remove(collectionName, keyBuilder->slice(), options);
-    //}
-    ++nextStart;
-  }
-
-  if (!toFetch.empty()) {
-    VPackBuilder keysBuilder;
-    keysBuilder.openArray();
-    for (auto& it : toFetch) {
-      keysBuilder.add(VPackValue(it));
-    }
-    keysBuilder.close();
-
-    std::string url = baseUrl + "/" + keysId +
-                      "?type=docs&chunk=" + std::to_string(chunkId) +
-                      "&chunkSize=" + std::to_string(chunkSize) +
-                      "&low=" + lowString;// send over low chunk for seeking
-    progress = "fetching documents chunk " + std::to_string(chunkId) +
-               " for collection '" + collectionName + "' from " + url;
-    setProgress(progress);
-
-    std::string const keyJsonString(keysBuilder.slice().toJson());
-
-    std::unique_ptr<SimpleHttpResult> response(
-        _client->retryRequest(rest::RequestType::PUT, url,
-                              keyJsonString.c_str(), keyJsonString.size()));
-
-    if (response == nullptr || !response->isComplete()) {
-      errorMsg = "could not connect to master at " + _masterInfo._endpoint +
-                 ": " + _client->getErrorMessage();
-
-      return TRI_ERROR_REPLICATION_NO_RESPONSE;
-    }
-
-    TRI_ASSERT(response != nullptr);
-
-    if (response->wasHttpError()) {
-      errorMsg = "got invalid response from master at " +
-                 _masterInfo._endpoint + ": HTTP " +
-                 StringUtils::itoa(response->getHttpReturnCode()) + ": " +
-                 response->getHttpReturnMessage();
-
-      return TRI_ERROR_REPLICATION_MASTER_ERROR;
-    }
-
-    auto builder = std::make_shared<VPackBuilder>();
-    int res = parseResponse(builder, response.get());
-
-    if (res != TRI_ERROR_NO_ERROR) {
-      errorMsg = "got invalid response from master at " +
-                 std::string(_masterInfo._endpoint) + ": response is no array";
-
-      return TRI_ERROR_REPLICATION_INVALID_RESPONSE;
-    }
-
-    VPackSlice const slice = builder->slice();
-    if (!slice.isArray()) {
-      errorMsg = "got invalid response from master at " +
-                 _masterInfo._endpoint + ": response is no array";
-
-      return TRI_ERROR_REPLICATION_INVALID_RESPONSE;
-    }
-
-    for (auto const& it : VPackArrayIterator(slice)) {
-      if (!it.isObject()) {
-        errorMsg = "got invalid response from master at " +
-                   _masterInfo._endpoint + ": document is no object";
-
-        return TRI_ERROR_REPLICATION_INVALID_RESPONSE;
-      }
-
-      VPackSlice const keySlice = it.get(StaticStrings::KeyString);
-
-      if (!keySlice.isString()) {
-        errorMsg = "got invalid response from master at " +
-                   _masterInfo._endpoint + ": document key is invalid";
-
-        return TRI_ERROR_REPLICATION_INVALID_RESPONSE;
-      }
-
-      VPackSlice const revSlice = it.get(StaticStrings::RevString);
-
-      if (!revSlice.isString()) {
-        errorMsg = "got invalid response from master at " +
-                   _masterInfo._endpoint + ": document revision is invalid";
-
-        return TRI_ERROR_REPLICATION_INVALID_RESPONSE;
-      }
-
-      DocumentIdentifierToken token = physical->lookupKey(trx, keySlice);
-
-      if (!token._data) {
-        // INSERT
-        OperationResult opRes = trx->insert(collectionName, it, options);
-        res = opRes.code;
-      } else {
-        // UPDATE
-        OperationResult opRes = trx->update(collectionName, it, options);
-        res = opRes.code;
-      }
-
-      if (res != TRI_ERROR_NO_ERROR) {
-        return res;
-      }
-    }
-  }
-  return TRI_ERROR_NO_ERROR;
-}
-
-////////////////////////////////////////////////////////////////////////////////
-/// @brief incrementally fetch data from a collection
-////////////////////////////////////////////////////////////////////////////////
-
-int InitialSyncer::handleSyncKeysMMFiles(arangodb::LogicalCollection* col,
-                                         std::string const& keysId,
-                                         std::string const& cid,
-                                         std::string const& collectionName,
-                                         TRI_voc_tick_t maxTick,
-                                         std::string& errorMsg) {
-  std::string progress =
-      "collecting local keys for collection '" + collectionName + "'";
-  setProgress(progress);
-
-  // fetch all local keys from primary index
-  std::vector<uint8_t const*> markers;
-
-  MMFilesDocumentDitch* ditch = nullptr;
-
-  // acquire a replication ditch so no datafiles are thrown away from now on
-  // note: the ditch also protects against unloading the collection
-  {
-    SingleCollectionTransaction trx(
-        transaction::StandaloneContext::Create(_vocbase), col->cid(),
-        AccessMode::Type::READ);
-
-    Result res = trx.begin();
-
-    if (!res.ok()) {
-      errorMsg =
-          std::string("unable to start transaction: ") + res.errorMessage();
-      res.reset(res.errorNumber(), errorMsg);
-      return res.errorNumber();
-    }
-
-    ditch = arangodb::MMFilesCollection::toMMFilesCollection(col)
-                ->ditches()
-                ->createMMFilesDocumentDitch(false, __FILE__, __LINE__);
-
-    if (ditch == nullptr) {
-      return TRI_ERROR_OUT_OF_MEMORY;
-    }
-  }
-
-  TRI_ASSERT(ditch != nullptr);
-
-  TRI_DEFER(arangodb::MMFilesCollection::toMMFilesCollection(col)
-                ->ditches()
-                ->freeDitch(ditch));
-
-  {
-    SingleCollectionTransaction trx(
-        transaction::StandaloneContext::Create(_vocbase), col->cid(),
-        AccessMode::Type::READ);
-
-    Result res = trx.begin();
-
-    if (!res.ok()) {
-      errorMsg =
-          std::string("unable to start transaction: ") + res.errorMessage();
-      res.reset(res.errorNumber(), errorMsg);
-      return res.errorNumber();
-    }
-
-    // We do not take responsibility for the index.
-    // The LogicalCollection is protected by trx.
-    // Neither it nor it's indexes can be invalidated
-
-    markers.reserve(trx.documentCollection()->numberDocuments(&trx));
-
-    uint64_t iterations = 0;
-    ManagedDocumentResult mmdr;
-    trx.invokeOnAllElements(
-        trx.name(), [this, &trx, &mmdr, &markers,
-                     &iterations](DocumentIdentifierToken const& token) {
-          if (trx.documentCollection()->readDocument(&trx, token, mmdr)) {
-            markers.emplace_back(mmdr.vpack());
-
-            if (++iterations % 10000 == 0) {
-              if (checkAborted()) {
-                return false;
-              }
-            }
-          }
-          return true;
-        });
-
-    if (checkAborted()) {
-      return TRI_ERROR_REPLICATION_APPLIER_STOPPED;
-    }
-
-    sendExtendBatch();
-    sendExtendBarrier();
-
-    std::string progress = "sorting " + std::to_string(markers.size()) +
-                           " local key(s) for collection '" + collectionName +
-                           "'";
-    setProgress(progress);
-
-    // sort all our local keys
-    std::sort(
-        markers.begin(), markers.end(),
-        [](uint8_t const* lhs, uint8_t const* rhs) -> bool {
-          VPackSlice const l(lhs);
-          VPackSlice const r(rhs);
-
-          VPackValueLength lLength, rLength;
-          char const* lKey = l.get(StaticStrings::KeyString).getString(lLength);
-          char const* rKey = r.get(StaticStrings::KeyString).getString(rLength);
-
-          size_t const length =
-              static_cast<size_t>(lLength < rLength ? lLength : rLength);
-          int res = memcmp(lKey, rKey, length);
-
-          if (res < 0) {
-            // left is smaller than right
-            return true;
-          }
-          if (res == 0 && lLength < rLength) {
-            // left is equal to right, but of shorter length
-            return true;
-          }
-
-          return false;
-        });
-  }
-
-  if (checkAborted()) {
-    return TRI_ERROR_REPLICATION_APPLIER_STOPPED;
-  }
-
-  sendExtendBatch();
-  sendExtendBarrier();
-
-  std::vector<size_t> toFetch;
-
-  TRI_voc_tick_t const chunkSize = 5000;
-  std::string const baseUrl = BaseUrl + "/keys";
-
-  std::string url =
-      baseUrl + "/" + keysId + "?chunkSize=" + std::to_string(chunkSize);
-  progress = "fetching remote keys chunks for collection '" + collectionName +
-             "' from " + url;
-  setProgress(progress);
-
-  std::unique_ptr<SimpleHttpResult> response(
-      _client->retryRequest(rest::RequestType::GET, url, nullptr, 0));
-
-  if (response == nullptr || !response->isComplete()) {
-    errorMsg = "could not connect to master at " + _masterInfo._endpoint +
-               ": " + _client->getErrorMessage();
-
-    return TRI_ERROR_REPLICATION_NO_RESPONSE;
-  }
-
-  TRI_ASSERT(response != nullptr);
-
-  if (response->wasHttpError()) {
-    errorMsg = "got invalid response from master at " + _masterInfo._endpoint +
-               ": HTTP " + StringUtils::itoa(response->getHttpReturnCode()) +
-               ": " + response->getHttpReturnMessage();
-
-    return TRI_ERROR_REPLICATION_MASTER_ERROR;
-  }
-
-  auto builder = std::make_shared<VPackBuilder>();
-  int res = parseResponse(builder, response.get());
-
-  if (res != TRI_ERROR_NO_ERROR) {
-    errorMsg = "got invalid response from master at " +
-               std::string(_masterInfo._endpoint) +
-               ": invalid response is no array";
-
-    return TRI_ERROR_REPLICATION_INVALID_RESPONSE;
-  }
-
-  VPackSlice const slice = builder->slice();
-
-  if (!slice.isArray()) {
-    errorMsg = "got invalid response from master at " + _masterInfo._endpoint +
-               ": response is no array";
-
-    return TRI_ERROR_REPLICATION_INVALID_RESPONSE;
-  }
-
-  OperationOptions options;
-  options.silent = true;
-  options.ignoreRevs = true;
-  options.isRestore = true;
-
-  VPackBuilder keyBuilder;
-  size_t const n = static_cast<size_t>(slice.length());
-
-  // remove all keys that are below first remote key or beyond last remote key
-  if (n > 0) {
-    // first chunk
-    SingleCollectionTransaction trx(
-        transaction::StandaloneContext::Create(_vocbase), col->cid(),
-        AccessMode::Type::WRITE);
-
-    Result res = trx.begin();
-
-    if (!res.ok()) {
-      errorMsg =
-          std::string("unable to start transaction: ") + res.errorMessage();
-      res.reset(res.errorNumber(), errorMsg);
-      return res.errorNumber();
-    }
-
-    VPackSlice chunk = slice.at(0);
-
-    TRI_ASSERT(chunk.isObject());
-    auto lowSlice = chunk.get("low");
-    TRI_ASSERT(lowSlice.isString());
-
-    std::string const lowKey(lowSlice.copyString());
-
-    for (size_t i = 0; i < markers.size(); ++i) {
-      VPackSlice const k(markers[i]);
-
-      std::string const key(k.get(StaticStrings::KeyString).copyString());
-
-      if (key.compare(lowKey) >= 0) {
-        break;
-      }
-
-      keyBuilder.clear();
-      keyBuilder.openObject();
-      keyBuilder.add(StaticStrings::KeyString, VPackValue(key));
-      keyBuilder.close();
-
-      trx.remove(collectionName, keyBuilder.slice(), options);
-    }
-
-    // last high
-    chunk = slice.at(n - 1);
-    TRI_ASSERT(chunk.isObject());
-
-    auto highSlice = chunk.get("high");
-    TRI_ASSERT(highSlice.isString());
-
-    std::string const highKey(highSlice.copyString());
-
-    for (size_t i = markers.size(); i >= 1; --i) {
-      VPackSlice const k(markers[i - 1]);
-
-      std::string const key(k.get(StaticStrings::KeyString).copyString());
-
-      if (key.compare(highKey) <= 0) {
-        break;
-      }
-
-      keyBuilder.clear();
-      keyBuilder.openObject();
-      keyBuilder.add(StaticStrings::KeyString, VPackValue(key));
-      keyBuilder.close();
-
-      trx.remove(collectionName, keyBuilder.slice(), options);
-    }
-
-    trx.commit();
-  }
-
-  size_t nextStart = 0;
-
-  // now process each chunk
-  for (size_t i = 0; i < n; ++i) {
-    if (checkAborted()) {
-      return TRI_ERROR_REPLICATION_APPLIER_STOPPED;
-    }
-
-    SingleCollectionTransaction trx(
-        transaction::StandaloneContext::Create(_vocbase), col->cid(),
-        AccessMode::Type::WRITE);
-
-    Result res = trx.begin();
-
-    if (!res.ok()) {
-      errorMsg =
-          std::string("unable to start transaction: ") + res.errorMessage();
-      res.reset(res.errorNumber(), res.errorMessage());
-      return res.errorNumber();
-    }
-
-    trx.pinData(col->cid());  // will throw when it fails
-
-    // We do not take responsibility for the index.
-    // The LogicalCollection is protected by trx.
-    // Neither it nor it's indexes can be invalidated
-
-    // TODO Move to MMFiles
-    auto physical = static_cast<MMFilesCollection*>(
-        trx.documentCollection()->getPhysical());
-    auto idx = physical->primaryIndex();
-
-    size_t const currentChunkId = i;
-    progress = "processing keys chunk " + std::to_string(currentChunkId) +
-               " for collection '" + collectionName + "'";
-    setProgress(progress);
-
-    sendExtendBatch();
-    sendExtendBarrier();
-
-    // read remote chunk
-    VPackSlice chunk = slice.at(i);
-
-    if (!chunk.isObject()) {
-      errorMsg = "got invalid response from master at " +
-                 _masterInfo._endpoint + ": chunk is no object";
-
-      return TRI_ERROR_REPLICATION_INVALID_RESPONSE;
-    }
-
-    VPackSlice const lowSlice = chunk.get("low");
-    VPackSlice const highSlice = chunk.get("high");
-    VPackSlice const hashSlice = chunk.get("hash");
-
-    if (!lowSlice.isString() || !highSlice.isString() ||
-        !hashSlice.isString()) {
-      errorMsg = "got invalid response from master at " +
-                 _masterInfo._endpoint +
-                 ": chunks in response have an invalid format";
-
-      return TRI_ERROR_REPLICATION_INVALID_RESPONSE;
-    }
-
-    std::string const lowString = lowSlice.copyString();
-    std::string const highString = highSlice.copyString();
-
-    size_t localFrom;
-    size_t localTo;
-    bool match = FindRange(markers, lowString, highString, localFrom, localTo);
-
-    if (match) {
-      // now must hash the range
-      uint64_t hash = 0x012345678;
-
-      for (size_t i = localFrom; i <= localTo; ++i) {
-        TRI_ASSERT(i < markers.size());
-        VPackSlice const current(markers.at(i));
-        hash ^= current.get(StaticStrings::KeyString).hashString();
-        hash ^= current.get(StaticStrings::RevString).hash();
-      }
-
-      if (std::to_string(hash) != hashSlice.copyString()) {
-        match = false;
-      }
-    }
-
-    if (match) {
-      // match
-      nextStart = localTo + 1;
-    } else {
-      // no match
-      // must transfer keys for non-matching range
-      std::string url = baseUrl + "/" + keysId +
-                        "?type=keys&chunk=" + std::to_string(i) +
-                        "&chunkSize=" + std::to_string(chunkSize);
-      progress = "fetching keys chunk " + std::to_string(currentChunkId) +
-                 " for collection '" + collectionName + "' from " + url;
-      setProgress(progress);
-
-      std::unique_ptr<SimpleHttpResult> response(
-          _client->retryRequest(rest::RequestType::PUT, url, nullptr, 0));
-
-      if (response == nullptr || !response->isComplete()) {
-        errorMsg = "could not connect to master at " + _masterInfo._endpoint +
-                   ": " + _client->getErrorMessage();
-
-        return TRI_ERROR_REPLICATION_NO_RESPONSE;
-      }
-
-      TRI_ASSERT(response != nullptr);
-
-      if (response->wasHttpError()) {
-        errorMsg = "got invalid response from master at " +
-                   _masterInfo._endpoint + ": HTTP " +
-                   StringUtils::itoa(response->getHttpReturnCode()) + ": " +
-                   response->getHttpReturnMessage();
-
-        return TRI_ERROR_REPLICATION_MASTER_ERROR;
-      }
-
-      auto builder = std::make_shared<VPackBuilder>();
-      int res = parseResponse(builder, response.get());
-
-      if (res != TRI_ERROR_NO_ERROR) {
-        errorMsg = "got invalid response from master at " +
-                   _masterInfo._endpoint + ": response is no array";
-
-        return TRI_ERROR_REPLICATION_INVALID_RESPONSE;
-      }
-
-      VPackSlice const slice = builder->slice();
-      if (!slice.isArray()) {
-        errorMsg = "got invalid response from master at " +
-                   _masterInfo._endpoint + ": response is no array";
-
-        return TRI_ERROR_REPLICATION_INVALID_RESPONSE;
-      }
-
-      // delete all keys at start of the range
-      while (nextStart < markers.size()) {
-        VPackSlice const keySlice(markers[nextStart]);
-        std::string const localKey(
-            keySlice.get(StaticStrings::KeyString).copyString());
-
-        if (localKey.compare(lowString) < 0) {
-          // we have a local key that is not present remotely
-          keyBuilder.clear();
-          keyBuilder.openObject();
-          keyBuilder.add(StaticStrings::KeyString, VPackValue(localKey));
-          keyBuilder.close();
-
-          trx.remove(collectionName, keyBuilder.slice(), options);
-          ++nextStart;
-        } else {
-          break;
-        }
-      }
-
-      toFetch.clear();
-
-      size_t const n = static_cast<size_t>(slice.length());
-      TRI_ASSERT(n > 0);
-
-      for (size_t i = 0; i < n; ++i) {
-        VPackSlice const pair = slice.at(i);
-
-        if (!pair.isArray() || pair.length() != 2) {
-          errorMsg = "got invalid response from master at " +
-                     _masterInfo._endpoint +
-                     ": response key pair is no valid array";
-
-          return TRI_ERROR_REPLICATION_INVALID_RESPONSE;
-        }
-
-        // key
-        VPackSlice const keySlice = pair.at(0);
-
-        if (!keySlice.isString()) {
-          errorMsg = "got invalid response from master at " +
-                     _masterInfo._endpoint + ": response key is no string";
-
-          return TRI_ERROR_REPLICATION_INVALID_RESPONSE;
-        }
-
-        // rid
-        if (markers.empty()) {
-          // no local markers
-          toFetch.emplace_back(i);
-          continue;
-        }
-
-        std::string const keyString = keySlice.copyString();
-
-        while (nextStart < markers.size()) {
-          VPackSlice const localKeySlice(markers[nextStart]);
-          std::string const localKey(
-              localKeySlice.get(StaticStrings::KeyString).copyString());
-
-          int res = localKey.compare(keyString);
-
-          if (res != 0) {
-            // we have a local key that is not present remotely
-            keyBuilder.clear();
-            keyBuilder.openObject();
-            keyBuilder.add(StaticStrings::KeyString, VPackValue(localKey));
-            keyBuilder.close();
-
-            trx.remove(collectionName, keyBuilder.slice(), options);
-            ++nextStart;
-          } else {
-            // key match
-            break;
-          }
-        }
-
-        MMFilesSimpleIndexElement element = idx->lookupKey(&trx, keySlice);
-
-        if (!element) {
-          // key not found locally
-          toFetch.emplace_back(i);
-        } else if (TRI_RidToString(element.revisionId()) !=
-                   pair.at(1).copyString()) {
-          // key found, but revision id differs
-          toFetch.emplace_back(i);
-          ++nextStart;
-        } else {
-          // a match - nothing to do!
-          ++nextStart;
-        }
-      }
-
-      // calculate next starting point
-      if (!markers.empty()) {
-        BinarySearch(markers, highString, nextStart);
-
-        while (nextStart < markers.size()) {
-          VPackSlice const localKeySlice(markers[nextStart]);
-          std::string const localKey(
-              localKeySlice.get(StaticStrings::KeyString).copyString());
-
-          int res = localKey.compare(highString);
-
-          if (res <= 0) {
-            ++nextStart;
-          } else {
-            break;
-          }
-        }
-      }
-
-      if (!toFetch.empty()) {
-        VPackBuilder keysBuilder;
-        keysBuilder.openArray();
-        for (auto& it : toFetch) {
-          keysBuilder.add(VPackValue(it));
-        }
-        keysBuilder.close();
-
-        std::string url = baseUrl + "/" + keysId +
-                          "?type=docs&chunk=" + std::to_string(currentChunkId) +
-                          "&chunkSize=" + std::to_string(chunkSize);
-        progress = "fetching documents chunk " +
-                   std::to_string(currentChunkId) + " for collection '" +
-                   collectionName + "' from " + url;
-        setProgress(progress);
-
-        std::string const keyJsonString(keysBuilder.slice().toJson());
-
-        std::unique_ptr<SimpleHttpResult> response(
-            _client->retryRequest(rest::RequestType::PUT, url,
-                                  keyJsonString.c_str(), keyJsonString.size()));
-
-        if (response == nullptr || !response->isComplete()) {
-          errorMsg = "could not connect to master at " + _masterInfo._endpoint +
-                     ": " + _client->getErrorMessage();
-
-          return TRI_ERROR_REPLICATION_NO_RESPONSE;
-        }
-
-        TRI_ASSERT(response != nullptr);
-
-        if (response->wasHttpError()) {
-          errorMsg = "got invalid response from master at " +
-                     _masterInfo._endpoint + ": HTTP " +
-                     StringUtils::itoa(response->getHttpReturnCode()) + ": " +
-                     response->getHttpReturnMessage();
-
-          return TRI_ERROR_REPLICATION_MASTER_ERROR;
-        }
-
-        auto builder = std::make_shared<VPackBuilder>();
-        int res = parseResponse(builder, response.get());
-
-        if (res != TRI_ERROR_NO_ERROR) {
-          errorMsg = "got invalid response from master at " +
-                     std::string(_masterInfo._endpoint) +
-                     ": response is no array";
-
-          return TRI_ERROR_REPLICATION_INVALID_RESPONSE;
-        }
-
-        VPackSlice const slice = builder->slice();
-        if (!slice.isArray()) {
-          errorMsg = "got invalid response from master at " +
-                     _masterInfo._endpoint + ": response is no array";
-
-          return TRI_ERROR_REPLICATION_INVALID_RESPONSE;
-        }
-
-        for (auto const& it : VPackArrayIterator(slice)) {
-          if (!it.isObject()) {
-            errorMsg = "got invalid response from master at " +
-                       _masterInfo._endpoint + ": document is no object";
-
-            return TRI_ERROR_REPLICATION_INVALID_RESPONSE;
-          }
-
-          VPackSlice const keySlice = it.get(StaticStrings::KeyString);
-
-          if (!keySlice.isString()) {
-            errorMsg = "got invalid response from master at " +
-                       _masterInfo._endpoint + ": document key is invalid";
-
-            return TRI_ERROR_REPLICATION_INVALID_RESPONSE;
-          }
-
-          VPackSlice const revSlice = it.get(StaticStrings::RevString);
-
-          if (!revSlice.isString()) {
-            errorMsg = "got invalid response from master at " +
-                       _masterInfo._endpoint + ": document revision is invalid";
-
-            return TRI_ERROR_REPLICATION_INVALID_RESPONSE;
-          }
-
-          MMFilesSimpleIndexElement element = idx->lookupKey(&trx, keySlice);
-
-          if (!element) {
-            // INSERT
-            OperationResult opRes = trx.insert(collectionName, it, options);
-            res = opRes.code;
-          } else {
-            // UPDATE
-            OperationResult opRes = trx.update(collectionName, it, options);
-            res = opRes.code;
-          }
-
-          if (res != TRI_ERROR_NO_ERROR) {
-            return res;
-          }
-        }
-      }
-    }
-
-    res = trx.commit();
-
-    if (!res.ok()) {
-      return res.errorNumber();
-    }
-  }
-
-  return res;
-}
-
->>>>>>> 98c41423
 ////////////////////////////////////////////////////////////////////////////////
 /// @brief changes the properties of a collection, based on the VelocyPack
 /// provided
