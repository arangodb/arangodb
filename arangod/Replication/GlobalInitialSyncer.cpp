////////////////////////////////////////////////////////////////////////////////
/// DISCLAIMER
///
/// Copyright 2014-2017 ArangoDB GmbH, Cologne, Germany
/// Copyright 2004-2014 triAGENS GmbH, Cologne, Germany
///
/// Licensed under the Apache License, Version 2.0 (the "License");
/// you may not use this file except in compliance with the License.
/// You may obtain a copy of the License at
///
///     http://www.apache.org/licenses/LICENSE-2.0
///
/// Unless required by applicable law or agreed to in writing, software
/// distributed under the License is distributed on an "AS IS" BASIS,
/// WITHOUT WARRANTIES OR CONDITIONS OF ANY KIND, either express or implied.
/// See the License for the specific language governing permissions and
/// limitations under the License.
///
/// Copyright holder is ArangoDB GmbH, Cologne, Germany
///
/// @author Simon Grätzer
////////////////////////////////////////////////////////////////////////////////

#include "GlobalInitialSyncer.h"
#include "Basics/Result.h"
#include "Basics/StringUtils.h"
#include "Basics/VelocyPackHelper.h"
#include "Replication/DatabaseInitialSyncer.h"
#include "RestServer/DatabaseFeature.h"
#include "SimpleHttpClient/SimpleHttpClient.h"
#include "SimpleHttpClient/SimpleHttpResult.h"
#include "VocBase/LogicalCollection.h"
#include "VocBase/Methods/Databases.h"
#include "VocBase/voc-types.h"
#include "VocBase/vocbase.h"

#include <velocypack/Builder.h>
#include <velocypack/Iterator.h>
#include <velocypack/Slice.h>
#include <velocypack/velocypack-aliases.h>

using namespace arangodb;
using namespace arangodb::basics;
using namespace arangodb::httpclient;
using namespace arangodb::rest;

GlobalInitialSyncer::GlobalInitialSyncer(
    ReplicationApplierConfiguration const& configuration)
    : InitialSyncer(configuration) {
  // has to be set here, otherwise broken
  _state.databaseName = TRI_VOC_SYSTEM_DATABASE;
}

GlobalInitialSyncer::~GlobalInitialSyncer() {
  try {
    if (!_state.isChildSyncer) {
      _batch.finish(_state.connection, _progress);
    }
  } catch (...) {
  }
}

/// @brief run method, performs a full synchronization
/// public method, catches exceptions
Result GlobalInitialSyncer::run(bool incremental) {
  try {
    return runInternal(incremental);
  } catch (arangodb::basics::Exception const& ex) {
    return Result(ex.code(),
                  std::string("initial synchronization for database '") +
                      _state.databaseName +
                      "' failed with exception: " + ex.what());
  } catch (std::exception const& ex) {
    return Result(TRI_ERROR_INTERNAL,
                  std::string("initial synchronization for database '") +
                      _state.databaseName +
                      "' failed with exception: " + ex.what());
  } catch (...) {
    return Result(TRI_ERROR_INTERNAL,
                  std::string("initial synchronization for database '") +
                      _state.databaseName + "' failed with unknown exception");
  }
}

/// @brief run method, performs a full synchronization
/// internal method, may throw exceptions
Result GlobalInitialSyncer::runInternal(bool incremental) {
  if (!_state.connection.valid()) {
    return Result(TRI_ERROR_INTERNAL, "invalid endpoint");
  } else if (application_features::ApplicationServer::isStopping()) {
    return Result(TRI_ERROR_SHUTTING_DOWN);
  }

  setAborted(false);

  LOG_TOPIC(DEBUG, Logger::REPLICATION) << "client: getting master state";
  Result r = _state.master.getState(_state.connection, _state.isChildSyncer);
  if (r.fail()) {
    return r;
  }

  if (_state.master.majorVersion < 3 ||
      (_state.master.majorVersion == 3 && _state.master.minorVersion < 3)) {
    char const* msg =
        "global replication is not supported with a master < ArangoDB 3.3";
    LOG_TOPIC(WARN, Logger::REPLICATION) << msg;
    return Result(TRI_ERROR_INTERNAL, msg);
  }

  if (!_state.isChildSyncer) {
    // create a WAL logfile barrier that prevents WAL logfile collection
    r = _state.barrier.create(_state.connection, _state.master.lastLogTick);
    if (r.fail()) {
      return r;
    }
  }

  LOG_TOPIC(DEBUG, Logger::REPLICATION) << "created logfile barrier";
  TRI_DEFER(sendRemoveBarrier());

  if (!_state.isChildSyncer) {
    // start batch is required for the inventory request
    LOG_TOPIC(DEBUG, Logger::REPLICATION) << "sending start batch";
    r = _batch.start(_state.connection, _progress);
    if (r.fail()) {
      return r;
    }
  }
  TRI_DEFER(if (!_state.isChildSyncer) {
    _batch.finish(_state.connection, _progress);
  });
  LOG_TOPIC(DEBUG, Logger::REPLICATION) << "sending start batch done";

  VPackBuilder builder;
  LOG_TOPIC(DEBUG, Logger::REPLICATION) << "fetching inventory";
  r = fetchInventory(builder);
  LOG_TOPIC(DEBUG, Logger::REPLICATION)
      << "inventory done: " << r.errorNumber();
  if (r.fail()) {
    return r;
  }

  LOG_TOPIC(DEBUG, Logger::REPLICATION)
      << "inventory: " << builder.slice().toJson();
  VPackSlice const databases = builder.slice().get("databases");
  VPackSlice const state = builder.slice().get("state");
  if (!databases.isObject() || !state.isObject()) {
    return Result(TRI_ERROR_REPLICATION_INVALID_RESPONSE,
                  "database section or state section is missing from response "
                  "or is invalid");
  }

  if (!_state.applier._skipCreateDrop) {
    LOG_TOPIC(DEBUG, Logger::REPLICATION) << "updating server inventory";
    Result r = updateServerInventory(databases);
    if (r.fail()) {
      LOG_TOPIC(DEBUG, Logger::REPLICATION)
          << "updating server inventory failed";
      return r;
    }
  }

  LOG_TOPIC(DEBUG, Logger::REPLICATION) << "databases: " << databases.toJson();

  try {
    // actually sync the database
    for (auto const& dbEntry : VPackObjectIterator(databases)) {
      if (application_features::ApplicationServer::isStopping()) {
        return Result(TRI_ERROR_SHUTTING_DOWN);
      } else if (isAborted()) {
        return Result(TRI_ERROR_REPLICATION_APPLIER_STOPPED);
      }

      VPackSlice dbInventory = dbEntry.value;
      if (!dbInventory.isObject()) {
        return Result(TRI_ERROR_REPLICATION_INVALID_RESPONSE,
                      "database declaration is invalid in response");
      }

      VPackSlice const nameSlice = dbInventory.get("name");
      VPackSlice const idSlice = dbInventory.get("id");
      VPackSlice const collections = dbInventory.get("collections");
      if (!nameSlice.isString() || !idSlice.isString() ||
          !collections.isArray()) {
        return Result(TRI_ERROR_REPLICATION_INVALID_RESPONSE,
                      "database declaration is invalid in response");
      }

      TRI_vocbase_t* vocbase = resolveVocbase(nameSlice);

      if (vocbase == nullptr) {
        return Result(TRI_ERROR_INTERNAL, "vocbase not found");
      }
      
      DatabaseGuard guard(nameSlice.copyString());

      // change database name in place
      auto configurationCopy = _state.applier;
      configurationCopy._database = nameSlice.copyString();
<<<<<<< HEAD
      DatabaseInitialSyncer syncer(*vocbase, configurationCopy);
=======

      auto syncer = std::make_shared<DatabaseInitialSyncer>(*vocbase, configurationCopy);
>>>>>>> d4d079c0

      syncer->useAsChildSyncer(_state.master, _state.barrier.id,
                               _state.barrier.updateTime, _batch.id,
                               _batch.updateTime);

      // run the syncer with the supplied inventory collections
<<<<<<< HEAD
      Result r = syncer.runWithInventory(false, dbInventory);
=======
      Result r = syncer->runWithInventory(false, collections);
>>>>>>> d4d079c0
      if (r.fail()) {
        return r;
      }

      // we need to pass on the update times to the next syncer
      _state.barrier.updateTime = syncer->barrierUpdateTime();
      _batch.updateTime = syncer->batchUpdateTime();

      if (!_state.isChildSyncer) {
        _batch.extend(_state.connection, _progress);
        _state.barrier.extend(_state.connection);
      }
    }
  } catch (...) {
    return Result(TRI_ERROR_INTERNAL, "caught an unexpected exception");
  }

  return TRI_ERROR_NO_ERROR;
}

/// @brief add or remove databases such that the local inventory
/// mirrors the masters
Result GlobalInitialSyncer::updateServerInventory(
    VPackSlice const& masterDatabases) {
  std::set<std::string> existingDBs;
  DatabaseFeature::DATABASE->enumerateDatabases(
    [&](TRI_vocbase_t& vocbase)->void { existingDBs.insert(vocbase.name()); }
  );

  for (auto const& database : VPackObjectIterator(masterDatabases)) {
    VPackSlice it = database.value;

    if (!it.isObject()) {
      return Result(TRI_ERROR_REPLICATION_INVALID_RESPONSE,
                    "database declaration is invalid in response");
    }

    VPackSlice const nameSlice = it.get("name");
    VPackSlice const idSlice = it.get("id");
    VPackSlice const collections = it.get("collections");
    if (!nameSlice.isString() || !idSlice.isString() ||
        !collections.isArray()) {
      return Result(TRI_ERROR_REPLICATION_INVALID_RESPONSE,
                    "database declaration is invalid in response");
    }

    std::string const dbName = nameSlice.copyString();
    TRI_vocbase_t* vocbase = resolveVocbase(nameSlice);

    if (vocbase == nullptr) {
      // database is missing. we need to create it now
      Result r =
          methods::Databases::create(dbName, VPackSlice::emptyArraySlice(),
                                     VPackSlice::emptyObjectSlice());
      if (r.fail()) {
        LOG_TOPIC(WARN, Logger::REPLICATION)
            << "Creating the db failed on replicant";
        return r;
      }
      vocbase = resolveVocbase(nameSlice);
      TRI_ASSERT(vocbase != nullptr);  // must be loaded now
      if (vocbase == nullptr) {
        char const* msg = "DB was created with wrong id on replicant";
        LOG_TOPIC(WARN, Logger::REPLICATION) << msg;
        return Result(TRI_ERROR_INTERNAL, msg);
      }
    } else {
      // database already exists. now check which collections should survive
      std::unordered_set<std::string> survivingCollections;

      for (auto const& coll : VPackArrayIterator(collections)) {
        if (!coll.isObject() || !coll.hasKey("parameters")) {
          // somehow invalid
          continue;
        }

        VPackSlice const params = coll.get("parameters");
        auto existingCollection = resolveCollection(*vocbase, params);

        if (existingCollection != nullptr) {
          survivingCollections.emplace(existingCollection->guid());
        }
      }

      std::vector<arangodb::LogicalCollection*> toDrop;

      // drop all collections that do not exist (anymore) on the master
      vocbase->processCollections(
          [&survivingCollections,
           &toDrop](arangodb::LogicalCollection* collection) {
            if (survivingCollections.find(collection->guid()) !=
                survivingCollections.end()) {
              // collection should surive
              return;
            }

            if (collection->system()) {
              // we will not drop system collections here
              return;
            }

            toDrop.emplace_back(collection);
          },
          false);

      for (auto const& collection : toDrop) {
        try {
          auto res = vocbase->dropCollection(collection->id(), false, -1.0)
                         .errorNumber();

          if (res != TRI_ERROR_NO_ERROR) {
            LOG_TOPIC(ERR, Logger::FIXME)
                << "unable to drop collection " << collection->name() << ": "
                << TRI_errno_string(res);
          }
        } catch (...) {
          LOG_TOPIC(ERR, Logger::FIXME)
              << "unable to drop collection " << collection->name();
        }
      }
    }

    existingDBs.erase(dbName);  // remove dbs that exists on the master

    if (!_state.isChildSyncer) {
      _batch.extend(_state.connection, _progress);
      _state.barrier.extend(_state.connection);
    }
  }

  // all dbs left in this list no longer exist on the master
  for (std::string const& dbname : existingDBs) {
    _state.vocbases.erase(dbname);  // make sure to release the db first

    TRI_vocbase_t* system = DatabaseFeature::DATABASE->systemDatabase();
    Result r = methods::Databases::drop(system, dbname);

    if (r.fail()) {
      LOG_TOPIC(WARN, Logger::REPLICATION) << "Dropping db failed on replicant";
      return r;
    }

    if (!_state.isChildSyncer) {
      _batch.extend(_state.connection, _progress);
      _state.barrier.extend(_state.connection);
    }
  }

  return TRI_ERROR_NO_ERROR;
}

/// @brief returns the inventory
Result GlobalInitialSyncer::inventory(VPackBuilder& builder) {
  if (!_state.connection.valid()) {
    return Result(TRI_ERROR_INTERNAL, "invalid endpoint");
  } else if (application_features::ApplicationServer::isStopping()) {
    return Result(TRI_ERROR_SHUTTING_DOWN);
  }

  auto r = _batch.start(_state.connection, _progress);
  if (r.fail()) {
    return r;
  }

  TRI_DEFER(_batch.finish(_state.connection, _progress));

  // caller did not supply an inventory, we need to fetch it
  return fetchInventory(builder);
}

Result GlobalInitialSyncer::fetchInventory(VPackBuilder& builder) {
  std::string url = replutils::ReplicationUrl +
                    "/inventory?serverId=" + _state.localServerIdString +
                    "&batchId=" + std::to_string(_batch.id) + "&global=true";
  if (_state.applier._includeSystem) {
    url += "&includeSystem=true";
  }

  // send request
  std::unique_ptr<SimpleHttpResult> response(
      _state.connection.client->retryRequest(rest::RequestType::GET, url,
                                             nullptr, 0));

  if (replutils::hasFailed(response.get())) {
    if (!_state.isChildSyncer) {
      _batch.finish(_state.connection, _progress);
    }
    return replutils::buildHttpError(response.get(), url, _state.connection);
  }

  Result r = replutils::parseResponse(builder, response.get());

  if (r.fail()) {
    return Result(
        r.errorNumber(),
        std::string("got invalid response from master at ") +
            _state.master.endpoint +
            ": invalid response type for initial data. expecting array");
  }

  VPackSlice const slice = builder.slice();

  if (!slice.isObject()) {
    LOG_TOPIC(DEBUG, Logger::REPLICATION)
        << "client: InitialSyncer::run - inventoryResponse is not an object";
    return Result(TRI_ERROR_REPLICATION_INVALID_RESPONSE,
                  std::string("got invalid response from master at ") +
                      _state.master.endpoint + ": invalid JSON");
  }

  return Result();
}<|MERGE_RESOLUTION|>--- conflicted
+++ resolved
@@ -197,23 +197,14 @@
       // change database name in place
       auto configurationCopy = _state.applier;
       configurationCopy._database = nameSlice.copyString();
-<<<<<<< HEAD
-      DatabaseInitialSyncer syncer(*vocbase, configurationCopy);
-=======
 
       auto syncer = std::make_shared<DatabaseInitialSyncer>(*vocbase, configurationCopy);
->>>>>>> d4d079c0
-
       syncer->useAsChildSyncer(_state.master, _state.barrier.id,
                                _state.barrier.updateTime, _batch.id,
                                _batch.updateTime);
 
       // run the syncer with the supplied inventory collections
-<<<<<<< HEAD
-      Result r = syncer.runWithInventory(false, dbInventory);
-=======
-      Result r = syncer->runWithInventory(false, collections);
->>>>>>> d4d079c0
+      Result r = syncer->runWithInventory(false, dbInventory);
       if (r.fail()) {
         return r;
       }
