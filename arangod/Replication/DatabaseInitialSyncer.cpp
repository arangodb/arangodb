////////////////////////////////////////////////////////////////////////////////
/// DISCLAIMER
///
/// Copyright 2014-2021 ArangoDB GmbH, Cologne, Germany
/// Copyright 2004-2014 triAGENS GmbH, Cologne, Germany
///
/// Licensed under the Apache License, Version 2.0 (the "License");
/// you may not use this file except in compliance with the License.
/// You may obtain a copy of the License at
///
///     http://www.apache.org/licenses/LICENSE-2.0
///
/// Unless required by applicable law or agreed to in writing, software
/// distributed under the License is distributed on an "AS IS" BASIS,
/// WITHOUT WARRANTIES OR CONDITIONS OF ANY KIND, either express or implied.
/// See the License for the specific language governing permissions and
/// limitations under the License.
///
/// Copyright holder is ArangoDB GmbH, Cologne, Germany
///
/// @author Jan Steemann
////////////////////////////////////////////////////////////////////////////////

#include "DatabaseInitialSyncer.h"

#include "ApplicationFeatures/ApplicationServer.h"
#include "Basics/Exceptions.h"
#include "Basics/HybridLogicalClock.h"
#include "Basics/ReadLocker.h"
#include "Basics/Result.h"
#include "Basics/RocksDBUtils.h"
#include "Basics/ScopeGuard.h"
#include "Basics/StaticStrings.h"
#include "Basics/StringUtils.h"
#include "Basics/VelocyPackHelper.h"
#include "Basics/system-functions.h"
#include "Indexes/Index.h"
#include "IResearch/IResearchAnalyzerFeature.h"
#include "Logger/Logger.h"
#include "Replication/DatabaseReplicationApplier.h"
#include "Replication/GlobalReplicationApplier.h"
#include "Replication/ReplicationFeature.h"
#include "Replication/utilities.h"
#include "Rest/CommonDefines.h"
#include "RestHandler/RestReplicationHandler.h"
#include "SimpleHttpClient/SimpleHttpClient.h"
#include "SimpleHttpClient/SimpleHttpResult.h"
#include "StorageEngine/EngineSelectorFeature.h"
#include "StorageEngine/PhysicalCollection.h"
#include "StorageEngine/StorageEngine.h"
#include "Transaction/Helpers.h"
#include "Transaction/Methods.h"
#include "Transaction/StandaloneContext.h"
#include "Utils/CollectionGuard.h"
#include "Utils/OperationOptions.h"
#include "VocBase/LogicalCollection.h"
#include "VocBase/LogicalView.h"
#include "VocBase/ManagedDocumentResult.h"
#include "VocBase/voc-types.h"
#include "VocBase/vocbase.h"

#include <velocypack/Builder.h>
#include <velocypack/Iterator.h>
#include <velocypack/Slice.h>
#include <velocypack/Validator.h>
#include <velocypack/velocypack-aliases.h>
#include <array>
#include <cstring>

namespace {

/// @brief maximum internal value for chunkSize
size_t const maxChunkSize = 10 * 1024 * 1024;

std::chrono::milliseconds sleepTimeFromWaitTime(double waitTime) {
  if (waitTime < 1.0) {
    return std::chrono::milliseconds(100);
  }
  if (waitTime < 5.0) {
    return std::chrono::milliseconds(200);
  }
  if (waitTime < 20.0) {
    return std::chrono::milliseconds(500);
  }
  if (waitTime < 60.0) {
    return std::chrono::seconds(1);
  }

  return std::chrono::seconds(2);
}

std::string const kTypeString = "type";
std::string const kDataString = "data";

arangodb::Result removeRevisions(
    arangodb::transaction::Methods& trx,
    arangodb::LogicalCollection& collection,
    std::vector<arangodb::RevisionId>& toRemove,
    arangodb::ReplicationMetricsFeature::InitialSyncStats& stats) {
  using arangodb::PhysicalCollection;
  using arangodb::Result;

  if (toRemove.empty()) {
    // no need to do anything
    return Result();
  }

  PhysicalCollection* physical = collection.getPhysical();

  arangodb::ManagedDocumentResult mdr;
  arangodb::OperationOptions options;
  options.silent = true;
  options.ignoreRevs = true;
  options.isRestore = true;
  options.waitForSync = false;

  for (arangodb::RevisionId const& rid : toRemove) {
    double t = TRI_microtime();
    auto r = physical->remove(trx, arangodb::LocalDocumentId::create(rid), mdr,
                              options);

    stats.waitedForRemovals += TRI_microtime() - t;
    if (r.fail() && r.isNot(TRI_ERROR_ARANGO_DOCUMENT_NOT_FOUND)) {
      // ignore not found, we remove conflicting docs ahead of time
      return r;
    }

    if (r.ok()) {
      ++stats.numDocsRemoved;
    }
  }

  return Result();
}

arangodb::Result fetchRevisions(
    arangodb::transaction::Methods& trx,
    arangodb::DatabaseInitialSyncer::Configuration& config,
    arangodb::Syncer::SyncerState& state,
    arangodb::LogicalCollection& collection, std::string const& leader,
    std::vector<arangodb::RevisionId>& toFetch,
    arangodb::ReplicationMetricsFeature::InitialSyncStats& stats) {
  using arangodb::PhysicalCollection;
  using arangodb::RestReplicationHandler;
  using arangodb::Result;
  using arangodb::basics::StringUtils::concatT;

  if (toFetch.empty()) {
    return Result();  // nothing to do
  }

  arangodb::transaction::BuilderLeaser keyBuilder(&trx);
  arangodb::ManagedDocumentResult mdr, previous;
  arangodb::OperationOptions options;
  options.silent = true;
  options.ignoreRevs = true;
  options.isRestore = true;
  options.validate = false;  // no validation during replication
  options.indexOperationMode = arangodb::IndexOperationMode::internal;
  options.checkUniqueConstraintsInPreflight = true;
  options.waitForSync = false;  // no waitForSync during replication
  if (!state.leaderId.empty()) {
    options.isSynchronousReplicationFrom = state.leaderId;
  }

  PhysicalCollection* physical = collection.getPhysical();

  std::string url = arangodb::replutils::ReplicationUrl + "/" +
                    RestReplicationHandler::Revisions + "/" +
                    RestReplicationHandler::Documents + "?collection=" +
                    arangodb::basics::StringUtils::urlEncode(leader) +
                    "&serverId=" + state.localServerIdString +
                    "&batchId=" + std::to_string(config.batch.id);
  auto headers = arangodb::replutils::createHeaders();

  config.progress.set("fetching documents by revision for collection '" +
                      collection.name() + "' from " + url);

  auto removeConflict = [&](auto const& conflictingKey) -> Result {
    keyBuilder->clear();
    keyBuilder->add(VPackValue(conflictingKey));

    auto res = physical->remove(trx, keyBuilder->slice(), mdr, options);

    if (res.ok()) {
      ++stats.numDocsRemoved;
    }

    return res;
  };

  std::size_t numUniqueIndexes = [&]() {
    std::size_t numUnique = 0;
    for (auto const& idx : collection.getIndexes()) {
      numUnique += idx->unique() ? 1 : 0;
    }
    return numUnique;
  }();

  std::size_t current = 0;
  auto guard = arangodb::scopeGuard(
      [&current, &stats]() noexcept { stats.numDocsRequested += current; });
  char ridBuffer[arangodb::basics::maxUInt64StringSize];
  std::unique_ptr<arangodb::httpclient::SimpleHttpResult> response;
  while (current < toFetch.size()) {
    arangodb::transaction::BuilderLeaser requestBuilder(&trx);
    {
      VPackArrayBuilder list(requestBuilder.get());
      for (std::size_t i = 0; i < 5000 && current + i < toFetch.size(); ++i) {
        requestBuilder->add(toFetch[current + i].toValuePair(ridBuffer));
      }
    }
    std::string request = requestBuilder->slice().toJson();

    double t = TRI_microtime();
    config.connection.lease(
        [&](arangodb::httpclient::SimpleHttpClient* client) {
          response.reset(client->retryRequest(arangodb::rest::RequestType::PUT,
                                              url, request.data(),
                                              request.size(), headers));
        });
    stats.waitedForDocs += TRI_microtime() - t;
    ++stats.numDocsRequests;

    if (arangodb::replutils::hasFailed(response.get())) {
      return arangodb::replutils::buildHttpError(response.get(), url,
                                                 config.connection);
    }

    arangodb::transaction::BuilderLeaser responseBuilder(&trx);
    Result r = arangodb::replutils::parseResponse(*responseBuilder.get(),
                                                  response.get());
    if (r.fail()) {
      return Result(
          TRI_ERROR_REPLICATION_INVALID_RESPONSE,
          concatT("got invalid response from leader at ",
                  config.leader.endpoint, url, ": ", r.errorMessage()));
    }

    VPackSlice docs = responseBuilder->slice();
    if (!docs.isArray()) {
      return Result(
          TRI_ERROR_REPLICATION_INVALID_RESPONSE,
          concatT("got invalid response from leader at ",
                  config.leader.endpoint, url, ": response is not an array"));
    }

    config.progress.set("applying documents by revision for collection '" +
                        collection.name() + "'");

    for (VPackSlice leaderDoc : VPackArrayIterator(docs)) {
      if (!leaderDoc.isObject()) {
        return Result(TRI_ERROR_REPLICATION_INVALID_RESPONSE,
                      std::string("got invalid response from leader at ") +
                          config.leader.endpoint + url +
                          ": response document entry is not an object");
      }

      VPackSlice keySlice = leaderDoc.get(arangodb::StaticStrings::KeyString);
      if (!keySlice.isString()) {
        return Result(TRI_ERROR_REPLICATION_INVALID_RESPONSE,
                      std::string("got invalid response from leader at ") +
                          state.leader.endpoint + ": document key is invalid");
      }

      VPackSlice revSlice = leaderDoc.get(arangodb::StaticStrings::RevString);
      if (!revSlice.isString()) {
        return Result(TRI_ERROR_REPLICATION_INVALID_RESPONSE,
                      std::string("got invalid response from leader at ") +
                          state.leader.endpoint +
                          ": document revision is invalid");
      }

      options.indexOperationMode = arangodb::IndexOperationMode::internal;

      // we need a retry loop here for unique indexes (we will always have at
      // least one unique index, which is the primary index, but there can be
      // more). as documents can be presented in any state on the follower,
      // simply inserting them in leader order may trigger a unique constraint
      // violation on the follower. in this case we may need to remove the
      // conflicting document. this can happen multiple times if there are
      // multiple unique indexes! we can only stop trying once we have tried
      // often enough, or if inserting succeeds.
      std::size_t tries = 1 + numUniqueIndexes;
      while (tries-- > 0) {
        if (tries == 0) {
          options.indexOperationMode = arangodb::IndexOperationMode::normal;
        }

        double tInsert = TRI_microtime();
        Result res = physical->insert(&trx, leaderDoc, mdr, options);
        stats.waitedForInsertions += TRI_microtime() - tInsert;

        options.indexOperationMode = arangodb::IndexOperationMode::internal;

        if (res.ok()) {
          ++stats.numDocsInserted;
          break;
        }

        if (!res.is(TRI_ERROR_ARANGO_UNIQUE_CONSTRAINT_VIOLATED)) {
          auto errorNumber = res.errorNumber();
          res.reset(errorNumber, concatT(TRI_errno_string(errorNumber), ": ",
                                         res.errorMessage()));
          return res;
        }

        arangodb::RevisionId rid = arangodb::RevisionId::fromSlice(leaderDoc);
        // We must see our own writes, because we may have to remove conflicting
        // documents (that we just inserted) as documents may be replicated in
        // unexpected order.
        if (physical->readDocument(&trx, arangodb::LocalDocumentId(rid.id()),
                                   mdr, arangodb::ReadOwnWrites::yes)) {
          // already have exactly this revision no need to insert
          break;
        }

        // remove conflict and retry
        // errorMessage() is this case contains the conflicting key
        auto inner = removeConflict(res.errorMessage());
        if (inner.fail()) {
          return res;
        }
      }
    }
    current += docs.length();
  }

  return Result();
}
}  // namespace

namespace arangodb {

/// @brief helper struct to prevent multiple starts of the replication
/// in the same database. used for single-server replication only.
struct MultiStartPreventer {
  MultiStartPreventer(MultiStartPreventer const&) = delete;
  MultiStartPreventer& operator=(MultiStartPreventer const&) = delete;

  MultiStartPreventer(TRI_vocbase_t& vocbase, bool preventStart)
      : vocbase(vocbase), preventedStart(false) {
    if (preventStart) {
      TRI_ASSERT(!ServerState::instance()->isClusterRole());

      auto res = vocbase.replicationApplier()->preventStart();
      if (res.fail()) {
        THROW_ARANGO_EXCEPTION(res);
      }
      preventedStart = true;
    }
  }

  ~MultiStartPreventer() {
    if (preventedStart) {
      // reallow starting
      TRI_ASSERT(!ServerState::instance()->isClusterRole());
      vocbase.replicationApplier()->allowStart();
    }
  }

  TRI_vocbase_t& vocbase;
  bool preventedStart;
};

DatabaseInitialSyncer::Configuration::Configuration(
    ReplicationApplierConfiguration const& a, replutils::BatchInfo& bat,
    replutils::Connection& c, bool f, replutils::LeaderInfo& l,
    replutils::ProgressInfo& p, SyncerState& s, TRI_vocbase_t& v)
    : applier{a},
      batch{bat},
      connection{c},
      flushed{f},
      leader{l},
      progress{p},
      state{s},
      vocbase{v} {}

bool DatabaseInitialSyncer::Configuration::isChild() const noexcept {
  return state.isChildSyncer;
}

DatabaseInitialSyncer::DatabaseInitialSyncer(
    TRI_vocbase_t& vocbase,
    ReplicationApplierConfiguration const& configuration)
    : InitialSyncer(
          configuration,
          [this](std::string const& msg) -> void { setProgress(msg); }),
      _config{_state.applier, _batch,        _state.connection,
              false,          _state.leader, _progress,
              _state,         vocbase},
      _lastAbortionCheck(std::chrono::steady_clock::now()),
      _isClusterRole(ServerState::instance()->isClusterRole()),
      _quickKeysNumDocsLimit(
          vocbase.server().getFeature<ReplicationFeature>().quickKeysLimit()) {
  _state.vocbases.try_emplace(vocbase.name(), vocbase);

#ifdef ARANGODB_ENABLE_FAILURE_TESTS
  adjustQuickKeysNumDocsLimit();
#endif
  if (configuration._database.empty()) {
    _state.databaseName = vocbase.name();
  }
}

std::shared_ptr<DatabaseInitialSyncer> DatabaseInitialSyncer::create(
    TRI_vocbase_t& vocbase,
    ReplicationApplierConfiguration const& configuration) {
  // enable make_shared on a class with a private constructor
  struct Enabler final : public DatabaseInitialSyncer {
    Enabler(TRI_vocbase_t& vocbase,
            ReplicationApplierConfiguration const& configuration)
        : DatabaseInitialSyncer(vocbase, configuration) {}
  };

  return std::make_shared<Enabler>(vocbase, configuration);
}

/// @brief return information about the leader
replutils::LeaderInfo DatabaseInitialSyncer::leaderInfo() const {
  return _config.leader;
}

/// @brief run method, performs a full synchronization
Result DatabaseInitialSyncer::runWithInventory(bool incremental,
                                               VPackSlice dbInventory,
                                               char const* context) {
  if (!_config.connection.valid()) {
    return Result(TRI_ERROR_INTERNAL, "invalid endpoint");
  }

  double const startTime = TRI_microtime();

  try {
    bool const preventMultiStart = !_isClusterRole;
    MultiStartPreventer p(vocbase(), preventMultiStart);

    setAborted(false);

    _config.progress.set("fetching leader state");

    LOG_TOPIC("0a10d", DEBUG, Logger::REPLICATION)
        << "client: getting leader state to dump " << vocbase().name();

    auto batchCancelation = scopeGuard([this]() noexcept {
      if (!_config.isChild()) {
        std::ignore = batchFinish();
      }
    });

    Result r;
    if (!_config.isChild()) {
      // enable patching of collection count for ShardSynchronization Job
      std::string patchCount;
      if (_config.applier._skipCreateDrop &&
          _config.applier._restrictType ==
              ReplicationApplierConfiguration::RestrictType::Include &&
          _config.applier._restrictCollections.size() == 1) {
        patchCount = *_config.applier._restrictCollections.begin();
      }

      // with a 3.8 leader, this call combines fetching the leader state with
      // starting the batch. this saves us one request per shard. a 3.7 leader
      // will does not return the leader state together with this call, so we
      // need to be prepared for not yet getting it here
      r = batchStart(context, patchCount);

      if (r.ok() && !_config.leader.serverId.isSet()) {
        // a 3.7 leader, which does not return leader state when stating a
        // batch. so we need to fetch the leader state in addition
        r = _config.leader.getState(_config.connection, _config.isChild(),
                                    context);
      }

      if (r.fail()) {
        return r;
      }

      TRI_ASSERT(!_config.leader.endpoint.empty());
      TRI_ASSERT(_config.leader.serverId.isSet());
      TRI_ASSERT(_config.leader.majorVersion != 0);

      LOG_TOPIC("6fd2b", DEBUG, Logger::REPLICATION)
          << "client: got leader state";

      startRecurringBatchExtension();
    }

    VPackSlice collections, views;
    if (dbInventory.isObject()) {
      collections = dbInventory.get("collections");  // required
      views = dbInventory.get("views");              // optional
    }
    VPackBuilder inventoryResponse;  // hold response data
    if (!collections.isArray()) {
      // caller did not supply an inventory, we need to fetch it
      r = fetchInventory(inventoryResponse);
      if (!r.ok()) {
        return r;
      }
      // we do not really care about the state response
      collections = inventoryResponse.slice().get("collections");
      if (!collections.isArray()) {
        return Result(TRI_ERROR_REPLICATION_INVALID_RESPONSE,
                      "collections section is missing from response");
      }
      views = inventoryResponse.slice().get("views");
    }

    // strip eventual objectIDs and then dump the collections
    auto pair = rocksutils::stripObjectIds(collections);
    r = handleCollectionsAndViews(pair.first, views, incremental);

    if (r.fail()) {
      LOG_TOPIC("12556", DEBUG, Logger::REPLICATION)
          << "Error during initial sync: " << r.errorMessage();
    }

    LOG_TOPIC("055df", DEBUG, Logger::REPLICATION)
        << "initial synchronization with leader took: "
        << Logger::FIXED(TRI_microtime() - startTime, 6) << " s. status: "
        << (r.errorMessage().empty() ? "all good" : r.errorMessage());

    if (r.ok() && _onSuccess) {
      r = _onSuccess(*this);
    }

    return r;
  } catch (arangodb::basics::Exception const& ex) {
    return Result(ex.code(), ex.what());
  } catch (std::exception const& ex) {
    return Result(TRI_ERROR_INTERNAL, ex.what());
  } catch (...) {
    return Result(TRI_ERROR_INTERNAL, "an unknown exception occurred");
  }
}

/// @brief fetch the server's inventory, public method for TailingSyncer
Result DatabaseInitialSyncer::getInventory(VPackBuilder& builder) {
  if (!_state.connection.valid()) {
    return Result(TRI_ERROR_INTERNAL, "invalid endpoint");
  }

  auto r = batchStart(nullptr);
  if (r.fail()) {
    return r;
  }

  auto sg = arangodb::scopeGuard([&]() noexcept { batchFinish(); });

  // caller did not supply an inventory, we need to fetch it
  return fetchInventory(builder);
}

/// @brief check whether the initial synchronization should be aborted
bool DatabaseInitialSyncer::isAborted() const {
  if (vocbase().server().isStopping() ||
      (vocbase().replicationApplier() != nullptr &&
       vocbase().replicationApplier()->stopInitialSynchronization())) {
    return true;
  }

  if (_state.isChildSyncer) {
    // this syncer is used as a child syncer of the GlobalInitialSyncer.
    // now check if parent was aborted
    ReplicationFeature& replication =
        vocbase().server().getFeature<ReplicationFeature>();
    GlobalReplicationApplier* applier = replication.globalReplicationApplier();
    if (applier != nullptr && applier->stopInitialSynchronization()) {
      return true;
    }
  }

  if (_checkAbortion) {
    // execute custom check for abortion only every few seconds, in case
    // it is expensive
    auto now = std::chrono::steady_clock::now();
    if (now - _lastAbortionCheck >= std::chrono::seconds(5)) {
      _lastAbortionCheck = now;
      if (_checkAbortion()) {
        return true;
      }
    }
  }

  return Syncer::isAborted();
}

void DatabaseInitialSyncer::setProgress(std::string const& msg) {
  _config.progress.message = msg;

  if (_config.applier._verbose) {
    LOG_TOPIC("c6f5f", INFO, Logger::REPLICATION) << msg;
  } else {
    LOG_TOPIC("d15ed", DEBUG, Logger::REPLICATION) << msg;
  }

  if (!_isClusterRole) {
    auto* applier = _config.vocbase.replicationApplier();

    if (applier != nullptr) {
      applier->setProgress(msg);
    }
  }
}

/// @brief handle a single dump marker
Result DatabaseInitialSyncer::parseCollectionDumpMarker(
    transaction::Methods& trx, LogicalCollection* coll, VPackSlice marker,
    FormatHint& hint) {
  if (!ADB_LIKELY(marker.isObject())) {
    return TRI_ERROR_REPLICATION_INVALID_RESPONSE;
  }

  // format auto-detection. this is executed only once per batch
  if (hint == FormatHint::AutoDetect) {
    if (marker.get(StaticStrings::KeyString).isString()) {
      // _key present
      hint = FormatHint::NoEnvelope;
    } else if (marker.get(kDataString).isObject()) {
      hint = FormatHint::Envelope;
    } else {
      return TRI_ERROR_REPLICATION_INVALID_RESPONSE;
    }
  }

  TRI_ASSERT(hint == FormatHint::Envelope || hint == FormatHint::NoEnvelope);

  VPackSlice doc;
  TRI_replication_operation_e type = REPLICATION_INVALID;

  if (hint == FormatHint::Envelope) {
    // input is wrapped in a {"type":2300,"data":{...}} envelope
    VPackSlice s = marker.get(kTypeString);
    if (s.isNumber()) {
      type = static_cast<TRI_replication_operation_e>(s.getNumber<int>());
    }
    doc = marker.get(kDataString);
    if (!doc.isObject()) {
      return TRI_ERROR_REPLICATION_INVALID_RESPONSE;
    }
  } else if (hint == FormatHint::NoEnvelope) {
    // input is just a document, without any {"type":2300,"data":{...}} envelope
    type = REPLICATION_MARKER_DOCUMENT;
    doc = marker;
  }

  if (!ADB_LIKELY(doc.isObject())) {
    return TRI_ERROR_REPLICATION_INVALID_RESPONSE;
  }

  std::string conflictingDocumentKey;
  return applyCollectionDumpMarker(trx, coll, type, doc,
                                   conflictingDocumentKey);
}

/// @brief apply the data from a collection dump
Result DatabaseInitialSyncer::parseCollectionDump(
    transaction::Methods& trx, LogicalCollection* coll,
    httpclient::SimpleHttpResult* response, uint64_t& markersProcessed) {
  TRI_ASSERT(!trx.isSingleOperationTransaction());

  FormatHint hint = FormatHint::AutoDetect;

  basics::StringBuffer const& data = response->getBody();
  char const* p = data.begin();
  char const* end = p + data.length();

  bool found = false;
  std::string const& cType =
      response->getHeaderField(StaticStrings::ContentTypeHeader, found);
   
  if (found && cType == StaticStrings::MimeTypeVPack) {
<<<<<<< HEAD
    // received a velocypack response from the leader
    LOG_TOPIC("b9f4d", DEBUG, Logger::REPLICATION) << "using vpack for chunk contents";
  
    VPackValidator validator(&basics::VelocyPackHelper::strictRequestValidationOptions);
=======
    LOG_TOPIC("b9f4d", DEBUG, Logger::REPLICATION)
        << "using vpack for chunk contents";

    VPackValidator validator(
        &basics::VelocyPackHelper::strictRequestValidationOptions);
>>>>>>> e449d8f3

    // now check the sub-format of the velocypack data we received...
    VPackSlice s(reinterpret_cast<uint8_t const*>(p));

    if (s.isArray()) {
      // got one big velocypack array with all documents in it.
      // servers >= 3.10 will send this if we send the "array=true" request parameter.
      // older versions are not able to send this format, but will send each document as
      // a single velocypack slice.
      
      size_t remaining = static_cast<size_t>(end - p);
      // throws if the data is invalid
      validator.validate(p, remaining, /*isSubPart*/ false);

      markersProcessed += s.length();

      OperationOptions options;
      options.silent = true;
      options.ignoreRevs = true;
      options.isRestore = true;
      options.validate = false;
      options.returnOld = false;
      options.returnNew = false;
      options.checkUniqueConstraintsInPreflight = false;
      options.isSynchronousReplicationFrom = _state.leaderId;

      auto opRes = trx.insert(coll->name(), s, options);
      if (opRes.fail()) {
        return opRes.result;
      }

      VPackSlice resultSlice = opRes.slice();
      if (resultSlice.isArray()) {
        for (VPackSlice it : VPackArrayIterator(resultSlice)) {
          VPackSlice s = it.get(StaticStrings::Error);
          if (!s.isTrue()) {
            continue;
          }
          // found an error
          auto errorCode = ErrorCode{it.get(StaticStrings::ErrorNum).getNumber<int>()};
          VPackSlice msg = it.get(StaticStrings::ErrorMessage);
          return Result(errorCode, msg.copyString());
        }
      }

    } else {
      // received a VelocyPack response from the leader, with one document
      // per slice (multiple slices in the same response)
      try {
        while (p < end) {
          size_t remaining = static_cast<size_t>(end - p);
          // throws if the data is invalid
          validator.validate(p, remaining, /*isSubPart*/ true);

          VPackSlice marker(reinterpret_cast<uint8_t const*>(p));
          Result r = parseCollectionDumpMarker(trx, coll, marker, hint);

          TRI_ASSERT(!r.is(TRI_ERROR_ARANGO_TRY_AGAIN));
          if (r.fail()) {
            r.reset(r.errorNumber(),
                    std::string("received invalid dump data for collection '") +
                        coll->name() + "'");
            return r;
          }
          ++markersProcessed;
          p += marker.byteSize();
        }
      } catch (velocypack::Exception const& e) {
        LOG_TOPIC("b9f4f", ERR, Logger::REPLICATION)
            << "Error parsing VPack response: " << e.what();
        return Result(TRI_ERROR_HTTP_CORRUPTED_JSON, e.what());
      }
    }
  } else {
    // received a JSONL response from the leader, with one document per line
    // buffer must end with a NUL byte
    TRI_ASSERT(*end == '\0');
<<<<<<< HEAD
    LOG_TOPIC("bad5d", DEBUG, Logger::REPLICATION) << "using json for chunk contents";
 
=======
    LOG_TOPIC("bad5d", DEBUG, Logger::REPLICATION)
        << "using json for chunk contents";

>>>>>>> e449d8f3
    VPackBuilder builder;
    VPackParser parser(
        builder, &basics::VelocyPackHelper::strictRequestValidationOptions);

    while (p < end) {
      char const* q = strchr(p, '\n');
      if (q == nullptr) {
        q = end;
      }

      if (q - p < 2) {
        // we are done
        return Result();
      }

      TRI_ASSERT(q <= end);
      try {
        builder.clear();
        parser.parse(p, static_cast<size_t>(q - p));
      } catch (velocypack::Exception const& e) {
        LOG_TOPIC("746ea", ERR, Logger::REPLICATION)
            << "while parsing collection dump: " << e.what();
        return Result(TRI_ERROR_HTTP_CORRUPTED_JSON, e.what());
      }

      p = q + 1;

      Result r = parseCollectionDumpMarker(trx, coll, builder.slice(), hint);
      TRI_ASSERT(!r.is(TRI_ERROR_ARANGO_TRY_AGAIN));
      if (r.fail()) {
        return r;
      }

      ++markersProcessed;
    }
  }

  // reached the end
  return Result();
}

/// @brief order a new chunk from the /dump API
void DatabaseInitialSyncer::fetchDumpChunk(
    std::shared_ptr<Syncer::JobSynchronizer> sharedStatus,
    std::string const& baseUrl, arangodb::LogicalCollection* coll,
    std::string const& leaderColl, int batch, TRI_voc_tick_t fromTick,
    uint64_t chunkSize) {
  using ::arangodb::basics::StringUtils::itoa;

  if (isAborted()) {
    sharedStatus->gotResponse(Result(TRI_ERROR_REPLICATION_APPLIER_STOPPED));
    return;
  }

  try {
    std::string const typeString =
        (coll->type() == TRI_COL_TYPE_EDGE ? "edge" : "document");

    if (!_config.isChild()) {
      batchExtend();
    }

    // assemble URL to call
    std::string url =
        baseUrl + "&from=" + itoa(fromTick) + "&chunkSize=" + itoa(chunkSize);

    if (_config.flushed) {
      url += "&flush=false";
    } else {
      // only flush WAL once
      url += "&flush=true";
      _config.flushed = true;
    }

    auto headers = replutils::createHeaders();
    if (_config.leader.version() >= 30800) {
      // from 3.8 onwards, it is safe and also faster to retrieve vpack-encoded
      // dumps. in previous versions there may be vpack encoding issues for the
      // /_api/replication/dump responses.
      headers[StaticStrings::Accept] = StaticStrings::MimeTypeVPack;
    }

    _config.progress.set(
        std::string("fetching leader collection dump for collection '") +
        coll->name() + "', type: " + typeString + ", id: " + leaderColl +
        ", batch " + itoa(batch) + ", url: " + url);

    double t = TRI_microtime();

    // send request
    std::unique_ptr<httpclient::SimpleHttpResult> response;
    _config.connection.lease([&](httpclient::SimpleHttpClient* client) {
      response.reset(client->retryRequest(rest::RequestType::GET, url, nullptr,
                                          0, headers));
    });

    t = TRI_microtime() - t;

    if (replutils::hasFailed(response.get())) {
      sharedStatus->gotResponse(
          replutils::buildHttpError(response.get(), url, _config.connection),
          t);
      return;
    }

<<<<<<< HEAD
    // success!
    sharedStatus->gotResponse(std::move(response), t);
=======
    if (replutils::hasFailed(response.get())) {
      // failure
      sharedStatus->gotResponse(
          replutils::buildHttpError(response.get(), url, _config.connection),
          t);
    } else {
      // success!
      sharedStatus->gotResponse(std::move(response), t);
    }
>>>>>>> e449d8f3
  } catch (basics::Exception const& ex) {
    sharedStatus->gotResponse(Result(ex.code(), ex.what()));
  } catch (std::exception const& ex) {
    sharedStatus->gotResponse(Result(TRI_ERROR_INTERNAL, ex.what()));
  }
}

/// @brief incrementally fetch data from a collection
Result DatabaseInitialSyncer::fetchCollectionDump(
    arangodb::LogicalCollection* coll, std::string const& leaderColl,
    TRI_voc_tick_t maxTick) {
  using ::arangodb::basics::StringUtils::boolean;
  using ::arangodb::basics::StringUtils::concatT;
  using ::arangodb::basics::StringUtils::itoa;
  using ::arangodb::basics::StringUtils::uint64;
  using ::arangodb::basics::StringUtils::urlEncode;

  if (isAborted()) {
    return Result(TRI_ERROR_REPLICATION_APPLIER_STOPPED);
  }

  std::string const typeString =
      (coll->type() == TRI_COL_TYPE_EDGE ? "edge" : "document");

  // statistics which will update the global replication metrics,
  // periodically reset
  ReplicationMetricsFeature::InitialSyncStats stats(
      vocbase().server().getFeature<ReplicationMetricsFeature>(), true);

  // local statistics that will be ever increasing inside this method
  ReplicationMetricsFeature::InitialSyncStats cumulativeStats(
      vocbase().server().getFeature<ReplicationMetricsFeature>(), false);

  TRI_ASSERT(_config.batch.id);  // should not be equal to 0

  // assemble base URL
  // note: the "useEnvelope" URL parameter is sent to signal the leader that
  // we don't need the dump data packaged in an extra {"type":2300,"data":{...}}
  // envelope per document.
  // older, incompatible leaders will simply ignore this parameter and will
  // still send the documents inside these envelopes. that means when we receive
  // the documents, we need to disambiguate the two different formats.
  std::string baseUrl =
      replutils::ReplicationUrl + "/dump?collection=" + urlEncode(leaderColl) +
<<<<<<< HEAD
      "&batchId=" + std::to_string(_config.batch.id) +
      "&includeSystem=" + std::string(_config.applier._includeSystem ? "true" : "false") +
      "&useEnvelope=false" +
      "&serverId=" + _state.localServerIdString;
  
  if (ServerState::instance()->isDBServer() &&
      !_config.isChild() &&
      _config.applier._skipCreateDrop &&
      _config.applier._restrictType == ReplicationApplierConfiguration::RestrictType::Include &&
      _config.applier._restrictCollections.size() == 1 &&
      !hasDocuments(*coll)) {
    // DB server doing shard synchronization. now try to fetch everything in a single VPack array.
    // note: only servers >= 3.10 will honor this URL parameter. servers that are not capable of
    // this format will simply ignore it and send the old format.
    // the syncer has code to tell the two formats apart.
    // note: we can only add this flag if we are sure there are no documents present locally.
    // everything else is not safe.
    baseUrl += "&array=true";
  }
=======
      "&batchId=" + std::to_string(_config.batch.id) + "&includeSystem=" +
      std::string(_config.applier._includeSystem ? "true" : "false") +
      "&useEnvelope=false" + "&serverId=" + _state.localServerIdString;
>>>>>>> e449d8f3

  if (maxTick > 0) {
    baseUrl += "&to=" + itoa(maxTick + 1);
  }

  // state variables for the dump
  TRI_voc_tick_t fromTick = 0;
  int batch = 1;
  uint64_t chunkSize = _config.applier._chunkSize;

  double const startTime = TRI_microtime();

  // the shared status will wait in its destructor until all posted
  // requests have been completed/canceled!
  auto self = shared_from_this();
  auto sharedStatus = std::make_shared<Syncer::JobSynchronizer>(self);

  // order initial chunk. this will block until the initial response
  // has arrived
  fetchDumpChunk(sharedStatus, baseUrl, coll, leaderColl, batch, fromTick,
                 chunkSize);

  while (true) {
    std::unique_ptr<httpclient::SimpleHttpResult> dumpResponse;

    // block until we either got a response or were shut down
    Result res = sharedStatus->waitForResponse(dumpResponse);

    // update our statistics
    ++stats.numDumpRequests;
    stats.waitedForDump += sharedStatus->time();

    if (res.fail()) {
      // no response or error or shutdown
      return res;
    }

    // now we have got a response!
    TRI_ASSERT(dumpResponse != nullptr);

    if (dumpResponse->hasContentLength()) {
      stats.numDumpBytesReceived += dumpResponse->getContentLength();
    }

    bool found;
    std::string header = dumpResponse->getHeaderField(
        StaticStrings::ReplicationHeaderCheckMore, found);
    if (!found) {
      return Result(TRI_ERROR_REPLICATION_INVALID_RESPONSE,
                    std::string("got invalid response from leader at ") +
                        _config.leader.endpoint + ": required header " +
                        StaticStrings::ReplicationHeaderCheckMore +
                        " is missing in dump response");
    }

    TRI_voc_tick_t tick;
    bool checkMore = boolean(header);

    if (checkMore) {
      header = dumpResponse->getHeaderField(
          StaticStrings::ReplicationHeaderLastIncluded, found);
      if (!found) {
        return Result(TRI_ERROR_REPLICATION_INVALID_RESPONSE,
                      std::string("got invalid response from leader at ") +
                          _config.leader.endpoint + ": required header " +
                          StaticStrings::ReplicationHeaderLastIncluded +
                          " is missing in dump response");
      }

      tick = uint64(header);

      if (tick > fromTick) {
        fromTick = tick;
      } else {
        // we got the same tick again, this indicates we're at the end
        checkMore = false;
      }
    }

    // increase chunk size for next fetch
    if (chunkSize < ::maxChunkSize) {
      chunkSize = static_cast<uint64_t>(chunkSize * 1.25);

      if (chunkSize > ::maxChunkSize) {
        chunkSize = ::maxChunkSize;
      }
    }

    if (checkMore && !isAborted()) {
      // already fetch next batch in the background, by posting the
      // request to the scheduler, which can run it asynchronously
      sharedStatus->request([this, self, baseUrl, sharedStatus, coll,
                             leaderColl, batch, fromTick, chunkSize]() {
        fetchDumpChunk(sharedStatus, baseUrl, coll, leaderColl, batch + 1,
                       fromTick, chunkSize);
      });
    }

    SingleCollectionTransaction trx(
        transaction::StandaloneContext::Create(vocbase()), *coll,
        AccessMode::Type::EXCLUSIVE);

    // do not index the operations in our own transaction
    trx.addHint(transaction::Hints::Hint::NO_INDEXING);

    res = trx.begin();

    if (!res.ok()) {
      return Result(res.errorNumber(), concatT("unable to start transaction: ",
                                               res.errorMessage()));
    }

    double t = TRI_microtime();
    TRI_ASSERT(!trx.isSingleOperationTransaction());
    res = parseCollectionDump(trx, coll, dumpResponse.get(),
                              stats.numDumpDocuments);

    if (res.fail()) {
      TRI_ASSERT(!res.is(TRI_ERROR_ARANGO_TRY_AGAIN));
      return res;
    }

    res = trx.commit();

    double applyTime = TRI_microtime() - t;
    stats.waitedForDumpApply += applyTime;

    cumulativeStats += stats;

    _config.progress.set(
        std::string("fetched leader collection dump for collection '") +
        coll->name() + "', type: " + typeString + ", id: " + leaderColl +
        ", batch " + itoa(batch) + ", markers processed so far: " +
        itoa(cumulativeStats.numDumpDocuments) + ", bytes received so far: " +
        itoa(cumulativeStats.numDumpBytesReceived) +
        ", apply time for batch: " + std::to_string(applyTime) + " s");

    if (!res.ok()) {
      return res;
    }

    if (!checkMore || fromTick == 0) {
      // done
      _config.progress.set(
          std::string("finished initial dump for collection '") + coll->name() +
          "', type: " + typeString + ", id: " + leaderColl +
          ", markers processed: " + itoa(cumulativeStats.numDumpDocuments) +
          ", bytes received: " + itoa(cumulativeStats.numDumpBytesReceived) +
          ", dump requests: " +
          std::to_string(cumulativeStats.numDumpRequests) +
          ", waited for dump: " +
          std::to_string(cumulativeStats.waitedForDump) + " s" +
          ", apply time: " +
          std::to_string(cumulativeStats.waitedForDumpApply) + " s" +
          ", total time: " + std::to_string(TRI_microtime() - startTime) +
          " s");
      return Result();
    }

    batch++;

    if (isAborted()) {
      return Result(TRI_ERROR_REPLICATION_APPLIER_STOPPED);
    }

    // update the global metrics so the changes become visible early
    stats.publish();
    // keep the cumulativeStats intact here!
  }

  TRI_ASSERT(false);
  return Result(TRI_ERROR_INTERNAL);
}

/// @brief incrementally fetch data from a collection
Result DatabaseInitialSyncer::fetchCollectionSync(
    arangodb::LogicalCollection* coll, std::string const& leaderColl,
    TRI_voc_tick_t maxTick) {
  if (coll->syncByRevision() && _config.leader.version() >= 30800) {
    // local collection should support revisions, and leader is at least aware
    // of the revision-based protocol, so we can query it to find out if we
    // can use the new protocol; will fall back to old one if leader collection
    // is an old variant
    return fetchCollectionSyncByRevisions(coll, leaderColl, maxTick);
  }
  return fetchCollectionSyncByKeys(coll, leaderColl, maxTick);
}

/// @brief incrementally fetch data from a collection using keys as the primary
/// document identifier
Result DatabaseInitialSyncer::fetchCollectionSyncByKeys(
    arangodb::LogicalCollection* coll, std::string const& leaderColl,
    TRI_voc_tick_t maxTick) {
  using ::arangodb::basics::StringUtils::concatT;
  using ::arangodb::basics::StringUtils::urlEncode;

  if (!_config.isChild()) {
    batchExtend();
  }

  ReplicationMetricsFeature::InitialSyncStats stats(
      coll->vocbase().server().getFeature<ReplicationMetricsFeature>(), true);

  // We'll do one quick attempt at getting the keys on the leader.
  // We might receive the keys or a count of the keys. In the first case we
  // continue with the sync. If we get a document count, we'll estimate a
  // pessimistic wait of roughly 1e9/day and repeat the call without a quick
  // option.
  std::string const baseUrl = replutils::ReplicationUrl + "/keys";
  std::string url = baseUrl + "?collection=" + urlEncode(leaderColl) +
                    "&to=" + std::to_string(maxTick) +
                    "&serverId=" + _state.localServerIdString +
                    "&batchId=" + std::to_string(_config.batch.id);

  std::string msg = "fetching collection keys for collection '" + coll->name() +
                    "' from " + url;
  _config.progress.set(msg);

  // use a lower bound for maxWaitTime of 180M microseconds, i.e. 180 seconds
  constexpr uint64_t lowerBoundForWaitTime = 180000000;

  // note: maxWaitTime has a unit of microseconds
  uint64_t maxWaitTime = _config.applier._initialSyncMaxWaitTime;
  maxWaitTime = std::max<uint64_t>(maxWaitTime, lowerBoundForWaitTime);

  // the following two variables can be modified by the "keysCall" lambda
  VPackBuilder builder;
  VPackSlice slice;

  auto keysCall = [&](bool quick) {
    // send an initial async request to collect the collection keys on the other
    // side
    // sending this request in a blocking fashion may require very long to
    // complete,
    // so we're sending the x-arango-async header here
    auto headers = replutils::createHeaders();
    headers[StaticStrings::Async] = "store";

    std::unique_ptr<httpclient::SimpleHttpResult> response;
    _config.connection.lease([&](httpclient::SimpleHttpClient* client) {
      response.reset(client->retryRequest(rest::RequestType::POST,
                                          (quick) ? url + "&quick=true" : url,
                                          nullptr, 0, headers));
    });
    ++stats.numKeysRequests;

    if (replutils::hasFailed(response.get())) {
      ++stats.numFailedConnects;
      return replutils::buildHttpError(response.get(), url, _config.connection);
    }

    bool found = false;
    std::string jobId = response->getHeaderField(StaticStrings::AsyncId, found);

    if (!found) {
      ++stats.numFailedConnects;
      return Result(TRI_ERROR_REPLICATION_INVALID_RESPONSE,
                    std::string("got invalid response from leader at ") +
                        _config.leader.endpoint + url +
                        ": could not find 'X-Arango-Async' header");
    }

    double const startTime = TRI_microtime();

    headers = replutils::createHeaders();

    while (true) {
      if (!_config.isChild()) {
        batchExtend();
      }

      std::string const jobUrl = "/_api/job/" + jobId;
      _config.connection.lease([&](httpclient::SimpleHttpClient* client) {
        response.reset(client->request(rest::RequestType::PUT, jobUrl, nullptr,
                                       0, headers));
      });

      double waitTime = TRI_microtime() - startTime;

      if (response != nullptr && response->isComplete()) {
        if (response->hasContentLength()) {
          stats.numSyncBytesReceived += response->getContentLength();
        }
        if (response->hasHeaderField(StaticStrings::AsyncId)) {
          // job is done, got the actual response
          break;
        }
        if (response->getHttpReturnCode() == 404) {
          // unknown job, we can abort
          ++stats.numFailedConnects;
          stats.waitedForInitial += waitTime;
          return Result(TRI_ERROR_REPLICATION_NO_RESPONSE,
                        std::string("job not found on leader at ") +
                            _config.leader.endpoint);
        }
      }

      TRI_ASSERT(maxWaitTime >= lowerBoundForWaitTime);

      if (static_cast<uint64_t>(waitTime * 1000.0 * 1000.0) >= maxWaitTime) {
        ++stats.numFailedConnects;
        stats.waitedForInitial += waitTime;
        return Result(
            TRI_ERROR_REPLICATION_NO_RESPONSE,
            std::string("timed out waiting for response from leader at ") +
                _config.leader.endpoint);
      }

      if (isAborted()) {
        stats.waitedForInitial += waitTime;
        return Result(TRI_ERROR_REPLICATION_APPLIER_STOPPED);
      }

      std::chrono::milliseconds sleepTime = ::sleepTimeFromWaitTime(waitTime);
      std::this_thread::sleep_for(sleepTime);
    }

    stats.waitedForInitial += TRI_microtime() - startTime;

    if (replutils::hasFailed(response.get())) {
      ++stats.numFailedConnects;
      return replutils::buildHttpError(response.get(), url, _config.connection);
    }

    Result r = replutils::parseResponse(builder, response.get());

    if (r.fail()) {
      ++stats.numFailedConnects;
      return Result(
          TRI_ERROR_REPLICATION_INVALID_RESPONSE,
          concatT("got invalid response from leader at ",
                  _config.leader.endpoint, url, ": ", r.errorMessage()));
    }

    slice = builder.slice();
    if (!slice.isObject()) {
      ++stats.numFailedConnects;
      return Result(TRI_ERROR_REPLICATION_INVALID_RESPONSE,
                    std::string("got invalid response from leader at ") +
                        _config.leader.endpoint + url +
                        ": response is no object");
    }

    return Result();
  };

  auto ck = keysCall(true);
  if (!ck.ok()) {
    return ck;
  }
  VPackSlice const c = slice.get("count");
  if (!c.isNumber()) {
    return Result(TRI_ERROR_REPLICATION_INVALID_RESPONSE,
                  std::string("got invalid response from master at ") +
                      _config.leader.endpoint + url +
                      ": response count not a number");
  }

  uint64_t ndocs = c.getNumber<uint64_t>();

#ifdef ARANGODB_ENABLE_FAILURE_TESTS
  if (ndocs > _quickKeysNumDocsLimit && slice.hasKey("id")) {
    LOG_TOPIC("6e1b3", ERR, Logger::REPLICATION)
        << "client: DatabaseInitialSyncer::run - expected only document count "
           "for quick call";
    TRI_ASSERT(false);
  }
#endif

  if (!slice.hasKey("id")) {  // we only have count
    // calculate a wait time proportional to the number of documents on the
    // leader if we get 1M documents back, the wait time is 80M microseconds,
    // i.e. 80 seconds if we get 10M documents back, the wait time is 800M
    // microseconds, i.e. 800 seconds
    // ...
    maxWaitTime = std::max<uint64_t>(maxWaitTime, ndocs * 80);

    // there is an additional lower bound for the wait time as defined initially
    // in
    //    _config.applier._initialSyncMaxWaitTime
    // we also apply an additional lower bound of 180 seconds here, in case that
    // value is configured too low, for whatever reason
    maxWaitTime = std::max<uint64_t>(maxWaitTime, lowerBoundForWaitTime);

    TRI_ASSERT(maxWaitTime >= lowerBoundForWaitTime);

    // note: keysCall() can modify the "slice" variable
    ck = keysCall(false);
    if (!ck.ok()) {
      return ck;
    }
  }

  VPackSlice const keysId = slice.get("id");
  if (!keysId.isString()) {
    ++stats.numFailedConnects;
    return Result(TRI_ERROR_REPLICATION_INVALID_RESPONSE,
                  std::string("got invalid response from leader at ") +
                      _config.leader.endpoint + url +
                      ": response does not contain valid 'id' attribute");
  }

  auto sg = arangodb::scopeGuard([&]() noexcept {
    try {
      url = baseUrl + "/" + keysId.copyString();
      std::string msg =
          "deleting remote collection keys object for collection '" +
          coll->name() + "' from " + url;
      _config.progress.set(msg);

      // now delete the keys we ordered
      std::unique_ptr<httpclient::SimpleHttpResult> response;
      _config.connection.lease([&](httpclient::SimpleHttpClient* client) {
        auto headers = replutils::createHeaders();
        response.reset(client->retryRequest(rest::RequestType::DELETE_REQ, url,
                                            nullptr, 0, headers));
      });
    } catch (std::exception const& ex) {
      LOG_TOPIC("f8b31", ERR, Logger::REPLICATION)
          << "Failed to deleting remote collection keys object for collection "
          << coll->name() << ex.what();
    }
  });

  VPackSlice const count = slice.get("count");

  if (!count.isNumber()) {
    ++stats.numFailedConnects;
    return Result(TRI_ERROR_REPLICATION_INVALID_RESPONSE,
                  std::string("got invalid response from leader at ") +
                      _config.leader.endpoint + url +
                      ": response does not contain valid 'count' attribute");
  }

  if (count.getNumber<size_t>() <= 0) {
    // remote collection has no documents. now truncate our local collection
    SingleCollectionTransaction trx(
        transaction::StandaloneContext::Create(vocbase()), *coll,
        AccessMode::Type::EXCLUSIVE);
    trx.addHint(transaction::Hints::Hint::INTERMEDIATE_COMMITS);
    trx.addHint(transaction::Hints::Hint::ALLOW_RANGE_DELETE);
    Result res = trx.begin();

    if (!res.ok()) {
      return Result(res.errorNumber(), concatT("unable to start transaction: ",
                                               res.errorMessage()));
    }

    OperationOptions options;

    if (!_state.leaderId.empty()) {
      options.isSynchronousReplicationFrom = _state.leaderId;
    }

    OperationResult opRes = trx.truncate(coll->name(), options);

    if (opRes.fail()) {
      return Result(opRes.errorNumber(),
                    concatT("unable to truncate collection '", coll->name(),
                            "': ", TRI_errno_string(opRes.errorNumber())));
    }

    return trx.finish(opRes.result);
  }

  // now we can fetch the complete chunk information from the leader
  try {
    return coll->vocbase()
        .server()
        .getFeature<EngineSelectorFeature>()
        .engine()
        .handleSyncKeys(*this, *coll, keysId.copyString());
  } catch (arangodb::basics::Exception const& ex) {
    return Result(ex.code(), ex.what());
  } catch (std::exception const& ex) {
    return Result(TRI_ERROR_INTERNAL, ex.what());
  } catch (...) {
    return Result(TRI_ERROR_INTERNAL);
  }
}

/// @brief incrementally fetch data from a collection using keys as the primary
/// document identifier
Result DatabaseInitialSyncer::fetchCollectionSyncByRevisions(
    arangodb::LogicalCollection* coll, std::string const& leaderColl,
    TRI_voc_tick_t maxTick) {
  using ::arangodb::basics::StringUtils::concatT;
  using ::arangodb::basics::StringUtils::urlEncode;
  using ::arangodb::transaction::Hints;

  ReplicationMetricsFeature::InitialSyncStats stats(
      vocbase().server().getFeature<ReplicationMetricsFeature>(), true);

  double const startTime = TRI_microtime();

  if (!_config.isChild()) {
    batchExtend();
  }

  std::unique_ptr<containers::RevisionTree> treeLeader;
  std::string const baseUrl =
      replutils::ReplicationUrl + "/" + RestReplicationHandler::Revisions;

  // get leader tree
  {
    std::string url = baseUrl + "/" + RestReplicationHandler::Tree +
                      "?collection=" + urlEncode(leaderColl) +
                      "&onlyPopulated=true" + "&to=" + std::to_string(maxTick) +
                      "&serverId=" + _state.localServerIdString +
                      "&batchId=" + std::to_string(_config.batch.id);

    std::string msg = "fetching collection revision tree for collection '" +
                      coll->name() + "' from " + url;
    _config.progress.set(msg);

    auto headers = replutils::createHeaders();
    std::unique_ptr<httpclient::SimpleHttpResult> response;
    double t = TRI_microtime();
    _config.connection.lease([&](httpclient::SimpleHttpClient* client) {
      response.reset(client->retryRequest(rest::RequestType::GET, url, nullptr,
                                          0, headers));
    });
    stats.waitedForInitial += TRI_microtime() - t;

    if (replutils::hasFailed(response.get())) {
      if (response &&
          response->getHttpReturnCode() ==
              static_cast<int>(rest::ResponseCode::NOT_IMPLEMENTED)) {
        // collection on leader doesn't support revisions-based protocol,
        // fallback
        return fetchCollectionSyncByKeys(coll, leaderColl, maxTick);
      }
      stats.numFailedConnects++;
      return replutils::buildHttpError(response.get(), url, _config.connection);
    }

    if (response->hasContentLength()) {
      stats.numSyncBytesReceived += response->getContentLength();
    }

    auto body = response->getBodyVelocyPack();
    if (!body) {
      ++stats.numFailedConnects;
      return Result(
          TRI_ERROR_INTERNAL,
          "received improperly formed response when fetching revision tree");
    }
    treeLeader = containers::RevisionTree::deserialize(body->slice());
    if (!treeLeader) {
      ++stats.numFailedConnects;
      return Result(TRI_ERROR_REPLICATION_INVALID_RESPONSE,
                    std::string("got invalid response from leader at ") +
                        _config.leader.endpoint + url +
                        ": response does not contain a valid revision tree");
    }

    if (treeLeader->count() == 0) {
      // remote collection has no documents. now truncate our local collection
      SingleCollectionTransaction trx(
          transaction::StandaloneContext::Create(vocbase()), *coll,
          AccessMode::Type::EXCLUSIVE);
      trx.addHint(transaction::Hints::Hint::INTERMEDIATE_COMMITS);
      trx.addHint(transaction::Hints::Hint::ALLOW_RANGE_DELETE);
      Result res = trx.begin();

      if (!res.ok()) {
        return Result(
            res.errorNumber(),
            concatT("unable to start transaction: ", res.errorMessage()));
      }

      OperationOptions options;

      if (!_state.leaderId.empty()) {
        options.isSynchronousReplicationFrom = _state.leaderId;
      }

      OperationResult opRes = trx.truncate(coll->name(), options);

      if (opRes.fail()) {
        return Result(opRes.errorNumber(),
                      concatT("unable to truncate collection '", coll->name(),
                              "': ", TRI_errno_string(opRes.errorNumber())));
      }

      return trx.finish(opRes.result);
    }
  }

  if (isAborted()) {
    return Result(TRI_ERROR_REPLICATION_APPLIER_STOPPED);
  }

  PhysicalCollection* physical = coll->getPhysical();
  TRI_ASSERT(physical);
  auto context =
      arangodb::transaction::StandaloneContext::Create(coll->vocbase());
  TransactionId blockerId = context->generateId();
  physical->placeRevisionTreeBlocker(blockerId);

  auto blockerGuard = scopeGuard([&]() noexcept {  // remove blocker afterwards
    try {
      physical->removeRevisionTreeBlocker(blockerId);
    } catch (std::exception const& ex) {
      LOG_TOPIC("e020c", ERR, Logger::REPLICATION)
          << "Failed to remove revision tree blocker: " << ex.what();
    }
  });
  std::unique_ptr<arangodb::SingleCollectionTransaction> trx;
  transaction::Options options;
  TRI_IF_FAILURE("IncrementalReplicationFrequentIntermediateCommit") {
    options.intermediateCommitCount = 1000;
  }
  try {
    trx = std::make_unique<arangodb::SingleCollectionTransaction>(
        context, *coll, arangodb::AccessMode::Type::EXCLUSIVE, options);
  } catch (arangodb::basics::Exception const& ex) {
    if (ex.code() == TRI_ERROR_ARANGO_DATA_SOURCE_NOT_FOUND) {
      bool locked = false;
      TRI_vocbase_col_status_e status = coll->tryFetchStatus(locked);
      if (!locked) {
        // fall back to unsafe method as last resort
        status = coll->status();
      }
      if (status == TRI_vocbase_col_status_e::TRI_VOC_COL_STATUS_DELETED) {
        // TODO handle
        setAborted(true);  // probably wrong?
        return Result(TRI_ERROR_REPLICATION_APPLIER_STOPPED);
      }
    }
    return Result(ex.code());
  }

  // we must be able to read our own writes here - otherwise the end result
  // can be wrong. do not enable NO_INDEXING here!

  // turn on intermediate commits as the number of keys to delete can be huge
  // here
  trx->addHint(Hints::Hint::INTERMEDIATE_COMMITS);
  Result res = trx->begin();
  if (!res.ok()) {
    return Result(res.errorNumber(),
                  concatT("unable to start transaction: ", res.errorMessage()));
  }
  auto guard = scopeGuard([trx = trx.get()]() noexcept {
    try {
      if (trx->status() == transaction::Status::RUNNING) {
        trx->abort();
      }
    } catch (std::exception const& ex) {
      LOG_TOPIC("1a537", ERR, Logger::REPLICATION)
          << "Failed to abort transaction: " << ex.what();
    }
  });

  // diff with local tree
  // std::pair<std::size_t, std::size_t> fullRange = treeLeader->range();
  auto treeLocal = physical->revisionTree(*trx);
  if (!treeLocal) {
    // local collection does not support syncing by revision, fall back to keys
    guard.fire();
    return fetchCollectionSyncByKeys(coll, leaderColl, maxTick);
  }
  // make sure revision tree blocker is removed
  blockerGuard.fire();

  std::vector<std::pair<std::uint64_t, std::uint64_t>> ranges =
      treeLeader->diff(*treeLocal);
  if (ranges.empty()) {
    // no differences, done!
    setProgress("no differences between two revision trees, ending");
    return Result{};
  }

  // now lets get the actual ranges and handle the differences

  {
    VPackBuilder requestBuilder;
    {
      char ridBuffer[arangodb::basics::maxUInt64StringSize];
      VPackArrayBuilder list(&requestBuilder);
      for (auto& pair : ranges) {
        VPackArrayBuilder range(&requestBuilder);
        requestBuilder.add(
            basics::HybridLogicalClock::encodeTimeStampToValuePair(pair.first,
                                                                   ridBuffer));
        requestBuilder.add(
            basics::HybridLogicalClock::encodeTimeStampToValuePair(pair.second,
                                                                   ridBuffer));
      }
    }
    std::string request = requestBuilder.slice().toJson();

    std::string url = baseUrl + "/" + RestReplicationHandler::Ranges +
                      "?collection=" + urlEncode(leaderColl) +
                      "&serverId=" + _state.localServerIdString +
                      "&batchId=" + std::to_string(_config.batch.id);
    auto headers = replutils::createHeaders();
    std::unique_ptr<httpclient::SimpleHttpResult> response;
    RevisionId requestResume{ranges[0].first};  // start with beginning
    RevisionId iterResume = requestResume;
    std::size_t chunk = 0;
    std::unique_ptr<ReplicationIterator> iter =
        physical->getReplicationIterator(
            ReplicationIterator::Ordering::Revision, *trx);
    if (!iter) {
      return Result(TRI_ERROR_INTERNAL, "could not get replication iterator");
    }

    std::vector<RevisionId> toFetch;
    std::vector<RevisionId> toRemove;
    const uint64_t documentsFound = treeLocal->count();
    RevisionReplicationIterator& local =
        *static_cast<RevisionReplicationIterator*>(iter.get());

    while (requestResume < RevisionId::max()) {
      if (isAborted()) {
        return Result(TRI_ERROR_REPLICATION_APPLIER_STOPPED);
      }

      if (!_config.isChild()) {
        batchExtend();
      }

      std::string batchUrl = url + "&" + StaticStrings::RevisionTreeResume +
                             "=" + requestResume.toString();
      std::string msg = "fetching collection revision ranges for collection '" +
                        coll->name() + "' from " + batchUrl;
      _config.progress.set(msg);
      double t = TRI_microtime();
      _config.connection.lease([&](httpclient::SimpleHttpClient* client) {
        response.reset(client->retryRequest(rest::RequestType::PUT, batchUrl,
                                            request.data(), request.size(),
                                            headers));
      });
      stats.waitedForKeys += TRI_microtime() - t;
      ++stats.numKeysRequests;

      if (replutils::hasFailed(response.get())) {
        ++stats.numFailedConnects;
        return replutils::buildHttpError(response.get(), batchUrl,
                                         _config.connection);
      }

      if (response->hasContentLength()) {
        stats.numSyncBytesReceived += response->getContentLength();
      }

      VPackBuilder responseBuilder;
      Result r = replutils::parseResponse(responseBuilder, response.get());
      if (r.fail()) {
        ++stats.numFailedConnects;
        return Result(
            TRI_ERROR_REPLICATION_INVALID_RESPONSE,
            concatT("got invalid response from leader at ",
                    _config.leader.endpoint, batchUrl, ": ", r.errorMessage()));
      }

      VPackSlice const slice = responseBuilder.slice();
      if (!slice.isObject()) {
        ++stats.numFailedConnects;
        return Result(TRI_ERROR_REPLICATION_INVALID_RESPONSE,
                      std::string("got invalid response from leader at ") +
                          _config.leader.endpoint + batchUrl +
                          ": response is not an object");
      }

      VPackSlice const resumeSlice = slice.get("resume");
      if (!resumeSlice.isNone() && !resumeSlice.isString()) {
        ++stats.numFailedConnects;
        return Result(TRI_ERROR_REPLICATION_INVALID_RESPONSE,
                      std::string("got invalid response from leader at ") +
                          _config.leader.endpoint + batchUrl +
                          ": response field 'resume' is not a number");
      }
      requestResume = resumeSlice.isNone() ? RevisionId::max()
                                           : RevisionId::fromSlice(resumeSlice);

      VPackSlice const rangesSlice = slice.get("ranges");
      if (!rangesSlice.isArray()) {
        ++stats.numFailedConnects;
        return Result(TRI_ERROR_REPLICATION_INVALID_RESPONSE,
                      std::string("got invalid response from leader at ") +
                          _config.leader.endpoint + batchUrl +
                          ": response field 'ranges' is not an array");
      }

      for (VPackSlice leaderSlice : VPackArrayIterator(rangesSlice)) {
        if (!leaderSlice.isArray()) {
          ++stats.numFailedConnects;
          return Result(
              TRI_ERROR_REPLICATION_INVALID_RESPONSE,
              std::string("got invalid response from leader at ") +
                  _config.leader.endpoint + batchUrl +
                  ": response field 'ranges' entry is not a revision range");
        }
        auto& currentRange = ranges[chunk];
        if (!local.hasMore() ||
            local.revision() < RevisionId{currentRange.first}) {
          local.seek(std::max(iterResume, RevisionId{currentRange.first}));
        }

        RevisionId removalBound =
            leaderSlice.isEmptyArray()
                ? RevisionId{currentRange.second}.next()
                : RevisionId::fromSlice(leaderSlice.at(0));
        TRI_ASSERT(RevisionId{currentRange.first} <= removalBound);
        TRI_ASSERT(removalBound <= RevisionId{currentRange.second}.next());
        RevisionId mixedBound = leaderSlice.isEmptyArray()
                                    ? RevisionId{currentRange.second}
                                    : RevisionId::fromSlice(leaderSlice.at(
                                          leaderSlice.length() - 1));
        TRI_ASSERT(RevisionId{currentRange.first} <= mixedBound);
        TRI_ASSERT(mixedBound <= RevisionId{currentRange.second});

        while (local.hasMore() && local.revision() < removalBound) {
          toRemove.emplace_back(local.revision());
          iterResume = std::max(iterResume, local.revision().next());
          local.next();
        }

        std::size_t index = 0;
        while (local.hasMore() && local.revision() <= mixedBound) {
          RevisionId leaderRev = RevisionId::fromSlice(leaderSlice.at(index));

          if (local.revision() < leaderRev) {
            toRemove.emplace_back(local.revision());
            iterResume = std::max(iterResume, local.revision().next());
            local.next();
          } else if (leaderRev < local.revision()) {
            toFetch.emplace_back(leaderRev);
            ++index;
            iterResume = std::max(iterResume, leaderRev.next());
          } else {
            TRI_ASSERT(local.revision() == leaderRev);
            // match, no need to remove local or fetch from leader
            ++index;
            iterResume = std::max(iterResume, leaderRev.next());
            local.next();
          }
        }
        for (; index < leaderSlice.length(); ++index) {
          RevisionId leaderRev = RevisionId::fromSlice(leaderSlice.at(index));
          // fetch any leftovers
          toFetch.emplace_back(leaderRev);
          iterResume = std::max(iterResume, leaderRev.next());
        }

        while (local.hasMore() &&
               local.revision() <= std::min(requestResume.previous(),
                                            RevisionId{currentRange.second})) {
          toRemove.emplace_back(local.revision());
          iterResume = std::max(iterResume, local.revision().next());
          local.next();
        }

        if (requestResume > RevisionId{currentRange.second}) {
          ++chunk;
        }
      }

      Result res = ::removeRevisions(*trx, *coll, toRemove, stats);
      if (res.fail()) {
        return res;
      }
      toRemove.clear();

      res = ::fetchRevisions(*trx, _config, _state, *coll, leaderColl, toFetch,
                             stats);
      if (res.fail()) {
        return res;
      }
      toFetch.clear();
    }

    // adjust counts
    {
      uint64_t numberDocumentsAfterSync =
          documentsFound + stats.numDocsInserted - stats.numDocsRemoved;
      uint64_t numberDocumentsDueToCounter =
          coll->numberDocuments(trx.get(), transaction::CountType::Normal);

      setProgress(std::string("number of remaining documents in collection '") +
                  coll->name() +
                  "': " + std::to_string(numberDocumentsAfterSync) +
                  ", number of documents due to collection count: " +
                  std::to_string(numberDocumentsDueToCounter));

      if (numberDocumentsAfterSync != numberDocumentsDueToCounter) {
        int64_t diff = static_cast<int64_t>(numberDocumentsAfterSync) -
                       static_cast<int64_t>(numberDocumentsDueToCounter);

        LOG_TOPIC("118bf", WARN, Logger::REPLICATION)
            << "number of remaining documents in collection '" << coll->name()
            << "' is " << numberDocumentsAfterSync << " and differs from "
            << "number of documents returned by collection count "
            << numberDocumentsDueToCounter
            << ", documents found: " << documentsFound
            << ", num docs inserted: " << stats.numDocsInserted
            << ", num docs removed: " << stats.numDocsRemoved << ", a diff of "
            << diff << " will be applied";

        // patch the document counter of the collection and the transaction
        trx->documentCollection()->getPhysical()->adjustNumberDocuments(*trx,
                                                                        diff);
      }
    }

    res = trx->commit();
    if (res.fail()) {
      return res;
    }
    TRI_ASSERT(requestResume == RevisionId::max());
  }

  setProgress(
      std::string("incremental tree sync statistics for collection '") +
      coll->name() +
      "': keys requests: " + std::to_string(stats.numKeysRequests) +
      ", docs requests: " + std::to_string(stats.numDocsRequests) +
      ", bytes received: " + std::to_string(stats.numSyncBytesReceived) +
      ", number of documents requested: " +
      std::to_string(stats.numDocsRequested) +
      ", number of documents inserted: " +
      std::to_string(stats.numDocsInserted) +
      ", number of documents removed: " + std::to_string(stats.numDocsRemoved) +
      ", waited for initial: " + std::to_string(stats.waitedForInitial) +
      " s, " + "waited for keys: " + std::to_string(stats.waitedForKeys) +
      " s, " + "waited for docs: " + std::to_string(stats.waitedForDocs) +
      " s, " + "waited for insertions: " +
      std::to_string(stats.waitedForInsertions) + " s, " +
      "waited for removals: " + std::to_string(stats.waitedForRemovals) +
      " s, " + "total time: " + std::to_string(TRI_microtime() - startTime) +
      " s");

  return Result{};
}

/// @brief incrementally fetch data from a collection
/// @brief changes the properties of a collection, based on the VelocyPack
/// provided
Result DatabaseInitialSyncer::changeCollection(arangodb::LogicalCollection* col,
                                               VPackSlice const& slice) {
  arangodb::CollectionGuard guard(&vocbase(), col->id());

  return guard.collection()->properties(slice, false);  // always a full-update
}

/// @brief whether or not the collection has documents
bool DatabaseInitialSyncer::hasDocuments(
    arangodb::LogicalCollection const& col) {
  return col.getPhysical()->hasDocuments();
}

/// @brief handle the information about a collection
Result DatabaseInitialSyncer::handleCollection(VPackSlice const& parameters,
                                               VPackSlice const& indexes,
                                               bool incremental,
                                               SyncPhase phase) {
  using ::arangodb::basics::StringUtils::concatT;
  using ::arangodb::basics::StringUtils::itoa;

  if (isAborted()) {
    return Result(TRI_ERROR_REPLICATION_APPLIER_STOPPED);
  }

  if (!parameters.isObject() || !indexes.isArray()) {
    return Result(TRI_ERROR_REPLICATION_INVALID_RESPONSE);
  }

  if (!_config.isChild()) {
    batchExtend();
  }

  std::string const leaderName =
      basics::VelocyPackHelper::getStringValue(parameters, "name", "");

  DataSourceId const leaderCid{
      basics::VelocyPackHelper::extractIdValue(parameters)};

  if (leaderCid.empty()) {
    return Result(TRI_ERROR_REPLICATION_INVALID_RESPONSE,
                  "collection id is missing in response");
  }

  std::string const leaderUuid = basics::VelocyPackHelper::getStringValue(
      parameters, "globallyUniqueId", "");

  VPackSlice const type = parameters.get("type");

  if (!type.isNumber()) {
    return Result(TRI_ERROR_REPLICATION_INVALID_RESPONSE,
                  "collection type is missing in response");
  }

  std::string const typeString =
      (type.getNumber<int>() == 3 ? "edge" : "document");

  std::string const collectionMsg = "collection '" + leaderName + "', type " +
                                    typeString + ", id " + itoa(leaderCid.id());

  // phase handling
  if (phase == PHASE_VALIDATE) {
    // validation phase just returns ok if we got here (aborts above if data is
    // invalid)
    _config.progress.processedCollections.try_emplace(leaderCid, leaderName);

    return Result();
  }

  // drop and re-create collections locally
  // -------------------------------------------------------------------------------------

  if (phase == PHASE_DROP_CREATE) {
    auto col = resolveCollection(vocbase(), parameters);

    if (col == nullptr) {
      // not found...
      col = vocbase().lookupCollection(leaderName);

      if (col != nullptr &&
          (col->name() != leaderName ||
           (!leaderUuid.empty() && col->guid() != leaderUuid))) {
        // found another collection with the same name locally.
        // in this case we must drop it because we will run into duplicate
        // name conflicts otherwise
        try {
          auto res =
              vocbase().dropCollection(col->id(), true, -1.0).errorNumber();

          if (res == TRI_ERROR_NO_ERROR) {
            col = nullptr;
          }
        } catch (...) {
        }
      }
    }

    if (col != nullptr) {
      if (!incremental) {
        // first look up the collection
        if (col != nullptr) {
          bool truncate = false;

          if (col->name() == StaticStrings::UsersCollection) {
            // better not throw away the _users collection. otherwise it is gone
            // and this may be a problem if the
            // server crashes in-between.
            truncate = true;
          }

          if (truncate) {
            // system collection
            _config.progress.set("truncating " + collectionMsg);

            SingleCollectionTransaction trx(
                transaction::StandaloneContext::Create(vocbase()), *col,
                AccessMode::Type::EXCLUSIVE);
            trx.addHint(transaction::Hints::Hint::INTERMEDIATE_COMMITS);
            trx.addHint(transaction::Hints::Hint::ALLOW_RANGE_DELETE);
            Result res = trx.begin();

            if (!res.ok()) {
              return Result(res.errorNumber(),
                            concatT("unable to truncate ", collectionMsg, ": ",
                                    res.errorMessage()));
            }

            OperationOptions options;

            if (!_state.leaderId.empty()) {
              options.isSynchronousReplicationFrom = _state.leaderId;
            }

            OperationResult opRes = trx.truncate(col->name(), options);

            if (opRes.fail()) {
              return Result(opRes.errorNumber(),
                            concatT("unable to truncate ", collectionMsg, ": ",
                                    TRI_errno_string(opRes.errorNumber())));
            }

            res = trx.finish(opRes.result);

            if (!res.ok()) {
              return Result(res.errorNumber(),
                            concatT("unable to truncate ", collectionMsg, ": ",
                                    res.errorMessage()));
            }
          } else {
            // drop a regular collection
            if (_config.applier._skipCreateDrop) {
              _config.progress.set("dropping " + collectionMsg +
                                   " skipped because of configuration");
              return Result();
            }
            _config.progress.set("dropping " + collectionMsg);

            auto res =
                vocbase().dropCollection(col->id(), true, -1.0).errorNumber();

            if (res != TRI_ERROR_NO_ERROR) {
              return Result(res, concatT("unable to drop ", collectionMsg, ": ",
                                         TRI_errno_string(res)));
            }
          }
        }
      } else {
        // incremental case
        TRI_ASSERT(incremental);

        // collection is already present
        _config.progress.set("checking/changing parameters of " +
                             collectionMsg);
        return changeCollection(col.get(), parameters);
      }
    }
    // When we get here, col is a nullptr anyway!

    std::string msg = "creating " + collectionMsg;
    if (_config.applier._skipCreateDrop) {
      msg += " skipped because of configuration";
      _config.progress.set(msg);
      return Result();
    }
    _config.progress.set(msg);

    LOG_TOPIC("7093d", DEBUG, Logger::REPLICATION)
        << "Dump is creating collection " << parameters.toJson();

    LogicalCollection* col2 = nullptr;
    auto r = createCollection(vocbase(), parameters, &col2);

    if (r.fail()) {
      return Result(r.errorNumber(),
                    concatT("unable to create ", collectionMsg, ": ",
                            TRI_errno_string(r.errorNumber()),
                            ". Collection info ", parameters.toJson()));
    }

    return r;
  }

  // sync collection data
  // -------------------------------------------------------------------------------------

  else if (phase == PHASE_DUMP) {
    _config.progress.set("dumping data for " + collectionMsg);

    std::shared_ptr<LogicalCollection> col =
        resolveCollection(vocbase(), parameters);

    if (col == nullptr) {
      return Result(TRI_ERROR_ARANGO_DATA_SOURCE_NOT_FOUND,
                    std::string("cannot dump: ") + collectionMsg +
                        " not found on leader. Collection info " +
                        parameters.toJson());
    }

    std::string const& leaderColl =
        !leaderUuid.empty() ? leaderUuid : itoa(leaderCid.id());
    auto res = incremental && hasDocuments(*col)
                   ? fetchCollectionSync(col.get(), leaderColl,
                                         _config.leader.lastLogTick)
                   : fetchCollectionDump(col.get(), leaderColl,
                                         _config.leader.lastLogTick);

    if (!res.ok()) {
      return res;
    } else if (isAborted()) {
      return res.reset(TRI_ERROR_REPLICATION_APPLIER_STOPPED);
    }

    if (leaderName == StaticStrings::UsersCollection) {
      reloadUsers();
    } else if (leaderName == StaticStrings::AnalyzersCollection &&
               ServerState::instance()->isSingleServer() &&
               vocbase()
                   .server()
                   .hasFeature<iresearch::IResearchAnalyzerFeature>()) {
      vocbase()
          .server()
          .getFeature<iresearch::IResearchAnalyzerFeature>()
          .invalidate(vocbase());
    }

    // schmutz++ creates indexes on DBServers
    if (_config.applier._skipCreateDrop) {
      _config.progress.set("creating indexes for " + collectionMsg +
                           " skipped because of configuration");
      return res;
    }

    // now create indexes
    TRI_ASSERT(indexes.isArray());
    VPackValueLength const numIdx = indexes.length();
    if (numIdx > 0) {
      if (!_config.isChild()) {
        batchExtend();
      }

      _config.progress.set("creating " + std::to_string(numIdx) +
                           " index(es) for " + collectionMsg);

      try {
        for (auto const& idxDef : VPackArrayIterator(indexes)) {
          if (idxDef.isObject()) {
            VPackSlice const type = idxDef.get(StaticStrings::IndexType);
            if (type.isString()) {
              _config.progress.set("creating index of type " +
                                   type.copyString() + " for " + collectionMsg);
            }
          }

          createIndexInternal(idxDef, *col);
        }
      } catch (arangodb::basics::Exception const& ex) {
        return res.reset(ex.code(), ex.what());
      } catch (std::exception const& ex) {
        return res.reset(TRI_ERROR_INTERNAL, ex.what());
      } catch (...) {
        return res.reset(TRI_ERROR_INTERNAL);
      }
    }

    return res;
  }

  // we won't get here
  TRI_ASSERT(false);
  return Result(TRI_ERROR_INTERNAL);
}

/// @brief fetch the server's inventory
arangodb::Result DatabaseInitialSyncer::fetchInventory(VPackBuilder& builder) {
  std::string url = replutils::ReplicationUrl +
                    "/inventory?serverId=" + _state.localServerIdString +
                    "&batchId=" + std::to_string(_config.batch.id);
  if (_config.applier._includeSystem) {
    url += "&includeSystem=true";
  }
  if (_config.applier._includeFoxxQueues) {
    url += "&includeFoxxQueues=true";
  }

  // use an optmization here for shard synchronization: only fetch the inventory
  // including a single shard. this can greatly reduce the size of the response.
  if (ServerState::instance()->isDBServer() && !_config.isChild() &&
      _config.applier._skipCreateDrop &&
      _config.applier._restrictType ==
          ReplicationApplierConfiguration::RestrictType::Include &&
      _config.applier._restrictCollections.size() == 1) {
    url += "&collection=" + arangodb::basics::StringUtils::urlEncode(*(
                                _config.applier._restrictCollections.begin()));
  }

  // send request
  _config.progress.set("fetching leader inventory from " + url);
  std::unique_ptr<httpclient::SimpleHttpResult> response;
  _config.connection.lease([&](httpclient::SimpleHttpClient* client) {
    auto headers = replutils::createHeaders();
    response.reset(
        client->retryRequest(rest::RequestType::GET, url, nullptr, 0, headers));
  });

  if (replutils::hasFailed(response.get())) {
    if (!_config.isChild()) {
      batchFinish();
    }
    return replutils::buildHttpError(response.get(), url, _config.connection);
  }

  Result r = replutils::parseResponse(builder, response.get());

  if (r.fail()) {
    return Result(
        r.errorNumber(),
        std::string("got invalid response from leader at ") +
            _config.leader.endpoint + url +
            ": invalid response type for initial data. expecting array");
  }

  VPackSlice slice = builder.slice();
  if (!slice.isObject()) {
    LOG_TOPIC("3b1e6", DEBUG, Logger::REPLICATION)
        << "client: DatabaseInitialSyncer::run - inventoryResponse is not an "
           "object";

    return Result(TRI_ERROR_REPLICATION_INVALID_RESPONSE,
                  std::string("got invalid response from leader at ") +
                      _config.leader.endpoint + url + ": invalid JSON");
  }

  return r;
}

/// @brief handle the inventory response of the leader
Result DatabaseInitialSyncer::handleCollectionsAndViews(
    VPackSlice const& collSlices, VPackSlice const& viewSlices,
    bool incremental) {
  TRI_ASSERT(collSlices.isArray());

  std::vector<std::pair<VPackSlice, VPackSlice>> systemCollections;
  std::vector<std::pair<VPackSlice, VPackSlice>> collections;
  for (VPackSlice it : VPackArrayIterator(collSlices)) {
    if (!it.isObject()) {
      return Result(TRI_ERROR_REPLICATION_INVALID_RESPONSE,
                    "collection declaration is invalid in response");
    }

    VPackSlice const parameters = it.get("parameters");

    if (!parameters.isObject()) {
      return Result(TRI_ERROR_REPLICATION_INVALID_RESPONSE,
                    "collection parameters declaration is invalid in response");
    }

    VPackSlice const indexes = it.get("indexes");

    if (!indexes.isArray()) {
      return Result(TRI_ERROR_REPLICATION_INVALID_RESPONSE,
                    "collection indexes declaration is invalid in response");
    }

    std::string const leaderName =
        basics::VelocyPackHelper::getStringValue(parameters, "name", "");

    if (leaderName.empty()) {
      return Result(TRI_ERROR_REPLICATION_INVALID_RESPONSE,
                    "collection name is missing in response");
    }

    if (TRI_ExcludeCollectionReplication(leaderName,
                                         _config.applier._includeSystem,
                                         _config.applier._includeFoxxQueues)) {
      continue;
    }

    if (basics::VelocyPackHelper::getBooleanValue(parameters, "deleted",
                                                  false)) {
      // we don't care about deleted collections
      continue;
    }

    if (_config.applier._restrictType !=
        ReplicationApplierConfiguration::RestrictType::None) {
      auto const it = _config.applier._restrictCollections.find(leaderName);
      bool found = (it != _config.applier._restrictCollections.end());

      if (_config.applier._restrictType ==
              ReplicationApplierConfiguration::RestrictType::Include &&
          !found) {
        // collection should not be included
        continue;
      } else if (_config.applier._restrictType ==
                     ReplicationApplierConfiguration::RestrictType::Exclude &&
                 found) {
        // collection should be excluded
        continue;
      }
    }

    if (leaderName == StaticStrings::AnalyzersCollection) {
      // _analyzers collection has to be restored before view creation
      systemCollections.emplace_back(parameters, indexes);
    } else {
      collections.emplace_back(parameters, indexes);
    }
  }

  // STEP 1: validate collection declarations from leader
  // ----------------------------------------------------------------------------------

  // STEP 2: drop and re-create collections locally if they are also present on
  // the leader
  //  ------------------------------------------------------------------------------------

  // iterate over all collections from the leader...
  std::array<SyncPhase, 2> phases{{PHASE_VALIDATE, PHASE_DROP_CREATE}};
  for (auto const& phase : phases) {
    Result r = iterateCollections(systemCollections, incremental, phase);

    if (r.fail()) {
      return r;
    }

    r = iterateCollections(collections, incremental, phase);

    if (r.fail()) {
      return r;
    }
  }

  // STEP 3: restore data for system collections
  // ----------------------------------------------------------------------------------
  auto const res =
      iterateCollections(systemCollections, incremental, PHASE_DUMP);

  if (res.fail()) {
    return res;
  }

  // STEP 4: now that the collections exist create the views
  // this should be faster than re-indexing afterwards
  // ----------------------------------------------------------------------------------

  if (!_config.applier._skipCreateDrop &&
      _config.applier._restrictCollections.empty() && viewSlices.isArray()) {
    // views are optional, and 3.3 and before will not send any view data
    Result r = handleViewCreation(viewSlices);  // no requests to leader
    if (r.fail()) {
      LOG_TOPIC("96cda", ERR, Logger::REPLICATION)
          << "Error during intial sync view creation: " << r.errorMessage();
      return r;
    }
  } else {
    _config.progress.set("view creation skipped because of configuration");
  }

  // STEP 5: sync collection data from leader and create initial indexes
  // ----------------------------------------------------------------------------------

  // now load the data into the collections
  return iterateCollections(collections, incremental, PHASE_DUMP);
}

/// @brief iterate over all collections from an array and apply an action
Result DatabaseInitialSyncer::iterateCollections(
    std::vector<std::pair<VPackSlice, VPackSlice>> const& collections,
    bool incremental, SyncPhase phase) {
  std::string phaseMsg("starting phase " + translatePhase(phase) + " with " +
                       std::to_string(collections.size()) + " collections");
  _config.progress.set(phaseMsg);

  for (auto const& collection : collections) {
    VPackSlice const parameters = collection.first;
    VPackSlice const indexes = collection.second;

    Result res = handleCollection(parameters, indexes, incremental, phase);

    if (res.fail()) {
      return res;
    }
  }

  // all ok
  return Result();
}

/// @brief create non-existing views locally
Result DatabaseInitialSyncer::handleViewCreation(VPackSlice const& views) {
  for (VPackSlice slice : VPackArrayIterator(views)) {
    Result res = createView(vocbase(), slice);
    if (res.fail()) {
      return res;
    }
  }
  return {};
}

Result DatabaseInitialSyncer::batchStart(char const* context,
                                         std::string const& patchCount) {
  return _config.batch.start(_config.connection, _config.progress,
                             _config.leader, _config.state.syncerId, context,
                             patchCount);
}

Result DatabaseInitialSyncer::batchExtend() {
  return _config.batch.extend(_config.connection, _config.progress,
                              _config.state.syncerId);
}

Result DatabaseInitialSyncer::batchFinish() noexcept {
  return _config.batch.finish(_config.connection, _config.progress,
                              _config.state.syncerId);
}

#ifdef ARANGODB_ENABLE_FAILURE_TESTS
/// @brief patch quickKeysNumDocsLimit for testing
void DatabaseInitialSyncer::adjustQuickKeysNumDocsLimit() {
  TRI_IF_FAILURE("RocksDBRestReplicationHandler::quickKeysNumDocsLimit100") {
    _quickKeysNumDocsLimit = 100;
  }
}
#endif

}  // namespace arangodb<|MERGE_RESOLUTION|>--- conflicted
+++ resolved
@@ -669,30 +669,24 @@
   bool found = false;
   std::string const& cType =
       response->getHeaderField(StaticStrings::ContentTypeHeader, found);
-   
+
   if (found && cType == StaticStrings::MimeTypeVPack) {
-<<<<<<< HEAD
     // received a velocypack response from the leader
-    LOG_TOPIC("b9f4d", DEBUG, Logger::REPLICATION) << "using vpack for chunk contents";
-  
-    VPackValidator validator(&basics::VelocyPackHelper::strictRequestValidationOptions);
-=======
     LOG_TOPIC("b9f4d", DEBUG, Logger::REPLICATION)
         << "using vpack for chunk contents";
 
     VPackValidator validator(
         &basics::VelocyPackHelper::strictRequestValidationOptions);
->>>>>>> e449d8f3
 
     // now check the sub-format of the velocypack data we received...
     VPackSlice s(reinterpret_cast<uint8_t const*>(p));
 
     if (s.isArray()) {
       // got one big velocypack array with all documents in it.
-      // servers >= 3.10 will send this if we send the "array=true" request parameter.
-      // older versions are not able to send this format, but will send each document as
-      // a single velocypack slice.
-      
+      // servers >= 3.10 will send this if we send the "array=true" request
+      // parameter. older versions are not able to send this format, but will
+      // send each document as a single velocypack slice.
+
       size_t remaining = static_cast<size_t>(end - p);
       // throws if the data is invalid
       validator.validate(p, remaining, /*isSubPart*/ false);
@@ -722,7 +716,8 @@
             continue;
           }
           // found an error
-          auto errorCode = ErrorCode{it.get(StaticStrings::ErrorNum).getNumber<int>()};
+          auto errorCode =
+              ErrorCode{it.get(StaticStrings::ErrorNum).getNumber<int>()};
           VPackSlice msg = it.get(StaticStrings::ErrorMessage);
           return Result(errorCode, msg.copyString());
         }
@@ -760,14 +755,10 @@
     // received a JSONL response from the leader, with one document per line
     // buffer must end with a NUL byte
     TRI_ASSERT(*end == '\0');
-<<<<<<< HEAD
-    LOG_TOPIC("bad5d", DEBUG, Logger::REPLICATION) << "using json for chunk contents";
- 
-=======
+
     LOG_TOPIC("bad5d", DEBUG, Logger::REPLICATION)
         << "using json for chunk contents";
 
->>>>>>> e449d8f3
     VPackBuilder builder;
     VPackParser parser(
         builder, &basics::VelocyPackHelper::strictRequestValidationOptions);
@@ -873,10 +864,6 @@
       return;
     }
 
-<<<<<<< HEAD
-    // success!
-    sharedStatus->gotResponse(std::move(response), t);
-=======
     if (replutils::hasFailed(response.get())) {
       // failure
       sharedStatus->gotResponse(
@@ -886,7 +873,6 @@
       // success!
       sharedStatus->gotResponse(std::move(response), t);
     }
->>>>>>> e449d8f3
   } catch (basics::Exception const& ex) {
     sharedStatus->gotResponse(Result(ex.code(), ex.what()));
   } catch (std::exception const& ex) {
@@ -931,31 +917,24 @@
   // the documents, we need to disambiguate the two different formats.
   std::string baseUrl =
       replutils::ReplicationUrl + "/dump?collection=" + urlEncode(leaderColl) +
-<<<<<<< HEAD
-      "&batchId=" + std::to_string(_config.batch.id) +
-      "&includeSystem=" + std::string(_config.applier._includeSystem ? "true" : "false") +
-      "&useEnvelope=false" +
-      "&serverId=" + _state.localServerIdString;
-  
-  if (ServerState::instance()->isDBServer() &&
-      !_config.isChild() &&
-      _config.applier._skipCreateDrop &&
-      _config.applier._restrictType == ReplicationApplierConfiguration::RestrictType::Include &&
-      _config.applier._restrictCollections.size() == 1 &&
-      !hasDocuments(*coll)) {
-    // DB server doing shard synchronization. now try to fetch everything in a single VPack array.
-    // note: only servers >= 3.10 will honor this URL parameter. servers that are not capable of
-    // this format will simply ignore it and send the old format.
-    // the syncer has code to tell the two formats apart.
-    // note: we can only add this flag if we are sure there are no documents present locally.
-    // everything else is not safe.
-    baseUrl += "&array=true";
-  }
-=======
       "&batchId=" + std::to_string(_config.batch.id) + "&includeSystem=" +
       std::string(_config.applier._includeSystem ? "true" : "false") +
       "&useEnvelope=false" + "&serverId=" + _state.localServerIdString;
->>>>>>> e449d8f3
+
+  if (ServerState::instance()->isDBServer() && !_config.isChild() &&
+      _config.applier._skipCreateDrop &&
+      _config.applier._restrictType ==
+          ReplicationApplierConfiguration::RestrictType::Include &&
+      _config.applier._restrictCollections.size() == 1 &&
+      !hasDocuments(*coll)) {
+    // DB server doing shard synchronization. now try to fetch everything in a
+    // single VPack array. note: only servers >= 3.10 will honor this URL
+    // parameter. servers that are not capable of this format will simply ignore
+    // it and send the old format. the syncer has code to tell the two formats
+    // apart. note: we can only add this flag if we are sure there are no
+    // documents present locally. everything else is not safe.
+    baseUrl += "&array=true";
+  }
 
   if (maxTick > 0) {
     baseUrl += "&to=" + itoa(maxTick + 1);
