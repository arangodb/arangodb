////////////////////////////////////////////////////////////////////////////////
/// DISCLAIMER
///
/// Copyright 2014-2022 ArangoDB GmbH, Cologne, Germany
/// Copyright 2004-2014 triAGENS GmbH, Cologne, Germany
///
/// Licensed under the Apache License, Version 2.0 (the "License");
/// you may not use this file except in compliance with the License.
/// You may obtain a copy of the License at
///
///     http://www.apache.org/licenses/LICENSE-2.0
///
/// Unless required by applicable law or agreed to in writing, software
/// distributed under the License is distributed on an "AS IS" BASIS,
/// WITHOUT WARRANTIES OR CONDITIONS OF ANY KIND, either express or implied.
/// See the License for the specific language governing permissions and
/// limitations under the License.
///
/// Copyright holder is ArangoDB GmbH, Cologne, Germany
///
/// @author Jan Steemann
////////////////////////////////////////////////////////////////////////////////

#include "DatabaseInitialSyncer.h"

#include "ApplicationFeatures/ApplicationServer.h"
#include "Basics/Exceptions.h"
#include "Basics/HybridLogicalClock.h"
#include "Basics/ReadLocker.h"
#include "Basics/Result.h"
#include "Basics/RocksDBUtils.h"
#include "Basics/ScopeGuard.h"
#include "Basics/StaticStrings.h"
#include "Basics/StringBuffer.h"
#include "Basics/StringUtils.h"
#include "Basics/VelocyPackHelper.h"
#include "Basics/system-functions.h"
#include "Indexes/Index.h"
#include "IResearch/IResearchAnalyzerFeature.h"
#include "Logger/Logger.h"
#include "Replication/DatabaseReplicationApplier.h"
#include "Replication/GlobalReplicationApplier.h"
#include "Replication/ReplicationFeature.h"
#include "Replication/utilities.h"
#include "Rest/CommonDefines.h"
#include "RestHandler/RestReplicationHandler.h"
#include "SimpleHttpClient/SimpleHttpClient.h"
#include "SimpleHttpClient/SimpleHttpResult.h"
#include "StorageEngine/EngineSelectorFeature.h"
#include "StorageEngine/PhysicalCollection.h"
#include "StorageEngine/StorageEngine.h"
#include "Transaction/Helpers.h"
#include "Transaction/Methods.h"
#include "Transaction/StandaloneContext.h"
#include "Utils/CollectionGuard.h"
#include "Utils/OperationOptions.h"
#include "VocBase/LogicalCollection.h"
#include "VocBase/LogicalView.h"
#include "VocBase/ManagedDocumentResult.h"
#include "VocBase/voc-types.h"
#include "VocBase/vocbase.h"

#include <velocypack/Builder.h>
#include <velocypack/Iterator.h>
#include <velocypack/Slice.h>
#include <velocypack/Validator.h>
#include <velocypack/velocypack-aliases.h>
#include <array>
#include <cstring>

namespace {

/// @brief maximum internal value for chunkSize
size_t const maxChunkSize = 10 * 1024 * 1024;

std::chrono::milliseconds sleepTimeFromWaitTime(double waitTime) {
  if (waitTime < 1.0) {
    return std::chrono::milliseconds(100);
  }
  if (waitTime < 5.0) {
    return std::chrono::milliseconds(200);
  }
  if (waitTime < 20.0) {
    return std::chrono::milliseconds(500);
  }
  if (waitTime < 60.0) {
    return std::chrono::seconds(1);
  }

  return std::chrono::seconds(2);
}

bool isVelocyPack(arangodb::httpclient::SimpleHttpResult const& response) {
  bool found = false;
  std::string const& cType = response.getHeaderField(
      arangodb::StaticStrings::ContentTypeHeader, found);
  return found && cType == arangodb::StaticStrings::MimeTypeVPack;
}

std::string const kTypeString = "type";
std::string const kDataString = "data";

arangodb::Result removeRevisions(
    arangodb::transaction::Methods& trx,
    arangodb::LogicalCollection& collection,
    std::vector<arangodb::RevisionId>& toRemove,
    arangodb::ReplicationMetricsFeature::InitialSyncStats& stats) {
  using arangodb::PhysicalCollection;
  using arangodb::Result;

  if (toRemove.empty()) {
    // no need to do anything
    return Result();
  }

  PhysicalCollection* physical = collection.getPhysical();

  arangodb::ManagedDocumentResult mdr;
  arangodb::OperationOptions options;
  options.silent = true;
  options.ignoreRevs = true;
  options.isRestore = true;
  options.waitForSync = false;

  for (arangodb::RevisionId const& rid : toRemove) {
    double t = TRI_microtime();
    auto r = physical->remove(trx, arangodb::LocalDocumentId::create(rid), mdr,
                              options);

    stats.waitedForRemovals += TRI_microtime() - t;
    if (r.fail() && r.isNot(TRI_ERROR_ARANGO_DOCUMENT_NOT_FOUND)) {
      // ignore not found, we remove conflicting docs ahead of time
      return r;
    }

    if (r.ok()) {
      ++stats.numDocsRemoved;
    }
  }

  return Result();
}

arangodb::Result fetchRevisions(
    arangodb::transaction::Methods& trx,
    arangodb::DatabaseInitialSyncer::Configuration& config,
    arangodb::Syncer::SyncerState& state,
    arangodb::LogicalCollection& collection, std::string const& leader,
    std::vector<arangodb::RevisionId>& toFetch,
    arangodb::ReplicationMetricsFeature::InitialSyncStats& stats) {
  using arangodb::PhysicalCollection;
  using arangodb::RestReplicationHandler;
  using arangodb::Result;
  using arangodb::basics::StringUtils::concatT;

  if (toFetch.empty()) {
    return Result();  // nothing to do
  }

  arangodb::transaction::BuilderLeaser keyBuilder(&trx);
  arangodb::ManagedDocumentResult mdr, previous;
  arangodb::OperationOptions options;
  options.silent = true;
  options.ignoreRevs = true;
  options.isRestore = true;
  options.validate = false;  // no validation during replication
  options.indexOperationMode = arangodb::IndexOperationMode::internal;
  options.checkUniqueConstraintsInPreflight = true;
  options.waitForSync = false;  // no waitForSync during replication
  if (!state.leaderId.empty()) {
    options.isSynchronousReplicationFrom = state.leaderId;
  }

  PhysicalCollection* physical = collection.getPhysical();

  std::string url = arangodb::replutils::ReplicationUrl + "/" +
                    RestReplicationHandler::Revisions + "/" +
                    RestReplicationHandler::Documents + "?collection=" +
                    arangodb::basics::StringUtils::urlEncode(leader) +
                    "&serverId=" + state.localServerIdString +
                    "&batchId=" + std::to_string(config.batch.id);
  auto headers = arangodb::replutils::createHeaders();

  config.progress.set("fetching documents by revision for collection '" +
                      collection.name() + "' from " + url);

  auto removeConflict = [&](auto const& conflictingKey) -> Result {
    keyBuilder->clear();
    keyBuilder->add(VPackValue(conflictingKey));

    auto res = physical->remove(trx, keyBuilder->slice(), mdr, options);

    if (res.ok()) {
      ++stats.numDocsRemoved;
    }

    return res;
  };

  std::size_t numUniqueIndexes = [&]() {
    std::size_t numUnique = 0;
    for (auto const& idx : collection.getIndexes()) {
      numUnique += idx->unique() ? 1 : 0;
    }
    return numUnique;
  }();

  std::size_t current = 0;
  auto guard = arangodb::scopeGuard(
      [&current, &stats]() noexcept { stats.numDocsRequested += current; });
  char ridBuffer[arangodb::basics::maxUInt64StringSize];
  std::unique_ptr<arangodb::httpclient::SimpleHttpResult> response;
  while (current < toFetch.size()) {
    arangodb::transaction::BuilderLeaser requestBuilder(&trx);
    {
      VPackArrayBuilder list(requestBuilder.get());
      for (std::size_t i = 0; i < 5000 && current + i < toFetch.size(); ++i) {
        requestBuilder->add(toFetch[current + i].toValuePair(ridBuffer));
      }
    }
    std::string request = requestBuilder->slice().toJson();

    double t = TRI_microtime();
    config.connection.lease(
        [&](arangodb::httpclient::SimpleHttpClient* client) {
          response.reset(client->retryRequest(arangodb::rest::RequestType::PUT,
                                              url, request.data(),
                                              request.size(), headers));
        });
    stats.waitedForDocs += TRI_microtime() - t;
    ++stats.numDocsRequests;

    if (arangodb::replutils::hasFailed(response.get())) {
      return arangodb::replutils::buildHttpError(response.get(), url,
                                                 config.connection);
    }

    arangodb::transaction::BuilderLeaser responseBuilder(&trx);
    Result r = arangodb::replutils::parseResponse(*responseBuilder.get(),
                                                  response.get());
    if (r.fail()) {
      return Result(
          TRI_ERROR_REPLICATION_INVALID_RESPONSE,
          concatT("got invalid response from leader at ",
                  config.leader.endpoint, url, ": ", r.errorMessage()));
    }

    VPackSlice docs = responseBuilder->slice();
    if (!docs.isArray()) {
      return Result(
          TRI_ERROR_REPLICATION_INVALID_RESPONSE,
          concatT("got invalid response from leader at ",
                  config.leader.endpoint, url, ": response is not an array"));
    }

    config.progress.set("applying documents by revision for collection '" +
                        collection.name() + "'");

    for (VPackSlice leaderDoc : VPackArrayIterator(docs)) {
      if (!leaderDoc.isObject()) {
        return Result(TRI_ERROR_REPLICATION_INVALID_RESPONSE,
                      std::string("got invalid response from leader at ") +
                          config.leader.endpoint + url +
                          ": response document entry is not an object");
      }

      VPackSlice keySlice = leaderDoc.get(arangodb::StaticStrings::KeyString);
      if (!keySlice.isString()) {
        return Result(TRI_ERROR_REPLICATION_INVALID_RESPONSE,
                      std::string("got invalid response from leader at ") +
                          state.leader.endpoint + ": document key is invalid");
      }

      VPackSlice revSlice = leaderDoc.get(arangodb::StaticStrings::RevString);
      if (!revSlice.isString()) {
        return Result(TRI_ERROR_REPLICATION_INVALID_RESPONSE,
                      std::string("got invalid response from leader at ") +
                          state.leader.endpoint +
                          ": document revision is invalid");
      }

      options.indexOperationMode = arangodb::IndexOperationMode::internal;

      // we need a retry loop here for unique indexes (we will always have at
      // least one unique index, which is the primary index, but there can be
      // more). as documents can be presented in any state on the follower,
      // simply inserting them in leader order may trigger a unique constraint
      // violation on the follower. in this case we may need to remove the
      // conflicting document. this can happen multiple times if there are
      // multiple unique indexes! we can only stop trying once we have tried
      // often enough, or if inserting succeeds.
      std::size_t tries = 1 + numUniqueIndexes;
      while (tries-- > 0) {
        if (tries == 0) {
          options.indexOperationMode = arangodb::IndexOperationMode::normal;
        }

        double tInsert = TRI_microtime();
        Result res = physical->insert(&trx, leaderDoc, mdr, options);
        stats.waitedForInsertions += TRI_microtime() - tInsert;

        options.indexOperationMode = arangodb::IndexOperationMode::internal;

        if (res.ok()) {
          ++stats.numDocsInserted;
          break;
        }

        if (!res.is(TRI_ERROR_ARANGO_UNIQUE_CONSTRAINT_VIOLATED)) {
          auto errorNumber = res.errorNumber();
          res.reset(errorNumber, concatT(TRI_errno_string(errorNumber), ": ",
                                         res.errorMessage()));
          return res;
        }

        arangodb::RevisionId rid = arangodb::RevisionId::fromSlice(leaderDoc);
        // We must see our own writes, because we may have to remove conflicting
        // documents (that we just inserted) as documents may be replicated in
        // unexpected order.
        if (physical->readDocument(&trx, arangodb::LocalDocumentId(rid.id()),
                                   mdr, arangodb::ReadOwnWrites::yes)) {
          // already have exactly this revision no need to insert
          break;
        }

        // remove conflict and retry
        // errorMessage() is this case contains the conflicting key
        auto inner = removeConflict(res.errorMessage());
        if (inner.fail()) {
          return res;
        }
      }
    }
    current += docs.length();
  }

  return Result();
}
}  // namespace

namespace arangodb {

/// @brief helper struct to prevent multiple starts of the replication
/// in the same database. used for single-server replication only.
struct MultiStartPreventer {
  MultiStartPreventer(MultiStartPreventer const&) = delete;
  MultiStartPreventer& operator=(MultiStartPreventer const&) = delete;

  MultiStartPreventer(TRI_vocbase_t& vocbase, bool preventStart)
      : vocbase(vocbase), preventedStart(false) {
    if (preventStart) {
      TRI_ASSERT(!ServerState::instance()->isClusterRole());

      auto res = vocbase.replicationApplier()->preventStart();
      if (res.fail()) {
        THROW_ARANGO_EXCEPTION(res);
      }
      preventedStart = true;
    }
  }

  ~MultiStartPreventer() {
    if (preventedStart) {
      // reallow starting
      TRI_ASSERT(!ServerState::instance()->isClusterRole());
      vocbase.replicationApplier()->allowStart();
    }
  }

  TRI_vocbase_t& vocbase;
  bool preventedStart;
};

DatabaseInitialSyncer::Configuration::Configuration(
    ReplicationApplierConfiguration const& a, replutils::BatchInfo& bat,
    replutils::Connection& c, bool f, replutils::LeaderInfo& l,
    replutils::ProgressInfo& p, SyncerState& s, TRI_vocbase_t& v)
    : applier{a},
      batch{bat},
      connection{c},
      flushed{f},
      leader{l},
      progress{p},
      state{s},
      vocbase{v} {}

bool DatabaseInitialSyncer::Configuration::isChild() const noexcept {
  return state.isChildSyncer;
}

DatabaseInitialSyncer::DatabaseInitialSyncer(
    TRI_vocbase_t& vocbase,
    ReplicationApplierConfiguration const& configuration)
    : InitialSyncer(
          configuration,
          [this](std::string const& msg) -> void { setProgress(msg); }),
      _config{_state.applier, _batch,        _state.connection,
              false,          _state.leader, _progress,
              _state,         vocbase},
      _lastCancellationCheck(std::chrono::steady_clock::now()),
      _isClusterRole(ServerState::instance()->isClusterRole()),
      _quickKeysNumDocsLimit(
          vocbase.server().getFeature<ReplicationFeature>().quickKeysLimit()) {
  _state.vocbases.try_emplace(vocbase.name(), vocbase);

#ifdef ARANGODB_ENABLE_FAILURE_TESTS
  adjustQuickKeysNumDocsLimit();
#endif
  if (configuration._database.empty()) {
    _state.databaseName = vocbase.name();
  }
}

std::shared_ptr<DatabaseInitialSyncer> DatabaseInitialSyncer::create(
    TRI_vocbase_t& vocbase,
    ReplicationApplierConfiguration const& configuration) {
  // enable make_shared on a class with a private constructor
  struct Enabler final : public DatabaseInitialSyncer {
    Enabler(TRI_vocbase_t& vocbase,
            ReplicationApplierConfiguration const& configuration)
        : DatabaseInitialSyncer(vocbase, configuration) {}
  };

  return std::make_shared<Enabler>(vocbase, configuration);
}

/// @brief return information about the leader
replutils::LeaderInfo DatabaseInitialSyncer::leaderInfo() const {
  return _config.leader;
}

/// @brief run method, performs a full synchronization
Result DatabaseInitialSyncer::runWithInventory(bool incremental,
                                               VPackSlice dbInventory,
                                               char const* context) {
  if (!_config.connection.valid()) {
    return Result(TRI_ERROR_INTERNAL, "invalid endpoint");
  }

  double const startTime = TRI_microtime();

  try {
    bool const preventMultiStart = !_isClusterRole;
    MultiStartPreventer p(vocbase(), preventMultiStart);

    setAborted(false);

    _config.progress.set("fetching leader state");

    LOG_TOPIC("0a10d", DEBUG, Logger::REPLICATION)
        << "client: getting leader state to dump " << vocbase().name();

    auto batchCancelation = scopeGuard([this]() noexcept {
      if (!_config.isChild()) {
        std::ignore = batchFinish();
      }
    });

    Result r;
    if (!_config.isChild()) {
      // enable patching of collection count for ShardSynchronization Job
      std::string patchCount;
      if (_config.applier._skipCreateDrop &&
          _config.applier._restrictType ==
              ReplicationApplierConfiguration::RestrictType::Include &&
          _config.applier._restrictCollections.size() == 1) {
        patchCount = *_config.applier._restrictCollections.begin();
      }

      // with a 3.8 leader, this call combines fetching the leader state with
      // starting the batch. this saves us one request per shard. a 3.7 leader
      // will does not return the leader state together with this call, so we
      // need to be prepared for not yet getting it here
      r = batchStart(context, patchCount);

      if (r.ok() && !_config.leader.serverId.isSet()) {
        // a 3.7 leader, which does not return leader state when stating a
        // batch. so we need to fetch the leader state in addition
        r = _config.leader.getState(_config.connection, _config.isChild(),
                                    context);
      }

      if (r.fail()) {
        return r;
      }

      TRI_ASSERT(!_config.leader.endpoint.empty());
      TRI_ASSERT(_config.leader.serverId.isSet());
      TRI_ASSERT(_config.leader.majorVersion != 0);

      LOG_TOPIC("6fd2b", DEBUG, Logger::REPLICATION)
          << "client: got leader state";

      startRecurringBatchExtension();
    }

    VPackSlice collections, views;
    if (dbInventory.isObject()) {
      collections = dbInventory.get("collections");  // required
      views = dbInventory.get("views");              // optional
    }
    VPackBuilder inventoryResponse;  // hold response data
    if (!collections.isArray()) {
      // caller did not supply an inventory, we need to fetch it
      r = fetchInventory(inventoryResponse);
      if (!r.ok()) {
        return r;
      }
      // we do not really care about the state response
      collections = inventoryResponse.slice().get("collections");
      if (!collections.isArray()) {
        return Result(TRI_ERROR_REPLICATION_INVALID_RESPONSE,
                      "collections section is missing from response");
      }
      views = inventoryResponse.slice().get("views");
    }

    // strip eventual objectIDs and then dump the collections
    auto pair = rocksutils::stripObjectIds(collections);
    r = handleCollectionsAndViews(pair.first, views, incremental);

    if (r.fail()) {
      LOG_TOPIC("12556", DEBUG, Logger::REPLICATION)
          << "Error during initial sync: " << r.errorMessage();
    }

    LOG_TOPIC("055df", DEBUG, Logger::REPLICATION)
        << "initial synchronization with leader took: "
        << Logger::FIXED(TRI_microtime() - startTime, 6) << " s. status: "
        << (r.errorMessage().empty() ? "all good" : r.errorMessage());

    if (r.ok() && _onSuccess) {
      r = _onSuccess(*this);
    }

    return r;
  } catch (arangodb::basics::Exception const& ex) {
    return Result(ex.code(), ex.what());
  } catch (std::exception const& ex) {
    return Result(TRI_ERROR_INTERNAL, ex.what());
  } catch (...) {
    return Result(TRI_ERROR_INTERNAL, "an unknown exception occurred");
  }
}

/// @brief fetch the server's inventory, public method for TailingSyncer
Result DatabaseInitialSyncer::getInventory(VPackBuilder& builder) {
  if (!_state.connection.valid()) {
    return Result(TRI_ERROR_INTERNAL, "invalid endpoint");
  }

  auto r = batchStart(nullptr);
  if (r.fail()) {
    return r;
  }

  auto sg = arangodb::scopeGuard([&]() noexcept { batchFinish(); });

  // caller did not supply an inventory, we need to fetch it
  return fetchInventory(builder);
}

/// @brief check whether the initial synchronization should be aborted
bool DatabaseInitialSyncer::isAborted() const {
  if (vocbase().server().isStopping() ||
      (vocbase().replicationApplier() != nullptr &&
       vocbase().replicationApplier()->stopInitialSynchronization())) {
    return true;
  }

  if (_state.isChildSyncer) {
    // this syncer is used as a child syncer of the GlobalInitialSyncer.
    // now check if parent was aborted
    ReplicationFeature& replication =
        vocbase().server().getFeature<ReplicationFeature>();
    GlobalReplicationApplier* applier = replication.globalReplicationApplier();
    if (applier != nullptr && applier->stopInitialSynchronization()) {
      return true;
    }
  }

  if (_checkCancellation) {
    // execute custom check for abortion only every few seconds, in case
    // it is expensive
    constexpr auto checkFrequency = std::chrono::seconds(5);

    auto now = std::chrono::steady_clock::now();
    TRI_IF_FAILURE("Replication::forceCheckCancellation") {
      // always force the cancellation check!
      _lastCancellationCheck = now - checkFrequency;
    }

    if (now - _lastCancellationCheck >= checkFrequency) {
      _lastCancellationCheck = now;
      if (_checkCancellation()) {
        return true;
      }
    }
  }

  return Syncer::isAborted();
}

void DatabaseInitialSyncer::setProgress(std::string const& msg) {
  _config.progress.message = msg;

  if (_config.applier._verbose) {
    LOG_TOPIC("c6f5f", INFO, Logger::REPLICATION) << msg;
  } else {
    LOG_TOPIC("d15ed", DEBUG, Logger::REPLICATION) << msg;
  }

  if (!_isClusterRole) {
    auto* applier = _config.vocbase.replicationApplier();

    if (applier != nullptr) {
      applier->setProgress(msg);
    }
  }
}

/// @brief handle a single dump marker
Result DatabaseInitialSyncer::parseCollectionDumpMarker(
    transaction::Methods& trx, LogicalCollection* coll, VPackSlice marker,
    FormatHint& hint) {
  if (!ADB_LIKELY(marker.isObject())) {
    return TRI_ERROR_REPLICATION_INVALID_RESPONSE;
  }

  // format auto-detection. this is executed only once per batch
  if (hint == FormatHint::AutoDetect) {
    if (marker.get(StaticStrings::KeyString).isString()) {
      // _key present
      hint = FormatHint::NoEnvelope;
    } else if (marker.get(kDataString).isObject()) {
      hint = FormatHint::Envelope;
    } else {
      return TRI_ERROR_REPLICATION_INVALID_RESPONSE;
    }
  }

  TRI_ASSERT(hint == FormatHint::Envelope || hint == FormatHint::NoEnvelope);

  VPackSlice doc;
  TRI_replication_operation_e type = REPLICATION_INVALID;

  if (hint == FormatHint::Envelope) {
    // input is wrapped in a {"type":2300,"data":{...}} envelope
    VPackSlice s = marker.get(kTypeString);
    if (s.isNumber()) {
      type = static_cast<TRI_replication_operation_e>(s.getNumber<int>());
    }
    doc = marker.get(kDataString);
    if (!doc.isObject()) {
      return TRI_ERROR_REPLICATION_INVALID_RESPONSE;
    }
  } else if (hint == FormatHint::NoEnvelope) {
    // input is just a document, without any {"type":2300,"data":{...}} envelope
    type = REPLICATION_MARKER_DOCUMENT;
    doc = marker;
  }

  if (!ADB_LIKELY(doc.isObject())) {
    return TRI_ERROR_REPLICATION_INVALID_RESPONSE;
  }

  std::string conflictingDocumentKey;
  return applyCollectionDumpMarker(trx, coll, type, doc,
                                   conflictingDocumentKey);
}

/// @brief apply the data from a collection dump
Result DatabaseInitialSyncer::parseCollectionDump(
    transaction::Methods& trx, LogicalCollection* coll,
    httpclient::SimpleHttpResult* response, uint64_t& markersProcessed) {
  TRI_ASSERT(response != nullptr);
  TRI_ASSERT(!trx.isSingleOperationTransaction());

  FormatHint hint = FormatHint::AutoDetect;

  basics::StringBuffer const& data = response->getBody();
  char const* p = data.begin();
  char const* end = p + data.length();

  if (isVelocyPack(*response)) {
    // received a velocypack response from the leader
<<<<<<< HEAD
    VPackValidator validator(
        &basics::VelocyPackHelper::strictRequestValidationOptions);
=======
    LOG_TOPIC("b9f4d", DEBUG, Logger::REPLICATION)
        << "using vpack for chunk contents";

    // intentional copy
    VPackOptions validationOptions =
        basics::VelocyPackHelper::strictRequestValidationOptions;
    // allow custom types being sent here
    validationOptions.disallowCustom = false;

    VPackValidator validator(&validationOptions);
>>>>>>> c0c0c8a0

    // now check the sub-format of the velocypack data we received...
    VPackSlice s(reinterpret_cast<uint8_t const*>(p));

    if (s.isArray()) {
      // got one big velocypack array with all documents in it.
      // servers >= 3.10 will send this if we send the "array=true" request
      // parameter. older versions are not able to send this format, but will
      // send each document as a single velocypack slice.

      size_t remaining = static_cast<size_t>(end - p);
      // throws if the data is invalid
      validator.validate(p, remaining, /*isSubPart*/ false);

      markersProcessed += s.length();

      OperationOptions options;
      options.silent = true;
      options.ignoreRevs = true;
      options.isRestore = true;
      options.validate = false;
      options.returnOld = false;
      options.returnNew = false;
      options.checkUniqueConstraintsInPreflight = false;
      options.isSynchronousReplicationFrom = _state.leaderId;

      auto opRes = trx.insert(coll->name(), s, options);
      if (opRes.fail()) {
        return opRes.result;
      }

      VPackSlice resultSlice = opRes.slice();
      if (resultSlice.isArray()) {
        for (VPackSlice it : VPackArrayIterator(resultSlice)) {
          VPackSlice s = it.get(StaticStrings::Error);
          if (!s.isTrue()) {
            continue;
          }
          // found an error
          auto errorCode =
              ErrorCode{it.get(StaticStrings::ErrorNum).getNumber<int>()};
          VPackSlice msg = it.get(StaticStrings::ErrorMessage);
          return Result(errorCode, msg.copyString());
        }
      }

    } else {
      // received a VelocyPack response from the leader, with one document
      // per slice (multiple slices in the same response)
      try {
        while (p < end) {
          size_t remaining = static_cast<size_t>(end - p);
          // throws if the data is invalid
          validator.validate(p, remaining, /*isSubPart*/ true);

          VPackSlice marker(reinterpret_cast<uint8_t const*>(p));
          Result r = parseCollectionDumpMarker(trx, coll, marker, hint);

          TRI_ASSERT(!r.is(TRI_ERROR_ARANGO_TRY_AGAIN));
          if (r.fail()) {
            r.reset(r.errorNumber(),
                    std::string("received invalid dump data for collection '") +
                        coll->name() + "'");
            return r;
          }
          ++markersProcessed;
          p += marker.byteSize();
        }
      } catch (velocypack::Exception const& e) {
        LOG_TOPIC("b9f4f", ERR, Logger::REPLICATION)
            << "Error parsing VPack response: " << e.what();
        return Result(TRI_ERROR_HTTP_CORRUPTED_JSON, e.what());
      }
    }
  } else {
    // received a JSONL response from the leader, with one document per line
    // buffer must end with a NUL byte
    TRI_ASSERT(*end == '\0');
    LOG_TOPIC("bad5d", DEBUG, Logger::REPLICATION)
        << "using json for chunk contents";

    VPackBuilder builder;
    VPackParser parser(
        builder, &basics::VelocyPackHelper::strictRequestValidationOptions);

    while (p < end) {
      char const* q = strchr(p, '\n');
      if (q == nullptr) {
        q = end;
      }

      if (q - p < 2) {
        // we are done
        return Result();
      }

      TRI_ASSERT(q <= end);
      try {
        builder.clear();
        parser.parse(p, static_cast<size_t>(q - p));
      } catch (velocypack::Exception const& e) {
        LOG_TOPIC("746ea", ERR, Logger::REPLICATION)
            << "while parsing collection dump: " << e.what();
        return Result(TRI_ERROR_HTTP_CORRUPTED_JSON, e.what());
      }

      p = q + 1;

      Result r = parseCollectionDumpMarker(trx, coll, builder.slice(), hint);
      TRI_ASSERT(!r.is(TRI_ERROR_ARANGO_TRY_AGAIN));
      if (r.fail()) {
        return r;
      }

      ++markersProcessed;
    }
  }

  // reached the end
  return Result();
}

/// @brief order a new chunk from the /dump API
void DatabaseInitialSyncer::fetchDumpChunk(
    std::shared_ptr<Syncer::JobSynchronizer> sharedStatus,
    std::string const& baseUrl, arangodb::LogicalCollection* coll,
    std::string const& leaderColl, int batch, TRI_voc_tick_t fromTick,
    uint64_t chunkSize) {
  using ::arangodb::basics::StringUtils::itoa;

  if (isAborted()) {
    sharedStatus->gotResponse(Result(TRI_ERROR_REPLICATION_APPLIER_STOPPED));
    return;
  }

  try {
    std::string const typeString =
        (coll->type() == TRI_COL_TYPE_EDGE ? "edge" : "document");

    if (!_config.isChild()) {
      batchExtend();
    }

    // assemble URL to call
    std::string url =
        baseUrl + "&from=" + itoa(fromTick) + "&chunkSize=" + itoa(chunkSize);

    if (_config.flushed) {
      url += "&flush=false";
    } else {
      // only flush WAL once
      url += "&flush=true";
      _config.flushed = true;
    }

    bool isVPack = false;
    auto headers = replutils::createHeaders();
    if (_config.leader.version() >= 30800) {
      // from 3.8 onwards, it is safe and also faster to retrieve vpack-encoded
      // dumps. in previous versions there may be vpack encoding issues for the
      // /_api/replication/dump responses.
      headers[StaticStrings::Accept] = StaticStrings::MimeTypeVPack;
      isVPack = true;
    }

    _config.progress.set(
        std::string("fetching leader collection dump for collection '") +
        coll->name() + "', type: " + typeString +
        ", format: " + (isVPack ? "vpack" : "json") + ", id: " + leaderColl +
        ", batch " + itoa(batch) + ", url: " + url);

    double t = TRI_microtime();

    // send request
    std::unique_ptr<httpclient::SimpleHttpResult> response;
    _config.connection.lease([&](httpclient::SimpleHttpClient* client) {
      response.reset(client->retryRequest(rest::RequestType::GET, url, nullptr,
                                          0, headers));
    });

    t = TRI_microtime() - t;

    if (replutils::hasFailed(response.get())) {
      sharedStatus->gotResponse(
          replutils::buildHttpError(response.get(), url, _config.connection),
          t);
      return;
    }

    // success!
    sharedStatus->gotResponse(std::move(response), t);
  } catch (basics::Exception const& ex) {
    sharedStatus->gotResponse(Result(ex.code(), ex.what()));
  } catch (std::exception const& ex) {
    sharedStatus->gotResponse(Result(TRI_ERROR_INTERNAL, ex.what()));
  }
}

/// @brief incrementally fetch data from a collection
Result DatabaseInitialSyncer::fetchCollectionDump(
    arangodb::LogicalCollection* coll, std::string const& leaderColl,
    TRI_voc_tick_t maxTick) {
  using ::arangodb::basics::StringUtils::boolean;
  using ::arangodb::basics::StringUtils::concatT;
  using ::arangodb::basics::StringUtils::itoa;
  using ::arangodb::basics::StringUtils::uint64;
  using ::arangodb::basics::StringUtils::urlEncode;

  if (isAborted()) {
    return Result(TRI_ERROR_REPLICATION_APPLIER_STOPPED);
  }

  std::string const typeString =
      (coll->type() == TRI_COL_TYPE_EDGE ? "edge" : "document");

  // statistics which will update the global replication metrics,
  // periodically reset
  ReplicationMetricsFeature::InitialSyncStats stats(
      vocbase().server().getFeature<ReplicationMetricsFeature>(), true);

  // local statistics that will be ever increasing inside this method
  ReplicationMetricsFeature::InitialSyncStats cumulativeStats(
      vocbase().server().getFeature<ReplicationMetricsFeature>(), false);

  TRI_ASSERT(_config.batch.id);  // should not be equal to 0

  // assemble base URL
  // note: the "useEnvelope" URL parameter is sent to signal the leader that
  // we don't need the dump data packaged in an extra {"type":2300,"data":{...}}
  // envelope per document.
  // older, incompatible leaders will simply ignore this parameter and will
  // still send the documents inside these envelopes. that means when we receive
  // the documents, we need to disambiguate the two different formats.
  std::string baseUrl =
      replutils::ReplicationUrl + "/dump?collection=" + urlEncode(leaderColl) +
      "&batchId=" + std::to_string(_config.batch.id) + "&includeSystem=" +
      std::string(_config.applier._includeSystem ? "true" : "false") +
      "&useEnvelope=false" + "&serverId=" + _state.localServerIdString;

  if (ServerState::instance()->isDBServer() && !_config.isChild() &&
      _config.applier._skipCreateDrop &&
      _config.applier._restrictType ==
          ReplicationApplierConfiguration::RestrictType::Include &&
      _config.applier._restrictCollections.size() == 1 &&
      !hasDocuments(*coll)) {
    // DB server doing shard synchronization. now try to fetch everything in a
    // single VPack array. note: only servers >= 3.10 will honor this URL
    // parameter. servers that are not capable of this format will simply ignore
    // it and send the old format. the syncer has code to tell the two formats
    // apart. note: we can only add this flag if we are sure there are no
    // documents present locally. everything else is not safe.
    baseUrl += "&array=true";
  }

  if (maxTick > 0) {
    baseUrl += "&to=" + itoa(maxTick + 1);
  }

  // state variables for the dump
  TRI_voc_tick_t fromTick = 0;
  int batch = 1;
  uint64_t chunkSize = _config.applier._chunkSize;

  double const startTime = TRI_microtime();

  // the shared status will wait in its destructor until all posted
  // requests have been completed/canceled!
  auto self = shared_from_this();
  auto sharedStatus = std::make_shared<Syncer::JobSynchronizer>(self);

  // order initial chunk. this will block until the initial response
  // has arrived
  fetchDumpChunk(sharedStatus, baseUrl, coll, leaderColl, batch, fromTick,
                 chunkSize);

  while (true) {
    std::unique_ptr<httpclient::SimpleHttpResult> dumpResponse;

    // block until we either got a response or were shut down
    Result res = sharedStatus->waitForResponse(dumpResponse);

    // update our statistics
    ++stats.numDumpRequests;
    stats.waitedForDump += sharedStatus->time();

    if (res.fail()) {
      // no response or error or shutdown
      return res;
    }

    // now we have got a response!
    TRI_ASSERT(dumpResponse != nullptr);

    if (dumpResponse->hasContentLength()) {
      stats.numDumpBytesReceived += dumpResponse->getContentLength();
    }

    bool found;
    std::string header = dumpResponse->getHeaderField(
        StaticStrings::ReplicationHeaderCheckMore, found);
    if (!found) {
      return Result(TRI_ERROR_REPLICATION_INVALID_RESPONSE,
                    std::string("got invalid response from leader at ") +
                        _config.leader.endpoint + ": required header " +
                        StaticStrings::ReplicationHeaderCheckMore +
                        " is missing in dump response");
    }

    TRI_voc_tick_t tick;
    bool checkMore = boolean(header);

    if (checkMore) {
      header = dumpResponse->getHeaderField(
          StaticStrings::ReplicationHeaderLastIncluded, found);
      if (!found) {
        return Result(TRI_ERROR_REPLICATION_INVALID_RESPONSE,
                      std::string("got invalid response from leader at ") +
                          _config.leader.endpoint + ": required header " +
                          StaticStrings::ReplicationHeaderLastIncluded +
                          " is missing in dump response");
      }

      tick = uint64(header);

      if (tick > fromTick) {
        fromTick = tick;
      } else {
        // we got the same tick again, this indicates we're at the end
        checkMore = false;
      }
    }

    // increase chunk size for next fetch
    if (chunkSize < ::maxChunkSize) {
      chunkSize = static_cast<uint64_t>(chunkSize * 1.25);

      if (chunkSize > ::maxChunkSize) {
        chunkSize = ::maxChunkSize;
      }
    }

    if (checkMore && !isAborted()) {
      // already fetch next batch in the background, by posting the
      // request to the scheduler, which can run it asynchronously
      sharedStatus->request([this, self, baseUrl, sharedStatus, coll,
                             leaderColl, batch, fromTick, chunkSize]() {
        TRI_IF_FAILURE("Replication::forceCheckCancellation") {
          // we intentionally sleep here for a while, so the next call gets
          // executed after the scheduling thread has thrown its
          // TRI_ERROR_INTERNAL exception for our failure point
          std::this_thread::sleep_for(std::chrono::milliseconds(100));
        }
        fetchDumpChunk(sharedStatus, baseUrl, coll, leaderColl, batch + 1,
                       fromTick, chunkSize);
      });
      TRI_IF_FAILURE("Replication::forceCheckCancellation") {
        // forcefully abort replication once we have scheduled the job
        THROW_ARANGO_EXCEPTION(TRI_ERROR_INTERNAL);
      }
    }

    SingleCollectionTransaction trx(
        transaction::StandaloneContext::Create(vocbase()), *coll,
        AccessMode::Type::EXCLUSIVE);

    // do not index the operations in our own transaction
    trx.addHint(transaction::Hints::Hint::NO_INDEXING);

    res = trx.begin();

    if (!res.ok()) {
      return Result(res.errorNumber(), concatT("unable to start transaction: ",
                                               res.errorMessage()));
    }

    double t = TRI_microtime();
    TRI_ASSERT(!trx.isSingleOperationTransaction());
    res = parseCollectionDump(trx, coll, dumpResponse.get(),
                              stats.numDumpDocuments);

    if (res.fail()) {
      TRI_ASSERT(!res.is(TRI_ERROR_ARANGO_TRY_AGAIN));
      return res;
    }

    res = trx.commit();

    double applyTime = TRI_microtime() - t;
    stats.waitedForDumpApply += applyTime;

    cumulativeStats += stats;

    _config.progress.set(
        std::string("fetched leader collection dump for collection '") +
        coll->name() + "', type: " + typeString + ", id: " + leaderColl +
        ", batch " + itoa(batch) + ", markers processed so far: " +
        itoa(cumulativeStats.numDumpDocuments) + ", bytes received so far: " +
        itoa(cumulativeStats.numDumpBytesReceived) +
        ", apply time for batch: " + std::to_string(applyTime) + " s");

    if (!res.ok()) {
      return res;
    }

    if (!checkMore || fromTick == 0) {
      // done
      _config.progress.set(
          std::string("finished initial dump for collection '") + coll->name() +
          "', type: " + typeString + ", id: " + leaderColl +
          ", markers processed: " + itoa(cumulativeStats.numDumpDocuments) +
          ", bytes received: " + itoa(cumulativeStats.numDumpBytesReceived) +
          ", dump requests: " +
          std::to_string(cumulativeStats.numDumpRequests) +
          ", waited for dump: " +
          std::to_string(cumulativeStats.waitedForDump) + " s" +
          ", apply time: " +
          std::to_string(cumulativeStats.waitedForDumpApply) + " s" +
          ", total time: " + std::to_string(TRI_microtime() - startTime) +
          " s");
      return Result();
    }

    batch++;

    if (isAborted()) {
      return Result(TRI_ERROR_REPLICATION_APPLIER_STOPPED);
    }

    // update the global metrics so the changes become visible early
    stats.publish();
    // keep the cumulativeStats intact here!
  }

  TRI_ASSERT(false);
  return Result(TRI_ERROR_INTERNAL);
}

/// @brief incrementally fetch data from a collection
Result DatabaseInitialSyncer::fetchCollectionSync(
    arangodb::LogicalCollection* coll, std::string const& leaderColl,
    TRI_voc_tick_t maxTick) {
  if (coll->syncByRevision() && _config.leader.version() >= 30800) {
    // local collection should support revisions, and leader is at least aware
    // of the revision-based protocol, so we can query it to find out if we
    // can use the new protocol; will fall back to old one if leader collection
    // is an old variant
    return fetchCollectionSyncByRevisions(coll, leaderColl, maxTick);
  }
  return fetchCollectionSyncByKeys(coll, leaderColl, maxTick);
}

/// @brief incrementally fetch data from a collection using keys as the primary
/// document identifier
Result DatabaseInitialSyncer::fetchCollectionSyncByKeys(
    arangodb::LogicalCollection* coll, std::string const& leaderColl,
    TRI_voc_tick_t maxTick) {
  using ::arangodb::basics::StringUtils::concatT;
  using ::arangodb::basics::StringUtils::urlEncode;

  if (!_config.isChild()) {
    batchExtend();
  }

  ReplicationMetricsFeature::InitialSyncStats stats(
      coll->vocbase().server().getFeature<ReplicationMetricsFeature>(), true);

  // We'll do one quick attempt at getting the keys on the leader.
  // We might receive the keys or a count of the keys. In the first case we
  // continue with the sync. If we get a document count, we'll estimate a
  // pessimistic wait of roughly 1e9/day and repeat the call without a quick
  // option.
  std::string const baseUrl = replutils::ReplicationUrl + "/keys";
  std::string url = baseUrl + "?collection=" + urlEncode(leaderColl) +
                    "&to=" + std::to_string(maxTick) +
                    "&serverId=" + _state.localServerIdString +
                    "&batchId=" + std::to_string(_config.batch.id);

  std::string msg = "fetching collection keys for collection '" + coll->name() +
                    "' from " + url;
  _config.progress.set(msg);

  // use a lower bound for maxWaitTime of 180M microseconds, i.e. 180 seconds
  constexpr uint64_t lowerBoundForWaitTime = 180000000;

  // note: maxWaitTime has a unit of microseconds
  uint64_t maxWaitTime = _config.applier._initialSyncMaxWaitTime;
  maxWaitTime = std::max<uint64_t>(maxWaitTime, lowerBoundForWaitTime);

  // the following two variables can be modified by the "keysCall" lambda
  VPackBuilder builder;
  VPackSlice slice;

  auto keysCall = [&](bool quick) {
    // send an initial async request to collect the collection keys on the other
    // side
    // sending this request in a blocking fashion may require very long to
    // complete,
    // so we're sending the x-arango-async header here
    auto headers = replutils::createHeaders();
    headers[StaticStrings::Async] = "store";

    std::unique_ptr<httpclient::SimpleHttpResult> response;
    _config.connection.lease([&](httpclient::SimpleHttpClient* client) {
      response.reset(client->retryRequest(rest::RequestType::POST,
                                          (quick) ? url + "&quick=true" : url,
                                          nullptr, 0, headers));
    });
    ++stats.numKeysRequests;

    if (replutils::hasFailed(response.get())) {
      ++stats.numFailedConnects;
      return replutils::buildHttpError(response.get(), url, _config.connection);
    }

    bool found = false;
    std::string jobId = response->getHeaderField(StaticStrings::AsyncId, found);

    if (!found) {
      ++stats.numFailedConnects;
      return Result(TRI_ERROR_REPLICATION_INVALID_RESPONSE,
                    std::string("got invalid response from leader at ") +
                        _config.leader.endpoint + url +
                        ": could not find 'X-Arango-Async' header");
    }

    double const startTime = TRI_microtime();

    headers = replutils::createHeaders();

    while (true) {
      if (!_config.isChild()) {
        batchExtend();
      }

      std::string const jobUrl = "/_api/job/" + jobId;
      _config.connection.lease([&](httpclient::SimpleHttpClient* client) {
        response.reset(client->request(rest::RequestType::PUT, jobUrl, nullptr,
                                       0, headers));
      });

      double waitTime = TRI_microtime() - startTime;

      if (response != nullptr && response->isComplete()) {
        if (response->hasContentLength()) {
          stats.numSyncBytesReceived += response->getContentLength();
        }
        if (response->hasHeaderField(StaticStrings::AsyncId)) {
          // job is done, got the actual response
          break;
        }
        if (response->getHttpReturnCode() == 404) {
          // unknown job, we can abort
          ++stats.numFailedConnects;
          stats.waitedForInitial += waitTime;
          return Result(TRI_ERROR_REPLICATION_NO_RESPONSE,
                        std::string("job not found on leader at ") +
                            _config.leader.endpoint);
        }
      }

      TRI_ASSERT(maxWaitTime >= lowerBoundForWaitTime);

      if (static_cast<uint64_t>(waitTime * 1000.0 * 1000.0) >= maxWaitTime) {
        ++stats.numFailedConnects;
        stats.waitedForInitial += waitTime;
        return Result(
            TRI_ERROR_REPLICATION_NO_RESPONSE,
            std::string("timed out waiting for response from leader at ") +
                _config.leader.endpoint);
      }

      if (isAborted()) {
        stats.waitedForInitial += waitTime;
        return Result(TRI_ERROR_REPLICATION_APPLIER_STOPPED);
      }

      std::chrono::milliseconds sleepTime = ::sleepTimeFromWaitTime(waitTime);
      std::this_thread::sleep_for(sleepTime);
    }

    stats.waitedForInitial += TRI_microtime() - startTime;

    if (replutils::hasFailed(response.get())) {
      ++stats.numFailedConnects;
      return replutils::buildHttpError(response.get(), url, _config.connection);
    }

    Result r = replutils::parseResponse(builder, response.get());

    if (r.fail()) {
      ++stats.numFailedConnects;
      return Result(
          TRI_ERROR_REPLICATION_INVALID_RESPONSE,
          concatT("got invalid response from leader at ",
                  _config.leader.endpoint, url, ": ", r.errorMessage()));
    }

    slice = builder.slice();
    if (!slice.isObject()) {
      ++stats.numFailedConnects;
      return Result(TRI_ERROR_REPLICATION_INVALID_RESPONSE,
                    std::string("got invalid response from leader at ") +
                        _config.leader.endpoint + url +
                        ": response is no object");
    }

    return Result();
  };

  auto ck = keysCall(true);
  if (!ck.ok()) {
    return ck;
  }
  VPackSlice const c = slice.get("count");
  if (!c.isNumber()) {
    return Result(TRI_ERROR_REPLICATION_INVALID_RESPONSE,
                  std::string("got invalid response from master at ") +
                      _config.leader.endpoint + url +
                      ": response count not a number");
  }

  uint64_t ndocs = c.getNumber<uint64_t>();

#ifdef ARANGODB_ENABLE_FAILURE_TESTS
  if (ndocs > _quickKeysNumDocsLimit && slice.hasKey("id")) {
    LOG_TOPIC("6e1b3", ERR, Logger::REPLICATION)
        << "client: DatabaseInitialSyncer::run - expected only document count "
           "for quick call";
    TRI_ASSERT(false);
  }
#endif

  if (!slice.hasKey("id")) {  // we only have count
    // calculate a wait time proportional to the number of documents on the
    // leader if we get 1M documents back, the wait time is 80M microseconds,
    // i.e. 80 seconds if we get 10M documents back, the wait time is 800M
    // microseconds, i.e. 800 seconds
    // ...
    maxWaitTime = std::max<uint64_t>(maxWaitTime, ndocs * 80);

    // there is an additional lower bound for the wait time as defined initially
    // in
    //    _config.applier._initialSyncMaxWaitTime
    // we also apply an additional lower bound of 180 seconds here, in case that
    // value is configured too low, for whatever reason
    maxWaitTime = std::max<uint64_t>(maxWaitTime, lowerBoundForWaitTime);

    TRI_ASSERT(maxWaitTime >= lowerBoundForWaitTime);

    // note: keysCall() can modify the "slice" variable
    ck = keysCall(false);
    if (!ck.ok()) {
      return ck;
    }
  }

  VPackSlice const keysId = slice.get("id");
  if (!keysId.isString()) {
    ++stats.numFailedConnects;
    return Result(TRI_ERROR_REPLICATION_INVALID_RESPONSE,
                  std::string("got invalid response from leader at ") +
                      _config.leader.endpoint + url +
                      ": response does not contain valid 'id' attribute");
  }

  auto sg = arangodb::scopeGuard([&]() noexcept {
    try {
      url = baseUrl + "/" + keysId.copyString();
      std::string msg =
          "deleting remote collection keys object for collection '" +
          coll->name() + "' from " + url;
      _config.progress.set(msg);

      // now delete the keys we ordered
      std::unique_ptr<httpclient::SimpleHttpResult> response;
      _config.connection.lease([&](httpclient::SimpleHttpClient* client) {
        auto headers = replutils::createHeaders();
        response.reset(client->retryRequest(rest::RequestType::DELETE_REQ, url,
                                            nullptr, 0, headers));
      });
    } catch (std::exception const& ex) {
      LOG_TOPIC("f8b31", ERR, Logger::REPLICATION)
          << "Failed to deleting remote collection keys object for collection "
          << coll->name() << ex.what();
    }
  });

  VPackSlice const count = slice.get("count");

  if (!count.isNumber()) {
    ++stats.numFailedConnects;
    return Result(TRI_ERROR_REPLICATION_INVALID_RESPONSE,
                  std::string("got invalid response from leader at ") +
                      _config.leader.endpoint + url +
                      ": response does not contain valid 'count' attribute");
  }

  if (count.getNumber<size_t>() <= 0) {
    // remote collection has no documents. now truncate our local collection
    SingleCollectionTransaction trx(
        transaction::StandaloneContext::Create(vocbase()), *coll,
        AccessMode::Type::EXCLUSIVE);
    trx.addHint(transaction::Hints::Hint::INTERMEDIATE_COMMITS);
    trx.addHint(transaction::Hints::Hint::ALLOW_RANGE_DELETE);
    Result res = trx.begin();

    if (!res.ok()) {
      return Result(res.errorNumber(), concatT("unable to start transaction: ",
                                               res.errorMessage()));
    }

    OperationOptions options;

    if (!_state.leaderId.empty()) {
      options.isSynchronousReplicationFrom = _state.leaderId;
    }

    OperationResult opRes = trx.truncate(coll->name(), options);

    if (opRes.fail()) {
      return Result(opRes.errorNumber(),
                    concatT("unable to truncate collection '", coll->name(),
                            "': ", TRI_errno_string(opRes.errorNumber())));
    }

    return trx.finish(opRes.result);
  }

  // now we can fetch the complete chunk information from the leader
  try {
    return coll->vocbase()
        .server()
        .getFeature<EngineSelectorFeature>()
        .engine()
        .handleSyncKeys(*this, *coll, keysId.copyString());
  } catch (arangodb::basics::Exception const& ex) {
    return Result(ex.code(), ex.what());
  } catch (std::exception const& ex) {
    return Result(TRI_ERROR_INTERNAL, ex.what());
  } catch (...) {
    return Result(TRI_ERROR_INTERNAL);
  }
}

/// @brief order a new chunk from the /revisions API
void DatabaseInitialSyncer::fetchRevisionsChunk(
    std::shared_ptr<Syncer::JobSynchronizer> sharedStatus,
    std::string const& baseUrl, arangodb::LogicalCollection* coll,
    std::string const& leaderColl, std::string const& requestPayload,
    RevisionId requestResume) {
  if (isAborted()) {
    sharedStatus->gotResponse(Result(TRI_ERROR_REPLICATION_APPLIER_STOPPED));
    return;
  }

  try {
    std::string const typeString =
        (coll->type() == TRI_COL_TYPE_EDGE ? "edge" : "document");

    if (!_config.isChild()) {
      batchExtend();
    }

    // assemble URL to call
    std::string url = baseUrl + "&" + StaticStrings::RevisionTreeResume + "=" +
                      requestResume.toString();

    bool isVPack = false;
    auto headers = replutils::createHeaders();
    if (_config.leader.version() >= 30900) {
      headers[StaticStrings::Accept] = StaticStrings::MimeTypeVPack;
      isVPack = true;
    }

    _config.progress.set(
        std::string(
            "fetching leader collection revision ranges for collection '") +
        coll->name() + "', type: " + typeString + ", format: " +
        (isVPack ? "vpack" : "json") + ", id: " + leaderColl + ", url: " + url);

    double t = TRI_microtime();

    // send request
    std::unique_ptr<httpclient::SimpleHttpResult> response;
    _config.connection.lease([&](httpclient::SimpleHttpClient* client) {
      response.reset(client->retryRequest(rest::RequestType::PUT, url,
                                          requestPayload.data(),
                                          requestPayload.size(), headers));
    });

    t = TRI_microtime() - t;

    if (replutils::hasFailed(response.get())) {
      sharedStatus->gotResponse(
          replutils::buildHttpError(response.get(), url, _config.connection),
          t);
      return;
    }

    // success!
    sharedStatus->gotResponse(std::move(response), t);
  } catch (basics::Exception const& ex) {
    sharedStatus->gotResponse(Result(ex.code(), ex.what()));
  } catch (std::exception const& ex) {
    sharedStatus->gotResponse(Result(TRI_ERROR_INTERNAL, ex.what()));
  }
}

/// @brief incrementally fetch data from a collection using keys as the primary
/// document identifier
Result DatabaseInitialSyncer::fetchCollectionSyncByRevisions(
    arangodb::LogicalCollection* coll, std::string const& leaderColl,
    TRI_voc_tick_t maxTick) {
  using ::arangodb::basics::StringUtils::concatT;
  using ::arangodb::basics::StringUtils::urlEncode;
  using ::arangodb::transaction::Hints;

  ReplicationMetricsFeature::InitialSyncStats stats(
      vocbase().server().getFeature<ReplicationMetricsFeature>(), true);

  double const startTime = TRI_microtime();

  if (!_config.isChild()) {
    batchExtend();
  }

  std::unique_ptr<containers::RevisionTree> treeLeader;
  std::string const baseUrl =
      replutils::ReplicationUrl + "/" + RestReplicationHandler::Revisions;

  // get leader tree
  {
    std::string url = baseUrl + "/" + RestReplicationHandler::Tree +
                      "?collection=" + urlEncode(leaderColl) +
                      "&onlyPopulated=true" + "&to=" + std::to_string(maxTick) +
                      "&serverId=" + _state.localServerIdString +
                      "&batchId=" + std::to_string(_config.batch.id);

    std::string msg = "fetching collection revision tree for collection '" +
                      coll->name() + "' from " + url;
    _config.progress.set(msg);

    auto headers = replutils::createHeaders();
    std::unique_ptr<httpclient::SimpleHttpResult> response;
    double t = TRI_microtime();
    _config.connection.lease([&](httpclient::SimpleHttpClient* client) {
      response.reset(client->retryRequest(rest::RequestType::GET, url, nullptr,
                                          0, headers));
    });
    stats.waitedForInitial += TRI_microtime() - t;

    if (replutils::hasFailed(response.get())) {
      if (response &&
          response->getHttpReturnCode() ==
              static_cast<int>(rest::ResponseCode::NOT_IMPLEMENTED)) {
        // collection on leader doesn't support revisions-based protocol,
        // fallback
        return fetchCollectionSyncByKeys(coll, leaderColl, maxTick);
      }
      stats.numFailedConnects++;
      return replutils::buildHttpError(response.get(), url, _config.connection);
    }

    if (response->hasContentLength()) {
      stats.numSyncBytesReceived += response->getContentLength();
    }

    auto body = response->getBodyVelocyPack();
    if (!body) {
      ++stats.numFailedConnects;
      return Result(
          TRI_ERROR_INTERNAL,
          "received improperly formed response when fetching revision tree");
    }
    treeLeader = containers::RevisionTree::deserialize(body->slice());
    if (!treeLeader) {
      ++stats.numFailedConnects;
      return Result(TRI_ERROR_REPLICATION_INVALID_RESPONSE,
                    std::string("got invalid response from leader at ") +
                        _config.leader.endpoint + url +
                        ": response does not contain a valid revision tree");
    }

    if (treeLeader->count() == 0) {
      // remote collection has no documents. now truncate our local collection
      SingleCollectionTransaction trx(
          transaction::StandaloneContext::Create(vocbase()), *coll,
          AccessMode::Type::EXCLUSIVE);
      trx.addHint(transaction::Hints::Hint::INTERMEDIATE_COMMITS);
      trx.addHint(transaction::Hints::Hint::ALLOW_RANGE_DELETE);
      Result res = trx.begin();

      if (!res.ok()) {
        return Result(
            res.errorNumber(),
            concatT("unable to start transaction: ", res.errorMessage()));
      }

      OperationOptions options;

      if (!_state.leaderId.empty()) {
        options.isSynchronousReplicationFrom = _state.leaderId;
      }

      OperationResult opRes = trx.truncate(coll->name(), options);

      if (opRes.fail()) {
        return Result(opRes.errorNumber(),
                      concatT("unable to truncate collection '", coll->name(),
                              "': ", TRI_errno_string(opRes.errorNumber())));
      }

      return trx.finish(opRes.result);
    }
  }

  if (isAborted()) {
    return Result(TRI_ERROR_REPLICATION_APPLIER_STOPPED);
  }

  PhysicalCollection* physical = coll->getPhysical();
  TRI_ASSERT(physical);
  auto context =
      arangodb::transaction::StandaloneContext::Create(coll->vocbase());
  TransactionId blockerId = context->generateId();
  physical->placeRevisionTreeBlocker(blockerId);

  auto blockerGuard = scopeGuard([&]() noexcept {  // remove blocker afterwards
    try {
      physical->removeRevisionTreeBlocker(blockerId);
    } catch (std::exception const& ex) {
      LOG_TOPIC("e020c", ERR, Logger::REPLICATION)
          << "Failed to remove revision tree blocker: " << ex.what();
    }
  });
  std::unique_ptr<arangodb::SingleCollectionTransaction> trx;
  transaction::Options options;
  TRI_IF_FAILURE("IncrementalReplicationFrequentIntermediateCommit") {
    options.intermediateCommitCount = 1000;
  }
  try {
    trx = std::make_unique<arangodb::SingleCollectionTransaction>(
        context, *coll, arangodb::AccessMode::Type::EXCLUSIVE, options);
  } catch (arangodb::basics::Exception const& ex) {
    if (ex.code() == TRI_ERROR_ARANGO_DATA_SOURCE_NOT_FOUND) {
      bool locked = false;
      TRI_vocbase_col_status_e status = coll->tryFetchStatus(locked);
      if (!locked) {
        // fall back to unsafe method as last resort
        status = coll->status();
      }
      if (status == TRI_vocbase_col_status_e::TRI_VOC_COL_STATUS_DELETED) {
        // TODO handle
        setAborted(true);  // probably wrong?
        return Result(TRI_ERROR_REPLICATION_APPLIER_STOPPED);
      }
    }
    return Result(ex.code());
  }

  // we must be able to read our own writes here - otherwise the end result
  // can be wrong. do not enable NO_INDEXING here!

  // turn on intermediate commits as the number of keys to delete can be huge
  // here
  trx->addHint(Hints::Hint::INTERMEDIATE_COMMITS);
  Result res = trx->begin();
  if (!res.ok()) {
    return Result(res.errorNumber(),
                  concatT("unable to start transaction: ", res.errorMessage()));
  }
  auto guard = scopeGuard([trx = trx.get()]() noexcept {
    try {
      if (trx->status() == transaction::Status::RUNNING) {
        trx->abort();
      }
    } catch (std::exception const& ex) {
      LOG_TOPIC("1a537", ERR, Logger::REPLICATION)
          << "Failed to abort transaction: " << ex.what();
    }
  });

  // diff with local tree
  // std::pair<std::size_t, std::size_t> fullRange = treeLeader->range();
  auto treeLocal = physical->revisionTree(*trx);
  if (!treeLocal) {
    // local collection does not support syncing by revision, fall back to keys
    guard.fire();
    return fetchCollectionSyncByKeys(coll, leaderColl, maxTick);
  }
  // make sure revision tree blocker is removed
  blockerGuard.fire();

  std::vector<std::pair<std::uint64_t, std::uint64_t>> ranges =
      treeLeader->diff(*treeLocal);
  if (ranges.empty()) {
    // no differences, done!
    setProgress("no differences between two revision trees, ending");
    return Result{};
  }

  // now lets get the actual ranges and handle the differences

  {
    VPackBuilder requestBuilder;
    {
      char ridBuffer[arangodb::basics::maxUInt64StringSize];
      VPackArrayBuilder list(&requestBuilder);
      for (auto& pair : ranges) {
        VPackArrayBuilder range(&requestBuilder);
        requestBuilder.add(
            basics::HybridLogicalClock::encodeTimeStampToValuePair(pair.first,
                                                                   ridBuffer));
        requestBuilder.add(
            basics::HybridLogicalClock::encodeTimeStampToValuePair(pair.second,
                                                                   ridBuffer));
      }
    }

    std::unique_ptr<ReplicationIterator> iter =
        physical->getReplicationIterator(
            ReplicationIterator::Ordering::Revision, *trx);
    if (!iter) {
      return Result(TRI_ERROR_INTERNAL, "could not get replication iterator");
    }

    RevisionReplicationIterator& local =
        *static_cast<RevisionReplicationIterator*>(iter.get());

    uint64_t const documentsFound = treeLocal->count();

    std::vector<RevisionId> toFetch;
    std::vector<RevisionId> toRemove;

    std::string const requestPayload = requestBuilder.slice().toJson();
    std::string const url = baseUrl + "/" + RestReplicationHandler::Ranges +
                            "?collection=" + urlEncode(leaderColl) +
                            "&serverId=" + _state.localServerIdString +
                            "&batchId=" + std::to_string(_config.batch.id);
    RevisionId requestResume{ranges[0].first};  // start with beginning
    RevisionId iterResume = requestResume;
    std::size_t chunk = 0;

    // the shared status will wait in its destructor until all posted
    // requests have been completed/canceled!
    auto self = shared_from_this();
    auto sharedStatus = std::make_shared<Syncer::JobSynchronizer>(self);

    // order initial chunk. this will block until the initial response
    // has arrived
    fetchRevisionsChunk(sharedStatus, url, coll, leaderColl, requestPayload,
                        requestResume);

    // Builder will be recycled
    VPackBuilder responseBuilder;

    while (requestResume < RevisionId::max()) {
      std::unique_ptr<httpclient::SimpleHttpResult> chunkResponse;

      // block until we either got a response or were shut down
      Result res = sharedStatus->waitForResponse(chunkResponse);

      // update our statistics
      ++stats.numKeysRequests;
      stats.waitedForKeys += sharedStatus->time();

      if (res.fail()) {
        // no response or error or shutdown
        return res;
      }

      // now we have got a response!
      TRI_ASSERT(chunkResponse != nullptr);

      if (chunkResponse->hasContentLength()) {
        stats.numSyncBytesReceived += chunkResponse->getContentLength();
      }

      VPackSlice slice;

      if (::isVelocyPack(*chunkResponse)) {
        // velocypack body...
        // intentional copy of options
        VPackOptions validationOptions =
            basics::VelocyPackHelper::strictRequestValidationOptions;
        VPackValidator validator(&validationOptions);

        validator.validate(chunkResponse->getBody().begin(),
                           chunkResponse->getBody().length(),
                           /*isSubPart*/ false);

        slice = VPackSlice(
            reinterpret_cast<uint8_t const*>(chunkResponse->getBody().begin()));
      } else {
        // JSON body...
        // recycle builder
        responseBuilder.clear();
        Result r =
            replutils::parseResponse(responseBuilder, chunkResponse.get());
        if (r.fail()) {
          ++stats.numFailedConnects;
          return Result(
              TRI_ERROR_REPLICATION_INVALID_RESPONSE,
              concatT("got invalid response from leader at ",
                      _config.leader.endpoint, url, ": ", r.errorMessage()));
        }
        slice = responseBuilder.slice();
      }

      if (!slice.isObject()) {
        ++stats.numFailedConnects;
        return Result(TRI_ERROR_REPLICATION_INVALID_RESPONSE,
                      std::string("got invalid response from leader at ") +
                          _config.leader.endpoint + url +
                          ": response is not an object");
      }

      VPackSlice resumeSlice = slice.get("resume");
      if (!resumeSlice.isNone() && !resumeSlice.isString()) {
        ++stats.numFailedConnects;
        return Result(TRI_ERROR_REPLICATION_INVALID_RESPONSE,
                      std::string("got invalid response from leader at ") +
                          _config.leader.endpoint + url +
                          ": response field 'resume' is not a number");
      }
      requestResume = resumeSlice.isNone() ? RevisionId::max()
                                           : RevisionId::fromSlice(resumeSlice);

      if (requestResume < RevisionId::max() && !isAborted()) {
        // already fetch next chunk in the background, by posting the
        // request to the scheduler, which can run it asynchronously
        sharedStatus->request([this, self, url, sharedStatus, coll, leaderColl,
                               requestResume, &requestPayload]() {
          fetchRevisionsChunk(sharedStatus, url, coll, leaderColl,
                              requestPayload, requestResume);
        });
      }

      VPackSlice rangesSlice = slice.get("ranges");
      if (!rangesSlice.isArray()) {
        ++stats.numFailedConnects;
        return Result(TRI_ERROR_REPLICATION_INVALID_RESPONSE,
                      std::string("got invalid response from leader at ") +
                          _config.leader.endpoint + url +
                          ": response field 'ranges' is not an array");
      }

      for (VPackSlice leaderSlice : VPackArrayIterator(rangesSlice)) {
        if (!leaderSlice.isArray()) {
          ++stats.numFailedConnects;
          return Result(
              TRI_ERROR_REPLICATION_INVALID_RESPONSE,
              std::string("got invalid response from leader at ") +
                  _config.leader.endpoint + url +
                  ": response field 'ranges' entry is not a revision range");
        }
        auto& currentRange = ranges[chunk];
        if (!local.hasMore() ||
            local.revision() < RevisionId{currentRange.first}) {
          local.seek(std::max(iterResume, RevisionId{currentRange.first}));
        }

        RevisionId removalBound =
            leaderSlice.isEmptyArray()
                ? RevisionId{currentRange.second}.next()
                : RevisionId::fromSlice(leaderSlice.at(0));
        TRI_ASSERT(RevisionId{currentRange.first} <= removalBound);
        TRI_ASSERT(removalBound <= RevisionId{currentRange.second}.next());
        RevisionId mixedBound = leaderSlice.isEmptyArray()
                                    ? RevisionId{currentRange.second}
                                    : RevisionId::fromSlice(leaderSlice.at(
                                          leaderSlice.length() - 1));
        TRI_ASSERT(RevisionId{currentRange.first} <= mixedBound);
        TRI_ASSERT(mixedBound <= RevisionId{currentRange.second});

        while (local.hasMore() && local.revision() < removalBound) {
          toRemove.emplace_back(local.revision());
          iterResume = std::max(iterResume, local.revision().next());
          local.next();
        }

        std::size_t index = 0;
        while (local.hasMore() && local.revision() <= mixedBound) {
          RevisionId leaderRev = RevisionId::fromSlice(leaderSlice.at(index));

          if (local.revision() < leaderRev) {
            toRemove.emplace_back(local.revision());
            iterResume = std::max(iterResume, local.revision().next());
            local.next();
          } else if (leaderRev < local.revision()) {
            toFetch.emplace_back(leaderRev);
            ++index;
            iterResume = std::max(iterResume, leaderRev.next());
          } else {
            TRI_ASSERT(local.revision() == leaderRev);
            // match, no need to remove local or fetch from leader
            ++index;
            iterResume = std::max(iterResume, leaderRev.next());
            local.next();
          }
        }
        for (; index < leaderSlice.length(); ++index) {
          RevisionId leaderRev = RevisionId::fromSlice(leaderSlice.at(index));
          // fetch any leftovers
          toFetch.emplace_back(leaderRev);
          iterResume = std::max(iterResume, leaderRev.next());
        }

        while (local.hasMore() &&
               local.revision() <= std::min(requestResume.previous(),
                                            RevisionId{currentRange.second})) {
          toRemove.emplace_back(local.revision());
          iterResume = std::max(iterResume, local.revision().next());
          local.next();
        }

        if (requestResume > RevisionId{currentRange.second}) {
          ++chunk;
        }
      }

      res = ::removeRevisions(*trx, *coll, toRemove, stats);
      if (res.fail()) {
        return res;
      }
      toRemove.clear();

      res = ::fetchRevisions(*trx, _config, _state, *coll, leaderColl, toFetch,
                             stats);
      if (res.fail()) {
        return res;
      }
      toFetch.clear();
    }

    // adjust counts
    {
      uint64_t numberDocumentsAfterSync =
          documentsFound + stats.numDocsInserted - stats.numDocsRemoved;
      uint64_t numberDocumentsDueToCounter =
          coll->numberDocuments(trx.get(), transaction::CountType::Normal);

      setProgress(std::string("number of remaining documents in collection '") +
                  coll->name() +
                  "': " + std::to_string(numberDocumentsAfterSync) +
                  ", number of documents due to collection count: " +
                  std::to_string(numberDocumentsDueToCounter));

      if (numberDocumentsAfterSync != numberDocumentsDueToCounter) {
        int64_t diff = static_cast<int64_t>(numberDocumentsAfterSync) -
                       static_cast<int64_t>(numberDocumentsDueToCounter);

        LOG_TOPIC("118bf", WARN, Logger::REPLICATION)
            << "number of remaining documents in collection '" << coll->name()
            << "' is " << numberDocumentsAfterSync << " and differs from "
            << "number of documents returned by collection count "
            << numberDocumentsDueToCounter
            << ", documents found: " << documentsFound
            << ", num docs inserted: " << stats.numDocsInserted
            << ", num docs removed: " << stats.numDocsRemoved << ", a diff of "
            << diff << " will be applied";

        // patch the document counter of the collection and the transaction
        trx->documentCollection()->getPhysical()->adjustNumberDocuments(*trx,
                                                                        diff);
      }
    }

    res = trx->commit();
    if (res.fail()) {
      return res;
    }
    TRI_ASSERT(requestResume == RevisionId::max());
  }

  setProgress(
      std::string("incremental tree sync statistics for collection '") +
      coll->name() +
      "': keys requests: " + std::to_string(stats.numKeysRequests) +
      ", docs requests: " + std::to_string(stats.numDocsRequests) +
      ", bytes received: " + std::to_string(stats.numSyncBytesReceived) +
      ", number of documents requested: " +
      std::to_string(stats.numDocsRequested) +
      ", number of documents inserted: " +
      std::to_string(stats.numDocsInserted) +
      ", number of documents removed: " + std::to_string(stats.numDocsRemoved) +
      ", waited for initial: " + std::to_string(stats.waitedForInitial) +
      " s, " + "waited for keys: " + std::to_string(stats.waitedForKeys) +
      " s, " + "waited for docs: " + std::to_string(stats.waitedForDocs) +
      " s, " + "waited for insertions: " +
      std::to_string(stats.waitedForInsertions) + " s, " +
      "waited for removals: " + std::to_string(stats.waitedForRemovals) +
      " s, " + "total time: " + std::to_string(TRI_microtime() - startTime) +
      " s");

  return Result{};
}

/// @brief incrementally fetch data from a collection
/// @brief changes the properties of a collection, based on the VelocyPack
/// provided
Result DatabaseInitialSyncer::changeCollection(arangodb::LogicalCollection* col,
                                               VPackSlice const& slice) {
  arangodb::CollectionGuard guard(&vocbase(), col->id());

  return guard.collection()->properties(slice, false);  // always a full-update
}

/// @brief whether or not the collection has documents
bool DatabaseInitialSyncer::hasDocuments(
    arangodb::LogicalCollection const& col) {
  return col.getPhysical()->hasDocuments();
}

/// @brief handle the information about a collection
Result DatabaseInitialSyncer::handleCollection(VPackSlice const& parameters,
                                               VPackSlice const& indexes,
                                               bool incremental,
                                               SyncPhase phase) {
  using ::arangodb::basics::StringUtils::concatT;
  using ::arangodb::basics::StringUtils::itoa;

  if (isAborted()) {
    return Result(TRI_ERROR_REPLICATION_APPLIER_STOPPED);
  }

  if (!parameters.isObject() || !indexes.isArray()) {
    return Result(TRI_ERROR_REPLICATION_INVALID_RESPONSE);
  }

  if (!_config.isChild()) {
    batchExtend();
  }

  std::string const leaderName =
      basics::VelocyPackHelper::getStringValue(parameters, "name", "");

  DataSourceId const leaderCid{
      basics::VelocyPackHelper::extractIdValue(parameters)};

  if (leaderCid.empty()) {
    return Result(TRI_ERROR_REPLICATION_INVALID_RESPONSE,
                  "collection id is missing in response");
  }

  std::string const leaderUuid = basics::VelocyPackHelper::getStringValue(
      parameters, "globallyUniqueId", "");

  VPackSlice const type = parameters.get("type");

  if (!type.isNumber()) {
    return Result(TRI_ERROR_REPLICATION_INVALID_RESPONSE,
                  "collection type is missing in response");
  }

  std::string const typeString =
      (type.getNumber<int>() == 3 ? "edge" : "document");

  std::string const collectionMsg = "collection '" + leaderName + "', type " +
                                    typeString + ", id " + itoa(leaderCid.id());

  // phase handling
  if (phase == PHASE_VALIDATE) {
    // validation phase just returns ok if we got here (aborts above if data is
    // invalid)
    _config.progress.processedCollections.try_emplace(leaderCid, leaderName);

    return Result();
  }

  // drop and re-create collections locally
  // -------------------------------------------------------------------------------------

  if (phase == PHASE_DROP_CREATE) {
    auto col = resolveCollection(vocbase(), parameters);

    if (col == nullptr) {
      // not found...
      col = vocbase().lookupCollection(leaderName);

      if (col != nullptr &&
          (col->name() != leaderName ||
           (!leaderUuid.empty() && col->guid() != leaderUuid))) {
        // found another collection with the same name locally.
        // in this case we must drop it because we will run into duplicate
        // name conflicts otherwise
        try {
          auto res =
              vocbase().dropCollection(col->id(), true, -1.0).errorNumber();

          if (res == TRI_ERROR_NO_ERROR) {
            col = nullptr;
          }
        } catch (...) {
        }
      }
    }

    if (col != nullptr) {
      if (!incremental) {
        // first look up the collection
        if (col != nullptr) {
          bool truncate = false;

          if (col->name() == StaticStrings::UsersCollection) {
            // better not throw away the _users collection. otherwise it is gone
            // and this may be a problem if the
            // server crashes in-between.
            truncate = true;
          }

          if (truncate) {
            // system collection
            _config.progress.set("truncating " + collectionMsg);

            SingleCollectionTransaction trx(
                transaction::StandaloneContext::Create(vocbase()), *col,
                AccessMode::Type::EXCLUSIVE);
            trx.addHint(transaction::Hints::Hint::INTERMEDIATE_COMMITS);
            trx.addHint(transaction::Hints::Hint::ALLOW_RANGE_DELETE);
            Result res = trx.begin();

            if (!res.ok()) {
              return Result(res.errorNumber(),
                            concatT("unable to truncate ", collectionMsg, ": ",
                                    res.errorMessage()));
            }

            OperationOptions options;

            if (!_state.leaderId.empty()) {
              options.isSynchronousReplicationFrom = _state.leaderId;
            }

            OperationResult opRes = trx.truncate(col->name(), options);

            if (opRes.fail()) {
              return Result(opRes.errorNumber(),
                            concatT("unable to truncate ", collectionMsg, ": ",
                                    TRI_errno_string(opRes.errorNumber())));
            }

            res = trx.finish(opRes.result);

            if (!res.ok()) {
              return Result(res.errorNumber(),
                            concatT("unable to truncate ", collectionMsg, ": ",
                                    res.errorMessage()));
            }
          } else {
            // drop a regular collection
            if (_config.applier._skipCreateDrop) {
              _config.progress.set("dropping " + collectionMsg +
                                   " skipped because of configuration");
              return Result();
            }
            _config.progress.set("dropping " + collectionMsg);

            auto res =
                vocbase().dropCollection(col->id(), true, -1.0).errorNumber();

            if (res != TRI_ERROR_NO_ERROR) {
              return Result(res, concatT("unable to drop ", collectionMsg, ": ",
                                         TRI_errno_string(res)));
            }
          }
        }
      } else {
        // incremental case
        TRI_ASSERT(incremental);

        // collection is already present
        _config.progress.set("checking/changing parameters of " +
                             collectionMsg);
        return changeCollection(col.get(), parameters);
      }
    }
    // When we get here, col is a nullptr anyway!

    std::string msg = "creating " + collectionMsg;
    if (_config.applier._skipCreateDrop) {
      msg += " skipped because of configuration";
      _config.progress.set(msg);
      return Result();
    }
    _config.progress.set(msg);

    LOG_TOPIC("7093d", DEBUG, Logger::REPLICATION)
        << "Dump is creating collection " << parameters.toJson();

    LogicalCollection* col2 = nullptr;
    auto r = createCollection(vocbase(), parameters, &col2);

    if (r.fail()) {
      return Result(r.errorNumber(),
                    concatT("unable to create ", collectionMsg, ": ",
                            TRI_errno_string(r.errorNumber()),
                            ". Collection info ", parameters.toJson()));
    }

    return r;
  }

  // sync collection data
  // -------------------------------------------------------------------------------------

  else if (phase == PHASE_DUMP) {
    _config.progress.set("dumping data for " + collectionMsg);

    std::shared_ptr<LogicalCollection> col =
        resolveCollection(vocbase(), parameters);

    if (col == nullptr) {
      return Result(TRI_ERROR_ARANGO_DATA_SOURCE_NOT_FOUND,
                    std::string("cannot dump: ") + collectionMsg +
                        " not found on leader. Collection info " +
                        parameters.toJson());
    }

    std::string const& leaderColl =
        !leaderUuid.empty() ? leaderUuid : itoa(leaderCid.id());
    auto res = incremental && hasDocuments(*col)
                   ? fetchCollectionSync(col.get(), leaderColl,
                                         _config.leader.lastLogTick)
                   : fetchCollectionDump(col.get(), leaderColl,
                                         _config.leader.lastLogTick);

    if (!res.ok()) {
      return res;
    } else if (isAborted()) {
      return res.reset(TRI_ERROR_REPLICATION_APPLIER_STOPPED);
    }

    if (leaderName == StaticStrings::UsersCollection) {
      reloadUsers();
    } else if (leaderName == StaticStrings::AnalyzersCollection &&
               ServerState::instance()->isSingleServer() &&
               vocbase()
                   .server()
                   .hasFeature<iresearch::IResearchAnalyzerFeature>()) {
      vocbase()
          .server()
          .getFeature<iresearch::IResearchAnalyzerFeature>()
          .invalidate(vocbase());
    }

    // schmutz++ creates indexes on DBServers
    if (_config.applier._skipCreateDrop) {
      _config.progress.set("creating indexes for " + collectionMsg +
                           " skipped because of configuration");
      return res;
    }

    // now create indexes
    TRI_ASSERT(indexes.isArray());
    VPackValueLength const numIdx = indexes.length();
    if (numIdx > 0) {
      if (!_config.isChild()) {
        batchExtend();
      }

      _config.progress.set("creating " + std::to_string(numIdx) +
                           " index(es) for " + collectionMsg);

      try {
        for (auto const& idxDef : VPackArrayIterator(indexes)) {
          if (idxDef.isObject()) {
            VPackSlice const type = idxDef.get(StaticStrings::IndexType);
            if (type.isString()) {
              _config.progress.set("creating index of type " +
                                   type.copyString() + " for " + collectionMsg);
            }
          }

          createIndexInternal(idxDef, *col);
        }
      } catch (arangodb::basics::Exception const& ex) {
        return res.reset(ex.code(), ex.what());
      } catch (std::exception const& ex) {
        return res.reset(TRI_ERROR_INTERNAL, ex.what());
      } catch (...) {
        return res.reset(TRI_ERROR_INTERNAL);
      }
    }

    return res;
  }

  // we won't get here
  TRI_ASSERT(false);
  return Result(TRI_ERROR_INTERNAL);
}

/// @brief fetch the server's inventory
arangodb::Result DatabaseInitialSyncer::fetchInventory(VPackBuilder& builder) {
  std::string url = replutils::ReplicationUrl +
                    "/inventory?serverId=" + _state.localServerIdString +
                    "&batchId=" + std::to_string(_config.batch.id);
  if (_config.applier._includeSystem) {
    url += "&includeSystem=true";
  }
  if (_config.applier._includeFoxxQueues) {
    url += "&includeFoxxQueues=true";
  }

  // use an optmization here for shard synchronization: only fetch the inventory
  // including a single shard. this can greatly reduce the size of the response.
  if (ServerState::instance()->isDBServer() && !_config.isChild() &&
      _config.applier._skipCreateDrop &&
      _config.applier._restrictType ==
          ReplicationApplierConfiguration::RestrictType::Include &&
      _config.applier._restrictCollections.size() == 1) {
    url += "&collection=" + arangodb::basics::StringUtils::urlEncode(*(
                                _config.applier._restrictCollections.begin()));
  }

  // send request
  _config.progress.set("fetching leader inventory from " + url);
  std::unique_ptr<httpclient::SimpleHttpResult> response;
  _config.connection.lease([&](httpclient::SimpleHttpClient* client) {
    auto headers = replutils::createHeaders();
    response.reset(
        client->retryRequest(rest::RequestType::GET, url, nullptr, 0, headers));
  });

  if (replutils::hasFailed(response.get())) {
    if (!_config.isChild()) {
      batchFinish();
    }
    return replutils::buildHttpError(response.get(), url, _config.connection);
  }

  Result r = replutils::parseResponse(builder, response.get());

  if (r.fail()) {
    return Result(
        r.errorNumber(),
        std::string("got invalid response from leader at ") +
            _config.leader.endpoint + url +
            ": invalid response type for initial data. expecting array");
  }

  VPackSlice slice = builder.slice();
  if (!slice.isObject()) {
    LOG_TOPIC("3b1e6", DEBUG, Logger::REPLICATION)
        << "client: DatabaseInitialSyncer::run - inventoryResponse is not an "
           "object";

    return Result(TRI_ERROR_REPLICATION_INVALID_RESPONSE,
                  std::string("got invalid response from leader at ") +
                      _config.leader.endpoint + url + ": invalid JSON");
  }

  return r;
}

/// @brief handle the inventory response of the leader
Result DatabaseInitialSyncer::handleCollectionsAndViews(
    VPackSlice const& collSlices, VPackSlice const& viewSlices,
    bool incremental) {
  TRI_ASSERT(collSlices.isArray());

  std::vector<std::pair<VPackSlice, VPackSlice>> systemCollections;
  std::vector<std::pair<VPackSlice, VPackSlice>> collections;
  for (VPackSlice it : VPackArrayIterator(collSlices)) {
    if (!it.isObject()) {
      return Result(TRI_ERROR_REPLICATION_INVALID_RESPONSE,
                    "collection declaration is invalid in response");
    }

    VPackSlice const parameters = it.get("parameters");

    if (!parameters.isObject()) {
      return Result(TRI_ERROR_REPLICATION_INVALID_RESPONSE,
                    "collection parameters declaration is invalid in response");
    }

    VPackSlice const indexes = it.get("indexes");

    if (!indexes.isArray()) {
      return Result(TRI_ERROR_REPLICATION_INVALID_RESPONSE,
                    "collection indexes declaration is invalid in response");
    }

    std::string const leaderName =
        basics::VelocyPackHelper::getStringValue(parameters, "name", "");

    if (leaderName.empty()) {
      return Result(TRI_ERROR_REPLICATION_INVALID_RESPONSE,
                    "collection name is missing in response");
    }

    if (TRI_ExcludeCollectionReplication(leaderName,
                                         _config.applier._includeSystem,
                                         _config.applier._includeFoxxQueues)) {
      continue;
    }

    if (basics::VelocyPackHelper::getBooleanValue(parameters, "deleted",
                                                  false)) {
      // we don't care about deleted collections
      continue;
    }

    if (_config.applier._restrictType !=
        ReplicationApplierConfiguration::RestrictType::None) {
      auto const it = _config.applier._restrictCollections.find(leaderName);
      bool found = (it != _config.applier._restrictCollections.end());

      if (_config.applier._restrictType ==
              ReplicationApplierConfiguration::RestrictType::Include &&
          !found) {
        // collection should not be included
        continue;
      } else if (_config.applier._restrictType ==
                     ReplicationApplierConfiguration::RestrictType::Exclude &&
                 found) {
        // collection should be excluded
        continue;
      }
    }

    if (leaderName == StaticStrings::AnalyzersCollection) {
      // _analyzers collection has to be restored before view creation
      systemCollections.emplace_back(parameters, indexes);
    } else {
      collections.emplace_back(parameters, indexes);
    }
  }

  // STEP 1: validate collection declarations from leader
  // ----------------------------------------------------------------------------------

  // STEP 2: drop and re-create collections locally if they are also present on
  // the leader
  //  ------------------------------------------------------------------------------------

  // iterate over all collections from the leader...
  std::array<SyncPhase, 2> phases{{PHASE_VALIDATE, PHASE_DROP_CREATE}};
  for (auto const& phase : phases) {
    Result r = iterateCollections(systemCollections, incremental, phase);

    if (r.fail()) {
      return r;
    }

    r = iterateCollections(collections, incremental, phase);

    if (r.fail()) {
      return r;
    }
  }

  // STEP 3: restore data for system collections
  // ----------------------------------------------------------------------------------
  auto const res =
      iterateCollections(systemCollections, incremental, PHASE_DUMP);

  if (res.fail()) {
    return res;
  }

  // STEP 4: now that the collections exist create the views
  // this should be faster than re-indexing afterwards
  // ----------------------------------------------------------------------------------

  if (!_config.applier._skipCreateDrop &&
      _config.applier._restrictCollections.empty() && viewSlices.isArray()) {
    // views are optional, and 3.3 and before will not send any view data
    Result r = handleViewCreation(viewSlices);  // no requests to leader
    if (r.fail()) {
      LOG_TOPIC("96cda", ERR, Logger::REPLICATION)
          << "Error during intial sync view creation: " << r.errorMessage();
      return r;
    }
  } else {
    _config.progress.set("view creation skipped because of configuration");
  }

  // STEP 5: sync collection data from leader and create initial indexes
  // ----------------------------------------------------------------------------------

  // now load the data into the collections
  return iterateCollections(collections, incremental, PHASE_DUMP);
}

/// @brief iterate over all collections from an array and apply an action
Result DatabaseInitialSyncer::iterateCollections(
    std::vector<std::pair<VPackSlice, VPackSlice>> const& collections,
    bool incremental, SyncPhase phase) {
  std::string phaseMsg("starting phase " + translatePhase(phase) + " with " +
                       std::to_string(collections.size()) + " collections");
  _config.progress.set(phaseMsg);

  for (auto const& collection : collections) {
    VPackSlice const parameters = collection.first;
    VPackSlice const indexes = collection.second;

    Result res = handleCollection(parameters, indexes, incremental, phase);

    if (res.fail()) {
      return res;
    }
  }

  // all ok
  return Result();
}

/// @brief create non-existing views locally
Result DatabaseInitialSyncer::handleViewCreation(VPackSlice const& views) {
  for (VPackSlice slice : VPackArrayIterator(views)) {
    Result res = createView(vocbase(), slice);
    if (res.fail()) {
      return res;
    }
  }
  return {};
}

Result DatabaseInitialSyncer::batchStart(char const* context,
                                         std::string const& patchCount) {
  return _config.batch.start(_config.connection, _config.progress,
                             _config.leader, _config.state.syncerId, context,
                             patchCount);
}

Result DatabaseInitialSyncer::batchExtend() {
  return _config.batch.extend(_config.connection, _config.progress,
                              _config.state.syncerId);
}

Result DatabaseInitialSyncer::batchFinish() noexcept {
  return _config.batch.finish(_config.connection, _config.progress,
                              _config.state.syncerId);
}

#ifdef ARANGODB_ENABLE_FAILURE_TESTS
/// @brief patch quickKeysNumDocsLimit for testing
void DatabaseInitialSyncer::adjustQuickKeysNumDocsLimit() {
  TRI_IF_FAILURE("RocksDBRestReplicationHandler::quickKeysNumDocsLimit100") {
    _quickKeysNumDocsLimit = 100;
  }
}
#endif

}  // namespace arangodb<|MERGE_RESOLUTION|>--- conflicted
+++ resolved
@@ -684,21 +684,15 @@
 
   if (isVelocyPack(*response)) {
     // received a velocypack response from the leader
-<<<<<<< HEAD
-    VPackValidator validator(
-        &basics::VelocyPackHelper::strictRequestValidationOptions);
-=======
-    LOG_TOPIC("b9f4d", DEBUG, Logger::REPLICATION)
-        << "using vpack for chunk contents";
-
+    
     // intentional copy
     VPackOptions validationOptions =
         basics::VelocyPackHelper::strictRequestValidationOptions;
+    
     // allow custom types being sent here
     validationOptions.disallowCustom = false;
 
     VPackValidator validator(&validationOptions);
->>>>>>> c0c0c8a0
 
     // now check the sub-format of the velocypack data we received...
     VPackSlice s(reinterpret_cast<uint8_t const*>(p));
