////////////////////////////////////////////////////////////////////////////////
/// DISCLAIMER
///
/// Copyright 2014-2022 ArangoDB GmbH, Cologne, Germany
/// Copyright 2004-2014 triAGENS GmbH, Cologne, Germany
///
/// Licensed under the Apache License, Version 2.0 (the "License");
/// you may not use this file except in compliance with the License.
/// You may obtain a copy of the License at
///
///     http://www.apache.org/licenses/LICENSE-2.0
///
/// Unless required by applicable law or agreed to in writing, software
/// distributed under the License is distributed on an "AS IS" BASIS,
/// WITHOUT WARRANTIES OR CONDITIONS OF ANY KIND, either express or implied.
/// See the License for the specific language governing permissions and
/// limitations under the License.
///
/// Copyright holder is ArangoDB GmbH, Cologne, Germany
///
/// @author Jan Steemann
////////////////////////////////////////////////////////////////////////////////

#include "DatabaseInitialSyncer.h"

#include "ApplicationFeatures/ApplicationServer.h"
#include "Basics/Exceptions.h"
#include "Basics/ReadLocker.h"
#include "Basics/Result.h"
#include "Basics/RocksDBUtils.h"
#include "Basics/ScopeGuard.h"
#include "Basics/StaticStrings.h"
#include "Basics/StringBuffer.h"
#include "Basics/StringUtils.h"
#include "Basics/VelocyPackHelper.h"
#include "Basics/system-functions.h"
#include "Indexes/Index.h"
#include "IResearch/IResearchAnalyzerFeature.h"
#include "IResearch/IResearchCommon.h"
#include "Logger/Logger.h"
#include "Network/Methods.h"
#include "Network/NetworkFeature.h"
#include "Replication/DatabaseReplicationApplier.h"
#include "Replication/GlobalReplicationApplier.h"
#include "Replication/ReplicationFeature.h"
#include "Replication/utilities.h"
#include "Rest/CommonDefines.h"
#include "RestHandler/RestReplicationHandler.h"
#include "SimpleHttpClient/SimpleHttpClient.h"
#include "SimpleHttpClient/SimpleHttpResult.h"
#include "StorageEngine/EngineSelectorFeature.h"
#include "StorageEngine/PhysicalCollection.h"
#include "StorageEngine/StorageEngine.h"
#include "StorageEngine/TransactionState.h"
#include "Transaction/Helpers.h"
#include "Transaction/Methods.h"
#include "Transaction/StandaloneContext.h"
#include "Utils/CollectionGuard.h"
#include "Utils/OperationOptions.h"
#include "VocBase/Identifiers/RevisionId.h"
#include "VocBase/LogicalCollection.h"
#include "VocBase/LogicalView.h"
#include "VocBase/voc-types.h"
#include "VocBase/vocbase.h"

#include <velocypack/Builder.h>
#include <velocypack/Iterator.h>
#include <velocypack/Slice.h>
#include <velocypack/Validator.h>
#include <array>
#include <cstring>

namespace {

/// @brief maximum internal value for chunkSize
size_t const maxChunkSize = 10 * 1024 * 1024;

std::chrono::milliseconds sleepTimeFromWaitTime(double waitTime) {
  if (waitTime < 1.0) {
    return std::chrono::milliseconds(100);
  }
  if (waitTime < 5.0) {
    return std::chrono::milliseconds(200);
  }
  if (waitTime < 20.0) {
    return std::chrono::milliseconds(500);
  }
  if (waitTime < 60.0) {
    return std::chrono::seconds(1);
  }

  return std::chrono::seconds(2);
}

bool isVelocyPack(arangodb::httpclient::SimpleHttpResult const& response) {
  bool found = false;
  std::string const& cType = response.getHeaderField(
      arangodb::StaticStrings::ContentTypeHeader, found);
  return found && cType == arangodb::StaticStrings::MimeTypeVPack;
}

std::string const kTypeString = "type";
std::string const kDataString = "data";

arangodb::Result removeRevisions(
    arangodb::transaction::Methods& trx,
    arangodb::LogicalCollection& collection,
    std::vector<arangodb::RevisionId>& toRemove,
    arangodb::ReplicationMetricsFeature::InitialSyncStats& stats) {
  using arangodb::PhysicalCollection;
  using arangodb::Result;

  if (!toRemove.empty()) {
    PhysicalCollection* physical = collection.getPhysical();

    arangodb::OperationOptions options;
    options.silent = true;
    options.ignoreRevs = true;
    options.isRestore = true;
    options.waitForSync = false;

    arangodb::transaction::BuilderLeaser tempBuilder(&trx);

    double t = TRI_microtime();
    for (auto const& rid : toRemove) {
      auto documentId = arangodb::LocalDocumentId::create(rid);

      tempBuilder->clear();
      auto r = physical->lookupDocument(trx, documentId, *tempBuilder,
                                        /*readCache*/ true, /*fillCache*/ false,
                                        arangodb::ReadOwnWrites::yes);

      if (r.ok()) {
        r = physical->remove(trx, documentId, rid, tempBuilder->slice(),
                             options);
      }

      if (r.ok()) {
        ++stats.numDocsRemoved;
      } else if (r.isNot(TRI_ERROR_ARANGO_DOCUMENT_NOT_FOUND)) {
        // ignore not found, we remove conflicting docs ahead of time
        stats.waitedForRemovals += TRI_microtime() - t;
        return r;
      }
    }

    stats.waitedForRemovals += TRI_microtime() - t;
  }

  return {};
}

arangodb::Result fetchRevisions(
    arangodb::NetworkFeature& netFeature, arangodb::transaction::Methods& trx,
    arangodb::DatabaseInitialSyncer::Configuration& config,
    arangodb::Syncer::SyncerState& state,
    arangodb::LogicalCollection& collection, std::string const& leader,
    bool encodeAsHLC, std::vector<arangodb::RevisionId>& toFetch,
    arangodb::ReplicationMetricsFeature::InitialSyncStats& stats) {
  using arangodb::PhysicalCollection;
  using arangodb::RestReplicationHandler;
  using arangodb::Result;
  using arangodb::basics::StringUtils::concatT;

  if (toFetch.empty()) {
    return Result();  // nothing to do
  }

  arangodb::OperationOptions options;
  options.silent = true;
  options.ignoreRevs = true;
  options.isRestore = true;
  options.validate = false;  // no validation during replication
  options.indexOperationMode = arangodb::IndexOperationMode::internal;
  options.checkUniqueConstraintsInPreflight = true;
  options.waitForSync = false;  // no waitForSync during replication
  if (!state.leaderId.empty()) {
    options.isSynchronousReplicationFrom = state.leaderId;
  }

  PhysicalCollection* physical = collection.getPhysical();

  std::string path = arangodb::replutils::ReplicationUrl + "/" +
                     RestReplicationHandler::Revisions + "/" +
                     RestReplicationHandler::Documents;
  auto headers = arangodb::replutils::createHeaders();

  config.progress.set("fetching documents by revision for collection '" +
                      collection.name() + "' from " + path);

  arangodb::transaction::BuilderLeaser tempBuilder(&trx);

  auto removeConflict = [&](auto const& conflictingKey) -> Result {
    std::pair<arangodb::LocalDocumentId, arangodb::RevisionId> lookupResult;
    auto r = physical->lookupKey(&trx, conflictingKey, lookupResult,
                                 arangodb::ReadOwnWrites::yes);

    if (r.ok()) {
      TRI_ASSERT(lookupResult.first.isSet());
      TRI_ASSERT(lookupResult.second.isSet());
      auto [documentId, revisionId] = lookupResult;

      tempBuilder->clear();
      r = physical->lookupDocument(trx, documentId, *tempBuilder,
                                   /*readCache*/ true, /*fillCache*/ false,
                                   arangodb::ReadOwnWrites::yes);

      if (r.ok()) {
        TRI_ASSERT(tempBuilder->slice().isObject());
        r = physical->remove(trx, documentId, revisionId, tempBuilder->slice(),
                             options);
      }
    }

    // if a conflict document cannot be removed because it doesn't exist,
    // we do not care, because the goal is deletion anyway. if it fails
    // for some other reason, the following re-insert will likely complain.
    // so intentionally no special error handling here.
    if (r.ok()) {
      ++stats.numDocsRemoved;
    }

    return r;
  };

  std::size_t numUniqueIndexes = [&]() {
    std::size_t numUnique = 0;
    for (auto const& idx : collection.getIndexes()) {
      numUnique += idx->unique() ? 1 : 0;
    }
    return numUnique;
  }();

  std::size_t current = 0;
  auto guard = arangodb::scopeGuard(
      [&current, &stats]() noexcept { stats.numDocsRequested += current; });

  char ridBuffer[arangodb::basics::maxUInt64StringSize];
  std::deque<arangodb::network::FutureRes> futures;
  std::deque<std::unordered_set<arangodb::RevisionId>> shoppingLists;

  arangodb::network::ConnectionPool* pool = netFeature.pool();

  std::size_t queueSize = 10;
  if ((config.leader.majorVersion < 3) ||
      (config.leader.majorVersion == 3 && config.leader.minorVersion < 9) ||
      (config.leader.majorVersion == 3 && config.leader.minorVersion == 9 &&
       config.leader.patchVersion < 1)) {
    queueSize = 1;
  }

  arangodb::velocypack::Builder docBuilder;

  while (current < toFetch.size() || !futures.empty()) {
    // Send some requests off if not enough in flight and something to go
    while (futures.size() < queueSize && current < toFetch.size()) {
      VPackBuilder requestBuilder;
      std::unordered_set<arangodb::RevisionId> shoppingList;
      uint64_t count = 0;
      {
        VPackArrayBuilder list(&requestBuilder);
        std::size_t i;
        for (i = 0; i < 5000 && current + i < toFetch.size(); ++i) {
          if (encodeAsHLC) {
            requestBuilder.add(VPackValue(toFetch[current + i].toHLC()));
          } else {
            // deprecated, ambiguous format
            requestBuilder.add(toFetch[current + i].toValuePair(ridBuffer));
          }
          shoppingList.insert(toFetch[current + i]);
          ++count;
        }
        current += i;
      }

      arangodb::network::RequestOptions reqOptions;
      reqOptions.param("collection", leader)
          .param("serverId", state.localServerIdString)
          .param("batchId", std::to_string(config.batch.id))
          .param("encodeAsHLC", encodeAsHLC ? "true" : "false");
      reqOptions.database = config.vocbase.name();
      reqOptions.timeout = arangodb::network::Timeout(25.0);
      auto buffer = requestBuilder.steal();
      auto f = arangodb::network::sendRequestRetry(
          pool, config.leader.endpoint, arangodb::fuerte::RestVerb::Put, path,
          std::move(*buffer), reqOptions);
      futures.emplace_back(std::move(f));
      shoppingLists.emplace_back(std::move(shoppingList));
      ++stats.numDocsRequests;
      LOG_TOPIC("eda42", DEBUG, arangodb::Logger::REPLICATION)
          << "Have requested a chunk of " << count << " revision(s) from "
          << config.leader.serverId << " at " << config.leader.endpoint
          << " for collection " << leader
          << " length of queue: " << futures.size();
    }

    if (!futures.empty()) {
      TRI_ASSERT(futures.size() == shoppingLists.size());
      auto& f = futures.front();
      double tWait = TRI_microtime();
      auto& val = f.get();
      stats.waitedForDocs += TRI_microtime() - tWait;
      Result res = val.combinedResult();
      if (res.fail()) {
        return Result(
            TRI_ERROR_REPLICATION_INVALID_RESPONSE,
            concatT("got invalid response from leader at ",
                    config.leader.endpoint, path, ": ", res.errorMessage()));
      }

      VPackSlice docs = val.slice();
      if (!docs.isArray()) {
        return Result(TRI_ERROR_REPLICATION_INVALID_RESPONSE,
                      concatT("got invalid response from leader at ",
                              config.leader.endpoint, path,
                              ": response is not an array"));
      }

      config.progress.set("applying documents by revision for collection '" +
                          collection.name() + "'");

      auto& sl = shoppingLists.front();  // corresponds to future
      for (VPackSlice leaderDoc : VPackArrayIterator(docs)) {
        if (!leaderDoc.isObject()) {
          return Result(TRI_ERROR_REPLICATION_INVALID_RESPONSE,
                        std::string("got invalid response from leader at ") +
                            config.leader.endpoint + path +
                            ": response document entry is not an object");
        }

        VPackSlice keySlice = leaderDoc.get(arangodb::StaticStrings::KeyString);
        if (!keySlice.isString()) {
          return Result(TRI_ERROR_REPLICATION_INVALID_RESPONSE,
                        std::string("got invalid response from leader at ") +
                            state.leader.endpoint +
                            ": document key is invalid");
        }

        VPackSlice revSlice = leaderDoc.get(arangodb::StaticStrings::RevString);
        if (!revSlice.isString()) {
          return Result(TRI_ERROR_REPLICATION_INVALID_RESPONSE,
                        std::string("got invalid response from leader at ") +
                            state.leader.endpoint +
                            ": document revision is invalid");
        }

        options.indexOperationMode = arangodb::IndexOperationMode::internal;

        // we need a retry loop here for unique indexes (we will always have at
        // least one unique index, which is the primary index, but there can be
        // more). as documents can be presented in any state on the follower,
        // simply inserting them in leader order may trigger a unique constraint
        // violation on the follower. in this case we may need to remove the
        // conflicting document. this can happen multiple times if there are
        // multiple unique indexes! we can only stop trying once we have tried
        // often enough, or if inserting succeeds.
        std::size_t tries = 1 + numUniqueIndexes;
        while (tries-- > 0) {
          if (tries == 0) {
            options.indexOperationMode = arangodb::IndexOperationMode::normal;
          }

          arangodb::RevisionId rid = arangodb::RevisionId::fromSlice(leaderDoc);

          double tInsert = TRI_microtime();
          Result res = trx.insert(collection.name(), leaderDoc, options).result;
          stats.waitedForInsertions += TRI_microtime() - tInsert;

          options.indexOperationMode = arangodb::IndexOperationMode::internal;

          // We must see our own writes, because we may have to remove
          if (res.ok()) {
            sl.erase(rid);
            ++stats.numDocsInserted;
            break;
          }

          if (!res.is(TRI_ERROR_ARANGO_UNIQUE_CONSTRAINT_VIOLATED)) {
            auto errorNumber = res.errorNumber();
            res.reset(errorNumber, concatT(TRI_errno_string(errorNumber), ": ",
                                           res.errorMessage()));
            return res;
          }

          // conflicting documents (that we just inserted), as documents may be
          // replicated in unexpected order.
          docBuilder.clear();
          if (physical
                  ->lookupDocument(trx, arangodb::LocalDocumentId(rid.id()),
                                   docBuilder, /*readCache*/ true,
                                   /*fillCache*/ true,
                                   arangodb::ReadOwnWrites::yes)
                  .ok()) {
            // already have exactly this revision. no need to insert
            sl.erase(rid);
            break;
          }

          // remove conflict and retry
          // errorMessage() is this case contains the conflicting key
          auto inner = removeConflict(res.errorMessage());
          if (inner.fail()) {
            return res;
          }
        }
      }
      // Here we expect that a lot if not all of our shopping list has come
      // back from the leader and the shopping list is empty, however, it
      // is possible that this is not the case, since the leader reserves
      // the right to send fewer documents. In this case, we have to order
      // another batch:
      if (!sl.empty()) {
        // Take out the nonempty list:
        std::unordered_set<arangodb::RevisionId> newList = std::move(sl);
        // Sort in ascending order to speed up iterator lookup on leader:
        std::vector<arangodb::RevisionId> v;
        v.reserve(newList.size());
        for (auto it = newList.begin(); it != newList.end(); ++it) {
          v.push_back(*it);
        }
        std::sort(v.begin(), v.end());
        VPackBuilder requestBuilder;
        {
          VPackArrayBuilder list(&requestBuilder);
          for (auto const& r : v) {
            if (encodeAsHLC) {
              requestBuilder.add(VPackValue(r.toHLC()));
            } else {
              // deprecated, ambiguous format
              requestBuilder.add(r.toValuePair(ridBuffer));
            }
          }
        }

        arangodb::network::RequestOptions reqOptions;
        reqOptions.param("collection", leader)
            .param("serverId", state.localServerIdString)
            .param("batchId", std::to_string(config.batch.id))
            .param("encodeAsHLC", encodeAsHLC ? "true" : "false");
        reqOptions.timeout = arangodb::network::Timeout(25.0);
        reqOptions.database = config.vocbase.name();
        auto buffer = requestBuilder.steal();
        auto f = arangodb::network::sendRequestRetry(
            pool, config.leader.endpoint, arangodb::fuerte::RestVerb::Put, path,
            std::move(*buffer), reqOptions);
        futures.emplace_back(std::move(f));
        shoppingLists.emplace_back(std::move(newList));
        ++stats.numDocsRequests;
        LOG_TOPIC("eda45", DEBUG, arangodb::Logger::REPLICATION)
            << "Have re-requested a chunk of " << shoppingLists.back().size()
            << " revision(s) from " << config.leader.serverId << " at "
            << config.leader.endpoint << " for collection " << leader
            << " queue length: " << futures.size();
      }
      LOG_TOPIC("eda44", DEBUG, arangodb::Logger::REPLICATION)
          << "Have applied a chunk of " << docs.length() << " documents from "
          << config.leader.serverId << " at " << config.leader.endpoint
          << " for collection " << leader
          << " queue length: " << futures.size();
      futures.pop_front();
      shoppingLists.pop_front();
      TRI_ASSERT(futures.size() == shoppingLists.size());

      auto fut =
          trx.state()->performIntermediateCommitIfRequired(collection.id());
      TRI_ASSERT(fut.isReady());
      res = fut.get();

      if (res.fail()) {
        return res;
      }
    }
  }

  return Result();
}
}  // namespace

namespace arangodb {

/// @brief helper struct to prevent multiple starts of the replication
/// in the same database. used for single-server replication only.
struct MultiStartPreventer {
  MultiStartPreventer(MultiStartPreventer const&) = delete;
  MultiStartPreventer& operator=(MultiStartPreventer const&) = delete;

  MultiStartPreventer(TRI_vocbase_t& vocbase, bool preventStart)
      : vocbase(vocbase), preventedStart(false) {
    if (preventStart) {
      TRI_ASSERT(!ServerState::instance()->isClusterRole());

      auto res = vocbase.replicationApplier()->preventStart();
      if (res.fail()) {
        THROW_ARANGO_EXCEPTION(res);
      }
      preventedStart = true;
    }
  }

  ~MultiStartPreventer() {
    if (preventedStart) {
      // reallow starting
      TRI_ASSERT(!ServerState::instance()->isClusterRole());
      vocbase.replicationApplier()->allowStart();
    }
  }

  TRI_vocbase_t& vocbase;
  bool preventedStart;
};

DatabaseInitialSyncer::Configuration::Configuration(
    ReplicationApplierConfiguration const& a, replutils::BatchInfo& bat,
    replutils::Connection& c, bool f, replutils::LeaderInfo& l,
    replutils::ProgressInfo& p, SyncerState& s, TRI_vocbase_t& v)
    : applier{a},
      batch{bat},
      connection{c},
      flushed{f},
      leader{l},
      progress{p},
      state{s},
      vocbase{v} {}

bool DatabaseInitialSyncer::Configuration::isChild() const noexcept {
  return state.isChildSyncer;
}

DatabaseInitialSyncer::DatabaseInitialSyncer(
    TRI_vocbase_t& vocbase,
    ReplicationApplierConfiguration const& configuration)
    : InitialSyncer(
          configuration,
          [this](std::string const& msg) -> void { setProgress(msg); }),
      _config{_state.applier, _batch,        _state.connection,
              false,          _state.leader, _progress,
              _state,         vocbase},
      _lastCancellationCheck(std::chrono::steady_clock::now()),
      _isClusterRole(ServerState::instance()->isClusterRole()),
      _quickKeysNumDocsLimit(
          vocbase.server().getFeature<ReplicationFeature>().quickKeysLimit()) {
  _state.vocbases.try_emplace(vocbase.name(), vocbase);

#ifdef ARANGODB_ENABLE_FAILURE_TESTS
  adjustQuickKeysNumDocsLimit();
#endif
  if (configuration._database.empty()) {
    _state.databaseName = vocbase.name();
  }
}

std::shared_ptr<DatabaseInitialSyncer> DatabaseInitialSyncer::create(
    TRI_vocbase_t& vocbase,
    ReplicationApplierConfiguration const& configuration) {
  // enable make_shared on a class with a private constructor
  struct Enabler final : public DatabaseInitialSyncer {
    Enabler(TRI_vocbase_t& vocbase,
            ReplicationApplierConfiguration const& configuration)
        : DatabaseInitialSyncer(vocbase, configuration) {}
  };

  return std::make_shared<Enabler>(vocbase, configuration);
}

/// @brief return information about the leader
replutils::LeaderInfo DatabaseInitialSyncer::leaderInfo() const {
  return _config.leader;
}

/// @brief run method, performs a full synchronization
Result DatabaseInitialSyncer::runWithInventory(bool incremental,
                                               VPackSlice dbInventory,
                                               char const* context) {
  if (!_config.connection.valid()) {
    return Result(TRI_ERROR_INTERNAL, "invalid endpoint");
  }

  double const startTime = TRI_microtime();

  try {
    bool const preventMultiStart = !_isClusterRole;
    MultiStartPreventer p(vocbase(), preventMultiStart);

    setAborted(false);

    _config.progress.set("fetching leader state");

    LOG_TOPIC("0a10d", DEBUG, Logger::REPLICATION)
        << "client: getting leader state to dump " << vocbase().name();

    Result r;
    if (!_config.isChild()) {
      // enable patching of collection count for ShardSynchronization Job
      std::string patchCount;
      if (_config.applier._skipCreateDrop &&
          _config.applier._restrictType ==
              ReplicationApplierConfiguration::RestrictType::Include &&
          _config.applier._restrictCollections.size() == 1) {
        patchCount = *_config.applier._restrictCollections.begin();
      }

      // with a 3.8 leader, this call combines fetching the leader state with
      // starting the batch. this saves us one request per shard. a 3.7 leader
      // will does not return the leader state together with this call, so we
      // need to be prepared for not yet getting it here
      r = batchStart(context, patchCount);

      if (r.ok() && !_config.leader.serverId.isSet()) {
        // a 3.7 leader, which does not return leader state when stating a
        // batch. so we need to fetch the leader state in addition
        r = _config.leader.getState(_config.connection, _config.isChild(),
                                    context);
      }

      if (r.fail()) {
        return r;
      }

      TRI_ASSERT(!_config.leader.endpoint.empty());
      TRI_ASSERT(_config.leader.serverId.isSet());
      TRI_ASSERT(_config.leader.majorVersion != 0);

      LOG_TOPIC("6fd2b", DEBUG, Logger::REPLICATION)
          << "client: got leader state";

      startRecurringBatchExtension();
    }

    VPackSlice collections, views;
    if (dbInventory.isObject()) {
      collections = dbInventory.get("collections");  // required
      views = dbInventory.get("views");              // optional
    }
    VPackBuilder inventoryResponse;  // hold response data
    if (!collections.isArray()) {
      // caller did not supply an inventory, we need to fetch it
      r = fetchInventory(inventoryResponse);
      if (!r.ok()) {
        return r;
      }
      // we do not really care about the state response
      collections = inventoryResponse.slice().get("collections");
      if (!collections.isArray()) {
        return Result(TRI_ERROR_REPLICATION_INVALID_RESPONSE,
                      "collections section is missing from response");
      }
      views = inventoryResponse.slice().get("views");
    }

    // strip eventual objectIDs and then dump the collections
    auto pair = rocksutils::stripObjectIds(collections);
    r = handleCollectionsAndViews(pair.first, views, incremental);

    if (r.fail()) {
      LOG_TOPIC("12556", DEBUG, Logger::REPLICATION)
          << "Error during initial sync: " << r.errorMessage();
    }

    LOG_TOPIC("055df", DEBUG, Logger::REPLICATION)
        << "initial synchronization with leader took: "
        << Logger::FIXED(TRI_microtime() - startTime, 6) << " s. status: "
        << (r.errorMessage().empty() ? "all good" : r.errorMessage());

    if (r.ok() && _onSuccess) {
      r = _onSuccess(*this);
    }

    return r;
  } catch (basics::Exception const& ex) {
    return Result(ex.code(), ex.what());
  } catch (std::exception const& ex) {
    return Result(TRI_ERROR_INTERNAL, ex.what());
  } catch (...) {
    return Result(TRI_ERROR_INTERNAL, "an unknown exception occurred");
  }
}

/// @brief fetch the server's inventory, public method for TailingSyncer
Result DatabaseInitialSyncer::getInventory(VPackBuilder& builder) {
  if (!_state.connection.valid()) {
    return Result(TRI_ERROR_INTERNAL, "invalid endpoint");
  }

  auto r = batchStart(nullptr);
  if (r.fail()) {
    return r;
  }

  auto sg = scopeGuard([&]() noexcept { batchFinish(); });

  // caller did not supply an inventory, we need to fetch it
  return fetchInventory(builder);
}

/// @brief check whether the initial synchronization should be aborted
bool DatabaseInitialSyncer::isAborted() const {
  if (vocbase().server().isStopping() ||
      (vocbase().replicationApplier() != nullptr &&
       vocbase().replicationApplier()->stopInitialSynchronization())) {
    return true;
  }

  if (_state.isChildSyncer) {
    // this syncer is used as a child syncer of the GlobalInitialSyncer.
    // now check if parent was aborted
    ReplicationFeature& replication =
        vocbase().server().getFeature<ReplicationFeature>();
    GlobalReplicationApplier* applier = replication.globalReplicationApplier();
    if (applier != nullptr && applier->stopInitialSynchronization()) {
      return true;
    }
  }

  if (_checkCancellation) {
    // execute custom check for abortion only every few seconds, in case
    // it is expensive
    constexpr auto checkFrequency = std::chrono::seconds(5);

    auto now = std::chrono::steady_clock::now();
    TRI_IF_FAILURE("Replication::forceCheckCancellation") {
      // always force the cancellation check!
      _lastCancellationCheck = now - checkFrequency;
    }

    if (now - _lastCancellationCheck >= checkFrequency) {
      _lastCancellationCheck = now;
      if (_checkCancellation()) {
        return true;
      }
    }
  }

  return Syncer::isAborted();
}

void DatabaseInitialSyncer::setProgress(std::string const& msg) {
  _config.progress.message = msg;

  if (_config.applier._verbose) {
    LOG_TOPIC("c6f5f", INFO, Logger::REPLICATION) << msg;
  } else {
    LOG_TOPIC("d15ed", DEBUG, Logger::REPLICATION) << msg;
  }

  if (!_isClusterRole) {
    auto* applier = _config.vocbase.replicationApplier();

    if (applier != nullptr) {
      applier->setProgress(msg);
    }
  }
}

/// @brief handle a single dump marker
Result DatabaseInitialSyncer::parseCollectionDumpMarker(
    transaction::Methods& trx, LogicalCollection* coll, VPackSlice marker,
    FormatHint& hint) {
  if (!ADB_LIKELY(marker.isObject())) {
    return TRI_ERROR_REPLICATION_INVALID_RESPONSE;
  }

  // format auto-detection. this is executed only once per batch
  if (hint == FormatHint::AutoDetect) {
    if (marker.get(StaticStrings::KeyString).isString()) {
      // _key present
      hint = FormatHint::NoEnvelope;
    } else if (marker.get(kDataString).isObject()) {
      hint = FormatHint::Envelope;
    } else {
      return TRI_ERROR_REPLICATION_INVALID_RESPONSE;
    }
  }

  TRI_ASSERT(hint == FormatHint::Envelope || hint == FormatHint::NoEnvelope);

  VPackSlice doc;
  TRI_replication_operation_e type = REPLICATION_INVALID;

  if (hint == FormatHint::Envelope) {
    // input is wrapped in a {"type":2300,"data":{...}} envelope
    VPackSlice s = marker.get(kTypeString);
    if (s.isNumber()) {
      type = static_cast<TRI_replication_operation_e>(s.getNumber<int>());
    }
    doc = marker.get(kDataString);
    if (!doc.isObject()) {
      return TRI_ERROR_REPLICATION_INVALID_RESPONSE;
    }
  } else if (hint == FormatHint::NoEnvelope) {
    // input is just a document, without any {"type":2300,"data":{...}} envelope
    type = REPLICATION_MARKER_DOCUMENT;
    doc = marker;
  }

  if (!ADB_LIKELY(doc.isObject())) {
    return TRI_ERROR_REPLICATION_INVALID_RESPONSE;
  }

  std::string conflictingDocumentKey;
  return applyCollectionDumpMarker(trx, coll, type, doc,
                                   conflictingDocumentKey);
}

/// @brief apply the data from a collection dump
Result DatabaseInitialSyncer::parseCollectionDump(
    transaction::Methods& trx, LogicalCollection* coll,
    httpclient::SimpleHttpResult* response, uint64_t& markersProcessed) {
  TRI_ASSERT(response != nullptr);
  TRI_ASSERT(!trx.isSingleOperationTransaction());

  FormatHint hint = FormatHint::AutoDetect;

  basics::StringBuffer const& data = response->getBody();
  char const* p = data.begin();
  char const* end = p + data.length();

  if (isVelocyPack(*response)) {
    // received a velocypack response from the leader

    // intentional copy
    VPackOptions validationOptions =
        basics::VelocyPackHelper::strictRequestValidationOptions;

    // allow custom types being sent here
    validationOptions.disallowCustom = false;

    VPackValidator validator(&validationOptions);

    // now check the sub-format of the velocypack data we received...
    VPackSlice s(reinterpret_cast<uint8_t const*>(p));

    if (s.isArray()) {
      // got one big velocypack array with all documents in it.
      // servers >= 3.10 will send this if we send the "array=true" request
      // parameter. older versions are not able to send this format, but will
      // send each document as a single velocypack slice.

      size_t remaining = static_cast<size_t>(end - p);
      // throws if the data is invalid
      validator.validate(p, remaining, /*isSubPart*/ false);

      markersProcessed += s.length();

      OperationOptions options;
      options.silent = true;
      options.ignoreRevs = true;
      options.isRestore = true;
      options.validate = false;
      options.returnOld = false;
      options.returnNew = false;
      options.checkUniqueConstraintsInPreflight = false;
      options.isSynchronousReplicationFrom = _state.leaderId;

      auto opRes = trx.insert(coll->name(), s, options);
      if (opRes.fail()) {
        return opRes.result;
      }

      VPackSlice resultSlice = opRes.slice();
      if (resultSlice.isArray()) {
        for (VPackSlice it : VPackArrayIterator(resultSlice)) {
          VPackSlice s = it.get(StaticStrings::Error);
          if (!s.isTrue()) {
            continue;
          }
          // found an error
          auto errorCode =
              ErrorCode{it.get(StaticStrings::ErrorNum).getNumber<int>()};
          VPackSlice msg = it.get(StaticStrings::ErrorMessage);
          return Result(errorCode, msg.copyString());
        }
      }

    } else {
      // received a VelocyPack response from the leader, with one document
      // per slice (multiple slices in the same response)
      try {
        while (p < end) {
          size_t remaining = static_cast<size_t>(end - p);
          // throws if the data is invalid
          validator.validate(p, remaining, /*isSubPart*/ true);

          VPackSlice marker(reinterpret_cast<uint8_t const*>(p));
          Result r = parseCollectionDumpMarker(trx, coll, marker, hint);

          TRI_ASSERT(!r.is(TRI_ERROR_ARANGO_TRY_AGAIN));
          if (r.fail()) {
            r.reset(r.errorNumber(),
                    std::string("received invalid dump data for collection '") +
                        coll->name() + "'");
            return r;
          }
          ++markersProcessed;
          p += marker.byteSize();
        }
      } catch (velocypack::Exception const& e) {
        LOG_TOPIC("b9f4f", ERR, Logger::REPLICATION)
            << "Error parsing VPack response: " << e.what();
        return Result(TRI_ERROR_HTTP_CORRUPTED_JSON, e.what());
      }
    }
  } else {
    // received a JSONL response from the leader, with one document per line
    // buffer must end with a NUL byte
    TRI_ASSERT(*end == '\0');
    LOG_TOPIC("bad5d", DEBUG, Logger::REPLICATION)
        << "using json for chunk contents";

    VPackBuilder builder;
    VPackParser parser(
        builder, &basics::VelocyPackHelper::strictRequestValidationOptions);

    while (p < end) {
      char const* q = strchr(p, '\n');
      if (q == nullptr) {
        q = end;
      }

      if (q - p < 2) {
        // we are done
        return Result();
      }

      TRI_ASSERT(q <= end);
      try {
        builder.clear();
        parser.parse(p, static_cast<size_t>(q - p));
      } catch (velocypack::Exception const& e) {
        LOG_TOPIC("746ea", ERR, Logger::REPLICATION)
            << "while parsing collection dump: " << e.what();
        return Result(TRI_ERROR_HTTP_CORRUPTED_JSON, e.what());
      }

      p = q + 1;

      Result r = parseCollectionDumpMarker(trx, coll, builder.slice(), hint);
      TRI_ASSERT(!r.is(TRI_ERROR_ARANGO_TRY_AGAIN));
      if (r.fail()) {
        return r;
      }

      ++markersProcessed;
    }
  }

  // reached the end
  return Result();
}

/// @brief order a new chunk from the /dump API
void DatabaseInitialSyncer::fetchDumpChunk(
    std::shared_ptr<Syncer::JobSynchronizer> sharedStatus,
    std::string const& baseUrl, LogicalCollection* coll,
    std::string const& leaderColl, int batch, TRI_voc_tick_t fromTick,
    uint64_t chunkSize) {
  using basics::StringUtils::itoa;

  if (isAborted()) {
    sharedStatus->gotResponse(Result(TRI_ERROR_REPLICATION_APPLIER_STOPPED));
    return;
  }

  try {
    std::string const typeString =
        (coll->type() == TRI_COL_TYPE_EDGE ? "edge" : "document");

    if (!_config.isChild()) {
      batchExtend();
    }

    // assemble URL to call
    std::string url =
        baseUrl + "&from=" + itoa(fromTick) + "&chunkSize=" + itoa(chunkSize);

    if (_config.flushed) {
      url += "&flush=false";
    } else {
      // only flush WAL once
      url += "&flush=true";
      _config.flushed = true;
    }

    bool isVPack = false;
    auto headers = replutils::createHeaders();
    if (_config.leader.version() >= 30800) {
      // from 3.8 onwards, it is safe and also faster to retrieve vpack-encoded
      // dumps. in previous versions there may be vpack encoding issues for the
      // /_api/replication/dump responses.
      headers[StaticStrings::Accept] = StaticStrings::MimeTypeVPack;
      isVPack = true;
    }

    _config.progress.set(
        std::string("fetching leader collection dump for collection '") +
        coll->name() + "', type: " + typeString +
        ", format: " + (isVPack ? "vpack" : "json") + ", id: " + leaderColl +
        ", batch " + itoa(batch) + ", url: " + url);

    double t = TRI_microtime();

    // send request
    std::unique_ptr<httpclient::SimpleHttpResult> response;
    _config.connection.lease([&](httpclient::SimpleHttpClient* client) {
      response.reset(client->retryRequest(rest::RequestType::GET, url, nullptr,
                                          0, headers));
    });

    t = TRI_microtime() - t;

    if (replutils::hasFailed(response.get())) {
      sharedStatus->gotResponse(
          replutils::buildHttpError(response.get(), url, _config.connection),
          t);
      return;
    }

    // success!
    sharedStatus->gotResponse(std::move(response), t);
  } catch (basics::Exception const& ex) {
    sharedStatus->gotResponse(Result(ex.code(), ex.what()));
  } catch (std::exception const& ex) {
    sharedStatus->gotResponse(Result(TRI_ERROR_INTERNAL, ex.what()));
  }
}

/// @brief incrementally fetch data from a collection
Result DatabaseInitialSyncer::fetchCollectionDump(LogicalCollection* coll,
                                                  std::string const& leaderColl,
                                                  TRI_voc_tick_t maxTick) {
  using basics::StringUtils::boolean;
  using basics::StringUtils::concatT;
  using basics::StringUtils::itoa;
  using basics::StringUtils::uint64;
  using basics::StringUtils::urlEncode;

  if (isAborted()) {
    return Result(TRI_ERROR_REPLICATION_APPLIER_STOPPED);
  }

  std::string const typeString =
      (coll->type() == TRI_COL_TYPE_EDGE ? "edge" : "document");

  // statistics which will update the global replication metrics,
  // periodically reset
  ReplicationMetricsFeature::InitialSyncStats stats(
      vocbase().server().getFeature<ReplicationMetricsFeature>(), true);

  // local statistics that will be ever increasing inside this method
  ReplicationMetricsFeature::InitialSyncStats cumulativeStats(
      vocbase().server().getFeature<ReplicationMetricsFeature>(), false);

  TRI_ASSERT(_config.batch.id);  // should not be equal to 0

  // assemble base URL
  // note: the "useEnvelope" URL parameter is sent to signal the leader that
  // we don't need the dump data packaged in an extra {"type":2300,"data":{...}}
  // envelope per document.
  // older, incompatible leaders will simply ignore this parameter and will
  // still send the documents inside these envelopes. that means when we receive
  // the documents, we need to disambiguate the two different formats.
  std::string baseUrl =
      replutils::ReplicationUrl + "/dump?collection=" + urlEncode(leaderColl) +
      "&batchId=" + std::to_string(_config.batch.id) + "&includeSystem=" +
      std::string(_config.applier._includeSystem ? "true" : "false") +
      "&useEnvelope=false" + "&serverId=" + _state.localServerIdString;

  if (ServerState::instance()->isDBServer() && !_config.isChild() &&
      _config.applier._skipCreateDrop &&
      _config.applier._restrictType ==
          ReplicationApplierConfiguration::RestrictType::Include &&
      _config.applier._restrictCollections.size() == 1 &&
      !hasDocuments(*coll)) {
    // DB server doing shard synchronization. now try to fetch everything in a
    // single VPack array. note: only servers >= 3.10 will honor this URL
    // parameter. servers that are not capable of this format will simply ignore
    // it and send the old format. the syncer has code to tell the two formats
    // apart. note: we can only add this flag if we are sure there are no
    // documents present locally. everything else is not safe.
    baseUrl += "&array=true";
  }

  if (maxTick > 0) {
    baseUrl += "&to=" + itoa(maxTick + 1);
  }

  // state variables for the dump
  TRI_voc_tick_t fromTick = 0;
  int batch = 1;
  uint64_t chunkSize = _config.applier._chunkSize;

  double const startTime = TRI_microtime();

  // the shared status will wait in its destructor until all posted
  // requests have been completed/canceled!
  auto self = shared_from_this();
  auto sharedStatus = std::make_shared<Syncer::JobSynchronizer>(self);

  // order initial chunk. this will block until the initial response
  // has arrived
  fetchDumpChunk(sharedStatus, baseUrl, coll, leaderColl, batch, fromTick,
                 chunkSize);

  while (true) {
    std::unique_ptr<httpclient::SimpleHttpResult> dumpResponse;

    // block until we either got a response or were shut down
    Result res = sharedStatus->waitForResponse(dumpResponse);

    // update our statistics
    ++stats.numDumpRequests;
    stats.waitedForDump += sharedStatus->time();

    if (res.fail()) {
      // no response or error or shutdown
      return res;
    }

    // now we have got a response!
    TRI_ASSERT(dumpResponse != nullptr);

    if (dumpResponse->hasContentLength()) {
      stats.numDumpBytesReceived += dumpResponse->getContentLength();
    }

    bool found;
    std::string header = dumpResponse->getHeaderField(
        StaticStrings::ReplicationHeaderCheckMore, found);
    if (!found) {
      return Result(TRI_ERROR_REPLICATION_INVALID_RESPONSE,
                    std::string("got invalid response from leader at ") +
                        _config.leader.endpoint + ": required header " +
                        StaticStrings::ReplicationHeaderCheckMore +
                        " is missing in dump response");
    }

    TRI_voc_tick_t tick;
    bool checkMore = boolean(header);

    if (checkMore) {
      header = dumpResponse->getHeaderField(
          StaticStrings::ReplicationHeaderLastIncluded, found);
      if (!found) {
        return Result(TRI_ERROR_REPLICATION_INVALID_RESPONSE,
                      std::string("got invalid response from leader at ") +
                          _config.leader.endpoint + ": required header " +
                          StaticStrings::ReplicationHeaderLastIncluded +
                          " is missing in dump response");
      }

      tick = uint64(header);

      if (tick > fromTick) {
        fromTick = tick;
      } else {
        // we got the same tick again, this indicates we're at the end
        checkMore = false;
      }
    }

    // increase chunk size for next fetch
    if (chunkSize < ::maxChunkSize) {
      chunkSize = static_cast<uint64_t>(chunkSize * 1.25);

      if (chunkSize > ::maxChunkSize) {
        chunkSize = ::maxChunkSize;
      }
    }

    if (checkMore && !isAborted()) {
      // already fetch next batch in the background, by posting the
      // request to the scheduler, which can run it asynchronously
      sharedStatus->request([this, self, baseUrl, sharedStatus, coll,
                             leaderColl, batch, fromTick, chunkSize]() {
        TRI_IF_FAILURE("Replication::forceCheckCancellation") {
          // we intentionally sleep here for a while, so the next call gets
          // executed after the scheduling thread has thrown its
          // TRI_ERROR_INTERNAL exception for our failure point
          std::this_thread::sleep_for(std::chrono::milliseconds(100));
        }
        fetchDumpChunk(sharedStatus, baseUrl, coll, leaderColl, batch + 1,
                       fromTick, chunkSize);
      });
      TRI_IF_FAILURE("Replication::forceCheckCancellation") {
        // forcefully abort replication once we have scheduled the job
        THROW_ARANGO_EXCEPTION(TRI_ERROR_INTERNAL);
      }
    }

    SingleCollectionTransaction trx(
        transaction::StandaloneContext::Create(vocbase()), *coll,
        AccessMode::Type::EXCLUSIVE);

    // do not index the operations in our own transaction
    trx.addHint(transaction::Hints::Hint::NO_INDEXING);

    res = trx.begin();

    if (!res.ok()) {
      return Result(res.errorNumber(), concatT("unable to start transaction: ",
                                               res.errorMessage()));
    }

    double t = TRI_microtime();
    TRI_ASSERT(!trx.isSingleOperationTransaction());
    res = parseCollectionDump(trx, coll, dumpResponse.get(),
                              stats.numDumpDocuments);

    if (res.fail()) {
      TRI_ASSERT(!res.is(TRI_ERROR_ARANGO_TRY_AGAIN));
      return res;
    }

    res = trx.commit();

    double applyTime = TRI_microtime() - t;
    stats.waitedForDumpApply += applyTime;

    cumulativeStats += stats;

    _config.progress.set(
        std::string("fetched leader collection dump for collection '") +
        coll->name() + "', type: " + typeString + ", id: " + leaderColl +
        ", batch " + itoa(batch) + ", markers processed so far: " +
        itoa(cumulativeStats.numDumpDocuments) + ", bytes received so far: " +
        itoa(cumulativeStats.numDumpBytesReceived) +
        ", apply time for batch: " + std::to_string(applyTime) + " s");

    if (!res.ok()) {
      return res;
    }

    if (!checkMore || fromTick == 0) {
      // done
      _config.progress.set(
          std::string("finished initial dump for collection '") + coll->name() +
          "', type: " + typeString + ", id: " + leaderColl +
          ", markers processed: " + itoa(cumulativeStats.numDumpDocuments) +
          ", bytes received: " + itoa(cumulativeStats.numDumpBytesReceived) +
          ", dump requests: " +
          std::to_string(cumulativeStats.numDumpRequests) +
          ", waited for dump: " +
          std::to_string(cumulativeStats.waitedForDump) + " s" +
          ", apply time: " +
          std::to_string(cumulativeStats.waitedForDumpApply) + " s" +
          ", total time: " + std::to_string(TRI_microtime() - startTime) +
          " s");
      return Result();
    }

    batch++;

    if (isAborted()) {
      return Result(TRI_ERROR_REPLICATION_APPLIER_STOPPED);
    }

    // update the global metrics so the changes become visible early
    stats.publish();
    // keep the cumulativeStats intact here!
  }

  TRI_ASSERT(false);
  return Result(TRI_ERROR_INTERNAL);
}

/// @brief incrementally fetch data from a collection
Result DatabaseInitialSyncer::fetchCollectionSync(LogicalCollection* coll,
                                                  std::string const& leaderColl,
                                                  TRI_voc_tick_t maxTick) {
  if (coll->syncByRevision() && _config.leader.version() >= 30800) {
    // local collection should support revisions, and leader is at least aware
    // of the revision-based protocol, so we can query it to find out if we
    // can use the new protocol; will fall back to old one if leader collection
    // is an old variant
    return fetchCollectionSyncByRevisions(coll, leaderColl, maxTick);
  }
  return fetchCollectionSyncByKeys(coll, leaderColl, maxTick);
}

/// @brief incrementally fetch data from a collection using keys as the primary
/// document identifier
Result DatabaseInitialSyncer::fetchCollectionSyncByKeys(
    LogicalCollection* coll, std::string const& leaderColl,
    TRI_voc_tick_t maxTick) {
  using basics::StringUtils::concatT;
  using basics::StringUtils::urlEncode;

  if (!_config.isChild()) {
    batchExtend();
  }

  ReplicationMetricsFeature::InitialSyncStats stats(
      coll->vocbase().server().getFeature<ReplicationMetricsFeature>(), true);

  // We'll do one quick attempt at getting the keys on the leader.
  // We might receive the keys or a count of the keys. In the first case we
  // continue with the sync. If we get a document count, we'll estimate a
  // pessimistic wait of roughly 1e9/day and repeat the call without a quick
  // option.
  std::string const baseUrl = replutils::ReplicationUrl + "/keys";
  std::string url = baseUrl + "?collection=" + urlEncode(leaderColl) +
                    "&to=" + std::to_string(maxTick) +
                    "&serverId=" + _state.localServerIdString +
                    "&batchId=" + std::to_string(_config.batch.id);

  std::string msg = "fetching collection keys for collection '" + coll->name() +
                    "' from " + url;
  _config.progress.set(msg);

  // use a lower bound for maxWaitTime of 180M microseconds, i.e. 180 seconds
  constexpr uint64_t lowerBoundForWaitTime = 180000000;

  // note: maxWaitTime has a unit of microseconds
  uint64_t maxWaitTime = _config.applier._initialSyncMaxWaitTime;
  maxWaitTime = std::max<uint64_t>(maxWaitTime, lowerBoundForWaitTime);

  // the following two variables can be modified by the "keysCall" lambda
  VPackBuilder builder;
  VPackSlice slice;

  auto keysCall = [&](bool quick) {
    // send an initial async request to collect the collection keys on the other
    // side
    // sending this request in a blocking fashion may require very long to
    // complete,
    // so we're sending the x-arango-async header here
    auto headers = replutils::createHeaders();
    headers[StaticStrings::Async] = "store";

    std::unique_ptr<httpclient::SimpleHttpResult> response;
    _config.connection.lease([&](httpclient::SimpleHttpClient* client) {
      response.reset(client->retryRequest(rest::RequestType::POST,
                                          (quick) ? url + "&quick=true" : url,
                                          nullptr, 0, headers));
    });
    ++stats.numKeysRequests;

    if (replutils::hasFailed(response.get())) {
      ++stats.numFailedConnects;
      return replutils::buildHttpError(response.get(), url, _config.connection);
    }

    bool found = false;
    std::string jobId = response->getHeaderField(StaticStrings::AsyncId, found);

    if (!found) {
      ++stats.numFailedConnects;
      return Result(TRI_ERROR_REPLICATION_INVALID_RESPONSE,
                    std::string("got invalid response from leader at ") +
                        _config.leader.endpoint + url +
                        ": could not find 'X-Arango-Async' header");
    }

    double const startTime = TRI_microtime();

    headers = replutils::createHeaders();

    while (true) {
      if (!_config.isChild()) {
        batchExtend();
      }

      std::string const jobUrl = "/_api/job/" + jobId;
      _config.connection.lease([&](httpclient::SimpleHttpClient* client) {
        response.reset(client->request(rest::RequestType::PUT, jobUrl, nullptr,
                                       0, headers));
      });

      double waitTime = TRI_microtime() - startTime;

      if (response != nullptr && response->isComplete()) {
        if (response->hasContentLength()) {
          stats.numSyncBytesReceived += response->getContentLength();
        }
        if (response->hasHeaderField(StaticStrings::AsyncId)) {
          // job is done, got the actual response
          break;
        }
        if (response->getHttpReturnCode() == 404) {
          // unknown job, we can abort
          ++stats.numFailedConnects;
          stats.waitedForInitial += waitTime;
          return Result(TRI_ERROR_REPLICATION_NO_RESPONSE,
                        std::string("job not found on leader at ") +
                            _config.leader.endpoint);
        }
      }

      TRI_ASSERT(maxWaitTime >= lowerBoundForWaitTime);

      if (static_cast<uint64_t>(waitTime * 1000.0 * 1000.0) >= maxWaitTime) {
        ++stats.numFailedConnects;
        stats.waitedForInitial += waitTime;
        return Result(
            TRI_ERROR_REPLICATION_NO_RESPONSE,
            std::string("timed out waiting for response from leader at ") +
                _config.leader.endpoint);
      }

      if (isAborted()) {
        stats.waitedForInitial += waitTime;
        return Result(TRI_ERROR_REPLICATION_APPLIER_STOPPED);
      }

      std::chrono::milliseconds sleepTime = ::sleepTimeFromWaitTime(waitTime);
      std::this_thread::sleep_for(sleepTime);
    }

    stats.waitedForInitial += TRI_microtime() - startTime;

    if (replutils::hasFailed(response.get())) {
      ++stats.numFailedConnects;
      return replutils::buildHttpError(response.get(), url, _config.connection);
    }

    Result r = replutils::parseResponse(builder, response.get());

    if (r.fail()) {
      ++stats.numFailedConnects;
      return Result(
          TRI_ERROR_REPLICATION_INVALID_RESPONSE,
          concatT("got invalid response from leader at ",
                  _config.leader.endpoint, url, ": ", r.errorMessage()));
    }

    slice = builder.slice();
    if (!slice.isObject()) {
      ++stats.numFailedConnects;
      return Result(TRI_ERROR_REPLICATION_INVALID_RESPONSE,
                    std::string("got invalid response from leader at ") +
                        _config.leader.endpoint + url +
                        ": response is no object");
    }

    return Result();
  };

  auto ck = keysCall(true);
  if (!ck.ok()) {
    return ck;
  }
  VPackSlice const c = slice.get("count");
  if (!c.isNumber()) {
    return Result(TRI_ERROR_REPLICATION_INVALID_RESPONSE,
                  std::string("got invalid response from master at ") +
                      _config.leader.endpoint + url +
                      ": response count not a number");
  }

  uint64_t ndocs = c.getNumber<uint64_t>();

#ifdef ARANGODB_ENABLE_FAILURE_TESTS
  if (ndocs > _quickKeysNumDocsLimit && slice.hasKey("id")) {
    LOG_TOPIC("6e1b3", ERR, Logger::REPLICATION)
        << "client: DatabaseInitialSyncer::run - expected only document count "
           "for quick call";
    TRI_ASSERT(false);
  }
#endif

  if (!slice.hasKey("id")) {  // we only have count
    // calculate a wait time proportional to the number of documents on the
    // leader if we get 1M documents back, the wait time is 80M microseconds,
    // i.e. 80 seconds if we get 10M documents back, the wait time is 800M
    // microseconds, i.e. 800 seconds
    // ...
    maxWaitTime = std::max<uint64_t>(maxWaitTime, ndocs * 80);

    // there is an additional lower bound for the wait time as defined initially
    // in
    //    _config.applier._initialSyncMaxWaitTime
    // we also apply an additional lower bound of 180 seconds here, in case that
    // value is configured too low, for whatever reason
    maxWaitTime = std::max<uint64_t>(maxWaitTime, lowerBoundForWaitTime);

    TRI_ASSERT(maxWaitTime >= lowerBoundForWaitTime);

    // note: keysCall() can modify the "slice" variable
    ck = keysCall(false);
    if (!ck.ok()) {
      return ck;
    }
  }

  VPackSlice const keysId = slice.get("id");
  if (!keysId.isString()) {
    ++stats.numFailedConnects;
    return Result(TRI_ERROR_REPLICATION_INVALID_RESPONSE,
                  std::string("got invalid response from leader at ") +
                      _config.leader.endpoint + url +
                      ": response does not contain valid 'id' attribute");
  }

  auto sg = scopeGuard([&]() noexcept {
    try {
      url = baseUrl + "/" + keysId.copyString();
      std::string msg =
          "deleting remote collection keys object for collection '" +
          coll->name() + "' from " + url;
      _config.progress.set(msg);

      // now delete the keys we ordered
      std::unique_ptr<httpclient::SimpleHttpResult> response;
      _config.connection.lease([&](httpclient::SimpleHttpClient* client) {
        auto headers = replutils::createHeaders();
        response.reset(client->retryRequest(rest::RequestType::DELETE_REQ, url,
                                            nullptr, 0, headers));
      });
    } catch (std::exception const& ex) {
      LOG_TOPIC("f8b31", ERR, Logger::REPLICATION)
          << "Failed to deleting remote collection keys object for collection "
          << coll->name() << ex.what();
    }
  });

  VPackSlice const count = slice.get("count");

  if (!count.isNumber()) {
    ++stats.numFailedConnects;
    return Result(TRI_ERROR_REPLICATION_INVALID_RESPONSE,
                  std::string("got invalid response from leader at ") +
                      _config.leader.endpoint + url +
                      ": response does not contain valid 'count' attribute");
  }

  if (count.getNumber<size_t>() <= 0) {
    // remote collection has no documents. now truncate our local collection
    SingleCollectionTransaction trx(
        transaction::StandaloneContext::Create(vocbase()), *coll,
        AccessMode::Type::EXCLUSIVE);
    trx.addHint(transaction::Hints::Hint::INTERMEDIATE_COMMITS);
    trx.addHint(transaction::Hints::Hint::ALLOW_RANGE_DELETE);
    Result res = trx.begin();

    if (!res.ok()) {
      return Result(res.errorNumber(), concatT("unable to start transaction: ",
                                               res.errorMessage()));
    }

    OperationOptions options;

    if (!_state.leaderId.empty()) {
      options.isSynchronousReplicationFrom = _state.leaderId;
    }

    OperationResult opRes = trx.truncate(coll->name(), options);

    if (opRes.fail()) {
      return Result(opRes.errorNumber(),
                    concatT("unable to truncate collection '", coll->name(),
                            "': ", TRI_errno_string(opRes.errorNumber())));
    }

    return trx.finish(opRes.result);
  }

  // now we can fetch the complete chunk information from the leader
  try {
<<<<<<< HEAD
    return coll->vocbase().engine().handleSyncKeys(*this, *coll,
                                                   keysId.copyString());
  } catch (arangodb::basics::Exception const& ex) {
=======
    return coll->vocbase()
        .server()
        .getFeature<EngineSelectorFeature>()
        .engine()
        .handleSyncKeys(*this, *coll, keysId.copyString());
  } catch (basics::Exception const& ex) {
>>>>>>> 36ff3894
    return Result(ex.code(), ex.what());
  } catch (std::exception const& ex) {
    return Result(TRI_ERROR_INTERNAL, ex.what());
  } catch (...) {
    return Result(TRI_ERROR_INTERNAL);
  }
}

/// @brief order a new chunk from the /revisions API
void DatabaseInitialSyncer::fetchRevisionsChunk(
    std::shared_ptr<Syncer::JobSynchronizer> sharedStatus,
    std::string const& baseUrl, LogicalCollection* coll,
    std::string const& leaderColl, std::string const& requestPayload,
    RevisionId requestResume) {
  if (isAborted()) {
    sharedStatus->gotResponse(Result(TRI_ERROR_REPLICATION_APPLIER_STOPPED));
    return;
  }

  try {
    std::string const typeString =
        (coll->type() == TRI_COL_TYPE_EDGE ? "edge" : "document");

    if (!_config.isChild()) {
      batchExtend();
    }

    using basics::StringUtils::urlEncode;

    // assemble URL to call.
    // note that the URL contains both the "resume" and "resumeHLC"
    // parameters. "resume" contains the stringified revision id value for
    // where to resume from. that stringification can be ambiguous and is thus
    // deprecated. we also send a "resumeHLC" parameter now, which always
    // contains a base64-encoded logical clock value. this is the preferred
    // way to encode the resume value, and once all leaders support it, we can
    // remove the "resume" parameter from the protocol
    bool appendResumeHLC = true;
    std::string url = baseUrl + "&" + StaticStrings::RevisionTreeResume + "=" +
                      urlEncode(requestResume.toString());

    TRI_IF_FAILURE("SyncerNoEncodeAsHLC") { appendResumeHLC = false; }

    if (appendResumeHLC) {
      url += "&" + StaticStrings::RevisionTreeResumeHLC + "=" +
             urlEncode(requestResume.toHLC()) + "&encodeAsHLC=true";
    }

    bool isVPack = false;
    auto headers = replutils::createHeaders();
    if (_config.leader.version() >= 31000) {
      headers[StaticStrings::Accept] = StaticStrings::MimeTypeVPack;
      isVPack = true;
    }

    _config.progress.set(
        std::string(
            "fetching leader collection revision ranges for collection '") +
        coll->name() + "', type: " + typeString + ", format: " +
        (isVPack ? "vpack" : "json") + ", id: " + leaderColl + ", url: " + url);

    double t = TRI_microtime();

    // send request
    std::unique_ptr<httpclient::SimpleHttpResult> response;
    _config.connection.lease([&](httpclient::SimpleHttpClient* client) {
      response.reset(client->retryRequest(rest::RequestType::PUT, url,
                                          requestPayload.data(),
                                          requestPayload.size(), headers));
    });

    t = TRI_microtime() - t;

    if (replutils::hasFailed(response.get())) {
      sharedStatus->gotResponse(
          replutils::buildHttpError(response.get(), url, _config.connection),
          t);
      return;
    }

    // success!
    sharedStatus->gotResponse(std::move(response), t);
  } catch (basics::Exception const& ex) {
    sharedStatus->gotResponse(Result(ex.code(), ex.what()));
  } catch (std::exception const& ex) {
    sharedStatus->gotResponse(Result(TRI_ERROR_INTERNAL, ex.what()));
  }
}

/// @brief incrementally fetch data from a collection using revisions as the
/// primary document identifier
Result DatabaseInitialSyncer::fetchCollectionSyncByRevisions(
    LogicalCollection* coll, std::string const& leaderColl,
    TRI_voc_tick_t maxTick) {
  using basics::StringUtils::concatT;
  using basics::StringUtils::urlEncode;
  using transaction::Hints;

  ReplicationMetricsFeature::InitialSyncStats stats(
      vocbase().server().getFeature<ReplicationMetricsFeature>(), true);

  double const startTime = TRI_microtime();

  if (!_config.isChild()) {
    batchExtend();
  }

  std::unique_ptr<containers::RevisionTree> treeLeader;
  std::string const baseUrl =
      replutils::ReplicationUrl + "/" + RestReplicationHandler::Revisions;

  // get leader tree
  {
    std::string url = baseUrl + "/" + RestReplicationHandler::Tree +
                      "?collection=" + urlEncode(leaderColl) +
                      "&onlyPopulated=true" + "&to=" + std::to_string(maxTick) +
                      "&serverId=" + _state.localServerIdString +
                      "&batchId=" + std::to_string(_config.batch.id);

    std::string msg = "fetching collection revision tree for collection '" +
                      coll->name() + "' from " + url;
    _config.progress.set(msg);

    auto headers = replutils::createHeaders();
    std::unique_ptr<httpclient::SimpleHttpResult> response;
    double t = TRI_microtime();
    _config.connection.lease([&](httpclient::SimpleHttpClient* client) {
      response.reset(client->retryRequest(rest::RequestType::GET, url, nullptr,
                                          0, headers));
    });
    stats.waitedForInitial += TRI_microtime() - t;

    if (replutils::hasFailed(response.get())) {
      if (response &&
          response->getHttpReturnCode() ==
              static_cast<int>(rest::ResponseCode::NOT_IMPLEMENTED)) {
        // collection on leader doesn't support revisions-based protocol,
        // fallback
        return fetchCollectionSyncByKeys(coll, leaderColl, maxTick);
      }
      stats.numFailedConnects++;
      return replutils::buildHttpError(response.get(), url, _config.connection);
    }

    if (response->hasContentLength()) {
      stats.numSyncBytesReceived += response->getContentLength();
    }

    auto body = response->getBodyVelocyPack();
    if (!body) {
      ++stats.numFailedConnects;
      return Result(
          TRI_ERROR_INTERNAL,
          "received improperly formed response when fetching revision tree");
    }
    treeLeader = containers::RevisionTree::deserialize(body->slice());
    if (!treeLeader) {
      ++stats.numFailedConnects;
      return Result(TRI_ERROR_REPLICATION_INVALID_RESPONSE,
                    std::string("got invalid response from leader at ") +
                        _config.leader.endpoint + url +
                        ": response does not contain a valid revision tree");
    }

    if (treeLeader->count() == 0) {
      // remote collection has no documents. now truncate our local collection
      SingleCollectionTransaction trx(
          transaction::StandaloneContext::Create(vocbase()), *coll,
          AccessMode::Type::EXCLUSIVE);
      trx.addHint(transaction::Hints::Hint::INTERMEDIATE_COMMITS);
      trx.addHint(transaction::Hints::Hint::ALLOW_RANGE_DELETE);
      Result res = trx.begin();

      if (!res.ok()) {
        return Result(
            res.errorNumber(),
            concatT("unable to start transaction: ", res.errorMessage()));
      }

      OperationOptions options;

      if (!_state.leaderId.empty()) {
        options.isSynchronousReplicationFrom = _state.leaderId;
      }

      OperationResult opRes = trx.truncate(coll->name(), options);

      if (opRes.fail()) {
        return Result(opRes.errorNumber(),
                      concatT("unable to truncate collection '", coll->name(),
                              "': ", TRI_errno_string(opRes.errorNumber())));
      }

      return trx.finish(opRes.result);
    }
  }

  if (isAborted()) {
    return Result(TRI_ERROR_REPLICATION_APPLIER_STOPPED);
  }

  PhysicalCollection* physical = coll->getPhysical();
  TRI_ASSERT(physical);
  auto context = transaction::StandaloneContext::Create(coll->vocbase());
  TransactionId blockerId = context->generateId();
  physical->placeRevisionTreeBlocker(blockerId);

  auto blockerGuard = scopeGuard([&]() noexcept {  // remove blocker afterwards
    try {
      physical->removeRevisionTreeBlocker(blockerId);
    } catch (std::exception const& ex) {
      LOG_TOPIC("e020c", ERR, Logger::REPLICATION)
          << "Failed to remove revision tree blocker: " << ex.what();
    }
  });
  std::unique_ptr<SingleCollectionTransaction> trx;
  transaction::Options options;
  // We do intermediate commits relatively frequently, since this is good
  // for performance, and we actually have no transactional needs here.
  options.intermediateCommitCount = 10000;
  TRI_IF_FAILURE("IncrementalReplicationFrequentIntermediateCommit") {
    options.intermediateCommitCount = 1000;
  }
  try {
    trx = std::make_unique<SingleCollectionTransaction>(
        context, *coll, AccessMode::Type::EXCLUSIVE, options);
  } catch (basics::Exception const& ex) {
    if (ex.code() == TRI_ERROR_ARANGO_DATA_SOURCE_NOT_FOUND) {
      bool locked = false;
      TRI_vocbase_col_status_e status = coll->tryFetchStatus(locked);
      if (!locked) {
        // fall back to unsafe method as last resort
        status = coll->status();
      }
      if (status == TRI_vocbase_col_status_e::TRI_VOC_COL_STATUS_DELETED) {
        // TODO handle
        setAborted(true);  // probably wrong?
        return Result(TRI_ERROR_REPLICATION_APPLIER_STOPPED);
      }
    }
    return Result(ex.code());
  }

  // we must be able to read our own writes here - otherwise the end result
  // can be wrong. do not enable NO_INDEXING here!

  // turn on intermediate commits as the number of keys to delete can be huge
  // here
  trx->addHint(Hints::Hint::INTERMEDIATE_COMMITS);
  Result res = trx->begin();
  if (!res.ok()) {
    return Result(res.errorNumber(),
                  concatT("unable to start transaction: ", res.errorMessage()));
  }
  auto guard = scopeGuard([trx = trx.get()]() noexcept {
    auto res = basics::catchToResult([&]() -> Result {
      if (trx->status() == transaction::Status::RUNNING) {
        return trx->abort();
      }
      return {};
    });
    if (res.fail()) {
      LOG_TOPIC("1a537", ERR, Logger::REPLICATION)
          << "Failed to abort transaction: " << res;
    }
  });

  // diff with local tree
  // std::pair<std::size_t, std::size_t> fullRange = treeLeader->range();
  auto treeLocal = physical->revisionTree(*trx);
  if (!treeLocal) {
    // local collection does not support syncing by revision, fall back to
    // keys
    guard.fire();
    return fetchCollectionSyncByKeys(coll, leaderColl, maxTick);
  }
  // make sure revision tree blocker is removed
  blockerGuard.fire();

  std::vector<std::pair<std::uint64_t, std::uint64_t>> ranges =
      treeLeader->diff(*treeLocal);
  if (ranges.empty()) {
    // no differences, done!
    setProgress("no differences between two revision trees, ending");
    return Result{};
  }

  // encoding revisions as HLC timestamps is supported from the following
  // versions:
  // - 3.8.8 or higher
  // - 3.9.4 or higher
  // - 3.10.1 or higher
  // - 3.11.0 or higher
  // - 4.0 higher
  bool encodeAsHLC =
      _config.leader.majorVersion >= 4 ||
      (_config.leader.majorVersion >= 3 && _config.leader.minorVersion >= 11) ||
      (_config.leader.majorVersion >= 3 && _config.leader.minorVersion >= 10 &&
       _config.leader.patchVersion >= 1) ||
      (_config.leader.majorVersion >= 3 && _config.leader.minorVersion >= 9 &&
       _config.leader.patchVersion >= 4) ||
      (_config.leader.majorVersion >= 3 && _config.leader.minorVersion >= 8 &&
       _config.leader.patchVersion >= 8);

  TRI_IF_FAILURE("SyncerNoEncodeAsHLC") { encodeAsHLC = false; }

  // now lets get the actual ranges and handle the differences
  {
    VPackBuilder requestBuilder;
    {
      VPackArrayBuilder list(&requestBuilder);
      for (auto const& pair : ranges) {
        VPackArrayBuilder range(&requestBuilder);
        // ok to use only HLC encoding here.
        requestBuilder.add(VPackValue(RevisionId{pair.first}.toHLC()));
        requestBuilder.add(VPackValue(RevisionId{pair.second}.toHLC()));
      }
    }

    std::unique_ptr<ReplicationIterator> iter =
        physical->getReplicationIterator(
            ReplicationIterator::Ordering::Revision, *trx);
    if (!iter) {
      return Result(TRI_ERROR_INTERNAL, "could not get replication iterator");
    }

    RevisionReplicationIterator& local =
        *static_cast<RevisionReplicationIterator*>(iter.get());

    uint64_t const documentsFound = treeLocal->count();

    std::vector<RevisionId> toFetch;
    std::vector<RevisionId> toRemove;

    std::string const requestPayload = requestBuilder.slice().toJson();
    std::string const url = baseUrl + "/" + RestReplicationHandler::Ranges +
                            "?collection=" + urlEncode(leaderColl) +
                            "&serverId=" + _state.localServerIdString +
                            "&batchId=" + std::to_string(_config.batch.id);
    RevisionId requestResume{ranges[0].first};  // start with beginning
    RevisionId iterResume = requestResume;
    std::size_t chunk = 0;

    // the shared status will wait in its destructor until all posted
    // requests have been completed/canceled!
    auto self = shared_from_this();
    auto sharedStatus = std::make_shared<Syncer::JobSynchronizer>(self);

    // order initial chunk. this will block until the initial response
    // has arrived
    fetchRevisionsChunk(sharedStatus, url, coll, leaderColl, requestPayload,
                        requestResume);

    // Builder will be recycled
    VPackBuilder responseBuilder;

    auto& nf = coll->vocbase().server().getFeature<NetworkFeature>();
    while (requestResume < RevisionId::max()) {
      std::unique_ptr<httpclient::SimpleHttpResult> chunkResponse;

      // block until we either got a response or were shut down
      Result res = sharedStatus->waitForResponse(chunkResponse);

      // update our statistics
      ++stats.numKeysRequests;
      stats.waitedForKeys += sharedStatus->time();

      if (res.fail()) {
        // no response or error or shutdown
        return res;
      }

      // now we have got a response!
      TRI_ASSERT(chunkResponse != nullptr);

      if (chunkResponse->hasContentLength()) {
        stats.numSyncBytesReceived += chunkResponse->getContentLength();
      }

      VPackSlice slice;

      if (::isVelocyPack(*chunkResponse)) {
        // velocypack body...

        // intentional copy of options
        VPackOptions validationOptions =
            basics::VelocyPackHelper::strictRequestValidationOptions;
        // allow custom types being sent here
        validationOptions.disallowCustom = false;
        VPackValidator validator(&validationOptions);

        validator.validate(chunkResponse->getBody().begin(),
                           chunkResponse->getBody().length(),
                           /*isSubPart*/ false);

        slice = VPackSlice(
            reinterpret_cast<uint8_t const*>(chunkResponse->getBody().begin()));
      } else {
        // JSON body...
        // recycle builder
        responseBuilder.clear();
        Result r =
            replutils::parseResponse(responseBuilder, chunkResponse.get());
        if (r.fail()) {
          ++stats.numFailedConnects;
          return Result(
              TRI_ERROR_REPLICATION_INVALID_RESPONSE,
              concatT("got invalid response from leader at ",
                      _config.leader.endpoint, url, ": ", r.errorMessage()));
        }
        slice = responseBuilder.slice();
      }

      if (!slice.isObject()) {
        ++stats.numFailedConnects;
        return Result(TRI_ERROR_REPLICATION_INVALID_RESPONSE,
                      std::string("got invalid response from leader at ") +
                          _config.leader.endpoint + url +
                          ": response is not an object");
      }

      if (VPackSlice s = slice.get(StaticStrings::RevisionTreeResumeHLC);
          s.isString()) {
        // use "resumeHLC" if it is present
        requestResume = RevisionId::fromHLC(s.stringView());
      } else {
        // "resumeHLC" not present.
        // now fall back to using "resume", which is deprecated
        VPackSlice resumeSlice = slice.get(StaticStrings::RevisionTreeResume);
        if (!resumeSlice.isNone() && !resumeSlice.isString()) {
          ++stats.numFailedConnects;
          return Result(TRI_ERROR_REPLICATION_INVALID_RESPONSE,
                        std::string("got invalid response from leader at ") +
                            _config.leader.endpoint + url +
                            ": response field 'resume' is not a number");
        }
        requestResume = resumeSlice.isNone()
                            ? RevisionId::max()
                            : RevisionId::fromSlice(resumeSlice);
      }

      if (requestResume < RevisionId::max() && !isAborted()) {
        // already fetch next chunk in the background, by posting the
        // request to the scheduler, which can run it asynchronously
        sharedStatus->request([this, self, url, sharedStatus, coll, leaderColl,
                               requestResume, &requestPayload]() {
          fetchRevisionsChunk(sharedStatus, url, coll, leaderColl,
                              requestPayload, requestResume);
        });
      }

      VPackSlice rangesSlice = slice.get("ranges");
      if (!rangesSlice.isArray()) {
        ++stats.numFailedConnects;
        return Result(TRI_ERROR_REPLICATION_INVALID_RESPONSE,
                      std::string("got invalid response from leader at ") +
                          _config.leader.endpoint + url +
                          ": response field 'ranges' is not an array");
      }

      for (VPackSlice leaderSlice : VPackArrayIterator(rangesSlice)) {
        if (!leaderSlice.isArray()) {
          ++stats.numFailedConnects;
          return Result(
              TRI_ERROR_REPLICATION_INVALID_RESPONSE,
              std::string("got invalid response from leader at ") +
                  _config.leader.endpoint + url +
                  ": response field 'ranges' entry is not a revision range");
        }
        auto& currentRange = ranges[chunk];
        if (!local.hasMore() ||
            local.revision() < RevisionId{currentRange.first}) {
          local.seek(std::max(iterResume, RevisionId{currentRange.first}));
        }

        RevisionId removalBound =
            leaderSlice.isEmptyArray()
                ? RevisionId{currentRange.second}.next()
                : (encodeAsHLC
                       ? RevisionId::fromHLC(leaderSlice.at(0).stringView())
                       : RevisionId::fromSlice(leaderSlice.at(0)));
        TRI_ASSERT(RevisionId{currentRange.first} <= removalBound);
        TRI_ASSERT(removalBound <= RevisionId{currentRange.second}.next());
        RevisionId mixedBound =
            leaderSlice.isEmptyArray()
                ? RevisionId{currentRange.second}
                : (encodeAsHLC ? RevisionId::fromHLC(
                                     leaderSlice.at(leaderSlice.length() - 1)
                                         .stringView())
                               : RevisionId::fromSlice(
                                     leaderSlice.at(leaderSlice.length() - 1)));
        TRI_ASSERT(RevisionId{currentRange.first} <= mixedBound);
        TRI_ASSERT(mixedBound <= RevisionId{currentRange.second});

        while (local.hasMore() && local.revision() < removalBound) {
          toRemove.emplace_back(local.revision());
          iterResume = std::max(iterResume, local.revision().next());
          local.next();
        }

        std::size_t index = 0;
        while (local.hasMore() && local.revision() <= mixedBound) {
          RevisionId leaderRev;
          if (encodeAsHLC) {
            leaderRev = RevisionId::fromHLC(leaderSlice.at(index).stringView());
          } else {
            leaderRev = RevisionId::fromSlice(leaderSlice.at(index));
          }

          if (local.revision() < leaderRev) {
            toRemove.emplace_back(local.revision());
            iterResume = std::max(iterResume, local.revision().next());
            local.next();
          } else if (leaderRev < local.revision()) {
            toFetch.emplace_back(leaderRev);
            ++index;
            iterResume = std::max(iterResume, leaderRev.next());
          } else {
            TRI_ASSERT(local.revision() == leaderRev);
            // match, no need to remove local or fetch from leader
            ++index;
            iterResume = std::max(iterResume, leaderRev.next());
            local.next();
          }
        }
        for (; index < leaderSlice.length(); ++index) {
          RevisionId leaderRev;
          if (encodeAsHLC) {
            leaderRev = RevisionId::fromHLC(leaderSlice.at(index).stringView());
          } else {
            leaderRev = RevisionId::fromSlice(leaderSlice.at(index));
          }
          // fetch any leftovers
          toFetch.emplace_back(leaderRev);
          iterResume = std::max(iterResume, leaderRev.next());
        }

        while (local.hasMore() &&
               local.revision() <= std::min(requestResume.previous(),
                                            RevisionId{currentRange.second})) {
          toRemove.emplace_back(local.revision());
          iterResume = std::max(iterResume, local.revision().next());
          local.next();
        }

        if (requestResume > RevisionId{currentRange.second}) {
          ++chunk;
        }
      }

      res = ::removeRevisions(*trx, *coll, toRemove, stats);
      if (res.fail()) {
        return res;
      }
      toRemove.clear();

      res = ::fetchRevisions(nf, *trx, _config, _state, *coll, leaderColl,
                             encodeAsHLC, toFetch, stats);
      if (res.fail()) {
        return res;
      }
      toFetch.clear();

      auto fut = trx->state()->performIntermediateCommitIfRequired(coll->id());
      TRI_ASSERT(fut.isReady());
      res = fut.get();

      if (res.fail()) {
        return res;
      }
    }

    // adjust counts
    {
      uint64_t numberDocumentsAfterSync =
          documentsFound + stats.numDocsInserted - stats.numDocsRemoved;
      uint64_t numberDocumentsDueToCounter =
          coll->numberDocuments(trx.get(), transaction::CountType::Normal);

      setProgress(std::string("number of remaining documents in collection '") +
                  coll->name() +
                  "': " + std::to_string(numberDocumentsAfterSync) +
                  ", number of documents due to collection count: " +
                  std::to_string(numberDocumentsDueToCounter));

      if (numberDocumentsAfterSync != numberDocumentsDueToCounter) {
        int64_t diff = static_cast<int64_t>(numberDocumentsAfterSync) -
                       static_cast<int64_t>(numberDocumentsDueToCounter);

        LOG_TOPIC("118bf", WARN, Logger::REPLICATION)
            << "number of remaining documents in collection '" << coll->name()
            << "' is " << numberDocumentsAfterSync << " and differs from "
            << "number of documents returned by collection count "
            << numberDocumentsDueToCounter
            << ", documents found: " << documentsFound
            << ", num docs inserted: " << stats.numDocsInserted
            << ", num docs removed: " << stats.numDocsRemoved << ", a diff of "
            << diff << " will be applied";

        // patch the document counter of the collection and the transaction
        trx->documentCollection()->getPhysical()->adjustNumberDocuments(*trx,
                                                                        diff);
      }
    }

    res = trx->commit();
    if (res.fail()) {
      return res;
    }
    TRI_ASSERT(requestResume == RevisionId::max());
  }

  setProgress(
      std::string("incremental tree sync statistics for collection '") +
      coll->name() +
      "': keys requests: " + std::to_string(stats.numKeysRequests) +
      ", docs requests: " + std::to_string(stats.numDocsRequests) +
      ", bytes received: " + std::to_string(stats.numSyncBytesReceived) +
      ", number of documents requested: " +
      std::to_string(stats.numDocsRequested) +
      ", number of documents inserted: " +
      std::to_string(stats.numDocsInserted) +
      ", number of documents removed: " + std::to_string(stats.numDocsRemoved) +
      ", waited for initial: " + std::to_string(stats.waitedForInitial) +
      " s, " + "waited for keys: " + std::to_string(stats.waitedForKeys) +
      " s, " + "waited for docs: " + std::to_string(stats.waitedForDocs) +
      " s, " + "waited for insertions: " +
      std::to_string(stats.waitedForInsertions) + " s, " +
      "waited for removals: " + std::to_string(stats.waitedForRemovals) +
      " s, " + "total time: " + std::to_string(TRI_microtime() - startTime) +
      " s");

  return Result{};
}

/// @brief incrementally fetch data from a collection
/// @brief changes the properties of a collection, based on the VelocyPack
/// provided
Result DatabaseInitialSyncer::changeCollection(LogicalCollection* col,
                                               velocypack::Slice slice) {
  CollectionGuard guard(&vocbase(), col->id());

  return guard.collection()->properties(slice);
}

/// @brief whether or not the collection has documents
bool DatabaseInitialSyncer::hasDocuments(LogicalCollection const& col) {
  return col.getPhysical()->hasDocuments();
}

/// @brief handle the information about a collection
Result DatabaseInitialSyncer::handleCollection(velocypack::Slice parameters,
                                               velocypack::Slice indexes,
                                               bool incremental,
                                               SyncPhase phase) {
  using basics::StringUtils::concatT;
  using basics::StringUtils::itoa;

  if (isAborted()) {
    return Result(TRI_ERROR_REPLICATION_APPLIER_STOPPED);
  }

  if (!parameters.isObject() || !indexes.isArray()) {
    return Result(TRI_ERROR_REPLICATION_INVALID_RESPONSE);
  }

  if (!_config.isChild()) {
    batchExtend();
  }

  std::string const leaderName =
      basics::VelocyPackHelper::getStringValue(parameters, "name", "");

  DataSourceId const leaderCid{
      basics::VelocyPackHelper::extractIdValue(parameters)};

  if (leaderCid.empty()) {
    return Result(TRI_ERROR_REPLICATION_INVALID_RESPONSE,
                  "collection id is missing in response");
  }

  std::string const leaderUuid = basics::VelocyPackHelper::getStringValue(
      parameters, "globallyUniqueId", "");

  VPackSlice const type = parameters.get("type");

  if (!type.isNumber()) {
    return Result(TRI_ERROR_REPLICATION_INVALID_RESPONSE,
                  "collection type is missing in response");
  }

  std::string const typeString =
      (type.getNumber<int>() == 3 ? "edge" : "document");

  std::string const collectionMsg = "collection '" + leaderName + "', type " +
                                    typeString + ", id " + itoa(leaderCid.id());

  // phase handling
  if (phase == PHASE_VALIDATE) {
    // validation phase just returns ok if we got here (aborts above if data
    // is invalid)
    _config.progress.processedCollections.try_emplace(leaderCid, leaderName);

    return Result();
  }

  // drop and re-create collections locally
  // -------------------------------------------------------------------------------------

  if (phase == PHASE_DROP_CREATE) {
    auto col = resolveCollection(vocbase(), parameters);

    if (col == nullptr) {
      // not found...
      col = vocbase().lookupCollection(leaderName);

      if (col != nullptr &&
          (col->name() != leaderName ||
           (!leaderUuid.empty() && col->guid() != leaderUuid))) {
        // found another collection with the same name locally.
        // in this case we must drop it because we will run into duplicate
        // name conflicts otherwise
        try {
          auto res =
              vocbase().dropCollection(col->id(), true, -1.0).errorNumber();

          if (res == TRI_ERROR_NO_ERROR) {
            col = nullptr;
          }
        } catch (...) {
        }
      }
    }

    if (col != nullptr) {
      if (!incremental) {
        // first look up the collection
        if (col != nullptr) {
          bool truncate = false;

          if (col->name() == StaticStrings::UsersCollection) {
            // better not throw away the _users collection. otherwise it is
            // gone and this may be a problem if the server crashes
            // in-between.
            truncate = true;
          }

          if (truncate) {
            // system collection
            _config.progress.set("truncating " + collectionMsg);

            SingleCollectionTransaction trx(
                transaction::StandaloneContext::Create(vocbase()), *col,
                AccessMode::Type::EXCLUSIVE);
            trx.addHint(transaction::Hints::Hint::INTERMEDIATE_COMMITS);
            trx.addHint(transaction::Hints::Hint::ALLOW_RANGE_DELETE);
            Result res = trx.begin();

            if (!res.ok()) {
              return Result(res.errorNumber(),
                            concatT("unable to truncate ", collectionMsg, ": ",
                                    res.errorMessage()));
            }

            OperationOptions options;

            if (!_state.leaderId.empty()) {
              options.isSynchronousReplicationFrom = _state.leaderId;
            }

            OperationResult opRes = trx.truncate(col->name(), options);

            if (opRes.fail()) {
              return Result(opRes.errorNumber(),
                            concatT("unable to truncate ", collectionMsg, ": ",
                                    TRI_errno_string(opRes.errorNumber())));
            }

            res = trx.finish(opRes.result);

            if (!res.ok()) {
              return Result(res.errorNumber(),
                            concatT("unable to truncate ", collectionMsg, ": ",
                                    res.errorMessage()));
            }
          } else {
            // drop a regular collection
            if (_config.applier._skipCreateDrop) {
              _config.progress.set("dropping " + collectionMsg +
                                   " skipped because of configuration");
              return Result();
            }
            _config.progress.set("dropping " + collectionMsg);

            auto res =
                vocbase().dropCollection(col->id(), true, -1.0).errorNumber();

            if (res != TRI_ERROR_NO_ERROR) {
              return Result(res, concatT("unable to drop ", collectionMsg, ": ",
                                         TRI_errno_string(res)));
            }
          }
        }
      } else {
        // incremental case
        TRI_ASSERT(incremental);

        // collection is already present
        _config.progress.set("checking/changing parameters of " +
                             collectionMsg);
        return changeCollection(col.get(), parameters);
      }
    }
    // When we get here, col is a nullptr anyway!

    std::string msg = "creating " + collectionMsg;
    if (_config.applier._skipCreateDrop) {
      msg += " skipped because of configuration";
      _config.progress.set(msg);
      return Result();
    }
    _config.progress.set(msg);

    LOG_TOPIC("7093d", DEBUG, Logger::REPLICATION)
        << "Dump is creating collection " << parameters.toJson();

    LogicalCollection* col2 = nullptr;
    auto r = createCollection(vocbase(), parameters, &col2);

    if (r.fail()) {
      return Result(r.errorNumber(),
                    concatT("unable to create ", collectionMsg, ": ",
                            TRI_errno_string(r.errorNumber()),
                            ". Collection info ", parameters.toJson()));
    }

    return r;
  }

  // sync collection data
  // -------------------------------------------------------------------------------------

  else if (phase == PHASE_DUMP) {
    _config.progress.set("dumping data for " + collectionMsg);

    std::shared_ptr<LogicalCollection> col =
        resolveCollection(vocbase(), parameters);

    if (col == nullptr) {
      return Result(TRI_ERROR_ARANGO_DATA_SOURCE_NOT_FOUND,
                    std::string("cannot dump: ") + collectionMsg +
                        " not found on leader. Collection info " +
                        parameters.toJson());
    }

    std::string const& leaderColl =
        !leaderUuid.empty() ? leaderUuid : itoa(leaderCid.id());
    auto res = incremental && hasDocuments(*col)
                   ? fetchCollectionSync(col.get(), leaderColl,
                                         _config.leader.lastLogTick)
                   : fetchCollectionDump(col.get(), leaderColl,
                                         _config.leader.lastLogTick);

    if (!res.ok()) {
      return res;
    } else if (isAborted()) {
      return res.reset(TRI_ERROR_REPLICATION_APPLIER_STOPPED);
    }

    if (leaderName == StaticStrings::UsersCollection) {
      reloadUsers();
    } else if (leaderName == StaticStrings::AnalyzersCollection &&
               ServerState::instance()->isSingleServer() &&
               vocbase()
                   .server()
                   .hasFeature<iresearch::IResearchAnalyzerFeature>()) {
      vocbase()
          .server()
          .getFeature<iresearch::IResearchAnalyzerFeature>()
          .invalidate(vocbase());
    }

    // schmutz++ creates indexes on DBServers
    if (_config.applier._skipCreateDrop) {
      _config.progress.set("creating indexes for " + collectionMsg +
                           " skipped because of configuration");
      return res;
    }

    // now create indexes
    TRI_ASSERT(indexes.isArray());
    VPackValueLength const numIdx = indexes.length();
    if (numIdx > 0) {
      if (!_config.isChild()) {
        batchExtend();
      }

      _config.progress.set("creating " + std::to_string(numIdx) +
                           " index(es) for " + collectionMsg);

      try {
        for (auto const& idxDef : VPackArrayIterator(indexes)) {
          if (idxDef.isObject()) {
            VPackSlice const type = idxDef.get(StaticStrings::IndexType);
            if (type.isString()) {
              _config.progress.set("creating index of type " +
                                   type.copyString() + " for " + collectionMsg);
            }
          }

          createIndexInternal(idxDef, *col);
        }
      } catch (basics::Exception const& ex) {
        return res.reset(ex.code(), ex.what());
      } catch (std::exception const& ex) {
        return res.reset(TRI_ERROR_INTERNAL, ex.what());
      } catch (...) {
        return res.reset(TRI_ERROR_INTERNAL);
      }
    }

    return res;
  }

  // we won't get here
  TRI_ASSERT(false);
  return Result(TRI_ERROR_INTERNAL);
}

/// @brief fetch the server's inventory
Result DatabaseInitialSyncer::fetchInventory(VPackBuilder& builder) {
  std::string url = replutils::ReplicationUrl +
                    "/inventory?serverId=" + _state.localServerIdString +
                    "&batchId=" + std::to_string(_config.batch.id);
  if (_config.applier._includeSystem) {
    url += "&includeSystem=true";
  }
  if (_config.applier._includeFoxxQueues) {
    url += "&includeFoxxQueues=true";
  }

  // use an optmization here for shard synchronization: only fetch the
  // inventory including a single shard. this can greatly reduce the size of
  // the response.
  if (ServerState::instance()->isDBServer() && !_config.isChild() &&
      _config.applier._skipCreateDrop &&
      _config.applier._restrictType ==
          ReplicationApplierConfiguration::RestrictType::Include &&
      _config.applier._restrictCollections.size() == 1) {
    url += "&collection=" + basics::StringUtils::urlEncode(*(
                                _config.applier._restrictCollections.begin()));
  }

  // send request
  _config.progress.set("fetching leader inventory from " + url);
  std::unique_ptr<httpclient::SimpleHttpResult> response;
  _config.connection.lease([&](httpclient::SimpleHttpClient* client) {
    auto headers = replutils::createHeaders();
    response.reset(
        client->retryRequest(rest::RequestType::GET, url, nullptr, 0, headers));
  });

  if (replutils::hasFailed(response.get())) {
    if (!_config.isChild()) {
      batchFinish();
    }
    return replutils::buildHttpError(response.get(), url, _config.connection);
  }

  Result r = replutils::parseResponse(builder, response.get());

  if (r.fail()) {
    return Result(
        r.errorNumber(),
        std::string("got invalid response from leader at ") +
            _config.leader.endpoint + url +
            ": invalid response type for initial data. expecting array");
  }

  VPackSlice slice = builder.slice();
  if (!slice.isObject()) {
    LOG_TOPIC("3b1e6", DEBUG, Logger::REPLICATION)
        << "client: DatabaseInitialSyncer::run - inventoryResponse is not an "
           "object";

    return Result(TRI_ERROR_REPLICATION_INVALID_RESPONSE,
                  std::string("got invalid response from leader at ") +
                      _config.leader.endpoint + url + ": invalid JSON");
  }

  return r;
}

/// @brief handle the inventory response of the leader
Result DatabaseInitialSyncer::handleCollectionsAndViews(
    velocypack::Slice collSlices, velocypack::Slice viewSlices,
    bool incremental) {
  TRI_ASSERT(collSlices.isArray());

  std::vector<std::pair<VPackSlice, VPackSlice>> systemCollections;
  std::vector<std::pair<VPackSlice, VPackSlice>> collections;
  for (VPackSlice it : VPackArrayIterator(collSlices)) {
    if (!it.isObject()) {
      return Result(TRI_ERROR_REPLICATION_INVALID_RESPONSE,
                    "collection declaration is invalid in response");
    }

    VPackSlice const parameters = it.get("parameters");

    if (!parameters.isObject()) {
      return Result(TRI_ERROR_REPLICATION_INVALID_RESPONSE,
                    "collection parameters declaration is invalid in response");
    }

    VPackSlice const indexes = it.get("indexes");

    if (!indexes.isArray()) {
      return Result(TRI_ERROR_REPLICATION_INVALID_RESPONSE,
                    "collection indexes declaration is invalid in response");
    }

    std::string const leaderName =
        basics::VelocyPackHelper::getStringValue(parameters, "name", "");

    if (leaderName.empty()) {
      return Result(TRI_ERROR_REPLICATION_INVALID_RESPONSE,
                    "collection name is missing in response");
    }

    if (TRI_ExcludeCollectionReplication(leaderName,
                                         _config.applier._includeSystem,
                                         _config.applier._includeFoxxQueues)) {
      continue;
    }

    if (basics::VelocyPackHelper::getBooleanValue(parameters, "deleted",
                                                  false)) {
      // we don't care about deleted collections
      continue;
    }

    if (_config.applier._restrictType !=
        ReplicationApplierConfiguration::RestrictType::None) {
      auto const it = _config.applier._restrictCollections.find(leaderName);
      bool found = (it != _config.applier._restrictCollections.end());

      if (_config.applier._restrictType ==
              ReplicationApplierConfiguration::RestrictType::Include &&
          !found) {
        // collection should not be included
        continue;
      } else if (_config.applier._restrictType ==
                     ReplicationApplierConfiguration::RestrictType::Exclude &&
                 found) {
        // collection should be excluded
        continue;
      }
    }

    if (leaderName == StaticStrings::AnalyzersCollection) {
      // _analyzers collection has to be restored before view creation
      systemCollections.emplace_back(parameters, indexes);
    } else {
      collections.emplace_back(parameters, indexes);
    }
  }

  // STEP 1: validate collection declarations from leader
  // ----------------------------------------------------------------------------------

  // STEP 2: drop and re-create collections locally if they are also present
  // on the leader
  //  ------------------------------------------------------------------------------------

  // iterate over all collections from the leader...
  std::array<SyncPhase, 2> phases{{PHASE_VALIDATE, PHASE_DROP_CREATE}};
  for (auto const& phase : phases) {
    Result r = iterateCollections(systemCollections, incremental, phase);

    if (r.fail()) {
      return r;
    }

    r = iterateCollections(collections, incremental, phase);

    if (r.fail()) {
      return r;
    }
  }

  // STEP 3: restore data for system collections
  // ----------------------------------------------------------------------------------
  auto const res =
      iterateCollections(systemCollections, incremental, PHASE_DUMP);

  if (res.fail()) {
    return res;
  }

  // STEP 4: now that the collections exist create the "arangosearch" views
  // this should be faster than re-indexing afterwards
  // We don't create "search-alias" view because inverted indexes don't exist
  // yet
  // ----------------------------------------------------------------------------------

  if (!_config.applier._skipCreateDrop &&
      _config.applier._restrictCollections.empty() && viewSlices.isArray()) {
    // views are optional, and 3.3 and before will not send any view data
    auto r = handleViewCreation(viewSlices,
                                iresearch::StaticStrings::ViewArangoSearchType);
    if (r.fail()) {
      LOG_TOPIC("96cda", ERR, Logger::REPLICATION)
          << "Error during initial sync view creation: " << r.errorMessage();
      return r;
    }
  } else {
    _config.progress.set("view creation skipped because of configuration");
  }

  // STEP 5: sync collection data from leader and create initial indexes
  // ----------------------------------------------------------------------------------
  // now load the data into the collections
  auto r = iterateCollections(collections, incremental, PHASE_DUMP);
  if (r.fail()) {
    return r;
  }

  // STEP 6 load "search-alias" views
  // ----------------------------------------------------------------------------------
  return handleViewCreation(viewSlices,
                            iresearch::StaticStrings::ViewSearchAliasType);
}

/// @brief iterate over all collections from an array and apply an action
Result DatabaseInitialSyncer::iterateCollections(
    std::vector<std::pair<velocypack::Slice, velocypack::Slice>> const&
        collections,
    bool incremental, SyncPhase phase) {
  std::string phaseMsg("starting phase " + translatePhase(phase) + " with " +
                       std::to_string(collections.size()) + " collections");
  _config.progress.set(phaseMsg);

  for (auto const& collection : collections) {
    VPackSlice const parameters = collection.first;
    VPackSlice const indexes = collection.second;

    Result res = handleCollection(parameters, indexes, incremental, phase);

    if (res.fail()) {
      return res;
    }
  }

  // all ok
  return Result();
}

/// @brief create non-existing views locally
Result DatabaseInitialSyncer::handleViewCreation(velocypack::Slice views,
                                                 std::string_view type) {
  if (!views.isArray()) {
    return {TRI_ERROR_BAD_PARAMETER};
  }
  auto check = [&](VPackSlice definition) noexcept {
    // I want to cause fail in createView if definition is invalid
    if (!definition.isObject()) {
      return true;
    }
    if (!definition.hasKey(StaticStrings::DataSourceType)) {
      return true;
    }
    auto sliceType = definition.get(StaticStrings::DataSourceType);
    if (!sliceType.isString()) {
      return true;
    }
    return sliceType.stringView() != type;
  };
  for (VPackSlice slice : VPackArrayIterator(views)) {
    if (check(slice)) {
      continue;
    }
    Result res = createView(vocbase(), slice);
    if (res.fail()) {
      return res;
    }
  }
  return {};
}

Result DatabaseInitialSyncer::batchStart(char const* context,
                                         std::string const& patchCount) {
  return _config.batch.start(_config.connection, _config.progress,
                             _config.leader, _config.state.syncerId, context,
                             patchCount);
}

Result DatabaseInitialSyncer::batchExtend() {
  return _config.batch.extend(_config.connection, _config.progress,
                              _config.state.syncerId);
}

Result DatabaseInitialSyncer::batchFinish() noexcept {
  return _config.batch.finish(_config.connection, _config.progress,
                              _config.state.syncerId);
}

#ifdef ARANGODB_ENABLE_FAILURE_TESTS
/// @brief patch quickKeysNumDocsLimit for testing
void DatabaseInitialSyncer::adjustQuickKeysNumDocsLimit() {
  TRI_IF_FAILURE("RocksDBRestReplicationHandler::quickKeysNumDocsLimit100") {
    _quickKeysNumDocsLimit = 100;
  }
}
#endif

}  // namespace arangodb<|MERGE_RESOLUTION|>--- conflicted
+++ resolved
@@ -1555,18 +1555,9 @@
 
   // now we can fetch the complete chunk information from the leader
   try {
-<<<<<<< HEAD
     return coll->vocbase().engine().handleSyncKeys(*this, *coll,
                                                    keysId.copyString());
-  } catch (arangodb::basics::Exception const& ex) {
-=======
-    return coll->vocbase()
-        .server()
-        .getFeature<EngineSelectorFeature>()
-        .engine()
-        .handleSyncKeys(*this, *coll, keysId.copyString());
   } catch (basics::Exception const& ex) {
->>>>>>> 36ff3894
     return Result(ex.code(), ex.what());
   } catch (std::exception const& ex) {
     return Result(TRI_ERROR_INTERNAL, ex.what());
