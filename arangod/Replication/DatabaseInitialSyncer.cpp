--- conflicted
+++ resolved
@@ -261,9 +261,8 @@
       if (res.fail()) {
         if (res.is(TRI_ERROR_ARANGO_UNIQUE_CONSTRAINT_VIOLATED) &&
             res.errorMessage() > keySlice.copyString()) {
-          TRI_voc_rid_t rid =
-              arangodb::transaction::helpers::extractRevFromDocument(masterDoc);
-          if (physical->readDocument(&trx, arangodb::LocalDocumentId(rid), mdr)) {
+          arangodb::RevisionId rid = arangodb::RevisionId::fromSlice(masterDoc);
+          if (physical->readDocument(&trx, arangodb::LocalDocumentId(rid.id()), mdr)) {
             // already have exactly this revision no need to insert
             continue;
           }
@@ -1405,15 +1404,9 @@
                       "&batchId=" + std::to_string(_config.batch.id);
     auto headers = replutils::createHeaders();
     std::unique_ptr<httpclient::SimpleHttpResult> response;
-<<<<<<< HEAD
     RevisionId requestResume{ranges[0].first};  // start with beginning
-    TRI_ASSERT(requestResume);
-    RevisionId iterResume = static_cast<RevisionId>(requestResume);
-=======
-    TRI_voc_rid_t requestResume = ranges[0].first;  // start with beginning
     TRI_ASSERT(requestResume >= coll->minRevision());
-    TRI_voc_rid_t iterResume = static_cast<TRI_voc_rid_t>(requestResume);
->>>>>>> 9995aeb8
+    RevisionId iterResume = requestResume;
     std::size_t chunk = 0;
     std::unique_ptr<ReplicationIterator> iter =
         physical->getReplicationIterator(ReplicationIterator::Ordering::Revision, *trx);
