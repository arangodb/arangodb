////////////////////////////////////////////////////////////////////////////////
/// DISCLAIMER
///
/// Copyright 2014-2017 ArangoDB GmbH, Cologne, Germany
/// Copyright 2004-2014 triAGENS GmbH, Cologne, Germany
///
/// Licensed under the Apache License, Version 2.0 (the "License");
/// you may not use this file except in compliance with the License.
/// You may obtain a copy of the License at
///
///     http://www.apache.org/licenses/LICENSE-2.0
///
/// Unless required by applicable law or agreed to in writing, software
/// distributed under the License is distributed on an "AS IS" BASIS,
/// WITHOUT WARRANTIES OR CONDITIONS OF ANY KIND, either express or implied.
/// See the License for the specific language governing permissions and
/// limitations under the License.
///
/// Copyright holder is ArangoDB GmbH, Cologne, Germany
///
/// @author Jan Steemann
////////////////////////////////////////////////////////////////////////////////

#include "DatabaseInitialSyncer.h"
#include "ApplicationFeatures/ApplicationServer.h"
#include "Basics/Exceptions.h"
#include "Basics/ReadLocker.h"
#include "Basics/Result.h"
#include "Basics/RocksDBUtils.h"
#include "Basics/StaticStrings.h"
#include "Basics/StringUtils.h"
#include "Basics/VelocyPackHelper.h"
#include "Indexes/Index.h"
#include "Indexes/IndexIterator.h"
#include "Logger/Logger.h"
#include "Replication/DatabaseReplicationApplier.h"
#include "RestServer/DatabaseFeature.h"
#include "SimpleHttpClient/SimpleHttpClient.h"
#include "SimpleHttpClient/SimpleHttpResult.h"
#include "StorageEngine/EngineSelectorFeature.h"
#include "StorageEngine/PhysicalCollection.h"
#include "StorageEngine/StorageEngine.h"
#include "Transaction/Helpers.h"
#include "Transaction/StandaloneContext.h"
#include "Utils/CollectionGuard.h"
#include "Utils/OperationOptions.h"
#include "VocBase/LogicalCollection.h"
#include "VocBase/ManagedDocumentResult.h"
#include "VocBase/voc-types.h"
#include "VocBase/vocbase.h"

#include <velocypack/Builder.h>
#include <velocypack/Iterator.h>
#include <velocypack/Slice.h>
#include <velocypack/velocypack-aliases.h>
#include <cstring>

using namespace arangodb;
using namespace arangodb::basics;
using namespace arangodb::httpclient;
using namespace arangodb::rest;

size_t const DatabaseInitialSyncer::MaxChunkSize = 10 * 1024 * 1024;

DatabaseInitialSyncer::DatabaseInitialSyncer(TRI_vocbase_t* vocbase,
                                             ReplicationApplierConfiguration const& configuration)
    : InitialSyncer(configuration),
      _vocbase(vocbase),
      _hasFlushed(false) {
  _vocbases.emplace(vocbase->name(), DatabaseGuard(vocbase));
  if (configuration._database.empty()) {
    _databaseName = vocbase->name();
  }
}

/// @brief run method, performs a full synchronization
Result DatabaseInitialSyncer::runWithInventory(bool incremental,
                                               VPackSlice inventoryColls) {
  if (_client == nullptr || _connection == nullptr || _endpoint == nullptr) {
    return Result(TRI_ERROR_INTERNAL, "invalid endpoint");
  }
  
  Result res = vocbase()->replicationApplier()->preventStart();

  if (res.fail()) {
    return res;
  }

  TRI_DEFER(vocbase()->replicationApplier()->allowStart());
  
  setAborted(false);

  double const startTime = TRI_microtime();

  try {
    setProgress("fetching master state");

    LOG_TOPIC(DEBUG, Logger::REPLICATION) << "client: getting master state";
    Result r;
    if (!_isChildSyncer) {
      r = getMasterState();
      if (r.fail()) {
        return r;
      }
    }
    TRI_ASSERT(!_masterInfo._endpoint.empty());
    TRI_ASSERT(_masterInfo._serverId != 0);
    TRI_ASSERT(_masterInfo._majorVersion != 0);

    LOG_TOPIC(DEBUG, Logger::REPLICATION) << "client: got master state";
    if (incremental) {
      if (_masterInfo._majorVersion == 1 ||
          (_masterInfo._majorVersion == 2 && _masterInfo._minorVersion <= 6)) {
        LOG_TOPIC(WARN, Logger::REPLICATION) << "incremental replication is "
                                                "not supported with a master < "
                                                "ArangoDB 2.7";
        incremental = false;
      } else {
        r = sendFlush();
        if (r.fail()) {
          return r;
        }
      }
    }

    // create a WAL logfile barrier that prevents WAL logfile collection
    // TODO: why are we ignoring the return value here?
    sendCreateBarrier(_masterInfo._lastLogTick);

    r = sendStartBatch();
    if (r.fail()) {
      return r;
    }
    
    VPackBuilder inventoryResponse;
    if (!inventoryColls.isArray()) {
      // caller did not supply an inventory, we need to fetch it
      Result res = fetchInventory(inventoryResponse);
      if (!res.ok()) {
        return res;
      }
      // we do not really care about the state response
      inventoryColls = inventoryResponse.slice().get("collections");
      if (!inventoryColls.isArray()) {
        return Result(TRI_ERROR_REPLICATION_INVALID_RESPONSE,
                      "collections section is missing from response");
      }
    }
    
    // strip eventual objectIDs and then dump the collections
    auto pair = rocksutils::stripObjectIds(inventoryColls);
    r = handleLeaderCollections(pair.first, incremental);

<<<<<<< HEAD
    // all done here, do not try to finish batch if master is unresponsive
    if (r.isNot(TRI_ERROR_REPLICATION_NO_RESPONSE)) {
      sendFinishBatch();
    }
=======
    // all done here
    sendFinishBatch();

    LOG_TOPIC(DEBUG, Logger::REPLICATION) << "initial synchronization with master took: " << Logger::FIXED(TRI_microtime() - startTime, 6) << " s. status: " << r.errorMessage();
>>>>>>> 8da61a98
    return r;
  } catch (arangodb::basics::Exception const& ex) {
    sendFinishBatch();
    return Result(ex.code(), ex.what());
  } catch (std::exception const& ex) {
    sendFinishBatch();
    return Result(TRI_ERROR_INTERNAL, ex.what());
  } catch (...) {
    sendFinishBatch();
    return Result(TRI_ERROR_NO_ERROR, "an unknown exception occurred");
  }
}

/// @brief check whether the initial synchronization should be aborted
bool DatabaseInitialSyncer::isAborted() const {
  if (application_features::ApplicationServer::isStopping() ||
      (vocbase()->replicationApplier() != nullptr &&
       vocbase()->replicationApplier()->stopInitialSynchronization())) {
    return true;
  }
  return Syncer::isAborted();
}

void DatabaseInitialSyncer::setProgress(std::string const& msg) {
  _progress = msg;
  
  if (_configuration._verbose) {
    LOG_TOPIC(INFO, Logger::REPLICATION) << msg;
  } else {
    LOG_TOPIC(DEBUG, Logger::REPLICATION) << msg;
  }
  
  DatabaseReplicationApplier* applier = vocbase()->replicationApplier();
  if (applier != nullptr) {
    applier->setProgress(msg);
  }
}

/// @brief send a WAL flush command
Result DatabaseInitialSyncer::sendFlush() {
  std::string const url = "/_admin/wal/flush";
  std::string const body =
      "{\"waitForSync\":true,\"waitForCollector\":true,"
      "\"waitForCollectorQueue\":true}";

  // send request
  std::string const progress = "sending WAL flush command to url " + url;
  setProgress(progress);

  std::unique_ptr<SimpleHttpResult> response(_client->retryRequest(
      rest::RequestType::PUT, url, body.c_str(), body.size()));

  if (hasFailed(response.get())) {
    return buildHttpError(response.get(), url);
  }

  _hasFlushed = true;
  return Result();
}

/// @brief apply the data from a collection dump
Result DatabaseInitialSyncer::applyCollectionDump(transaction::Methods& trx,
                                                  LogicalCollection* coll,
                                                  SimpleHttpResult* response,
                                                  uint64_t& markersProcessed) {
  std::string const invalidMsg =
      "received invalid dump data for collection '" + coll->name() + "'";

  StringBuffer& data = response->getBody();
  char const* p = data.begin();
  char const* end = p + data.length();

  // buffer must end with a NUL byte
  TRI_ASSERT(*end == '\0');

  auto builder = std::make_shared<VPackBuilder>();
  std::string const typeString("type");
  std::string const dataString("data");

  while (p < end) {
    char const* q = strchr(p, '\n');

    if (q == nullptr) {
      q = end;
    }

    if (q - p < 2) {
      // we are done
      return Result();
    }

    TRI_ASSERT(q <= end);

    try {
      builder->clear();
      VPackParser parser(builder);
      parser.parse(p, static_cast<size_t>(q - p));
    } catch (velocypack::Exception const& e) {
      LOG_TOPIC(ERR, Logger::REPLICATION) << "while parsing collection dump: " << e.what();
      return Result(e.errorCode(), e.what());
    }

    p = q + 1;

    VPackSlice const slice = builder->slice();

    if (!slice.isObject()) {
      return Result(TRI_ERROR_REPLICATION_INVALID_RESPONSE, invalidMsg);
    }

    TRI_replication_operation_e type = REPLICATION_INVALID;
    VPackSlice doc;

    for (auto const& it : VPackObjectIterator(slice, true)) {
      if (it.key.isEqualString(typeString)) {
        if (it.value.isNumber()) {
          type = static_cast<TRI_replication_operation_e>(
              it.value.getNumber<int>());
        }
      } else if (it.key.isEqualString(dataString)) {
        if (it.value.isObject()) {
          doc = it.value;
        }
      }
    }

    char const* key = nullptr;
    VPackValueLength keyLength = 0;

    if (!doc.isNone()) {
      VPackSlice value = doc.get(StaticStrings::KeyString);
      if (value.isString()) {
        key = value.getString(keyLength);
      }
    }

    // key must not be empty, but doc can be empty
    if (key == nullptr || keyLength == 0) {
      return Result(TRI_ERROR_REPLICATION_INVALID_RESPONSE, invalidMsg);
    }

    ++markersProcessed;

    transaction::BuilderLeaser oldBuilder(&trx);
    oldBuilder->openObject(true);
    oldBuilder->add(StaticStrings::KeyString, VPackValuePair(key, keyLength, VPackValueType::String));
    oldBuilder->close();

    VPackSlice const old = oldBuilder->slice();

    Result r = applyCollectionDumpMarker(trx, coll, type, old, doc);

    if (r.fail()) {
      return r;
    }
  }

  // reached the end
  return Result();
}

/// @brief incrementally fetch data from a collection
Result DatabaseInitialSyncer::handleCollectionDump(arangodb::LogicalCollection* coll,
                                                   std::string const& leaderColl,
                                                   TRI_voc_tick_t maxTick) {
  std::string appendix;

  if (_hasFlushed) {
    appendix = "&flush=false";
  } else {
    // only flush WAL once
    appendix = "&flush=true&flushWait=15";
    _hasFlushed = true;
  }

  uint64_t chunkSize = _configuration._chunkSize;

  TRI_ASSERT(_batchId);  // should not be equal to 0
  std::string const baseUrl = ReplicationUrl + "/dump?collection=" + StringUtils::urlEncode(leaderColl) +
                              "&batchId=" + std::to_string(_batchId) + appendix;

  TRI_voc_tick_t fromTick = 0;
  int batch = 1;
  uint64_t bytesReceived = 0;
  uint64_t markersProcessed = 0;

  while (true) {
    if (isAborted()) {
      return Result(TRI_ERROR_REPLICATION_APPLIER_STOPPED);
    }

    sendExtendBatch();
    sendExtendBarrier();

    std::string url = baseUrl + "&from=" + StringUtils::itoa(fromTick);

    if (maxTick > 0) {
      url += "&to=" + StringUtils::itoa(maxTick + 1);
    }

    url += "&serverId=" + _localServerIdString;
    url += "&chunkSize=" + StringUtils::itoa(chunkSize);
    url += "&includeSystem=" + std::string(_configuration._includeSystem ? "true" : "false");

    std::string const typeString =
        (coll->type() == TRI_COL_TYPE_EDGE ? "edge" : "document");

    // send request
    std::string const progress =
        "fetching master collection dump for collection '" + coll->name() +
        "', type: " + typeString + ", id " + leaderColl + ", batch " +
        StringUtils::itoa(batch) +
        ", markers processed: " + StringUtils::itoa(markersProcessed) +
        ", bytes received: " + StringUtils::itoa(bytesReceived);

    setProgress(progress);

    // use async mode for first batch
    auto headers = createHeaders();
    if (batch == 1) {
      headers["X-Arango-Async"] = "store";
    }
    std::unique_ptr<SimpleHttpResult> response(_client->retryRequest(
        rest::RequestType::GET, url, nullptr, 0, headers));

    if (hasFailed(response.get())) {
      return buildHttpError(response.get(), url);
    }

    // use async mode for first batch
    if (batch == 1) {
      bool found = false;
      std::string jobId =
          response->getHeaderField(StaticStrings::AsyncId, found);

      if (!found) {
        return Result(TRI_ERROR_REPLICATION_INVALID_RESPONSE, std::string("got invalid response from master at ") +
                      _masterInfo._endpoint + url + ": could not find 'X-Arango-Async' header");
      }

      double const startTime = TRI_microtime();

      // wait until we get a responsable response
      while (true) {
        sendExtendBatch();
        sendExtendBarrier();

        std::string const jobUrl = "/_api/job/" + jobId;
        response.reset(
            _client->request(rest::RequestType::PUT, jobUrl, nullptr, 0));

        if (response != nullptr && response->isComplete()) {
          if (response->hasHeaderField("x-arango-async-id")) {
            // got the actual response
            break;
          }
          if (response->getHttpReturnCode() == 404) {
            // unknown job, we can abort
            return Result(TRI_ERROR_REPLICATION_NO_RESPONSE, std::string("job not found on master at ") + _masterInfo._endpoint);
          }
        }

        double waitTime = TRI_microtime() - startTime;

        if (static_cast<uint64_t>(waitTime * 1000.0 * 1000.0) >=
            _configuration._initialSyncMaxWaitTime) {
          return Result(TRI_ERROR_REPLICATION_NO_RESPONSE, std::string("timed out waiting for response from master at ") + _masterInfo._endpoint);
        }

        double sleepTime;
        if (waitTime < 5.0) {
          sleepTime = 0.25;
        } else if (waitTime < 20.0) {
          sleepTime = 0.5;
        } else if (waitTime < 60.0) {
          sleepTime = 1.0;
        } else {
          sleepTime = 2.0;
        }

        if (isAborted()) {
          return Result(TRI_ERROR_REPLICATION_APPLIER_STOPPED);
        }
        this->sleep(static_cast<uint64_t>(sleepTime * 1000.0 * 1000.0));
      }
      // fallthrough here in case everything went well
    }
    
    if (hasFailed(response.get())) {
      return buildHttpError(response.get(), url);
    }

    if (response->hasContentLength()) {
      bytesReceived += response->getContentLength();
    }

    bool found;
    std::string header = response->getHeaderField(StaticStrings::ReplicationHeaderCheckMore, found);
    if (!found) {
      return Result(TRI_ERROR_REPLICATION_INVALID_RESPONSE, std::string("got invalid response from master at ") +
                    _masterInfo._endpoint + url + ": required header " + StaticStrings::ReplicationHeaderCheckMore +
                    " is missing in dump response");
    }

    TRI_voc_tick_t tick;
    bool checkMore = StringUtils::boolean(header);

    if (checkMore) {
      header = response->getHeaderField(StaticStrings::ReplicationHeaderLastIncluded,
                                        found);
      if (!found) {
        return Result(TRI_ERROR_REPLICATION_INVALID_RESPONSE, std::string("got invalid response from master at ") +
                      _masterInfo._endpoint + url + ": required header " + StaticStrings::ReplicationHeaderLastIncluded
                      + " is missing in dump response");
      }

      tick = StringUtils::uint64(header);
      if (tick > fromTick) {
        fromTick = tick;
      } else {
        // we got the same tick again, this indicates we're at the end
        checkMore = false;
      }
    }
    
    SingleCollectionTransaction trx(
        transaction::StandaloneContext::Create(vocbase()), coll->cid(),
        AccessMode::Type::EXCLUSIVE);

    trx.addHint(
        transaction::Hints::Hint::RECOVERY);  // to turn off waitForSync!

    Result res = trx.begin();

    if (!res.ok()) {
      return Result(res.errorNumber(), std::string("unable to start transaction: ") + res.errorMessage());
    }

    trx.pinData(coll->cid());  // will throw when it fails

    res = applyCollectionDump(trx, coll, response.get(), markersProcessed);
    if (res.fail()) {
      return res;
    }

    res = trx.commit();
    
    std::string const progress2 =
        "fetched master collection dump for collection '" + coll->name() +
        "', type: " + typeString + ", id " + leaderColl + ", batch " +
        StringUtils::itoa(batch) +
        ", markers processed: " + StringUtils::itoa(markersProcessed) +
        ", bytes received: " + StringUtils::itoa(bytesReceived);

    setProgress(progress2);

    if (!res.ok()) {
      return res;
    }

    if (!checkMore || fromTick == 0) {
      // done
      return Result();
    }

    // increase chunk size for next fetch
    if (chunkSize < MaxChunkSize) {
      chunkSize = static_cast<uint64_t>(chunkSize * 1.5);
      if (chunkSize > MaxChunkSize) {
        chunkSize = MaxChunkSize;
      }
    }

    batch++;
  }

  TRI_ASSERT(false);
  return Result(TRI_ERROR_INTERNAL);
}

/// @brief incrementally fetch data from a collection
Result DatabaseInitialSyncer::handleCollectionSync(arangodb::LogicalCollection* coll,
                                                   std::string const& leaderColl,
                                                   TRI_voc_tick_t maxTick) {
  sendExtendBatch();
  sendExtendBarrier();

  std::string const baseUrl = ReplicationUrl + "/keys";
  std::string url = baseUrl + "/keys" +
                    "?collection=" + StringUtils::urlEncode(leaderColl) +
                    "&to=" + std::to_string(maxTick) +
                    "&serverId=" + _localServerIdString +
                    "&batchId=" + std::to_string(_batchId);

  std::string progress = "fetching collection keys for collection '" +
                         coll->name() + "' from " + url;
  setProgress(progress);

  // send an initial async request to collect the collection keys on the other
  // side
  // sending this request in a blocking fashion may require very long to
  // complete,
  // so we're sending the x-arango-async header here
  auto headers = createHeaders();
  headers["X-Arango-Async"] = "store";
  std::unique_ptr<SimpleHttpResult> response(
      _client->retryRequest(rest::RequestType::POST, url, nullptr, 0, headers));

  if (hasFailed(response.get())) {
    return buildHttpError(response.get(), url);
  }

  bool found = false;
  std::string jobId = response->getHeaderField(StaticStrings::AsyncId, found);

  if (!found) {
    return Result(TRI_ERROR_REPLICATION_INVALID_RESPONSE, std::string("got invalid response from master at ")
                  + _masterInfo._endpoint + url + ": could not find 'X-Arango-Async' header");
  }

  double const startTime = TRI_microtime();

  while (true) {
    sendExtendBatch();
    sendExtendBarrier();

    std::string const jobUrl = "/_api/job/" + jobId;
    response.reset(
        _client->request(rest::RequestType::PUT, jobUrl, nullptr, 0));

    if (response != nullptr && response->isComplete()) {
      if (response->hasHeaderField("x-arango-async-id")) {
        // job is done, got the actual response
        break;
      }
      if (response->getHttpReturnCode() == 404) {
        // unknown job, we can abort
        return Result(TRI_ERROR_REPLICATION_NO_RESPONSE, std::string("job not found on master at ") + _masterInfo._endpoint);
      }
    }

    double waitTime = TRI_microtime() - startTime;

    if (static_cast<uint64_t>(waitTime * 1000.0 * 1000.0) >=
        _configuration._initialSyncMaxWaitTime) {
      return Result(TRI_ERROR_REPLICATION_NO_RESPONSE, std::string("timed out waiting for response from master at ") + _masterInfo._endpoint);
    }

    double sleepTime;
    if (waitTime < 5.0) {
      sleepTime = 0.25;
    } else if (waitTime < 20.0) {
      sleepTime = 0.5;
    } else if (waitTime < 60.0) {
      sleepTime = 1.0;
    } else {
      sleepTime = 2.0;
    }

    if (isAborted()) {
      return Result(TRI_ERROR_REPLICATION_APPLIER_STOPPED);
    }
    this->sleep(static_cast<uint64_t>(sleepTime * 1000.0 * 1000.0));
  }
  
  if (hasFailed(response.get())) {
    return buildHttpError(response.get(), url);
  }

  VPackBuilder builder;
  Result r = parseResponse(builder, response.get());

  if (r.fail()) {
    return Result(TRI_ERROR_REPLICATION_INVALID_RESPONSE, std::string("got invalid response from master at ") +
                  _masterInfo._endpoint + url + ": " + r.errorMessage());
  }

  VPackSlice const slice = builder.slice();
  if (!slice.isObject()) {
    return Result(TRI_ERROR_REPLICATION_INVALID_RESPONSE, std::string("got invalid response from master at ") +
                  _masterInfo._endpoint + url + ": response is no object");
  }

  VPackSlice const keysId = slice.get("id");

  if (!keysId.isString()) {
    return Result(TRI_ERROR_REPLICATION_INVALID_RESPONSE, std::string("got invalid response from master at ") +
                  _masterInfo._endpoint + url + ": response does not contain valid 'id' attribute");
  }

  auto shutdown = [&]() -> void {
    url = baseUrl + "/" + keysId.copyString();
    std::string progress =
        "deleting remote collection keys object for collection '" +
        coll->name() + "' from " + url;
    setProgress(progress);

    // now delete the keys we ordered
    std::unique_ptr<SimpleHttpResult> response(
        _client->retryRequest(rest::RequestType::DELETE_REQ, url, nullptr, 0));
  };

  TRI_DEFER(shutdown());

  VPackSlice const count = slice.get("count");

  if (!count.isNumber()) {
    return Result(TRI_ERROR_REPLICATION_INVALID_RESPONSE, std::string("got invalid response from master at ") +
                  _masterInfo._endpoint + url + ": response does not contain valid 'count' attribute");
  }

  if (count.getNumber<size_t>() <= 0) {
    // remote collection has no documents. now truncate our local collection
    SingleCollectionTransaction trx(
        transaction::StandaloneContext::Create(vocbase()), coll->cid(),
        AccessMode::Type::EXCLUSIVE);

    Result res = trx.begin();

    if (!res.ok()) {
      return Result(res.errorNumber(), std::string("unable to start transaction (") + std::string(__FILE__) + std::string(":") + std::to_string(__LINE__) + std::string("): ") + res.errorMessage());
    }

    OperationOptions options;
    if (!_leaderId.empty()) {
      options.isSynchronousReplicationFrom = _leaderId;
    }
    OperationResult opRes = trx.truncate(coll->name(), options);

    if (opRes.fail()) {
      return Result(opRes.errorNumber(), std::string("unable to truncate collection '") + coll->name()
                    + "': " + TRI_errno_string(opRes.errorNumber()));
    }

    return trx.finish(opRes.result);
  }

  // now we can fetch the complete chunk information from the master
  try {
    return EngineSelectorFeature::ENGINE->handleSyncKeys(*this, coll, keysId.copyString());
  } catch (arangodb::basics::Exception const& ex) {
    return Result(ex.code(), ex.what());
  } catch (std::exception const& ex) {
    return Result(TRI_ERROR_INTERNAL, ex.what());
  } catch (...) {
    return Result(TRI_ERROR_INTERNAL);
  }
}

/// @brief incrementally fetch data from a collection
/// @brief changes the properties of a collection, based on the VelocyPack
/// provided
Result DatabaseInitialSyncer::changeCollection(arangodb::LogicalCollection* col,
                                               VPackSlice const& slice) {
  arangodb::CollectionGuard guard(vocbase(), col->cid());
  bool doSync =
      application_features::ApplicationServer::getFeature<DatabaseFeature>(
          "Database")
          ->forceSyncProperties();

  return guard.collection()->updateProperties(slice, doSync);
}

/// @brief determine the number of documents in a collection
int64_t DatabaseInitialSyncer::getSize(arangodb::LogicalCollection* col) {
  SingleCollectionTransaction trx(
      transaction::StandaloneContext::Create(vocbase()), col->cid(),
      AccessMode::Type::READ);

  Result res = trx.begin();

  if (res.fail()) {
    return -1;
  }

  OperationResult result = trx.count(col->name(), false);
  if (result.result.fail()) {
    return -1;
  }
  VPackSlice s = result.slice();
  if (!s.isNumber()) {
    return -1;
  }
  return s.getNumber<int64_t>();
}

/// @brief handle the information about a collection
Result DatabaseInitialSyncer::handleCollection(VPackSlice const& parameters,
                                               VPackSlice const& indexes, bool incremental,
                                               sync_phase_e phase) {
  if (isAborted()) {
    return Result(TRI_ERROR_REPLICATION_APPLIER_STOPPED);
  }

  if (!parameters.isObject() || !indexes.isArray()) {
    return Result(TRI_ERROR_REPLICATION_INVALID_RESPONSE);
  }

  sendExtendBatch();
  sendExtendBarrier();

  std::string const masterName =
      VelocyPackHelper::getStringValue(parameters, "name", "");

  TRI_voc_cid_t const masterCid = VelocyPackHelper::extractIdValue(parameters);

  if (masterCid == 0) {
    return Result(TRI_ERROR_REPLICATION_INVALID_RESPONSE, "collection id is missing in response");
  }
  
  std::string const masterUuid =
      VelocyPackHelper::getStringValue(parameters, "globallyUniqueId", "");

  VPackSlice const type = parameters.get("type");

  if (!type.isNumber()) {
    return Result(TRI_ERROR_REPLICATION_INVALID_RESPONSE, "collection type is missing in response");
  }

  std::string const typeString =
      (type.getNumber<int>() == 3 ? "edge" : "document");

  std::string const collectionMsg = "collection '" + masterName + "', type " +
                                    typeString + ", id " +
                                    StringUtils::itoa(masterCid);

  // phase handling
  if (phase == PHASE_VALIDATE) {
    // validation phase just returns ok if we got here (aborts above if data is
    // invalid)
    _processedCollections.emplace(masterCid, masterName);

    return Result();
  }

  // drop and re-create collections locally
  // -------------------------------------------------------------------------------------

  if (phase == PHASE_DROP_CREATE) {
    arangodb::LogicalCollection* col = resolveCollection(vocbase(), parameters);

    if (col == nullptr) {
      // not found...
      col = vocbase()->lookupCollection(masterName);

      if (col != nullptr && (col->name() != masterName ||
                             
                             (!masterUuid.empty() && col->globallyUniqueId() != masterUuid))) {
        // found another collection with the same name locally.
        // in this case we must drop it because we will run into duplicate
        // name conflicts otherwise
        try {
          int res = vocbase()->dropCollection(col, true, -1.0);
          if (res == TRI_ERROR_NO_ERROR) {
            col = nullptr;
          }
        } catch (...) {
        }
      }
    }

    if (col != nullptr) {
      if (!incremental) {
        // first look up the collection
        if (col != nullptr) {
          bool truncate = false;

          if (col->name() == TRI_COL_NAME_USERS) {
            // better not throw away the _users collection. otherwise it is gone
            // and this may be a problem if the
            // server crashes in-between.
            truncate = true;
          }

          if (truncate) {
            // system collection
            setProgress("truncating " + collectionMsg);

            SingleCollectionTransaction trx(
                transaction::StandaloneContext::Create(vocbase()), col->cid(),
                AccessMode::Type::EXCLUSIVE);

            Result res = trx.begin();

            if (!res.ok()) {
              return Result(res.errorNumber(), std::string("unable to truncate ") + collectionMsg + ": " + res.errorMessage());
            }

            OperationOptions options;
            if (!_leaderId.empty()) {
              options.isSynchronousReplicationFrom = _leaderId;
            }
            OperationResult opRes = trx.truncate(col->name(), options);

            if (opRes.fail()) {
              return Result(opRes.errorNumber(), std::string("unable to truncate ") + collectionMsg + ": " + TRI_errno_string(opRes.errorNumber()));
            }

            res = trx.finish(opRes.result);

            if (!res.ok()) {
              return Result(res.errorNumber(), std::string("unable to truncate ") + collectionMsg + ": " + res.errorMessage());
            }
          } else {
            // drop a regular collection
            if (_configuration._skipCreateDrop) {
              setProgress("dropping " + collectionMsg + " skipped because of configuration");
              return Result();
            }
            setProgress("dropping " + collectionMsg);

            int res = vocbase()->dropCollection(col, true, -1.0);

            if (res != TRI_ERROR_NO_ERROR) {
              return Result(res, std::string("unable to drop ") + collectionMsg + ": " + TRI_errno_string(res));
            }
          }
        }
      } else {
        // incremental case
        TRI_ASSERT(incremental);

        // collection is already present
        std::string const progress =
            "checking/changing parameters of " + collectionMsg;
        setProgress(progress);
        return changeCollection(col, parameters);
      }
    }

    std::string progress = "creating " + collectionMsg;
    if (_configuration._skipCreateDrop) {
      progress += " skipped because of configuration";
      setProgress(progress);
      return Result();
    }
    
    setProgress(progress);

    LOG_TOPIC(DEBUG, Logger::REPLICATION) << "Dump is creating collection "
      << parameters.toJson();
    Result r = createCollection(vocbase(), parameters, &col);

    if (r.fail()) {
      return Result(r.errorNumber(), std::string("unable to create ") +
                    collectionMsg + ": " + TRI_errno_string(r.errorNumber()) +
                    ". Collection info " + parameters.toJson());
    }
   
    return r;
  }

  // sync collection data
  // -------------------------------------------------------------------------------------

  else if (phase == PHASE_DUMP) {
    std::string const progress = "dumping data for " + collectionMsg;
    setProgress(progress);

    arangodb::LogicalCollection* col = resolveCollection(vocbase(), parameters);

    if (col == nullptr) {
      return Result(TRI_ERROR_ARANGO_COLLECTION_NOT_FOUND, std::string("cannot dump: ") +
                    collectionMsg + " not found on slave. Collection info " + parameters.toJson());
    }

    Result res;
    
    std::string const& masterColl = !masterUuid.empty() ? masterUuid : StringUtils::itoa(masterCid);
    if (incremental && getSize(col) > 0) {
      res = handleCollectionSync(col, masterColl, _masterInfo._lastLogTick);
    } else {
      res = handleCollectionDump(col, masterColl, _masterInfo._lastLogTick);
    }

    if (!res.ok()) {
      return res;
    }

    if (masterName == TRI_COL_NAME_USERS) {
      reloadUsers();
    }

    // now create indexes
    TRI_ASSERT(indexes.isArray());
    VPackValueLength const n = indexes.length();

    if (n > 0) {
      sendExtendBatch();
      sendExtendBarrier();

      std::string const progress = "creating " + std::to_string(n) +
                                   " index(es) for " + collectionMsg;
      setProgress(progress);

      try {
        SingleCollectionTransaction trx(
            transaction::StandaloneContext::Create(vocbase()), col->cid(),
            AccessMode::Type::EXCLUSIVE);

        res = trx.begin();

        if (!res.ok()) {
          return Result(res.errorNumber(), std::string("unable to start transaction: ") + res.errorMessage());
        }

        trx.pinData(col->cid());  // will throw when it fails

        LogicalCollection* document = trx.documentCollection();
        TRI_ASSERT(document != nullptr);
        auto physical = document->getPhysical();
        TRI_ASSERT(physical != nullptr);

        for (auto const& idxDef : VPackArrayIterator(indexes)) {
          std::shared_ptr<arangodb::Index> idx;

          if (idxDef.isObject()) {
            VPackSlice const type = idxDef.get("type");
            if (type.isString()) {
              std::string const progress = "creating index of type " +
                                            type.copyString() + " for " +
                                            collectionMsg;
              setProgress(progress);
            }
          }

          res = physical->restoreIndex(&trx, idxDef, idx);

          if (!res.ok()) {
            res.reset(res.errorNumber(), std::string("could not create index: ") + res.errorMessage());
            break;
          }
        }

        if (res.ok()) {
          res = trx.commit();
        }
      } catch (arangodb::basics::Exception const& ex) {
        return Result(ex.code(), ex.what());
      } catch (std::exception const& ex) {
        return Result(TRI_ERROR_INTERNAL, ex.what());
      } catch (...) {
        return Result(TRI_ERROR_INTERNAL);
      }
    }

    return res;
  }

  // we won't get here
  TRI_ASSERT(false);
  return Result(TRI_ERROR_INTERNAL);
}

Result DatabaseInitialSyncer::fetchInventory(VPackBuilder& builder) {
  std::string url = ReplicationUrl + "/inventory?serverId=" + _localServerIdString +
  "&batchId=" + std::to_string(_batchId);
  if (_configuration._includeSystem) {
    url += "&includeSystem=true";
  }
  
  // send request
  std::string const progress = "fetching master inventory from " + url;
  setProgress(progress);
  
  std::unique_ptr<SimpleHttpResult> response(_client->retryRequest(rest::RequestType::GET, url, nullptr, 0));
  
  if (hasFailed(response.get())) {
    sendFinishBatch();
    return buildHttpError(response.get(), url);
  }
  
  Result r = parseResponse(builder, response.get());
  
  if (r.fail()) {
    return Result(r.errorNumber(), std::string("got invalid response from master at ") +
                  _masterInfo._endpoint + url + ": invalid response type for initial data. expecting array");
  }
  
  VPackSlice const slice = builder.slice();
  if (!slice.isObject()) {
    LOG_TOPIC(DEBUG, Logger::REPLICATION) << "client: DatabaseInitialSyncer::run - inventoryResponse is not an object";
   
    return Result(TRI_ERROR_REPLICATION_INVALID_RESPONSE, std::string("got invalid response from master at ") +
                  _masterInfo._endpoint + url + ": invalid JSON");
  }

  return Result();
}

/// @brief handle the inventory response of the master
Result DatabaseInitialSyncer::handleLeaderCollections(VPackSlice const& collSlice,
                                                      bool incremental) {
  TRI_ASSERT(collSlice.isArray());

  std::vector<std::pair<VPackSlice, VPackSlice>> collections;
  for (VPackSlice it : VPackArrayIterator(collSlice)) {
    if (!it.isObject()) {
      return Result(TRI_ERROR_REPLICATION_INVALID_RESPONSE,
                    "collection declaration is invalid in response");
    }

    VPackSlice const parameters = it.get("parameters");

    if (!parameters.isObject()) {
      return Result(TRI_ERROR_REPLICATION_INVALID_RESPONSE,
                    "collection parameters declaration is invalid in response");
    }

    VPackSlice const indexes = it.get("indexes");

    if (!indexes.isArray()) {
      return Result(TRI_ERROR_REPLICATION_INVALID_RESPONSE,
                    "collection indexes declaration is invalid in response");
    }

    std::string const masterName =
        VelocyPackHelper::getStringValue(parameters, "name", "");

    if (masterName.empty()) {
      return Result(TRI_ERROR_REPLICATION_INVALID_RESPONSE,
                    "collection name is missing in response");
    }

    if (TRI_ExcludeCollectionReplication(masterName, _configuration._includeSystem)) {
      continue;
    }

    if (VelocyPackHelper::getBooleanValue(parameters, "deleted", false)) {
      // we don't care about deleted collections
      continue;
    }

    if (!_configuration._restrictType.empty()) {
      auto const it = _configuration._restrictCollections.find(masterName);
      bool found = (it != _configuration._restrictCollections.end());

      if (_configuration._restrictType == "include" && !found) {
        // collection should not be included
        continue;
      } else if (_configuration._restrictType == "exclude" && found) {
        // collection should be excluded
        continue;
      }
    }

    collections.emplace_back(parameters, indexes);
  }

  // STEP 1: validate collection declarations from master
  // ----------------------------------------------------------------------------------
  
  // STEP 2: drop and re-create collections locally if they are also present on
  // the master
  //  ------------------------------------------------------------------------------------
  
  // STEP 3: sync collection data from master and create initial indexes
  // ----------------------------------------------------------------------------------

  // iterate over all collections from the master...
  std::array<sync_phase_e, 3> phases{{ PHASE_VALIDATE, PHASE_DROP_CREATE, PHASE_DUMP }};
  for (auto const& phase : phases) {
    Result r = iterateCollections(collections, incremental, phase);

    if (r.fail()) {
      return r;
    }
  }

  return Result();
}

/// @brief iterate over all collections from an array and apply an action
Result DatabaseInitialSyncer::iterateCollections(
    std::vector<std::pair<VPackSlice, VPackSlice>> const& collections,
    bool incremental, sync_phase_e phase) {
  std::string phaseMsg("starting phase " + translatePhase(phase) + " with " +
                       std::to_string(collections.size()) + " collections");
  setProgress(phaseMsg);

  for (auto const& collection : collections) {
    VPackSlice const parameters = collection.first;
    VPackSlice const indexes = collection.second;

    Result res = handleCollection(parameters, indexes, incremental, phase);

    if (res.fail()) {
      return res;
    }
  }

  // all ok
  return Result();
}

std::unordered_map<std::string, std::string> DatabaseInitialSyncer::createHeaders() const {
  return { {StaticStrings::ClusterCommSource, ServerState::instance()->getId()} };
}<|MERGE_RESOLUTION|>--- conflicted
+++ resolved
@@ -151,17 +151,13 @@
     auto pair = rocksutils::stripObjectIds(inventoryColls);
     r = handleLeaderCollections(pair.first, incremental);
 
-<<<<<<< HEAD
     // all done here, do not try to finish batch if master is unresponsive
     if (r.isNot(TRI_ERROR_REPLICATION_NO_RESPONSE)) {
       sendFinishBatch();
     }
-=======
-    // all done here
-    sendFinishBatch();
-
-    LOG_TOPIC(DEBUG, Logger::REPLICATION) << "initial synchronization with master took: " << Logger::FIXED(TRI_microtime() - startTime, 6) << " s. status: " << r.errorMessage();
->>>>>>> 8da61a98
+    LOG_TOPIC(DEBUG, Logger::REPLICATION) << "initial synchronization with master took: "
+      << Logger::FIXED(TRI_microtime() - startTime, 6) << " s. status: " << r.errorMessage();
+    
     return r;
   } catch (arangodb::basics::Exception const& ex) {
     sendFinishBatch();
