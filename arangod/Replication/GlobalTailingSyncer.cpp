--- conflicted
+++ resolved
@@ -39,17 +39,11 @@
     ReplicationApplierConfiguration const& configuration,
     TRI_voc_tick_t initialTick, bool useTick, TRI_voc_tick_t barrierId)
     : TailingSyncer(ReplicationFeature::INSTANCE->globalReplicationApplier(),
-<<<<<<< HEAD
-                    configuration, initialTick, useTick, barrierId) {
-  _ignoreDatabaseMarkers = false;
-  _state.databaseName = TRI_VOC_SYSTEM_DATABASE;
-=======
                     configuration, initialTick, useTick, barrierId),
       _queriedTranslations(false) {
 
   _ignoreDatabaseMarkers = false;
-  _databaseName = TRI_VOC_SYSTEM_DATABASE;
->>>>>>> 7aaeab50
+  _state.databaseName = TRI_VOC_SYSTEM_DATABASE;
 }
 
 std::string GlobalTailingSyncer::tailingBaseUrl(std::string const& command) {
@@ -94,14 +88,14 @@
   // we do not have a "cname" attribute in the marker...
   // now check for a globally unique id attribute ("cuid")
   // if its present, then we will use our local cuid -> collection name
-  // translation table 
+  // translation table
   VPackSlice const name = slice.get("cuid");
   if (!name.isString()) {
     return false;
   }
-  
-  if (_masterInfo._majorVersion < 3 ||
-      (_masterInfo._majorVersion == 3 && _masterInfo._minorVersion <= 2)) {
+
+  if (_state.master.majorVersion < 3 ||
+      (_state.master.majorVersion == 3 && _state.master.minorVersion <= 2)) {
     // globallyUniqueId only exists in 3.3 and higher
     return false;
   }
@@ -110,18 +104,18 @@
     // no translations yet... query master inventory to find names of all
     // collections
     try {
-      GlobalInitialSyncer init(_configuration);
+      GlobalInitialSyncer init(_state.applier);
       VPackBuilder inventoryResponse;
       Result res = init.inventory(inventoryResponse);
       _queriedTranslations = true;
-      
+
       if (res.fail()) {
         LOG_TOPIC(ERR, Logger::REPLICATION) << "got error while fetching master inventory for collection name translations: " << res.errorMessage();
         return false;
       }
 
       VPackSlice invSlice = inventoryResponse.slice();
-      if (!invSlice.isObject()) { 
+      if (!invSlice.isObject()) {
         return false;
       }
       invSlice = invSlice.get("databases");
@@ -139,7 +133,7 @@
         if (!dbObj.isArray()) {
           return false;
         }
-    
+
         for (auto const& it : VPackArrayIterator(dbObj)) {
           if (!it.isObject()) {
             continue;
@@ -158,7 +152,7 @@
     }
   }
 
-  // look up cuid in translations map 
+  // look up cuid in translations map
   auto it = _translations.find(name.copyString());
 
   if (it != _translations.end()) {
