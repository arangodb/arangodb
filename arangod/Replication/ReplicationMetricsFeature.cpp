--- conflicted
+++ resolved
@@ -62,62 +62,6 @@
 
 ReplicationMetricsFeature::ReplicationMetricsFeature(arangodb::application_features::ApplicationServer& server)
     : ApplicationFeature(server, "ReplicationMetrics"),
-<<<<<<< HEAD
-      _numDumpRequests(server.getFeature<arangodb::MetricsFeature>().counter(
-          "arangodb_replication_dump_requests", 0,
-          "Number of replication dump requests")),
-      _numDumpBytesReceived(server.getFeature<arangodb::MetricsFeature>().counter(
-          "arangodb_replication_dump_bytes_received", 0,
-          "Number of bytes received in replication dump requests")),
-      _numDumpDocuments(server.getFeature<arangodb::MetricsFeature>().counter(
-          "arangodb_replication_dump_documents", 0,
-          "Number of documents received in replication dump requests")),
-      _waitedForDump(server.getFeature<arangodb::MetricsFeature>().counter(
-          "arangodb_replication_dump_request_time", 0,
-          "Wait time for replication requests [ms]")),
-      _waitedForDumpApply(server.getFeature<arangodb::MetricsFeature>().counter(
-          "arangodb_replication_dump_apply_time", 0,
-          "Accumulated time needed to apply replication dump data [ms]")),
-      _numSyncKeysRequests(server.getFeature<arangodb::MetricsFeature>().counter(
-          "arangodb_replication_initial_sync_keys_requests", 0,
-          "Number of replication initial sync keys requests")),
-      _numSyncDocsRequests(server.getFeature<arangodb::MetricsFeature>().counter(
-          "arangodb_replication_initial_sync_docs_requests", 0,
-          "Number of replication initial sync docs requests")),
-      _numSyncDocsRequested(server.getFeature<arangodb::MetricsFeature>().counter(
-          "arangodb_replication_initial_sync_docs_requested", 0,
-          "Number of documents requested by replication initial sync")),
-      _numSyncDocsInserted(server.getFeature<arangodb::MetricsFeature>().counter(
-          "arangodb_replication_initial_sync_docs_inserted", 0,
-          "Number of documents inserted by replication initial sync")),
-      _numSyncDocsRemoved(server.getFeature<arangodb::MetricsFeature>().counter(
-          "arangodb_replication_initial_sync_docs_removed", 0,
-          "Number of documents removed by replication initial sync")),
-      _numSyncBytesReceived(server.getFeature<arangodb::MetricsFeature>().counter(
-          "arangodb_replication_initial_sync_bytes_received", 0,
-          "Number of bytes received during replication initial sync")),
-      _waitedForSyncInitial(server.getFeature<arangodb::MetricsFeature>().counter(
-          "arangodb_replication_initial_chunks_requests_time", 0,
-          "Wait time for replication key chunks determination requests [ms]")),
-      _waitedForSyncKeys(server.getFeature<arangodb::MetricsFeature>().counter(
-          "arangodb_replication_initial_keys_requests_time", 0,
-          "Wait time for replication keys requests [ms]")),
-      _waitedForSyncDocs(server.getFeature<arangodb::MetricsFeature>().counter(
-          "arangodb_replication_initial_docs_requests_time", 0,
-          "Time needed to apply replication docs data [ms]")),
-      _waitedForSyncInsertions(server.getFeature<arangodb::MetricsFeature>().counter(
-          "arangodb_replication_initial_insert_apply_time", 0,
-          "Time needed to apply replication initial sync insertions [ms]")),
-      _waitedForSyncRemovals(server.getFeature<arangodb::MetricsFeature>().counter(
-          "arangodb_replication_initial_remove_apply_time", 0,
-          "Time needed to apply replication initial sync removals [ms]")),
-      _waitedForSyncKeyLookups(server.getFeature<arangodb::MetricsFeature>().counter(
-          "arangodb_replication_initial_lookup_time", 0,
-          "Time needed for replication initial sync key lookups [ms]")),
-      _numTailingRequests(server.getFeature<arangodb::MetricsFeature>().counter(
-          "arangodb_replication_tailing_requests", 0,
-          "Number of replication tailing requests")),
-=======
       _numDumpRequests(
         server.getFeature<arangodb::MetricsFeature>().counter<arangodb_replication_dump_requests>(
           0, "Number of replication dump requests")),
@@ -172,7 +116,6 @@
       _numTailingRequests(
         server.getFeature<arangodb::MetricsFeature>().counter<arangodb_replication_tailing_requests>(
           0, "Number of replication tailing requests")),
->>>>>>> c8c2d8a2
       _numTailingFollowTickNotPresent(
         server.getFeature<arangodb::MetricsFeature>().counter<arangodb_replication_tailing_follow_tick_failures>(
           0, "Number of replication tailing failures due to missing tick on leader")),
