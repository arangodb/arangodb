////////////////////////////////////////////////////////////////////////////////
/// DISCLAIMER
///
/// Copyright 2016 ArangoDB GmbH, Cologne, Germany
///
/// Licensed under the Apache License, Version 2.0 (the "License");
/// you may not use this file except in compliance with the License.
/// You may obtain a copy of the License at
///
///     http://www.apache.org/licenses/LICENSE-2.0
///
/// Unless required by applicable law or agreed to in writing, software
/// distributed under the License is distributed on an "AS IS" BASIS,
/// WITHOUT WARRANTIES OR CONDITIONS OF ANY KIND, either express or implied.
/// See the License for the specific language governing permissions and
/// limitations under the License.
///
/// Copyright holder is ArangoDB GmbH, Cologne, Germany
///
/// @author Dr. Frank Celler
////////////////////////////////////////////////////////////////////////////////

#include <exception>
#include <stdexcept>
#include <unordered_set>
#include <vector>

#include <boost/asio/ssl/context_base.hpp>
#include <boost/asio/ssl/impl/context.ipp>

#include <openssl/asn1.h>
#include <openssl/bio.h>
#include <openssl/ec.h>
#include <openssl/objects.h>
#include <openssl/opensslv.h>
#include <openssl/ossl_typ.h>
#include <openssl/safestack.h>
#include <openssl/ssl3.h>
#include <openssl/x509.h>

#include "SslServerFeature.h"

#include "ApplicationFeatures/ApplicationServer.h"
#include "Basics/files.h"
#include "Basics/FileUtils.h"
#include "Basics/application-exit.h"
#include "FeaturePhases/AqlFeaturePhase.h"
#include "Logger/LogLevel.h"
#include "Logger/LogMacros.h"
#include "Logger/Logger.h"
#include "Logger/LoggerStream.h"
#include "ProgramOptions/Option.h"
#include "ProgramOptions/Parameters.h"
#include "ProgramOptions/ProgramOptions.h"
#include "ProgramOptions/Section.h"
#include "Random/UniformCharacter.h"
#include "Ssl/ssl-helper.h"

#include <nghttp2/nghttp2.h>

using namespace arangodb;
using namespace arangodb::basics;
using namespace arangodb::options;

SslServerFeature* SslServerFeature::SSL = nullptr;

SslServerFeature::SslServerFeature(application_features::ApplicationServer& server)
    : ApplicationFeature(server, "SslServer"),
      _cafile(),
      _keyfile(),
      _sessionCache(false),
      _cipherList("HIGH:!EXPORT:!aNULL@STRENGTH"),
      _sslProtocol(TLS_GENERIC),
      _sslOptions(asio_ns::ssl::context::default_workarounds |
                  asio_ns::ssl::context::single_dh_use),
      _ecdhCurve("prime256v1"),
      _allowHttpProtocolNegotiation(true) {
  setOptional(true);
  startsAfter<application_features::AqlFeaturePhase>();
}

void SslServerFeature::collectOptions(std::shared_ptr<ProgramOptions> options) {
  options->addOldOption("server.cafile", "ssl.cafile");
  options->addOldOption("server.keyfile", "ssl.keyfile");
  options->addOldOption("server.ssl-cache", "ssl.session-cache");
  options->addOldOption("server.ssl-cipher-list", "ssl.cipher-list");
  options->addOldOption("server.ssl-options", "ssl.options");
  options->addOldOption("server.ssl-protocol", "ssl.protocol");

  options->addSection("ssl", "Configure SSL communication");

  options->addOption("--ssl.cafile", "ca file used for secure connections",
                     new StringParameter(&_cafile));

  options->addOption("--ssl.keyfile", "key-file used for secure connections",
                     new StringParameter(&_keyfile));

  options->addOption("--ssl.session-cache",
                     "enable the session cache for connections",
                     new BooleanParameter(&_sessionCache));

  options->addOption("--ssl.cipher-list",
                     "ssl ciphers to use, see OpenSSL documentation",
                     new StringParameter(&_cipherList));

  std::unordered_set<uint64_t> const sslProtocols = availableSslProtocols();

  options->addOption("--ssl.protocol", availableSslProtocolsDescription(),
                     new DiscreteValuesParameter<UInt64Parameter>(&_sslProtocol, sslProtocols));

  options->addOption("--ssl.options",
                     "ssl connection options, see OpenSSL documentation",
                     new UInt64Parameter(&_sslOptions),
                     arangodb::options::makeDefaultFlags(arangodb::options::Flags::Hidden));

  options->addOption(
      "--ssl.ecdh-curve",
      "SSL ECDH Curve, see the output of \"openssl ecparam -list_curves\"",
      new StringParameter(&_ecdhCurve));

  options->addOption(
      "--ssl.allow-http-protocol-negotiation",
      "Allows that the TLS handshake negotiates the HTTP protocol version",
      new BooleanParameter(&_allowHttpProtocolNegotiation));
}

void SslServerFeature::validateOptions(std::shared_ptr<ProgramOptions> options) {
  // check for SSLv2
  if (_sslProtocol == SslProtocol::SSL_V2) {
    LOG_TOPIC("b7890", FATAL, arangodb::Logger::SSL)
        << "SSLv2 is not supported any longer because of security "
           "vulnerabilities in this protocol";
    FATAL_ERROR_EXIT();
  }
}

void SslServerFeature::prepare() {
  LOG_TOPIC("afcd3", INFO, arangodb::Logger::SSL)
      << "using SSL options: " << stringifySslOptions(_sslOptions);

  if (!_cipherList.empty()) {
    LOG_TOPIC("9b126", INFO, arangodb::Logger::SSL)
        << "using SSL cipher-list '" << _cipherList << "'";
  }

  UniformCharacter r(
      "abcdefghijklmnopqrstuvwxyzABCDEFGHIJKLMNOPQRSTUVWXYZ0123456789");
  _rctx = r.random(SSL_MAX_SSL_SESSION_ID_LENGTH);

  SSL = this;
}

void SslServerFeature::unprepare() {
  LOG_TOPIC("7093e", TRACE, arangodb::Logger::SSL)
      << "unpreparing ssl: " << stringifySslOptions(_sslOptions);
}

void SslServerFeature::verifySslOptions() {
  // check keyfile
  if (_keyfile.empty()) {
    LOG_TOPIC("f0dca", FATAL, arangodb::Logger::SSL)
        << "no value specified for '--ssl.keyfile'";
    FATAL_ERROR_EXIT();
  }

  // validate protocol
  // cppcheck-suppress unsignedLessThanZero
  if (_sslProtocol <= SSL_UNKNOWN || _sslProtocol >= SSL_LAST) {
    LOG_TOPIC("1f48b", FATAL, arangodb::Logger::SSL)
        << "invalid SSL protocol version specified. Please use a valid "
           "value for '--ssl.protocol'";
    FATAL_ERROR_EXIT();
  }

  LOG_TOPIC("47161", DEBUG, arangodb::Logger::SSL)
      << "using SSL protocol version '"
      << protocolName(SslProtocol(_sslProtocol)) << "'";

  if (!FileUtils::exists(_keyfile)) {
    LOG_TOPIC("51cf0", FATAL, arangodb::Logger::SSL)
        << "unable to find SSL keyfile '" << _keyfile << "'";
    FATAL_ERROR_EXIT();
  }

  // Set up first _sniEntry:
  _sniEntries.clear();
  _sniEntries.emplace_back("", _keyfile);

  try {
    createSslContexts();   // just to test if everything works
  } catch (...) {
    LOG_TOPIC("997d2", FATAL, arangodb::Logger::SSL)
        << "cannot create SSL context";
    FATAL_ERROR_EXIT();
  }
}

namespace {
class BIOGuard {
 public:
  explicit BIOGuard(BIO* bio) : _bio(bio) {}

  ~BIOGuard() { BIO_free(_bio); }

 public:
  BIO* _bio;
};
}  // namespace

static int alpn_select_proto_cb(SSL *ssl, const unsigned char **out,
                                unsigned char *outlen, const unsigned char *in,
                                unsigned int inlen, void *arg) {
  int rv = nghttp2_select_next_protocol((unsigned char **)out, outlen, in, inlen);

  if (rv != 1) {
    return SSL_TLSEXT_ERR_NOACK;
  }

  return SSL_TLSEXT_ERR_OK;
}

asio_ns::ssl::context SslServerFeature::createSslContextInternal(
    std::string keyfilename, std::string& content) {
  // This method creates an SSL context using the keyfile in `keyfilename`
  // It is used internally if the public method `createSslContext`
  // is called and if the hello callback happens and a non-default
  // servername extension is detected, then with a non-empty servername.
  // If all goes well, the string `content` is set to the content of the keyfile.
  try {
    std::string keyfileContent = FileUtils::slurp(keyfilename);
    // create context
    asio_ns::ssl::context sslContext = ::sslContext(SslProtocol(_sslProtocol), keyfilename);
    content = std::move(keyfileContent);

    // and use this native handle
    asio_ns::ssl::context::native_handle_type nativeContext = sslContext.native_handle();

    // set cache mode
    SSL_CTX_set_session_cache_mode(nativeContext, _sessionCache ? SSL_SESS_CACHE_SERVER
                                                                : SSL_SESS_CACHE_OFF);

    if (_sessionCache) {
      LOG_TOPIC("af2f4", TRACE, arangodb::Logger::SSL)
          << "using SSL session caching";
    }

    // set options
    sslContext.set_options(static_cast<long>(_sslOptions));

    if (!_cipherList.empty()) {
      if (SSL_CTX_set_cipher_list(nativeContext, _cipherList.c_str()) != 1) {
        LOG_TOPIC("c6981", ERR, arangodb::Logger::SSL)
            << "cannot set SSL cipher list '" << _cipherList
            << "': " << lastSSLError();
        throw std::runtime_error("cannot create SSL context");
      }
    }

#if OPENSSL_VERSION_NUMBER >= 0x0090800fL
    if (!_ecdhCurve.empty()) {
      int sslEcdhNid = OBJ_sn2nid(_ecdhCurve.c_str());

      if (sslEcdhNid == 0) {
        LOG_TOPIC("40292", ERR, arangodb::Logger::SSL)
            << "SSL error: " << lastSSLError() << " Unknown curve name: " << _ecdhCurve;
        throw std::runtime_error("cannot create SSL context");
      }

      // https://www.openssl.org/docs/manmaster/apps/ecparam.html
      EC_KEY* ecdhKey = EC_KEY_new_by_curve_name(sslEcdhNid);
      if (ecdhKey == nullptr) {
        LOG_TOPIC("471f2", ERR, arangodb::Logger::SSL)
            << "SSL error: " << lastSSLError()
            << ". unable to create curve by name: " << _ecdhCurve;
        throw std::runtime_error("cannot create SSL context");
      }

      if (SSL_CTX_set_tmp_ecdh(nativeContext, ecdhKey) != 1) {
        EC_KEY_free(ecdhKey);
        LOG_TOPIC("05d06", ERR, arangodb::Logger::SSL)
            << "cannot set ECDH option" << lastSSLError();
        throw std::runtime_error("cannot create SSL context");
      }

      EC_KEY_free(ecdhKey);
      SSL_CTX_set_options(nativeContext, SSL_OP_SINGLE_ECDH_USE);
    }
#endif

    // set ssl context
    int res = SSL_CTX_set_session_id_context(nativeContext,
                                             (unsigned char const*)_rctx.c_str(),
                                             (int)_rctx.size());

    if (res != 1) {
      LOG_TOPIC("72e4e", ERR, arangodb::Logger::SSL)
          << "cannot set SSL session id context '" << _rctx << "': " << lastSSLError();
      throw std::runtime_error("cannot create SSL context");
    }

    // check CA
    if (!_cafile.empty()) {
      LOG_TOPIC("cdaf2", TRACE, arangodb::Logger::SSL)
          << "trying to load CA certificates from '" << _cafile << "'";

      res = SSL_CTX_load_verify_locations(nativeContext, _cafile.c_str(), nullptr);

      if (res == 0) {
        LOG_TOPIC("30289", ERR, arangodb::Logger::SSL)
            << "cannot load CA certificates from '" << _cafile
            << "': " << lastSSLError();
        throw std::runtime_error("cannot create SSL context");
      }

      STACK_OF(X509_NAME) * certNames;

      std::string cafileContent = FileUtils::slurp(_cafile);
      certNames = SSL_load_client_CA_file(_cafile.c_str());
      _cafileContent = cafileContent;

      if (certNames == nullptr) {
        LOG_TOPIC("30363", ERR, arangodb::Logger::SSL)
            << "cannot load CA certificates from '" << _cafile
            << "': " << lastSSLError();
        throw std::runtime_error("cannot create SSL context");
      }

      if (Logger::logLevel() == arangodb::LogLevel::TRACE) {
        for (int i = 0; i < sk_X509_NAME_num(certNames); ++i) {
          X509_NAME* cert = sk_X509_NAME_value(certNames, i);

          if (cert) {
            BIOGuard bout(BIO_new(BIO_s_mem()));

            X509_NAME_print_ex(bout._bio, cert, 0,
                               (XN_FLAG_SEP_COMMA_PLUS | XN_FLAG_DN_REV | ASN1_STRFLGS_UTF8_CONVERT) &
                                   ~ASN1_STRFLGS_ESC_MSB);

            char* r;
            long len = BIO_get_mem_data(bout._bio, &r);

            LOG_TOPIC("b8ebd", TRACE, arangodb::Logger::SSL)
                << "name: " << std::string(r, len);
          }
        }
      }

      SSL_CTX_set_client_CA_list(nativeContext, certNames);
    }

    sslContext.set_verify_mode(SSL_VERIFY_NONE);

<<<<<<< HEAD
    if (_allowHttpProtocolNegotiation) {
      SSL_CTX_set_alpn_select_cb(sslContext->native_handle(), alpn_select_proto_cb, NULL);
    }
=======
    SSL_CTX_set_alpn_select_cb(sslContext.native_handle(), alpn_select_proto_cb, NULL);
>>>>>>> ea88ced2

    return sslContext;
  } catch (std::exception const& ex) {
    LOG_TOPIC("bd0ba", ERR, arangodb::Logger::SSL)
        << "failed to create SSL context: " << ex.what();
    throw std::runtime_error("cannot create SSL context");
  } catch (...) {
    LOG_TOPIC("1217f", ERR, arangodb::Logger::SSL)
        << "failed to create SSL context, cannot create HTTPS server";
    throw std::runtime_error("cannot create SSL context");
  }
}

SslServerFeature::SslContextList SslServerFeature::createSslContexts() {
  auto result = std::make_shared<std::vector<asio_ns::ssl::context>>();
  for (size_t i = 0; i < _sniEntries.size(); ++i) {
    auto res = createSslContextInternal(_sniEntries[i].keyfileName, _sniEntries[i].keyfileContent);
    result->emplace_back(std::move(res));
  }
  return result;
}

size_t SslServerFeature::chooseSslContext(std::string const& serverName) const {
  // Note that the map _sniServerIndex is basically immutable after the
  // startup phase, since the number of SNI entries cannot be changed
  // at runtime. Therefore, we do not need any protection here.
  auto it = _sniServerIndex.find(serverName);
  if (it == _sniServerIndex.end()) {
    return 0;
  } else {
    return it->second;
  }
}

std::string SslServerFeature::stringifySslOptions(uint64_t opts) const {
  std::string result;

#ifdef SSL_OP_MICROSOFT_SESS_ID_BUG
  if (opts & SSL_OP_MICROSOFT_SESS_ID_BUG) {
    result.append(", SSL_OP_MICROSOFT_SESS_ID_BUG");
  }
#endif

#ifdef SSL_OP_NETSCAPE_CHALLENGE_BUG
  if (opts & SSL_OP_NETSCAPE_CHALLENGE_BUG) {
    result.append(", SSL_OP_NETSCAPE_CHALLENGE_BUG");
  }
#endif

#ifdef SSL_OP_LEGACY_SERVER_CONNECT
  if (opts & SSL_OP_LEGACY_SERVER_CONNECT) {
    result.append(", SSL_OP_LEGACY_SERVER_CONNECT");
  }
#endif

#ifdef SSL_OP_NETSCAPE_REUSE_CIPHER_CHANGE_BUG
  if (opts & SSL_OP_NETSCAPE_REUSE_CIPHER_CHANGE_BUG) {
    result.append(", SSL_OP_NETSCAPE_REUSE_CIPHER_CHANGE_BUG");
  }
#endif

#ifdef SSL_OP_TLSEXT_PADDING
  if (opts & SSL_OP_TLSEXT_PADDING) {
    result.append(", SSL_OP_TLSEXT_PADDING");
  }
#endif

#ifdef SSL_OP_MICROSOFT_BIG_SSLV3_BUFFER
  if (opts & SSL_OP_MICROSOFT_BIG_SSLV3_BUFFER) {
    result.append(", SSL_OP_MICROSOFT_BIG_SSLV3_BUFFER");
  }
#endif

#ifdef SSL_OP_SAFARI_ECDHE_ECDSA_BUG
  if (opts & SSL_OP_SAFARI_ECDHE_ECDSA_BUG) {
    result.append(", SSL_OP_SAFARI_ECDHE_ECDSA_BUG");
  }
#endif

#ifdef SSL_OP_SSLEAY_080_CLIENT_DH_BUG
  if (opts & SSL_OP_SSLEAY_080_CLIENT_DH_BUG) {
    result.append(", SSL_OP_SSLEAY_080_CLIENT_DH_BUG");
  }
#endif

#ifdef SSL_OP_TLS_D5_BUG
  if (opts & SSL_OP_TLS_D5_BUG) {
    result.append(", SSL_OP_TLS_D5_BUG");
  }
#endif

#ifdef SSL_OP_TLS_BLOCK_PADDING_BUG
  if (opts & SSL_OP_TLS_BLOCK_PADDING_BUG) {
    result.append(", SSL_OP_TLS_BLOCK_PADDING_BUG");
  }
#endif

#ifdef SSL_OP_MSIE_SSLV2_RSA_PADDING
  if (opts & SSL_OP_MSIE_SSLV2_RSA_PADDING) {
    result.append(", SSL_OP_MSIE_SSLV2_RSA_PADDING");
  }
#endif

#ifdef SSL_OP_SSLREF2_REUSE_CERT_TYPE_BUG
  if (opts & SSL_OP_SSLREF2_REUSE_CERT_TYPE_BUG) {
    result.append(", SSL_OP_SSLREF2_REUSE_CERT_TYPE_BUG");
  }
#endif

#ifdef SSL_OP_DONT_INSERT_EMPTY_FRAGMENTS
  if (opts & SSL_OP_DONT_INSERT_EMPTY_FRAGMENTS) {
    result.append(", SSL_OP_DONT_INSERT_EMPTY_FRAGMENTS");
  }
#endif

#ifdef SSL_OP_NO_QUERY_MTU
  if (opts & SSL_OP_NO_QUERY_MTU) {
    result.append(", SSL_OP_NO_QUERY_MTU");
  }
#endif

#ifdef SSL_OP_COOKIE_EXCHANGE
  if (opts & SSL_OP_COOKIE_EXCHANGE) {
    result.append(", SSL_OP_COOKIE_EXCHANGE");
  }
#endif

#ifdef SSL_OP_NO_TICKET
  if (opts & SSL_OP_NO_TICKET) {
    result.append(", SSL_OP_NO_TICKET");
  }
#endif

#ifdef SSL_OP_CISCO_ANYCONNECT
  if (opts & SSL_OP_CISCO_ANYCONNECT) {
    result.append(", SSL_OP_CISCO_ANYCONNECT");
  }
#endif

#ifdef SSL_OP_NO_SESSION_RESUMPTION_ON_RENEGOTIATION
  if (opts & SSL_OP_NO_SESSION_RESUMPTION_ON_RENEGOTIATION) {
    result.append(", SSL_OP_NO_SESSION_RESUMPTION_ON_RENEGOTIATION");
  }
#endif

#ifdef SSL_OP_NO_COMPRESSION
  if (opts & SSL_OP_NO_COMPRESSION) {
    result.append(", SSL_OP_NO_COMPRESSION");
  }
#endif

#ifdef SSL_OP_ALLOW_UNSAFE_LEGACY_RENEGOTIATION
  if (opts & SSL_OP_ALLOW_UNSAFE_LEGACY_RENEGOTIATION) {
    result.append(", SSL_OP_ALLOW_UNSAFE_LEGACY_RENEGOTIATION");
  }
#endif

#ifdef SSL_OP_SINGLE_ECDH_USE
  if (opts & SSL_OP_SINGLE_ECDH_USE) {
    result.append(", SSL_OP_SINGLE_ECDH_USE");
  }
#endif

#ifdef SSL_OP_SINGLE_DH_USE
  if (opts & SSL_OP_SINGLE_DH_USE) {
    result.append(", SSL_OP_SINGLE_DH_USE");
  }
#endif

#ifdef SSL_OP_EPHEMERAL_RSA
  if (opts & SSL_OP_EPHEMERAL_RSA) {
    result.append(", SSL_OP_EPHEMERAL_RSA");
  }
#endif

#ifdef SSL_OP_CIPHER_SERVER_PREFERENCE
  if (opts & SSL_OP_CIPHER_SERVER_PREFERENCE) {
    result.append(", SSL_OP_CIPHER_SERVER_PREFERENCE");
  }
#endif

#ifdef SSL_OP_TLS_ROLLBACK_BUG
  if (opts & SSL_OP_TLS_ROLLBACK_BUG) {
    result.append(", SSL_OP_TLS_ROLLBACK_BUG");
  }
#endif

#ifdef SSL_OP_NO_SSLv2
  if (opts & SSL_OP_NO_SSLv2) {
    result.append(", SSL_OP_NO_SSLv2");
  }
#endif

#ifdef SSL_OP_NO_SSLv3
  if (opts & SSL_OP_NO_SSLv3) {
    result.append(", SSL_OP_NO_SSLv3");
  }
#endif

#ifdef SSL_OP_NO_TLSv1
  if (opts & SSL_OP_NO_TLSv1) {
    result.append(", SSL_OP_NO_TLSv1");
  }
#endif

#ifdef SSL_OP_NO_TLSv1_2
  if (opts & SSL_OP_NO_TLSv1_2) {
    result.append(", SSL_OP_NO_TLSv1_2");
  }
#endif

#ifdef SSL_OP_NO_TLSv1_1
  if (opts & SSL_OP_NO_TLSv1_1) {
    result.append(", SSL_OP_NO_TLSv1_1");
  }
#endif

#ifdef SSL_OP_NO_DTLSv1
  if (opts & SSL_OP_NO_DTLSv1) {
    result.append(", SSL_OP_NO_DTLSv1");
  }
#endif

#ifdef SSL_OP_NO_DTLSv1_2
  if (opts & SSL_OP_NO_DTLSv1_2) {
    result.append(", SSL_OP_NO_DTLSv1_2");
  }
#endif

#ifdef SSL_OP_NO_SSL_MASK
  if (opts & SSL_OP_NO_SSL_MASK) {
    result.append(", SSL_OP_NO_SSL_MASK");
  }
#endif

#ifdef SSL_OP_PKCS1_CHECK_1
  if (SSL_OP_PKCS1_CHECK_1) {
    if (opts & SSL_OP_PKCS1_CHECK_1) {
      result.append(", SSL_OP_PKCS1_CHECK_1");
    }
  }
#endif

#ifdef SSL_OP_PKCS1_CHECK_2
  if (SSL_OP_PKCS1_CHECK_1) {
    if (opts & SSL_OP_PKCS1_CHECK_2) {
      result.append(", SSL_OP_PKCS1_CHECK_2");
    }
  }
#endif

#ifdef SSL_OP_NETSCAPE_CA_DN_BUG
  if (SSL_OP_NETSCAPE_CA_DN_BUG) {
    if (opts & SSL_OP_NETSCAPE_CA_DN_BUG) {
      result.append(", SSL_OP_NETSCAPE_CA_DN_BUG");
    }
  }
#endif

#ifdef SSL_OP_NETSCAPE_DEMO_CIPHER_CHANGE_BUG
  if (opts & SSL_OP_NETSCAPE_DEMO_CIPHER_CHANGE_BUG) {
    result.append(", SSL_OP_NETSCAPE_DEMO_CIPHER_CHANGE_BUG");
  }
#endif

#ifdef SSL_OP_CRYPTOPRO_TLSEXT_BUG
  if (opts & SSL_OP_CRYPTOPRO_TLSEXT_BUG) {
    result.append(", SSL_OP_CRYPTOPRO_TLSEXT_BUG");
  }
#endif

  if (result.empty()) {
    return result;
  }

  // strip initial comma
  return result.substr(2);
}


static void splitPEM(std::string const& pem, std::vector<std::string>& certs, std::vector<std::string>& keys) {
  std::vector<std::string> result;
  size_t pos = 0;
  while (pos < pem.size()) {
    pos = pem.find("-----", pos);
    if (pos == std::string::npos) {
      return;
    }
    if (pem.compare(pos, 11, "-----BEGIN ") != 0) {
      return;
    }
    size_t posEndHeader = pem.find('\n', pos);
    if (posEndHeader == std::string::npos) {
      return;
    }
    size_t posStartFooter = pem.find("-----END ", posEndHeader);
    if (posStartFooter == std::string::npos) {
      return;
    }
    size_t posEndFooter = pem.find("-----", posStartFooter + 9);
    if (posEndFooter == std::string::npos) {
      return;
    }
    posEndFooter += 5;  // Point to line end, typically or end of file
    size_t p = posEndHeader;
    while (p > pos + 11 &&
           (pem[p] == '\n' || pem[p] == '-' || pem[p] == '\r' || pem[p] == ' ')) {
      --p;
    }
    std::string type(pem.c_str() + pos + 11, (p + 1) - (pos + 11));
    if (type == "CERTIFICATE") {
      certs.emplace_back(pem.c_str() + pos, posEndFooter - pos);
    } else if (type.find("PRIVATE KEY") != std::string::npos) {
      keys.emplace_back(pem.c_str() + pos, posEndFooter - pos);
    } else {
      LOG_TOPIC("54271", INFO, Logger::SSL)
          << "Found part of type " << type << " in PEM file, ignoring it...";
    }
    pos = posEndFooter;
  }
}

static void dumpPEM(std::string const& pem, VPackBuilder& builder, std::string attrName) {
  if (pem.empty()) {
    { VPackObjectBuilder guard(&builder, attrName);
      return;
    }
  }
  // Compute a SHA256 of the whole file:
  TRI_SHA256Functor func;
  func(pem.c_str(), pem.size());

  // Now split into certs and key:
  std::vector<std::string> certs;
  std::vector<std::string> keys;
  splitPEM(pem, certs, keys);

  // Now dump the certs and the hash of the key:
  {
    VPackObjectBuilder guard2(&builder, attrName);
    builder.add("SHA256", VPackValue(func.finalize()));
    {
      VPackArrayBuilder guard3(&builder, "certificates");
      for (auto const& c : certs) {
        builder.add(VPackValue(c));
      }
    }
    if (!keys.empty()) {
      TRI_SHA256Functor func2;
      func2(keys[0].c_str(), keys[0].size());
      builder.add("privateKeySHA256", VPackValue(func2.finalize()));
    }
  }
}

// Dump all SSL related data into a builder, private keys
// are hashed.
Result SslServerFeature::dumpTLSData(VPackBuilder& builder) const {
  { VPackObjectBuilder guard(&builder);
    dumpPEM(_sniEntries[0].keyfileContent, builder, "keyfile");
    dumpPEM(_cafileContent, builder, "clientCA");
    if (_sniEntries.size() > 1) {
      VPackObjectBuilder guard2(&builder, "SNI");
      for (size_t i = 1; i < _sniEntries.size(); ++i) {
        dumpPEM(_sniEntries[i].keyfileContent, builder, _sniEntries[i].serverName);
      }
    }
  }
  return Result(TRI_ERROR_NO_ERROR);
}
<|MERGE_RESOLUTION|>--- conflicted
+++ resolved
@@ -350,13 +350,9 @@
 
     sslContext.set_verify_mode(SSL_VERIFY_NONE);
 
-<<<<<<< HEAD
     if (_allowHttpProtocolNegotiation) {
-      SSL_CTX_set_alpn_select_cb(sslContext->native_handle(), alpn_select_proto_cb, NULL);
-    }
-=======
-    SSL_CTX_set_alpn_select_cb(sslContext.native_handle(), alpn_select_proto_cb, NULL);
->>>>>>> ea88ced2
+      SSL_CTX_set_alpn_select_cb(sslContext.native_handle(), alpn_select_proto_cb, NULL);
+    }
 
     return sslContext;
   } catch (std::exception const& ex) {
