--- conflicted
+++ resolved
@@ -206,7 +206,6 @@
 };
 }  // namespace
 
-<<<<<<< HEAD
 static inline bool searchForProtocol(const unsigned char** out, unsigned char* outlen,
                                      const unsigned char* in, unsigned int inlen,
                                      const char* proto) {
@@ -223,9 +222,9 @@
   return false;
 }
 
-static int alpn_select_proto_cb(SSL *ssl, const unsigned char **out,
-                                unsigned char *outlen, const unsigned char *in,
-                                unsigned int inlen, void *arg) {
+static int alpn_select_proto_cb(SSL* ssl, const unsigned char** out,
+                                unsigned char* outlen, const unsigned char* in,
+                                unsigned int inlen, void* arg) {
   int rv = 0;
   bool const* preferHttp11InAlpn = (bool*) arg;
   if (*preferHttp11InAlpn) {
@@ -237,12 +236,6 @@
   } else {
     rv = nghttp2_select_next_protocol((unsigned char **)out, outlen, in, inlen);
   }
-=======
-static int alpn_select_proto_cb(SSL* ssl, const unsigned char** out,
-                                unsigned char* outlen, const unsigned char* in,
-                                unsigned int inlen, void* arg) {
-  int rv = nghttp2_select_next_protocol((unsigned char**)out, outlen, in, inlen);
->>>>>>> 62dfd0ff
 
   if (rv < 0) {
     return SSL_TLSEXT_ERR_NOACK;
