////////////////////////////////////////////////////////////////////////////////
/// DISCLAIMER
///
/// Copyright 2014-2024 ArangoDB GmbH, Cologne, Germany
/// Copyright 2004-2014 triAGENS GmbH, Cologne, Germany
///
/// Licensed under the Business Source License 1.1 (the "License");
/// you may not use this file except in compliance with the License.
/// You may obtain a copy of the License at
///
///     https://github.com/arangodb/arangodb/blob/devel/LICENSE
///
/// Unless required by applicable law or agreed to in writing, software
/// distributed under the License is distributed on an "AS IS" BASIS,
/// WITHOUT WARRANTIES OR CONDITIONS OF ANY KIND, either express or implied.
/// See the License for the specific language governing permissions and
/// limitations under the License.
///
/// Copyright holder is ArangoDB GmbH, Cologne, Germany
///
/// @author Dr. Frank Celler
////////////////////////////////////////////////////////////////////////////////

#include "RestHandler.h"

#include "ApplicationFeatures/ApplicationServer.h"
#include "Auth/TokenCache.h"
#include "Basics/RecursiveLocker.h"
#include "Basics/debugging.h"
#include "Basics/dtrace-wrapper.h"
#include "Cluster/ClusterFeature.h"
#include "Cluster/ClusterInfo.h"
#include "Cluster/ServerState.h"
#include "Futures/Utilities.h"
#include "GeneralServer/AuthenticationFeature.h"
#include "GeneralServer/GeneralServerFeature.h"
#include "Logger/LogMacros.h"
#include "Logger/LogStructuredParamsAllowList.h"
#include "Network/Methods.h"
#include "Network/NetworkFeature.h"
#include "Network/Utils.h"
#include "Rest/GeneralRequest.h"
#include "Rest/HttpResponse.h"
#include "Scheduler/SchedulerFeature.h"
#include "Statistics/RequestStatistics.h"
#include "Utils/ExecContext.h"
#include "VocBase/Identifiers/TransactionId.h"
#include "VocBase/ticks.h"

#include <absl/strings/str_cat.h>
#include <fuerte/jwt.h>
#include <velocypack/Exception.h>

using namespace arangodb;
using namespace arangodb::basics;
using namespace arangodb::rest;

RestHandler::RestHandler(ArangodServer& server, GeneralRequest* request,
                         GeneralResponse* response)
    : _request(request),
      _response(response),
      _server(server),
      _statistics(),
      _handlerId(0),
      _state(HandlerState::PREPARE),
      _trackedAsOngoingLowPrio(false),
      _lane(RequestLane::UNDEFINED),
      _logContextScopeValues(
          LogContext::makeValue()
              .with<structuredParams::UrlName>(_request->fullUrl())
              .with<structuredParams::UserName>(_request->user())
              .share()),
      _canceled(false) {
  if (server.hasFeature<GeneralServerFeature>() &&
      server.isEnabled<GeneralServerFeature>()) {
    _currentRequestsSizeTracker = metrics::GaugeCounterGuard<std::uint64_t>{
        server.getFeature<GeneralServerFeature>()._currentRequestsSize,
        _request->memoryUsage()};
  }
}

RestHandler::~RestHandler() {
  if (_trackedAsOngoingLowPrio) {
    // someone forgot to call trackTaskEnd 🤔
    TRI_ASSERT(PriorityRequestLane(determineRequestLane()) ==
               RequestPriority::LOW);
    TRI_ASSERT(SchedulerFeature::SCHEDULER != nullptr);
    SchedulerFeature::SCHEDULER->trackEndOngoingLowPriorityTask();
  }
}

// -----------------------------------------------------------------------------
// --SECTION--                                                    public methods
// -----------------------------------------------------------------------------

void RestHandler::assignHandlerId() {
  _handlerId = TRI_NewServerSpecificTick();
}

uint64_t RestHandler::messageId() const {
  uint64_t messageId = 0UL;
  auto req = _request.get();
  auto res = _response.get();
  if (req) {
    messageId = req->messageId();
  } else if (res) {
    messageId = res->messageId();
  } else {
    LOG_TOPIC("4651e", WARN, Logger::COMMUNICATION)
        << "could not find corresponding request/response";
  }

  return messageId;
}

RequestLane RestHandler::determineRequestLane() {
  if (_lane == RequestLane::UNDEFINED) {
    bool found;
    _request->header(StaticStrings::XArangoFrontend, found);

    if (found) {
      _lane = RequestLane::CLIENT_UI;
    } else {
      _lane = lane();

      if (PriorityRequestLane(_lane) == RequestPriority::LOW) {
        // if this is a low-priority request, check if it contains
        // a transaction id, but is not the start of an AQL query
        // or streaming transaction.
        // if we find out that the request is part of an already
        // ongoing transaction, we can now increase its priority,
        // so that ongoing transactions can proceed. however, we
        // don't want to prioritize the start of new transactions
        // here.
        std::string const& value =
            _request->header(StaticStrings::TransactionId, found);

        if (found) {
          TransactionId tid = TransactionId::none();
          std::size_t pos = 0;
          try {
            tid = TransactionId{std::stoull(value, &pos, 10)};
          } catch (...) {
          }
          if (!tid.empty() &&
              !(value.compare(pos, std::string::npos, " aql") == 0 ||
                value.compare(pos, std::string::npos, " begin") == 0)) {
            // increase request priority from previously LOW to now MED.
            _lane = RequestLane::CONTINUATION;
          }
        }
      }
    }
  }
  TRI_ASSERT(_lane != RequestLane::UNDEFINED);
  return _lane;
}

void RestHandler::trackQueueStart() noexcept {
  TRI_ASSERT(SchedulerFeature::SCHEDULER != nullptr);
  _statistics.SET_QUEUE_START(
      SchedulerFeature::SCHEDULER->queueStatistics()._queued);
}

void RestHandler::trackQueueEnd() noexcept { _statistics.SET_QUEUE_END(); }

void RestHandler::trackTaskStart() noexcept {
  TRI_ASSERT(!_trackedAsOngoingLowPrio);

  if (PriorityRequestLane(determineRequestLane()) == RequestPriority::LOW) {
    TRI_ASSERT(SchedulerFeature::SCHEDULER != nullptr);
    SchedulerFeature::SCHEDULER->trackBeginOngoingLowPriorityTask();
    _trackedAsOngoingLowPrio = true;
  }
}

void RestHandler::trackTaskEnd() noexcept {
  // the queueing time in seconds
  double queueTime = _statistics.ELAPSED_WHILE_QUEUED();

  if (_trackedAsOngoingLowPrio) {
    TRI_ASSERT(PriorityRequestLane(determineRequestLane()) ==
               RequestPriority::LOW);
    TRI_ASSERT(SchedulerFeature::SCHEDULER != nullptr);
    SchedulerFeature::SCHEDULER->trackEndOngoingLowPriorityTask();
    _trackedAsOngoingLowPrio = false;

    // update the time the last low priority item spent waiting in the queue.

    // the queueing time in ms
    uint64_t queueTimeMs = static_cast<uint64_t>(queueTime * 1000.0);
    SchedulerFeature::SCHEDULER->setLastLowPriorityDequeueTime(queueTimeMs);
  }

  if (queueTime >= 30.0) {
    // this is an informational message about an exceptionally long queuing
    // time. it is not per se a bug, but could be a sign of overload of the
    // instance.
    LOG_TOPIC("e7b15", INFO, Logger::REQUESTS)
        << "request to " << _request->fullUrl() << " was queued for "
        << Logger::FIXED(queueTime) << "s";
  }
}

RequestStatistics::Item&& RestHandler::stealRequestStatistics() {
  return std::move(_statistics);
}

void RestHandler::setRequestStatistics(RequestStatistics::Item&& stat) {
  _statistics = std::move(stat);
}

futures::Future<Result> RestHandler::forwardRequest(bool& forwarded) {
  forwarded = false;
  if (!ServerState::instance()->isCoordinator()) {
    return futures::makeFuture(Result());
  }

  // we must use the request's permissions here and set them in the
  // thread-local variable when calling forwardingTarget().
  // this is because forwardingTarget() may run permission checks.
  ExecContextScope scope(
      basics::downCast<ExecContext>(_request->requestContext()));

  ResultT forwardResult = forwardingTarget();
  if (forwardResult.fail()) {
    return futures::makeFuture(forwardResult.result());
  }

  auto forwardContent = forwardResult.get();
  std::string serverId = std::get<0>(forwardContent);
  bool removeHeader = std::get<1>(forwardContent);

  if (removeHeader) {
    _request->removeHeader(StaticStrings::Authorization);
    _request->setUser("");
  }

  if (serverId.empty()) {
    // no need to actually forward
    return futures::makeFuture(Result());
  }

  NetworkFeature& nf = server().getFeature<NetworkFeature>();
  network::ConnectionPool* pool = nf.pool();
  if (pool == nullptr) {
    // nullptr happens only during controlled shutdown
    generateError(rest::ResponseCode::SERVICE_UNAVAILABLE,
                  TRI_ERROR_SHUTTING_DOWN, "shutting down server");
    return futures::makeFuture(Result(TRI_ERROR_SHUTTING_DOWN));
  }
  LOG_TOPIC("38d99", DEBUG, Logger::REQUESTS)
      << "forwarding request " << _request->messageId() << " to " << serverId;

  forwarded = true;

  std::string const& dbname = _request->databaseName();

  std::map<std::string, std::string> headers{_request->headers().begin(),
                                             _request->headers().end()};

  // always remove HTTP "Connection" header, so that we don't relay
  // "Connection: Close" or "Connection: Keep-Alive" or such
  headers.erase(StaticStrings::Connection);

  if (headers.find(StaticStrings::Authorization) == headers.end()) {
    // No authorization header is set.
    // In this case, we have to produce a proper JWT token as authorization:
    auto auth = AuthenticationFeature::instance();
    if (auth != nullptr && auth->isActive()) {
      // when in superuser mode, username is empty
      // in this case ClusterComm will add the default superuser token
      std::string const& username = _request->user();
      if (!username.empty()) {
        headers.emplace(
            StaticStrings::Authorization,
            "bearer " + fuerte::jwt::generateUserToken(
                            auth->tokenCache().jwtSecret(), username));
      }
    }
  }

  network::RequestOptions options;
  options.database = dbname;
  options.timeout = network::Timeout(900);

  // if the type is unset JSON is used
  options.contentType = rest::contentTypeToString(_request->contentType());

  options.acceptType =
      rest::contentTypeToString(_request->contentTypeResponse());

  for (auto const& i : _request->values()) {
    options.param(i.first, i.second);
  }

  auto requestType = fuerte::from_string(
      GeneralRequest::translateMethod(_request->requestType()));

  std::string_view resPayload = _request->rawPayload();
  VPackBuffer<uint8_t> payload(resPayload.size());
  payload.append(resPayload.data(), resPayload.size());

  nf.trackForwardedRequest();

  // Should the coordinator be gone by now, we'll respond with 404.
  // There is no point forwarding requests. This affects transactions, cursors,
  // ...
  if (server()
          .getFeature<ClusterFeature>()
          .clusterInfo()
          .getServerEndpoint(serverId)
          .empty()) {
    generateError(rest::ResponseCode::NOT_FOUND,
                  TRI_ERROR_CLUSTER_SERVER_UNKNOWN,
                  std::string("cluster server ") + serverId + " unknown");
    return Result(TRI_ERROR_CLUSTER_SERVER_UNKNOWN);
  }

  auto future = network::sendRequestRetry(
      pool, "server:" + serverId, requestType, _request->requestPath(),
      std::move(payload), options, std::move(headers));
  auto cb = [this, serverId, self = shared_from_this()](
                network::Response&& response) -> Result {
    auto res = network::fuerteToArangoErrorCode(response);
    if (res != TRI_ERROR_NO_ERROR) {
      generateError(res);
      return Result(res);
    }

    resetResponse(static_cast<rest::ResponseCode>(response.statusCode()));
    _response->setContentType(
        fuerte::v1::to_string(response.response().contentType()));

    HttpResponse* httpResponse = dynamic_cast<HttpResponse*>(_response.get());
    if (_response == nullptr) {
      THROW_ARANGO_EXCEPTION_MESSAGE(TRI_ERROR_INTERNAL,
                                     "invalid response type");
    }
    httpResponse->body() = response.response().payloadAsString();

    auto const& resultHeaders = response.response().messageHeader().meta();
    for (auto const& it : resultHeaders) {
      if (it.first == "http/1.1") {
        // never forward this header, as the HTTP response code was already set
        // via "resetResponse" above
        continue;
      }
      _response->setHeader(it.first, it.second);
    }
    _response->setHeaderNC(StaticStrings::RequestForwardedTo, serverId);

    return Result();
  };
  return std::move(future).thenValue(cb);
}

void RestHandler::handleExceptionPtr(std::exception_ptr eptr) noexcept try {
  auto buildException = [this](ErrorCode code, std::string message,
                               SourceLocation location =
                                   SourceLocation::current()) {
#ifdef ARANGODB_ENABLE_MAINTAINER_MODE
    LOG_TOPIC("b6302", WARN, arangodb::Logger::FIXME)
        << "maintainer mode: " << message;
#endif
    Exception err(code, std::move(message), location);
    handleError(err);
  };

  try {
    if (eptr) {
      std::rethrow_exception(eptr);
    }
  } catch (Exception const& ex) {
    std::string message =
        absl::StrCat("caught exception in ", name(), ": ", ex.what());
    buildException(ex.code(), std::move(message));
  } catch (velocypack::Exception const& ex) {
    bool const isParseError =
        (ex.errorCode() == arangodb::velocypack::Exception::ParseError ||
         ex.errorCode() ==
             arangodb::velocypack::Exception::UnexpectedControlCharacter);
    std::string message =
        absl::StrCat("caught velocypack error in ", name(), ": ", ex.what());
    buildException(
        isParseError ? TRI_ERROR_HTTP_CORRUPTED_JSON : TRI_ERROR_INTERNAL,
        std::move(message));
  } catch (std::bad_alloc const& ex) {
    std::string message =
        absl::StrCat("caught memory exception in ", name(), ": ", ex.what());
    buildException(TRI_ERROR_OUT_OF_MEMORY, std::move(message));
  } catch (std::exception const& ex) {
    std::string message =
        absl::StrCat("caught exception in ", name(), ": ", ex.what());
    buildException(TRI_ERROR_INTERNAL, std::move(message));
  } catch (...) {
    std::string message = absl::StrCat("caught unknown exception in ", name());
    buildException(TRI_ERROR_INTERNAL, std::move(message));
  }
} catch (...) {
  // we can only get here if putting together an error response or an
  // error log message failed with an exception. there is nothing we
  // can do here to signal this problem.
}

<<<<<<< HEAD
auto RestHandler::runHandlerStateMachine(bool isWakeup) -> HandlerState {
  std::lock_guard lock{_executionMutex};
  TRI_ASSERT(_sendResponseCallback);

  if (isWakeup && _state != HandlerState::PAUSED) {
    return _state;
  }
=======
void RestHandler::runHandlerStateMachine() {
  // _executionMutex has to be locked here
  TRI_ASSERT(_sendResponseCallback);
>>>>>>> 05f3a65d

  while (true) {
    switch (_state) {
      case HandlerState::PREPARE:
        prepareEngine();
        break;

      case HandlerState::EXECUTE: {
        executeEngine(/*isContinue*/ false);
        if (_state == HandlerState::PAUSED) {
          shutdownExecute(false);
          LOG_TOPIC("23a33", DEBUG, Logger::COMMUNICATION)
              << "Pausing rest handler execution " << this;
          return _state;  // stop state machine
        }
        break;
      }

      case HandlerState::CONTINUED: {
        executeEngine(/*isContinue*/ true);
        if (_state == HandlerState::PAUSED) {
          shutdownExecute(/*isFinalized*/ false);
          LOG_TOPIC("23727", DEBUG, Logger::COMMUNICATION)
              << "Pausing rest handler execution " << this;
          return _state;  // stop state machine
        }
        break;
      }

      case HandlerState::PAUSED:
        LOG_TOPIC("ae26f", DEBUG, Logger::COMMUNICATION)
            << "Resuming rest handler execution " << this;
        _state = HandlerState::CONTINUED;
        break;

      case HandlerState::FINALIZE:
        _statistics.SET_REQUEST_END();

        // shutdownExecute is noexcept
        shutdownExecute(true);  // may not be moved down

        _state = HandlerState::DONE;

        // compress response if required
        compressResponse();
        // Callback may stealStatistics!
        _sendResponseCallback(this);
        break;

      case HandlerState::FAILED:
        _statistics.SET_REQUEST_END();
        // Callback may stealStatistics!
        _sendResponseCallback(this);

        shutdownExecute(false);
        return _state;

      case HandlerState::DONE:
        return _state;
    }
  }
}

// -----------------------------------------------------------------------------
// --SECTION--                                                   private methods
// -----------------------------------------------------------------------------

void RestHandler::prepareEngine() {
  // set end immediately so we do not get negative statistics
  _statistics.SET_REQUEST_START_END();

  if (_canceled) {
    _state = HandlerState::FAILED;

    Exception err(TRI_ERROR_REQUEST_CANCELED);
    handleError(err);
    return;
  }

  try {
    prepareExecute(false);
    _state = HandlerState::EXECUTE;
    return;
  } catch (Exception const& ex) {
    handleError(ex);
  } catch (std::exception const& ex) {
    Exception err(TRI_ERROR_INTERNAL, ex.what());
    handleError(err);
  } catch (...) {
    Exception err(TRI_ERROR_INTERNAL);
    handleError(err);
  }

  _state = HandlerState::FAILED;
}

void RestHandler::prepareExecute(bool isContinue) {
  _logContextEntry = LogContext::Current::pushValues(_logContextScopeValues);
}

void RestHandler::shutdownExecute(bool isFinalized) noexcept {
  LogContext::Current::popEntry(_logContextEntry);
}

/// Execute the rest handler state machine. Retry the wakeup,
/// returns true if _state == PAUSED, false otherwise
bool RestHandler::wakeupHandler() {
<<<<<<< HEAD
  auto const state = runHandlerStateMachine(true);
  return state == HandlerState::PAUSED;
=======
  std::lock_guard lock{_executionMutex};
  if (_state == HandlerState::PAUSED) {
    runHandlerStateMachine();
  }
  return _state == HandlerState::PAUSED;
>>>>>>> 05f3a65d
}

void RestHandler::executeEngine(bool isContinue) {
  DTRACE_PROBE1(arangod, RestHandlerExecuteEngine, this);
  ExecContextScope scope(
      basics::downCast<ExecContext>(_request->requestContext()));

  try {
    RestStatus result = RestStatus::DONE;
    if (isContinue) {
      // only need to run prepareExecute() again when we are continuing
      // otherwise prepareExecute() was already run in the PREPARE phase
      prepareExecute(true);
      result = continueExecute();
    } else {
      result = execute();
    }

    if (result == RestStatus::WAITING) {
      _state = HandlerState::PAUSED;  // wait for someone to continue the state
                                      // machine
      return;
    }

    if (_response == nullptr) {
      Exception err(TRI_ERROR_INTERNAL, "no response received from handler");
      handleError(err);
    }

    _state = HandlerState::FINALIZE;
    return;
  } catch (Exception const& ex) {
#ifdef ARANGODB_ENABLE_MAINTAINER_MODE
    LOG_TOPIC("11928", WARN, arangodb::Logger::FIXME)
        << "maintainer mode: caught exception in " << name() << ": "
        << ex.what();
#endif
    handleError(ex);
  } catch (arangodb::velocypack::Exception const& ex) {
#ifdef ARANGODB_ENABLE_MAINTAINER_MODE
    LOG_TOPIC("fdcbb", WARN, arangodb::Logger::FIXME)
        << "maintainer mode: caught velocypack exception in " << name() << ": "
        << ex.what();
#endif
    bool const isParseError =
        (ex.errorCode() == arangodb::velocypack::Exception::ParseError ||
         ex.errorCode() ==
             arangodb::velocypack::Exception::UnexpectedControlCharacter);
    Exception err(
        isParseError ? TRI_ERROR_HTTP_CORRUPTED_JSON : TRI_ERROR_INTERNAL,
        std::string("VPack error: ") + ex.what());
    handleError(err);
  } catch (std::bad_alloc const& ex) {
#ifdef ARANGODB_ENABLE_MAINTAINER_MODE
    LOG_TOPIC("5c9f5", WARN, arangodb::Logger::FIXME)
        << "maintainer mode: caught memory exception in " << name() << ": "
        << ex.what();
#endif
    Exception err(TRI_ERROR_OUT_OF_MEMORY, ex.what());
    handleError(err);
  } catch (std::exception const& ex) {
#ifdef ARANGODB_ENABLE_MAINTAINER_MODE
    LOG_TOPIC("252e9", WARN, arangodb::Logger::FIXME)
        << "maintainer mode: caught exception in " << name() << ": "
        << ex.what();
#endif
    Exception err(TRI_ERROR_INTERNAL, ex.what());
    handleError(err);
  } catch (...) {
#ifdef ARANGODB_ENABLE_MAINTAINER_MODE
    LOG_TOPIC("f729c", WARN, arangodb::Logger::FIXME)
        << "maintainer mode: caught unknown exception in " << name();
#endif
    Exception err(TRI_ERROR_INTERNAL);
    handleError(err);
  }

  _state = HandlerState::FAILED;
}

void RestHandler::generateError(rest::ResponseCode code, ErrorCode errorNumber,
                                std::string_view const errorMessage) {
  resetResponse(code);

  if (_request->requestType() != rest::RequestType::HEAD) {
    VPackBuffer<uint8_t> buffer;
    VPackBuilder builder(buffer);
    try {
      builder.add(VPackValue(VPackValueType::Object));
      builder.add(StaticStrings::Code, VPackValue(static_cast<int>(code)));
      builder.add(StaticStrings::Error, VPackValue(true));
      builder.add(StaticStrings::ErrorMessage, VPackValue(errorMessage));
      builder.add(StaticStrings::ErrorNum, VPackValue(errorNumber));
      builder.close();

      if (_request != nullptr) {
        _response->setContentType(_request->contentTypeResponse());
      }
      _response->setPayload(std::move(buffer), VPackOptions::Defaults,
                            /*resolveExternals*/ false);
    } catch (...) {
      // exception while generating error
    }
  }
}

void RestHandler::compressResponse() {
  if (_isAsyncRequest) {
    // responses to async requests are currently not compressed
    return;
  }

  rest::ResponseCompressionType rct = _response->compressionAllowed();
  if (rct == rest::ResponseCompressionType::kNoCompression) {
    // compression explicitly disabled for the response
    return;
  }

  if (_request->acceptEncoding() == rest::EncodingType::UNSET) {
    // client hasn't asked for compression
    return;
  }

  size_t bodySize = _response->bodySize();
  if (bodySize == 0) {
    // response body size of 0 does not need any compression
    return;
  }

  uint64_t threshold =
      server().getFeature<GeneralServerFeature>().compressResponseThreshold();

  if (threshold == 0) {
    // opted out of compression by configuration
    return;
  }

  // check if response is eligible for compression
  if (bodySize < threshold) {
    // compression not necessary
    return;
  }

  if (_response->headers().contains(StaticStrings::ContentEncoding)) {
    // response is already content-encoded
    return;
  }

  TRI_ASSERT(bodySize > 0);
  TRI_ASSERT(_request->acceptEncoding() != rest::EncodingType::UNSET);

  switch (_request->acceptEncoding()) {
    case rest::EncodingType::DEFLATE:
      // the resulting compressed response body may be larger than the
      // uncompressed input size. in this case we are not returning the
      // compressed response body, but the original, uncompressed body.
      if (_response->zlibDeflate(/*onlyIfSmaller*/ true) ==
          TRI_ERROR_NO_ERROR) {
        _response->setHeaderNC(StaticStrings::ContentEncoding,
                               StaticStrings::EncodingDeflate);
      }
      break;

    case rest::EncodingType::GZIP:
      // the resulting compressed response body may be larger than the
      // uncompressed input size. in this case we are not returning the
      // compressed response body, but the original, uncompressed body.
      if (_response->gzipCompress(/*onlyIfSmaller*/ true) ==
          TRI_ERROR_NO_ERROR) {
        _response->setHeaderNC(StaticStrings::ContentEncoding,
                               StaticStrings::EncodingGzip);
      }
      break;

    case rest::EncodingType::LZ4:
      // the resulting compressed response body may be larger than the
      // uncompressed input size. in this case we are not returning the
      // compressed response body, but the original, uncompressed body.
      if (_response->lz4Compress(/*onlyIfSmaller*/ true) ==
          TRI_ERROR_NO_ERROR) {
        _response->setHeaderNC(StaticStrings::ContentEncoding,
                               StaticStrings::EncodingArangoLz4);
      }
      break;

    default:
      break;
  }
}

////////////////////////////////////////////////////////////////////////////////
/// @brief generates an error
////////////////////////////////////////////////////////////////////////////////

void RestHandler::generateError(rest::ResponseCode code,
                                ErrorCode errorNumber) {
  auto const message = TRI_errno_string(errorNumber);

  if (message.data() != nullptr) {
    generateError(code, errorNumber, message);
  } else {
    generateError(code, errorNumber, "unknown error");
  }
}

// generates an error
void RestHandler::generateError(arangodb::Result const& r) {
  ResponseCode code = GeneralResponse::responseCode(r.errorNumber());
  generateError(code, r.errorNumber(), r.errorMessage());
}

RestStatus RestHandler::waitForFuture(futures::Future<futures::Unit>&& f) {
  if (f.isReady()) {             // fast-path out
    f.result().throwIfFailed();  // just throw the error upwards
    return RestStatus::DONE;
  }
  TRI_ASSERT(_executionCounter == 0);
  _executionCounter = 2;
  std::move(f).thenFinal(withLogContext(
      [self = shared_from_this()](futures::Try<futures::Unit>&& t) -> void {
        if (t.hasException()) {
          self->handleExceptionPtr(std::move(t).exception());
        }
        if (--self->_executionCounter == 0) {
          self->wakeupHandler();
        }
      }));
  return --_executionCounter == 0 ? RestStatus::DONE : RestStatus::WAITING;
}

RestStatus RestHandler::waitForFuture(futures::Future<RestStatus>&& f) {
  if (f.isReady()) {             // fast-path out
    f.result().throwIfFailed();  // just throw the error upwards
    return f.waitAndGet();
  }
  TRI_ASSERT(_executionCounter == 0);
  _executionCounter = 2;
  std::move(f).thenFinal(withLogContext(
      [self = shared_from_this()](futures::Try<RestStatus>&& t) -> void {
        if (t.hasException()) {
          self->handleExceptionPtr(std::move(t).exception());
          self->_followupRestStatus = RestStatus::DONE;
        } else {
          self->_followupRestStatus = t.get();
          if (t.get() == RestStatus::WAITING) {
            return;  // rest handler will be woken up externally
          }
        }
        if (--self->_executionCounter == 0) {
          self->wakeupHandler();
        }
      }));
  return --_executionCounter == 0 ? _followupRestStatus : RestStatus::WAITING;
}

// -----------------------------------------------------------------------------
// --SECTION--                                                 protected methods
// -----------------------------------------------------------------------------

void RestHandler::resetResponse(rest::ResponseCode code) {
  TRI_ASSERT(_response != nullptr);
  _response->reset(code);
}

futures::Future<futures::Unit> RestHandler::executeAsync() {
  THROW_ARANGO_EXCEPTION(TRI_ERROR_NOT_IMPLEMENTED);
}

RestStatus RestHandler::execute() { return waitForFuture(executeAsync()); }

void RestHandler::runHandler(
    std::function<void(rest::RestHandler*)> responseCallback) {
  TRI_ASSERT(_state == HandlerState::PREPARE);
  _sendResponseCallback = std::move(responseCallback);
<<<<<<< HEAD
=======
  std::lock_guard guard(_executionMutex);
>>>>>>> 05f3a65d
  runHandlerStateMachine();
}<|MERGE_RESOLUTION|>--- conflicted
+++ resolved
@@ -403,19 +403,9 @@
   // can do here to signal this problem.
 }
 
-<<<<<<< HEAD
-auto RestHandler::runHandlerStateMachine(bool isWakeup) -> HandlerState {
-  std::lock_guard lock{_executionMutex};
-  TRI_ASSERT(_sendResponseCallback);
-
-  if (isWakeup && _state != HandlerState::PAUSED) {
-    return _state;
-  }
-=======
 void RestHandler::runHandlerStateMachine() {
   // _executionMutex has to be locked here
   TRI_ASSERT(_sendResponseCallback);
->>>>>>> 05f3a65d
 
   while (true) {
     switch (_state) {
@@ -523,16 +513,11 @@
 /// Execute the rest handler state machine. Retry the wakeup,
 /// returns true if _state == PAUSED, false otherwise
 bool RestHandler::wakeupHandler() {
-<<<<<<< HEAD
-  auto const state = runHandlerStateMachine(true);
-  return state == HandlerState::PAUSED;
-=======
   std::lock_guard lock{_executionMutex};
   if (_state == HandlerState::PAUSED) {
     runHandlerStateMachine();
   }
   return _state == HandlerState::PAUSED;
->>>>>>> 05f3a65d
 }
 
 void RestHandler::executeEngine(bool isContinue) {
@@ -807,9 +792,6 @@
     std::function<void(rest::RestHandler*)> responseCallback) {
   TRI_ASSERT(_state == HandlerState::PREPARE);
   _sendResponseCallback = std::move(responseCallback);
-<<<<<<< HEAD
-=======
   std::lock_guard guard(_executionMutex);
->>>>>>> 05f3a65d
   runHandlerStateMachine();
 }