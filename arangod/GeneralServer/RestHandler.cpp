--- conflicted
+++ resolved
@@ -297,13 +297,10 @@
 
       case HandlerState::FINALIZE:
         RequestStatistics::SET_REQUEST_END(_statistics);
-<<<<<<< HEAD
         shutdownEngine();
         
-=======
         // compress response if required
         compressResponse();
->>>>>>> 7ffb0684
         // Callback may stealStatistics!
         _callback(this);
         break;
