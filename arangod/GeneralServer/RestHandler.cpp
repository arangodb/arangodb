--- conflicted
+++ resolved
@@ -124,14 +124,9 @@
     // no need to actually forward
     return false;
   }
-<<<<<<< HEAD
-  std::string serverId =
-      ClusterInfo::instance()->getCoordinatorByShortID(shortId);
-=======
-  
+
   std::string serverId = ClusterInfo::instance()->getCoordinatorByShortID(shortId);
 
->>>>>>> 21e16a8a
   if ("" == serverId) {
     // no mapping in agency, try to handle the request here
     return false;
@@ -263,10 +258,7 @@
   for (auto const& it : resultHeaders) {
     _response->setHeader(it.first, it.second);
   }
-<<<<<<< HEAD
-=======
   return true;
->>>>>>> 21e16a8a
 }
 
 void RestHandler::runHandlerStateMachine() {
