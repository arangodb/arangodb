////////////////////////////////////////////////////////////////////////////////
/// DISCLAIMER
///
/// Copyright 2016 ArangoDB GmbH, Cologne, Germany
///
/// Licensed under the Apache License, Version 2.0 (the "License");
/// you may not use this file except in compliance with the License.
/// You may obtain a copy of the License at
///
///     http://www.apache.org/licenses/LICENSE-2.0
///
/// Unless required by applicable law or agreed to in writing, software
/// distributed under the License is distributed on an "AS IS" BASIS,
/// WITHOUT WARRANTIES OR CONDITIONS OF ANY KIND, either express or implied.
/// See the License for the specific language governing permissions and
/// limitations under the License.
///
/// Copyright holder is ArangoDB GmbH, Cologne, Germany
///
/// @author Andreas Streichardt
////////////////////////////////////////////////////////////////////////////////

#include "AcceptorTcp.h"

#include "Basics/Common.h"
#include "Basics/Exceptions.h"
#include "Endpoint/ConnectionInfo.h"
#include "Endpoint/EndpointIp.h"
#include "GeneralServer/GeneralServer.h"
#include "GeneralServer/HttpCommTask.h"
#include "Logger/LogMacros.h"
#include "Logger/Logger.h"
#include "Logger/LoggerStream.h"

using namespace arangodb;
using namespace arangodb::rest;

namespace arangodb {
namespace rest {

template <SocketType T>
void AcceptorTcp<T>::open() {
  asio_ns::ip::tcp::resolver resolver(_ctx.io_context);

  std::string hostname = _endpoint->host();
  int portNumber = _endpoint->port();

  asio_ns::ip::tcp::endpoint asioEndpoint;
  asio_ns::error_code ec;
  auto address = asio_ns::ip::address::from_string(hostname, ec);
  if (!ec) {
    asioEndpoint = asio_ns::ip::tcp::endpoint(address, portNumber);
  } else {  // we need to resolve the string containing the ip
    std::unique_ptr<asio_ns::ip::tcp::resolver::query> query;
    if (_endpoint->domain() == AF_INET6) {
      query.reset(new asio_ns::ip::tcp::resolver::query(asio_ns::ip::tcp::v6(), hostname,
                                                        std::to_string(portNumber)));
    } else if (_endpoint->domain() == AF_INET) {
      query.reset(new asio_ns::ip::tcp::resolver::query(asio_ns::ip::tcp::v4(), hostname,
                                                        std::to_string(portNumber)));
    } else {
      THROW_ARANGO_EXCEPTION(TRI_ERROR_IP_ADDRESS_INVALID);
    }

    asio_ns::ip::tcp::resolver::iterator iter = resolver.resolve(*query, ec);
    if (ec) {
      LOG_TOPIC("383bc", ERR, Logger::COMMUNICATION)
          << "unable to to resolve endpoint ' " << _endpoint->specification()
          << "': " << ec.message();
      throw std::runtime_error(ec.message());
    }

    if (asio_ns::ip::tcp::resolver::iterator{} == iter) {
      LOG_TOPIC("05077", ERR, Logger::COMMUNICATION)
          << "unable to to resolve endpoint: endpoint is default constructed";
    }

    asioEndpoint = iter->endpoint();  // function not documented in boost?!
  }
  _acceptor.open(asioEndpoint.protocol());

#ifdef _WIN32
  // on Windows everything is different of course:
  // we need to set SO_EXCLUSIVEADDRUSE to prevent others from binding to our
  // ip/port.
  // https://msdn.microsoft.com/en-us/library/windows/desktop/ms740621(v=vs.85).aspx
  BOOL trueOption = 1;

  if (::setsockopt(_acceptor.native_handle(), SOL_SOCKET, SO_EXCLUSIVEADDRUSE,
                   (char const*)&trueOption, sizeof(BOOL)) != 0) {
    LOG_TOPIC("1bcff", ERR, Logger::COMMUNICATION)
        << "unable to set acceptor socket option: " << WSAGetLastError();
    THROW_ARANGO_EXCEPTION_MESSAGE(TRI_ERROR_FAILED,
                                   "unable to set acceptor socket option");
  }
#else
  _acceptor.set_option(asio_ns::ip::tcp::acceptor::reuse_address(
      ((EndpointIp*)_endpoint)->reuseAddress()));
#endif

  _acceptor.bind(asioEndpoint, ec);
  if (ec) {
    LOG_TOPIC("874fa", ERR, Logger::COMMUNICATION)
        << "unable to bind to endpoint '" << _endpoint->specification()
        << "': " << ec.message();
    throw std::runtime_error(ec.message());
  }

  TRI_ASSERT(_endpoint->listenBacklog() > 8);
  _acceptor.listen(_endpoint->listenBacklog(), ec);
  if (ec) {
    LOG_TOPIC("c487e", ERR, Logger::COMMUNICATION)
        << "unable to listen to endpoint '" << _endpoint->specification()
        << ": " << ec.message();
    throw std::runtime_error(ec.message());
  }
  _open = true;
<<<<<<< HEAD
  
  LOG_TOPIC("853a9", DEBUG, arangodb::Logger::COMMUNICATION)
  << "successfully opened acceptor TCP";
  
=======

  LOG_TOPIC("853a9", DEBUG, arangodb::Logger::COMMUNICATION)
      << "successfully opened acceptor TCP";

>>>>>>> ccb2a3c6
  asyncAccept();
}

template <SocketType T>
void AcceptorTcp<T>::close() {
  if (_asioSocket) {
    _asioSocket->timer.cancel();
  }
  if (_open) {
    _acceptor.close();
    if (_asioSocket) {
      asio_ns::error_code ec;
      _asioSocket->shutdown(ec);
    }
  }
  _open = false;
}

template <>
void AcceptorTcp<SocketType::Tcp>::asyncAccept() {
  TRI_ASSERT(!_asioSocket);
  TRI_ASSERT(_endpoint->encryption() == Endpoint::EncryptionType::NONE);

  _asioSocket.reset(new AsioSocket<SocketType::Tcp>(_server.selectIoContext()));
  auto handler = [this](asio_ns::error_code const& ec) {
    if (ec) {
      handleError(ec);
      return;
    }

    // set the endpoint
    ConnectionInfo info;
    info.endpoint = _endpoint->specification();
    info.endpointType = _endpoint->domainType();
    info.encryptionType = _endpoint->encryption();
    info.serverAddress = _endpoint->host();
    info.serverPort = _endpoint->port();

    std::unique_ptr<AsioSocket<SocketType::Tcp>> as = std::move(_asioSocket);
    info.clientAddress = as->peer.address().to_string();
    info.clientPort = as->peer.port();
<<<<<<< HEAD
    
    LOG_TOPIC("853aa", DEBUG, arangodb::Logger::COMMUNICATION)
    << "accepted connection from " << info.clientAddress << ":" << info.clientPort;
=======

    LOG_TOPIC("853aa", DEBUG, arangodb::Logger::COMMUNICATION)
        << "accepted connection from " << info.clientAddress << ":" << info.clientPort;
>>>>>>> ccb2a3c6

    auto commTask =
        std::make_shared<HttpCommTask<SocketType::Tcp>>(_server, std::move(info),
                                                        std::move(as));
    _server.registerTask(std::move(commTask));
    this->asyncAccept();
  };

  // cppcheck-suppress accessMoved
  _acceptor.async_accept(_asioSocket->socket, _asioSocket->peer, std::move(handler));
}

template <>
void AcceptorTcp<SocketType::Tcp>::performHandshake(std::unique_ptr<AsioSocket<SocketType::Tcp>> proto) {
  TRI_ASSERT(false);  // MSVC requires the implementation to exist
}

template <>
void AcceptorTcp<SocketType::Ssl>::performHandshake(std::unique_ptr<AsioSocket<SocketType::Ssl>> proto) {
  // io_context is single-threaded, no sync needed
  auto* ptr = proto.get();
  proto->timer.expires_from_now(std::chrono::seconds(60));
  proto->timer.async_wait([ptr](asio_ns::error_code const& ec) {
    if (ec) {  // canceled
      return;
    }
    asio_ns::error_code err;
    ptr->shutdown(err);  // ignore error
  });

  auto cb = [this, as = std::move(proto)](asio_ns::error_code const& ec) mutable {
    as->timer.cancel();
    if (ec) {
      LOG_TOPIC("4c6b4", DEBUG, arangodb::Logger::COMMUNICATION)
          << "error during TLS handshake: '" << ec.message() << "'";
      asio_ns::error_code err;
      as->shutdown(err);  // ignore error
      return;
    }

    // set the endpoint
    ConnectionInfo info;
    info.endpoint = _endpoint->specification();
    info.endpointType = _endpoint->domainType();
    info.encryptionType = _endpoint->encryption();
    info.serverAddress = _endpoint->host();
    info.serverPort = _endpoint->port();

    info.clientAddress = as->peer.address().to_string();
    info.clientPort = as->peer.port();

    auto commTask =
        std::make_unique<HttpCommTask<SocketType::Ssl>>(_server, std::move(info),
                                                        std::move(as));
    _server.registerTask(std::move(commTask));
  };
  ptr->handshake(std::move(cb));
}

template <>
void AcceptorTcp<SocketType::Ssl>::asyncAccept() {
  TRI_ASSERT(!_asioSocket);
  TRI_ASSERT(_endpoint->encryption() == Endpoint::EncryptionType::SSL);

  // select the io context for this socket
  auto& ctx = _server.selectIoContext();

  _asioSocket = std::make_unique<AsioSocket<SocketType::Ssl>>(ctx, _server.sslContext());
  auto handler = [this](asio_ns::error_code const& ec) {
    if (ec) {
      handleError(ec);
      return;
    }

    performHandshake(std::move(_asioSocket));
    this->asyncAccept();
  };

  // cppcheck-suppress accessMoved
  _acceptor.async_accept(_asioSocket->socket.lowest_layer(), _asioSocket->peer,
                         std::move(handler));
}
}  // namespace rest
}  // namespace arangodb

template class arangodb::rest::AcceptorTcp<SocketType::Tcp>;
template class arangodb::rest::AcceptorTcp<SocketType::Ssl>;<|MERGE_RESOLUTION|>--- conflicted
+++ resolved
@@ -115,17 +115,10 @@
     throw std::runtime_error(ec.message());
   }
   _open = true;
-<<<<<<< HEAD
   
   LOG_TOPIC("853a9", DEBUG, arangodb::Logger::COMMUNICATION)
-  << "successfully opened acceptor TCP";
-  
-=======
-
-  LOG_TOPIC("853a9", DEBUG, arangodb::Logger::COMMUNICATION)
       << "successfully opened acceptor TCP";
 
->>>>>>> ccb2a3c6
   asyncAccept();
 }
 
@@ -167,15 +160,9 @@
     std::unique_ptr<AsioSocket<SocketType::Tcp>> as = std::move(_asioSocket);
     info.clientAddress = as->peer.address().to_string();
     info.clientPort = as->peer.port();
-<<<<<<< HEAD
-    
-    LOG_TOPIC("853aa", DEBUG, arangodb::Logger::COMMUNICATION)
-    << "accepted connection from " << info.clientAddress << ":" << info.clientPort;
-=======
 
     LOG_TOPIC("853aa", DEBUG, arangodb::Logger::COMMUNICATION)
         << "accepted connection from " << info.clientAddress << ":" << info.clientPort;
->>>>>>> ccb2a3c6
 
     auto commTask =
         std::make_shared<HttpCommTask<SocketType::Tcp>>(_server, std::move(info),
