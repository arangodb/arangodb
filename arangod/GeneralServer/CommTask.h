--- conflicted
+++ resolved
@@ -120,16 +120,10 @@
   RequestStatistics::Item stealStatistics(uint64_t);
   
   /// @brief send response including error response body
-<<<<<<< HEAD
   void sendErrorResponse(rest::ResponseCode, rest::ContentType,
-                         uint64_t messageId, int errorNum,
+                         uint64_t messageId, ErrorCode errorNum,
                          std::string_view errorMessage = {});
-  
-=======
-  void sendErrorResponse(rest::ResponseCode code, rest::ContentType respType, uint64_t messageId,
-                         ErrorCode errorNum, char const* errorMessage = nullptr);
 
->>>>>>> 2fcec287
   /// @brief send simple response including response body
   void sendSimpleResponse(rest::ResponseCode, rest::ContentType, uint64_t messageId,
                           velocypack::Buffer<uint8_t>&&);
