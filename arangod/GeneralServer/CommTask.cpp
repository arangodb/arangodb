////////////////////////////////////////////////////////////////////////////////
/// DISCLAIMER
///
/// Copyright 2014-2021 ArangoDB GmbH, Cologne, Germany
/// Copyright 2004-2014 triAGENS GmbH, Cologne, Germany
///
/// Licensed under the Apache License, Version 2.0 (the "License");
/// you may not use this file except in compliance with the License.
/// You may obtain a copy of the License at
///
///     http://www.apache.org/licenses/LICENSE-2.0
///
/// Unless required by applicable law or agreed to in writing, software
/// distributed under the License is distributed on an "AS IS" BASIS,
/// WITHOUT WARRANTIES OR CONDITIONS OF ANY KIND, either express or implied.
/// See the License for the specific language governing permissions and
/// limitations under the License.
///
/// Copyright holder is ArangoDB GmbH, Cologne, Germany
///
/// @author Achim Brandt
/// @author Dr. Frank Celler
/// @author Jan Christoph Uhde
////////////////////////////////////////////////////////////////////////////////

#include "CommTask.h"

#include "ApplicationFeatures/ApplicationServer.h"
#include "Basics/EncodingUtils.h"
#include "Basics/HybridLogicalClock.h"
#include "Basics/StaticStrings.h"
#include "Basics/dtrace-wrapper.h"
#include "Cluster/ServerState.h"
#include "GeneralServer/AsyncJobManager.h"
#include "GeneralServer/AuthenticationFeature.h"
#include "GeneralServer/GeneralServerFeature.h"
#include "GeneralServer/RestHandler.h"
#include "GeneralServer/RestHandlerFactory.h"
#include "Logger/LogMacros.h"
#include "Replication/ReplicationFeature.h"
#include "RestServer/DatabaseFeature.h"
#include "RestServer/VocbaseContext.h"
#include "Scheduler/Scheduler.h"
#include "Scheduler/SchedulerFeature.h"
#include "Statistics/ConnectionStatistics.h"
#include "Statistics/RequestStatistics.h"
#include "Utils/Events.h"
#include "VocBase/ticks.h"
#include "VocBase/vocbase.h"

using namespace arangodb;
using namespace arangodb::basics;
using namespace arangodb::rest;

namespace {
// some static URL path prefixes
std::string const AdminAardvark("/_admin/aardvark/");
std::string const ApiUser("/_api/user/");
std::string const Open("/_open/");

inline bool startsWith(std::string const& path, char const* other) {
  size_t const size = std::char_traits<char>::length(other);

  return (size <= path.size() &&
          path.compare(0, size, other, size) == 0);
}

}  // namespace

// -----------------------------------------------------------------------------
// --SECTION--                                      constructors and destructors
// -----------------------------------------------------------------------------

CommTask::CommTask(GeneralServer& server,
                   ConnectionInfo info)
    : _server(server),
      _connectionInfo(std::move(info)),
      _connectionStatistics(ConnectionStatistics::acquire()),
      _auth(AuthenticationFeature::instance()) {
  TRI_ASSERT(_auth != nullptr);
  _connectionStatistics.SET_START();
}

CommTask::~CommTask() = default;

// -----------------------------------------------------------------------------
// --SECTION--                                                 protected methods
// -----------------------------------------------------------------------------

namespace {
TRI_vocbase_t* lookupDatabaseFromRequest(application_features::ApplicationServer& server,
                                         GeneralRequest& req) {
  // get database name from request
  if (req.databaseName().empty()) {
    // if no database name was specified in the request, use system database name
    // as a fallback
    req.setDatabaseName(StaticStrings::SystemDatabase);
  }

  DatabaseFeature& databaseFeature = server.getFeature<DatabaseFeature>();
  return databaseFeature.useDatabase(req.databaseName());
}

/// Set the appropriate requestContext
bool resolveRequestContext(application_features::ApplicationServer& server,
                           GeneralRequest& req) {
  TRI_vocbase_t* vocbase = lookupDatabaseFromRequest(server, req);

  // invalid database name specified, database not found etc.
  if (vocbase == nullptr) {
    return false;
  }

  TRI_ASSERT(!vocbase->isDangling());

  std::unique_ptr<VocbaseContext> guard(VocbaseContext::create(req, *vocbase));
  if (!guard) {
    return false;
  }

  // the vocbase context is now responsible for releasing the vocbase
  req.setRequestContext(guard.get(), true);
  guard.release();

  // the "true" means the request is the owner of the context
  return true;
}
}  // namespace

/// Must be called before calling executeRequest, will send an error
/// response if execution is supposed to be aborted

CommTask::Flow CommTask::prepareExecution(auth::TokenCache::Entry const& authToken,
                                          GeneralRequest& req) {
  DTRACE_PROBE1(arangod, CommTaskPrepareExecution, this);

  // Step 1: In the shutdown phase we simply return 503:
  if (_server.server().isStopping()) {
    sendErrorResponse(ResponseCode::SERVICE_UNAVAILABLE, req.contentTypeResponse(),
                     req.messageId(), TRI_ERROR_SHUTTING_DOWN);
    return Flow::Abort;
  }

  if (Logger::isEnabled(arangodb::LogLevel::DEBUG, Logger::REQUESTS)) {
    bool found;
    std::string const& source = req.header(StaticStrings::ClusterCommSource, found);
    if (found) {  // log request source in cluster for debugging
      LOG_TOPIC("e5db9", DEBUG, Logger::REQUESTS)
      << "\"request-source\",\"" << (void*)this << "\",\"" << source << "\"";
    }
  }

  // Step 2: Handle server-modes, i.e. bootstrap/ Active-Failover / DC2DC stunts
  std::string const& path = req.requestPath();

  ServerState::Mode mode = ServerState::mode();
  switch (mode) {
    case ServerState::Mode::MAINTENANCE: {
      // In the bootstrap phase, we would like that coordinators answer the
      // following endpoints, but not yet others:
      if ((!ServerState::instance()->isCoordinator() &&
           !::startsWith(path, "/_api/agency/agency-callbacks")) ||
          (!::startsWith(path, "/_api/agency/agency-callbacks") &&
           !::startsWith(path, "/_api/aql"))) {
        LOG_TOPIC("63f47", TRACE, arangodb::Logger::FIXME)
            << "Maintenance mode: refused path: " << path;
        sendErrorResponse(ResponseCode::SERVICE_UNAVAILABLE, req.contentTypeResponse(),
                          req.messageId(), TRI_ERROR_HTTP_SERVICE_UNAVAILABLE,
                         "service unavailable due to startup or maintenance mode");
        return Flow::Abort;
      }
      break;
    }
    case ServerState::Mode::REDIRECT: {
      bool found = false;
      std::string const& val = req.header(StaticStrings::AllowDirtyReads, found);
      if (found && StringUtils::boolean(val)) {
        break;  // continue with auth check
      }
    }
    [[fallthrough]];
    case ServerState::Mode::TRYAGAIN: {
      // the following paths are allowed on followers
      if (!::startsWith(path, "/_admin/shutdown") &&
          !::startsWith(path, "/_admin/cluster/health") &&
          !(path == "/_admin/compact") &&
          !::startsWith(path, "/_admin/log") &&
          !::startsWith(path, "/_admin/metrics") &&
          !::startsWith(path, "/_admin/server/") &&
          !::startsWith(path, "/_admin/status") &&
          !::startsWith(path, "/_admin/statistics") &&
          !::startsWith(path, "/_api/agency/agency-callbacks") &&
          !(req.requestType() == RequestType::GET && ::startsWith(path, "/_api/collection")) &&
          !::startsWith(path, "/_api/cluster/") &&
          !::startsWith(path, "/_api/engine/stats") &&
          !::startsWith(path, "/_api/replication") &&
          !::startsWith(path, "/_api/ttl/statistics") &&
          (mode == ServerState::Mode::TRYAGAIN ||
           !::startsWith(path, "/_api/version")) &&
          !::startsWith(path, "/_api/wal")) {
        LOG_TOPIC("a5119", TRACE, arangodb::Logger::FIXME)
            << "Redirect/Try-again: refused path: " << path;
        std::unique_ptr<GeneralResponse> res =
            createResponse(ResponseCode::SERVICE_UNAVAILABLE, req.messageId());
        auto& rf = _server.server().getFeature<ReplicationFeature>();
        rf.prepareFollowerResponse(res.get(), mode);
        sendResponse(std::move(res), RequestStatistics::Item());
        return Flow::Abort;
      }
      break;
    }
    case ServerState::Mode::DEFAULT:
    case ServerState::Mode::INVALID:
      // no special handling required
      break;
  }

  // Step 3: Try to resolve vocbase and use
  if (!::resolveRequestContext(_server.server(), req)) {  // false if db not found
    if (_auth->isActive()) {
      // prevent guessing database names (issue #5030)
      auth::Level lvl = auth::Level::NONE;
      if (req.authenticated()) {
        // If we are authenticated and the user name is empty, then we must
        // have been authenticated with a superuser JWT token. In this case,
        // we must not check the databaseAuthLevel here.
        if (_auth->userManager() != nullptr && !req.user().empty()) {
          lvl = _auth->userManager()->databaseAuthLevel(req.user(), req.databaseName());
        } else {
          lvl = auth::Level::RW;
        }
      }
      if (lvl == auth::Level::NONE) {
        sendErrorResponse(rest::ResponseCode::UNAUTHORIZED, req.contentTypeResponse(),
                          req.messageId(), TRI_ERROR_FORBIDDEN);
        return Flow::Abort;
      }
    }
    sendErrorResponse(rest::ResponseCode::NOT_FOUND, req.contentTypeResponse(),
                      req.messageId(), TRI_ERROR_ARANGO_DATABASE_NOT_FOUND);
    return Flow::Abort;
  }
  TRI_ASSERT(req.requestContext() != nullptr);

  // Step 4: Check the authentication. Will determine if the user can access
  // this path checks db permissions and contains exceptions for the
  // users API to allow logins
  if (CommTask::canAccessPath(authToken, req) != Flow::Continue) {
    events::NotAuthorized(req);
    sendErrorResponse(rest::ResponseCode::UNAUTHORIZED, req.contentTypeResponse(),
                      req.messageId(), TRI_ERROR_FORBIDDEN,
                      "not authorized to execute this request");
    return Flow::Abort;
  }

  // Step 5: Update global HLC timestamp from authenticated requests
  if (req.authenticated()) {  // TODO only from superuser ??
    // check for an HLC time stamp only with auth
    bool found;
    std::string const& timeStamp = req.header(StaticStrings::HLCHeader, found);
    if (found) {
      uint64_t parsed = basics::HybridLogicalClock::decodeTimeStamp(timeStamp);
      if (parsed != 0 && parsed != UINT64_MAX) {
        TRI_HybridLogicalClock(parsed);
      }
    }
  }

  return Flow::Continue;
}

/// Must be called from sendResponse, before response is rendered
void CommTask::finishExecution(GeneralResponse& res, std::string const& origin) const {
  ServerState::Mode mode = ServerState::mode();
  if (mode == ServerState::Mode::REDIRECT || mode == ServerState::Mode::TRYAGAIN) {
    auto& rf = _server.server().getFeature<ReplicationFeature>();
    rf.setEndpointHeader(&res, mode);
  }
  if (mode == ServerState::Mode::REDIRECT) {
    res.setHeaderNC(StaticStrings::PotentialDirtyRead, "true");
  }
  if (res.transportType() == Endpoint::TransportType::HTTP &&
      !ServerState::instance()->isDBServer()) {
  
    // CORS response handling
    if (!origin.empty()) {
      // the request contained an Origin header. We have to send back the
      // access-control-allow-origin header now
      LOG_TOPIC("be603", DEBUG, arangodb::Logger::REQUESTS)
          << "handling CORS response for origin '" << origin << "'";

      // send back original value of "Origin" header
      res.setHeaderNCIfNotSet(StaticStrings::AccessControlAllowOrigin, origin);

      // send back "Access-Control-Allow-Credentials" header
      res.setHeaderNCIfNotSet(StaticStrings::AccessControlAllowCredentials,
                                   (allowCorsCredentials(origin)
                                        ? "true"
                                        : "false"));

      // use "IfNotSet" here because we should not override HTTP headers set
      // by Foxx applications
      res.setHeaderNCIfNotSet(StaticStrings::AccessControlExposeHeaders,
                              StaticStrings::ExposedCorsHeaders);
    }

    // DB server is not user-facing, and does not need to set this header
    // use "IfNotSet" to not overwrite an existing response header
    res.setHeaderNCIfNotSet(StaticStrings::XContentTypeOptions, StaticStrings::NoSniff);
  }
}

/// Push this request into the execution pipeline

void CommTask::executeRequest(std::unique_ptr<GeneralRequest> request,
                              std::unique_ptr<GeneralResponse> response) {
  DTRACE_PROBE1(arangod, CommTaskExecuteRequest, this);

  response->setContentTypeRequested(request->contentTypeResponse());
  response->setGenerateBody(request->requestType() != RequestType::HEAD);

  bool found;
  // check for an async request (before the handler steals the request)
  std::string const& asyncExec = request->header(StaticStrings::Async, found);

  // store the message id for error handling
  uint64_t messageId = 0UL;
  if (request) {
    messageId = request->messageId();
  } else if (response) {
    messageId = response->messageId();
  } else {
    LOG_TOPIC("2cece", WARN, Logger::REQUESTS)
        << "could not find corresponding request/response";
  }

  rest::ContentType const respType = request->contentTypeResponse();
  // create a handler, this takes ownership of request and response
  auto& server = _server.server();
  auto& factory = server.getFeature<GeneralServerFeature>().handlerFactory();
  auto handler = factory.createHandler(server, std::move(request), std::move(response));

  // give up, if we cannot find a handler
  if (handler == nullptr) {
    LOG_TOPIC("90d3a", TRACE, arangodb::Logger::FIXME)
        << "no handler is known, giving up";
    sendSimpleResponse(rest::ResponseCode::NOT_FOUND, respType, messageId,
                       VPackBuffer<uint8_t>());
    return;
  }

  // forward to correct server if necessary
  bool forwarded;
  auto res = handler->forwardRequest(forwarded);
  if (forwarded) {
    statistics(messageId).SET_SUPERUSER();
    std::move(res).thenFinal([self(shared_from_this()), handler(std::move(handler)), messageId](
                                 futures::Try<Result> && /*ignored*/) -> void {
      self->sendResponse(handler->stealResponse(), self->stealStatistics(messageId));
    });
    return;
  }

  // asynchronous request
  if (found && (asyncExec == "true" || asyncExec == "store")) {
    RequestStatistics::Item stats = stealStatistics(messageId);
    stats.SET_ASYNC();
    handler->setStatistics(std::move(stats));

    uint64_t jobId = 0;

    bool ok = false;
    if (asyncExec == "store") {
      // persist the responses
      ok = handleRequestAsync(std::move(handler), &jobId);
    } else {
      // don't persist the responses
      ok = handleRequestAsync(std::move(handler));
    }

    TRI_IF_FAILURE("queueFull") {
      ok = false;
      jobId = 0;
    }

    if (ok) {
      // always return HTTP 202 Accepted
      auto resp = createResponse(rest::ResponseCode::ACCEPTED, messageId);
      if (jobId > 0) {
        // return the job id we just created
        resp->setHeaderNC(StaticStrings::AsyncId, StringUtils::itoa(jobId));
      }
      sendResponse(std::move(resp), RequestStatistics::Item());
    } else {
      sendErrorResponse(rest::ResponseCode::SERVICE_UNAVAILABLE,
                        respType, messageId, TRI_ERROR_QUEUE_FULL);
    }
  } else {
    // synchronous request
    handler->setStatistics(stealStatistics(messageId));
    // handleRequestSync adds an error response
    handleRequestSync(std::move(handler));
  }
}

// -----------------------------------------------------------------------------
// --SECTION-- statistics handling                             protected methods
// -----------------------------------------------------------------------------

RequestStatistics::Item const& CommTask::acquireStatistics(uint64_t id) {
  RequestStatistics::Item stat = RequestStatistics::acquire();
 
  std::lock_guard<std::mutex> guard(_statisticsMutex);
  return _statisticsMap.insert_or_assign(id, std::move(stat)).first->second;
}

RequestStatistics::Item const& CommTask::statistics(uint64_t id) {
  std::lock_guard<std::mutex> guard(_statisticsMutex);
  return _statisticsMap[id];
}

RequestStatistics::Item CommTask::stealStatistics(uint64_t id) {
  RequestStatistics::Item result;
  std::lock_guard<std::mutex> guard(_statisticsMutex);

  auto iter = _statisticsMap.find(id);
  if (iter != _statisticsMap.end()) {
    result = std::move(iter->second);
    _statisticsMap.erase(iter);
  }

  return result;
}

/// @brief send error response including response body
void CommTask::sendSimpleResponse(rest::ResponseCode code,
                                  rest::ContentType respType, uint64_t mid,
                                  velocypack::Buffer<uint8_t>&& buffer) {
  try {
    auto resp = createResponse(code, mid);
    resp->setContentType(respType);
    if (!buffer.empty()) {
      resp->setPayload(std::move(buffer), VPackOptions::Defaults);
    }
    sendResponse(std::move(resp), this->stealStatistics(mid));
  } catch (...) {
    LOG_TOPIC("fc831", WARN, Logger::REQUESTS)
        << "addSimpleResponse received an exception, closing connection";
    stop();
  }
}

/// @brief send response including error response body
void CommTask::sendErrorResponse(rest::ResponseCode code, rest::ContentType respType,
<<<<<<< HEAD
                                 uint64_t messageId, int errorNum,
                                 std::string_view errorMessage /* = {} */) {
=======
                                 uint64_t messageId, ErrorCode errorNum,
                                 char const* errorMessage /* = nullptr */) {
>>>>>>> 2fcec287
  VPackBuffer<uint8_t> buffer;
  VPackBuilder builder(buffer);
  builder.openObject();
  builder.add(StaticStrings::Error, VPackValue(errorNum != TRI_ERROR_NO_ERROR));
  builder.add(StaticStrings::ErrorNum, VPackValue(errorNum));
  if (errorNum != TRI_ERROR_NO_ERROR) {
    if (errorMessage.data() == nullptr) {
      errorMessage = TRI_errno_string(errorNum);
    }
    TRI_ASSERT(errorMessage.data() != nullptr);
    builder.add(StaticStrings::ErrorMessage, VPackValue(errorMessage));
  }
  builder.add(StaticStrings::Code, VPackValue(static_cast<int>(code)));
  builder.close();

  sendSimpleResponse(code, respType, messageId, std::move(buffer));
}

// -----------------------------------------------------------------------------
// --SECTION--                                                   private methods
// -----------------------------------------------------------------------------

// Execute a request by queueing it in the scheduler and having it executed via
// a scheduler worker thread eventually.
bool CommTask::handleRequestSync(std::shared_ptr<RestHandler> handler) {
  DTRACE_PROBE2(arangod, CommTaskHandleRequestSync, this, handler.get());

  RequestLane lane = handler->determineRequestLane();
  handler->trackQueueStart();

  ContentType respType = handler->request()->contentTypeResponse();
  uint64_t mid = handler->messageId();

  // queue the operation for execution in the scheduler
  auto cb = [self = shared_from_this(), handler = std::move(handler)]() mutable {
    handler->trackQueueEnd();
    handler->trackTaskStart();

    handler->runHandler([self = std::move(self)](rest::RestHandler* handler) {
      handler->trackTaskEnd();
      try {
        // Pass the response to the io context
        self->sendResponse(handler->stealResponse(), handler->stealStatistics());
      } catch (...) {
        LOG_TOPIC("fc834", WARN, Logger::REQUESTS)
            << "got an exception while sending response, closing connection";
        self->stop();
      }
    });
  };
  bool ok = SchedulerFeature::SCHEDULER->queue(lane, std::move(cb));

  if (!ok) {
    sendErrorResponse(rest::ResponseCode::SERVICE_UNAVAILABLE,
                      respType, mid, TRI_ERROR_QUEUE_FULL);
  }

  return ok;
}

// handle a request which came in with the x-arango-async header
bool CommTask::handleRequestAsync(std::shared_ptr<RestHandler> handler,
                                  uint64_t* jobId) {
  if (_server.server().isStopping()) {
    return false;
  }
 
  RequestLane lane = handler->determineRequestLane();
  handler->trackQueueStart();

  if (jobId != nullptr) {
    auto& jobManager = _server.server().getFeature<GeneralServerFeature>().jobManager();
    jobManager.initAsyncJob(handler);
    *jobId = handler->handlerId();

    // callback will persist the response with the AsyncJobManager
    return SchedulerFeature::SCHEDULER->queue(lane, [handler = std::move(handler), manager(&jobManager)] {
      handler->trackQueueEnd();
      handler->trackTaskStart();

      handler->runHandler([manager](RestHandler* h) { 
        h->trackTaskEnd();
        manager->finishAsyncJob(h); 
      });
    });
  } else {
    // here the response will just be ignored
    return SchedulerFeature::SCHEDULER->queue(lane, [handler = std::move(handler)] {
      handler->trackQueueEnd();
      handler->trackTaskStart();
      
      handler->runHandler([](RestHandler* h) {
        h->trackTaskEnd();
      });
    });
  }
}

/// @brief checks the access rights for a specified path
CommTask::Flow CommTask::canAccessPath(auth::TokenCache::Entry const& token,
                                       GeneralRequest& req) const {
  if (!_auth->isActive()) {
    // no authentication required at all
    return Flow::Continue;
  }

  std::string const& path = req.requestPath();
  
  auto const& ap = token.allowedPaths();
  if (!ap.empty()) {
    if (std::find(ap.begin(), ap.end(), path) == ap.end()) {
      return Flow::Abort;
    }
  }
  
  bool userAuthenticated = req.authenticated();
  Flow result = userAuthenticated ? Flow::Continue : Flow::Abort;

  VocbaseContext* vc = static_cast<VocbaseContext*>(req.requestContext());
  TRI_ASSERT(vc != nullptr);
  // deny access to database with NONE
  if (result == Flow::Continue &&
      vc->databaseAuthLevel() == auth::Level::NONE) {
    result = Flow::Abort;
    LOG_TOPIC("0898a", TRACE, Logger::AUTHORIZATION) << "Access forbidden to " << path;
  }

  // we need to check for some special cases, where users may be allowed
  // to proceed even unauthorized
  if (result == Flow::Abort) {
#ifdef ARANGODB_HAVE_DOMAIN_SOCKETS
    // check if we need to run authentication for this type of
    // endpoint
    ConnectionInfo const& ci = req.connectionInfo();

    if (ci.endpointType == Endpoint::DomainType::UNIX &&
        !_auth->authenticationUnixSockets()) {
      // no authentication required for unix domain socket connections
      result = Flow::Continue;
    }
#endif

    if (result == Flow::Abort && _auth->authenticationSystemOnly()) {
      // authentication required, but only for /_api, /_admin etc.
      if (!path.empty()) {
        // check if path starts with /_
        // or path begins with /
        if (path[0] != '/' || (path.size() > 1 && path[1] != '_')) {
          // simon: upgrade rights for Foxx apps. FIXME
          result = Flow::Continue;
          vc->forceSuperuser();
          LOG_TOPIC("e2880", TRACE, Logger::AUTHORIZATION) << "Upgrading rights for " << path;
        }
      }
    }

    if (result == Flow::Abort) {
      std::string const& username = req.user();

      if (path == "/" || StringUtils::isPrefix(path, Open) ||
          StringUtils::isPrefix(path, AdminAardvark) ||
          path == "/_admin/server/availability") {
        // mop: these paths are always callable...they will be able to check
        // req.user when it could be validated
        result = Flow::Continue;
        vc->forceSuperuser();
      } else if (userAuthenticated && path == "/_api/cluster/endpoints") {
        // allow authenticated users to access cluster/endpoints
        result = Flow::Continue;
        // vc->forceReadOnly();
      } else if (req.requestType() == RequestType::POST && !username.empty() &&
                 StringUtils::isPrefix(path, ApiUser + username + '/')) {
        // simon: unauthorized users should be able to call
        // `/_api/users/<name>` to check their passwords
        result = Flow::Continue;
        vc->forceReadOnly();
      } else if (userAuthenticated && StringUtils::isPrefix(path, ApiUser)) {
        result = Flow::Continue;
      }
    }
  }

  return result;
}

/// deny credentialed requests or not (only CORS)
bool CommTask::allowCorsCredentials(std::string const& origin) const {
  // default is to allow nothing
  bool allowCredentials = false;
  if (origin.empty()) {
    return allowCredentials;
  }  // else handle origin headers

  // if the request asks to allow credentials, we'll check against the
  // configured allowed list of origins
  auto const& gs = _server.server().getFeature<GeneralServerFeature>();
  std::vector<std::string> const& accessControlAllowOrigins =
      gs.accessControlAllowOrigins();

  if (!accessControlAllowOrigins.empty()) {
    if (accessControlAllowOrigins[0] == "*") {
      // special case: allow everything
      allowCredentials = true;
    } else if (!origin.empty()) {
      // copy origin string
      if (origin[origin.size() - 1] == '/') {
        // strip trailing slash
        auto result = std::find(accessControlAllowOrigins.begin(),
                                accessControlAllowOrigins.end(),
                                origin.substr(0, origin.size() - 1));
        allowCredentials = (result != accessControlAllowOrigins.end());
      } else {
        auto result = std::find(accessControlAllowOrigins.begin(),
                                accessControlAllowOrigins.end(), origin);
        allowCredentials = (result != accessControlAllowOrigins.end());
      }
    } else {
      TRI_ASSERT(!allowCredentials);
    }
  }
  return allowCredentials;
}

/// handle an OPTIONS request
void CommTask::processCorsOptions(std::unique_ptr<GeneralRequest> req,
                                  std::string const& origin) {
  
  auto resp = createResponse(rest::ResponseCode::OK, req->messageId());
  resp->setHeaderNCIfNotSet(StaticStrings::Allow, StaticStrings::CorsMethods);
  
  if (!origin.empty()) {
    LOG_TOPIC("e1cfa", DEBUG, arangodb::Logger::REQUESTS)
        << "got CORS preflight request";
    std::string const allowHeaders =
        StringUtils::trim(req->header(StaticStrings::AccessControlRequestHeaders));

    // send back which HTTP methods are allowed for the resource
    // we'll allow all
    resp->setHeaderNCIfNotSet(StaticStrings::AccessControlAllowMethods,
                              StaticStrings::CorsMethods);

    if (!allowHeaders.empty()) {
      // allow all extra headers the client requested
      // we don't verify them here. the worst that can happen is that the
      // client sends some broken headers and then later cannot access the data
      // on the server. that's a client problem.
      resp->setHeaderNCIfNotSet(StaticStrings::AccessControlAllowHeaders, allowHeaders);

      LOG_TOPIC("55413", TRACE, arangodb::Logger::REQUESTS)
          << "client requested validation of the following headers: " << allowHeaders;
    }

    // set caching time (hard-coded value)
    resp->setHeaderNCIfNotSet(StaticStrings::AccessControlMaxAge, StaticStrings::N1800);
  }

  // discard request and send response
  sendResponse(std::move(resp), stealStatistics(req->messageId()));
}

auth::TokenCache::Entry CommTask::checkAuthHeader(GeneralRequest& req) {
  bool found;
  std::string const& authStr = req.header(StaticStrings::Authorization, found);
  if (!found) {
    if (this->_auth->isActive()) {
      events::CredentialsMissing(req);
      return auth::TokenCache::Entry::Unauthenticated();
    }
    events::Authenticated(req, AuthenticationMethod::NONE);
    return auth::TokenCache::Entry::Superuser();
  }

  std::string::size_type methodPos = authStr.find_first_of(' ');
  if (methodPos == std::string::npos) {
    events::UnknownAuthenticationMethod(req);
    return auth::TokenCache::Entry::Unauthenticated();
  }

  // skip over authentication method
  char const* auth = authStr.c_str() + methodPos;
  while (*auth == ' ') {
    ++auth;
  }

  LOG_TOPIC_IF("c4536", DEBUG, arangodb::Logger::REQUESTS,
               Logger::logRequestParameters())
      << "\"authorization-header\",\"" << (void*)this << "\",SENSITIVE_DETAILS_HIDDEN";

  try {
    AuthenticationMethod authMethod = AuthenticationMethod::NONE;
    if (authStr.size() >= 6) {
      if (strncasecmp(authStr.c_str(), "basic ", 6) == 0) {
        authMethod = AuthenticationMethod::BASIC;
      } else if (strncasecmp(authStr.c_str(), "bearer ", 7) == 0) {
        authMethod = AuthenticationMethod::JWT;
      }
    }

    req.setAuthenticationMethod(authMethod);
    if (authMethod == AuthenticationMethod::NONE) {
      events::UnknownAuthenticationMethod(req);
      return auth::TokenCache::Entry::Unauthenticated();
    }

    auto authToken = this->_auth->tokenCache().checkAuthentication(authMethod, auth);
    req.setAuthenticated(authToken.authenticated());
    req.setUser(authToken.username());  // do copy here, so that we do not invalidate the member
    if (authToken.authenticated()) {
      events::Authenticated(req, authMethod);
    } else {
      events::CredentialsBad(req, authMethod);
    }
    return authToken;

  } catch (arangodb::basics::Exception const& ex) {
    LOG_TOPIC("c4537", WARN, arangodb::Logger::AUTHENTICATION)
        << "exception during authentication process: '" << ex.message() << "'";
  } catch (...) {
    LOG_TOPIC("c4538", WARN, arangodb::Logger::AUTHENTICATION)
        << "unknown exception during authentication process";
  }
  
  return auth::TokenCache::Entry::Unauthenticated();
}

/// decompress content
bool CommTask::handleContentEncoding(GeneralRequest& req) {
  // TODO consider doing the decoding on the fly
  auto encode = [&](std::string const& encoding) {
    auto raw = req.rawPayload();
    uint8_t* src = reinterpret_cast<uint8_t*>(const_cast<char*>(raw.data()));
    size_t len = raw.size();
    if (encoding == "gzip") {
      VPackBuffer<uint8_t> dst;
      if (!arangodb::encoding::gzipUncompress(src, len, dst)) {
        return false;
      }
      req.setPayload(std::move(dst));
      return true;
    } else if (encoding == "deflate") {
      VPackBuffer<uint8_t> dst;
      if (!arangodb::encoding::gzipDeflate(src, len, dst)) {
        return false;
      }
      req.setPayload(std::move(dst));
      return true;
    }
    return false;
  };

  bool found;
  std::string const& val1 = req.header(StaticStrings::TransferEncoding, found);
  if (found) {
    return encode(val1);
  }

  std::string const& val2 = req.header(StaticStrings::ContentEncoding, found);
  if (found) {
    return encode(val2);
  }
  return true;
}<|MERGE_RESOLUTION|>--- conflicted
+++ resolved
@@ -452,13 +452,8 @@
 
 /// @brief send response including error response body
 void CommTask::sendErrorResponse(rest::ResponseCode code, rest::ContentType respType,
-<<<<<<< HEAD
-                                 uint64_t messageId, int errorNum,
+                                 uint64_t messageId, ErrorCode errorNum,
                                  std::string_view errorMessage /* = {} */) {
-=======
-                                 uint64_t messageId, ErrorCode errorNum,
-                                 char const* errorMessage /* = nullptr */) {
->>>>>>> 2fcec287
   VPackBuffer<uint8_t> buffer;
   VPackBuilder builder(buffer);
   builder.openObject();
