--- conflicted
+++ resolved
@@ -109,17 +109,6 @@
 }
 
 void GeneralServer::stopWorking() {
-<<<<<<< HEAD
-  // try stopping any tasks once again
-  {
-    MUTEX_LOCKER(lock, _tasksLock);
-    for (auto& task : _commTasks) {
-      task.second->closeStream();
-    }
-  }
-  
-=======
->>>>>>> 970f732d
   _listenTasks.clear();
 
   for (auto& context : _contexts) {
