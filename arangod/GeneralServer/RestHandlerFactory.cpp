////////////////////////////////////////////////////////////////////////////////
/// DISCLAIMER
///
/// Copyright 2014-2016 ArangoDB GmbH, Cologne, Germany
/// Copyright 2004-2014 triAGENS GmbH, Cologne, Germany
///
/// Licensed under the Apache License, Version 2.0 (the "License");
/// you may not use this file except in compliance with the License.
/// You may obtain a copy of the License at
///
///     http://www.apache.org/licenses/LICENSE-2.0
///
/// Unless required by applicable law or agreed to in writing, software
/// distributed under the License is distributed on an "AS IS" BASIS,
/// WITHOUT WARRANTIES OR CONDITIONS OF ANY KIND, either express or implied.
/// See the License for the specific language governing permissions and
/// limitations under the License.
///
/// Copyright holder is ArangoDB GmbH, Cologne, Germany
///
/// @author Dr. Frank Celler
////////////////////////////////////////////////////////////////////////////////

#include "RestHandlerFactory.h"
#include "Logger/Logger.h"
#include "Rest/GeneralRequest.h"
#include "RestHandler/RestBaseHandler.h"

using namespace arangodb;
using namespace arangodb::basics;
using namespace arangodb::rest;

static std::string const ROOT_PATH = "/";

<<<<<<< HEAD
namespace {
class MaintenanceHandler : public RestBaseHandler {
  ServerState::Mode _mode;
 public:
  MaintenanceHandler(GeneralRequest* request,
                     GeneralResponse* response,
                     ServerState::Mode mode)
      : RestBaseHandler(request, response), _mode(mode) {}

  char const* name() const override final { return "MaintenanceHandler"; }
  RequestLane lane() const override final { return RequestLane::CLIENT_FAST; }

  RestStatus execute() override {
    ReplicationFeature::prepareFollowerResponse(_response.get(), _mode);
    return RestStatus::DONE;
  }

  void handleError(const Exception& error) override {
    resetResponse(rest::ResponseCode::SERVICE_UNAVAILABLE);
  }
};
}

=======
>>>>>>> 1ed2ac27
////////////////////////////////////////////////////////////////////////////////
/// @brief creates a new handler
////////////////////////////////////////////////////////////////////////////////

RestHandler* RestHandlerFactory::createHandler(
    std::unique_ptr<GeneralRequest> req,
    std::unique_ptr<GeneralResponse> res) const {
  std::string const& path = req->requestPath();

  auto const& ii = _constructors;
  std::string const* modifiedPath = &path;
  std::string prefix;

  auto i = ii.find(path);

  // no direct match, check prefix matches
  if (i == ii.end()) {
    LOG_TOPIC(TRACE, arangodb::Logger::FIXME) << "no direct handler found, trying prefixes";

    // find longest match
    size_t const pathLength = path.size();
    // prefixes are sorted by length descending,
    for (auto const& p : _prefixes) {
      size_t const pSize = p.size();
      if (path.compare(0, pSize, p) == 0) {
        if (pSize < pathLength && path[pSize] == '/') {
          prefix = p;
          break; // first match is longest match
        }
      }
    }

    if (prefix.empty()) {
      LOG_TOPIC(TRACE, arangodb::Logger::FIXME) << "no prefix handler found, trying catch all";

      i = ii.find(ROOT_PATH);
      if (i != ii.end()) {
        LOG_TOPIC(TRACE, arangodb::Logger::FIXME) << "found catch all handler '/'";

        size_t l = 1;
        size_t n = path.find_first_of('/', l);

        while (n != std::string::npos) {
          req->addSuffix(path.substr(l, n - l));
          l = n + 1;
          n = path.find_first_of('/', l);
        }

        if (l < path.size()) {
          req->addSuffix(path.substr(l));
        }

        modifiedPath = &ROOT_PATH;
        req->setPrefix(ROOT_PATH);
      }
    }

    else {
      LOG_TOPIC(TRACE, arangodb::Logger::FIXME) << "found prefix match '" << prefix << "'";

      size_t l = prefix.size() + 1;
      size_t n = path.find_first_of('/', l);

      while (n != std::string::npos) {
        req->addSuffix(path.substr(l, n - l));
        l = n + 1;
        n = path.find_first_of('/', l);
      }

      if (l < path.size()) {
        req->addSuffix(path.substr(l));
      }

      modifiedPath = &prefix;

      i = ii.find(prefix);
      req->setPrefix(prefix);
    }
  }

  // no match
  if (i == ii.end()) {
    if (_notFound != nullptr) {
      return _notFound(req.release(), res.release(), nullptr);
    }

    LOG_TOPIC(TRACE, arangodb::Logger::FIXME) << "no not-found handler, giving up";
    return nullptr;
  }

  LOG_TOPIC(TRACE, arangodb::Logger::FIXME) << "found handler for path '" << *modifiedPath << "'";
  return i->second.first(req.release(), res.release(), i->second.second);
}

////////////////////////////////////////////////////////////////////////////////
/// @brief adds a path and constructor to the factory
////////////////////////////////////////////////////////////////////////////////

void RestHandlerFactory::addHandler(std::string const& path, create_fptr func,
                                    void* data) {
  _constructors[path] = std::make_pair(func, data);
}

////////////////////////////////////////////////////////////////////////////////
/// @brief adds a prefix path and constructor to the factory
////////////////////////////////////////////////////////////////////////////////

void RestHandlerFactory::addPrefixHandler(std::string const& path,
                                          create_fptr func, void* data) {
  _constructors[path] = std::make_pair(func, data);
  _prefixes.emplace_back(path);
  std::sort(_prefixes.begin(), _prefixes.end(), [](std::string const& a, std::string const& b) {
    return a.size() > b.size();
  });
}

////////////////////////////////////////////////////////////////////////////////
/// @brief adds a path and constructor to the factory
////////////////////////////////////////////////////////////////////////////////

void RestHandlerFactory::addNotFoundHandler(create_fptr func) {
  _notFound = func;
}<|MERGE_RESOLUTION|>--- conflicted
+++ resolved
@@ -32,32 +32,6 @@
 
 static std::string const ROOT_PATH = "/";
 
-<<<<<<< HEAD
-namespace {
-class MaintenanceHandler : public RestBaseHandler {
-  ServerState::Mode _mode;
- public:
-  MaintenanceHandler(GeneralRequest* request,
-                     GeneralResponse* response,
-                     ServerState::Mode mode)
-      : RestBaseHandler(request, response), _mode(mode) {}
-
-  char const* name() const override final { return "MaintenanceHandler"; }
-  RequestLane lane() const override final { return RequestLane::CLIENT_FAST; }
-
-  RestStatus execute() override {
-    ReplicationFeature::prepareFollowerResponse(_response.get(), _mode);
-    return RestStatus::DONE;
-  }
-
-  void handleError(const Exception& error) override {
-    resetResponse(rest::ResponseCode::SERVICE_UNAVAILABLE);
-  }
-};
-}
-
-=======
->>>>>>> 1ed2ac27
 ////////////////////////////////////////////////////////////////////////////////
 /// @brief creates a new handler
 ////////////////////////////////////////////////////////////////////////////////
