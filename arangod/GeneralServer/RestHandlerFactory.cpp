////////////////////////////////////////////////////////////////////////////////
/// DISCLAIMER
///
/// Copyright 2014-2016 ArangoDB GmbH, Cologne, Germany
/// Copyright 2004-2014 triAGENS GmbH, Cologne, Germany
///
/// Licensed under the Apache License, Version 2.0 (the "License");
/// you may not use this file except in compliance with the License.
/// You may obtain a copy of the License at
///
///     http://www.apache.org/licenses/LICENSE-2.0
///
/// Unless required by applicable law or agreed to in writing, software
/// distributed under the License is distributed on an "AS IS" BASIS,
/// WITHOUT WARRANTIES OR CONDITIONS OF ANY KIND, either express or implied.
/// See the License for the specific language governing permissions and
/// limitations under the License.
///
/// Copyright holder is ArangoDB GmbH, Cologne, Germany
///
/// @author Dr. Frank Celler
////////////////////////////////////////////////////////////////////////////////

#include "RestHandlerFactory.h"
#include "Cluster/ServerState.h"
#include "Logger/Logger.h"
#include "Replication/ReplicationFeature.h"
#include "Replication/GlobalReplicationApplier.h"
#include "Rest/GeneralRequest.h"
#include "RestHandler/RestBaseHandler.h"
#include "RestHandler/RestDocumentHandler.h"

using namespace arangodb;
using namespace arangodb::basics;
using namespace arangodb::rest;

static std::string const ROOT_PATH = "/";

namespace {
class MaintenanceHandler : public RestBaseHandler {
  ServerState::Mode _mode;
 public:
  MaintenanceHandler(GeneralRequest* request,
                     GeneralResponse* response,
                     ServerState::Mode mode)
      : RestBaseHandler(request, response), _mode(mode) {}

  char const* name() const override final { return "MaintenanceHandler"; }

  bool isDirect() const override { return true; };
  
  // returns the queue name, should trigger processing without job
  size_t queue() const override { return JobQueue::AQL_QUEUE; }

  RestStatus execute() override {
    ReplicationFeature::prepareFollowerResponse(_response.get(), _mode);
    return RestStatus::DONE;
  }

  void handleError(const Exception& error) override {
    resetResponse(rest::ResponseCode::SERVICE_UNAVAILABLE);
  }
};
}

////////////////////////////////////////////////////////////////////////////////
/// @brief creates a new handler
////////////////////////////////////////////////////////////////////////////////

RestHandler* RestHandlerFactory::createHandler(
    std::unique_ptr<GeneralRequest> req,
    std::unique_ptr<GeneralResponse> res) const {
  std::string const& path = req->requestPath();
  
  // In the shutdown phase we simply return 503:
  if (application_features::ApplicationServer::isStopping()) {
    return new MaintenanceHandler(req.release(), res.release(), ServerState::Mode::INVALID);
  }

  // In the bootstrap phase, we would like that coordinators answer the
  // following endpoints, but not yet others:
  ServerState::Mode mode = ServerState::serverMode();
  switch (mode) {
    case ServerState::Mode::MAINTENANCE: {
      if ((!ServerState::instance()->isCoordinator() &&
          path.find("/_api/agency/agency-callbacks") == std::string::npos) ||
          (path.find("/_api/agency/agency-callbacks") == std::string::npos &&
          path.find("/_api/aql") == std::string::npos)) {
        LOG_TOPIC(TRACE, arangodb::Logger::FIXME) << "Maintenance mode: refused path: " << path;
        return new MaintenanceHandler(req.release(), res.release(), mode);
      }
      break;
    }
    case ServerState::Mode::REDIRECT:
    case ServerState::Mode::TRYAGAIN: {
      if (path.find("/_admin/shutdown") == std::string::npos &&
          path.find("/_admin/cluster/health") == std::string::npos &&
          path.find("/_admin/server/role") == std::string::npos &&
<<<<<<< HEAD
=======
          path.find("/_admin/status") == std::string::npos &&
          path.find("/_admin/statistics") == std::string::npos &&
          path.find("/_admin/log") == std::string::npos &&
>>>>>>> a4c0e285
          path.find("/_admin/server/availability") == std::string::npos &&
          path.find("/_admin/status") == std::string::npos &&
          path.find("/_api/agency/agency-callbacks") == std::string::npos &&
          path.find("/_api/cluster/") == std::string::npos &&
          path.find("/_api/replication") == std::string::npos &&
          path.find("/_api/version") == std::string::npos &&
          path.find("/_api/wal") == std::string::npos) {
        LOG_TOPIC(TRACE, arangodb::Logger::FIXME) << "Maintenance mode: refused path: " << path;
        return new MaintenanceHandler(req.release(), res.release(), mode);
      }
      break;
    }
    case ServerState::Mode::DEFAULT:
    case ServerState::Mode::READ_ONLY:
    case ServerState::Mode::INVALID:    
      // no special handling required
      break;
  }

  auto const& ii = _constructors;
  std::string const* modifiedPath = &path;
  std::string prefix;

  auto i = ii.find(path);

  // no direct match, check prefix matches
  if (i == ii.end()) {
    LOG_TOPIC(TRACE, arangodb::Logger::FIXME) << "no direct handler found, trying prefixes";

    // find longest match
    size_t const pathLength = path.size();
    // prefixes are sorted by length descending,
    for (auto const& p : _prefixes) {
      size_t const pSize = p.size();
      if (path.compare(0, pSize, p) == 0) {
        if (pSize < pathLength && path[pSize] == '/') {
          prefix = p;
          break; // first match is longest match
        }
      }
    }

    if (prefix.empty()) {
      LOG_TOPIC(TRACE, arangodb::Logger::FIXME) << "no prefix handler found, trying catch all";

      i = ii.find(ROOT_PATH);
      if (i != ii.end()) {
        LOG_TOPIC(TRACE, arangodb::Logger::FIXME) << "found catch all handler '/'";

        size_t l = 1;
        size_t n = path.find_first_of('/', l);

        while (n != std::string::npos) {
          req->addSuffix(path.substr(l, n - l));
          l = n + 1;
          n = path.find_first_of('/', l);
        }

        if (l < path.size()) {
          req->addSuffix(path.substr(l));
        }

        modifiedPath = &ROOT_PATH;
        req->setPrefix(ROOT_PATH);
      }
    }

    else {
      LOG_TOPIC(TRACE, arangodb::Logger::FIXME) << "found prefix match '" << prefix << "'";

      size_t l = prefix.size() + 1;
      size_t n = path.find_first_of('/', l);

      while (n != std::string::npos) {
        req->addSuffix(path.substr(l, n - l));
        l = n + 1;
        n = path.find_first_of('/', l);
      }

      if (l < path.size()) {
        req->addSuffix(path.substr(l));
      }

      modifiedPath = &prefix;

      i = ii.find(prefix);
      req->setPrefix(prefix);
    }
  }

  // no match
  if (i == ii.end()) {
    if (_notFound != nullptr) {
      return _notFound(req.release(), res.release(), nullptr);
    }

    LOG_TOPIC(TRACE, arangodb::Logger::FIXME) << "no not-found handler, giving up";
    return nullptr;
  }

  LOG_TOPIC(TRACE, arangodb::Logger::FIXME) << "found handler for path '" << *modifiedPath << "'";
  return i->second.first(req.release(), res.release(), i->second.second);
}

////////////////////////////////////////////////////////////////////////////////
/// @brief adds a path and constructor to the factory
////////////////////////////////////////////////////////////////////////////////

void RestHandlerFactory::addHandler(std::string const& path, create_fptr func,
                                    void* data) {
  _constructors[path] = std::make_pair(func, data);
}

////////////////////////////////////////////////////////////////////////////////
/// @brief adds a prefix path and constructor to the factory
////////////////////////////////////////////////////////////////////////////////

void RestHandlerFactory::addPrefixHandler(std::string const& path,
                                          create_fptr func, void* data) {
  _constructors[path] = std::make_pair(func, data);
  _prefixes.emplace_back(path);
  std::sort(_prefixes.begin(), _prefixes.end(), [](std::string const& a, std::string const& b) {
    return a.size() > b.size();
  });
}

////////////////////////////////////////////////////////////////////////////////
/// @brief adds a path and constructor to the factory
////////////////////////////////////////////////////////////////////////////////

void RestHandlerFactory::addNotFoundHandler(create_fptr func) {
  _notFound = func;
}<|MERGE_RESOLUTION|>--- conflicted
+++ resolved
@@ -96,14 +96,10 @@
       if (path.find("/_admin/shutdown") == std::string::npos &&
           path.find("/_admin/cluster/health") == std::string::npos &&
           path.find("/_admin/server/role") == std::string::npos &&
-<<<<<<< HEAD
-=======
           path.find("/_admin/status") == std::string::npos &&
           path.find("/_admin/statistics") == std::string::npos &&
           path.find("/_admin/log") == std::string::npos &&
->>>>>>> a4c0e285
           path.find("/_admin/server/availability") == std::string::npos &&
-          path.find("/_admin/status") == std::string::npos &&
           path.find("/_api/agency/agency-callbacks") == std::string::npos &&
           path.find("/_api/cluster/") == std::string::npos &&
           path.find("/_api/replication") == std::string::npos &&
