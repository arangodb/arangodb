////////////////////////////////////////////////////////////////////////////////
/// DISCLAIMER
///
/// Copyright 2014-2016 ArangoDB GmbH, Cologne, Germany
/// Copyright 2004-2014 triAGENS GmbH, Cologne, Germany
///
/// Licensed under the Apache License, Version 2.0 (the "License");
/// you may not use this file except in compliance with the License.
/// You may obtain a copy of the License at
///
///     http://www.apache.org/licenses/LICENSE-2.0
///
/// Unless required by applicable law or agreed to in writing, software
/// distributed under the License is distributed on an "AS IS" BASIS,
/// WITHOUT WARRANTIES OR CONDITIONS OF ANY KIND, either express or implied.
/// See the License for the specific language governing permissions and
/// limitations under the License.
///
/// Copyright holder is ArangoDB GmbH, Cologne, Germany
///
/// @author Dr. Frank Celler
/// @author Achim Brandt
/// @author Jan Steemann
////////////////////////////////////////////////////////////////////////////////

#ifndef ARANGOD_HTTP_SERVER_HTTP_SERVER_H
#define ARANGOD_HTTP_SERVER_HTTP_SERVER_H 1

#include "Basics/Common.h"
#include "Basics/Thread.h"
#include "Basics/asio_ns.h"
#include "Endpoint/Endpoint.h"

namespace arangodb {
class EndpointList;

namespace rest {

class GeneralServer {
  GeneralServer(GeneralServer const&) = delete;
  GeneralServer const& operator=(GeneralServer const&) = delete;

 public:
  explicit GeneralServer(uint64_t numIoThreads);

 public:
  void setEndpointList(EndpointList const* list);
  void startListening();
  void stopListening();

  class IoContext;

 private:
  class IoThread final : public Thread {
   public:
    explicit IoThread(IoContext& iocontext);
    ~IoThread();
    void run() override;

   private:
    IoContext& _iocontext;
  };

 public:
  class IoContext {
    friend class IoThread;
    friend class GeneralServer;

   public:
    std::atomic<uint64_t> _clients;

   private:
    IoThread _thread;
    asio_ns::io_context _asioIoContext;
    asio_ns::io_context::work _asioWork;
    std::atomic<bool> _stopped;

   public:
    IoContext();
    ~IoContext();

    template <typename T>
    asio_ns::deadline_timer* newDeadlineTimer(T timeout) {
      return new asio_ns::deadline_timer(_asioIoContext, timeout);
    }

    asio_ns::steady_timer* newSteadyTimer() {
      return new asio_ns::steady_timer(_asioIoContext);
    }

    asio_ns::io_context::strand* newStrand() {
      return new asio_ns::io_context::strand(_asioIoContext);
    }

    asio_ns::ip::tcp::acceptor* newAcceptor() {
      return new asio_ns::ip::tcp::acceptor(_asioIoContext);
    }

#ifndef _WIN32
    asio_ns::local::stream_protocol::acceptor* newDomainAcceptor() {
      return new asio_ns::local::stream_protocol::acceptor(_asioIoContext);
    }
#endif

    asio_ns::ip::tcp::socket* newSocket() {
      return new asio_ns::ip::tcp::socket(_asioIoContext);
    }

#ifndef _WIN32
    asio_ns::local::stream_protocol::socket* newDomainSocket() {
      return new asio_ns::local::stream_protocol::socket(_asioIoContext);
    }
#endif

    asio_ns::ssl::stream<asio_ns::ip::tcp::socket>* newSslSocket(asio_ns::ssl::context& sslContext) {
      return new asio_ns::ssl::stream<asio_ns::ip::tcp::socket>(_asioIoContext, sslContext);
    }

    asio_ns::ip::tcp::resolver* newResolver() {
      return new asio_ns::ip::tcp::resolver(_asioIoContext);
    }

    void post(std::function<void()>&& handler) {
      _asioIoContext.post(std::move(handler));
    }

    void start();
    void stop();
    bool runningInThisThread() const { return _thread.runningInThisThread(); }
<<<<<<< HEAD
=======

   private:
>>>>>>> fbb1de5b
  };

  GeneralServer::IoContext& selectIoContext();

 protected:
  bool openEndpoint(IoContext& ioContext, Endpoint* endpoint);

 private:
  friend class IoThread;
  friend class IoContext;

  uint64_t _numIoThreads;
  std::vector<IoContext> _contexts;
  EndpointList const* _endpointList = nullptr;
};
}  // namespace rest
}  // namespace arangodb

#endif<|MERGE_RESOLUTION|>--- conflicted
+++ resolved
@@ -127,11 +127,6 @@
     void start();
     void stop();
     bool runningInThisThread() const { return _thread.runningInThisThread(); }
-<<<<<<< HEAD
-=======
-
-   private:
->>>>>>> fbb1de5b
   };
 
   GeneralServer::IoContext& selectIoContext();
