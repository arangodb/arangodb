////////////////////////////////////////////////////////////////////////////////
/// DISCLAIMER
///
/// Copyright 2014-2016 ArangoDB GmbH, Cologne, Germany
/// Copyright 2004-2014 triAGENS GmbH, Cologne, Germany
///
/// Licensed under the Apache License, Version 2.0 (the "License");
/// you may not use this file except in compliance with the License.
/// You may obtain a copy of the License at
///
///     http://www.apache.org/licenses/LICENSE-2.0
///
/// Unless required by applicable law or agreed to in writing, software
/// distributed under the License is distributed on an "AS IS" BASIS,
/// WITHOUT WARRANTIES OR CONDITIONS OF ANY KIND, either express or implied.
/// See the License for the specific language governing permissions and
/// limitations under the License.
///
/// Copyright holder is ArangoDB GmbH, Cologne, Germany
///
/// @author Dr. Frank Celler
/// @author Achim Brandt
/// @author Jan Steemann
////////////////////////////////////////////////////////////////////////////////

#ifndef ARANGOD_HTTP_SERVER_HTTP_SERVER_H
#define ARANGOD_HTTP_SERVER_HTTP_SERVER_H 1

#include "Basics/Common.h"
#include "Basics/asio_ns.h"
#include "Basics/Thread.h"
#include "Endpoint/Endpoint.h"

namespace arangodb {
class EndpointList;

namespace rest {

<<<<<<< HEAD


=======
>>>>>>> 969ceaff
class GeneralServer {

  GeneralServer(GeneralServer const&) = delete;
  GeneralServer const& operator=(GeneralServer const&) = delete;

 public:
<<<<<<< HEAD
  GeneralServer(uint64_t numIoThreads);
=======
  explicit GeneralServer(uint64_t numIoThreads);
>>>>>>> 969ceaff

 public:
  void setEndpointList(EndpointList const* list);
  void startListening();
  void stopListening();

  class IoContext;

private:
  class IoThread final : public Thread {
  public:
<<<<<<< HEAD
    IoThread(IoContext &iocontext);
    ~IoThread();
    void run();
=======
    explicit IoThread(IoContext& iocontext);
    ~IoThread();
    void run() override;
>>>>>>> 969ceaff
  private:
    IoContext &_iocontext;
  };

public:
  class IoContext {
    friend class IoThread;
    friend class GeneralServer;
  public:
    std::atomic<uint64_t> _clients;
  private:
    IoThread _thread;
    asio_ns::io_context _asioIoContext;
    asio_ns::io_context::work _asioWork;
<<<<<<< HEAD
=======
    std::atomic<bool> _stopped;
>>>>>>> 969ceaff

  public:
    IoContext();
    ~IoContext();

    template <typename T>
    asio_ns::deadline_timer* newDeadlineTimer(T timeout) {
      return new asio_ns::deadline_timer(_asioIoContext, timeout);
    }

<<<<<<< HEAD
=======
    asio_ns::steady_timer* newSteadyTimer() {
      return new asio_ns::steady_timer(_asioIoContext);
    }

>>>>>>> 969ceaff
    asio_ns::io_context::strand* newStrand() {
      return new asio_ns::io_context::strand(_asioIoContext);
    }

    asio_ns::ip::tcp::acceptor* newAcceptor() {
      return new asio_ns::ip::tcp::acceptor(_asioIoContext);
    }

  #ifndef _WIN32
    asio_ns::local::stream_protocol::acceptor* newDomainAcceptor() {
      return new asio_ns::local::stream_protocol::acceptor(_asioIoContext);
    }
  #endif

    asio_ns::ip::tcp::socket* newSocket() {
      return new asio_ns::ip::tcp::socket(_asioIoContext);
    }

  #ifndef _WIN32
    asio_ns::local::stream_protocol::socket* newDomainSocket() {
      return new asio_ns::local::stream_protocol::socket(_asioIoContext);
    }
  #endif

    asio_ns::ssl::stream<asio_ns::ip::tcp::socket>* newSslSocket(
        asio_ns::ssl::context& sslContext) {
      return new asio_ns::ssl::stream<asio_ns::ip::tcp::socket>(_asioIoContext,
                                                                sslContext);
    }

    asio_ns::ip::tcp::resolver* newResolver() {
      return new asio_ns::ip::tcp::resolver(_asioIoContext);
    }


<<<<<<< HEAD
    void post(std::function<void()> handler) {
      _asioIoContext.post(handler);
=======
    void post(std::function<void()>&& handler) {
      _asioIoContext.post(std::move(handler));
>>>>>>> 969ceaff
    }

    void start();
    void stop();
<<<<<<< HEAD
=======

    bool runningInThisThread() const { return _thread.runningInThisThread(); }
>>>>>>> 969ceaff
  private:

  };

<<<<<<< HEAD
  GeneralServer::IoContext &selectIoContext();
=======
  GeneralServer::IoContext& selectIoContext();
>>>>>>> 969ceaff

 protected:
  bool openEndpoint(IoContext &ioContext, Endpoint* endpoint);

 private:

  friend class IoThread;
  friend class IoContext;

  uint64_t _numIoThreads;
  std::vector<IoContext> _contexts;
  EndpointList const* _endpointList = nullptr;
};
}
}

#endif<|MERGE_RESOLUTION|>--- conflicted
+++ resolved
@@ -36,22 +36,13 @@
 
 namespace rest {
 
-<<<<<<< HEAD
-
-
-=======
->>>>>>> 969ceaff
 class GeneralServer {
 
   GeneralServer(GeneralServer const&) = delete;
   GeneralServer const& operator=(GeneralServer const&) = delete;
 
  public:
-<<<<<<< HEAD
-  GeneralServer(uint64_t numIoThreads);
-=======
   explicit GeneralServer(uint64_t numIoThreads);
->>>>>>> 969ceaff
 
  public:
   void setEndpointList(EndpointList const* list);
@@ -63,15 +54,9 @@
 private:
   class IoThread final : public Thread {
   public:
-<<<<<<< HEAD
-    IoThread(IoContext &iocontext);
-    ~IoThread();
-    void run();
-=======
     explicit IoThread(IoContext& iocontext);
     ~IoThread();
     void run() override;
->>>>>>> 969ceaff
   private:
     IoContext &_iocontext;
   };
@@ -86,10 +71,7 @@
     IoThread _thread;
     asio_ns::io_context _asioIoContext;
     asio_ns::io_context::work _asioWork;
-<<<<<<< HEAD
-=======
     std::atomic<bool> _stopped;
->>>>>>> 969ceaff
 
   public:
     IoContext();
@@ -100,13 +82,10 @@
       return new asio_ns::deadline_timer(_asioIoContext, timeout);
     }
 
-<<<<<<< HEAD
-=======
     asio_ns::steady_timer* newSteadyTimer() {
       return new asio_ns::steady_timer(_asioIoContext);
     }
 
->>>>>>> 969ceaff
     asio_ns::io_context::strand* newStrand() {
       return new asio_ns::io_context::strand(_asioIoContext);
     }
@@ -142,31 +121,16 @@
     }
 
 
-<<<<<<< HEAD
-    void post(std::function<void()> handler) {
-      _asioIoContext.post(handler);
-=======
     void post(std::function<void()>&& handler) {
       _asioIoContext.post(std::move(handler));
->>>>>>> 969ceaff
     }
 
     void start();
     void stop();
-<<<<<<< HEAD
-=======
-
     bool runningInThisThread() const { return _thread.runningInThisThread(); }
->>>>>>> 969ceaff
-  private:
-
   };
 
-<<<<<<< HEAD
-  GeneralServer::IoContext &selectIoContext();
-=======
   GeneralServer::IoContext& selectIoContext();
->>>>>>> 969ceaff
 
  protected:
   bool openEndpoint(IoContext &ioContext, Endpoint* endpoint);
