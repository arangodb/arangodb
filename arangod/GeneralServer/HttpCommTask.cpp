////////////////////////////////////////////////////////////////////////////////
/// DISCLAIMER
///
/// Copyright 2014-2021 ArangoDB GmbH, Cologne, Germany
/// Copyright 2004-2014 triAGENS GmbH, Cologne, Germany
///
/// Licensed under the Apache License, Version 2.0 (the "License");
/// you may not use this file except in compliance with the License.
/// You may obtain a copy of the License at
///
///     http://www.apache.org/licenses/LICENSE-2.0
///
/// Unless required by applicable law or agreed to in writing, software
/// distributed under the License is distributed on an "AS IS" BASIS,
/// WITHOUT WARRANTIES OR CONDITIONS OF ANY KIND, either express or implied.
/// See the License for the specific language governing permissions and
/// limitations under the License.
///
/// Copyright holder is ArangoDB GmbH, Cologne, Germany
///
/// @author Simon Grätzer
////////////////////////////////////////////////////////////////////////////////

#include "HttpCommTask.h"

#include "ApplicationFeatures/ApplicationServer.h"
#include "Basics/ScopeGuard.h"
#include "Basics/asio_ns.h"
#include "Basics/dtrace-wrapper.h"
#include "Cluster/ServerState.h"
#include "GeneralServer/GeneralServer.h"
#include "GeneralServer/GeneralServerFeature.h"
#include "GeneralServer/H2CommTask.h"
#include "GeneralServer/VstCommTask.h"
#include "Logger/LogMacros.h"
#include "Rest/HttpRequest.h"
#include "Rest/HttpResponse.h"
#include "Statistics/ConnectionStatistics.h"
#include "Statistics/RequestStatistics.h"

#include <velocypack/velocypack-aliases.h>
#include <cstring>

using namespace arangodb;
using namespace arangodb::basics;
using namespace arangodb::rest;

namespace {
using namespace arangodb;
using namespace arangodb::rest;

rest::RequestType llhttpToRequestType(llhttp_t* p) {
  switch (p->method) {
    case HTTP_DELETE:
      return RequestType::DELETE_REQ;
    case HTTP_GET:
      return RequestType::GET;
    case HTTP_HEAD:
      return RequestType::HEAD;
    case HTTP_POST:
      return RequestType::POST;
    case HTTP_PUT:
      return RequestType::PUT;
    case HTTP_OPTIONS:
      return RequestType::OPTIONS;
    case HTTP_PATCH:
      return RequestType::PATCH;
    default:
      return RequestType::ILLEGAL;
  }
}
}  // namespace

template <SocketType T>
int HttpCommTask<T>::on_message_began(llhttp_t* p) {
  HttpCommTask<T>* me = static_cast<HttpCommTask<T>*>(p->data);
  me->_lastHeaderField.clear();
  me->_lastHeaderValue.clear();
  me->_origin.clear();
  me->_request = std::make_unique<HttpRequest>(me->_connectionInfo, /*messageId*/ 1,
                                               me->_allowMethodOverride);
  me->_response.reset();
  me->_lastHeaderWasValue = false;
  me->_shouldKeepAlive = false;
  me->_messageDone = false;

  // acquire a new statistics entry for the request
  me->acquireStatistics(1UL).SET_READ_START(TRI_microtime());

  return HPE_OK;
}

template <SocketType T>
int HttpCommTask<T>::on_url(llhttp_t* p, const char* at, size_t len) {
  HttpCommTask<T>* me = static_cast<HttpCommTask<T>*>(p->data);
  me->_request->parseUrl(at, len);
  me->_request->setRequestType(llhttpToRequestType(p));
  if (me->_request->requestType() == RequestType::ILLEGAL) {
    me->sendSimpleResponse(rest::ResponseCode::METHOD_NOT_ALLOWED,
                           rest::ContentType::UNSET, 1, VPackBuffer<uint8_t>());
    return HPE_USER;
  }

  me->statistics(1UL).SET_REQUEST_TYPE(me->_request->requestType());

  return HPE_OK;
}

template <SocketType T>
int HttpCommTask<T>::on_status(llhttp_t* p, const char* at, size_t len) {
  // should not be used
  return HPE_OK;
}

template <SocketType T>
int HttpCommTask<T>::on_header_field(llhttp_t* p, const char* at, size_t len) {
  HttpCommTask<T>* me = static_cast<HttpCommTask<T>*>(p->data);
  if (me->_lastHeaderWasValue) {
    me->_request->setHeaderV2(std::move(me->_lastHeaderField),
                              std::move(me->_lastHeaderValue));
    me->_lastHeaderField.assign(at, len);
  } else {
    me->_lastHeaderField.append(at, len);
  }
  me->_lastHeaderWasValue = false;
  return HPE_OK;
}

template <SocketType T>
int HttpCommTask<T>::on_header_value(llhttp_t* p, const char* at, size_t len) {
  HttpCommTask<T>* me = static_cast<HttpCommTask<T>*>(p->data);
  if (me->_lastHeaderWasValue) {
    me->_lastHeaderValue.append(at, len);
  } else {
    me->_lastHeaderValue.assign(at, len);
  }
  me->_lastHeaderWasValue = true;
  return HPE_OK;
}

template <SocketType T>
int HttpCommTask<T>::on_header_complete(llhttp_t* p) {
  HttpCommTask<T>* me = static_cast<HttpCommTask<T>*>(p->data);
  if (!me->_lastHeaderField.empty()) {
    me->_request->setHeaderV2(std::move(me->_lastHeaderField),
                              std::move(me->_lastHeaderValue));
  }

  if ((p->http_major != 1 && p->http_minor != 0) &&
      (p->http_major != 1 && p->http_minor != 1)) {
    me->sendSimpleResponse(rest::ResponseCode::HTTP_VERSION_NOT_SUPPORTED,
                           rest::ContentType::UNSET, 1, VPackBuffer<uint8_t>());
    return HPE_USER;
  }
  if (p->content_length > GeneralCommTask<T>::MaximalBodySize) {
    me->sendSimpleResponse(rest::ResponseCode::REQUEST_ENTITY_TOO_LARGE,
                           rest::ContentType::UNSET, 1, VPackBuffer<uint8_t>());
    return HPE_USER;
  }
  me->_shouldKeepAlive = llhttp_should_keep_alive(p);

  bool found;
  std::string const& expect = me->_request->header(StaticStrings::Expect, found);
  if (found && StringUtils::trim(expect) == "100-continue") {
    LOG_TOPIC("2b604", TRACE, arangodb::Logger::REQUESTS)
        << "received a 100-continue request";
    char const* response = "HTTP/1.1 100 Continue\r\n\r\n";
    auto buff = asio_ns::buffer(response, strlen(response));
    asio_ns::async_write(me->_protocol->socket, buff,
                         [self = me->shared_from_this()](asio_ns::error_code const& ec,
                                                         std::size_t) {
                           if (ec) {
                             static_cast<HttpCommTask<T>*>(self.get())->close(ec);
                           }
                         });
    return HPE_OK;
  }

  if (me->_request->requestType() == RequestType::HEAD) {
    // Assume that request/response has no body, proceed parsing next message
    return 1;  // 1 is defined by parser
  }
  return HPE_OK;
}

template <SocketType T>
int HttpCommTask<T>::on_body(llhttp_t* p, const char* at, size_t len) {
  HttpCommTask<T>* me = static_cast<HttpCommTask<T>*>(p->data);
  me->_request->body().append(at, len);
  return HPE_OK;
}

template <SocketType T>
int HttpCommTask<T>::on_message_complete(llhttp_t* p) {
  HttpCommTask<T>* me = static_cast<HttpCommTask<T>*>(p->data);

  me->statistics(1UL).SET_READ_END();
  me->_messageDone = true;

  return HPE_PAUSED;
}

template <SocketType T>
HttpCommTask<T>::HttpCommTask(GeneralServer& server, ConnectionInfo info,
                              std::unique_ptr<AsioSocket<T>> so)
    : GeneralCommTask<T>(server, std::move(info), std::move(so)),
      _lastHeaderWasValue(false),
      _shouldKeepAlive(false),
      _messageDone(false),
      _allowMethodOverride(this->_generalServerFeature.allowMethodOverride()) {
  this->_connectionStatistics.SET_HTTP();

  // initialize http parsing code
  llhttp_settings_init(&_parserSettings);
  _parserSettings.on_message_begin = HttpCommTask<T>::on_message_began;
  _parserSettings.on_url = HttpCommTask<T>::on_url;
  _parserSettings.on_status = HttpCommTask<T>::on_status;
  _parserSettings.on_header_field = HttpCommTask<T>::on_header_field;
  _parserSettings.on_header_value = HttpCommTask<T>::on_header_value;
  _parserSettings.on_headers_complete = HttpCommTask<T>::on_header_complete;
  _parserSettings.on_body = HttpCommTask<T>::on_body;
  _parserSettings.on_message_complete = HttpCommTask<T>::on_message_complete;
  llhttp_init(&_parser, HTTP_REQUEST, &_parserSettings);
  _parser.data = this;
}

template <SocketType T>
HttpCommTask<T>::~HttpCommTask() noexcept = default;

template <SocketType T>
void HttpCommTask<T>::start() {
  LOG_TOPIC("358d4", DEBUG, Logger::REQUESTS)
      << "<http> opened connection \"" << (void*)this << "\"";

  asio_ns::post(this->_protocol->context.io_context, [self = this->shared_from_this()] {
    static_cast<HttpCommTask<T>&>(*self.get()).checkVSTPrefix();
  });
}

template <SocketType T>
bool HttpCommTask<T>::readCallback(asio_ns::error_code ec) {
  llhttp_errno_t err = HPE_OK;
  if (!ec) {
    // Inspect the received data
    size_t nparsed = 0;
    for (auto const& buffer : this->_protocol->buffer.data()) {
      const char* data = reinterpret_cast<const char*>(buffer.data());

      err = llhttp_execute(&_parser, data, buffer.size());
      if (err != HPE_OK) {
        ptrdiff_t diff = llhttp_get_error_pos(&_parser) - data;
        TRI_ASSERT(diff >= 0);
        nparsed += static_cast<size_t>(diff);
        break;
      }
      nparsed += buffer.size();
    }

    TRI_ASSERT(nparsed < std::numeric_limits<size_t>::max());
    // Remove consumed data from receive buffer.
    this->_protocol->buffer.consume(nparsed);
    // And count it in the statistics:
    this->statistics(1UL).ADD_RECEIVED_BYTES(nparsed);

    if (_messageDone) {
      TRI_ASSERT(err == HPE_PAUSED);
      _messageDone = false;
      processRequest();
      return false;  // stop read loop
    }

  } else {
    // got a connection error
    if (ec == asio_ns::error::misc_errors::eof) {
      err = llhttp_finish(&_parser);
    } else {
      LOG_TOPIC("395fe", DEBUG, Logger::REQUESTS)
          << "Error while reading from socket: '" << ec.message() << "'";
      err = HPE_INVALID_EOF_STATE;
    }
  }

  if (err != HPE_OK && err != HPE_USER) {
    if (err == HPE_INVALID_EOF_STATE) {
      LOG_TOPIC("595fd", TRACE, Logger::REQUESTS)
          << "Connection closed by peer, with ptr " << this;
    } else {
      LOG_TOPIC("595fe", TRACE, Logger::REQUESTS)
          << "HTTP parse failure: '" << llhttp_get_error_reason(&_parser) << "'";
    }
    this->close(ec);
  }

  return err == HPE_OK && !ec;
}

template <SocketType T>
<<<<<<< HEAD
void HttpCommTask<T>::setIOTimeout(bool /*force*/) {
  double secs = GeneralServerFeature::keepAliveTimeout();
=======
void HttpCommTask<T>::setIOTimeout() {
  double secs = this->_generalServerFeature.keepAliveTimeout();
>>>>>>> cf153df8
  if (secs <= 0) {
    return;
  }

  const bool wasReading = this->_reading;
  const bool wasWriting = this->_writing;
  TRI_ASSERT((wasReading && !wasWriting) || (!wasReading && wasWriting));

  auto millis = std::chrono::milliseconds(static_cast<int64_t>(secs * 1000));
  this->_protocol->timer.expires_after(millis);
  this->_protocol->timer.async_wait(
      [=, self = CommTask::weak_from_this()](asio_ns::error_code const& ec) {
        std::shared_ptr<CommTask> s;
        if (ec || !(s = self.lock())) {  // was canceled / deallocated
          return;
        }

        auto& me = static_cast<HttpCommTask<T>&>(*s);
        if ((wasReading && me._reading) || (wasWriting && me._writing)) {
          LOG_TOPIC("5c1e0", INFO, Logger::REQUESTS)
              << "keep alive timeout, closing stream!";
          static_cast<GeneralCommTask<T>&>(*s).close(ec);
        }
      });
}

namespace {
static constexpr const char* vst10 = "VST/1.0\r\n\r\n";
static constexpr const char* vst11 = "VST/1.1\r\n\r\n";
static constexpr const char* h2Preface = "PRI * HTTP/2.0\r\n\r\nSM\r\n\r\n";
static constexpr size_t vstLen = 11;        // length of vst connection preface
static constexpr size_t h2PrefaceLen = 24;  // length of h2 connection preface
static constexpr size_t minHttpRequestLen = 18;  // min length of http 1.0 request
}  // namespace

template <SocketType T>
void HttpCommTask<T>::checkVSTPrefix() {
  auto cb = [self = this->shared_from_this()](asio_ns::error_code const& ec, size_t nread) {
    auto& me = static_cast<HttpCommTask<T>&>(*self);
    if (ec || nread < vstLen) {
      me.close(ec);
      return;
    }
    me._protocol->buffer.commit(nread);

    auto bg = asio_ns::buffers_begin(me._protocol->buffer.data());
    if (std::equal(::vst10, ::vst10 + vstLen, bg, bg + ptrdiff_t(vstLen))) {
      me._protocol->buffer.consume(vstLen);  // remove VST/1.0 prefix
      auto commTask = std::make_unique<VstCommTask<T>>(me._server, me._connectionInfo,
                                                       std::move(me._protocol),
                                                       fuerte::vst::VST1_0);
      me._server.registerTask(std::move(commTask));
      me.close(ec);
      return;  // vst 1.0

    } else if (std::equal(::vst11, ::vst11 + vstLen, bg, bg + ptrdiff_t(vstLen))) {
      me._protocol->buffer.consume(vstLen);  // remove VST/1.1 prefix
      auto commTask = std::make_unique<VstCommTask<T>>(me._server, me._connectionInfo,
                                                       std::move(me._protocol),
                                                       fuerte::vst::VST1_1);
      me._server.registerTask(std::move(commTask));
      me.close(ec);
      return;  // vst 1.1
    } else if (nread >= h2PrefaceLen && std::equal(::h2Preface, ::h2Preface + h2PrefaceLen,
                                                   bg, bg + ptrdiff_t(h2PrefaceLen))) {
      // do not remove preface here, H2CommTask will read it from buffer
      auto commTask = std::make_unique<H2CommTask<T>>(me._server, me._connectionInfo,
                                                      std::move(me._protocol));
      me._server.registerTask(std::move(commTask));
      me.close(ec);
      return;  // http2 upgrade
    }

    me.asyncReadSome();  // continue reading
  };
  auto buffs = this->_protocol->buffer.prepare(GeneralCommTask<T>::ReadBlockSize);
  asio_ns::async_read(this->_protocol->socket, buffs,
                      asio_ns::transfer_at_least(minHttpRequestLen), std::move(cb));
}

#ifdef USE_DTRACE
// Moved here to prevent multiplicity by template
static void __attribute__((noinline)) DTraceHttpCommTaskProcessRequest(size_t th) {
  DTRACE_PROBE1(arangod, HttpCommTaskProcessRequest, th);
}
#else
static void DTraceHttpCommTaskProcessRequest(size_t) {}
#endif

template <SocketType T>
std::string const& HttpCommTask<T>::url() {
  if (this->_url.empty() && _request != nullptr) {
    this->_url = std::string((_request->databaseName().empty() ? "" : "/_db/" + _request->databaseName())) +
      (Logger::logRequestParameters() ? _request->fullUrl() : _request->requestPath());
  }
  return this->_url;
}

template <SocketType T>
void HttpCommTask<T>::processRequest() {
  DTraceHttpCommTaskProcessRequest((size_t)this);

  TRI_ASSERT(_request);
  this->_protocol->timer.cancel();
  if (this->stopped()) {
    return;  // we have to ignore this request because the connection has already been closed
  }

  // we may have gotten an H2 Upgrade request
  if (ADB_UNLIKELY(_parser.upgrade)) {
    LOG_TOPIC("5a660", INFO, Logger::REQUESTS)
        << "detected an 'Upgrade' header";
    bool found;
    std::string const& h2 = _request->header("upgrade");
    std::string const& settings = _request->header("http2-settings", found);
    if (h2 == "h2c" && found && !settings.empty()) {
      auto task = std::make_shared<H2CommTask<T>>(this->_server, this->_connectionInfo,
                                                  std::move(this->_protocol));
      task->upgradeHttp1(std::move(_request));
      this->close();
      return;
    }
  }

  // ensure there is a null byte termination. RestHandlers use
  // C functions like strchr that except a C string as input
  _request->body().push_back('\0');
  _request->body().resetTo(_request->body().size() - 1);
  {
    LOG_TOPIC("6e770", INFO, Logger::REQUESTS)
        << "\"http-request-begin\",\"" << (void*)this << "\",\""
        << this->_connectionInfo.clientAddress << "\",\""
        << HttpRequest::translateMethod(_request->requestType()) << "\",\"" << url() << "\"";

    VPackStringRef body = _request->rawPayload();
    if (!body.empty() && Logger::isEnabled(LogLevel::TRACE, Logger::REQUESTS) &&
        Logger::logRequestParameters()) {
      LOG_TOPIC("b9e76", TRACE, Logger::REQUESTS)
          << "\"http-request-body\",\"" << (void*)this << "\",\""
          << StringUtils::escapeUnicode(body.toString()) << "\"";
    }
  }

  // store origin header for later use
  _origin = _request->header(StaticStrings::Origin);

  // OPTIONS requests currently go unauthenticated
  if (_request->requestType() == rest::RequestType::OPTIONS) {
    this->processCorsOptions(std::move(_request), _origin);

    return;
  }

  // scrape the auth headers to determine and authenticate the user
  auto authToken = this->checkAuthHeader(*_request);

  // We want to separate superuser token traffic:
  if (_request->authenticated() && _request->user().empty()) {
    this->statistics(1UL).SET_SUPERUSER();
  }

  // first check whether we allow the request to continue
  CommTask::Flow cont = this->prepareExecution(authToken, *_request);
  if (cont != CommTask::Flow::Continue) {
    return;  // prepareExecution sends the error message
  }

  // unzip / deflate
  if (!this->handleContentEncoding(*_request)) {
    this->sendErrorResponse(rest::ResponseCode::BAD, _request->contentTypeResponse(),
                            1, TRI_ERROR_BAD_PARAMETER, "decoding error");
    return;
  }

  // create a handler and execute
  auto resp = std::make_unique<HttpResponse>(rest::ResponseCode::SERVER_ERROR, 1, nullptr);
  resp->setContentType(_request->contentTypeResponse());
  this->executeRequest(std::move(_request), std::move(resp));

}

#ifdef USE_DTRACE
// Moved here to prevent multiplicity by template
static void __attribute__((noinline)) DTraceHttpCommTaskSendResponse(size_t th) {
  DTRACE_PROBE1(arangod, HttpCommTaskSendResponse, th);
}
#else
static void DTraceHttpCommTaskSendResponse(size_t) {}
#endif

template <SocketType T>
void HttpCommTask<T>::sendResponse(std::unique_ptr<GeneralResponse> baseRes,
                                   RequestStatistics::Item stat) {
  if (this->stopped()) {
    return;
  }

  DTraceHttpCommTaskSendResponse((size_t)this);

#ifdef ARANGODB_ENABLE_MAINTAINER_MODE
  HttpResponse& response = dynamic_cast<HttpResponse&>(*baseRes);
#else
  HttpResponse& response = static_cast<HttpResponse&>(*baseRes);
#endif

  // will add CORS headers if necessary
  this->finishExecution(*baseRes, _origin);

  _header.clear();
  _header.reserve(220);

  _header.append(TRI_CHAR_LENGTH_PAIR("HTTP/1.1 "));
  _header.append(GeneralResponse::responseString(response.responseCode()));
  _header.append("\r\n", 2);

  // if we return HTTP 401, we need to send a www-authenticate header back with
  // the response. in this case we need to check if the header was already set
  // or if we need to set it ourselves.
  // note that clients can suppress sending the www-authenticate header by
  // sending us an x-omit-www-authenticate header.
  bool needWwwAuthenticate =
      (response.responseCode() == rest::ResponseCode::UNAUTHORIZED &&
      (!_request || _request->header("x-omit-www-authenticate").empty()));

  bool seenServerHeader = false;
  // bool seenConnectionHeader = false;
  for (auto const& it : response.headers()) {
    std::string const& key = it.first;
    // ignore content-length
    if (key == StaticStrings::ContentLength || key == StaticStrings::Connection ||
        key == StaticStrings::TransferEncoding) {
      continue;
    }

    if (key == StaticStrings::Server) {
      seenServerHeader = true;
    } else if (needWwwAuthenticate && key == StaticStrings::WwwAuthenticate) {
      needWwwAuthenticate = false;
    }

    // reserve enough space for header name + ": " + value + "\r\n"
    _header.reserve(key.size() + 2 + it.second.size() + 2);

    char const* p = key.data();
    char const* end = p + key.size();
    int capState = 1;
    while (p < end) {
      if (capState == 1) {
        // upper case
        _header.push_back(StringUtils::toupper(*p));
        capState = 0;
      } else if (capState == 0) {
        // normal case
        _header.push_back(StringUtils::tolower(*p));
        if (*p == '-') {
          capState = 1;
        } else if (*p == ':') {
          capState = 2;
        }
      } else {
        // output as is
        _header.push_back(*p);
      }
      ++p;
    }

    _header.append(": ", 2);
    _header.append(it.second);
    _header.append("\r\n", 2);
  }

  // add "Server" response header
  if (!seenServerHeader && !HttpResponse::HIDE_PRODUCT_HEADER) {
    _header.append(TRI_CHAR_LENGTH_PAIR("Server: ArangoDB\r\n"));
  }

  if (needWwwAuthenticate) {
    TRI_ASSERT(response.responseCode() == rest::ResponseCode::UNAUTHORIZED);
    _header.append(TRI_CHAR_LENGTH_PAIR("Www-Authenticate: Basic, realm=\"ArangoDB\"\r\n"));
    _header.append(TRI_CHAR_LENGTH_PAIR("Www-Authenticate: Bearer, token_type=\"JWT\", realm=\"ArangoDB\"\r\n"));
  }

  // turn on the keepAlive timer
  double secs = this->_generalServerFeature.keepAliveTimeout();
  if (_shouldKeepAlive && secs > 0) {
    _header.append(TRI_CHAR_LENGTH_PAIR("Connection: Keep-Alive\r\n"));
  } else {
    _header.append(TRI_CHAR_LENGTH_PAIR("Connection: Close\r\n"));
  }

  if (response.contentType() != ContentType::CUSTOM) {
    _header.append("Content-Type: ");
    _header.append(rest::contentTypeToString(response.contentType()));
    _header.append("\r\n");
  }

  for (auto const& it : response.cookies()) {
    _header.append(TRI_CHAR_LENGTH_PAIR("Set-Cookie: "));
    _header.append(it);
    _header.append("\r\n", 2);
  }

  size_t len = response.bodySize();
  _header.append(TRI_CHAR_LENGTH_PAIR("Content-Length: "));
  _header.append(std::to_string(len));
  _header.append("\r\n\r\n", 4);

  TRI_ASSERT(_response == nullptr);
  _response = response.stealBody();
  // append write buffer and statistics

  // and give some request information
  LOG_TOPIC("8f555", DEBUG, Logger::REQUESTS)
      << "\"http-request-end\",\"" << (void*)this << "\",\""
      << this->_connectionInfo.clientAddress << "\",\""
      << GeneralRequest::translateMethod(::llhttpToRequestType(&_parser)) << "\",\""
      << url() << "\",\"" << static_cast<int>(response.responseCode()) << "\","
      << Logger::FIXED(stat.ELAPSED_SINCE_READ_START(), 6) << "," << Logger::FIXED(stat.ELAPSED_WHILE_QUEUED(), 6) ;

  // sendResponse is always called from a scheduler thread
  boost::asio::post(this->_protocol->context.io_context,
                    [self = this->shared_from_this(), stat = std::move(stat)]() mutable {
                      static_cast<HttpCommTask<T>&>(*self).writeResponse(std::move(stat));
                    });
}

#ifdef USE_DTRACE
// Moved here to prevent multiplicity by template
static void __attribute__((noinline)) DTraceHttpCommTaskWriteResponse(size_t th) {
  DTRACE_PROBE1(arangod, HttpCommTaskWriteResponse, th);
}
static void __attribute__((noinline)) DTraceHttpCommTaskResponseWritten(size_t th) {
  DTRACE_PROBE1(arangod, HttpCommTaskResponseWritten, th);
}
#else
static void DTraceHttpCommTaskWriteResponse(size_t) {}
static void DTraceHttpCommTaskResponseWritten(size_t) {}
#endif

// called on IO context thread
template <SocketType T>
void HttpCommTask<T>::writeResponse(RequestStatistics::Item stat) {
  DTraceHttpCommTaskWriteResponse((size_t)this);

  TRI_ASSERT(!_header.empty());

  stat.SET_WRITE_START();

  std::array<asio_ns::const_buffer, 2> buffers;
  buffers[0] = asio_ns::buffer(_header.data(), _header.size());
  if (HTTP_HEAD != _parser.method) {
    buffers[1] = asio_ns::buffer(_response->data(), _response->size());
  }

  this->_writing = true;
  // FIXME measure performance w/o sync write
  asio_ns::async_write(this->_protocol->socket, buffers,
                       [self = this->shared_from_this(),
                        stat = std::move(stat)](asio_ns::error_code ec, size_t nwrite) {
                         DTraceHttpCommTaskResponseWritten((size_t)self.get());

                         auto& me = static_cast<HttpCommTask<T>&>(*self);
                         me._writing = false;

                         stat.SET_WRITE_END();
                         stat.ADD_SENT_BYTES(nwrite);

                         me._response.reset();

                         llhttp_errno_t err = llhttp_get_errno(&me._parser);
                         if (ec || !me._shouldKeepAlive || err != HPE_PAUSED) {
                           me.close(ec);
                         } else {  // ec == HPE_PAUSED
                           llhttp_resume(&me._parser);
                           me.asyncReadSome();
                         }
                       });
}

template <SocketType T>
std::unique_ptr<GeneralResponse> HttpCommTask<T>::createResponse(rest::ResponseCode responseCode,
                                                                 uint64_t mid) {
  TRI_ASSERT(mid == 1);
  return std::make_unique<HttpResponse>(responseCode, mid);
}

template class arangodb::rest::HttpCommTask<SocketType::Tcp>;
template class arangodb::rest::HttpCommTask<SocketType::Ssl>;
#ifndef _WIN32
template class arangodb::rest::HttpCommTask<SocketType::Unix>;
#endif<|MERGE_RESOLUTION|>--- conflicted
+++ resolved
@@ -295,13 +295,8 @@
 }
 
 template <SocketType T>
-<<<<<<< HEAD
 void HttpCommTask<T>::setIOTimeout(bool /*force*/) {
-  double secs = GeneralServerFeature::keepAliveTimeout();
-=======
-void HttpCommTask<T>::setIOTimeout() {
   double secs = this->_generalServerFeature.keepAliveTimeout();
->>>>>>> cf153df8
   if (secs <= 0) {
     return;
   }
