--- conflicted
+++ resolved
@@ -521,24 +521,12 @@
       << GeneralRequest::translateMethod(::llhttpToRequestType(&_parser))
       << "\",\"" << static_cast<int>(response.responseCode()) << "\","
       << Logger::FIXED(totalTime, 6);
-<<<<<<< HEAD
-  
-  if constexpr (SocketType::Ssl == T) {
-    this->_protocol->context.io_context.post([self = this->shared_from_this(), stat]() mutable {
-      auto* thisPtr = static_cast<HttpCommTask<T>*>(self.get());
-      thisPtr->writeResponse(stat);
-    });
-  } else {
-    writeResponse(stat);
-  }
-=======
 
   // sendResponse is always called from a scheduler thread
   this->_protocol->context.io_context.post(
       [self = this->shared_from_this(), stat]() mutable {
         static_cast<HttpCommTask<T>&>(*self).writeResponse(stat);
       });
->>>>>>> ce8b156a
 }
 
 // called on IO context thread
