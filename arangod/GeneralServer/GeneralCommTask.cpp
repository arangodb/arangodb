//////////////////////////////////////////////////////////////////////////////
/// DISCLAIMER
///
/// Copyright 2014-2016 ArangoDB GmbH, Cologne, Germany
/// Copyright 2004-2014 triAGENS GmbH, Cologne, Germany
///
/// Licensed under the Apache License, Version 2.0 (the "License");
/// you may not use this file except in compliance with the License.
/// You may obtain a copy of the License at
///
///     http://www.apache.org/licenses/LICENSE-2.0
///
/// Unless required by applicable law or agreed to in writing, software
/// distributed under the License is distributed on an "AS IS" BASIS,
/// WITHOUT WARRANTIES OR CONDITIONS OF ANY KIND, either express or implied.
/// See the License for the specific language governing permissions and
/// limitations under the License.
///
/// Copyright holder is ArangoDB GmbH, Cologne, Germany
///
/// @author Achim Brandt
/// @author Dr. Frank Celler
/// @author Jan Christoph Uhde
////////////////////////////////////////////////////////////////////////////////

#include "GeneralCommTask.h"

#include "Basics/HybridLogicalClock.h"
#include "Basics/Locking.h"
#include "Basics/MutexLocker.h"
#include "Basics/StaticStrings.h"
#include "Cluster/ServerState.h"
#include "GeneralServer/AsyncJobManager.h"
#include "GeneralServer/AuthenticationFeature.h"
#include "GeneralServer/GeneralServer.h"
#include "GeneralServer/GeneralServerFeature.h"
#include "GeneralServer/RestHandler.h"
#include "GeneralServer/RestHandlerFactory.h"
#include "Logger/Logger.h"
#include "Meta/conversion.h"
#include "Replication/ReplicationFeature.h"
#include "RestServer/DatabaseFeature.h"
#include "RestServer/VocbaseContext.h"
#include "Scheduler/Scheduler.h"
#include "Scheduler/SchedulerFeature.h"
#include "GeneralServer/Socket.h"
#include "Utils/Events.h"
#include "VocBase/ticks.h"
#include "VocBase/vocbase.h"

using namespace arangodb;
using namespace arangodb::basics;
using namespace arangodb::rest;

namespace {
// some static URL path prefixes
static std::string const AdminAardvark("/_admin/aardvark/");
static std::string const ApiUser("/_api/user/");
static std::string const Open("/_open/");
}  // namespace

// -----------------------------------------------------------------------------
// --SECTION--                                      constructors and destructors
// -----------------------------------------------------------------------------

GeneralCommTask::GeneralCommTask(GeneralServer& server, GeneralServer::IoContext& context,
                                 std::unique_ptr<Socket> socket, ConnectionInfo&& info,
                                 double keepAliveTimeout, bool skipSocketInit)
    : IoTask(server, context, "GeneralCommTask"),
      SocketTask(server, context, std::move(socket), std::move(info),
                 keepAliveTimeout, skipSocketInit),
      _auth(AuthenticationFeature::instance()) {
  TRI_ASSERT(_auth != nullptr);
}

GeneralCommTask::~GeneralCommTask() {
  for (auto& statistics : _statisticsMap) {
    auto stat = statistics.second;

    if (stat != nullptr) {
      stat->release();
    }
  }
}

// -----------------------------------------------------------------------------
// --SECTION--                                                 protected methods
// -----------------------------------------------------------------------------

namespace {
TRI_vocbase_t* lookupDatabaseFromRequest(GeneralRequest& req) {
  DatabaseFeature* databaseFeature = DatabaseFeature::DATABASE;

  // get database name from request
  std::string const& dbName = req.databaseName();

  if (dbName.empty()) {
    // if no databases was specified in the request, use system database name
    // as a fallback
    req.setDatabaseName(StaticStrings::SystemDatabase);
    return databaseFeature->useDatabase(StaticStrings::SystemDatabase);
  }

  return databaseFeature->useDatabase(dbName);
}
}  // namespace

/// Set the appropriate requestContext
namespace {
bool resolveRequestContext(GeneralRequest& req) {
  TRI_vocbase_t* vocbase = ::lookupDatabaseFromRequest(req);

  // invalid database name specified, database not found etc.
  if (vocbase == nullptr) {
    return false;
  }

  TRI_ASSERT(!vocbase->isDangling());

  std::unique_ptr<VocbaseContext> guard(VocbaseContext::create(req, *vocbase));
  if (!guard) {
    return false;
  }

  // the vocbase context is now responsible for releasing the vocbase
  req.setRequestContext(guard.get(), true);
  guard.release();

  // the "true" means the request is the owner of the context
  return true;
}
}  // namespace

/// Must be called before calling executeRequest, will add an error
/// response if execution is supposed to be aborted
GeneralCommTask::RequestFlow GeneralCommTask::prepareExecution(GeneralRequest& req) {
  // Step 1: In the shutdown phase we simply return 503:
  if (application_features::ApplicationServer::isStopping()) {
    auto res = createResponse(ResponseCode::SERVICE_UNAVAILABLE, req.messageId());
    addResponse(*res, nullptr);
    return RequestFlow::Abort;
  }

  bool found;
  std::string const& source = req.header(StaticStrings::ClusterCommSource, found);
  if (found) {  // log request source in cluster for debugging
    LOG_TOPIC(DEBUG, Logger::REQUESTS)
        << "\"request-source\",\"" << (void*)this << "\",\"" << source << "\"";
  }

  // Step 2: Handle server-modes, i.e. bootstrap/ Active-Failover / DC2DC stunts
  std::string const& path = req.requestPath();

  ServerState::Mode mode = ServerState::mode();
  switch (mode) {
    case ServerState::Mode::MAINTENANCE: {
      // In the bootstrap phase, we would like that coordinators answer the
      // following endpoints, but not yet others:
      if ((!ServerState::instance()->isCoordinator() &&
           path.find("/_api/agency/agency-callbacks") == std::string::npos) ||
          (path.find("/_api/agency/agency-callbacks") == std::string::npos &&
           path.find("/_api/aql") == std::string::npos)) {
        LOG_TOPIC(TRACE, arangodb::Logger::FIXME)
            << "Maintenance mode: refused path: " << path;
        std::unique_ptr<GeneralResponse> res =
            createResponse(ResponseCode::SERVICE_UNAVAILABLE, req.messageId());
        addResponse(*res, nullptr);
        return RequestFlow::Abort;
      }
      break;
    }
    case ServerState::Mode::REDIRECT: {
      bool found = false;
      std::string const& val = req.header(StaticStrings::AllowDirtyReads, found);
      if (found && StringUtils::boolean(val)) {
        break;  // continue with auth check
      }
    }
    // intentionally falls through
    case ServerState::Mode::TRYAGAIN: {
      if (path.find("/_admin/shutdown") == std::string::npos &&
          path.find("/_admin/cluster/health") == std::string::npos &&
          path.find("/_admin/log") == std::string::npos &&
          path.find("/_admin/server/role") == std::string::npos &&
          path.find("/_admin/server/availability") == std::string::npos &&
          path.find("/_admin/status") == std::string::npos &&
          path.find("/_admin/statistics") == std::string::npos &&
          path.find("/_api/agency/agency-callbacks") == std::string::npos &&
          path.find("/_api/cluster/") == std::string::npos &&
          path.find("/_api/replication") == std::string::npos &&
          (mode == ServerState::Mode::TRYAGAIN ||
           path.find("/_api/version") == std::string::npos) &&
          path.find("/_api/wal") == std::string::npos) {
        LOG_TOPIC(TRACE, arangodb::Logger::FIXME)
            << "Redirect/Try-again: refused path: " << path;
        std::unique_ptr<GeneralResponse> res =
            createResponse(ResponseCode::SERVICE_UNAVAILABLE, req.messageId());
        ReplicationFeature::prepareFollowerResponse(res.get(), mode);
        addResponse(*res, nullptr);
        return RequestFlow::Abort;
      }
      break;
    }
    case ServerState::Mode::DEFAULT:
    case ServerState::Mode::INVALID:
      // no special handling required
      break;
  }

  // Step 3: Try to resolve vocbase and use
  if (!::resolveRequestContext(req)) {  // false if db not found
    if (_auth->isActive()) {
      // prevent guessing database names (issue #5030)
      auth::Level lvl = auth::Level::NONE;
      if (req.authenticated()) {
        // If we are authenticated and the user name is empty, then we must
        // have been authenticated with a superuser JWT token. In this case,
        // we must not check the databaseAuthLevel here.
        if (_auth->userManager() != nullptr && !req.user().empty()) {
          lvl = _auth->userManager()->databaseAuthLevel(req.user(), req.databaseName());
        } else {
          lvl = auth::Level::RW;
        }
      }
      if (lvl == auth::Level::NONE) {
        addErrorResponse(rest::ResponseCode::UNAUTHORIZED, req.contentTypeResponse(),
                         req.messageId(), TRI_ERROR_FORBIDDEN);
        return RequestFlow::Abort;
      }
    }
    addErrorResponse(rest::ResponseCode::NOT_FOUND, req.contentTypeResponse(),
                     req.messageId(), TRI_ERROR_ARANGO_DATABASE_NOT_FOUND);
    return RequestFlow::Abort;
  }
  TRI_ASSERT(req.requestContext() != nullptr);

  // Step 4: Check the authentication. Will determine if the user can access
  // this path checks db permissions and contains exceptions for the
  // users API to allow logins
  rest::ResponseCode const code = GeneralCommTask::canAccessPath(req);
  if (code == rest::ResponseCode::UNAUTHORIZED) {
    addErrorResponse(rest::ResponseCode::UNAUTHORIZED, req.contentTypeResponse(),
                     req.messageId(), TRI_ERROR_FORBIDDEN,
                     "not authorized to execute this request");
    return RequestFlow::Abort;
  }

  // Step 5: Update global HLC timestamp from authorized requests
  if (code == rest::ResponseCode::OK && req.authenticated()) {
    // check for an HLC time stamp only with auth
    std::string const& timeStamp = req.header(StaticStrings::HLCHeader, found);
    if (found) {
      uint64_t parsed = basics::HybridLogicalClock::decodeTimeStamp(timeStamp);
      if (parsed != 0 && parsed != UINT64_MAX) {
        TRI_HybridLogicalClock(parsed);
      }
    }
  }

  return RequestFlow::Continue;
}

/// Must be called from addResponse, before response is rendered
void GeneralCommTask::finishExecution(GeneralResponse& res) const {
  ServerState::Mode mode = ServerState::mode();
  if (mode == ServerState::Mode::REDIRECT || mode == ServerState::Mode::TRYAGAIN) {
    ReplicationFeature::setEndpointHeader(&res, mode);
  }
  if (mode == ServerState::Mode::REDIRECT) {
    res.setHeaderNC(StaticStrings::PotentialDirtyRead, "true");
  }
}

/// Push this request into the execution pipeline
void GeneralCommTask::executeRequest(std::unique_ptr<GeneralRequest>&& request,
                                     std::unique_ptr<GeneralResponse>&& response) {
  bool found;
  // check for an async request (before the handler steals the request)
  std::string const& asyncExec = request->header(StaticStrings::Async, found);

  // store the message id for error handling
  uint64_t messageId = 0UL;
  if (request) {
    messageId = request->messageId();
  } else if (response) {
    messageId = response->messageId();
  } else {
    LOG_TOPIC(WARN, Logger::COMMUNICATION)
        << "could not find corresponding request/response";
  }

  rest::ContentType respType = request->contentTypeResponse();
  // create a handler, this takes ownership of request and response
  std::shared_ptr<RestHandler> handler(
      GeneralServerFeature::HANDLER_FACTORY->createHandler(std::move(request),
                                                           std::move(response)));

  // give up, if we cannot find a handler
  if (handler == nullptr) {
    LOG_TOPIC(TRACE, arangodb::Logger::FIXME)
        << "no handler is known, giving up";
    addSimpleResponse(rest::ResponseCode::NOT_FOUND, respType, messageId,
                      VPackBuffer<uint8_t>());
    return;
  }

  // forward to correct server if necessary
  bool forwarded = handler->forwardRequest();
  if (forwarded) {
    addResponse(*handler->response(), handler->stealStatistics());
    return;
  }

  // asynchronous request
  if (found && (asyncExec == "true" || asyncExec == "store")) {
    RequestStatistics::SET_ASYNC(statistics(messageId));
    handler->setStatistics(stealStatistics(messageId));

    uint64_t jobId = 0;

    bool ok = false;
    if (asyncExec == "store") {
      // persist the responses
      ok = handleRequestAsync(std::move(handler), &jobId);
    } else {
      // don't persist the responses
      ok = handleRequestAsync(std::move(handler));
    }

    if (ok) {
      std::unique_ptr<GeneralResponse> response =
          createResponse(rest::ResponseCode::ACCEPTED, messageId);

      if (jobId > 0) {
        // return the job id we just created
        response->setHeaderNC(StaticStrings::AsyncId, StringUtils::itoa(jobId));
      }

      addResponse(*response, nullptr);
    } else {
      addErrorResponse(rest::ResponseCode::SERVICE_UNAVAILABLE,
                       request->contentTypeResponse(), messageId, TRI_ERROR_QUEUE_FULL);
    }
  } else {
    // synchronous request
    handler->setStatistics(stealStatistics(messageId));
    // handleRequestSync adds an error response
    handleRequestSync(std::move(handler));
  }
}

// -----------------------------------------------------------------------------
// --SECTION-- statistics handling                             protected methods
// -----------------------------------------------------------------------------

void GeneralCommTask::setStatistics(uint64_t id, RequestStatistics* stat) {
  MUTEX_LOCKER(locker, _statisticsMutex);

  if (stat == nullptr) {
    auto it = _statisticsMap.find(id);
    if (it != _statisticsMap.end()) {
      it->second->release();
      _statisticsMap.erase(it);
    }
  } else {
    auto result = _statisticsMap.insert({id, stat});
    if (!result.second) {
      result.first->second->release();
      result.first->second = stat;
    }
  }
}

RequestStatistics* GeneralCommTask::acquireStatistics(uint64_t id) {
  RequestStatistics* stat = RequestStatistics::acquire();
  setStatistics(id, stat);
  return stat;
}

RequestStatistics* GeneralCommTask::statistics(uint64_t id) {
  MUTEX_LOCKER(locker, _statisticsMutex);

  auto iter = _statisticsMap.find(id);

  if (iter == _statisticsMap.end()) {
    return nullptr;
  }

  return iter->second;
}

RequestStatistics* GeneralCommTask::stealStatistics(uint64_t id) {
  MUTEX_LOCKER(locker, _statisticsMutex);

  auto iter = _statisticsMap.find(id);

  if (iter == _statisticsMap.end()) {
    return nullptr;
  }

  RequestStatistics* stat = iter->second;
  _statisticsMap.erase(iter);

  return stat;
}

/// @brief send response including error response body
void GeneralCommTask::addErrorResponse(rest::ResponseCode code,
                                       rest::ContentType respType, uint64_t messageId,
                                       int errorNum, std::string const& msg) {
  VPackBuffer<uint8_t> buffer;
  VPackBuilder builder(buffer);
  builder.openObject();
  builder.add(StaticStrings::Error, VPackValue(errorNum != TRI_ERROR_NO_ERROR));
  builder.add(StaticStrings::ErrorNum, VPackValue(errorNum));
  builder.add(StaticStrings::ErrorMessage, VPackValue(msg));
  builder.add(StaticStrings::Code, VPackValue((int)code));
  builder.close();

  addSimpleResponse(code, respType, messageId, std::move(buffer));
}

void GeneralCommTask::addErrorResponse(rest::ResponseCode code, rest::ContentType respType,
                                       uint64_t messageId, int errorNum) {
  addErrorResponse(code, respType, messageId, errorNum, TRI_errno_string(errorNum));
}

// -----------------------------------------------------------------------------
// --SECTION--                                                   private methods
// -----------------------------------------------------------------------------

// Execute a request either on the network thread or put it in a background
// thread. Depending on the number of running threads requests may be queued
// and scheduled later when the number of used threads decreases
bool GeneralCommTask::handleRequestSync(std::shared_ptr<RestHandler> handler) {
  auto const lane = handler->getRequestLane();
  auto self = shared_from_this();

<<<<<<< HEAD
  bool ok = SchedulerFeature::SCHEDULER->queue(lane, [self, this, handler]() {
    handleRequestDirectly(basics::ConditionalLocking::DoLock,
                          std::move(handler));
=======
  bool ok = SchedulerFeature::SCHEDULER->queue(prio, [self, this, handler]() {
    handleRequestDirectly(basics::ConditionalLocking::DoLock, std::move(handler));
>>>>>>> fbb1de5b
  });

  if (!ok) {
    uint64_t messageId = handler->messageId();
    addErrorResponse(rest::ResponseCode::SERVICE_UNAVAILABLE,
                     handler->request()->contentTypeResponse(), messageId,
                     TRI_ERROR_QUEUE_FULL);
  }

  return ok;
}

// Just run the handler, could have been called in a different thread
void GeneralCommTask::handleRequestDirectly(bool doLock, std::shared_ptr<RestHandler> handler) {
  TRI_ASSERT(doLock || _peer->runningInThisThread());

  auto self = shared_from_this();
  handler->runHandler([self, this](rest::RestHandler* handler) {
    RequestStatistics* stat = handler->stealStatistics();
    auto h = handler->shared_from_this();
    // Pass the response the io context
    _peer->post([self, this, stat, h]() { addResponse(*(h->response()), stat); });
  });
}

// handle a request which came in with the x-arango-async header
bool GeneralCommTask::handleRequestAsync(std::shared_ptr<RestHandler> handler,
                                         uint64_t* jobId) {
  auto self = shared_from_this();

  if (jobId != nullptr) {
    GeneralServerFeature::JOB_MANAGER->initAsyncJob(handler);
    *jobId = handler->handlerId();

    // callback will persist the response with the AsyncJobManager
<<<<<<< HEAD
    return SchedulerFeature::SCHEDULER->queue(
          handler->getRequestLane(), [self, handler] {
          handler->runHandler([](RestHandler* h) {
            GeneralServerFeature::JOB_MANAGER->finishAsyncJob(h);
          });
        });
  } else {
    // here the response will just be ignored
    return SchedulerFeature::SCHEDULER->queue(
        handler->getRequestLane(),
        [self, handler] { handler->runHandler([](RestHandler*) {}); });
=======
    return SchedulerFeature::SCHEDULER->queue(handler->priority(), [self, handler] {
      handler->runHandler([](RestHandler* h) {
        GeneralServerFeature::JOB_MANAGER->finishAsyncJob(h);
      });
    });
  } else {
    // here the response will just be ignored
    return SchedulerFeature::SCHEDULER->queue(handler->priority(), [self, handler] {
      handler->runHandler([](RestHandler*) {});
    });
>>>>>>> fbb1de5b
  }
}

////////////////////////////////////////////////////////////////////////////////
/// @brief checks the access rights for a specified path
////////////////////////////////////////////////////////////////////////////////

rest::ResponseCode GeneralCommTask::canAccessPath(GeneralRequest& req) const {
  if (!_auth->isActive()) {
    // no authentication required at all
    return rest::ResponseCode::OK;
  } else if (ServerState::isMaintenance()) {
    return rest::ResponseCode::SERVICE_UNAVAILABLE;
  }

  std::string const& path = req.requestPath();
  std::string const& username = req.user();
  bool userAuthenticated = req.authenticated();

  rest::ResponseCode result = userAuthenticated ? rest::ResponseCode::OK
                                                : rest::ResponseCode::UNAUTHORIZED;

  VocbaseContext* vc = static_cast<VocbaseContext*>(req.requestContext());
  TRI_ASSERT(vc != nullptr);
  if (vc->databaseAuthLevel() == auth::Level::NONE && !StringUtils::isPrefix(path, ApiUser)) {
    events::NotAuthorized(&req);
    result = rest::ResponseCode::UNAUTHORIZED;
    LOG_TOPIC(TRACE, Logger::AUTHORIZATION) << "Access forbidden to " << path;

    if (userAuthenticated) {
      req.setAuthenticated(false);
    }
  }

  // mop: inside the authenticateRequest() request->user will be populated
  // bool forceOpen = false;

  // we need to check for some special cases, where users may be allowed
  // to proceed even unauthorized
  if (!req.authenticated() || result == rest::ResponseCode::UNAUTHORIZED) {
#ifdef ARANGODB_HAVE_DOMAIN_SOCKETS
    // check if we need to run authentication for this type of
    // endpoint
    ConnectionInfo const& ci = req.connectionInfo();

    if (ci.endpointType == Endpoint::DomainType::UNIX &&
        !_auth->authenticationUnixSockets()) {
      // no authentication required for unix domain socket connections
      result = rest::ResponseCode::OK;
    }
#endif

    if (result != rest::ResponseCode::OK && _auth->authenticationSystemOnly()) {
      // authentication required, but only for /_api, /_admin etc.

      if (!path.empty()) {
        // check if path starts with /_
        // or path begins with /
        if (path[0] != '/' || (path.size() > 1 && path[1] != '_')) {
          // simon: upgrade rights for Foxx apps. FIXME
          result = rest::ResponseCode::OK;
          vc->forceSuperuser();
          LOG_TOPIC(TRACE, Logger::AUTHORIZATION) << "Upgrading rights for " << path;
        }
      }
    }

    if (result != rest::ResponseCode::OK) {
      if (path == "/" || StringUtils::isPrefix(path, Open) ||
          StringUtils::isPrefix(path, AdminAardvark) ||
          path == "/_admin/server/availability") {
        // mop: these paths are always callable...they will be able to check
        // req.user when it could be validated
        result = rest::ResponseCode::OK;
        vc->forceSuperuser();
      } else if (userAuthenticated && path == "/_api/cluster/endpoints") {
        // allow authenticated users to access cluster/endpoints
        result = rest::ResponseCode::OK;
        // vc->forceReadOnly();
      } else if (req.requestType() == RequestType::POST && !username.empty() &&
                 StringUtils::isPrefix(path, ApiUser + username + '/')) {
        // simon: unauthorized users should be able to call
        // `/_api/users/<name>` to check their passwords
        result = rest::ResponseCode::OK;
        vc->forceReadOnly();
      }
    }
  }

  return result;
}<|MERGE_RESOLUTION|>--- conflicted
+++ resolved
@@ -436,14 +436,9 @@
   auto const lane = handler->getRequestLane();
   auto self = shared_from_this();
 
-<<<<<<< HEAD
   bool ok = SchedulerFeature::SCHEDULER->queue(lane, [self, this, handler]() {
     handleRequestDirectly(basics::ConditionalLocking::DoLock,
                           std::move(handler));
-=======
-  bool ok = SchedulerFeature::SCHEDULER->queue(prio, [self, this, handler]() {
-    handleRequestDirectly(basics::ConditionalLocking::DoLock, std::move(handler));
->>>>>>> fbb1de5b
   });
 
   if (!ok) {
@@ -479,7 +474,6 @@
     *jobId = handler->handlerId();
 
     // callback will persist the response with the AsyncJobManager
-<<<<<<< HEAD
     return SchedulerFeature::SCHEDULER->queue(
           handler->getRequestLane(), [self, handler] {
           handler->runHandler([](RestHandler* h) {
@@ -491,18 +485,6 @@
     return SchedulerFeature::SCHEDULER->queue(
         handler->getRequestLane(),
         [self, handler] { handler->runHandler([](RestHandler*) {}); });
-=======
-    return SchedulerFeature::SCHEDULER->queue(handler->priority(), [self, handler] {
-      handler->runHandler([](RestHandler* h) {
-        GeneralServerFeature::JOB_MANAGER->finishAsyncJob(h);
-      });
-    });
-  } else {
-    // here the response will just be ignored
-    return SchedulerFeature::SCHEDULER->queue(handler->priority(), [self, handler] {
-      handler->runHandler([](RestHandler*) {});
-    });
->>>>>>> fbb1de5b
   }
 }
 
