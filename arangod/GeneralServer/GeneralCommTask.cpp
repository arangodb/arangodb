//////////////////////////////////////////////////////////////////////////////
/// DISCLAIMER
///
/// Copyright 2014-2016 ArangoDB GmbH, Cologne, Germany
/// Copyright 2004-2014 triAGENS GmbH, Cologne, Germany
///
/// Licensed under the Apache License, Version 2.0 (the "License");
/// you may not use this file except in compliance with the License.
/// You may obtain a copy of the License at
///
///     http://www.apache.org/licenses/LICENSE-2.0
///
/// Unless required by applicable law or agreed to in writing, software
/// distributed under the License is distributed on an "AS IS" BASIS,
/// WITHOUT WARRANTIES OR CONDITIONS OF ANY KIND, either express or implied.
/// See the License for the specific language governing permissions and
/// limitations under the License.
///
/// Copyright holder is ArangoDB GmbH, Cologne, Germany
///
/// @author Achim Brandt
/// @author Dr. Frank Celler
/// @author Jan Christoph Uhde
////////////////////////////////////////////////////////////////////////////////

#include "GeneralCommTask.h"

#include "Basics/Locking.h"
#include "Basics/MutexLocker.h"
#include "Basics/StaticStrings.h"
#include "Cluster/ServerState.h"
#include "GeneralServer/AsyncJobManager.h"
#include "GeneralServer/AuthenticationFeature.h"
#include "GeneralServer/GeneralServer.h"
#include "GeneralServer/GeneralServerFeature.h"
#include "GeneralServer/RestHandler.h"
#include "GeneralServer/RestHandlerFactory.h"
#include "Logger/Logger.h"
#include "Meta/conversion.h"
#include "RestServer/VocbaseContext.h"
#include "Scheduler/Job.h"
#include "Scheduler/JobQueue.h"
#include "Scheduler/Scheduler.h"
#include "Scheduler/SchedulerFeature.h"
#include "Scheduler/Socket.h"
#include "Utils/Events.h"

using namespace arangodb;
using namespace arangodb::basics;
using namespace arangodb::rest;

namespace {
// some static URL path prefixes
static std::string const AdminAardvark("/_admin/aardvark/");
static std::string const ApiUser("/_api/user/");
static std::string const Open("/_open/");
}

// -----------------------------------------------------------------------------
// --SECTION--                                      constructors and destructors
// -----------------------------------------------------------------------------

GeneralCommTask::GeneralCommTask(EventLoop loop, GeneralServer* server,
                                 std::unique_ptr<Socket> socket,
                                 ConnectionInfo&& info, double keepAliveTimeout,
                                 bool skipSocketInit)
    : Task(loop, "GeneralCommTask"),
      SocketTask(loop, std::move(socket), std::move(info), keepAliveTimeout,
                 skipSocketInit),
      _server(server),
      _authentication(nullptr) {
  _authentication = application_features::ApplicationServer::getFeature<
      AuthenticationFeature>("Authentication");
  TRI_ASSERT(_authentication != nullptr);
}

GeneralCommTask::~GeneralCommTask() {
  for (auto& statistics : _statisticsMap) {
    auto stat = statistics.second;

    if (stat != nullptr) {
      stat->release();
    }
  }
}

// -----------------------------------------------------------------------------
// --SECTION--                                                    public methods
// -----------------------------------------------------------------------------

void GeneralCommTask::setStatistics(uint64_t id, RequestStatistics* stat) {
  MUTEX_LOCKER(locker, _statisticsMutex);

  auto iter = _statisticsMap.find(id);

  if (iter == _statisticsMap.end()) {
    if (stat != nullptr) {
      _statisticsMap.emplace(std::make_pair(id, stat));
    }
  } else {
    iter->second->release();

    if (stat != nullptr) {
      iter->second = stat;
    } else {
      _statisticsMap.erase(iter);
    }
  }
}

// -----------------------------------------------------------------------------
// --SECTION--                                                 protected methods
// -----------------------------------------------------------------------------

void GeneralCommTask::executeRequest(
    std::unique_ptr<GeneralRequest>&& request,
    std::unique_ptr<GeneralResponse>&& response) {
  // check for an async request (before the handler steals the request)
  bool found = false;
  std::string const& asyncExecution =
      request->header(StaticStrings::Async, found);

  // store the message id for error handling
  uint64_t messageId = 0UL;
  if (request) {
    messageId = request->messageId();
  } else if (response) {
    messageId = response->messageId();
  } else {
    LOG_TOPIC(WARN, Logger::COMMUNICATION)
        << "could not find corresponding request/response";
  }

  // create a handler, this takes ownership of request and response
  std::shared_ptr<RestHandler> handler(
      GeneralServerFeature::HANDLER_FACTORY->createHandler(
          std::move(request), std::move(response)));

  // give up, if we cannot find a handler
  if (handler == nullptr) {
    LOG_TOPIC(TRACE, arangodb::Logger::FIXME)
        << "no handler is known, giving up";
    handleSimpleError(rest::ResponseCode::NOT_FOUND, *request, messageId);
    return;
  }

  // asynchronous request
  bool ok = false;

  if (found && (asyncExecution == "true" || asyncExecution == "store")) {
    RequestStatistics::SET_ASYNC(statistics(messageId));
    transferStatisticsTo(messageId, handler.get());

    uint64_t jobId = 0;

    if (asyncExecution == "store") {
      // persist the responses
      ok = handleRequestAsync(std::move(handler), &jobId);
    } else {
      // don't persist the responses
      ok = handleRequestAsync(std::move(handler));
    }

    if (ok) {
      std::unique_ptr<GeneralResponse> response =
          createResponse(rest::ResponseCode::ACCEPTED, messageId);

      if (jobId > 0) {
        // return the job id we just created
        response->setHeaderNC(StaticStrings::AsyncId, StringUtils::itoa(jobId));
      }

      addResponse(response.get(), nullptr);
      return;
    } else {
      handleSimpleError(rest::ResponseCode::SERVER_ERROR, *request,
                        TRI_ERROR_QUEUE_FULL,
                        TRI_errno_string(TRI_ERROR_QUEUE_FULL), messageId);
    }
  }

  // synchronous request
  else {
    transferStatisticsTo(messageId, handler.get());
    ok = handleRequestSync(std::move(handler));
  }

  if (!ok) {
    handleSimpleError(rest::ResponseCode::SERVER_ERROR, *request, messageId);
  }
}

RequestStatistics* GeneralCommTask::acquireStatistics(uint64_t id) {
  RequestStatistics* stat = RequestStatistics::acquire();
  setStatistics(id, stat);
  return stat;
}

RequestStatistics* GeneralCommTask::statistics(uint64_t id) {
  MUTEX_LOCKER(locker, _statisticsMutex);

  auto iter = _statisticsMap.find(id);

  if (iter == _statisticsMap.end()) {
    return nullptr;
  }

  return iter->second;
}

RequestStatistics* GeneralCommTask::stealStatistics(uint64_t id) {
  MUTEX_LOCKER(locker, _statisticsMutex);

  auto iter = _statisticsMap.find(id);

  if (iter == _statisticsMap.end()) {
    return nullptr;
  }

  RequestStatistics* stat = iter->second;
  _statisticsMap.erase(iter);

  return stat;
}

void GeneralCommTask::transferStatisticsTo(uint64_t id, RestHandler* handler) {
  RequestStatistics* stat = stealStatistics(id);
  handler->setStatistics(stat);
}

// -----------------------------------------------------------------------------
// --SECTION--                                                   private methods
// -----------------------------------------------------------------------------

bool GeneralCommTask::handleRequestSync(std::shared_ptr<RestHandler> handler) {
  bool isDirect = false;
  bool isPrio = false;

  if (handler->isDirect()) {
    isDirect = true;
  } else if (_loop._scheduler->hasQueueCapacity()) {
    isDirect = true;
  } else if (ServerState::instance()->isDBServer()) {
    isPrio = true;
  } else if (handler->needsOwnThread()) {
    isPrio = true;
  } else if (handler->queue() == JobQueue::AQL_QUEUE) {
    isPrio = true;
  }

  if (isDirect && !allowDirectHandling()) {
    isDirect = false;
    isPrio = true;
  }

  if (isDirect) {
    handleRequestDirectly(basics::ConditionalLocking::DoNotLock,
                          std::move(handler));
    return true;
  }

  auto self = shared_from_this();

  if (isPrio) {
    SchedulerFeature::SCHEDULER->post([self, this, handler]() {
      handleRequestDirectly(basics::ConditionalLocking::DoLock,
                            std::move(handler));
    });
    return true;
  }

  // ok, we need to queue the request
  LOG_TOPIC(TRACE, Logger::THREADS) << "too much work, queuing handler: "
                                    << _loop._scheduler->infoStatus();
  uint64_t messageId = handler->messageId();

  std::unique_ptr<Job> job(new Job(
      _server, std::move(handler),
      [self, this](std::shared_ptr<RestHandler> h) {
        handleRequestDirectly(basics::ConditionalLocking::DoLock, std::move(h));
      }));

  bool ok = SchedulerFeature::SCHEDULER->queue(std::move(job));

  if (!ok) {
    handleSimpleError(rest::ResponseCode::SERVICE_UNAVAILABLE,
                      *(handler->request()), TRI_ERROR_QUEUE_FULL,
                      TRI_errno_string(TRI_ERROR_QUEUE_FULL), messageId);
  }

  return ok;
}

void GeneralCommTask::handleRequestDirectly(
    bool doLock, std::shared_ptr<RestHandler> handler) {
  if (!doLock) {
    _lock.assertLockedByCurrentThread();
  }

  auto self = shared_from_this();
  handler->initEngine(_loop, [self, this, doLock](RestHandler* h) {
    RequestStatistics* stat = h->stealStatistics();

    CONDITIONAL_MUTEX_LOCKER(locker, _lock, doLock);
    _lock.assertLockedByCurrentThread();

    addResponse(h->response(), stat);
  });

  HandlerWorkStack monitor(handler);
  monitor->asyncRunEngine();
}

bool GeneralCommTask::handleRequestAsync(std::shared_ptr<RestHandler> handler,
                                         uint64_t* jobId) {
<<<<<<< HEAD

=======
>>>>>>> 8673c1c3
  auto self = shared_from_this();
  if (jobId != nullptr) {
    // use the handler id as identifier
    *jobId = handler->handlerId();
    GeneralServerFeature::JOB_MANAGER->initAsyncJob(handler.get());
    // callback will persist the response with the AsyncJobManager
    handler->initEngine(_loop, [self](RestHandler* handler) {
      GeneralServerFeature::JOB_MANAGER->finishAsyncJob(handler);
    });
  } else {
    // here the response will just be ignored
    handler->initEngine(_loop, [](RestHandler* handler) {});
  }

  // queue this job, asyncRunEngine will later call above lambdas
  auto job = std::make_unique<Job>(
      _server, std::move(handler),
      [self](std::shared_ptr<RestHandler> h) { h->asyncRunEngine(); });

  return SchedulerFeature::SCHEDULER->queue(std::move(job));
}

////////////////////////////////////////////////////////////////////////////////
/// @brief checks the access rights for a specified path
////////////////////////////////////////////////////////////////////////////////

rest::ResponseCode GeneralCommTask::canAccessPath(
    GeneralRequest* request) const {
  if (!_authentication->isActive()) {
    // no authentication required at all
    return rest::ResponseCode::OK;
  }

  std::string const& path = request->requestPath();
  std::string const& username = request->user();
  rest::ResponseCode result = request->authorized()
                                  ? rest::ResponseCode::OK
                                  : rest::ResponseCode::UNAUTHORIZED;

  VocbaseContext* vc = static_cast<VocbaseContext*>(request->requestContext());
  TRI_ASSERT(vc != nullptr);
  if (vc->databaseAuthLevel() == AuthLevel::NONE &&
      !StringUtils::isPrefix(path, ApiUser)) {
    events::NotAuthorized(request);
    result = rest::ResponseCode::UNAUTHORIZED;
  }

  // mop: inside the authenticateRequest() request->user will be populated
  // bool forceOpen = false;

  // we need to check for some special cases, where users may be allowed
  // to proceed even unauthorized
  if (!request->authorized()) {
#ifdef ARANGODB_HAVE_DOMAIN_SOCKETS
    // check if we need to run authentication for this type of
    // endpoint
    ConnectionInfo const& ci = request->connectionInfo();

    if (ci.endpointType == Endpoint::DomainType::UNIX &&
        !_authentication->authenticationUnixSockets()) {
      // no authentication required for unix domain socket connections
      result = rest::ResponseCode::OK;
    }
#endif

    if (result != rest::ResponseCode::OK &&
        _authentication->authenticationSystemOnly()) {
      // authentication required, but only for /_api, /_admin etc.

      if (!path.empty()) {
        // check if path starts with /_
        // or path begins with /
        if (path[0] != '/' || (path.size() > 1 && path[1] != '_')) {
          // simon: upgrade rights for Foxx apps. FIXME
          result = rest::ResponseCode::OK;
          vc->forceSuperuser();
        }
      }
    }

    if (result != rest::ResponseCode::OK) {
      if (path == "/" || StringUtils::isPrefix(path, Open) ||
          StringUtils::isPrefix(path, AdminAardvark)) {
        // mop: these paths are always callable...they will be able to check
        // req.user when it could be validated
        result = rest::ResponseCode::OK;
        vc->forceSuperuser();
<<<<<<< HEAD
      } else if (StringUtils::isPrefix(path, ApiUser + username + '/')) {
=======
      } else if (request->requestType() == RequestType::POST &&
                 !username.empty() &&
                 StringUtils::isPrefix(path, ApiUser + username + '/')) {
>>>>>>> 8673c1c3
        // simon: unauthorized users should be able to call
        // `/_api/users/<name>` to check their passwords
        result = rest::ResponseCode::OK;
        vc->forceReadOnly();
      }
    }
  }

  return result;
}<|MERGE_RESOLUTION|>--- conflicted
+++ resolved
@@ -313,10 +313,6 @@
 
 bool GeneralCommTask::handleRequestAsync(std::shared_ptr<RestHandler> handler,
                                          uint64_t* jobId) {
-<<<<<<< HEAD
-
-=======
->>>>>>> 8673c1c3
   auto self = shared_from_this();
   if (jobId != nullptr) {
     // use the handler id as identifier
@@ -404,13 +400,9 @@
         // req.user when it could be validated
         result = rest::ResponseCode::OK;
         vc->forceSuperuser();
-<<<<<<< HEAD
-      } else if (StringUtils::isPrefix(path, ApiUser + username + '/')) {
-=======
       } else if (request->requestType() == RequestType::POST &&
                  !username.empty() &&
                  StringUtils::isPrefix(path, ApiUser + username + '/')) {
->>>>>>> 8673c1c3
         // simon: unauthorized users should be able to call
         // `/_api/users/<name>` to check their passwords
         result = rest::ResponseCode::OK;
