--- conflicted
+++ resolved
@@ -381,13 +381,8 @@
       } else {
         thisPtr->doWrite(); // write next one
       }
-<<<<<<< HEAD
       item->stat->release();
-    };
-    asio_ns::async_write(this->_protocol->socket, buffers, std::move(cb));
-=======
     });
->>>>>>> 7c5c1dd6
     
     break; // done
   }
