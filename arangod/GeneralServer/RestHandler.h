////////////////////////////////////////////////////////////////////////////////
/// DISCLAIMER
///
/// Copyright 2014-2016 ArangoDB GmbH, Cologne, Germany
/// Copyright 2004-2014 triAGENS GmbH, Cologne, Germany
///
/// Licensed under the Apache License, Version 2.0 (the "License");
/// you may not use this file except in compliance with the License.
/// You may obtain a copy of the License at
///
///     http://www.apache.org/licenses/LICENSE-2.0
///
/// Unless required by applicable law or agreed to in writing, software
/// distributed under the License is distributed on an "AS IS" BASIS,
/// WITHOUT WARRANTIES OR CONDITIONS OF ANY KIND, either express or implied.
/// See the License for the specific language governing permissions and
/// limitations under the License.
///
/// Copyright holder is ArangoDB GmbH, Cologne, Germany
///
/// @author Dr. Frank Celler
////////////////////////////////////////////////////////////////////////////////

#ifndef ARANGOD_HTTP_SERVER_REST_HANDLER_H
#define ARANGOD_HTTP_SERVER_REST_HANDLER_H 1

#include "Basics/Common.h"

#include "GeneralServer/RequestLane.h"
#include "Rest/GeneralResponse.h"
#include "Scheduler/Scheduler.h"

namespace arangodb {
class GeneralRequest;
class RequestStatistics;

enum class RestStatus { DONE, WAITING, FAIL };

namespace rest {
class RestHandler : public std::enable_shared_from_this<RestHandler> {
  friend class GeneralCommTask;

  RestHandler(RestHandler const&) = delete;
  RestHandler& operator=(RestHandler const&) = delete;

 public:
  static thread_local RestHandler const* CURRENT_HANDLER;

 public:
  RestHandler(GeneralRequest*, GeneralResponse*);
  virtual ~RestHandler();

 public:
  void assignHandlerId();
  uint64_t handlerId() const { return _handlerId; }
  uint64_t messageId() const;

  GeneralRequest const* request() const { return _request.get(); }
  std::unique_ptr<GeneralRequest> stealRequest() { return std::move(_request); }

  GeneralResponse* response() const { return _response.get(); }
  std::unique_ptr<GeneralResponse> stealResponse() {
    return std::move(_response);
  }

  RequestStatistics* statistics() const { return _statistics.load(); }
  RequestStatistics* stealStatistics() { return _statistics.exchange(nullptr); }

  void setStatistics(RequestStatistics* stat);

  /// Execute the rest handler state machine
  void runHandler(std::function<void(rest::RestHandler*)> cb) {
    TRI_ASSERT(_state == HandlerState::PREPARE);
    _callback = std::move(cb);
    runHandlerStateMachine();
  }

  /// Execute the rest handler state machine
  void continueHandlerExecution();

  /// @brief forwards the request to the appropriate server
  bool forwardRequest();

<<<<<<< HEAD
=======
  // The priority is derived from the lane.
  // Header fields might influence the priority.
  // In order to change the priority of a handler
  // adjust the lane, do not overwrite the priority
  // function!
  RequestPriority priority(RequestLane) const;
  RequestPriority priority() const { return priority(lane()); }

>>>>>>> fbb1de5b
 public:
  // rest handler name for debugging and logging
  virtual char const* name() const = 0;

  // what lane to use for this request
  virtual RequestLane lane() const = 0;

  RequestLane getRequestLane() {
    bool found;
    _request->header(StaticStrings::XArangoFrontend, found);

    if (found) {
      return RequestLane::CLIENT_UI;
    }

    return lane();
  }

  virtual void prepareExecute(bool isContinue) {}
  virtual RestStatus execute() = 0;
  virtual RestStatus continueExecute() { return RestStatus::DONE; }
  virtual void shutdownExecute(bool isFinalized) noexcept {}

  // you might need to implment this in you handler
  // if it will be executed in an async job
  virtual bool cancel() {
    _canceled.store(true);
    return false;
  }

  virtual void handleError(basics::Exception const&) = 0;

 protected:
  /// @brief determines the possible forwarding target for this request
  ///
  /// This method will be called to determine if the request should be
  /// forwarded to another server, and if so, which server. If it should be
  /// handled by this server, the method should return 0. Otherwise, this
  /// method should return a valid (non-zero) short ID (TransactionID) for the
  /// target server.
  virtual uint32_t forwardingTarget() { return 0; }

  void resetResponse(rest::ResponseCode);

  void generateError(rest::ResponseCode, int, std::string const&);

  // generates an error
  void generateError(rest::ResponseCode, int);

  // generates an error
  void generateError(arangodb::Result const&);

 private:
  enum class HandlerState {
    PREPARE,
    EXECUTE,
    PAUSED,
    CONTINUED,
    FINALIZE,
    DONE,
    FAILED
  };

  void runHandlerStateMachine();

  void prepareEngine();
  /// @brief Executes the RestHandler
  ///        May set the state to PAUSED, FINALIZE or FAILED
  ///        If isContinue == true it will call continueExecute()
  ///        otherwise execute() will be called
  void executeEngine(bool isContinue);
  void shutdownEngine();

 protected:
  std::atomic<bool> _canceled;

  std::unique_ptr<GeneralRequest> _request;
  std::unique_ptr<GeneralResponse> _response;

  std::atomic<RequestStatistics*> _statistics;

 private:
  uint64_t _handlerId;

  HandlerState _state;
  std::function<void(rest::RestHandler*)> _callback;

  mutable Mutex _executionMutex;
};

}  // namespace rest
}  // namespace arangodb

#endif<|MERGE_RESOLUTION|>--- conflicted
+++ resolved
@@ -81,17 +81,6 @@
   /// @brief forwards the request to the appropriate server
   bool forwardRequest();
 
-<<<<<<< HEAD
-=======
-  // The priority is derived from the lane.
-  // Header fields might influence the priority.
-  // In order to change the priority of a handler
-  // adjust the lane, do not overwrite the priority
-  // function!
-  RequestPriority priority(RequestLane) const;
-  RequestPriority priority() const { return priority(lane()); }
-
->>>>>>> fbb1de5b
  public:
   // rest handler name for debugging and logging
   virtual char const* name() const = 0;
