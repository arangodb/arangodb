////////////////////////////////////////////////////////////////////////////////
/// DISCLAIMER
///
/// Copyright 2014-2016 ArangoDB GmbH, Cologne, Germany
/// Copyright 2004-2014 triAGENS GmbH, Cologne, Germany
///
/// Licensed under the Apache License, Version 2.0 (the "License");
/// you may not use this file except in compliance with the License.
/// You may obtain a copy of the License at
///
///     http://www.apache.org/licenses/LICENSE-2.0
///
/// Unless required by applicable law or agreed to in writing, software
/// distributed under the License is distributed on an "AS IS" BASIS,
/// WITHOUT WARRANTIES OR CONDITIONS OF ANY KIND, either express or implied.
/// See the License for the specific language governing permissions and
/// limitations under the License.
///
/// Copyright holder is ArangoDB GmbH, Cologne, Germany
///
/// @author Dr. Frank Celler
////////////////////////////////////////////////////////////////////////////////

#ifndef ARANGOD_HTTP_SERVER_REST_HANDLER_H
#define ARANGOD_HTTP_SERVER_REST_HANDLER_H 1

#include "Basics/Common.h"

#include "Rest/GeneralResponse.h"
#include "Scheduler/Scheduler.h"
#include "GeneralServer/RequestLane.h"

namespace arangodb {
class GeneralRequest;
class RequestStatistics;

enum class RestStatus { DONE, WAITING, FAIL};

namespace rest {
class RestHandler : public std::enable_shared_from_this<RestHandler> {
  friend class GeneralCommTask;

  RestHandler(RestHandler const&) = delete;
  RestHandler& operator=(RestHandler const&) = delete;

 public:
  static thread_local RestHandler const* CURRENT_HANDLER;

 public:
  RestHandler(GeneralRequest*, GeneralResponse*);
  virtual ~RestHandler();

 public:
  uint64_t handlerId() const { return _handlerId; }
  uint64_t messageId() const;

  GeneralRequest const* request() const { return _request.get(); }
  std::unique_ptr<GeneralRequest> stealRequest() { return std::move(_request); }

  GeneralResponse* response() const { return _response.get(); }
  std::unique_ptr<GeneralResponse> stealResponse() {
    return std::move(_response);
  }

  RequestStatistics* statistics() const { return _statistics.load(); }
  RequestStatistics* stealStatistics() {
    return _statistics.exchange(nullptr);
  }

  void setStatistics(RequestStatistics* stat);

  /// Execute the rest handler state machine
  void runHandler(std::function<void(rest::RestHandler*)> cb) {
    TRI_ASSERT(_state == HandlerState::PREPARE);
    _callback = std::move(cb);
    runHandlerStateMachine();
  }

  /// Execute the rest handler state machine
  void continueHandlerExecution();

  /// @brief forwards the request to the appropriate server
  bool forwardRequest();

 public:
  // rest handler name for debugging and logging
  virtual char const* name() const = 0;
<<<<<<< HEAD

  // what lane to use for this request
  virtual RequestLane lane() const = 0;
=======
>>>>>>> 1ed2ac27

  // what lane to use for this request
  virtual RequestLane lane() const = 0;

  virtual void prepareExecute(bool isContinue) {}
  virtual RestStatus execute() = 0;
  virtual RestStatus continueExecute() { return RestStatus::DONE; }
  virtual void shutdownExecute(bool isFinalized) noexcept {}

  // you might need to implment this in you handler
  // if it will be executed in an async job
  virtual bool cancel() {
    _canceled.store(true);
    return false;
  }

  virtual void handleError(basics::Exception const&) = 0;

 protected:

  /// @brief determines the possible forwarding target for this request
  ///
  /// This method will be called to determine if the request should be
  /// forwarded to another server, and if so, which server. If it should be
  /// handled by this server, the method should return 0. Otherwise, this
  /// method should return a valid (non-zero) short ID (TransactionID) for the
  /// target server.
  virtual uint32_t forwardingTarget() { return 0; }

  void resetResponse(rest::ResponseCode);

  void generateError(rest::ResponseCode, int, std::string const&);

  // generates an error
  void generateError(rest::ResponseCode, int);

  // generates an error
  void generateError(arangodb::Result const&);

 private:

  enum class HandlerState { PREPARE, EXECUTE, PAUSED, CONTINUED, FINALIZE, DONE, FAILED };

  void runHandlerStateMachine();

  void prepareEngine();
  /// @brief Executes the RestHandler
  ///        May set the state to PAUSED, FINALIZE or FAILED
  ///        If isContinue == true it will call continueExecute()
  ///        otherwise execute() will be called
  void executeEngine(bool isContinue);
  void shutdownEngine();

 protected:
  uint64_t const _handlerId;

  std::atomic<bool> _canceled;

  std::unique_ptr<GeneralRequest> _request;
  std::unique_ptr<GeneralResponse> _response;

  std::atomic<RequestStatistics*> _statistics;

 private:
  HandlerState _state;
  std::function<void(rest::RestHandler*)> _callback;

  mutable Mutex _executionMutex;
};

}
}

#endif<|MERGE_RESOLUTION|>--- conflicted
+++ resolved
@@ -85,12 +85,6 @@
  public:
   // rest handler name for debugging and logging
   virtual char const* name() const = 0;
-<<<<<<< HEAD
-
-  // what lane to use for this request
-  virtual RequestLane lane() const = 0;
-=======
->>>>>>> 1ed2ac27
 
   // what lane to use for this request
   virtual RequestLane lane() const = 0;
