////////////////////////////////////////////////////////////////////////////////
/// DISCLAIMER
///
/// Copyright 2016 ArangoDB GmbH, Cologne, Germany
///
/// Licensed under the Apache License, Version 2.0 (the "License");
/// you may not use this file except in compliance with the License.
/// You may obtain a copy of the License at
///
///     http://www.apache.org/licenses/LICENSE-2.0
///
/// Unless required by applicable law or agreed to in writing, software
/// distributed under the License is distributed on an "AS IS" BASIS,
/// WITHOUT WARRANTIES OR CONDITIONS OF ANY KIND, either express or implied.
/// See the License for the specific language governing permissions and
/// limitations under the License.
///
/// Copyright holder is ArangoDB GmbH, Cologne, Germany
///
/// @author Dr. Frank Celler
////////////////////////////////////////////////////////////////////////////////

#include "GeneralServerFeature.h"

#include <stdexcept>

#include "Actions/RestActionHandler.h"
#include "Agency/AgencyFeature.h"
#include "Agency/RestAgencyHandler.h"
#include "Agency/RestAgencyPrivHandler.h"
#include "Aql/RestAqlHandler.h"
#include "Basics/StringUtils.h"
#include "Cluster/AgencyCallbackRegistry.h"
#include "Cluster/ClusterFeature.h"
#include "Cluster/MaintenanceRestHandler.h"
#include "Cluster/RestAgencyCallbacksHandler.h"
#include "Cluster/RestClusterHandler.h"
#include "Cluster/TraverserEngineRegistry.h"
#include "GeneralServer/AuthenticationFeature.h"
#include "GeneralServer/GeneralServer.h"
#include "GeneralServer/RestHandlerFactory.h"
#include "Graph/Graph.h"
#include "InternalRestHandler/InternalRestTraverserHandler.h"
#include "ProgramOptions/Parameters.h"
#include "ProgramOptions/ProgramOptions.h"
#include "ProgramOptions/Section.h"
#include "RestHandler/RestAdminDatabaseHandler.h"
#include "RestHandler/RestAdminLogHandler.h"
#include "RestHandler/RestAdminRoutingHandler.h"
#include "RestHandler/RestAdminServerHandler.h"
#include "RestHandler/RestAdminStatisticsHandler.h"
#include "RestHandler/RestAqlFunctionsHandler.h"
#include "RestHandler/RestAqlUserFunctionsHandler.h"
#include "RestHandler/RestAuthHandler.h"
#include "RestHandler/RestBatchHandler.h"
#include "RestHandler/RestCollectionHandler.h"
#include "RestHandler/RestControlPregelHandler.h"
#include "RestHandler/RestCursorHandler.h"
#include "RestHandler/RestDatabaseHandler.h"
#include "RestHandler/RestDebugHandler.h"
#include "RestHandler/RestDocumentHandler.h"
#include "RestHandler/RestEdgesHandler.h"
#include "RestHandler/RestEndpointHandler.h"
#include "RestHandler/RestEngineHandler.h"
#include "RestHandler/RestExplainHandler.h"
#include "RestHandler/RestGraphHandler.h"
#include "RestHandler/RestHandlerCreator.h"
#include "RestHandler/RestImportHandler.h"
#include "RestHandler/RestIndexHandler.h"
#include "RestHandler/RestJobHandler.h"
#include "RestHandler/RestPleaseUpgradeHandler.h"
#include "RestHandler/RestPregelHandler.h"
#include "RestHandler/RestQueryCacheHandler.h"
#include "RestHandler/RestQueryHandler.h"
#include "RestHandler/RestRepairHandler.h"
#include "RestHandler/RestShutdownHandler.h"
#include "RestHandler/RestSimpleHandler.h"
#include "RestHandler/RestSimpleQueryHandler.h"
#include "RestHandler/RestStatusHandler.h"
#include "RestHandler/RestTasksHandler.h"
#include "RestHandler/RestTestHandler.h"
#include "RestHandler/RestTransactionHandler.h"
#include "RestHandler/RestUploadHandler.h"
#include "RestHandler/RestUsersHandler.h"
#include "RestHandler/RestVersionHandler.h"
#include "RestHandler/RestViewHandler.h"
#include "RestHandler/RestWalAccessHandler.h"
#include "RestServer/EndpointFeature.h"
#include "RestServer/QueryRegistryFeature.h"
#include "RestServer/ServerFeature.h"
#include "RestServer/TraverserEngineRegistryFeature.h"
#include "Scheduler/Scheduler.h"
#include "Scheduler/SchedulerFeature.h"
#include "Ssl/SslServerFeature.h"
#include "StorageEngine/EngineSelectorFeature.h"
#include "StorageEngine/StorageEngine.h"

using namespace arangodb::rest;
using namespace arangodb::options;

namespace arangodb {

static uint64_t const _maxIoThreads = 64;

rest::RestHandlerFactory* GeneralServerFeature::HANDLER_FACTORY = nullptr;
rest::AsyncJobManager* GeneralServerFeature::JOB_MANAGER = nullptr;
GeneralServerFeature* GeneralServerFeature::GENERAL_SERVER = nullptr;

GeneralServerFeature::GeneralServerFeature(
    application_features::ApplicationServer& server
)
    : ApplicationFeature(server, "GeneralServer"),
      _allowMethodOverride(false),
      _proxyCheck(true),
<<<<<<< HEAD
      _numIoThreads(8) {
=======
      _numIoThreads(0) {
>>>>>>> 969ceaff
  setOptional(true);
  startsAfter("AQLPhase");

  startsAfter("Endpoint");
  startsAfter("Upgrade");
  startsAfter("SslServer");

  _numIoThreads = (std::max)(static_cast<uint64_t>(1),
    static_cast<uint64_t>(TRI_numberProcessors() / 4));
  if (_numIoThreads > _maxIoThreads) {
    _numIoThreads = _maxIoThreads;
  }
}

void GeneralServerFeature::collectOptions(
    std::shared_ptr<ProgramOptions> options) {
  options->addSection("server", "Server features");

  options->addOldOption("server.allow-method-override",
                        "http.allow-method-override");
  options->addOldOption("server.hide-product-header",
                        "http.hide-product-header");
  options->addOldOption("server.keep-alive-timeout", "http.keep-alive-timeout");
  options->addOldOption("server.default-api-compatibility", "");
  options->addOldOption("no-server", "server.rest-server");

  options->addOption(
      "--server.io-threads",
      "Number of threads used to handle IO",
<<<<<<< HEAD
      new UInt64Parameter(&_numIoThreads));
=======
      new UInt64Parameter(&_numIoThreads),
      arangodb::options::makeFlags(arangodb::options::Flags::Dynamic));
>>>>>>> 969ceaff

  options->addSection("http", "HttpServer features");

  options->addOption("--http.allow-method-override",
                     "allow HTTP method override using special headers",
                     new BooleanParameter(&_allowMethodOverride),
                     arangodb::options::makeFlags(arangodb::options::Flags::Hidden));

  options->addOption("--http.keep-alive-timeout",
                     "keep-alive timeout in seconds",
                     new DoubleParameter(&_keepAliveTimeout));

  options->addOption(
      "--http.hide-product-header",
      "do not expose \"Server: ArangoDB\" header in HTTP responses",
      new BooleanParameter(&HttpResponse::HIDE_PRODUCT_HEADER));

  options->addOption(
      "--http.trusted-origin",
      "trusted origin URLs for CORS requests with credentials",
      new VectorParameter<StringParameter>(&_accessControlAllowOrigins));

  options->addSection("frontend", "Frontend options");

  options->addOption("--frontend.proxy-request-check",
                     "enable proxy request checking",
                     new BooleanParameter(&_proxyCheck));

  options->addOption("--frontend.trusted-proxy",
                     "list of proxies to trust (may be IP or network). Make "
                     "sure --frontend.proxy-request-check is enabled",
                     new VectorParameter<StringParameter>(&_trustedProxies));
}

void GeneralServerFeature::validateOptions(std::shared_ptr<ProgramOptions>) {
  if (!_accessControlAllowOrigins.empty()) {
    // trim trailing slash from all members
    for (auto& it : _accessControlAllowOrigins) {
      if (it == "*" || it == "all") {
        // special members "*" or "all" means all origins are allowed
        _accessControlAllowOrigins.clear();
        _accessControlAllowOrigins.push_back("*");
        break;
      } else if (it == "none") {
        // "none" means no origins are allowed
        _accessControlAllowOrigins.clear();
        break;
      } else if (it[it.size() - 1] == '/') {
        // strip trailing slash
        it = it.substr(0, it.size() - 1);
      }
    }

    // remove empty members
    _accessControlAllowOrigins.erase(
        std::remove_if(_accessControlAllowOrigins.begin(),
                       _accessControlAllowOrigins.end(),
                       [](std::string const& value) {
                         return basics::StringUtils::trim(value).empty();
                       }),
        _accessControlAllowOrigins.end());
  }

  // we need at least one io thread and context
<<<<<<< HEAD
  if (_numIoThreads <= 0) {
    _numIoThreads = 1;
=======
  if (_numIoThreads == 0) {
    LOG_TOPIC(WARN, Logger::FIXME)
      << "Need at least one io-context thread.";
    _numIoThreads = 1;
  } else if (_numIoThreads > _maxIoThreads) {
    LOG_TOPIC(WARN, Logger::FIXME)
      << "IO-contexts are limited to " << _maxIoThreads;
      _numIoThreads = _maxIoThreads;
>>>>>>> 969ceaff
  }
}

void GeneralServerFeature::prepare() {
  ServerState::instance()->setServerMode(ServerState::Mode::MAINTENANCE);
  GENERAL_SERVER = this;
}

void GeneralServerFeature::start() {
  _jobManager.reset(new AsyncJobManager);

  JOB_MANAGER = _jobManager.get();

  _handlerFactory.reset(new RestHandlerFactory());

  HANDLER_FACTORY = _handlerFactory.get();

  defineHandlers();
  buildServers();

  for (auto& server : _servers) {
    server->startListening();
  }
}

void GeneralServerFeature::stop() {
  for (auto& server : _servers) {
    server->stopListening();
  }

  _jobManager->deleteJobs();
}

void GeneralServerFeature::unprepare() {
  for (auto& server : _servers) {
    delete server;
  }

  _jobManager.reset();

  GENERAL_SERVER = nullptr;
  JOB_MANAGER = nullptr;
  HANDLER_FACTORY = nullptr;
}

void GeneralServerFeature::buildServers() {
  TRI_ASSERT(_jobManager != nullptr);

  EndpointFeature* endpoint =
      application_features::ApplicationServer::getFeature<EndpointFeature>(
          "Endpoint");
  auto const& endpointList = endpoint->endpointList();

  // check if endpointList contains ssl featured server
  if (endpointList.hasSsl()) {
    SslServerFeature* ssl =
        application_features::ApplicationServer::getFeature<SslServerFeature>(
            "SslServer");

    if (ssl == nullptr) {
      LOG_TOPIC(FATAL, arangodb::Logger::FIXME)
          << "no ssl context is known, cannot create https server, "
             "please enable SSL";
      FATAL_ERROR_EXIT();
    }

    ssl->SSL->verifySslOptions();
  }

  GeneralServer* server = new GeneralServer(_numIoThreads);

  server->setEndpointList(&endpointList);
  _servers.push_back(server);
}

void GeneralServerFeature::defineHandlers() {
  TRI_ASSERT(_jobManager != nullptr);

  AgencyFeature* agency =
      application_features::ApplicationServer::getFeature<AgencyFeature>(
          "Agency");
  TRI_ASSERT(agency != nullptr);

  ClusterFeature* cluster =
      application_features::ApplicationServer::getFeature<ClusterFeature>(
          "Cluster");
  TRI_ASSERT(cluster != nullptr);

  AuthenticationFeature* authentication =
      application_features::ApplicationServer::getFeature<
          AuthenticationFeature>("Authentication");
  TRI_ASSERT(authentication != nullptr);

  auto queryRegistry = QueryRegistryFeature::registry();
  auto traverserEngineRegistry =  TraverserEngineRegistryFeature::registry();
  if (_combinedRegistries == nullptr) {
    _combinedRegistries = std::make_unique<std::pair<aql::QueryRegistry*, traverser::TraverserEngineRegistry*>> (queryRegistry, traverserEngineRegistry);
  } else {
    TRI_ASSERT(false);
  }

  // ...........................................................................
  // /_msg
  // ...........................................................................

  _handlerFactory->addPrefixHandler(
      "/_msg/please-upgrade",
      RestHandlerCreator<RestPleaseUpgradeHandler>::createNoData);

  // ...........................................................................
  // /_api
  // ...........................................................................

  _handlerFactory->addPrefixHandler(
      RestVocbaseBaseHandler::BATCH_PATH,
      RestHandlerCreator<RestBatchHandler>::createNoData);

  _handlerFactory->addPrefixHandler(
      RestVocbaseBaseHandler::CONTROL_PREGEL_PATH,
      RestHandlerCreator<RestControlPregelHandler>::createNoData);

  _handlerFactory->addPrefixHandler(
      RestVocbaseBaseHandler::CURSOR_PATH,
      RestHandlerCreator<RestCursorHandler>::createData<aql::QueryRegistry*>,
      queryRegistry);

  _handlerFactory->addPrefixHandler(
      RestVocbaseBaseHandler::DATABASE_PATH,
      RestHandlerCreator<RestDatabaseHandler>::createNoData);

  _handlerFactory->addPrefixHandler(
      RestVocbaseBaseHandler::DOCUMENT_PATH,
      RestHandlerCreator<RestDocumentHandler>::createNoData);

  _handlerFactory->addPrefixHandler(
      RestVocbaseBaseHandler::EDGES_PATH,
      RestHandlerCreator<RestEdgesHandler>::createNoData);

  _handlerFactory->addPrefixHandler(
      RestVocbaseBaseHandler::GHARIAL_PATH,
      RestHandlerCreator<RestGraphHandler>::createNoData);

  _handlerFactory->addPrefixHandler(
      RestVocbaseBaseHandler::ENDPOINT_PATH,
      RestHandlerCreator<RestEndpointHandler>::createNoData);

  _handlerFactory->addPrefixHandler(
      RestVocbaseBaseHandler::IMPORT_PATH,
      RestHandlerCreator<RestImportHandler>::createNoData);

  _handlerFactory->addPrefixHandler(
      RestVocbaseBaseHandler::INDEX_PATH,
      RestHandlerCreator<RestIndexHandler>::createNoData);

  _handlerFactory->addPrefixHandler(
      RestVocbaseBaseHandler::SIMPLE_QUERY_ALL_PATH,
      RestHandlerCreator<RestSimpleQueryHandler>::createData<
          aql::QueryRegistry*>, queryRegistry);

  _handlerFactory->addPrefixHandler(
      RestVocbaseBaseHandler::SIMPLE_QUERY_ALL_KEYS_PATH,
      RestHandlerCreator<RestSimpleQueryHandler>::createData<
          aql::QueryRegistry*>, queryRegistry);

  _handlerFactory->addPrefixHandler(
      RestVocbaseBaseHandler::SIMPLE_QUERY_BY_EXAMPLE,
      RestHandlerCreator<RestSimpleQueryHandler>::createData<
      aql::QueryRegistry*>, queryRegistry);

  _handlerFactory->addPrefixHandler(
      RestVocbaseBaseHandler::SIMPLE_LOOKUP_PATH,
      RestHandlerCreator<RestSimpleHandler>::createData<aql::QueryRegistry*>,
      queryRegistry);

  _handlerFactory->addPrefixHandler(
      RestVocbaseBaseHandler::SIMPLE_REMOVE_PATH,
      RestHandlerCreator<RestSimpleHandler>::createData<aql::QueryRegistry*>,
      queryRegistry);

  _handlerFactory->addPrefixHandler(
      RestVocbaseBaseHandler::TASKS_PATH,
      RestHandlerCreator<RestTasksHandler>::createNoData);

  _handlerFactory->addPrefixHandler(
      RestVocbaseBaseHandler::UPLOAD_PATH,
      RestHandlerCreator<RestUploadHandler>::createNoData);

  _handlerFactory->addPrefixHandler(
    RestVocbaseBaseHandler::USERS_PATH,
    RestHandlerCreator<RestUsersHandler>::createNoData);

  _handlerFactory->addPrefixHandler(
      RestVocbaseBaseHandler::VIEW_PATH,
      RestHandlerCreator<RestViewHandler>::createNoData);

  // This is the only handler were we need to inject
  // more than one data object. So we created the combinedRegistries
  // for it.
  _handlerFactory->addPrefixHandler(
      "/_api/aql",
      RestHandlerCreator<aql::RestAqlHandler>::createData<
          std::pair<aql::QueryRegistry*, traverser::TraverserEngineRegistry*>*>,
          _combinedRegistries.get());

  _handlerFactory->addPrefixHandler(
      "/_api/aql-builtin",
      RestHandlerCreator<RestAqlFunctionsHandler>::createNoData);

  if (server()->isEnabled("V8Dealer")) {
    _handlerFactory->addPrefixHandler(
        "/_api/aqlfunction",
        RestHandlerCreator<RestAqlUserFunctionsHandler>::createNoData);
  }

  _handlerFactory->addPrefixHandler(
      "/_api/explain", RestHandlerCreator<RestExplainHandler>::createNoData);

  _handlerFactory->addPrefixHandler(
      "/_api/query", RestHandlerCreator<RestQueryHandler>::createNoData);

  _handlerFactory->addPrefixHandler(
      "/_api/query-cache",
      RestHandlerCreator<RestQueryCacheHandler>::createNoData);

  _handlerFactory->addPrefixHandler(
      "/_api/pregel", RestHandlerCreator<RestPregelHandler>::createNoData);

  _handlerFactory->addPrefixHandler(
      "/_api/wal", RestHandlerCreator<RestWalAccessHandler>::createNoData);

  if (agency->isEnabled()) {
    _handlerFactory->addPrefixHandler(
        RestVocbaseBaseHandler::AGENCY_PATH,
        RestHandlerCreator<RestAgencyHandler>::createData<consensus::Agent*>,
        agency->agent());

    _handlerFactory->addPrefixHandler(
        RestVocbaseBaseHandler::AGENCY_PRIV_PATH,
        RestHandlerCreator<RestAgencyPrivHandler>::createData<
            consensus::Agent*>,
        agency->agent());
  }

  if (cluster->isEnabled()) {
    // add "/agency-callbacks" handler
    _handlerFactory->addPrefixHandler(
        cluster->agencyCallbacksPath(),
        RestHandlerCreator<RestAgencyCallbacksHandler>::createData<
            AgencyCallbackRegistry*>,
        cluster->agencyCallbackRegistry());
    // add "_api/cluster" handler
    _handlerFactory->addPrefixHandler(cluster->clusterRestPath(),
                                      RestHandlerCreator<RestClusterHandler>::createNoData);
  }
  _handlerFactory->addPrefixHandler(
      RestVocbaseBaseHandler::INTERNAL_TRAVERSER_PATH,
      RestHandlerCreator<InternalRestTraverserHandler>::createData<
          traverser::TraverserEngineRegistry*>,
      traverserEngineRegistry);

  // And now some handlers which are registered in both /_api and /_admin
  _handlerFactory->addHandler(
      "/_admin/actions", RestHandlerCreator<MaintenanceRestHandler>::createNoData);

  _handlerFactory->addPrefixHandler(
      "/_api/job", RestHandlerCreator<arangodb::RestJobHandler>::createData<
                       AsyncJobManager*>,
      _jobManager.get());

  _handlerFactory->addPrefixHandler(
      "/_api/engine", RestHandlerCreator<RestEngineHandler>::createNoData);

  _handlerFactory->addHandler(
      "/_api/version", RestHandlerCreator<RestVersionHandler>::createNoData);

  _handlerFactory->addHandler(
    "/_api/transaction", RestHandlerCreator<RestTransactionHandler>::createNoData);

  // ...........................................................................
  // /_admin
  // ...........................................................................

  _handlerFactory->addHandler(
      "/_admin/status", RestHandlerCreator<RestStatusHandler>::createNoData);

  _handlerFactory->addPrefixHandler(
      "/_admin/job", RestHandlerCreator<arangodb::RestJobHandler>::createData<
                         AsyncJobManager*>,
      _jobManager.get());

  _handlerFactory->addHandler(
      "/_admin/version", RestHandlerCreator<RestVersionHandler>::createNoData);

  // further admin handlers
  _handlerFactory->addPrefixHandler(
      "/_admin/database/target-version",
      RestHandlerCreator<arangodb::RestAdminDatabaseHandler>::createNoData);

  _handlerFactory->addPrefixHandler(
      "/_admin/log",
      RestHandlerCreator<arangodb::RestAdminLogHandler>::createNoData);

  if (server()->isEnabled("V8Dealer")) {
    _handlerFactory->addPrefixHandler(
        "/_admin/routing",
        RestHandlerCreator<arangodb::RestAdminRoutingHandler>::createNoData);
  }

#ifdef ARANGODB_ENABLE_FAILURE_TESTS
  // This handler is to activate SYS_DEBUG_FAILAT on DB servers
  _handlerFactory->addPrefixHandler(
      "/_admin/debug", RestHandlerCreator<arangodb::RestDebugHandler>::createNoData);
#endif

  _handlerFactory->addPrefixHandler(
      "/_admin/shutdown",
      RestHandlerCreator<arangodb::RestShutdownHandler>::createNoData);

  if (authentication->isActive()) {
    _handlerFactory->addPrefixHandler(
        "/_open/auth",
        RestHandlerCreator<arangodb::RestAuthHandler>::createNoData);
  }

  _handlerFactory->addPrefixHandler(
    "/_admin/server",
    RestHandlerCreator<arangodb::RestAdminServerHandler>::createNoData);

  _handlerFactory->addHandler(
    "/_admin/statistics",
    RestHandlerCreator<arangodb::RestAdminStatisticsHandler>::createNoData);

  _handlerFactory->addHandler(
    "/_admin/statistics-description",
    RestHandlerCreator<arangodb::RestAdminStatisticsHandler>::createNoData);

  if (cluster->isEnabled()) {
    _handlerFactory->addPrefixHandler(
      "/_admin/repair",
      RestHandlerCreator<arangodb::RestRepairHandler>
      ::createNoData
    );
  }

  // ...........................................................................
  // test handler
  // ...........................................................................
#ifdef ARANGODB_ENABLE_MAINTAINER_MODE
  _handlerFactory->addPrefixHandler(
    "/_api/test",
    RestHandlerCreator<RestTestHandler>::createNoData);
#endif

  // ...........................................................................
  // actions defined in v8
  // ...........................................................................

  _handlerFactory->addPrefixHandler(
     "/", RestHandlerCreator<RestActionHandler>::createNoData);

  // engine specific handlers
  StorageEngine* engine = EngineSelectorFeature::ENGINE;
  TRI_ASSERT(engine != nullptr);  // Engine not loaded. Startup broken
  engine->addRestHandlers(*_handlerFactory);
}

} // arangodb<|MERGE_RESOLUTION|>--- conflicted
+++ resolved
@@ -112,11 +112,7 @@
     : ApplicationFeature(server, "GeneralServer"),
       _allowMethodOverride(false),
       _proxyCheck(true),
-<<<<<<< HEAD
-      _numIoThreads(8) {
-=======
       _numIoThreads(0) {
->>>>>>> 969ceaff
   setOptional(true);
   startsAfter("AQLPhase");
 
@@ -146,12 +142,8 @@
   options->addOption(
       "--server.io-threads",
       "Number of threads used to handle IO",
-<<<<<<< HEAD
-      new UInt64Parameter(&_numIoThreads));
-=======
       new UInt64Parameter(&_numIoThreads),
       arangodb::options::makeFlags(arangodb::options::Flags::Dynamic));
->>>>>>> 969ceaff
 
   options->addSection("http", "HttpServer features");
 
@@ -216,10 +208,7 @@
   }
 
   // we need at least one io thread and context
-<<<<<<< HEAD
-  if (_numIoThreads <= 0) {
-    _numIoThreads = 1;
-=======
+
   if (_numIoThreads == 0) {
     LOG_TOPIC(WARN, Logger::FIXME)
       << "Need at least one io-context thread.";
@@ -228,7 +217,6 @@
     LOG_TOPIC(WARN, Logger::FIXME)
       << "IO-contexts are limited to " << _maxIoThreads;
       _numIoThreads = _maxIoThreads;
->>>>>>> 969ceaff
   }
 }
 
