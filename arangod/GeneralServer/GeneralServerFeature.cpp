////////////////////////////////////////////////////////////////////////////////
/// DISCLAIMER
///
/// Copyright 2014-2022 ArangoDB GmbH, Cologne, Germany
/// Copyright 2004-2014 triAGENS GmbH, Cologne, Germany
///
/// Licensed under the Apache License, Version 2.0 (the "License");
/// you may not use this file except in compliance with the License.
/// You may obtain a copy of the License at
///
///     http://www.apache.org/licenses/LICENSE-2.0
///
/// Unless required by applicable law or agreed to in writing, software
/// distributed under the License is distributed on an "AS IS" BASIS,
/// WITHOUT WARRANTIES OR CONDITIONS OF ANY KIND, either express or implied.
/// See the License for the specific language governing permissions and
/// limitations under the License.
///
/// Copyright holder is ArangoDB GmbH, Cologne, Germany
///
/// @author Dr. Frank Celler
////////////////////////////////////////////////////////////////////////////////

#include "GeneralServerFeature.h"

#include <stdexcept>

#include "ApplicationFeatures/ApplicationServer.h"
#include "Actions/RestActionHandler.h"
#include "Agency/AgencyFeature.h"
#include "Agency/RestAgencyHandler.h"
#include "Agency/RestAgencyPrivHandler.h"
#include "ApplicationFeatures/HttpEndpointProvider.h"
#include "Aql/RestAqlHandler.h"
#include "Basics/NumberOfCores.h"
#include "Basics/StringUtils.h"
#include "Basics/application-exit.h"
#include "Cluster/AgencyCallbackRegistry.h"
#include "Cluster/ClusterFeature.h"
#include "Cluster/MaintenanceRestHandler.h"
#include "Cluster/RestAgencyCallbacksHandler.h"
#include "Cluster/RestClusterHandler.h"
#include "FeaturePhases/AqlFeaturePhase.h"
#include "GeneralServer/AuthenticationFeature.h"
#include "GeneralServer/GeneralServer.h"
#include "GeneralServer/RestHandlerFactory.h"
#include "GeneralServer/SslServerFeature.h"
#include "InternalRestHandler/InternalRestTraverserHandler.h"
#include "ProgramOptions/Parameters.h"
#include "ProgramOptions/ProgramOptions.h"
#include "ProgramOptions/Section.h"
#include "Rest/HttpResponse.h"
#include "RestHandler/RestAdminClusterHandler.h"
#include "RestHandler/RestAdminDatabaseHandler.h"
#include "RestHandler/RestAdminExecuteHandler.h"
#include "RestHandler/RestAdminLogHandler.h"
#include "RestHandler/RestAdminRoutingHandler.h"
#include "RestHandler/RestAdminServerHandler.h"
#include "RestHandler/RestAdminStatisticsHandler.h"
#include "RestHandler/RestAnalyzerHandler.h"
#include "RestHandler/RestAqlFunctionsHandler.h"
#include "RestHandler/RestAqlUserFunctionsHandler.h"
#include "RestHandler/RestAuthHandler.h"
#include "RestHandler/RestAuthReloadHandler.h"
#include "RestHandler/RestBatchHandler.h"
#include "RestHandler/RestCompactHandler.h"
#include "RestHandler/RestControlPregelHandler.h"
#include "RestHandler/RestCursorHandler.h"
#include "RestHandler/RestDatabaseHandler.h"
#include "RestHandler/RestDebugHandler.h"
#include "RestHandler/RestDocumentHandler.h"
#include "RestHandler/RestEdgesHandler.h"
#include "RestHandler/RestEndpointHandler.h"
#include "RestHandler/RestEngineHandler.h"
#include "RestHandler/RestExplainHandler.h"
#include "RestHandler/RestGraphHandler.h"
#include "RestHandler/RestHandlerCreator.h"
#include "RestHandler/RestImportHandler.h"
#include "RestHandler/RestIndexHandler.h"
#include "RestHandler/RestJobHandler.h"
#include "RestHandler/RestLicenseHandler.h"
#include "RestHandler/RestLogHandler.h"
#include "RestHandler/RestLogInternalHandler.h"
#include "RestHandler/RestMetricsHandler.h"
#include "RestHandler/RestPregelHandler.h"
#include "RestHandler/RestPrototypeStateHandler.h"
#include "RestHandler/RestQueryCacheHandler.h"
#include "RestHandler/RestQueryHandler.h"
#include "RestHandler/RestReplicatedStateHandler.h"
#include "RestHandler/RestShutdownHandler.h"
#include "RestHandler/RestSimpleHandler.h"
#include "RestHandler/RestSimpleQueryHandler.h"
#include "RestHandler/RestStatusHandler.h"
#include "RestHandler/RestSupervisionStateHandler.h"
#include "RestHandler/RestSupportInfoHandler.h"
#include "RestHandler/RestSystemReportHandler.h"
#include "RestHandler/RestTasksHandler.h"
#include "RestHandler/RestTestHandler.h"
#include "RestHandler/RestTimeHandler.h"
#include "RestHandler/RestTransactionHandler.h"
#include "RestHandler/RestTtlHandler.h"
#include "RestHandler/RestUploadHandler.h"
#include "RestHandler/RestUsersHandler.h"
#include "RestHandler/RestVersionHandler.h"
#include "RestHandler/RestViewHandler.h"
#include "RestHandler/RestWalAccessHandler.h"
#include "RestServer/EndpointFeature.h"
#include "Metrics/HistogramBuilder.h"
#include "Metrics/CounterBuilder.h"
#include "Metrics/MetricsFeature.h"
#include "RestServer/QueryRegistryFeature.h"
#include "RestServer/UpgradeFeature.h"
#include "Scheduler/Scheduler.h"
#include "Scheduler/SchedulerFeature.h"
#include "StorageEngine/EngineSelectorFeature.h"
#include "StorageEngine/StorageEngine.h"
#include "V8Server/V8DealerFeature.h"

#ifdef USE_ENTERPRISE
#include "Enterprise/RestHandler/RestHotBackupHandler.h"
#include "Enterprise/StorageEngine/HotBackupFeature.h"
#endif

using namespace arangodb::rest;
using namespace arangodb::options;

namespace arangodb {

static uint64_t const _maxIoThreads = 64;

struct RequestBodySizeScale {
  static metrics::LogScale<uint64_t> scale() { return {2, 64, 65536, 10}; }
};

DECLARE_HISTOGRAM(arangodb_request_body_size_http1, RequestBodySizeScale,
                  "Body size of HTTP/1.1 requests");
DECLARE_HISTOGRAM(arangodb_request_body_size_http2, RequestBodySizeScale,
                  "Body size of HTTP/2 requests");
DECLARE_HISTOGRAM(arangodb_request_body_size_vst, RequestBodySizeScale,
                  "Body size of VST requests");
DECLARE_COUNTER(arangodb_http2_connections_total,
                "Total number of HTTP/2 connections");
DECLARE_COUNTER(arangodb_vst_connections_total,
                "Total number of VST connections");

GeneralServerFeature::GeneralServerFeature(Server& server)
    : ArangodFeature{server, *this},
      _allowMethodOverride(false),
      _proxyCheck(true),
      _returnQueueTimeHeader(true),
      _permanentRootRedirect(true),
      _redirectRootTo("/_admin/aardvark/index.html"),
      _supportInfoApiPolicy("admin"),
      _numIoThreads(0),
      _requestBodySizeHttp1(server.getFeature<metrics::MetricsFeature>().add(
          arangodb_request_body_size_http1{})),
      _requestBodySizeHttp2(server.getFeature<metrics::MetricsFeature>().add(
          arangodb_request_body_size_http2{})),
      _requestBodySizeVst(server.getFeature<metrics::MetricsFeature>().add(
          arangodb_request_body_size_vst{})),
      _http2Connections(server.getFeature<metrics::MetricsFeature>().add(
          arangodb_http2_connections_total{})),
      _vstConnections(server.getFeature<metrics::MetricsFeature>().add(
          arangodb_vst_connections_total{})) {
  static_assert(
      Server::isCreatedAfter<GeneralServerFeature, metrics::MetricsFeature>());

  setOptional(true);
  startsAfter<application_features::AqlFeaturePhase>();

  startsAfter<HttpEndpointProvider>();
  startsAfter<SslServerFeature>();
  startsAfter<UpgradeFeature>();

  _numIoThreads =
      (std::max)(static_cast<uint64_t>(1),
                 static_cast<uint64_t>(NumberOfCores::getValue() / 4));
  if (_numIoThreads > _maxIoThreads) {
    _numIoThreads = _maxIoThreads;
  }
}

void GeneralServerFeature::collectOptions(
    std::shared_ptr<ProgramOptions> options) {
  options->addOldOption("server.allow-method-override",
                        "http.allow-method-override");
  options->addOldOption("server.hide-product-header",
                        "http.hide-product-header");
  options->addOldOption("server.keep-alive-timeout", "http.keep-alive-timeout");
  options->addOldOption("no-server", "server.rest-server");

  options->addOption(
      "--server.io-threads", "number of threads used to handle IO",
      new UInt64Parameter(&_numIoThreads),
      arangodb::options::makeDefaultFlags(arangodb::options::Flags::Dynamic));

  options
      ->addOption("--server.support-info-api",
                  "policy for exposing support info API",
                  new DiscreteValuesParameter<StringParameter>(
                      &_supportInfoApiPolicy,
                      std::unordered_set<std::string>{"disabled", "jwt",
                                                      "admin", "public"}))
      .setIntroducedIn(30900);

  options->addSection("http", "HTTP server features");

  options
      ->addOption(
          "--http.allow-method-override",
          "allow HTTP method override using special headers",
          new BooleanParameter(&_allowMethodOverride),
          arangodb::options::makeDefaultFlags(arangodb::options::Flags::Hidden))
      .setDeprecatedIn(30800);

  options->addOption("--http.keep-alive-timeout",
                     "keep-alive timeout in seconds",
                     new DoubleParameter(&_keepAliveTimeout));

  options
      ->addOption("--http.hide-product-header",
                  "do not expose \"Server: ArangoDB\" header in HTTP responses",
                  new BooleanParameter(&HttpResponse::HIDE_PRODUCT_HEADER))
      .setDeprecatedIn(30800);

  options->addOption(
      "--http.trusted-origin",
      "trusted origin URLs for CORS requests with credentials",
      new VectorParameter<StringParameter>(&_accessControlAllowOrigins));

  options
      ->addOption("--http.redirect-root-to", "redirect of root URL",
                  new StringParameter(&_redirectRootTo))
      .setIntroducedIn(30712);

  options
      ->addOption(
          "--http.permanently-redirect-root",
          "if true, use a permanent redirect. If false, use a temporary",
          new BooleanParameter(&_permanentRootRedirect))
      .setIntroducedIn(30712);

  options
      ->addOption(
          "--http.return-queue-time-header",
          "if true, return the 'x-arango-queue-time-seconds' response header",
          new BooleanParameter(&_returnQueueTimeHeader))
      .setIntroducedIn(30900);

  options->addOption("--frontend.proxy-request-check",
                     "enable proxy request checking",
                     new BooleanParameter(&_proxyCheck),
                     arangodb::options::makeFlags(
                         arangodb::options::Flags::DefaultNoComponents,
                         arangodb::options::Flags::OnCoordinator,
                         arangodb::options::Flags::OnSingle));

  options->addOption("--frontend.trusted-proxy",
                     "list of proxies to trust (may be IP or network). Make "
                     "sure --frontend.proxy-request-check is enabled",
                     new VectorParameter<StringParameter>(&_trustedProxies),
                     arangodb::options::makeFlags(
                         arangodb::options::Flags::DefaultNoComponents,
                         arangodb::options::Flags::OnCoordinator,
                         arangodb::options::Flags::OnSingle));
}

void GeneralServerFeature::validateOptions(std::shared_ptr<ProgramOptions>) {
  if (!_accessControlAllowOrigins.empty()) {
    // trim trailing slash from all members
    for (auto& it : _accessControlAllowOrigins) {
      if (it == "*" || it == "all") {
        // special members "*" or "all" means all origins are allowed
        _accessControlAllowOrigins.clear();
        _accessControlAllowOrigins.push_back("*");
        break;
      } else if (it == "none") {
        // "none" means no origins are allowed
        _accessControlAllowOrigins.clear();
        break;
      } else if (it[it.size() - 1] == '/') {
        // strip trailing slash
        it = it.substr(0, it.size() - 1);
      }
    }

    // remove empty members
    _accessControlAllowOrigins.erase(
        std::remove_if(_accessControlAllowOrigins.begin(),
                       _accessControlAllowOrigins.end(),
                       [](std::string const& value) {
                         return basics::StringUtils::trim(value).empty();
                       }),
        _accessControlAllowOrigins.end());
  }

  // we need at least one io thread and context
  if (_numIoThreads == 0) {
    LOG_TOPIC("1ade3", WARN, Logger::FIXME)
        << "Need at least one io-context thread.";
    _numIoThreads = 1;
  } else if (_numIoThreads > _maxIoThreads) {
    LOG_TOPIC("80dcf", WARN, Logger::FIXME)
        << "IO-contexts are limited to " << _maxIoThreads;
    _numIoThreads = _maxIoThreads;
  }
}

void GeneralServerFeature::prepare() {
  ServerState::instance()->setServerMode(ServerState::Mode::MAINTENANCE);
}

void GeneralServerFeature::start() {
  _jobManager = std::make_unique<AsyncJobManager>();
  _handlerFactory = std::make_unique<RestHandlerFactory>();

  defineHandlers();
  buildServers();

  for (auto& server : _servers) {
    server->startListening();
  }
}

void GeneralServerFeature::initiateSoftShutdown() {
  if (_jobManager != nullptr) {
    _jobManager->initiateSoftShutdown();
  }
}

void GeneralServerFeature::beginShutdown() {
  for (auto& server : _servers) {
    server->stopListening();
  }
}

void GeneralServerFeature::stop() {
  _jobManager->deleteJobs();
  for (auto& server : _servers) {
    server->stopConnections();
  }
}

void GeneralServerFeature::unprepare() {
  for (auto& server : _servers) {
    server->stopWorking();
  }
  _servers.clear();
  _jobManager.reset();
}

double GeneralServerFeature::keepAliveTimeout() const noexcept {
  return _keepAliveTimeout;
}

bool GeneralServerFeature::proxyCheck() const noexcept { return _proxyCheck; }

bool GeneralServerFeature::returnQueueTimeHeader() const noexcept {
  return _returnQueueTimeHeader;
}

std::vector<std::string> GeneralServerFeature::trustedProxies() const {
  return _trustedProxies;
}

bool GeneralServerFeature::allowMethodOverride() const noexcept {
  return _allowMethodOverride;
}

std::vector<std::string> const&
GeneralServerFeature::accessControlAllowOrigins() const {
  return _accessControlAllowOrigins;
}

Result GeneralServerFeature::reloadTLS() {  // reload TLS data from disk
  Result res;
  for (auto& up : _servers) {
    Result res2 = up->reloadTLS();
    if (res2.fail()) {
      res = res2;  // yes, we only report the last error if there is one
    }
  }
  return res;
}

bool GeneralServerFeature::permanentRootRedirect() const noexcept {
  return _permanentRootRedirect;
}

std::string GeneralServerFeature::redirectRootTo() const {
  return _redirectRootTo;
}

std::string const& GeneralServerFeature::supportInfoApiPolicy() const noexcept {
  return _supportInfoApiPolicy;
}

rest::RestHandlerFactory& GeneralServerFeature::handlerFactory() {
  return *_handlerFactory;
}

rest::AsyncJobManager& GeneralServerFeature::jobManager() {
  return *_jobManager;
}

void GeneralServerFeature::buildServers() {
  TRI_ASSERT(_jobManager != nullptr);

  EndpointFeature& endpoint =
      server().getFeature<HttpEndpointProvider, EndpointFeature>();
  auto const& endpointList = endpoint.endpointList();

  // check if endpointList contains ssl featured server
  if (endpointList.hasSsl()) {
    if (!server().hasFeature<SslServerFeature>()) {
      LOG_TOPIC("8df10", FATAL, arangodb::Logger::FIXME)
          << "no ssl context is known, cannot create https server, "
             "please enable SSL";
      FATAL_ERROR_EXIT();
    }
    SslServerFeature& ssl = server().getFeature<SslServerFeature>();
    ssl.verifySslOptions();
  }

  auto server = std::make_unique<GeneralServer>(*this, _numIoThreads);
  server->setEndpointList(&endpointList);
  _servers.push_back(std::move(server));
}

void GeneralServerFeature::defineHandlers() {
  TRI_ASSERT(_jobManager != nullptr);

  AgencyFeature& agency = server().getFeature<AgencyFeature>();
  ClusterFeature& cluster = server().getFeature<ClusterFeature>();
  AuthenticationFeature& authentication =
      server().getFeature<AuthenticationFeature>();

  // ...........................................................................
  // /_api
  // ...........................................................................

  _handlerFactory->addPrefixHandler(          // add handler
      RestVocbaseBaseHandler::ANALYZER_PATH,  // base URL
      RestHandlerCreator<
          iresearch::RestAnalyzerHandler>::createNoData  // handler
  );

  _handlerFactory->addPrefixHandler(
      RestVocbaseBaseHandler::BATCH_PATH,
      RestHandlerCreator<RestBatchHandler>::createNoData);

  _handlerFactory->addPrefixHandler(
      RestVocbaseBaseHandler::CONTROL_PREGEL_PATH,
      RestHandlerCreator<RestControlPregelHandler>::createNoData);

  auto queryRegistry = QueryRegistryFeature::registry();
  _handlerFactory->addPrefixHandler(
      RestVocbaseBaseHandler::CURSOR_PATH,
      RestHandlerCreator<RestCursorHandler>::createData<aql::QueryRegistry*>,
      queryRegistry);

  _handlerFactory->addPrefixHandler(
      RestVocbaseBaseHandler::DATABASE_PATH,
      RestHandlerCreator<RestDatabaseHandler>::createNoData);

  _handlerFactory->addPrefixHandler(
      RestVocbaseBaseHandler::DOCUMENT_PATH,
      RestHandlerCreator<RestDocumentHandler>::createNoData);

  _handlerFactory->addPrefixHandler(
      RestVocbaseBaseHandler::EDGES_PATH,
      RestHandlerCreator<RestEdgesHandler>::createNoData);

  _handlerFactory->addPrefixHandler(
      RestVocbaseBaseHandler::GHARIAL_PATH,
      RestHandlerCreator<RestGraphHandler>::createNoData);

  _handlerFactory->addPrefixHandler(
      RestVocbaseBaseHandler::ENDPOINT_PATH,
      RestHandlerCreator<RestEndpointHandler>::createNoData);

  _handlerFactory->addPrefixHandler(
      RestVocbaseBaseHandler::IMPORT_PATH,
      RestHandlerCreator<RestImportHandler>::createNoData);

  _handlerFactory->addPrefixHandler(
      RestVocbaseBaseHandler::INDEX_PATH,
      RestHandlerCreator<RestIndexHandler>::createNoData);

  _handlerFactory->addPrefixHandler(
      RestVocbaseBaseHandler::SIMPLE_QUERY_ALL_PATH,
      RestHandlerCreator<RestSimpleQueryHandler>::createData<
          aql::QueryRegistry*>,
      queryRegistry);

  _handlerFactory->addPrefixHandler(
      RestVocbaseBaseHandler::SIMPLE_QUERY_ALL_KEYS_PATH,
      RestHandlerCreator<RestSimpleQueryHandler>::createData<
          aql::QueryRegistry*>,
      queryRegistry);

  _handlerFactory->addPrefixHandler(
      RestVocbaseBaseHandler::SIMPLE_QUERY_BY_EXAMPLE,
      RestHandlerCreator<RestSimpleQueryHandler>::createData<
          aql::QueryRegistry*>,
      queryRegistry);

  _handlerFactory->addPrefixHandler(
      RestVocbaseBaseHandler::SIMPLE_LOOKUP_PATH,
      RestHandlerCreator<RestSimpleHandler>::createData<aql::QueryRegistry*>,
      queryRegistry);

  _handlerFactory->addPrefixHandler(
      RestVocbaseBaseHandler::SIMPLE_REMOVE_PATH,
      RestHandlerCreator<RestSimpleHandler>::createData<aql::QueryRegistry*>,
      queryRegistry);

  if (server().isEnabled<V8DealerFeature>()) {
    // the tasks feature depends on V8. only enable it if JavaScript is enabled
    _handlerFactory->addPrefixHandler(
        RestVocbaseBaseHandler::TASKS_PATH,
        RestHandlerCreator<RestTasksHandler>::createNoData);
  }

  _handlerFactory->addPrefixHandler(
      RestVocbaseBaseHandler::UPLOAD_PATH,
      RestHandlerCreator<RestUploadHandler>::createNoData);

  _handlerFactory->addPrefixHandler(
      RestVocbaseBaseHandler::USERS_PATH,
      RestHandlerCreator<RestUsersHandler>::createNoData);

  _handlerFactory->addPrefixHandler(
      RestVocbaseBaseHandler::VIEW_PATH,
      RestHandlerCreator<RestViewHandler>::createNoData);

  if (cluster.isEnabled()) {
    _handlerFactory->addPrefixHandler(
<<<<<<< HEAD
        "/_api/log", RestHandlerCreator<RestLogHandler>::createNoData);
    _handlerFactory->addPrefixHandler(
        "/_api/prototype-state",
        RestHandlerCreator<RestPrototypeStateHandler>::createNoData);
  }
#endif

  if (cluster.isEnabled()) {
=======
        std::string{StaticStrings::ApiLogExternal},
        RestHandlerCreator<RestLogHandler>::createNoData);
>>>>>>> c353450b
    _handlerFactory->addPrefixHandler(
        std::string{StaticStrings::ApiLogInternal},
        RestHandlerCreator<RestLogInternalHandler>::createNoData);
    _handlerFactory->addPrefixHandler(
        std::string{StaticStrings::ApiReplicatedStateExternal},
        RestHandlerCreator<RestReplicatedStateHandler>::createNoData);
  }

  // This is the only handler were we need to inject
  // more than one data object. So we created the combinedRegistries
  // for it.
  _handlerFactory->addPrefixHandler(
      "/_api/aql",
      RestHandlerCreator<aql::RestAqlHandler>::createData<aql::QueryRegistry*>,
      queryRegistry);

  _handlerFactory->addPrefixHandler(
      "/_api/aql-builtin",
      RestHandlerCreator<RestAqlFunctionsHandler>::createNoData);

  if (server().isEnabled<V8DealerFeature>()) {
    // the AQL UDfs feature depends on V8. only enable it if JavaScript is
    // enabled
    _handlerFactory->addPrefixHandler(
        "/_api/aqlfunction",
        RestHandlerCreator<RestAqlUserFunctionsHandler>::createNoData);
  }

  _handlerFactory->addPrefixHandler(
      "/_api/explain", RestHandlerCreator<RestExplainHandler>::createNoData);

  _handlerFactory->addPrefixHandler(
      "/_api/query", RestHandlerCreator<RestQueryHandler>::createNoData);

  _handlerFactory->addPrefixHandler(
      "/_api/query-cache",
      RestHandlerCreator<RestQueryCacheHandler>::createNoData);

  _handlerFactory->addPrefixHandler(
      "/_api/pregel", RestHandlerCreator<RestPregelHandler>::createNoData);

  _handlerFactory->addPrefixHandler(
      "/_api/wal", RestHandlerCreator<RestWalAccessHandler>::createNoData);

  if (agency.isEnabled()) {
    _handlerFactory->addPrefixHandler(
        RestVocbaseBaseHandler::AGENCY_PATH,
        RestHandlerCreator<RestAgencyHandler>::createData<consensus::Agent*>,
        agency.agent());

    _handlerFactory->addPrefixHandler(
        RestVocbaseBaseHandler::AGENCY_PRIV_PATH,
        RestHandlerCreator<RestAgencyPrivHandler>::createData<
            consensus::Agent*>,
        agency.agent());
  }

  if (cluster.isEnabled()) {
    // add "/agency-callbacks" handler
    _handlerFactory->addPrefixHandler(
        cluster.agencyCallbacksPath(),
        RestHandlerCreator<RestAgencyCallbacksHandler>::createData<
            AgencyCallbackRegistry*>,
        cluster.agencyCallbackRegistry());
    // add "_api/cluster" handler
    _handlerFactory->addPrefixHandler(
        cluster.clusterRestPath(),
        RestHandlerCreator<RestClusterHandler>::createNoData);
  }
  _handlerFactory->addPrefixHandler(
      RestVocbaseBaseHandler::INTERNAL_TRAVERSER_PATH,
      RestHandlerCreator<InternalRestTraverserHandler>::createData<
          aql::QueryRegistry*>,
      queryRegistry);

  // And now some handlers which are registered in both /_api and /_admin
  _handlerFactory->addHandler(
      "/_admin/actions",
      RestHandlerCreator<MaintenanceRestHandler>::createNoData);

  _handlerFactory->addHandler(
      "/_admin/auth/reload",
      RestHandlerCreator<RestAuthReloadHandler>::createNoData);

  if (server().hasFeature<V8DealerFeature>() &&
      server().getFeature<V8DealerFeature>().allowAdminExecute()) {
    // the /_admin/execute API depends on V8. only enable it if JavaScript is
    // enabled
    _handlerFactory->addHandler(
        "/_admin/execute",
        RestHandlerCreator<RestAdminExecuteHandler>::createNoData);
  }

  _handlerFactory->addHandler(
      "/_admin/time", RestHandlerCreator<RestTimeHandler>::createNoData);

  _handlerFactory->addHandler(
      "/_admin/compact", RestHandlerCreator<RestCompactHandler>::createNoData);

  _handlerFactory->addPrefixHandler(
      "/_api/job",
      RestHandlerCreator<arangodb::RestJobHandler>::createData<
          AsyncJobManager*>,
      _jobManager.get());

  _handlerFactory->addPrefixHandler(
      "/_api/engine", RestHandlerCreator<RestEngineHandler>::createNoData);

  _handlerFactory->addHandler(
      "/_api/version", RestHandlerCreator<RestVersionHandler>::createNoData);

  _handlerFactory->addPrefixHandler(
      "/_api/transaction",
      RestHandlerCreator<RestTransactionHandler>::createNoData);

  _handlerFactory->addPrefixHandler(
      "/_api/ttl", RestHandlerCreator<RestTtlHandler>::createNoData);

  // ...........................................................................
  // /_admin
  // ...........................................................................

  _handlerFactory->addPrefixHandler(
      "/_admin/cluster",
      RestHandlerCreator<arangodb::RestAdminClusterHandler>::createNoData);

  _handlerFactory->addHandler(
      "/_admin/status", RestHandlerCreator<RestStatusHandler>::createNoData);

  if (_supportInfoApiPolicy != "disabled") {
    _handlerFactory->addHandler(
        "/_admin/support-info",
        RestHandlerCreator<RestSupportInfoHandler>::createNoData);
  }

  _handlerFactory->addHandler(
      "/_admin/system-report",
      RestHandlerCreator<RestSystemReportHandler>::createNoData);

  _handlerFactory->addPrefixHandler(
      "/_admin/job",
      RestHandlerCreator<arangodb::RestJobHandler>::createData<
          AsyncJobManager*>,
      _jobManager.get());

  _handlerFactory->addHandler(
      "/_admin/version", RestHandlerCreator<RestVersionHandler>::createNoData);

  // further admin handlers
  _handlerFactory->addPrefixHandler(
      "/_admin/database/target-version",
      RestHandlerCreator<arangodb::RestAdminDatabaseHandler>::createNoData);

  _handlerFactory->addPrefixHandler(
      "/_admin/log",
      RestHandlerCreator<arangodb::RestAdminLogHandler>::createNoData);

  if (server().isEnabled<V8DealerFeature>()) {
    // the routing feature depends on V8. only enable it if JavaScript is
    // enabled
    _handlerFactory->addPrefixHandler(
        "/_admin/routing",
        RestHandlerCreator<arangodb::RestAdminRoutingHandler>::createNoData);
  }

  _handlerFactory->addHandler(
      "/_admin/supervisionState",
      RestHandlerCreator<arangodb::RestSupervisionStateHandler>::createNoData);

#ifdef ARANGODB_ENABLE_FAILURE_TESTS
  // This handler is to activate SYS_DEBUG_FAILAT on DB servers
  _handlerFactory->addPrefixHandler(
      "/_admin/debug",
      RestHandlerCreator<arangodb::RestDebugHandler>::createNoData);
#endif

  _handlerFactory->addPrefixHandler(
      "/_admin/shutdown",
      RestHandlerCreator<arangodb::RestShutdownHandler>::createNoData);

  if (authentication.isActive()) {
    _handlerFactory->addPrefixHandler(
        "/_open/auth",
        RestHandlerCreator<arangodb::RestAuthHandler>::createNoData);
  }

  _handlerFactory->addPrefixHandler(
      "/_admin/server",
      RestHandlerCreator<arangodb::RestAdminServerHandler>::createNoData);

  _handlerFactory->addHandler(
      "/_admin/statistics",
      RestHandlerCreator<arangodb::RestAdminStatisticsHandler>::createNoData);

  _handlerFactory->addPrefixHandler(
      "/_admin/metrics",
      RestHandlerCreator<arangodb::RestMetricsHandler>::createNoData);

  _handlerFactory->addHandler(
      "/_admin/statistics-description",
      RestHandlerCreator<arangodb::RestAdminStatisticsHandler>::createNoData);

  _handlerFactory->addPrefixHandler(
      "/_admin/license",
      RestHandlerCreator<arangodb::RestLicenseHandler>::createNoData);

#ifdef USE_ENTERPRISE
  HotBackupFeature& backup = server().getFeature<HotBackupFeature>();
  if (backup.isAPIEnabled()) {
    _handlerFactory->addPrefixHandler(
        "/_admin/backup",
        RestHandlerCreator<arangodb::RestHotBackupHandler>::createNoData);
  }
#endif

  // ...........................................................................
  // test handler
  // ...........................................................................
#ifdef ARANGODB_ENABLE_MAINTAINER_MODE
  _handlerFactory->addPrefixHandler(
      "/_api/test", RestHandlerCreator<RestTestHandler>::createNoData);
#endif

  // ...........................................................................
  // actions defined in v8
  // ...........................................................................

  _handlerFactory->addPrefixHandler(
      "/", RestHandlerCreator<RestActionHandler>::createNoData);

  // engine specific handlers
  StorageEngine& engine = server().getFeature<EngineSelectorFeature>().engine();
  engine.addRestHandlers(*_handlerFactory);
}

}  // namespace arangodb<|MERGE_RESOLUTION|>--- conflicted
+++ resolved
@@ -83,9 +83,9 @@
 #include "RestHandler/RestLogInternalHandler.h"
 #include "RestHandler/RestMetricsHandler.h"
 #include "RestHandler/RestPregelHandler.h"
-#include "RestHandler/RestPrototypeStateHandler.h"
 #include "RestHandler/RestQueryCacheHandler.h"
 #include "RestHandler/RestQueryHandler.h"
+#include "RestHandler/RestPrototypeStateHandler.h"
 #include "RestHandler/RestReplicatedStateHandler.h"
 #include "RestHandler/RestShutdownHandler.h"
 #include "RestHandler/RestSimpleHandler.h"
@@ -536,25 +536,17 @@
 
   if (cluster.isEnabled()) {
     _handlerFactory->addPrefixHandler(
-<<<<<<< HEAD
-        "/_api/log", RestHandlerCreator<RestLogHandler>::createNoData);
+        std::string{StaticStrings::ApiLogExternal},
+        RestHandlerCreator<RestLogHandler>::createNoData);
+    _handlerFactory->addPrefixHandler(
+        std::string{StaticStrings::ApiLogInternal},
+        RestHandlerCreator<RestLogInternalHandler>::createNoData);
+    _handlerFactory->addPrefixHandler(
+        std::string{StaticStrings::ApiReplicatedStateExternal},
+        RestHandlerCreator<RestReplicatedStateHandler>::createNoData);
     _handlerFactory->addPrefixHandler(
         "/_api/prototype-state",
         RestHandlerCreator<RestPrototypeStateHandler>::createNoData);
-  }
-#endif
-
-  if (cluster.isEnabled()) {
-=======
-        std::string{StaticStrings::ApiLogExternal},
-        RestHandlerCreator<RestLogHandler>::createNoData);
->>>>>>> c353450b
-    _handlerFactory->addPrefixHandler(
-        std::string{StaticStrings::ApiLogInternal},
-        RestHandlerCreator<RestLogInternalHandler>::createNoData);
-    _handlerFactory->addPrefixHandler(
-        std::string{StaticStrings::ApiReplicatedStateExternal},
-        RestHandlerCreator<RestReplicatedStateHandler>::createNoData);
   }
 
   // This is the only handler were we need to inject
