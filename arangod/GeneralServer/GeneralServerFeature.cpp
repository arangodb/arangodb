////////////////////////////////////////////////////////////////////////////////
/// DISCLAIMER
///
/// Copyright 2016 ArangoDB GmbH, Cologne, Germany
///
/// Licensed under the Apache License, Version 2.0 (the "License");
/// you may not use this file except in compliance with the License.
/// You may obtain a copy of the License at
///
///     http://www.apache.org/licenses/LICENSE-2.0
///
/// Unless required by applicable law or agreed to in writing, software
/// distributed under the License is distributed on an "AS IS" BASIS,
/// WITHOUT WARRANTIES OR CONDITIONS OF ANY KIND, either express or implied.
/// See the License for the specific language governing permissions and
/// limitations under the License.
///
/// Copyright holder is ArangoDB GmbH, Cologne, Germany
///
/// @author Dr. Frank Celler
////////////////////////////////////////////////////////////////////////////////

#include "GeneralServerFeature.h"

#include <stdexcept>

#include "Agency/AgencyFeature.h"
#include "Agency/RestAgencyHandler.h"
#include "Agency/RestAgencyPrivHandler.h"
#include "Aql/RestAqlHandler.h"
#include "Basics/StringUtils.h"
#include "Cluster/AgencyCallbackRegistry.h"
#include "Cluster/ClusterComm.h"
#include "Cluster/ClusterFeature.h"
#include "Cluster/RestAgencyCallbacksHandler.h"
#include "Cluster/TraverserEngineRegistry.h"
#include "GeneralServer/AuthenticationFeature.h"
#include "GeneralServer/GeneralServer.h"
#include "GeneralServer/RestHandlerFactory.h"
#include "InternalRestHandler/InternalRestTraverserHandler.h"
#include "ProgramOptions/Parameters.h"
#include "ProgramOptions/ProgramOptions.h"
#include "ProgramOptions/Section.h"
#include "RestHandler/RestAdminLogHandler.h"
#include "RestHandler/RestAdminRoutingHandler.h"
#include "RestHandler/RestAqlFunctionsHandler.h"
#include "RestHandler/RestAuthHandler.h"
#include "RestHandler/RestBatchHandler.h"
#include "RestHandler/RestCursorHandler.h"
#include "RestHandler/RestDatabaseHandler.h"
#include "RestHandler/RestDebugHandler.h"
#include "RestHandler/RestDemoHandler.h"
#include "RestHandler/RestDocumentHandler.h"
#include "RestHandler/RestEchoHandler.h"
#include "RestHandler/RestEdgesHandler.h"
#include "RestHandler/RestEndpointHandler.h"
#include "RestHandler/RestEngineHandler.h"
#include "RestHandler/RestExplainHandler.h"
#include "RestHandler/RestHandlerCreator.h"
#include "RestHandler/RestImportHandler.h"
#include "RestHandler/RestIndexHandler.h"
#include "RestHandler/RestJobHandler.h"
#include "RestHandler/RestPleaseUpgradeHandler.h"
#include "RestHandler/RestPregelHandler.h"
#include "RestHandler/RestQueryCacheHandler.h"
#include "RestHandler/RestQueryHandler.h"
#include "RestHandler/RestShutdownHandler.h"
#include "RestHandler/RestSimpleHandler.h"
#include "RestHandler/RestSimpleQueryHandler.h"
#include "RestHandler/RestUploadHandler.h"
#include "RestHandler/RestUsersHandler.h"
#include "RestHandler/RestVersionHandler.h"
#include "RestHandler/RestViewHandler.h"
#include "RestHandler/WorkMonitorHandler.h"
#include "RestServer/DatabaseFeature.h"
#include "RestServer/EndpointFeature.h"
#include "RestServer/FeatureCacheFeature.h"
#include "RestServer/QueryRegistryFeature.h"
#include "RestServer/ServerFeature.h"
#include "RestServer/TraverserEngineRegistryFeature.h"
#include "Scheduler/Scheduler.h"
#include "Scheduler/SchedulerFeature.h"
#include "Ssl/SslServerFeature.h"
#include "StorageEngine/EngineSelectorFeature.h"
#include "StorageEngine/StorageEngine.h"
#include "V8Server/V8DealerFeature.h"

using namespace arangodb;
using namespace arangodb::rest;
using namespace arangodb::options;

rest::RestHandlerFactory* GeneralServerFeature::HANDLER_FACTORY = nullptr;
rest::AsyncJobManager* GeneralServerFeature::JOB_MANAGER = nullptr;
GeneralServerFeature* GeneralServerFeature::GENERAL_SERVER = nullptr;

GeneralServerFeature::GeneralServerFeature(
    application_features::ApplicationServer* server)
    : ApplicationFeature(server, "GeneralServer"),
      _allowMethodOverride(false),
      _proxyCheck(true) {
  setOptional(true);
  requiresElevatedPrivileges(false);
  startsAfter("Agency");
  startsAfter("Authentication");
  startsAfter("CheckVersion");
  startsAfter("Database");
  startsAfter("Endpoint");
  startsAfter("FoxxQueues");
<<<<<<< HEAD
  startsAfter("IResearch");
  startsAfter("MMFilesLogfileManager");
=======
>>>>>>> 4da33dea
  startsAfter("Random");
  startsAfter("Scheduler");
  startsAfter("Server");
  startsAfter("Upgrade");
}

void GeneralServerFeature::collectOptions(
    std::shared_ptr<ProgramOptions> options) {
  options->addSection("server", "Server features");

  options->addOldOption("server.allow-method-override",
                        "http.allow-method-override");
  options->addOldOption("server.hide-product-header",
                        "http.hide-product-header");
  options->addOldOption("server.keep-alive-timeout", "http.keep-alive-timeout");
  options->addOldOption("server.default-api-compatibility", "");
  options->addOldOption("no-server", "server.rest-server");

  options->addSection("http", "HttpServer features");

  options->addHiddenOption("--http.allow-method-override",
                           "allow HTTP method override using special headers",
                           new BooleanParameter(&_allowMethodOverride));

  options->addOption("--http.keep-alive-timeout",
                     "keep-alive timeout in seconds",
                     new DoubleParameter(&_keepAliveTimeout));

  options->addOption(
      "--http.hide-product-header",
      "do not expose \"Server: ArangoDB\" header in HTTP responses",
      new BooleanParameter(&HttpResponse::HIDE_PRODUCT_HEADER));

  options->addOption(
      "--http.trusted-origin",
      "trusted origin URLs for CORS requests with credentials",
      new VectorParameter<StringParameter>(&_accessControlAllowOrigins));

  options->addSection("frontend", "Frontend options");

  options->addOption("--frontend.proxy-request-check",
                     "enable or disable proxy request checking",
                     new BooleanParameter(&_proxyCheck));

  options->addOption("--frontend.trusted-proxy",
                     "list of proxies to trust (may be IP or network). Make "
                     "sure --frontend.proxy-request-check is enabled",
                     new VectorParameter<StringParameter>(&_trustedProxies));
}

void GeneralServerFeature::validateOptions(std::shared_ptr<ProgramOptions>) {
  if (!_accessControlAllowOrigins.empty()) {
    // trim trailing slash from all members
    for (auto& it : _accessControlAllowOrigins) {
      if (it == "*" || it == "all") {
        // special members "*" or "all" means all origins are allowed
        _accessControlAllowOrigins.clear();
        _accessControlAllowOrigins.push_back("*");
        break;
      } else if (it == "none") {
        // "none" means no origins are allowed
        _accessControlAllowOrigins.clear();
        break;
      } else if (it[it.size() - 1] == '/') {
        // strip trailing slash
        it = it.substr(0, it.size() - 1);
      }
    }

    // remove empty members
    _accessControlAllowOrigins.erase(
        std::remove_if(_accessControlAllowOrigins.begin(),
                       _accessControlAllowOrigins.end(),
                       [](std::string const& value) {
                         return basics::StringUtils::trim(value).empty();
                       }),
        _accessControlAllowOrigins.end());
  }
}

static TRI_vocbase_t* LookupDatabaseFromRequest(GeneralRequest* request) {
  auto databaseFeature = FeatureCacheFeature::instance()->databaseFeature();

  // get database name from request
  std::string const& dbName = request->databaseName();

  if (dbName.empty()) {
    // if no databases was specified in the request, use system database name
    // as a fallback
    request->setDatabaseName(StaticStrings::SystemDatabase);
    if (ServerState::instance()->isCoordinator()) {
      return databaseFeature->useDatabaseCoordinator(
          StaticStrings::SystemDatabase);
    }
    return databaseFeature->useDatabase(StaticStrings::SystemDatabase);
  }

  if (ServerState::instance()->isCoordinator()) {
    return databaseFeature->useDatabaseCoordinator(dbName);
  }
  return databaseFeature->useDatabase(dbName);
}

static bool SetRequestContext(GeneralRequest* request, void* data) {
  TRI_vocbase_t* vocbase = LookupDatabaseFromRequest(request);

  // invalid database name specified, database not found etc.
  if (vocbase == nullptr) {
    return false;
  }

  TRI_ASSERT(!vocbase->isDangling());

  // database needs upgrade
  if (vocbase->state() == TRI_vocbase_t::State::FAILED_VERSION) {
    request->setRequestPath("/_msg/please-upgrade");
    vocbase->release();
    return false;
  }

  // the vocbase context is now responsible for releasing the vocbase
  request->setRequestContext(new VocbaseContext(request, vocbase),
                             true);

  // the "true" means the request is the owner of the context
  return true;
}

void GeneralServerFeature::prepare() {
  RestHandlerFactory::setMaintenance(true);
  GENERAL_SERVER = this;
}

void GeneralServerFeature::start() {
  _jobManager.reset(new AsyncJobManager);

  JOB_MANAGER = _jobManager.get();

  _handlerFactory.reset(new RestHandlerFactory(&SetRequestContext, nullptr));

  HANDLER_FACTORY = _handlerFactory.get();

  defineHandlers();
  buildServers();

  for (auto& server : _servers) {
    server->startListening();
  }

  // populate the authentication cache. otherwise no one can access the new
  // database
  auto authentication =
      FeatureCacheFeature::instance()->authenticationFeature();
  TRI_ASSERT(authentication != nullptr);
  if (authentication->isActive()) {
    authentication->authInfo()->outdate();
    authentication->authInfo()->reloadAllUsers();
  }
}

void GeneralServerFeature::stop() {
  for (auto& server : _servers) {
    server->stopListening();
  }
}

void GeneralServerFeature::unprepare() {
  for (auto& server : _servers) {
    delete server;
  }

  GENERAL_SERVER = nullptr;
  JOB_MANAGER = nullptr;
  HANDLER_FACTORY = nullptr;
}

void GeneralServerFeature::buildServers() {
  TRI_ASSERT(_jobManager != nullptr);

  EndpointFeature* endpoint =
      application_features::ApplicationServer::getFeature<EndpointFeature>(
          "Endpoint");
  auto const& endpointList = endpoint->endpointList();

  // check if endpointList contains ssl featured server
  if (endpointList.hasSsl()) {
    SslServerFeature* ssl =
        application_features::ApplicationServer::getFeature<SslServerFeature>(
            "SslServer");

    if (ssl == nullptr) {
      LOG_TOPIC(FATAL, arangodb::Logger::FIXME)
          << "no ssl context is known, cannot create https server, "
             "please enable SSL";
      FATAL_ERROR_EXIT();
    }

    ssl->SSL->verifySslOptions();
  }

  GeneralServer* server = new GeneralServer();

  server->setEndpointList(&endpointList);
  _servers.push_back(server);
}

void GeneralServerFeature::defineHandlers() {
  TRI_ASSERT(_jobManager != nullptr);

  AgencyFeature* agency =
      application_features::ApplicationServer::getFeature<AgencyFeature>(
          "Agency");
  TRI_ASSERT(agency != nullptr);

  ClusterFeature* cluster =
      application_features::ApplicationServer::getFeature<ClusterFeature>(
          "Cluster");
  TRI_ASSERT(cluster != nullptr);

  AuthenticationFeature* authentication =
      application_features::ApplicationServer::getFeature<
          AuthenticationFeature>("Authentication");
  TRI_ASSERT(authentication != nullptr);

  auto queryRegistry = QueryRegistryFeature::QUERY_REGISTRY;
  auto traverserEngineRegistry =
      TraverserEngineRegistryFeature::TRAVERSER_ENGINE_REGISTRY;

  // ...........................................................................
  // /_msg
  // ...........................................................................

  _handlerFactory->addPrefixHandler(
      "/_msg/please-upgrade",
      RestHandlerCreator<RestPleaseUpgradeHandler>::createNoData);

  // ...........................................................................
  // /_api
  // ...........................................................................

  _handlerFactory->addPrefixHandler(
      RestVocbaseBaseHandler::BATCH_PATH,
      RestHandlerCreator<RestBatchHandler>::createNoData);

  _handlerFactory->addPrefixHandler(
      RestVocbaseBaseHandler::CURSOR_PATH,
      RestHandlerCreator<RestCursorHandler>::createData<aql::QueryRegistry*>,
      queryRegistry);

  _handlerFactory->addPrefixHandler(
      RestVocbaseBaseHandler::DATABASE_PATH,
      RestHandlerCreator<RestDatabaseHandler>::createNoData);

  _handlerFactory->addPrefixHandler(
      RestVocbaseBaseHandler::DOCUMENT_PATH,
      RestHandlerCreator<RestDocumentHandler>::createNoData);

  _handlerFactory->addPrefixHandler(
      RestVocbaseBaseHandler::EDGES_PATH,
      RestHandlerCreator<RestEdgesHandler>::createNoData);

  _handlerFactory->addPrefixHandler(
      RestVocbaseBaseHandler::ENDPOINT_PATH,
      RestHandlerCreator<RestEndpointHandler>::createNoData);

  _handlerFactory->addPrefixHandler(
      RestVocbaseBaseHandler::IMPORT_PATH,
      RestHandlerCreator<RestImportHandler>::createNoData);

  _handlerFactory->addPrefixHandler(
      RestVocbaseBaseHandler::INDEX_PATH,
      RestHandlerCreator<RestIndexHandler>::createNoData);

  _handlerFactory->addPrefixHandler(
      RestVocbaseBaseHandler::SIMPLE_QUERY_ALL_PATH,
      RestHandlerCreator<RestSimpleQueryHandler>::createData<
          aql::QueryRegistry*>,
      queryRegistry);

  _handlerFactory->addPrefixHandler(
      RestVocbaseBaseHandler::SIMPLE_QUERY_ALL_KEYS_PATH,
      RestHandlerCreator<RestSimpleQueryHandler>::createData<
          aql::QueryRegistry*>,
      queryRegistry);

  _handlerFactory->addPrefixHandler(
      RestVocbaseBaseHandler::SIMPLE_LOOKUP_PATH,
      RestHandlerCreator<RestSimpleHandler>::createData<aql::QueryRegistry*>,
      queryRegistry);

  _handlerFactory->addPrefixHandler(
      RestVocbaseBaseHandler::SIMPLE_REMOVE_PATH,
      RestHandlerCreator<RestSimpleHandler>::createData<aql::QueryRegistry*>,
      queryRegistry);

  _handlerFactory->addPrefixHandler(
      RestVocbaseBaseHandler::UPLOAD_PATH,
      RestHandlerCreator<RestUploadHandler>::createNoData);

  _handlerFactory->addPrefixHandler(
    RestVocbaseBaseHandler::USERS_PATH,
    RestHandlerCreator<RestUsersHandler>::createNoData);

  _handlerFactory->addPrefixHandler(
      RestVocbaseBaseHandler::VIEW_PATH,
      RestHandlerCreator<RestViewHandler>::createNoData);

  _handlerFactory->addPrefixHandler(
      "/_api/aql",
      RestHandlerCreator<aql::RestAqlHandler>::createData<aql::QueryRegistry*>,
      queryRegistry);

  _handlerFactory->addPrefixHandler(
      "/_api/aql-builtin",
      RestHandlerCreator<RestAqlFunctionsHandler>::createNoData);

  _handlerFactory->addPrefixHandler(
      "/_api/explain", RestHandlerCreator<RestExplainHandler>::createNoData);

  _handlerFactory->addPrefixHandler(
      "/_api/query", RestHandlerCreator<RestQueryHandler>::createNoData);

  _handlerFactory->addPrefixHandler(
      "/_api/query-cache",
      RestHandlerCreator<RestQueryCacheHandler>::createNoData);

  _handlerFactory->addPrefixHandler(
      "/_api/pregel", RestHandlerCreator<RestPregelHandler>::createNoData);

  if (agency->isEnabled()) {
    _handlerFactory->addPrefixHandler(
        RestVocbaseBaseHandler::AGENCY_PATH,
        RestHandlerCreator<RestAgencyHandler>::createData<consensus::Agent*>,
        agency->agent());

    _handlerFactory->addPrefixHandler(
        RestVocbaseBaseHandler::AGENCY_PRIV_PATH,
        RestHandlerCreator<RestAgencyPrivHandler>::createData<
            consensus::Agent*>,
        agency->agent());
  }

  if (cluster->isEnabled()) {
    // add "/agency-callbacks" handler
    _handlerFactory->addPrefixHandler(
        cluster->agencyCallbacksPath(),
        RestHandlerCreator<RestAgencyCallbacksHandler>::createData<
            AgencyCallbackRegistry*>,
        cluster->agencyCallbackRegistry());
  }
  _handlerFactory->addPrefixHandler(
      RestVocbaseBaseHandler::INTERNAL_TRAVERSER_PATH,
      RestHandlerCreator<InternalRestTraverserHandler>::createData<
          traverser::TraverserEngineRegistry*>,
      traverserEngineRegistry);

  // And now some handlers which are registered in both /_api and /_admin
  _handlerFactory->addPrefixHandler(
      "/_api/job", RestHandlerCreator<arangodb::RestJobHandler>::createData<
                       AsyncJobManager*>,
      _jobManager.get());

  _handlerFactory->addPrefixHandler(
      "/_api/engine", RestHandlerCreator<RestEngineHandler>::createNoData);

  _handlerFactory->addHandler(
      "/_api/version", RestHandlerCreator<RestVersionHandler>::createNoData);

#ifdef ARANGODB_ENABLE_MAINTAINER_MODE
  _handlerFactory->addHandler(
      "/_admin/demo-engine", RestHandlerCreator<RestDemoHandler>::createNoData);
#endif

  // ...........................................................................
  // /_admin
  // ...........................................................................

  _handlerFactory->addPrefixHandler(
      "/_admin/job", RestHandlerCreator<arangodb::RestJobHandler>::createData<
                         AsyncJobManager*>,
      _jobManager.get());

  _handlerFactory->addHandler(
      "/_admin/version", RestHandlerCreator<RestVersionHandler>::createNoData);

  // further admin handlers
  _handlerFactory->addPrefixHandler(
      "/_admin/log",
      RestHandlerCreator<arangodb::RestAdminLogHandler>::createNoData);

  _handlerFactory->addPrefixHandler(
      "/_admin/routing",
      RestHandlerCreator<arangodb::RestAdminRoutingHandler>::createNoData);

  _handlerFactory->addPrefixHandler(
      "/_admin/work-monitor",
      RestHandlerCreator<WorkMonitorHandler>::createNoData);

  _handlerFactory->addHandler(
      "/_admin/json-echo", RestHandlerCreator<RestEchoHandler>::createNoData);

#ifdef ARANGODB_ENABLE_FAILURE_TESTS
  // This handler is to activate SYS_DEBUG_FAILAT on DB servers
  _handlerFactory->addPrefixHandler(
      "/_admin/debug", RestHandlerCreator<RestDebugHandler>::createNoData);
#endif

  _handlerFactory->addPrefixHandler(
      "/_admin/shutdown",
      RestHandlerCreator<arangodb::RestShutdownHandler>::createNoData);

  if (authentication->isActive()) {
    _handlerFactory->addPrefixHandler(
        "/_open/auth",
        RestHandlerCreator<arangodb::RestAuthHandler>::createNoData);
  }

  // ...........................................................................
  // /_admin
  // ...........................................................................

  _handlerFactory->addPrefixHandler(
      "/", RestHandlerCreator<RestActionHandler>::createNoData);

  // engine specific handlers
  StorageEngine* engine = EngineSelectorFeature::ENGINE;
  TRI_ASSERT(engine != nullptr);  // Engine not loaded. Startup broken
  engine->addRestHandlers(_handlerFactory.get());
}<|MERGE_RESOLUTION|>--- conflicted
+++ resolved
@@ -106,11 +106,6 @@
   startsAfter("Database");
   startsAfter("Endpoint");
   startsAfter("FoxxQueues");
-<<<<<<< HEAD
-  startsAfter("IResearch");
-  startsAfter("MMFilesLogfileManager");
-=======
->>>>>>> 4da33dea
   startsAfter("Random");
   startsAfter("Scheduler");
   startsAfter("Server");
