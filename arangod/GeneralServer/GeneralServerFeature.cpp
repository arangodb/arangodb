--- conflicted
+++ resolved
@@ -188,23 +188,11 @@
       _supportInfoApiPolicy("admin"),
       _optionsApiPolicy("jwt"),
       _numIoThreads(0),
-<<<<<<< HEAD
-      _requestBodySizeHttp1(server.getFeature<metrics::MetricsFeature>().add(
-          arangodb_request_body_size_http1{})),
-      _requestBodySizeHttp2(server.getFeature<metrics::MetricsFeature>().add(
-          arangodb_request_body_size_http2{})),
-      _http1Connections(server.getFeature<metrics::MetricsFeature>().add(
-          arangodb_http1_connections_total{})),
-      _http2Connections(server.getFeature<metrics::MetricsFeature>().add(
-          arangodb_http2_connections_total{})) {
-=======
       _requestBodySizeHttp1(metrics.add(arangodb_request_body_size_http1{})),
       _requestBodySizeHttp2(metrics.add(arangodb_request_body_size_http2{})),
       _requestBodySizeVst(metrics.add(arangodb_request_body_size_vst{})),
       _http1Connections(metrics.add(arangodb_http1_connections_total{})),
-      _http2Connections(metrics.add(arangodb_http2_connections_total{})),
-      _vstConnections(metrics.add(arangodb_vst_connections_total{})) {
->>>>>>> 4a35236d
+      _http2Connections(metrics.add(arangodb_http2_connections_total{})) {
   static_assert(
       Server::isCreatedAfter<GeneralServerFeature, metrics::MetricsFeature>());
 
