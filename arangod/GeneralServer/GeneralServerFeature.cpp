////////////////////////////////////////////////////////////////////////////////
/// DISCLAIMER
///
/// Copyright 2014-2024 ArangoDB GmbH, Cologne, Germany
/// Copyright 2004-2014 triAGENS GmbH, Cologne, Germany
///
/// Licensed under the Business Source License 1.1 (the "License");
/// you may not use this file except in compliance with the License.
/// You may obtain a copy of the License at
///
///     https://github.com/arangodb/arangodb/blob/devel/LICENSE
///
/// Unless required by applicable law or agreed to in writing, software
/// distributed under the License is distributed on an "AS IS" BASIS,
/// WITHOUT WARRANTIES OR CONDITIONS OF ANY KIND, either express or implied.
/// See the License for the specific language governing permissions and
/// limitations under the License.
///
/// Copyright holder is ArangoDB GmbH, Cologne, Germany
///
/// @author Dr. Frank Celler
////////////////////////////////////////////////////////////////////////////////

#include "GeneralServerFeature.h"

#include <chrono>
#include <stdexcept>
#include <thread>

#include "ApplicationFeatures/ApplicationServer.h"
#include "Actions/RestActionHandler.h"
#include "Agency/AgencyFeature.h"
#include "Agency/RestAgencyHandler.h"
#include "Agency/RestAgencyPrivHandler.h"
#include "ApplicationFeatures/HttpEndpointProvider.h"
#include "Aql/RestAqlHandler.h"
#include "AsyncRegistryServer/RestHandler.h"
#include "Basics/StringUtils.h"
#include "Basics/application-exit.h"
#include "Basics/debugging.h"
#include "Basics/FeatureFlags.h"
#include "Cluster/AgencyCallbackRegistry.h"
#include "Cluster/ClusterFeature.h"
#include "Cluster/MaintenanceRestHandler.h"
#include "Cluster/RestAgencyCallbacksHandler.h"
#include "Cluster/RestClusterHandler.h"
#include "FeaturePhases/AqlFeaturePhase.h"
#include "GeneralServer/AuthenticationFeature.h"
#include "GeneralServer/GeneralServer.h"
#include "GeneralServer/RestHandlerFactory.h"
#include "GeneralServer/SslServerFeature.h"
#include "InternalRestHandler/InternalRestTraverserHandler.h"
#include "Metrics/CounterBuilder.h"
#include "Metrics/HistogramBuilder.h"
#include "Metrics/MetricsFeature.h"
#include "Network/NetworkFeature.h"
#include "ProgramOptions/Parameters.h"
#include "ProgramOptions/ProgramOptions.h"
#include "ProgramOptions/Section.h"
#include "Rest/HttpResponse.h"
#include "RestHandler/RestAdminClusterHandler.h"
#include "RestHandler/RestAdminDatabaseHandler.h"
#ifdef USE_V8
#include "RestHandler/RestAdminExecuteHandler.h"
#endif
#include "RestHandler/RestAdminLogHandler.h"
#ifdef USE_V8
#include "RestHandler/RestAdminRoutingHandler.h"
#endif
#include "RestHandler/RestAdminServerHandler.h"
#include "RestHandler/RestAdminStatisticsHandler.h"
#include "RestHandler/RestAnalyzerHandler.h"
#include "RestHandler/RestAqlFunctionsHandler.h"
#ifdef USE_V8
#include "RestHandler/RestAqlUserFunctionsHandler.h"
#endif
#include "RestHandler/RestAuthHandler.h"
#include "RestHandler/RestAuthReloadHandler.h"
#include "RestHandler/RestCompactHandler.h"
#include "RestHandler/RestCursorHandler.h"
#include "RestHandler/RestDatabaseHandler.h"
#include "RestHandler/RestDebugHandler.h"
#include "RestHandler/RestDocumentHandler.h"
#include "RestHandler/RestDocumentStateHandler.h"
#include "RestHandler/RestDumpHandler.h"
#include "RestHandler/RestEdgesHandler.h"
#include "RestHandler/RestEndpointHandler.h"
#include "RestHandler/RestEngineHandler.h"
#include "RestHandler/RestExplainHandler.h"
#include "RestHandler/RestGraphHandler.h"
#include "RestHandler/RestHandlerCreator.h"
#include "RestHandler/RestImportHandler.h"
#include "RestHandler/RestIndexHandler.h"
#include "RestHandler/RestKeyGeneratorsHandler.h"
#include "RestHandler/RestJobHandler.h"
#include "RestHandler/RestLicenseHandler.h"
#include "RestHandler/RestLogHandler.h"
#include "RestHandler/RestLogInternalHandler.h"
#include "RestHandler/RestMetricsHandler.h"
#include "RestHandler/RestOptionsDescriptionHandler.h"
#include "RestHandler/RestOptionsHandler.h"
#include "RestHandler/RestQueryCacheHandler.h"
#include "RestHandler/RestQueryHandler.h"
#include "RestHandler/RestShutdownHandler.h"
#include "RestHandler/RestSimpleHandler.h"
#include "RestHandler/RestSimpleQueryHandler.h"
#include "RestHandler/RestStatusHandler.h"
#include "RestHandler/RestSupervisionStateHandler.h"
#include "RestHandler/RestTelemetricsHandler.h"
#include "RestHandler/RestSupportInfoHandler.h"
#include "RestHandler/RestSystemReportHandler.h"
#include "RestHandler/RestTasksHandler.h"
#include "RestHandler/RestTestHandler.h"
#include "RestHandler/RestTimeHandler.h"
#include "RestHandler/RestTransactionHandler.h"
#include "RestHandler/RestTtlHandler.h"
#include "RestHandler/RestUploadHandler.h"
#include "RestHandler/RestUsageMetricsHandler.h"
#include "RestHandler/RestUsersHandler.h"
#include "RestHandler/RestVersionHandler.h"
#include "RestHandler/RestViewHandler.h"
#include "RestHandler/RestWalAccessHandler.h"
#include "RestServer/EndpointFeature.h"
#include "Metrics/HistogramBuilder.h"
#include "Metrics/CounterBuilder.h"
#include "Metrics/GaugeBuilder.h"
#include "Metrics/MetricsFeature.h"
#include "RestServer/QueryRegistryFeature.h"
#include "RestServer/UpgradeFeature.h"
#include "Scheduler/Scheduler.h"
#include "Scheduler/SchedulerFeature.h"
#include "StorageEngine/EngineSelectorFeature.h"
#include "StorageEngine/StorageEngine.h"
#ifdef USE_V8
#include "V8Server/V8DealerFeature.h"
#endif

#ifdef USE_ENTERPRISE
#include "Enterprise/RestHandler/RestHotBackupHandler.h"
#include "Enterprise/StorageEngine/HotBackupFeature.h"
#endif

using namespace arangodb::rest;
using namespace arangodb::options;

namespace arangodb {

struct RequestBodySizeScale {
  static metrics::LogScale<uint64_t> scale() { return {2, 64, 65536, 10}; }
};

DECLARE_HISTOGRAM(arangodb_request_body_size_http1, RequestBodySizeScale,
                  "Body size of HTTP/1.1 requests");
DECLARE_HISTOGRAM(arangodb_request_body_size_http2, RequestBodySizeScale,
                  "Body size of HTTP/2 requests");
DECLARE_COUNTER(arangodb_http1_connections_total,
                "Total number of HTTP/1.1 connections");
DECLARE_COUNTER(arangodb_http2_connections_total,
                "Total number of HTTP/2 connections");
DECLARE_GAUGE(arangodb_requests_memory_usage, std::uint64_t,
              "Memory consumed by incoming requests");

GeneralServerFeature::GeneralServerFeature(Server& server,
                                           metrics::MetricsFeature& metrics)
    : ArangodFeature{server, *this},
      _currentRequestsSize(server.getFeature<metrics::MetricsFeature>().add(
          arangodb_requests_memory_usage{})),
      _telemetricsMaxRequestsPerInterval(3),
#ifdef ARANGODB_ENABLE_MAINTAINER_MODE
      _startedListening(false),
#endif
      _allowEarlyConnections(false),
      _handleContentEncodingForUnauthenticatedRequests(false),
#ifdef ARANGODB_ENABLE_MAINTAINER_MODE
      _enableTelemetrics(false),
#else
      _enableTelemetrics(true),
#endif
      _proxyCheck(true),
      _returnQueueTimeHeader(true),
      _permanentRootRedirect(true),
      _compressResponseThreshold(0),
      _redirectRootTo("/_admin/aardvark/index.html"),
      _supportInfoApiPolicy("admin"),
      _optionsApiPolicy("jwt"),
      _numIoThreads(NetworkFeature::defaultIOThreads()),
      _requestBodySizeHttp1(metrics.add(arangodb_request_body_size_http1{})),
      _requestBodySizeHttp2(metrics.add(arangodb_request_body_size_http2{})),
      _http1Connections(metrics.add(arangodb_http1_connections_total{})),
      _http2Connections(metrics.add(arangodb_http2_connections_total{})) {
  static_assert(
      Server::isCreatedAfter<GeneralServerFeature, metrics::MetricsFeature>());

  setOptional(true);
  startsAfter<application_features::AqlFeaturePhase>();

  startsAfter<HttpEndpointProvider>();
  startsAfter<SslServerFeature>();
  startsAfter<SchedulerFeature>();
  startsAfter<UpgradeFeature>();
}

void GeneralServerFeature::collectOptions(
    std::shared_ptr<ProgramOptions> options) {
  options->addOldOption("server.allow-method-override",
                        "http.allow-method-override");
  options->addOldOption("server.hide-product-header",
                        "http.hide-product-header");
  options->addOldOption("server.keep-alive-timeout", "http.keep-alive-timeout");
  options->addOldOption("no-server", "server.rest-server");

  options
      ->addOption("--server.telemetrics-api",
                  "Whether to enable the telemetrics API.",
                  new options::BooleanParameter(&_enableTelemetrics),
                  arangodb::options::makeFlags(
                      arangodb::options::Flags::Uncommon,
                      arangodb::options::Flags::DefaultNoComponents,
                      arangodb::options::Flags::OnCoordinator,
                      arangodb::options::Flags::OnDBServer,
                      arangodb::options::Flags::OnSingle))
      .setIntroducedIn(31100);

  options
      ->addOption(
          "--server.telemetrics-api-max-requests",
          "The maximum number of requests from arangosh that the "
          "telemetrics API responds to without rate-limiting.",
          new options::UInt64Parameter(&_telemetricsMaxRequestsPerInterval),
          arangodb::options::makeFlags(
              arangodb::options::Flags::Uncommon,
              arangodb::options::Flags::DefaultNoComponents,
              arangodb::options::Flags::OnCoordinator,
              arangodb::options::Flags::OnSingle))
      .setIntroducedIn(31100)
      .setLongDescription(R"(This option limits requests from the arangosh to
the telemetrics API, but not any other requests to the API.

Requests to the telemetrics API are counted for every 2 hour interval, and then
reset. This means after a period of at most 2 hours, the telemetrics API
becomes usable again.

The purpose of this option is to keep a deployment from being overwhelmed by
too many telemetrics requests issued by arangosh instances that are used for
batch processing.)");

  options->addOption(
      "--server.io-threads", "The number of threads used to handle I/O.",
      new UInt64Parameter(&_numIoThreads, /*base*/ 1, /*minValue*/ 1),
      arangodb::options::makeDefaultFlags(arangodb::options::Flags::Dynamic));

  options
      ->addOption("--server.support-info-api",
                  "The policy for exposing the support info and also the "
                  "telemetrics API.",
                  new DiscreteValuesParameter<StringParameter>(
                      &_supportInfoApiPolicy,
                      std::unordered_set<std::string>{"disabled", "jwt",
                                                      "admin", "public"}))
      .setIntroducedIn(30900);

  options
      ->addOption("--server.options-api",
                  "The policy for exposing the options API.",
                  new DiscreteValuesParameter<StringParameter>(
                      &_optionsApiPolicy,
                      std::unordered_set<std::string>{"disabled", "jwt",
                                                      "admin", "public"}))
      .setIntroducedIn(31200);

  options->addSection("http", "HTTP server features");

  // option was deprecated in 3.8 and removed in 3.12.
  options->addObsoleteOption(
      "--http.allow-method-override",
      "Allow HTTP method override using special headers.", true);

  options
      ->addOption("--http.keep-alive-timeout",
                  "The keep-alive timeout for HTTP connections (in seconds).",
                  new DoubleParameter(&_keepAliveTimeout))
      .setLongDescription(R"(Idle keep-alive connections are closed by the
server automatically when the timeout is reached. A keep-alive-timeout value of
`0` disables the keep-alive feature entirely.)");

  // option was deprecated in 3.8 and removed in 3.12.
  options->addObsoleteOption(
      "--http.hide-product-header",
      "Whether to omit the `Server: ArangoDB` header in HTTP responses.", true);

  options->addOption(
      "--http.trusted-origin",
      "The trusted origin URLs for CORS requests with credentials.",
      new VectorParameter<StringParameter>(&_accessControlAllowOrigins));

  options->addOption("--http.redirect-root-to", "Redirect of the root URL.",
                     new StringParameter(&_redirectRootTo));

  options->addOption("--http.permanently-redirect-root",
                     "Whether to use a permanent or temporary redirect.",
                     new BooleanParameter(&_permanentRootRedirect));

  options
      ->addOption("--http.return-queue-time-header",
                  "Whether to return the `x-arango-queue-time-seconds` header "
                  "in all responses.",
                  new BooleanParameter(&_returnQueueTimeHeader))
      .setIntroducedIn(30900)
      .setLongDescription(R"(The value contained in this header indicates the
current queueing/dequeuing time for requests in the scheduler (in seconds).
Client applications and drivers can use this value to control the server load
and also react on overload.)");

  options
      ->addOption("--http.compress-response-threshold",
                  "The HTTP response body size from which on responses are "
                  "transparently compressed in case the client asks for it.",
                  new UInt64Parameter(&_compressResponseThreshold))
      .setIntroducedIn(31200)
      .setLongDescription(
          R"(Automatically compress outgoing HTTP responses with the
deflate or gzip compression format, in case the client request advertises
support for this. Compression will only happen for HTTP/1.1 and HTTP/2
connections, if the size of the uncompressed response body exceeds 
the threshold value controlled by this startup option,
and if the response body size after compression is less than the original 
response body size.
Using the value 0 disables the automatic response compression.")");

  options
      ->addOption("--server.early-connections",
                  "Allow requests to a limited set of APIs early during the "
                  "server startup.",
                  new BooleanParameter(&_allowEarlyConnections))
      .setIntroducedIn(31000);

  options->addOldOption("frontend.proxy-request-check",
                        "web-interface.proxy-request-check");

  options->addOption("--web-interface.proxy-request-check",
                     "Enable proxy request checking.",
                     new BooleanParameter(&_proxyCheck),
                     arangodb::options::makeFlags(
                         arangodb::options::Flags::DefaultNoComponents,
                         arangodb::options::Flags::OnCoordinator,
                         arangodb::options::Flags::OnSingle));

  options->addOldOption("frontend.trusted-proxy",
                        "web-interface.trusted-proxy");

  options->addOption(
      "--web-interface.trusted-proxy",
      "The list of proxies to trust (can be IP or network). Make "
      "sure `--web-interface.proxy-request-check` is enabled.",
      new VectorParameter<StringParameter>(&_trustedProxies),
      arangodb::options::makeFlags(
          arangodb::options::Flags::DefaultNoComponents,
          arangodb::options::Flags::OnCoordinator,
          arangodb::options::Flags::OnSingle));

#ifdef ARANGODB_ENABLE_FAILURE_TESTS
  options->addOption(
      "--server.failure-point",
      "The failure point to set during server startup (requires compilation "
      "with failure points support).",
      new VectorParameter<StringParameter>(&_failurePoints),
      arangodb::options::makeFlags(arangodb::options::Flags::Default,
                                   arangodb::options::Flags::Uncommon));
#endif

  options
      ->addOption(
          "--http.handle-content-encoding-for-unauthenticated-requests",
          "Handle Content-Encoding headers for unauthenticated requests.",
          new BooleanParameter(
              &_handleContentEncodingForUnauthenticatedRequests))
      .setIntroducedIn(31200)
      .setLongDescription(
          R"(If the option is set to `true`, the server will automatically 
uncompress incoming HTTP requests with Content-Encodings gzip and deflate
even if the request is not authenticated.)");
}

void GeneralServerFeature::validateOptions(std::shared_ptr<ProgramOptions>) {
  if (!_accessControlAllowOrigins.empty()) {
    // trim trailing slash from all members
    for (auto& it : _accessControlAllowOrigins) {
      if (it == "*" || it == "all") {
        // special members "*" or "all" means all origins are allowed
        _accessControlAllowOrigins.clear();
        _accessControlAllowOrigins.push_back("*");
        break;
      } else if (it == "none") {
        // "none" means no origins are allowed
        _accessControlAllowOrigins.clear();
        break;
      } else if (it.ends_with('/')) {
        // strip trailing slash
        it = it.substr(0, it.size() - 1);
      }
    }

    // remove empty members
    _accessControlAllowOrigins.erase(
        std::remove_if(_accessControlAllowOrigins.begin(),
                       _accessControlAllowOrigins.end(),
                       [](std::string const& value) {
                         return basics::StringUtils::trim(value).empty();
                       }),
        _accessControlAllowOrigins.end());
  }

#ifdef ARANGODB_ENABLE_FAILURE_TESTS
  for (auto const& it : _failurePoints) {
    TRI_AddFailurePointDebugging(it);
  }
#endif
}

void GeneralServerFeature::prepare() {
  ServerState::instance()->setServerMode(ServerState::Mode::STARTUP);

  if (ServerState::instance()->isAgent()) {
    // telemetrics automatically and always turned off on agents
    _enableTelemetrics = false;
  }

  _jobManager = std::make_unique<AsyncJobManager>();

  // create an initial, very stripped-down RestHandlerFactory.
  // this initial factory only knows a few selected RestHandlers.
  // we will later create another RestHandlerFactory that knows
  // all routes.
  auto hf = std::make_shared<RestHandlerFactory>();
  defineInitialHandlers(*hf);
  // make handler-factory read-only
  hf->seal();

  std::atomic_store(&_handlerFactory, std::move(hf));

  buildServers();

  if (_allowEarlyConnections) {
    // open HTTP interface early if this is requested.
    startListening();
  }

#ifdef ARANGODB_ENABLE_FAILURE_TESTS
  TRI_IF_FAILURE("startListeningEarly") {
    while (TRI_ShouldFailDebugging("startListeningEarly")) {
      std::this_thread::sleep_for(std::chrono::milliseconds(100));
    }
  }
#endif
}

void GeneralServerFeature::start() {
  TRI_ASSERT(ServerState::instance()->mode() == ServerState::Mode::STARTUP);

  // create the full RestHandlerFactory that knows all the routes.
  // this will replace the previous, stripped-down RestHandlerFactory
  // instance.
  auto hf = std::make_shared<RestHandlerFactory>();

  defineInitialHandlers(*hf);
  defineRemainingHandlers(*hf);
  hf->seal();

  std::atomic_store(&_handlerFactory, std::move(hf));

#ifdef ARANGODB_ENABLE_MAINTAINER_MODE
  TRI_ASSERT(!_allowEarlyConnections || _startedListening);
#endif
  if (!_allowEarlyConnections) {
    // if HTTP interface is not open yet, open it now
    startListening();
  }
#ifdef ARANGODB_ENABLE_MAINTAINER_MODE
  TRI_ASSERT(_startedListening);
#endif

  ServerState::instance()->setServerMode(ServerState::Mode::MAINTENANCE);
}

void GeneralServerFeature::initiateSoftShutdown() {
  if (_jobManager != nullptr) {
    _jobManager->initiateSoftShutdown();
  }
}

void GeneralServerFeature::beginShutdown() {
  for (auto& server : _servers) {
    server->stopListening();
  }
}

void GeneralServerFeature::stop() {
  _jobManager->deleteJobs();
  for (auto& server : _servers) {
    server->stopConnections();
  }
}

void GeneralServerFeature::unprepare() {
  for (auto& server : _servers) {
    server->stopWorking();
  }
  _servers.clear();
  _jobManager.reset();
}

double GeneralServerFeature::keepAliveTimeout() const noexcept {
  return _keepAliveTimeout;
}

bool GeneralServerFeature::handleContentEncodingForUnauthenticatedRequests()
    const noexcept {
  return _handleContentEncodingForUnauthenticatedRequests;
}

bool GeneralServerFeature::proxyCheck() const noexcept { return _proxyCheck; }

bool GeneralServerFeature::returnQueueTimeHeader() const noexcept {
  return _returnQueueTimeHeader;
}

std::vector<std::string> GeneralServerFeature::trustedProxies() const {
  return _trustedProxies;
}

std::vector<std::string> const&
GeneralServerFeature::accessControlAllowOrigins() const {
  return _accessControlAllowOrigins;
}

Result GeneralServerFeature::reloadTLS() {  // reload TLS data from disk
  Result res;
  for (auto& up : _servers) {
    Result res2 = up->reloadTLS();
    if (res2.fail()) {
      res = res2;  // yes, we only report the last error if there is one
    }
  }
  return res;
}

bool GeneralServerFeature::permanentRootRedirect() const noexcept {
  return _permanentRootRedirect;
}

std::string GeneralServerFeature::redirectRootTo() const {
  return _redirectRootTo;
}

std::string const& GeneralServerFeature::supportInfoApiPolicy() const noexcept {
  return _supportInfoApiPolicy;
}

std::string const& GeneralServerFeature::optionsApiPolicy() const noexcept {
  return _optionsApiPolicy;
}

uint64_t GeneralServerFeature::compressResponseThreshold() const noexcept {
  return _compressResponseThreshold;
}

std::shared_ptr<rest::RestHandlerFactory> GeneralServerFeature::handlerFactory()
    const {
  return std::atomic_load_explicit(&_handlerFactory, std::memory_order_relaxed);
}

rest::AsyncJobManager& GeneralServerFeature::jobManager() {
  return *_jobManager;
}

void GeneralServerFeature::buildServers() {
  EndpointFeature& endpoint =
      server().getFeature<HttpEndpointProvider, EndpointFeature>();
  auto const& endpointList = endpoint.endpointList();

  // check if endpointList contains ssl featured server
  if (endpointList.hasSsl()) {
    if (!server().hasFeature<SslServerFeature>()) {
      LOG_TOPIC("8df10", FATAL, arangodb::Logger::FIXME)
          << "no ssl context is known, cannot create https server, "
             "please enable SSL";
      FATAL_ERROR_EXIT();
    }
    SslServerFeature& ssl = server().getFeature<SslServerFeature>();
    ssl.verifySslOptions();
  }

  _servers.emplace_back(std::make_unique<GeneralServer>(
      *this, _numIoThreads, _allowEarlyConnections));
}

void GeneralServerFeature::startListening() {
#ifdef ARANGODB_ENABLE_MAINTAINER_MODE
  TRI_ASSERT(!_startedListening);
#endif

  EndpointFeature& endpoint =
      server().getFeature<HttpEndpointProvider, EndpointFeature>();
  auto& endpointList = endpoint.endpointList();

  for (auto& server : _servers) {
    server->startListening(endpointList);
  }

#ifdef ARANGODB_ENABLE_MAINTAINER_MODE
  _startedListening = true;
#endif
}

void GeneralServerFeature::defineInitialHandlers(rest::RestHandlerFactory& f) {
  // these handlers will be available early during the server start.
  // if you want to add more handlers here, please make sure that they
  // run on the CLIENT_FAST request lane. otherwise the incoming requests
  // will still be rejected during startup, even though they are registered
  // here.
  f.addHandler("/_api/version",
               RestHandlerCreator<RestVersionHandler>::createNoData);
  f.addHandler("/_admin/version",
               RestHandlerCreator<RestVersionHandler>::createNoData);
  f.addHandler("/_admin/status",
               RestHandlerCreator<RestStatusHandler>::createNoData);
#ifdef ARANGODB_ENABLE_FAILURE_TESTS
  // This handler can be used to control failure points
  f.addPrefixHandler(
      "/_admin/debug",
      RestHandlerCreator<arangodb::RestDebugHandler>::createNoData);
#endif
}

void GeneralServerFeature::defineRemainingHandlers(
    rest::RestHandlerFactory& f) {
  TRI_ASSERT(_jobManager != nullptr);

  AgencyFeature& agency = server().getFeature<AgencyFeature>();
  ClusterFeature& cluster = server().getFeature<ClusterFeature>();
  AuthenticationFeature& authentication =
      server().getFeature<AuthenticationFeature>();

  // ...........................................................................
  // /_api
  // ...........................................................................

  f.addPrefixHandler(                         // add handler
      RestVocbaseBaseHandler::ANALYZER_PATH,  // base URL
      RestHandlerCreator<
          iresearch::RestAnalyzerHandler>::createNoData  // handler
  );

<<<<<<< HEAD
  f.addPrefixHandler(
      RestVocbaseBaseHandler::CONTROL_PREGEL_PATH,
      RestHandlerCreator<RestControlPregelHandler>::createNoData);
=======
  f.addPrefixHandler(RestVocbaseBaseHandler::BATCH_PATH,
                     RestHandlerCreator<RestBatchHandler>::createNoData);
>>>>>>> 9eff71a9

  auto queryRegistry = QueryRegistryFeature::registry();
  f.addPrefixHandler(
      RestVocbaseBaseHandler::CURSOR_PATH,
      RestHandlerCreator<RestCursorHandler>::createData<aql::QueryRegistry*>,
      queryRegistry);

  f.addPrefixHandler(RestVocbaseBaseHandler::DATABASE_PATH,
                     RestHandlerCreator<RestDatabaseHandler>::createNoData);

  f.addPrefixHandler(RestVocbaseBaseHandler::DOCUMENT_PATH,
                     RestHandlerCreator<RestDocumentHandler>::createNoData);

  f.addPrefixHandler(RestVocbaseBaseHandler::EDGES_PATH,
                     RestHandlerCreator<RestEdgesHandler>::createNoData);

  f.addPrefixHandler(RestVocbaseBaseHandler::GHARIAL_PATH,
                     RestHandlerCreator<RestGraphHandler>::createNoData);

  f.addPrefixHandler(RestVocbaseBaseHandler::ENDPOINT_PATH,
                     RestHandlerCreator<RestEndpointHandler>::createNoData);

  f.addPrefixHandler(RestVocbaseBaseHandler::IMPORT_PATH,
                     RestHandlerCreator<RestImportHandler>::createNoData);

  f.addPrefixHandler(RestVocbaseBaseHandler::INDEX_PATH,
                     RestHandlerCreator<RestIndexHandler>::createNoData);

  f.addPrefixHandler(RestVocbaseBaseHandler::SIMPLE_QUERY_ALL_PATH,
                     RestHandlerCreator<RestSimpleQueryHandler>::createData<
                         aql::QueryRegistry*>,
                     queryRegistry);

  f.addPrefixHandler(RestVocbaseBaseHandler::SIMPLE_QUERY_ALL_KEYS_PATH,
                     RestHandlerCreator<RestSimpleQueryHandler>::createData<
                         aql::QueryRegistry*>,
                     queryRegistry);

  f.addPrefixHandler(RestVocbaseBaseHandler::SIMPLE_QUERY_BY_EXAMPLE,
                     RestHandlerCreator<RestSimpleQueryHandler>::createData<
                         aql::QueryRegistry*>,
                     queryRegistry);

  f.addPrefixHandler(
      RestVocbaseBaseHandler::SIMPLE_LOOKUP_PATH,
      RestHandlerCreator<RestSimpleHandler>::createData<aql::QueryRegistry*>,
      queryRegistry);

  f.addPrefixHandler(
      RestVocbaseBaseHandler::SIMPLE_REMOVE_PATH,
      RestHandlerCreator<RestSimpleHandler>::createData<aql::QueryRegistry*>,
      queryRegistry);

#ifdef USE_V8
  if (server().isEnabled<V8DealerFeature>()) {
    // the tasks feature depends on V8. only enable it if JavaScript is enabled
    f.addPrefixHandler(RestVocbaseBaseHandler::TASKS_PATH,
                       RestHandlerCreator<RestTasksHandler>::createNoData);
  }
#endif

  f.addPrefixHandler(RestVocbaseBaseHandler::UPLOAD_PATH,
                     RestHandlerCreator<RestUploadHandler>::createNoData);

  f.addPrefixHandler(RestVocbaseBaseHandler::USERS_PATH,
                     RestHandlerCreator<RestUsersHandler>::createNoData);

  f.addPrefixHandler(RestVocbaseBaseHandler::VIEW_PATH,
                     RestHandlerCreator<RestViewHandler>::createNoData);

  if (::arangodb::replication2::EnableReplication2 && cluster.isEnabled()) {
    f.addPrefixHandler(std::string{StaticStrings::ApiLogExternal},
                       RestHandlerCreator<RestLogHandler>::createNoData);
    f.addPrefixHandler(
        std::string{StaticStrings::ApiLogInternal},
        RestHandlerCreator<RestLogInternalHandler>::createNoData);
    f.addPrefixHandler(
        std::string{StaticStrings::ApiDocumentStateExternal},
        RestHandlerCreator<RestDocumentStateHandler>::createNoData);
  }

  // This is the only handler were we need to inject
  // more than one data object. So we created the combinedRegistries
  // for it.
  f.addPrefixHandler(
      "/_api/aql",
      RestHandlerCreator<aql::RestAqlHandler>::createData<aql::QueryRegistry*>,
      queryRegistry);

  f.addPrefixHandler("/_api/aql-builtin",
                     RestHandlerCreator<RestAqlFunctionsHandler>::createNoData);

#ifdef USE_V8
  if (server().isEnabled<V8DealerFeature>()) {
    // the AQL UDfs feature depends on V8. only enable it if JavaScript is
    // enabled
    f.addPrefixHandler(
        "/_api/aqlfunction",
        RestHandlerCreator<RestAqlUserFunctionsHandler>::createNoData);
  }
#endif

  f.addPrefixHandler(
      "/_api/async_registry",
      RestHandlerCreator<arangodb::async_registry::RestHandler>::createNoData);

  f.addPrefixHandler(
      "/_api/dump",
      RestHandlerCreator<arangodb::RestDumpHandler>::createNoData);

  f.addPrefixHandler("/_api/explain",
                     RestHandlerCreator<RestExplainHandler>::createNoData);

  f.addPrefixHandler(
      "/_api/key-generators",
      RestHandlerCreator<RestKeyGeneratorsHandler>::createNoData);

  f.addPrefixHandler("/_api/query",
                     RestHandlerCreator<RestQueryHandler>::createNoData);

  f.addPrefixHandler("/_api/query-cache",
                     RestHandlerCreator<RestQueryCacheHandler>::createNoData);

  f.addPrefixHandler("/_api/wal",
                     RestHandlerCreator<RestWalAccessHandler>::createNoData);

  if (agency.isEnabled()) {
    f.addPrefixHandler(
        RestVocbaseBaseHandler::AGENCY_PATH,
        RestHandlerCreator<RestAgencyHandler>::createData<consensus::Agent*>,
        agency.agent());

    f.addPrefixHandler(RestVocbaseBaseHandler::AGENCY_PRIV_PATH,
                       RestHandlerCreator<RestAgencyPrivHandler>::createData<
                           consensus::Agent*>,
                       agency.agent());
  }

  if (cluster.isEnabled()) {
    // add "/agency-callbacks" handler
    f.addPrefixHandler(
        cluster.agencyCallbacksPath(),
        RestHandlerCreator<RestAgencyCallbacksHandler>::createData<
            AgencyCallbackRegistry*>,
        cluster.agencyCallbackRegistry());
    // add "_api/cluster" handler
    f.addPrefixHandler(cluster.clusterRestPath(),
                       RestHandlerCreator<RestClusterHandler>::createNoData);
  }
  f.addPrefixHandler(
      RestVocbaseBaseHandler::INTERNAL_TRAVERSER_PATH,
      RestHandlerCreator<InternalRestTraverserHandler>::createData<
          aql::QueryRegistry*>,
      queryRegistry);

  // And now some handlers which are registered in both /_api and /_admin
  f.addHandler("/_admin/actions",
               RestHandlerCreator<MaintenanceRestHandler>::createNoData);

  f.addHandler("/_admin/auth/reload",
               RestHandlerCreator<RestAuthReloadHandler>::createNoData);

#ifdef USE_V8
  if (server().hasFeature<V8DealerFeature>() &&
      server().getFeature<V8DealerFeature>().allowAdminExecute()) {
    // the /_admin/execute API depends on V8. only enable it if JavaScript is
    // enabled
    f.addHandler("/_admin/execute",
                 RestHandlerCreator<RestAdminExecuteHandler>::createNoData);
  }
#endif

  f.addHandler("/_admin/time",
               RestHandlerCreator<RestTimeHandler>::createNoData);

  f.addHandler("/_admin/compact",
               RestHandlerCreator<RestCompactHandler>::createNoData);

  f.addPrefixHandler("/_api/job",
                     RestHandlerCreator<arangodb::RestJobHandler>::createData<
                         AsyncJobManager*>,
                     _jobManager.get());

  f.addPrefixHandler("/_api/engine",
                     RestHandlerCreator<RestEngineHandler>::createNoData);

  f.addPrefixHandler("/_api/transaction",
                     RestHandlerCreator<RestTransactionHandler>::createNoData);

  f.addPrefixHandler("/_api/ttl",
                     RestHandlerCreator<RestTtlHandler>::createNoData);

  // ...........................................................................
  // /_admin
  // ...........................................................................

  f.addPrefixHandler(
      "/_admin/cluster",
      RestHandlerCreator<arangodb::RestAdminClusterHandler>::createNoData);

  if (_supportInfoApiPolicy != "disabled") {
    f.addHandler("/_admin/support-info",
                 RestHandlerCreator<RestSupportInfoHandler>::createNoData);

    f.addHandler("/_admin/telemetrics",
                 RestHandlerCreator<RestTelemetricsHandler>::createNoData);
  }

  if (_optionsApiPolicy != "disabled") {
    f.addHandler("/_admin/options",
                 RestHandlerCreator<RestOptionsHandler>::createNoData);
    f.addHandler(
        "/_admin/options-description",
        RestHandlerCreator<RestOptionsDescriptionHandler>::createNoData);
  }

  f.addHandler("/_admin/system-report",
               RestHandlerCreator<RestSystemReportHandler>::createNoData);

  f.addPrefixHandler("/_admin/job",
                     RestHandlerCreator<arangodb::RestJobHandler>::createData<
                         AsyncJobManager*>,
                     _jobManager.get());

  // further admin handlers
  f.addPrefixHandler(
      "/_admin/database/target-version",
      RestHandlerCreator<arangodb::RestAdminDatabaseHandler>::createNoData);

  f.addPrefixHandler(
      "/_admin/log",
      RestHandlerCreator<arangodb::RestAdminLogHandler>::createNoData);

#ifdef USE_V8
  if (server().isEnabled<V8DealerFeature>()) {
    // the routing feature depends on V8. only enable it if JavaScript is
    // enabled
    f.addPrefixHandler(
        "/_admin/routing",
        RestHandlerCreator<arangodb::RestAdminRoutingHandler>::createNoData);
  }
#endif

  f.addHandler(
      "/_admin/supervisionState",
      RestHandlerCreator<arangodb::RestSupervisionStateHandler>::createNoData);

  f.addPrefixHandler(
      "/_admin/shutdown",
      RestHandlerCreator<arangodb::RestShutdownHandler>::createNoData);

  if (authentication.isActive()) {
    f.addPrefixHandler(
        "/_open/auth",
        RestHandlerCreator<arangodb::RestAuthHandler>::createNoData);
  }

  f.addPrefixHandler(
      "/_admin/server",
      RestHandlerCreator<arangodb::RestAdminServerHandler>::createNoData);

  f.addHandler(
      "/_admin/statistics",
      RestHandlerCreator<arangodb::RestAdminStatisticsHandler>::createNoData);

  f.addPrefixHandler(
      "/_admin/metrics",
      RestHandlerCreator<arangodb::RestMetricsHandler>::createNoData);

  f.addPrefixHandler(
      "/_admin/usage-metrics",
      RestHandlerCreator<arangodb::RestUsageMetricsHandler>::createNoData);

  f.addHandler(
      "/_admin/statistics-description",
      RestHandlerCreator<arangodb::RestAdminStatisticsHandler>::createNoData);

  f.addPrefixHandler(
      "/_admin/license",
      RestHandlerCreator<arangodb::RestLicenseHandler>::createNoData);

#ifdef USE_ENTERPRISE
  HotBackupFeature& backup = server().getFeature<HotBackupFeature>();
  if (backup.isAPIEnabled()) {
    f.addPrefixHandler(
        "/_admin/backup",
        RestHandlerCreator<arangodb::RestHotBackupHandler>::createNoData);
  }
#endif

  // ...........................................................................
  // test handler
  // ...........................................................................
#ifdef ARANGODB_ENABLE_MAINTAINER_MODE
  f.addPrefixHandler("/_api/test",
                     RestHandlerCreator<RestTestHandler>::createNoData);
#endif

  // ...........................................................................
  // actions defined in v8
  // ...........................................................................

  f.addPrefixHandler("/", RestHandlerCreator<RestActionHandler>::createNoData);

  // engine specific handlers
  StorageEngine& engine = server().getFeature<EngineSelectorFeature>().engine();
  engine.addRestHandlers(f);
}

}  // namespace arangodb<|MERGE_RESOLUTION|>--- conflicted
+++ resolved
@@ -651,15 +651,6 @@
           iresearch::RestAnalyzerHandler>::createNoData  // handler
   );
 
-<<<<<<< HEAD
-  f.addPrefixHandler(
-      RestVocbaseBaseHandler::CONTROL_PREGEL_PATH,
-      RestHandlerCreator<RestControlPregelHandler>::createNoData);
-=======
-  f.addPrefixHandler(RestVocbaseBaseHandler::BATCH_PATH,
-                     RestHandlerCreator<RestBatchHandler>::createNoData);
->>>>>>> 9eff71a9
-
   auto queryRegistry = QueryRegistryFeature::registry();
   f.addPrefixHandler(
       RestVocbaseBaseHandler::CURSOR_PATH,
