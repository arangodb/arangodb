////////////////////////////////////////////////////////////////////////////////
/// DISCLAIMER
///
/// Copyright 2014-2016 ArangoDB GmbH, Cologne, Germany
/// Copyright 2004-2014 triAGENS GmbH, Cologne, Germany
///
/// Licensed under the Apache License, Version 2.0 (the "License");
/// you may not use this file except in compliance with the License.
/// You may obtain a copy of the License at
///
///     http://www.apache.org/licenses/LICENSE-2.0
///
/// Unless required by applicable law or agreed to in writing, software
/// distributed under the License is distributed on an "AS IS" BASIS,
/// WITHOUT WARRANTIES OR CONDITIONS OF ANY KIND, either express or implied.
/// See the License for the specific language governing permissions and
/// limitations under the License.
///
/// Copyright holder is ArangoDB GmbH, Cologne, Germany
///
/// @author Jan Christoph Uhde
////////////////////////////////////////////////////////////////////////////////

#ifndef ARANGOD_GENERAL_SERVER_VST_COMM_TASK_H
#define ARANGOD_GENERAL_SERVER_VST_COMM_TASK_H 1

#include "Basics/Common.h"
#include "GeneralServer/GeneralCommTask.h"
#include "lib/Rest/VstMessage.h"
#include "lib/Rest/VstRequest.h"
#include "lib/Rest/VstResponse.h"

#include <stdexcept>

namespace arangodb {

namespace rest {

class VstCommTask final : public GeneralCommTask {
 public:
  VstCommTask(EventLoop, GeneralServer*, std::unique_ptr<Socket> socket,
              ConnectionInfo&&, double timeout, ProtocolVersion protocolVersion,
              bool skipSocketInit = false);

  arangodb::Endpoint::TransportType transportType() override {
    return arangodb::Endpoint::TransportType::VST;
  }

 protected:
  // read data check if chunk and message are complete
  // if message is complete execute a request
  bool processRead(double startTime) override;

  std::unique_ptr<GeneralResponse> createResponse(
      rest::ResponseCode, uint64_t messageId) override final;
<<<<<<< HEAD
  
  /// @brief send simple response including response body
  void addSimpleResponse(rest::ResponseCode, rest::ContentType,
                         uint64_t messageId, velocypack::Buffer<uint8_t>&&) override;
  
  // convert from GeneralResponse to VstResponse ad dispatch request to class
  // internal addResponse
  void addResponse(GeneralResponse &, RequestStatistics *) override;  
=======

  // @brief send simple response including response body
  void addSimpleResponse(rest::ResponseCode, rest::ContentType,
                         uint64_t messageId,
                         velocypack::Buffer<uint8_t>&&) override;

  // convert from GeneralResponse to VstResponse ad dispatch request to class
  // internal addResponse
  void addResponse(GeneralResponse&, RequestStatistics*) override;
>>>>>>> 3438a268

  bool allowDirectHandling() const override final { return false; }

 private:
<<<<<<< HEAD
  
  /// process the VST 1000 request type
  void handleAuthHeader(VPackSlice const& header, uint64_t messageId);
  
=======
  // process the VST 1000 request type
  void handleAuthHeader(VPackSlice const& header, uint64_t messageId);

>>>>>>> 3438a268
  // reets the internal state this method can be called to clean up when the
  // request handling aborts prematurely
  void closeTask(rest::ResponseCode code = rest::ResponseCode::SERVER_ERROR);

 private:
  using MessageID = uint64_t;

  struct IncompleteVPackMessage {
    IncompleteVPackMessage(uint32_t length, std::size_t numberOfChunks)
        : _length(length),
          _buffer(_length),
          _numberOfChunks(numberOfChunks),
          _currentChunk(0) {}
    uint32_t _length;  // length of total message in bytes
    VPackBuffer<uint8_t> _buffer;
    std::size_t _numberOfChunks;
    std::size_t _currentChunk;
  };
  std::unordered_map<MessageID, IncompleteVPackMessage> _incompleteMessages;

  static size_t const _bufferLength = 4096UL;
  static size_t const _chunkMaxBytes = 1000UL;
  struct ProcessReadVariables {
    ProcessReadVariables()
        : _currentChunkLength(0),
          _readBufferOffset(0),
          _cleanupLength(_bufferLength - _chunkMaxBytes - 1) {}
    uint32_t
        _currentChunkLength;     // size of chunk processed or 0 when expecting
                                 // new chunk
    size_t _readBufferOffset;    // data up to this position has been processed
    std::size_t _cleanupLength;  // length of data after that the read buffer
                                 // will be cleaned
  };
  ProcessReadVariables _processReadVariables;

  struct ChunkHeader {
    std::size_t _headerLength;
    uint32_t _chunkLength;
    uint32_t _chunk;
    uint64_t _messageID;
    uint64_t _messageLength;
    bool _isFirst;
  };
  bool isChunkComplete(char*);    // sub-function of processRead
  ChunkHeader readChunkHeader();  // sub-function of processRead
  void replyToIncompleteMessages();

  // Returns true if and only if there was no error, if false is returned,
  // the connection is closed
  bool getMessageFromSingleChunk(ChunkHeader const& chunkHeader,
                                 VstInputMessage& message, bool& doExecute,
                                 char const* vpackBegin, char const* chunkEnd);

  // Returns true if and only if there was no error, if false is returned,
  // the connection is closed
  bool getMessageFromMultiChunks(ChunkHeader const& chunkHeader,
                                 VstInputMessage& message, bool& doExecute,
                                 char const* vpackBegin, char const* chunkEnd);

 private:
  /// Is the current user authorized
  bool _authorized;
  rest::AuthenticationMethod _authMethod;
  std::string _authenticatedUser;
  ProtocolVersion _protocolVersion;
  uint32_t _maxChunkSize;
};
}
}

#endif<|MERGE_RESOLUTION|>--- conflicted
+++ resolved
@@ -53,16 +53,6 @@
 
   std::unique_ptr<GeneralResponse> createResponse(
       rest::ResponseCode, uint64_t messageId) override final;
-<<<<<<< HEAD
-  
-  /// @brief send simple response including response body
-  void addSimpleResponse(rest::ResponseCode, rest::ContentType,
-                         uint64_t messageId, velocypack::Buffer<uint8_t>&&) override;
-  
-  // convert from GeneralResponse to VstResponse ad dispatch request to class
-  // internal addResponse
-  void addResponse(GeneralResponse &, RequestStatistics *) override;  
-=======
 
   // @brief send simple response including response body
   void addSimpleResponse(rest::ResponseCode, rest::ContentType,
@@ -72,21 +62,13 @@
   // convert from GeneralResponse to VstResponse ad dispatch request to class
   // internal addResponse
   void addResponse(GeneralResponse&, RequestStatistics*) override;
->>>>>>> 3438a268
 
   bool allowDirectHandling() const override final { return false; }
 
  private:
-<<<<<<< HEAD
-  
-  /// process the VST 1000 request type
-  void handleAuthHeader(VPackSlice const& header, uint64_t messageId);
-  
-=======
   // process the VST 1000 request type
   void handleAuthHeader(VPackSlice const& header, uint64_t messageId);
 
->>>>>>> 3438a268
   // reets the internal state this method can be called to clean up when the
   // request handling aborts prematurely
   void closeTask(rest::ResponseCode code = rest::ResponseCode::SERVER_ERROR);
