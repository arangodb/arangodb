////////////////////////////////////////////////////////////////////////////////
/// DISCLAIMER
///
/// Copyright 2014-2021 ArangoDB GmbH, Cologne, Germany
/// Copyright 2004-2014 triAGENS GmbH, Cologne, Germany
///
/// Licensed under the Apache License, Version 2.0 (the "License");
/// you may not use this file except in compliance with the License.
/// You may obtain a copy of the License at
///
///     http://www.apache.org/licenses/LICENSE-2.0
///
/// Unless required by applicable law or agreed to in writing, software
/// distributed under the License is distributed on an "AS IS" BASIS,
/// WITHOUT WARRANTIES OR CONDITIONS OF ANY KIND, either express or implied.
/// See the License for the specific language governing permissions and
/// limitations under the License.
///
/// Copyright holder is ArangoDB GmbH, Cologne, Germany
///
/// @author Simon Grätzer
////////////////////////////////////////////////////////////////////////////////

#include "H2CommTask.h"

#include "ApplicationFeatures/ApplicationServer.h"
#include "Basics/Exceptions.h"
#include "Basics/ScopeGuard.h"
#include "Basics/StringUtils.h"
#include "Basics/asio_ns.h"
#include "Basics/dtrace-wrapper.h"
#include "Cluster/ServerState.h"
#include "GeneralServer/GeneralServer.h"
#include "GeneralServer/GeneralServerFeature.h"
#include "Logger/LogContext.h"
#include "Logger/LogMacros.h"
#include "Rest/HttpRequest.h"
#include "Rest/HttpResponse.h"
#include "Statistics/ConnectionStatistics.h"
#include "Statistics/RequestStatistics.h"

#include <velocypack/velocypack-aliases.h>
#include <cstring>

using namespace arangodb::basics;
using arangodb::velocypack::StringRef;

namespace arangodb {
namespace rest {

struct H2Response : public HttpResponse {
  H2Response(ResponseCode code, uint64_t mid)
      : HttpResponse(code, mid, nullptr) {}

  RequestStatistics::Item statistics;
};

template <SocketType T>
/*static*/ int H2CommTask<T>::on_begin_headers(nghttp2_session* session,
                                               const nghttp2_frame* frame, void* user_data) {
  H2CommTask<T>* me = static_cast<H2CommTask<T>*>(user_data);

  if (frame->hd.type != NGHTTP2_HEADERS || frame->headers.cat != NGHTTP2_HCAT_REQUEST) {
    return 0;
  }

  const int32_t sid = frame->hd.stream_id;
  me->acquireStatistics(sid).SET_READ_START(TRI_microtime());
  auto req = std::make_unique<HttpRequest>(me->_connectionInfo, /*messageId*/ sid,
                                           /*allowMethodOverride*/ false);
  me->createStream(sid, std::move(req));

  LOG_TOPIC("33598", TRACE, Logger::REQUESTS) << "<http2> creating new stream " << sid;

  return 0;
}

template <SocketType T>
/*static*/ int H2CommTask<T>::on_header(nghttp2_session* session, const nghttp2_frame* frame,
                                        const uint8_t* name, size_t namelen,
                                        const uint8_t* value, size_t valuelen,
                                        uint8_t flags, void* user_data) {
  H2CommTask<T>* me = static_cast<H2CommTask<T>*>(user_data);
  const int32_t sid = frame->hd.stream_id;

  if (frame->hd.type != NGHTTP2_HEADERS || frame->headers.cat != NGHTTP2_HCAT_REQUEST) {
    return 0;
  }

  Stream* strm = me->findStream(sid);
  if (!strm) {
    return 0;
  }

  // prevent stream headers from becoming too large
  strm->headerBuffSize += namelen + valuelen;
  if (strm->headerBuffSize > 64 * 1024 * 1024) {
    return nghttp2_submit_rst_stream(me->_session, NGHTTP2_FLAG_NONE, sid, NGHTTP2_INTERNAL_ERROR);
  }

  // handle pseudo headers https://http2.github.io/http2-spec/#rfc.section.8.1.2.3
  StringRef field(reinterpret_cast<const char*>(name), namelen);
  StringRef val(reinterpret_cast<const char*>(value), valuelen);

  if (StringRef(":method") == field) {
    strm->request->setRequestType(GeneralRequest::translateMethod(val));
  } else if (StringRef(":scheme") == field) {
    // simon: ignore, should contain 'http' or 'https'
  } else if (StringRef(":path") == field) {
    strm->request->parseUrl(reinterpret_cast<const char*>(value), valuelen);
  } else if (StringRef(":authority") == field) {
    // simon: ignore, could treat like "Host" header
  } else {  // fall through
    strm->request->setHeaderV2(field.toString(),
                               std::string(reinterpret_cast<const char*>(value), valuelen));
  }

  return 0;
}

template <SocketType T>
/*static*/ int H2CommTask<T>::on_frame_recv(nghttp2_session* session,
                                            const nghttp2_frame* frame, void* user_data) {
  H2CommTask<T>* me = static_cast<H2CommTask<T>*>(user_data);

  switch (frame->hd.type) {
    case NGHTTP2_DATA:  // GET or HEAD do not use DATA frames
    case NGHTTP2_HEADERS: {
      if (frame->hd.flags & NGHTTP2_FLAG_END_STREAM) {
        const int32_t sid = frame->hd.stream_id;
        LOG_TOPIC("c75b1", TRACE, Logger::REQUESTS)
            << "<http2> finalized request on stream " << sid << " with ptr " << me;

        Stream* strm = me->findStream(sid);
        if (strm) {
          me->processStream(*strm);
        }
      }
      break;
    }
  }

  return 0;
}

template <SocketType T>
/*static*/ int H2CommTask<T>::on_data_chunk_recv(nghttp2_session* session, uint8_t flags,
                                                 int32_t stream_id, const uint8_t* data,
                                                 size_t len, void* user_data) {
  LOG_TOPIC("2823c", TRACE, Logger::REQUESTS)
      << "<http2> received data for stream " << stream_id;
  H2CommTask<T>* me = static_cast<H2CommTask<T>*>(user_data);
  Stream* strm = me->findStream(stream_id);
  if (strm) {
    strm->request->body().append(data, len);
  }

  return 0;
}

template <SocketType T>
/*static*/ int H2CommTask<T>::on_stream_close(nghttp2_session* session, int32_t stream_id,
                                              uint32_t error_code, void* user_data) {
  H2CommTask<T>* me = static_cast<H2CommTask<T>*>(user_data);
  auto it = me->_streams.find(stream_id);
  if (it != me->_streams.end()) {
    Stream& strm = it->second;
    if (strm.response) {
      strm.response->statistics.SET_WRITE_END();
    }
    me->_streams.erase(it);
  }

  if (error_code != NGHTTP2_NO_ERROR) {
    LOG_TOPIC("2824d", DEBUG, Logger::REQUESTS)
        << "<http2> closing stream " << stream_id << " with error '"
        << nghttp2_http2_strerror(error_code) << "' (" << error_code << ")";
  }

  return 0;
}

template <SocketType T>
/*static*/ int H2CommTask<T>::on_frame_send(nghttp2_session* session,
                                            const nghttp2_frame* frame, void* user_data) {
  // can be used for push promises
  return 0;
}

template <SocketType T>
/*static*/ int H2CommTask<T>::on_frame_not_send(nghttp2_session* session,
                                                const nghttp2_frame* frame,
                                                int lib_error_code, void* user_data) {
  if (frame->hd.type != NGHTTP2_HEADERS) {
    return 0;
  }

  const int32_t sid = frame->hd.stream_id;
  LOG_TOPIC("d15e8", DEBUG, Logger::REQUESTS)
      << "sending RST on stream " << sid << " with error '"
      << nghttp2_strerror(lib_error_code) << "' (" << lib_error_code << ")";

  // Issue RST_STREAM so that stream does not hang around.
  nghttp2_submit_rst_stream(session, NGHTTP2_FLAG_NONE, sid, NGHTTP2_INTERNAL_ERROR);

  return 0;
}

template <SocketType T>
H2CommTask<T>::H2CommTask(GeneralServer& server, ConnectionInfo info,
                          std::unique_ptr<AsioSocket<T>> so)
    : GeneralCommTask<T>(server, std::move(info), std::move(so)) {
  this->_connectionStatistics.SET_HTTP();
  this->_generalServerFeature.countHttp2Connection();
  initNgHttp2Session();
}

template <SocketType T>
H2CommTask<T>::~H2CommTask() noexcept {
  nghttp2_session_del(_session);
  _session = nullptr;
  if (!_streams.empty()) {
    LOG_TOPIC("924cf", DEBUG, Logger::REQUESTS)
        << "<http2> got " << _streams.size() << " remaining streams";
  }
  H2Response* res = nullptr;
  while (_responses.pop(res)) {
    delete res;
  }

  LOG_TOPIC("dc6bb", DEBUG, Logger::REQUESTS)
      << "<http2> closing connection \"" << (void*)this << "\"";
}

namespace {
int on_error_callback(nghttp2_session* session, int lib_error_code,
                      const char* msg, size_t len, void*) {
  // use INFO log level, its still hidden by default
  LOG_TOPIC("bfcd0", INFO, Logger::REQUESTS)
      << "http2 connection error: \"" << std::string(msg, len) << "\" ("
      << lib_error_code << ")";
  return 0;
}

int on_invalid_frame_recv(nghttp2_session* session, const nghttp2_frame* frame,
                          int lib_error_code, void* user_data) {
  LOG_TOPIC("b5de2", INFO, Logger::REQUESTS)
      << "received illegal data frame on stream " << frame->hd.stream_id << ": '"
      << nghttp2_strerror(lib_error_code) << "' (" << lib_error_code << ")";
  return 0;
}

constexpr uint32_t window_size = (1 << 30) - 1;  // 1 GiB
void submitConnectionPreface(nghttp2_session* session) {
  std::array<nghttp2_settings_entry, 4> iv;
  // 32 streams matches the queue capacity
  iv[0] = {NGHTTP2_SETTINGS_MAX_CONCURRENT_STREAMS, arangodb::H2MaxConcurrentStreams};
  // typically client is just a *sink* and just process data as
  // much as possible.  Use large window size by default.
  iv[1] = {NGHTTP2_SETTINGS_INITIAL_WINDOW_SIZE, window_size};
  iv[2] = {NGHTTP2_SETTINGS_MAX_FRAME_SIZE, (1 << 14)};  // 16k
  iv[3] = {NGHTTP2_SETTINGS_ENABLE_PUSH, 0};

  nghttp2_submit_settings(session, NGHTTP2_FLAG_NONE, iv.data(), iv.size());
  // increase connection window size up to window_size
  //  nghttp2_session_set_local_window_size(session, NGHTTP2_FLAG_NONE, 0, 1 << 30);
}

ssize_t data_source_read_length_callback(nghttp2_session* session, uint8_t frame_type,
                                         int32_t stream_id, int32_t session_remote_window_size,
                                         int32_t stream_remote_window_size,
                                         uint32_t remote_max_frame_size, void* user_data) {
  LOG_TOPIC("b6f34", TRACE, Logger::REQUESTS)
      << "session_remote_window_size: " << session_remote_window_size
      << ", stream_remote_window_size: " << stream_remote_window_size
      << ", remote_max_frame_size: " << remote_max_frame_size;
  return (1 << 16);  // 64kB
}
}  // namespace

/// init h2 session
template <SocketType T>
void H2CommTask<T>::initNgHttp2Session() {
  nghttp2_session_callbacks* callbacks;
  int rv = nghttp2_session_callbacks_new(&callbacks);
  if (rv != 0) {
    THROW_ARANGO_EXCEPTION(TRI_ERROR_OUT_OF_MEMORY);
  }

  auto cbScope = scopeGuard([&]() noexcept { nghttp2_session_callbacks_del(callbacks); });

  nghttp2_session_callbacks_set_on_begin_headers_callback(callbacks, H2CommTask<T>::on_begin_headers);
  nghttp2_session_callbacks_set_on_header_callback(callbacks, H2CommTask<T>::on_header);
  nghttp2_session_callbacks_set_on_frame_recv_callback(callbacks, H2CommTask<T>::on_frame_recv);
  nghttp2_session_callbacks_set_on_data_chunk_recv_callback(callbacks, H2CommTask<T>::on_data_chunk_recv);
  nghttp2_session_callbacks_set_on_stream_close_callback(callbacks, H2CommTask<T>::on_stream_close);
  nghttp2_session_callbacks_set_on_frame_send_callback(callbacks, H2CommTask<T>::on_frame_send);
  nghttp2_session_callbacks_set_on_frame_not_send_callback(callbacks, H2CommTask<T>::on_frame_not_send);
  nghttp2_session_callbacks_set_on_invalid_frame_recv_callback(callbacks, on_invalid_frame_recv);
  nghttp2_session_callbacks_set_error_callback2(callbacks, on_error_callback);
  nghttp2_session_callbacks_set_data_source_read_length_callback(callbacks, data_source_read_length_callback);

  rv = nghttp2_session_server_new(&_session, callbacks, /*args*/ this);
  if (rv != 0) {
    THROW_ARANGO_EXCEPTION(TRI_ERROR_OUT_OF_MEMORY);
  }
}

template <SocketType T>
void H2CommTask<T>::upgradeHttp1(std::unique_ptr<HttpRequest> req) {
  bool found;
  std::string const& settings = req->header("http2-settings", found);
  bool const wasHead = req->requestType() == RequestType::HEAD;

  std::string decoded = StringUtils::decodeBase64(settings);
  uint8_t const* src = reinterpret_cast<const uint8_t*>(decoded.data());
  int rv = nghttp2_session_upgrade2(_session, src, decoded.size(), wasHead, nullptr);

  if (rv != 0) {
    // The settings_payload is badly formed.
    LOG_TOPIC("0103c", INFO, Logger::REQUESTS)
        << "error during HTTP2 upgrade: \"" << nghttp2_strerror((int)rv)
        << "\" (" << rv << ")";
    this->close();
    return;
  }

  // https://http2.github.io/http2-spec/#discover-http
  auto str = std::make_shared<std::string>();
  str->append(
      "HTTP/1.1 101 Switching Protocols\r\nConnection: "
      "Upgrade\r\nUpgrade: h2c\r\n\r\n");

  auto buffer = asio_ns::buffer(str->data(), str->size());
  asio_ns::async_write(this->_protocol->socket, buffer,
                       withLogContext(
                         [self(this->shared_from_this()), str(std::move(str)),
                          req(std::move(req))](const asio_ns::error_code& ec, std::size_t) mutable {
                            auto& me = static_cast<H2CommTask<T>&>(*self);
                            if (ec) {
                              me.close(ec);
                              return;
                            }

                            submitConnectionPreface(me._session);

                            // The HTTP/1.1 request that is sent prior to upgrade is assigned
                            // a stream identifier of 1 (see Section 5.1.1).
                            // Stream 1 is implicitly "half-closed" from the client toward the server

                            TRI_ASSERT(req->messageId() == 1);
                            auto* strm = me.createStream(1, std::move(req));
                            TRI_ASSERT(strm);

                            // will start writing later
                            me.processStream(*strm);

                            // start reading
                            me.asyncReadSome();
                          }));
}

template <SocketType T>
void H2CommTask<T>::start() {
  LOG_TOPIC("db5ab", DEBUG, Logger::REQUESTS)
      << "<http2> opened connection \"" << (void*)this << "\"";

  asio_ns::post(this->_protocol->context.io_context, [self = this->shared_from_this()] {
    auto& me = static_cast<H2CommTask<T>&>(*self);

    // queueing the server connection preface,
    // which always consists of a SETTINGS frame.
    submitConnectionPreface(me._session);

    me.doWrite();        // write out preface
    me.asyncReadSome();  // start reading
  });
}

template <SocketType T>
bool H2CommTask<T>::readCallback(asio_ns::error_code ec) {
  if (ec) {
    this->close(ec);
    return false;  // stop read loop
  }

  size_t parsedBytes = 0;
  for (auto const& buffer : this->_protocol->buffer.data()) {
    const uint8_t* data = reinterpret_cast<const uint8_t*>(buffer.data());

    ssize_t rv = nghttp2_session_mem_recv(_session, data, buffer.size());
    if (rv < 0 || static_cast<size_t>(rv) != buffer.size()) {
      LOG_TOPIC("43942", INFO, Logger::REQUESTS)
          << "HTTP2 parsing error: \"" << nghttp2_strerror((int)rv) << "\" ("
          << rv << ")";
      this->close(ec);
      return false;  // stop read loop
    }

    parsedBytes += static_cast<size_t>(rv);
  }

  TRI_ASSERT(parsedBytes < std::numeric_limits<size_t>::max());
  // Remove consumed data from receive buffer.
  this->_protocol->buffer.consume(parsedBytes);

  doWrite();

  if (!this->_writing && shouldStop()) {
    this->close();
    return false;  // stop read loop
  }

  return true;  //  continue read lopp
}

template <SocketType T>
void H2CommTask<T>::setIOTimeout() {
  double secs = this->_generalServerFeature.keepAliveTimeout();
  if (secs <= 0) {
    return;
  }

  const bool wasReading = this->_reading;
  const bool wasWriting = this->_writing;
  TRI_ASSERT(wasReading || wasWriting);
  if (wasWriting) {
    secs = std::max(this->WriteTimeout, secs);
  }

  auto millis = std::chrono::milliseconds(static_cast<int64_t>(secs * 1000));
  this->_protocol->timer.expires_after(millis);  // cancels old waiters
  this->_protocol->timer.async_wait(
<<<<<<< HEAD
      withLogContext([=, self = CommTask::weak_from_this()](asio_ns::error_code const& ec) {
=======
      [=, this, self = CommTask::weak_from_this()](asio_ns::error_code const& ec) {
>>>>>>> 66e4b96a
        std::shared_ptr<CommTask> s;
        if (ec || !(s = self.lock())) {  // was canceled / deallocated
          return;
        }

        auto& me = static_cast<H2CommTask<T>&>(*s);

        bool idle = wasReading && me._reading && !me._writing;
        bool writeTimeout = wasWriting && me._writing;
        if (idle || writeTimeout) {
          // _numProcessing == 0 also if responses wait for writing
          if (me._numProcessing.load(std::memory_order_relaxed) == 0) {
            LOG_TOPIC("5d6f1", INFO, Logger::REQUESTS)
                << "keep alive timeout, closing stream!";
            static_cast<GeneralCommTask<T>&>(*s).close(ec);
          } else {
            setIOTimeout();
          }
        }
        // In all other cases we do nothing, since we have been posted to the
        // iocontext but the thing we should be timing out has already completed.
      }));
}

#ifdef USE_DTRACE
// Moved out to avoid duplication by templates.
static void __attribute__((noinline)) DTraceH2CommTaskProcessStream(size_t th) {
  DTRACE_PROBE1(arangod, H2CommTaskProcessStream, th);
}
#else
static void DTraceH2CommTaskProcessStream(size_t) {}
#endif

template <SocketType T>
std::string H2CommTask<T>::url(HttpRequest const* req) const {
  if (req != nullptr) {
    return std::string((req->databaseName().empty() ? "" : "/_db/" + StringUtils::urlEncode(req->databaseName()))) +
      (Logger::logRequestParameters() ? req->fullUrl() : req->requestPath());
  }
  return "";
}

template <SocketType T>
void H2CommTask<T>::processStream(Stream& stream) {
  DTraceH2CommTaskProcessStream((size_t)this);

  std::unique_ptr<HttpRequest> req = std::move(stream.request);
  auto msgId = req->messageId();
  auto respContentType = req->contentTypeResponse();
  try {
    processRequest(stream, std::move(req));
  } catch (arangodb::basics::Exception const& ex) {
    LOG_TOPIC("a78c5", WARN, Logger::REQUESTS) << "request failed with error " << ex.code()
      << " " << ex.message();
    this->sendErrorResponse(GeneralResponse::responseCode(ex.code()), respContentType,
                            msgId, ex.code(), ex.message());
  } catch (std::exception const& ex) {
    LOG_TOPIC("d1e88", WARN, Logger::REQUESTS) << "request failed with error " << ex.what();
    this->sendErrorResponse(ResponseCode::SERVER_ERROR, respContentType,
                            msgId, ErrorCode(TRI_ERROR_FAILED), ex.what());
  }
}

template <SocketType T>
void H2CommTask<T>::processRequest(Stream& stream, std::unique_ptr<HttpRequest> req) {
  
  // ensure there is a null byte termination. RestHandlers use
  // C functions like strchr that except a C string as input
  req->body().push_back('\0');
  req->body().resetTo(req->body().size() - 1);

  if (this->stopped()) {
    return;  // we have to ignore this request because the connection has already been closed
  }

  // from here on we will send a response, the connection is not IDLE
  _numProcessing.fetch_add(1, std::memory_order_relaxed);
  {
    LOG_TOPIC("924ce", INFO, Logger::REQUESTS)
        << "\"h2-request-begin\",\"" << (void*)this << "\",\""
        << this->_connectionInfo.clientAddress << "\",\""
        << HttpRequest::translateMethod(req->requestType()) << "\",\"" << url(req.get()) << "\"";

    VPackStringRef body = req->rawPayload();
    this->_generalServerFeature.countHttp2Request(body.size());
    if (!body.empty() && Logger::isEnabled(LogLevel::TRACE, Logger::REQUESTS) &&
        Logger::logRequestParameters()) {
      LOG_TOPIC("b6dc3", TRACE, Logger::REQUESTS)
          << "\"h2-request-body\",\"" << (void*)this << "\",\""
          << StringUtils::escapeUnicode(body.toString()) << "\"";
    }
  }

  // store origin header for later use
  stream.origin = req->header(StaticStrings::Origin);
  auto messageId = req->messageId();
  RequestStatistics::Item const& stat = this->statistics(messageId);
  stat.SET_REQUEST_TYPE(req->requestType());
  stat.ADD_RECEIVED_BYTES(stream.headerBuffSize + req->body().size());
  stat.SET_READ_END();
  stat.SET_WRITE_START();

  // OPTIONS requests currently go unauthenticated
  if (req->requestType() == rest::RequestType::OPTIONS) {
    this->processCorsOptions(std::move(req), stream.origin);
    return;
  }

  // scrape the auth headers to determine and authenticate the user
  auto authToken = this->checkAuthHeader(*req);

  // We want to separate superuser token traffic:
  if (req->authenticated() && req->user().empty()) {
    stat.SET_SUPERUSER();
  }

  // first check whether we allow the request to continue
  CommTask::Flow cont = this->prepareExecution(authToken, *req);
  if (cont != CommTask::Flow::Continue) {
    return;  // prepareExecution sends the error message
  }

  // unzip / deflate
  if (!this->handleContentEncoding(*req)) {
    this->sendErrorResponse(rest::ResponseCode::BAD, req->contentTypeResponse(),
                            1, TRI_ERROR_BAD_PARAMETER, "decoding error");
    return;
  }

  // create a handler and execute
  auto resp = std::make_unique<H2Response>(rest::ResponseCode::SERVER_ERROR, messageId);
  resp->setContentType(req->contentTypeResponse());
  this->executeRequest(std::move(req), std::move(resp));
}

namespace {
bool expectResponseBody(int status_code) {
  return status_code == 101 ||
         (status_code / 100 != 1 && status_code != 304 && status_code != 204);
}
}  // namespace

#ifdef USE_DTRACE
// Moved out to avoid duplication by templates.
static void __attribute__((noinline)) DTraceH2CommTaskSendResponse(size_t th) {
  DTRACE_PROBE1(arangod, H2CommTaskSendResponse, th);
}
#else
static void DTraceH2CommTaskSendResponse(size_t) {}
#endif

template <SocketType T>
void H2CommTask<T>::sendResponse(std::unique_ptr<GeneralResponse> res,
                                 RequestStatistics::Item stat) {
  DTraceH2CommTaskSendResponse((size_t)this);

  unsigned n = _numProcessing.fetch_sub(1, std::memory_order_relaxed);
  TRI_ASSERT(n > 0);

  if (this->stopped()) {
    return;
  }

  // and give some request information
  LOG_TOPIC("924cc", DEBUG, Logger::REQUESTS)
      << "\"h2-request-end\",\"" << (void*)this << "\",\""
      << this->_connectionInfo.clientAddress
      << "\",\""
      //      << GeneralRequest::translateMethod(::llhttpToRequestType(&_parser))
      << url(nullptr) << "\",\"" << static_cast<int>(res->responseCode()) << "\","
      << Logger::FIXED(stat.ELAPSED_SINCE_READ_START(), 6) << "," << Logger::FIXED(stat.ELAPSED_WHILE_QUEUED(), 6);

  auto* tmp = static_cast<H2Response*>(res.get());
  tmp->statistics = std::move(stat);

  // this uses a fixed capacity queue, push might fail (unlikely, we limit max streams)
  unsigned retries = 512;
  try {
    while (ADB_UNLIKELY(!_responses.push(tmp) && --retries > 0)) {
      std::this_thread::yield();
    }
  } catch (...) {
    retries = 0;
  }
  if (--retries == 0) {
    LOG_TOPIC("924dc", WARN, Logger::REQUESTS)
        << "was not able to queue response this=" << (void*)this;
    // we are overloaded close stream
    asio_ns::post(this->_protocol->context.io_context,
                  [self(this->shared_from_this()), mid(res->messageId())] {
                    auto& me = static_cast<H2CommTask<T>&>(*self);
                    nghttp2_submit_rst_stream(me._session, NGHTTP2_FLAG_NONE,
                                              static_cast<int32_t>(mid),
                                              NGHTTP2_ENHANCE_YOUR_CALM);
                  });
    return;
  }
  res.release();

  // avoid using asio_ns::post if possible
  bool signaled = _signaledWrite.load();
  if (!signaled && !_signaledWrite.exchange(true)) {
    asio_ns::post(this->_protocol->context.io_context, [self = this->shared_from_this()] {
      auto& me = static_cast<H2CommTask<T>&>(*self);
      me._signaledWrite.store(false);
      me.doWrite();
    });
  }
}

// queue the response onto the session, call only on IO thread
template <SocketType T>
void H2CommTask<T>::queueHttp2Responses() {
  H2Response* response = nullptr;
  while (_responses.pop(response)) {
    std::unique_ptr<H2Response> guard(response);

    const int32_t streamId = static_cast<int32_t>(response->messageId());
    Stream* strm = findStream(streamId);
    if (strm == nullptr) {  // stream was already closed for some reason
      LOG_TOPIC("e2773", DEBUG, Logger::REQUESTS)
          << "response with message id '" << streamId << "' has no H2 stream on server";
      return;
    }
    strm->response = std::move(guard);
    auto& res = *response;

    // will add CORS headers if necessary
    this->finishExecution(res, strm->origin);

    // we need a continuous block of memory for headers
    std::vector<nghttp2_nv> nva;
    nva.reserve(4 + res.headers().size());

    std::string status = std::to_string(static_cast<int>(res.responseCode()));
    nva.push_back({(uint8_t*)":status", (uint8_t*)status.data(), 7,
                   status.size(), NGHTTP2_NV_FLAG_NO_COPY_NAME});

    bool seenServerHeader = false;
    for (auto const& it : res.headers()) {
      std::string const& key = it.first;
      std::string const& val = it.second;

      // ignore content-length
      if (key == StaticStrings::ContentLength || key == StaticStrings::Connection ||
          key == StaticStrings::TransferEncoding) {
        continue;
      }

      if (key == StaticStrings::Server) {
        seenServerHeader = true;
      }

      nva.push_back({(uint8_t*)key.data(), (uint8_t*)val.data(), key.size(), val.size(),
                     NGHTTP2_NV_FLAG_NO_COPY_NAME | NGHTTP2_NV_FLAG_NO_COPY_VALUE});
    }

    // add "Server" response header
    if (!seenServerHeader && !HttpResponse::HIDE_PRODUCT_HEADER) {
      nva.push_back({(uint8_t*)"server", (uint8_t*)"ArangoDB", 6, 8,
                     NGHTTP2_NV_FLAG_NO_COPY_NAME | NGHTTP2_NV_FLAG_NO_COPY_VALUE});
    }

    for (std::string const& cookie : res.cookies()) {
      nva.push_back({(uint8_t*)"set-cookie", (uint8_t*)cookie.data(), 10, cookie.size(),
                     NGHTTP2_NV_FLAG_NO_COPY_NAME | NGHTTP2_NV_FLAG_NO_COPY_VALUE});
    }

    std::string type;
    if (res.contentType() != ContentType::CUSTOM) {
      type = rest::contentTypeToString(res.contentType());
      nva.push_back({(uint8_t*)"content-type", (uint8_t*)type.c_str(), 12,
                     type.length(), NGHTTP2_NV_FLAG_NO_COPY_NAME});
    }

    std::string len;
    nghttp2_data_provider *prd_ptr = nullptr, prd;
    if (!res.generateBody() || expectResponseBody(static_cast<int>(res.responseCode()))) {
      len = std::to_string(res.bodySize());
      nva.push_back({(uint8_t*)"content-length", (uint8_t*)len.c_str(), 14,
                     len.size(), NGHTTP2_NV_FLAG_NO_COPY_NAME});
    }

    if ((res.bodySize() > 0) && res.generateBody() &&
        expectResponseBody(static_cast<int>(res.responseCode()))) {
      prd.source.ptr = strm;
      prd.read_callback = [](nghttp2_session* session, int32_t stream_id,
                             uint8_t* buf, size_t length, uint32_t* data_flags,
                             nghttp2_data_source* source, void* user_data) -> ssize_t {
        auto strm = static_cast<H2CommTask<T>::Stream*>(source->ptr);

        basics::StringBuffer& body = strm->response->body();

        // TODO do not copy the body if it is > 16kb
        TRI_ASSERT(body.size() > strm->responseOffset);
        size_t nread = std::min(length, body.size() - strm->responseOffset);
        TRI_ASSERT(nread > 0);

        const char* src = body.data() + strm->responseOffset;
        std::copy_n(src, nread, buf);
        strm->responseOffset += nread;

        if (strm->responseOffset == body.size()) {
          *data_flags |= NGHTTP2_DATA_FLAG_EOF;
        }

        // simon: might be needed if NGHTTP2_DATA_FLAG_NO_COPY is used
        //      if (nghttp2_session_get_stream_remote_close(session, stream_id) == 0) {
        //          nghttp2_submit_rst_stream(session, NGHTTP2_FLAG_NONE, stream_id, NGHTTP2_NO_ERROR);
        //      }
        return static_cast<ssize_t>(nread);
      };
      prd_ptr = &prd;
    }

    res.statistics.ADD_SENT_BYTES(res.bodySize());

    int rv = nghttp2_submit_response(this->_session, streamId, nva.data(),
                                     nva.size(), prd_ptr);
    if (rv != 0) {
      LOG_TOPIC("3d794", INFO, arangodb::Logger::REQUESTS)
          << "HTTP2 submit_response error: \"" << nghttp2_strerror((int)rv)
          << "\" (" << rv << ")";
      this->close();
      return;
    }
  }
}

#ifdef USE_DTRACE
// Moved out to avoid duplication by templates.
static void __attribute__((noinline)) DTraceH2CommTaskBeforeAsyncWrite(size_t th) {
  DTRACE_PROBE1(arangod, H2CommTaskBeforeAsyncWrite, th);
}
static void __attribute__((noinline)) DTraceH2CommTaskAfterAsyncWrite(size_t th) {
  DTRACE_PROBE1(arangod, H2CommTaskAfterAsyncWrite, th);
}
#else
static void DTraceH2CommTaskBeforeAsyncWrite(size_t) {}
static void DTraceH2CommTaskAfterAsyncWrite(size_t) {}
#endif

// called on IO context thread
template <SocketType T>
void H2CommTask<T>::doWrite() {
  if (this->_writing) {
    return;
  }
  this->_writing = true;

  queueHttp2Responses();

  static constexpr size_t kMaxOutBufferLen = 128 * 1024;
  _outbuffer.resetTo(0);
  _outbuffer.reserve(16 * 1024);
  TRI_ASSERT(_outbuffer.size() == 0);

  std::array<asio_ns::const_buffer, 2> outBuffers;
  while (true) {
    const uint8_t* data;
    ssize_t rv = nghttp2_session_mem_send(_session, &data);
    if (rv < 0) {  // error
      this->_writing = false;
      LOG_TOPIC("2b6c4", INFO, arangodb::Logger::REQUESTS)
          << "HTTP2 framing error: \"" << nghttp2_strerror((int)rv) << "\" ("
          << rv << ")";
      this->close();
      return;
    }

    if (rv == 0) {  // done
      break;
    }

    const size_t nread = static_cast<size_t>(rv);
    // if the data is long we just pass it to async_write
    if (_outbuffer.size() + nread > kMaxOutBufferLen) {
      outBuffers[1] = asio_ns::buffer(data, nread);
      break;
    }

    _outbuffer.append(data, nread);
  }
  outBuffers[0] = asio_ns::buffer(_outbuffer.data(), _outbuffer.size());

  if (asio_ns::buffer_size(outBuffers) == 0) {
    this->_writing = false;
    if (shouldStop()) {
      this->close();
    }
    return;
  }

  // Reset read timer here, because normally client is sending
  // something, it does not expect timeout while doing it.
  setIOTimeout();

  DTraceH2CommTaskBeforeAsyncWrite((size_t)this);
  asio_ns::async_write(this->_protocol->socket, outBuffers,
                       withLogContext([self = this->shared_from_this()](const asio_ns::error_code& ec,
                                                                        std::size_t nwrite) {
                         auto& me = static_cast<H2CommTask<T>&>(*self);
                         me._writing = false;
                         if (ec) {
                           me.close(ec);
                           return;
                         }

                         DTraceH2CommTaskAfterAsyncWrite((size_t)self.get());

                         me.doWrite();
                       }));
}

template <SocketType T>
std::unique_ptr<GeneralResponse> H2CommTask<T>::createResponse(rest::ResponseCode responseCode,
                                                               uint64_t mid) {
  return std::make_unique<H2Response>(responseCode, mid);
}

template <SocketType T>
typename H2CommTask<T>::Stream* H2CommTask<T>::createStream(int32_t sid,
                                                            std::unique_ptr<HttpRequest> req) {
  TRI_ASSERT(static_cast<uint64_t>(sid) == req->messageId());
  auto [it, inserted] = _streams.emplace(sid, Stream{std::move(req)});
  TRI_ASSERT(inserted == true);
  return &it->second;
}

template <SocketType T>
typename H2CommTask<T>::Stream* H2CommTask<T>::findStream(int32_t sid) {
  auto const& it = _streams.find(sid);
  if (it != _streams.end()) {
    return &it->second;
  }
  return nullptr;
}

/// should close connection
template <SocketType T>
bool H2CommTask<T>::shouldStop() const {
  return !nghttp2_session_want_read(_session) && !nghttp2_session_want_write(_session);
}

template class arangodb::rest::H2CommTask<SocketType::Tcp>;
template class arangodb::rest::H2CommTask<SocketType::Ssl>;
#ifndef _WIN32
template class arangodb::rest::H2CommTask<SocketType::Unix>;
#endif

}  // namespace rest
}  // namespace arangodb<|MERGE_RESOLUTION|>--- conflicted
+++ resolved
@@ -431,11 +431,7 @@
   auto millis = std::chrono::milliseconds(static_cast<int64_t>(secs * 1000));
   this->_protocol->timer.expires_after(millis);  // cancels old waiters
   this->_protocol->timer.async_wait(
-<<<<<<< HEAD
-      withLogContext([=, self = CommTask::weak_from_this()](asio_ns::error_code const& ec) {
-=======
-      [=, this, self = CommTask::weak_from_this()](asio_ns::error_code const& ec) {
->>>>>>> 66e4b96a
+      withLogContext([=, this, self = CommTask::weak_from_this()](asio_ns::error_code const& ec) {
         std::shared_ptr<CommTask> s;
         if (ec || !(s = self.lock())) {  // was canceled / deallocated
           return;
