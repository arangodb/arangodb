////////////////////////////////////////////////////////////////////////////////
/// DISCLAIMER
///
/// Copyright 2014-2021 ArangoDB GmbH, Cologne, Germany
/// Copyright 2004-2014 triAGENS GmbH, Cologne, Germany
///
/// Licensed under the Apache License, Version 2.0 (the "License");
/// you may not use this file except in compliance with the License.
/// You may obtain a copy of the License at
///
///     http://www.apache.org/licenses/LICENSE-2.0
///
/// Unless required by applicable law or agreed to in writing, software
/// distributed under the License is distributed on an "AS IS" BASIS,
/// WITHOUT WARRANTIES OR CONDITIONS OF ANY KIND, either express or implied.
/// See the License for the specific language governing permissions and
/// limitations under the License.
///
/// Copyright holder is ArangoDB GmbH, Cologne, Germany
///
/// @author Simon Grätzer
////////////////////////////////////////////////////////////////////////////////

#include "H2CommTask.h"

#include "ApplicationFeatures/ApplicationServer.h"
#include "Basics/Exceptions.h"
#include "Basics/ScopeGuard.h"
#include "Basics/asio_ns.h"
#include "Basics/dtrace-wrapper.h"
#include "Cluster/ServerState.h"
#include "GeneralServer/GeneralServer.h"
#include "GeneralServer/GeneralServerFeature.h"
#include "Logger/LogMacros.h"
#include "Rest/HttpRequest.h"
#include "Rest/HttpResponse.h"
#include "Statistics/ConnectionStatistics.h"
#include "Statistics/RequestStatistics.h"

#include <velocypack/velocypack-aliases.h>
#include <cstring>

using namespace arangodb::basics;
using arangodb::velocypack::StringRef;

namespace arangodb {
namespace rest {

struct H2Response : public HttpResponse {
  H2Response(ResponseCode code, uint64_t mid)
      : HttpResponse(code, mid, nullptr) {}

  RequestStatistics::Item statistics;
};

template <SocketType T>
/*static*/ int H2CommTask<T>::on_begin_headers(nghttp2_session* session,
                                               const nghttp2_frame* frame, void* user_data) {
  H2CommTask<T>* me = static_cast<H2CommTask<T>*>(user_data);

  if (frame->hd.type != NGHTTP2_HEADERS || frame->headers.cat != NGHTTP2_HCAT_REQUEST) {
    return 0;
  }

  const int32_t sid = frame->hd.stream_id;
  me->acquireStatistics(sid).SET_READ_START(TRI_microtime());
  auto req = std::make_unique<HttpRequest>(me->_connectionInfo, /*messageId*/ sid,
                                           /*allowMethodOverride*/ false);
  me->createStream(sid, std::move(req));

  LOG_TOPIC("33598", TRACE, Logger::REQUESTS) << "<http2> creating new stream " << sid;

  return 0;
}

template <SocketType T>
/*static*/ int H2CommTask<T>::on_header(nghttp2_session* session, const nghttp2_frame* frame,
                                        const uint8_t* name, size_t namelen,
                                        const uint8_t* value, size_t valuelen,
                                        uint8_t flags, void* user_data) {
  H2CommTask<T>* me = static_cast<H2CommTask<T>*>(user_data);
  const int32_t sid = frame->hd.stream_id;

  if (frame->hd.type != NGHTTP2_HEADERS || frame->headers.cat != NGHTTP2_HCAT_REQUEST) {
    return 0;
  }

  Stream* strm = me->findStream(sid);
  if (!strm) {
    return 0;
  }

  // prevent stream headers from becoming too large
  strm->headerBuffSize += namelen + valuelen;
  if (strm->headerBuffSize > 64 * 1024 * 1024) {
    return nghttp2_submit_rst_stream(me->_session, NGHTTP2_FLAG_NONE, sid, NGHTTP2_INTERNAL_ERROR);
  }

  // handle pseudo headers https://http2.github.io/http2-spec/#rfc.section.8.1.2.3
  StringRef field(reinterpret_cast<const char*>(name), namelen);
  StringRef val(reinterpret_cast<const char*>(value), valuelen);

  if (StringRef(":method") == field) {
    strm->request->setRequestType(GeneralRequest::translateMethod(val));
  } else if (StringRef(":scheme") == field) {
    // simon: ignore, should contain 'http' or 'https'
  } else if (StringRef(":path") == field) {
    strm->request->parseUrl(reinterpret_cast<const char*>(value), valuelen);
  } else if (StringRef(":authority") == field) {
    // simon: ignore, could treat like "Host" header
  } else {  // fall through
    strm->request->setHeaderV2(field.toString(),
                               std::string(reinterpret_cast<const char*>(value), valuelen));
  }

  return 0;
}

template <SocketType T>
/*static*/ int H2CommTask<T>::on_frame_recv(nghttp2_session* session,
                                            const nghttp2_frame* frame, void* user_data) {
  H2CommTask<T>* me = static_cast<H2CommTask<T>*>(user_data);

  switch (frame->hd.type) {
    case NGHTTP2_DATA:  // GET or HEAD do not use DATA frames
    case NGHTTP2_HEADERS: {
      if (frame->hd.flags & NGHTTP2_FLAG_END_STREAM) {
        const int32_t sid = frame->hd.stream_id;
        LOG_TOPIC("c75b1", TRACE, Logger::REQUESTS)
            << "<http2> finalized request on stream " << sid << " with ptr " << me;

        Stream* strm = me->findStream(sid);
        if (strm) {
          me->processStream(*strm);
        }
      }
      break;
    }
  }

  return 0;
}

template <SocketType T>
/*static*/ int H2CommTask<T>::on_data_chunk_recv(nghttp2_session* session, uint8_t flags,
                                                 int32_t stream_id, const uint8_t* data,
                                                 size_t len, void* user_data) {
  LOG_TOPIC("2823c", TRACE, Logger::REQUESTS)
      << "<http2> received data for stream " << stream_id;
  H2CommTask<T>* me = static_cast<H2CommTask<T>*>(user_data);
  Stream* strm = me->findStream(stream_id);
  if (strm) {
    strm->request->body().append(data, len);
  }

  return 0;
}

template <SocketType T>
/*static*/ int H2CommTask<T>::on_stream_close(nghttp2_session* session, int32_t stream_id,
                                              uint32_t error_code, void* user_data) {
  H2CommTask<T>* me = static_cast<H2CommTask<T>*>(user_data);
  auto it = me->_streams.find(stream_id);
  if (it != me->_streams.end()) {
    Stream& strm = it->second;
    if (strm.response) {
      strm.response->statistics.SET_WRITE_END();
    }
    me->_streams.erase(it);
  }

  if (error_code != NGHTTP2_NO_ERROR) {
    LOG_TOPIC("2824d", DEBUG, Logger::REQUESTS)
        << "<http2> closing stream " << stream_id << " with error '"
        << nghttp2_http2_strerror(error_code) << "' (" << error_code << ")";
  }

  return 0;
}

template <SocketType T>
/*static*/ int H2CommTask<T>::on_frame_send(nghttp2_session* session,
                                            const nghttp2_frame* frame, void* user_data) {
  // can be used for push promises
  return 0;
}

template <SocketType T>
/*static*/ int H2CommTask<T>::on_frame_not_send(nghttp2_session* session,
                                                const nghttp2_frame* frame,
                                                int lib_error_code, void* user_data) {
  if (frame->hd.type != NGHTTP2_HEADERS) {
    return 0;
  }

  const int32_t sid = frame->hd.stream_id;
  LOG_TOPIC("d15e8", DEBUG, Logger::REQUESTS)
      << "sending RST on stream " << sid << " with error '"
      << nghttp2_strerror(lib_error_code) << "' (" << lib_error_code << ")";

  // Issue RST_STREAM so that stream does not hang around.
  nghttp2_submit_rst_stream(session, NGHTTP2_FLAG_NONE, sid, NGHTTP2_INTERNAL_ERROR);

  return 0;
}

template <SocketType T>
H2CommTask<T>::H2CommTask(GeneralServer& server, ConnectionInfo info,
                          std::unique_ptr<AsioSocket<T>> so)
    : GeneralCommTask<T>(server, std::move(info), std::move(so)) {
  this->_connectionStatistics.SET_HTTP();
  initNgHttp2Session();
}

template <SocketType T>
H2CommTask<T>::~H2CommTask() noexcept {
  nghttp2_session_del(_session);
  _session = nullptr;
  if (!_streams.empty()) {
    LOG_TOPIC("924cf", DEBUG, Logger::REQUESTS)
        << "<http2> got " << _streams.size() << " remaining streams";
  }
  H2Response* res = nullptr;
  while (_responses.pop(res)) {
    delete res;
  }

  LOG_TOPIC("dc6bb", DEBUG, Logger::REQUESTS)
      << "<http2> closing connection \"" << (void*)this << "\"";
}

namespace {
int on_error_callback(nghttp2_session* session, int lib_error_code,
                      const char* msg, size_t len, void*) {
  // use INFO log level, its still hidden by default
  LOG_TOPIC("bfcd0", INFO, Logger::REQUESTS)
      << "http2 connection error: \"" << std::string(msg, len) << "\" ("
      << lib_error_code << ")";
  return 0;
}

int on_invalid_frame_recv(nghttp2_session* session, const nghttp2_frame* frame,
                          int lib_error_code, void* user_data) {
  LOG_TOPIC("b5de2", INFO, Logger::REQUESTS)
      << "received illegal data frame on stream " << frame->hd.stream_id << ": '"
      << nghttp2_strerror(lib_error_code) << "' (" << lib_error_code << ")";
  return 0;
}

constexpr uint32_t window_size = (1 << 30) - 1;  // 1 GiB
void submitConnectionPreface(nghttp2_session* session) {
  std::array<nghttp2_settings_entry, 4> iv;
  // 32 streams matches the queue capacity
  iv[0] = {NGHTTP2_SETTINGS_MAX_CONCURRENT_STREAMS, arangodb::H2MaxConcurrentStreams};
  // typically client is just a *sink* and just process data as
  // much as possible.  Use large window size by default.
  iv[1] = {NGHTTP2_SETTINGS_INITIAL_WINDOW_SIZE, window_size};
  iv[2] = {NGHTTP2_SETTINGS_MAX_FRAME_SIZE, (1 << 14)};  // 16k
  iv[3] = {NGHTTP2_SETTINGS_ENABLE_PUSH, 0};

  nghttp2_submit_settings(session, NGHTTP2_FLAG_NONE, iv.data(), iv.size());
  // increase connection window size up to window_size
  //  nghttp2_session_set_local_window_size(session, NGHTTP2_FLAG_NONE, 0, 1 << 30);
}

ssize_t data_source_read_length_callback(nghttp2_session* session, uint8_t frame_type,
                                         int32_t stream_id, int32_t session_remote_window_size,
                                         int32_t stream_remote_window_size,
                                         uint32_t remote_max_frame_size, void* user_data) {
  LOG_TOPIC("b6f34", TRACE, Logger::REQUESTS)
      << "session_remote_window_size: " << session_remote_window_size
      << ", stream_remote_window_size: " << stream_remote_window_size
      << ", remote_max_frame_size: " << remote_max_frame_size;
  return (1 << 16);  // 64kB
}
}  // namespace

/// init h2 session
template <SocketType T>
void H2CommTask<T>::initNgHttp2Session() {
  nghttp2_session_callbacks* callbacks;
  int rv = nghttp2_session_callbacks_new(&callbacks);
  if (rv != 0) {
    THROW_ARANGO_EXCEPTION(TRI_ERROR_OUT_OF_MEMORY);
  }

  auto cbScope = scopeGuard([&] { nghttp2_session_callbacks_del(callbacks); });

  nghttp2_session_callbacks_set_on_begin_headers_callback(callbacks, H2CommTask<T>::on_begin_headers);
  nghttp2_session_callbacks_set_on_header_callback(callbacks, H2CommTask<T>::on_header);
  nghttp2_session_callbacks_set_on_frame_recv_callback(callbacks, H2CommTask<T>::on_frame_recv);
  nghttp2_session_callbacks_set_on_data_chunk_recv_callback(callbacks, H2CommTask<T>::on_data_chunk_recv);
  nghttp2_session_callbacks_set_on_stream_close_callback(callbacks, H2CommTask<T>::on_stream_close);
  nghttp2_session_callbacks_set_on_frame_send_callback(callbacks, H2CommTask<T>::on_frame_send);
  nghttp2_session_callbacks_set_on_frame_not_send_callback(callbacks, H2CommTask<T>::on_frame_not_send);
  nghttp2_session_callbacks_set_on_invalid_frame_recv_callback(callbacks, on_invalid_frame_recv);
  nghttp2_session_callbacks_set_error_callback2(callbacks, on_error_callback);
  nghttp2_session_callbacks_set_data_source_read_length_callback(callbacks, data_source_read_length_callback);

  rv = nghttp2_session_server_new(&_session, callbacks, /*args*/ this);
  if (rv != 0) {
    THROW_ARANGO_EXCEPTION(TRI_ERROR_OUT_OF_MEMORY);
  }
}

template <SocketType T>
void H2CommTask<T>::upgradeHttp1(std::unique_ptr<HttpRequest> req) {
  bool found;
  std::string const& settings = req->header("http2-settings", found);
  bool const wasHead = req->requestType() == RequestType::HEAD;

  std::string decoded = StringUtils::decodeBase64(settings);
  uint8_t const* src = reinterpret_cast<const uint8_t*>(decoded.data());
  int rv = nghttp2_session_upgrade2(_session, src, decoded.size(), wasHead, nullptr);

  if (rv != 0) {
    // The settings_payload is badly formed.
    LOG_TOPIC("0103c", INFO, Logger::REQUESTS)
        << "error during HTTP2 upgrade: \"" << nghttp2_strerror((int)rv)
        << "\" (" << rv << ")";
    this->close();
    return;
  }

  // https://http2.github.io/http2-spec/#discover-http
  auto str = std::make_shared<std::string>();
  str->append(
      "HTTP/1.1 101 Switching Protocols\r\nConnection: "
      "Upgrade\r\nUpgrade: h2c\r\n\r\n");

  auto buffer = asio_ns::buffer(str->data(), str->size());
  asio_ns::async_write(this->_protocol->socket, buffer,
                       [self(this->shared_from_this()), str(std::move(str)),
                        req(std::move(req))](const asio_ns::error_code& ec, std::size_t) mutable {
                         auto& me = static_cast<H2CommTask<T>&>(*self);
                         if (ec) {
                           me.close(ec);
                           return;
                         }

                         submitConnectionPreface(me._session);

                         // The HTTP/1.1 request that is sent prior to upgrade is assigned
                         // a stream identifier of 1 (see Section 5.1.1).
                         // Stream 1 is implicitly "half-closed" from the client toward the server

                         TRI_ASSERT(req->messageId() == 1);
                         auto* strm = me.createStream(1, std::move(req));
                         TRI_ASSERT(strm);

                         // will start writing later
                         me.processStream(*strm);

                         // start reading
                         me.asyncReadSome();
                       });
}

template <SocketType T>
void H2CommTask<T>::start() {
  LOG_TOPIC("db5ab", DEBUG, Logger::REQUESTS)
      << "<http2> opened connection \"" << (void*)this << "\"";

  asio_ns::post(this->_protocol->context.io_context, [self = this->shared_from_this()] {
    auto& me = static_cast<H2CommTask<T>&>(*self);

    // queueing the server connection preface,
    // which always consists of a SETTINGS frame.
    submitConnectionPreface(me._session);

    me.doWrite();        // write out preface
    me.asyncReadSome();  // start reading
  });
}

template <SocketType T>
bool H2CommTask<T>::readCallback(asio_ns::error_code ec) {
  if (ec) {
    this->close(ec);
    return false;  // stop read loop
  }

  size_t parsedBytes = 0;
  for (auto const& buffer : this->_protocol->buffer.data()) {
    const uint8_t* data = reinterpret_cast<const uint8_t*>(buffer.data());

    ssize_t rv = nghttp2_session_mem_recv(_session, data, buffer.size());
    if (rv < 0 || static_cast<size_t>(rv) != buffer.size()) {
      LOG_TOPIC("43942", INFO, Logger::REQUESTS)
          << "HTTP2 parsing error: \"" << nghttp2_strerror((int)rv) << "\" ("
          << rv << ")";
      this->close(ec);
      return false;  // stop read loop
    }

    parsedBytes += static_cast<size_t>(rv);
  }

  TRI_ASSERT(parsedBytes < std::numeric_limits<size_t>::max());
  // Remove consumed data from receive buffer.
  this->_protocol->buffer.consume(parsedBytes);

  doWrite();

  if (!this->_writing && shouldStop()) {
    this->close();
    return false;  // stop read loop
  }

  return true;  //  continue read lopp
}

template <SocketType T>
<<<<<<< HEAD
void H2CommTask<T>::setIOTimeout(bool force) {
  double secs = GeneralServerFeature::keepAliveTimeout();
=======
void H2CommTask<T>::setIOTimeout() {
  double secs = this->_generalServerFeature.keepAliveTimeout();
>>>>>>> cf153df8
  if (secs <= 0) {
    return;
  }

  const bool wasReading = this->_reading || force;
  const bool wasWriting = this->_writing;
  TRI_ASSERT(wasReading || wasWriting);
  if (wasWriting) {
    secs = std::max(this->WriteTimeout, secs);
  }

  auto millis = std::chrono::milliseconds(static_cast<int64_t>(secs * 1000));
  this->_protocol->timer.expires_after(millis);  // cancels old waiters
  this->_protocol->timer.async_wait(
      [=, self = CommTask::weak_from_this()](asio_ns::error_code const& ec) {
        std::shared_ptr<CommTask> s;
        if (ec || !(s = self.lock())) {  // was canceled / deallocated
          return;
        }

        auto& me = static_cast<H2CommTask<T>&>(*s);

        bool idle = wasReading && me._reading && !me._writing;
        bool writeTimeout = wasWriting && me._writing;
        if (idle || writeTimeout) {
          // _numProcessing == 0 also if responses wait for writing
          if (me._numProcessing.load(std::memory_order_relaxed) == 0) {
            LOG_TOPIC("5d6f1", INFO, Logger::REQUESTS)
                << "keep alive timeout, closing stream!";
            static_cast<GeneralCommTask<T>&>(*s).close(ec);
          } else {
            setIOTimeout();
          }
        }
        // In all other cases we do nothing, since we have been posted to the
        // iocontext but the thing we should be timing out has already completed.
      });
}

#ifdef USE_DTRACE
// Moved out to avoid duplication by templates.
static void __attribute__((noinline)) DTraceH2CommTaskProcessStream(size_t th) {
  DTRACE_PROBE1(arangod, H2CommTaskProcessStream, th);
}
#else
static void DTraceH2CommTaskProcessStream(size_t) {}
#endif

template <SocketType T>
std::string const& H2CommTask<T>::url(HttpRequest* req) {
  if (this->_url.empty() && req != nullptr) {
    this->_url = std::string((req->databaseName().empty() ? "" : "/_db/" + req->databaseName())) +
      (Logger::logRequestParameters() ? req->fullUrl() : req->requestPath());
  }
  return this->_url;
}

template <SocketType T>
void H2CommTask<T>::processStream(H2CommTask<T>::Stream& stream) {
  DTraceH2CommTaskProcessStream((size_t)this);

  std::unique_ptr<HttpRequest> req = std::move(stream.request);
  // ensure there is a null byte termination. RestHandlers use
  // C functions like strchr that except a C string as input
  req->body().push_back('\0');
  req->body().resetTo(req->body().size() - 1);

  if (this->stopped()) {
    return;  // we have to ignore this request because the connection has already been closed
  }

  // from here on we will send a response, the connection is not IDLE
  _numProcessing.fetch_add(1, std::memory_order_relaxed);
  {
    LOG_TOPIC("924ce", INFO, Logger::REQUESTS)
        << "\"h2-request-begin\",\"" << (void*)this << "\",\""
        << this->_connectionInfo.clientAddress << "\",\""
        << HttpRequest::translateMethod(req->requestType()) << "\",\"" << url(req.get()) << "\"";

    VPackStringRef body = req->rawPayload();
    if (!body.empty() && Logger::isEnabled(LogLevel::TRACE, Logger::REQUESTS) &&
        Logger::logRequestParameters()) {
      LOG_TOPIC("b6dc3", TRACE, Logger::REQUESTS)
          << "\"h2-request-body\",\"" << (void*)this << "\",\""
          << StringUtils::escapeUnicode(body.toString()) << "\"";
    }
  }

  // store origin header for later use
  stream.origin = req->header(StaticStrings::Origin);
  auto messageId = req->messageId();
  RequestStatistics::Item const& stat = this->statistics(messageId);
  stat.SET_REQUEST_TYPE(req->requestType());
  stat.ADD_RECEIVED_BYTES(stream.headerBuffSize + req->body().size());
  stat.SET_READ_END();
  stat.SET_WRITE_START();

  // OPTIONS requests currently go unauthenticated
  if (req->requestType() == rest::RequestType::OPTIONS) {
    this->processCorsOptions(std::move(req), stream.origin);
    return;
  }

  // scrape the auth headers to determine and authenticate the user
  auto authToken = this->checkAuthHeader(*req);

  // We want to separate superuser token traffic:
  if (req->authenticated() && req->user().empty()) {
    stat.SET_SUPERUSER();
  }

  // first check whether we allow the request to continue
  CommTask::Flow cont = this->prepareExecution(authToken, *req);
  if (cont != CommTask::Flow::Continue) {
    return;  // prepareExecution sends the error message
  }

  // unzip / deflate
  if (!this->handleContentEncoding(*req)) {
    this->sendErrorResponse(rest::ResponseCode::BAD, req->contentTypeResponse(),
                            1, TRI_ERROR_BAD_PARAMETER, "decoding error");
    return;
  }

  // create a handler and execute
  auto resp = std::make_unique<H2Response>(rest::ResponseCode::SERVER_ERROR, messageId);
  resp->setContentType(req->contentTypeResponse());
  this->executeRequest(std::move(req), std::move(resp));
}

namespace {
bool expectResponseBody(int status_code) {
  return status_code == 101 ||
         (status_code / 100 != 1 && status_code != 304 && status_code != 204);
}
}  // namespace

#ifdef USE_DTRACE
// Moved out to avoid duplication by templates.
static void __attribute__((noinline)) DTraceH2CommTaskSendResponse(size_t th) {
  DTRACE_PROBE1(arangod, H2CommTaskSendResponse, th);
}
#else
static void DTraceH2CommTaskSendResponse(size_t) {}
#endif

template <SocketType T>
void H2CommTask<T>::sendResponse(std::unique_ptr<GeneralResponse> res,
                                 RequestStatistics::Item stat) {
  DTraceH2CommTaskSendResponse((size_t)this);

  unsigned n = _numProcessing.fetch_sub(1, std::memory_order_relaxed);
  TRI_ASSERT(n > 0);

  if (this->stopped()) {
    return;
  }

  // and give some request information
  LOG_TOPIC("924cc", DEBUG, Logger::REQUESTS)
      << "\"h2-request-end\",\"" << (void*)this << "\",\""
      << this->_connectionInfo.clientAddress
      << "\",\""
      //      << GeneralRequest::translateMethod(::llhttpToRequestType(&_parser))
      << url(nullptr) << "\",\"" << static_cast<int>(res->responseCode()) << "\","
      << Logger::FIXED(stat.ELAPSED_SINCE_READ_START(), 6) << "," << Logger::FIXED(stat.ELAPSED_WHILE_QUEUED(), 6);

  auto* tmp = static_cast<H2Response*>(res.get());
  tmp->statistics = std::move(stat);

  // this uses a fixed capacity queue, push might fail (unlikely, we limit max streams)
  unsigned retries = 512;
  try {
    while (ADB_UNLIKELY(!_responses.push(tmp) && --retries > 0)) {
      std::this_thread::yield();
    }
  } catch (...) {
    retries = 0;
  }
  if (--retries == 0) {
    LOG_TOPIC("924dc", WARN, Logger::REQUESTS)
        << "was not able to queue response this=" << (void*)this;
    // we are overloaded close stream
    asio_ns::post(this->_protocol->context.io_context,
                  [self(this->shared_from_this()), mid(res->messageId())] {
                    auto& me = static_cast<H2CommTask<T>&>(*self);
                    nghttp2_submit_rst_stream(me._session, NGHTTP2_FLAG_NONE,
                                              static_cast<int32_t>(mid),
                                              NGHTTP2_ENHANCE_YOUR_CALM);
                  });
    return;
  }
  res.release();

  // avoid using asio_ns::post if possible
  bool signaled = _signaledWrite.load();
  if (!signaled && !_signaledWrite.exchange(true)) {
    asio_ns::post(this->_protocol->context.io_context, [self = this->shared_from_this()] {
      auto& me = static_cast<H2CommTask<T>&>(*self);
      me._signaledWrite.store(false);
      me.doWrite();
    });
  }
}

// queue the response onto the session, call only on IO thread
template <SocketType T>
void H2CommTask<T>::queueHttp2Responses() {
  H2Response* response = nullptr;
  while (_responses.pop(response)) {
    std::unique_ptr<H2Response> guard(response);

    const int32_t streamId = static_cast<int32_t>(response->messageId());
    Stream* strm = findStream(streamId);
    if (strm == nullptr) {  // stream was already closed for some reason
      LOG_TOPIC("e2773", DEBUG, Logger::REQUESTS)
          << "response with message id '" << streamId << "' has no H2 stream on server";
      return;
    }
    strm->response = std::move(guard);
    auto& res = *response;

    // will add CORS headers if necessary
    this->finishExecution(res, strm->origin);

    // we need a continuous block of memory for headers
    std::vector<nghttp2_nv> nva;
    nva.reserve(4 + res.headers().size());

    std::string status = std::to_string(static_cast<int>(res.responseCode()));
    nva.push_back({(uint8_t*)":status", (uint8_t*)status.data(), 7,
                   status.size(), NGHTTP2_NV_FLAG_NO_COPY_NAME});

    bool seenServerHeader = false;
    for (auto const& it : res.headers()) {
      std::string const& key = it.first;
      std::string const& val = it.second;

      // ignore content-length
      if (key == StaticStrings::ContentLength || key == StaticStrings::Connection ||
          key == StaticStrings::TransferEncoding) {
        continue;
      }

      if (key == StaticStrings::Server) {
        seenServerHeader = true;
      }

      nva.push_back({(uint8_t*)key.data(), (uint8_t*)val.data(), key.size(), val.size(),
                     NGHTTP2_NV_FLAG_NO_COPY_NAME | NGHTTP2_NV_FLAG_NO_COPY_VALUE});
    }

    // add "Server" response header
    if (!seenServerHeader && !HttpResponse::HIDE_PRODUCT_HEADER) {
      nva.push_back({(uint8_t*)"server", (uint8_t*)"ArangoDB", 6, 8,
                     NGHTTP2_NV_FLAG_NO_COPY_NAME | NGHTTP2_NV_FLAG_NO_COPY_VALUE});
    }

    for (std::string const& cookie : res.cookies()) {
      nva.push_back({(uint8_t*)"set-cookie", (uint8_t*)cookie.data(), 10, cookie.size(),
                     NGHTTP2_NV_FLAG_NO_COPY_NAME | NGHTTP2_NV_FLAG_NO_COPY_VALUE});
    }

    std::string type;
    if (res.contentType() != ContentType::CUSTOM) {
      type = rest::contentTypeToString(res.contentType());
      nva.push_back({(uint8_t*)"content-type", (uint8_t*)type.c_str(), 12,
                     type.length(), NGHTTP2_NV_FLAG_NO_COPY_NAME});
    }

    std::string len;
    nghttp2_data_provider *prd_ptr = nullptr, prd;
    if (!res.generateBody() || expectResponseBody(static_cast<int>(res.responseCode()))) {
      len = std::to_string(res.bodySize());
      nva.push_back({(uint8_t*)"content-length", (uint8_t*)len.c_str(), 14,
                     len.size(), NGHTTP2_NV_FLAG_NO_COPY_NAME});
    }

    if ((res.bodySize() > 0) && res.generateBody() &&
        expectResponseBody(static_cast<int>(res.responseCode()))) {
      prd.source.ptr = strm;
      prd.read_callback = [](nghttp2_session* session, int32_t stream_id,
                             uint8_t* buf, size_t length, uint32_t* data_flags,
                             nghttp2_data_source* source, void* user_data) -> ssize_t {
        auto strm = static_cast<H2CommTask<T>::Stream*>(source->ptr);

        basics::StringBuffer& body = strm->response->body();

        // TODO do not copy the body if it is > 16kb
        TRI_ASSERT(body.size() > strm->responseOffset);
        size_t nread = std::min(length, body.size() - strm->responseOffset);
        TRI_ASSERT(nread > 0);

        const char* src = body.data() + strm->responseOffset;
        std::copy_n(src, nread, buf);
        strm->responseOffset += nread;

        if (strm->responseOffset == body.size()) {
          *data_flags |= NGHTTP2_DATA_FLAG_EOF;
        }

        // simon: might be needed if NGHTTP2_DATA_FLAG_NO_COPY is used
        //      if (nghttp2_session_get_stream_remote_close(session, stream_id) == 0) {
        //          nghttp2_submit_rst_stream(session, NGHTTP2_FLAG_NONE, stream_id, NGHTTP2_NO_ERROR);
        //      }
        return static_cast<ssize_t>(nread);
      };
      prd_ptr = &prd;
    }

    res.statistics.ADD_SENT_BYTES(res.bodySize());

    int rv = nghttp2_submit_response(this->_session, streamId, nva.data(),
                                     nva.size(), prd_ptr);
    if (rv != 0) {
      LOG_TOPIC("3d794", INFO, arangodb::Logger::REQUESTS)
          << "HTTP2 submit_response error: \"" << nghttp2_strerror((int)rv)
          << "\" (" << rv << ")";
      this->close();
      return;
    }
  }
}

#ifdef USE_DTRACE
// Moved out to avoid duplication by templates.
static void __attribute__((noinline)) DTraceH2CommTaskBeforeAsyncWrite(size_t th) {
  DTRACE_PROBE1(arangod, H2CommTaskBeforeAsyncWrite, th);
}
static void __attribute__((noinline)) DTraceH2CommTaskAfterAsyncWrite(size_t th) {
  DTRACE_PROBE1(arangod, H2CommTaskAfterAsyncWrite, th);
}
#else
static void DTraceH2CommTaskBeforeAsyncWrite(size_t) {}
static void DTraceH2CommTaskAfterAsyncWrite(size_t) {}
#endif

// called on IO context thread
template <SocketType T>
void H2CommTask<T>::doWrite() {
  if (this->_writing) {
    return;
  }

  queueHttp2Responses();

  static constexpr size_t kMaxOutBufferLen = 128 * 1024;
  _outbuffer.resetTo(0);
  _outbuffer.reserve(16 * 1024);
  TRI_ASSERT(_outbuffer.size() == 0);

  std::array<asio_ns::const_buffer, 2> outBuffers;
  while (true) {
    const uint8_t* data;
    ssize_t rv = nghttp2_session_mem_send(_session, &data);
    if (rv < 0) {  // error
      LOG_TOPIC("2b6c4", INFO, arangodb::Logger::REQUESTS)
          << "HTTP2 framing error: \"" << nghttp2_strerror((int)rv) << "\" ("
          << rv << ")";
      this->close();
      return;
    }

    if (rv == 0) {  // done
      break;
    }

    const size_t nread = static_cast<size_t>(rv);
    // if the data is long we just pass it to async_write
    if (_outbuffer.size() + nread > kMaxOutBufferLen) {
      outBuffers[1] = asio_ns::buffer(data, nread);
      break;
    }

    _outbuffer.append(data, nread);
  }
  outBuffers[0] = asio_ns::buffer(_outbuffer.data(), _outbuffer.size());

  if (asio_ns::buffer_size(outBuffers) == 0) {
    if (shouldStop()) {
      this->close();
    } else {
      setIOTimeout(true);
    }
    return;
  }
  
  this->_writing = true;

  // Reset read timer here, because normally client is sending
  // something, it does not expect timeout while doing it.
  setIOTimeout();

  DTraceH2CommTaskBeforeAsyncWrite((size_t)this);
  asio_ns::async_write(this->_protocol->socket, outBuffers,
                       [self = this->shared_from_this()](const asio_ns::error_code& ec,
                                                         std::size_t nwrite) {
                         auto& me = static_cast<H2CommTask<T>&>(*self);
                         me._writing = false;
                         if (ec) {
                           me.close(ec);
                           return;
                         }

                         DTraceH2CommTaskAfterAsyncWrite((size_t)self.get());

                         me.doWrite();
                       });
}

template <SocketType T>
std::unique_ptr<GeneralResponse> H2CommTask<T>::createResponse(rest::ResponseCode responseCode,
                                                               uint64_t mid) {
  return std::make_unique<H2Response>(responseCode, mid);
}

template <SocketType T>
typename H2CommTask<T>::Stream* H2CommTask<T>::createStream(int32_t sid,
                                                            std::unique_ptr<HttpRequest> req) {
  TRI_ASSERT(static_cast<uint64_t>(sid) == req->messageId());
  auto [it, inserted] = _streams.emplace(sid, Stream{std::move(req)});
  TRI_ASSERT(inserted == true);
  return &it->second;
}

template <SocketType T>
typename H2CommTask<T>::Stream* H2CommTask<T>::findStream(int32_t sid) {
  auto const& it = _streams.find(sid);
  if (it != _streams.end()) {
    return &it->second;
  }
  return nullptr;
}

/// should close connection
template <SocketType T>
bool H2CommTask<T>::shouldStop() const {
  return !nghttp2_session_want_read(_session) && !nghttp2_session_want_write(_session);
}

template class arangodb::rest::H2CommTask<SocketType::Tcp>;
template class arangodb::rest::H2CommTask<SocketType::Ssl>;
#ifndef _WIN32
template class arangodb::rest::H2CommTask<SocketType::Unix>;
#endif

}  // namespace rest
}  // namespace arangodb<|MERGE_RESOLUTION|>--- conflicted
+++ resolved
@@ -411,13 +411,8 @@
 }
 
 template <SocketType T>
-<<<<<<< HEAD
 void H2CommTask<T>::setIOTimeout(bool force) {
-  double secs = GeneralServerFeature::keepAliveTimeout();
-=======
-void H2CommTask<T>::setIOTimeout() {
   double secs = this->_generalServerFeature.keepAliveTimeout();
->>>>>>> cf153df8
   if (secs <= 0) {
     return;
   }
