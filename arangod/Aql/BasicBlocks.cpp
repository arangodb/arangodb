////////////////////////////////////////////////////////////////////////////////
/// DISCLAIMER
///
/// Copyright 2014-2016 ArangoDB GmbH, Cologne, Germany
/// Copyright 2004-2014 triAGENS GmbH, Cologne, Germany
///
/// Licensed under the Apache License, Version 2.0 (the "License");
/// you may not use this file except in compliance with the License.
/// You may obtain a copy of the License at
///
///     http://www.apache.org/licenses/LICENSE-2.0
///
/// Unless required by applicable law or agreed to in writing, software
/// distributed under the License is distributed on an "AS IS" BASIS,
/// WITHOUT WARRANTIES OR CONDITIONS OF ANY KIND, either express or implied.
/// See the License for the specific language governing permissions and
/// limitations under the License.
///
/// Copyright holder is ArangoDB GmbH, Cologne, Germany
///
/// @author Max Neunhoeffer
////////////////////////////////////////////////////////////////////////////////

#include "BasicBlocks.h"
#include "Aql/AqlItemBlock.h"
#include "Aql/ExecutionEngine.h"
#include "Basics/Exceptions.h"
#include "VocBase/vocbase.h"

using namespace arangodb::aql;

SingletonBlock::SingletonBlock(ExecutionEngine* engine, SingletonNode const* ep)
    : ExecutionBlock(engine, ep) {
  auto en = ExecutionNode::castTo<SingletonNode const*>(getPlanNode());
  auto const& registerPlan = en->getRegisterPlan()->varInfo;
  arangodb::HashSet<Variable const*> const& varsUsedLater = en->getVarsUsedLater();

  for (auto const& it : varsUsedLater) {
    auto it2 = registerPlan.find(it->id);

    if (it2 != registerPlan.end()) {
      _whitelist.emplace((*it2).second.registerId);
    }
  }
}

/// @brief initializeCursor, store a copy of the register values coming from
/// above
std::pair<ExecutionState, arangodb::Result> SingletonBlock::initializeCursor(AqlItemBlock* items,
                                                                             size_t pos) {
  // Create a deep copy of the register values given to us:
  if (items != nullptr) {
    // build a whitelist with all the registers that we will copy from above
    _inputRegisterValues.reset(items->slice(pos, _whitelist));
  }

  _done = false;
  return {ExecutionState::DONE, TRI_ERROR_NO_ERROR};
}

std::pair<ExecutionState, arangodb::Result> SingletonBlock::getOrSkipSome(
    size_t atMost, bool skipping, AqlItemBlock*& result, size_t& skipped) {
  TRI_ASSERT(result == nullptr && skipped == 0);

  if (_done) {
    TRI_ASSERT(getHasMoreState() == ExecutionState::DONE);
    return {ExecutionState::DONE, TRI_ERROR_NO_ERROR};
  }

  if (!skipping) {
    result = requestBlock(1, getNrOutputRegisters());

    try {
      if (_inputRegisterValues != nullptr) {
        skipped++;
        for (RegisterId reg = 0; reg < _inputRegisterValues->getNrRegs(); ++reg) {
          if (_whitelist.find(reg) == _whitelist.end()) {
            continue;
          }
          TRI_IF_FAILURE("SingletonBlock::getOrSkipSome") {
            THROW_ARANGO_EXCEPTION(TRI_ERROR_DEBUG);
          }

          AqlValue a = _inputRegisterValues->getValue(0, reg);
          if (a.isEmpty()) {
            continue;
          }
          _inputRegisterValues->steal(a);

          try {
            TRI_IF_FAILURE("SingletonBlock::getOrSkipSomeSet") {
              THROW_ARANGO_EXCEPTION(TRI_ERROR_DEBUG);
            }

            result->setValue(0, reg, a);
          } catch (...) {
            a.destroy();
            throw;
          }
          _inputRegisterValues->eraseValue(0, reg);
        }
      }
    } catch (...) {
      delete result;
      result = nullptr;
      throw;
    }
  } else {
    if (_inputRegisterValues != nullptr) {
      skipped++;
    }
  }

  _done = true;
  TRI_ASSERT(getHasMoreState() == ExecutionState::DONE);
  return {ExecutionState::DONE, TRI_ERROR_NO_ERROR};
}

std::pair<ExecutionState, arangodb::Result> LimitBlock::initializeCursor(
    AqlItemBlock* items, size_t pos) {
  _state = State::INITFULLCOUNT;
  _count = 0;
  _remainingOffset = _offset;
  _result = nullptr;
  _limitSkipped = 0;

  return ExecutionBlock::initializeCursor(items, pos);
}

std::pair<ExecutionState, arangodb::Result> LimitBlock::getOrSkipSome(
    size_t atMost, bool skipping, AqlItemBlock*& result_, size_t& skipped_) {
  TRI_ASSERT(result_ == nullptr && skipped_ == 0);

  switch (_state) {
    case State::DONE:
      TRI_ASSERT(getHasMoreState() == ExecutionState::DONE);
      return {ExecutionState::DONE, TRI_ERROR_NO_ERROR};
    case State::INITFULLCOUNT: {
      if (_fullCount) {
        _engine->_stats.fullCount = 0;
      }
      _state = State::SKIPPING;
    }
    // intentionally falls through
    case State::SKIPPING: {
      while (_remainingOffset > 0) {
        auto res = _dependencies[0]->skipSome(_remainingOffset);
        if (res.first == ExecutionState::WAITING) {
          return {ExecutionState::WAITING, TRI_ERROR_NO_ERROR};
        }
        if (_fullCount) {
          _engine->_stats.fullCount += static_cast<int64_t>(res.second);
        }
        TRI_ASSERT(_remainingOffset >= res.second);
        _remainingOffset -= res.second;
        if (res.first == ExecutionState::DONE) {
          break;
        }
      }
      _count = 0;
      if (_limit == 0 && !_fullCount) {
        // quick exit for limit == 0
        _state = State::DONE;
        TRI_ASSERT(getHasMoreState() == ExecutionState::DONE);
        return {ExecutionState::DONE, TRI_ERROR_NO_ERROR};
      }
      _state = State::RETURNING;
    }
    // intentionally falls through
    case State::RETURNING: {
      if (_count < _limit) {
        if (atMost > _limit - _count) {
          atMost = _limit - _count;
        }
        AqlItemBlock* res = nullptr;
        TRI_ASSERT(_limitSkipped == 0);
        auto state = ExecutionBlock::getOrSkipSome(atMost, skipping, res, _limitSkipped);
        TRI_ASSERT(_result == nullptr);
        _result.reset(res);
        if (state.first == ExecutionState::WAITING) {
          TRI_ASSERT(result_ == nullptr);
          // On WAITING we will continue here, on error we bail out
          return state;
        }

        if (_limitSkipped == 0) {
          _state = State::DONE;
          TRI_ASSERT(getHasMoreState() == ExecutionState::DONE);
          result_ = _result.release();
          // there should be no need to assign skipped_ = _limitSkipped and
          // _limitSkipped = 0 here:
          TRI_ASSERT(skipped_ == 0);
          return {ExecutionState::DONE, TRI_ERROR_NO_ERROR};
        }

        _count += _limitSkipped;
        if (_fullCount) {
          _engine->_stats.fullCount += static_cast<int64_t>(_limitSkipped);
        }
      }
      if (_count >= _limit) {
        if (!_fullCount) {
          _state = State::DONE;
        } else {
          // if fullCount is set, we must fetch all elements from the
          // dependency.

          // suck out all data from the dependencies
          while (_state != State::DONE) {
            AqlItemBlock* ignore = nullptr;
            // local skipped count
            size_t skipped = 0;
            // We're only counting here, so skip. Using the DefaultBatchSize
            // instead of atMost because we need to skip everything if we have
            // to calculate fullCount.
            auto res = ExecutionBlock::getOrSkipSome(DefaultBatchSize(), true, ignore, skipped);
            TRI_ASSERT(ignore == nullptr);

            ExecutionState state = res.first;
            Result result = res.second;
            if (state == ExecutionState::WAITING || result.fail()) {
              // On WAITING we will continue here, on error we bail out
              return res;
            }

            _engine->_stats.fullCount += skipped;

            if (skipped == 0) {
              _state = State::DONE;
            }
          }
        }
      }
    }
  }

  result_ = _result.release();
  skipped_ = _limitSkipped;
  _limitSkipped = 0;

  return {getHasMoreState(), TRI_ERROR_NO_ERROR};
}

ExecutionState LimitBlock::getHasMoreState() {
  if (_state == State::DONE) {
    return ExecutionState::DONE;
  }
  return ExecutionState::HASMORE;
}

<<<<<<< HEAD
std::pair<ExecutionState, std::unique_ptr<AqlItemBlock>> ReturnBlock::getSome(size_t atMost) {
  traceGetSomeBegin(atMost);

  auto ep = ExecutionNode::castTo<ReturnNode const*>(getPlanNode());

  auto res = ExecutionBlock::getSomeWithoutRegisterClearout(atMost);
  if (res.first == ExecutionState::WAITING) {
    traceGetSomeEnd(nullptr, ExecutionState::WAITING);
    return res;
  }

  if (res.second == nullptr) {
    traceGetSomeEnd(nullptr, ExecutionState::DONE);
    return {ExecutionState::DONE, nullptr};
  }

  if (_returnInheritedResults) {
    if (ep->_count) {
      _engine->_stats.count += static_cast<int64_t>(res.second->size());
    }
    traceGetSomeEnd(res.second.get(), res.first);
    return res;
  }

  size_t const n = res.second->size();

  // Let's steal the actual result and throw away the vars:
  auto it = ep->getRegisterPlan()->varInfo.find(ep->_inVariable->id);
  TRI_ASSERT(it != ep->getRegisterPlan()->varInfo.end());
  RegisterId const registerId = it->second.registerId;

  std::unique_ptr<AqlItemBlock> stripped(requestBlock(n, 1));

  for (size_t i = 0; i < n; i++) {
    auto a = res.second->getValueReference(i, registerId);

    if (!a.isEmpty()) {
      if (a.requiresDestruction()) {
        res.second->steal(a);

        try {
          TRI_IF_FAILURE("ReturnBlock::getSome") {
            THROW_ARANGO_EXCEPTION(TRI_ERROR_DEBUG);
          }

          stripped->setValue(i, 0, a);
        } catch (...) {
          a.destroy();
          throw;
        }
        // If the following does not go well, we do not care, since
        // the value is already stolen and installed in stripped
        res.second->eraseValue(i, registerId);
      } else {
        stripped->setValue(i, 0, a);
      }
    }
  }

  if (ep->_count) {
    _engine->_stats.count += static_cast<int64_t>(n);
  }

  traceGetSomeEnd(stripped.get(), res.first);
  return {res.first, std::move(stripped)};
}

/// @brief make the return block return the results inherited from above,
/// without creating new blocks
/// returns the id of the register the final result can be found in
RegisterId ReturnBlock::returnInheritedResults() {
  _returnInheritedResults = true;

  auto ep = ExecutionNode::castTo<ReturnNode const*>(getPlanNode());
  auto it = ep->getRegisterPlan()->varInfo.find(ep->_inVariable->id);
  TRI_ASSERT(it != ep->getRegisterPlan()->varInfo.end());

  return it->second.registerId;
=======
/// @brief initializeCursor, only call base
std::pair<ExecutionState, arangodb::Result> NoResultsBlock::initializeCursor(AqlItemBlock* items,
                                                                             size_t pos) {
  _done = true;
  return {ExecutionState::DONE, TRI_ERROR_NO_ERROR};
}

std::pair<ExecutionState, arangodb::Result> NoResultsBlock::getOrSkipSome(size_t,  // atMost
                                                                          bool,  // skipping
                                                                          AqlItemBlock*& result,
                                                                          size_t& skipped) {
  TRI_ASSERT(result == nullptr && skipped == 0);
  return {ExecutionState::DONE, TRI_ERROR_NO_ERROR};
>>>>>>> 3c7084fd
}<|MERGE_RESOLUTION|>--- conflicted
+++ resolved
@@ -246,100 +246,4 @@
     return ExecutionState::DONE;
   }
   return ExecutionState::HASMORE;
-}
-
-<<<<<<< HEAD
-std::pair<ExecutionState, std::unique_ptr<AqlItemBlock>> ReturnBlock::getSome(size_t atMost) {
-  traceGetSomeBegin(atMost);
-
-  auto ep = ExecutionNode::castTo<ReturnNode const*>(getPlanNode());
-
-  auto res = ExecutionBlock::getSomeWithoutRegisterClearout(atMost);
-  if (res.first == ExecutionState::WAITING) {
-    traceGetSomeEnd(nullptr, ExecutionState::WAITING);
-    return res;
-  }
-
-  if (res.second == nullptr) {
-    traceGetSomeEnd(nullptr, ExecutionState::DONE);
-    return {ExecutionState::DONE, nullptr};
-  }
-
-  if (_returnInheritedResults) {
-    if (ep->_count) {
-      _engine->_stats.count += static_cast<int64_t>(res.second->size());
-    }
-    traceGetSomeEnd(res.second.get(), res.first);
-    return res;
-  }
-
-  size_t const n = res.second->size();
-
-  // Let's steal the actual result and throw away the vars:
-  auto it = ep->getRegisterPlan()->varInfo.find(ep->_inVariable->id);
-  TRI_ASSERT(it != ep->getRegisterPlan()->varInfo.end());
-  RegisterId const registerId = it->second.registerId;
-
-  std::unique_ptr<AqlItemBlock> stripped(requestBlock(n, 1));
-
-  for (size_t i = 0; i < n; i++) {
-    auto a = res.second->getValueReference(i, registerId);
-
-    if (!a.isEmpty()) {
-      if (a.requiresDestruction()) {
-        res.second->steal(a);
-
-        try {
-          TRI_IF_FAILURE("ReturnBlock::getSome") {
-            THROW_ARANGO_EXCEPTION(TRI_ERROR_DEBUG);
-          }
-
-          stripped->setValue(i, 0, a);
-        } catch (...) {
-          a.destroy();
-          throw;
-        }
-        // If the following does not go well, we do not care, since
-        // the value is already stolen and installed in stripped
-        res.second->eraseValue(i, registerId);
-      } else {
-        stripped->setValue(i, 0, a);
-      }
-    }
-  }
-
-  if (ep->_count) {
-    _engine->_stats.count += static_cast<int64_t>(n);
-  }
-
-  traceGetSomeEnd(stripped.get(), res.first);
-  return {res.first, std::move(stripped)};
-}
-
-/// @brief make the return block return the results inherited from above,
-/// without creating new blocks
-/// returns the id of the register the final result can be found in
-RegisterId ReturnBlock::returnInheritedResults() {
-  _returnInheritedResults = true;
-
-  auto ep = ExecutionNode::castTo<ReturnNode const*>(getPlanNode());
-  auto it = ep->getRegisterPlan()->varInfo.find(ep->_inVariable->id);
-  TRI_ASSERT(it != ep->getRegisterPlan()->varInfo.end());
-
-  return it->second.registerId;
-=======
-/// @brief initializeCursor, only call base
-std::pair<ExecutionState, arangodb::Result> NoResultsBlock::initializeCursor(AqlItemBlock* items,
-                                                                             size_t pos) {
-  _done = true;
-  return {ExecutionState::DONE, TRI_ERROR_NO_ERROR};
-}
-
-std::pair<ExecutionState, arangodb::Result> NoResultsBlock::getOrSkipSome(size_t,  // atMost
-                                                                          bool,  // skipping
-                                                                          AqlItemBlock*& result,
-                                                                          size_t& skipped) {
-  TRI_ASSERT(result == nullptr && skipped == 0);
-  return {ExecutionState::DONE, TRI_ERROR_NO_ERROR};
->>>>>>> 3c7084fd
 }