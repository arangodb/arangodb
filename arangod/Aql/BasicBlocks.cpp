////////////////////////////////////////////////////////////////////////////////
/// DISCLAIMER
///
/// Copyright 2014-2016 ArangoDB GmbH, Cologne, Germany
/// Copyright 2004-2014 triAGENS GmbH, Cologne, Germany
///
/// Licensed under the Apache License, Version 2.0 (the "License");
/// you may not use this file except in compliance with the License.
/// You may obtain a copy of the License at
///
///     http://www.apache.org/licenses/LICENSE-2.0
///
/// Unless required by applicable law or agreed to in writing, software
/// distributed under the License is distributed on an "AS IS" BASIS,
/// WITHOUT WARRANTIES OR CONDITIONS OF ANY KIND, either express or implied.
/// See the License for the specific language governing permissions and
/// limitations under the License.
///
/// Copyright holder is ArangoDB GmbH, Cologne, Germany
///
/// @author Max Neunhoeffer
////////////////////////////////////////////////////////////////////////////////

#include "BasicBlocks.h"
#include "Aql/AqlItemBlock.h"
#include "Aql/ExecutionEngine.h"
#include "Basics/Exceptions.h"
#include "VocBase/vocbase.h"

using namespace arangodb::aql;

SingletonBlock::SingletonBlock(ExecutionEngine* engine, SingletonNode const* ep)
    : ExecutionBlock(engine, ep) {
  auto en = ExecutionNode::castTo<SingletonNode const*>(getPlanNode());
  auto const& registerPlan = en->getRegisterPlan()->varInfo;
  arangodb::HashSet<Variable const*> const& varsUsedLater = en->getVarsUsedLater();

  for (auto const& it : varsUsedLater) {
    auto it2 = registerPlan.find(it->id);

    if (it2 != registerPlan.end()) {
      _whitelist.emplace((*it2).second.registerId);
    }
  }
}

/// @brief initializeCursor, store a copy of the register values coming from
/// above
std::pair<ExecutionState, arangodb::Result> SingletonBlock::initializeCursor(AqlItemBlock* items,
                                                                             size_t pos) {
  // Create a deep copy of the register values given to us:
  if (items != nullptr) {
    // build a whitelist with all the registers that we will copy from above
    _inputRegisterValues.reset(items->slice(pos, _whitelist));
  }

  _done = false;
  return {ExecutionState::DONE, TRI_ERROR_NO_ERROR};
}

std::pair<ExecutionState, arangodb::Result> SingletonBlock::getOrSkipSome(
    size_t atMost, bool skipping, AqlItemBlock*& result, size_t& skipped) {
  TRI_ASSERT(result == nullptr && skipped == 0);

  if (_done) {
    TRI_ASSERT(getHasMoreState() == ExecutionState::DONE);
    return {ExecutionState::DONE, TRI_ERROR_NO_ERROR};
  }

  if (!skipping) {
    result = requestBlock(1, getNrOutputRegisters());

    try {
      if (_inputRegisterValues != nullptr) {
        skipped++;
        for (RegisterId reg = 0; reg < _inputRegisterValues->getNrRegs(); ++reg) {
          if (_whitelist.find(reg) == _whitelist.end()) {
            continue;
          }
          TRI_IF_FAILURE("SingletonBlock::getOrSkipSome") {
            THROW_ARANGO_EXCEPTION(TRI_ERROR_DEBUG);
          }

          AqlValue a = _inputRegisterValues->getValue(0, reg);
          if (a.isEmpty()) {
            continue;
          }
          _inputRegisterValues->steal(a);

          try {
            TRI_IF_FAILURE("SingletonBlock::getOrSkipSomeSet") {
              THROW_ARANGO_EXCEPTION(TRI_ERROR_DEBUG);
            }

            result->setValue(0, reg, a);
          } catch (...) {
            a.destroy();
            throw;
          }
          _inputRegisterValues->eraseValue(0, reg);
        }
      }
    } catch (...) {
      delete result;
      result = nullptr;
      throw;
    }
  } else {
    if (_inputRegisterValues != nullptr) {
      skipped++;
    }
  }

  _done = true;
  TRI_ASSERT(getHasMoreState() == ExecutionState::DONE);
  return {ExecutionState::DONE, TRI_ERROR_NO_ERROR};
}

<<<<<<< HEAD
std::pair<ExecutionState, std::unique_ptr<AqlItemBlock>> ReturnBlock::getSome(size_t atMost) {
  traceGetSomeBegin(atMost);

  auto ep = ExecutionNode::castTo<ReturnNode const*>(getPlanNode());

  auto res = ExecutionBlock::getSomeWithoutRegisterClearout(atMost);
  if (res.first == ExecutionState::WAITING) {
    traceGetSomeEnd(nullptr, ExecutionState::WAITING);
    return res;
  }

  if (res.second == nullptr) {
    traceGetSomeEnd(nullptr, ExecutionState::DONE);
    return {ExecutionState::DONE, nullptr};
  }

  if (_returnInheritedResults) {
    if (ep->_count) {
      _engine->_stats.count += static_cast<int64_t>(res.second->size());
    }
    traceGetSomeEnd(res.second.get(), res.first);
    return res;
  }

  size_t const n = res.second->size();

  // Let's steal the actual result and throw away the vars:
  auto it = ep->getRegisterPlan()->varInfo.find(ep->_inVariable->id);
  TRI_ASSERT(it != ep->getRegisterPlan()->varInfo.end());
  RegisterId const registerId = it->second.registerId;

  std::unique_ptr<AqlItemBlock> stripped(requestBlock(n, 1));

  for (size_t i = 0; i < n; i++) {
    auto a = res.second->getValueReference(i, registerId);

    if (!a.isEmpty()) {
      if (a.requiresDestruction()) {
        res.second->steal(a);

        try {
          TRI_IF_FAILURE("ReturnBlock::getSome") {
            THROW_ARANGO_EXCEPTION(TRI_ERROR_DEBUG);
          }

          stripped->setValue(i, 0, a);
        } catch (...) {
          a.destroy();
          throw;
        }
        // If the following does not go well, we do not care, since
        // the value is already stolen and installed in stripped
        res.second->eraseValue(i, registerId);
      } else {
        stripped->setValue(i, 0, a);
      }
    }
  }

  if (ep->_count) {
    _engine->_stats.count += static_cast<int64_t>(n);
  }

  traceGetSomeEnd(stripped.get(), res.first);
  return {res.first, std::move(stripped)};
}

/// @brief make the return block return the results inherited from above,
/// without creating new blocks
/// returns the id of the register the final result can be found in
RegisterId ReturnBlock::returnInheritedResults() {
  _returnInheritedResults = true;

  auto ep = ExecutionNode::castTo<ReturnNode const*>(getPlanNode());
  auto it = ep->getRegisterPlan()->varInfo.find(ep->_inVariable->id);
  TRI_ASSERT(it != ep->getRegisterPlan()->varInfo.end());

  return it->second.registerId;
=======
std::pair<ExecutionState, arangodb::Result> LimitBlock::initializeCursor(
    AqlItemBlock* items, size_t pos) {
  _state = State::INITFULLCOUNT;
  _count = 0;
  _remainingOffset = _offset;
  _result = nullptr;
  _limitSkipped = 0;

  return ExecutionBlock::initializeCursor(items, pos);
}

std::pair<ExecutionState, arangodb::Result> LimitBlock::getOrSkipSome(
    size_t atMost, bool skipping, AqlItemBlock*& result_, size_t& skipped_) {
  TRI_ASSERT(result_ == nullptr && skipped_ == 0);

  switch (_state) {
    case State::DONE:
      TRI_ASSERT(getHasMoreState() == ExecutionState::DONE);
      return {ExecutionState::DONE, TRI_ERROR_NO_ERROR};
    case State::INITFULLCOUNT: {
      if (_fullCount) {
        _engine->_stats.fullCount = 0;
      }
      _state = State::SKIPPING;
    }
    // intentionally falls through
    case State::SKIPPING: {
      while (_remainingOffset > 0) {
        auto res = _dependencies[0]->skipSome(_remainingOffset);
        if (res.first == ExecutionState::WAITING) {
          return {ExecutionState::WAITING, TRI_ERROR_NO_ERROR};
        }
        if (_fullCount) {
          _engine->_stats.fullCount += static_cast<int64_t>(res.second);
        }
        TRI_ASSERT(_remainingOffset >= res.second);
        _remainingOffset -= res.second;
        if (res.first == ExecutionState::DONE) {
          break;
        }
      }
      _count = 0;
      if (_limit == 0 && !_fullCount) {
        // quick exit for limit == 0
        _state = State::DONE;
        TRI_ASSERT(getHasMoreState() == ExecutionState::DONE);
        return {ExecutionState::DONE, TRI_ERROR_NO_ERROR};
      }
      _state = State::RETURNING;
    }
    // intentionally falls through
    case State::RETURNING: {
      if (_count < _limit) {
        if (atMost > _limit - _count) {
          atMost = _limit - _count;
        }
        AqlItemBlock* res = nullptr;
        TRI_ASSERT(_limitSkipped == 0);
        auto state = ExecutionBlock::getOrSkipSome(atMost, skipping, res, _limitSkipped);
        TRI_ASSERT(_result == nullptr);
        _result.reset(res);
        if (state.first == ExecutionState::WAITING) {
          TRI_ASSERT(result_ == nullptr);
          // On WAITING we will continue here, on error we bail out
          return state;
        }

        if (_limitSkipped == 0) {
          _state = State::DONE;
          TRI_ASSERT(getHasMoreState() == ExecutionState::DONE);
          result_ = _result.release();
          // there should be no need to assign skipped_ = _limitSkipped and
          // _limitSkipped = 0 here:
          TRI_ASSERT(skipped_ == 0);
          return {ExecutionState::DONE, TRI_ERROR_NO_ERROR};
        }

        _count += _limitSkipped;
        if (_fullCount) {
          _engine->_stats.fullCount += static_cast<int64_t>(_limitSkipped);
        }
      }
      if (_count >= _limit) {
        if (!_fullCount) {
          _state = State::DONE;
        } else {
          // if fullCount is set, we must fetch all elements from the
          // dependency.

          // suck out all data from the dependencies
          while (_state != State::DONE) {
            AqlItemBlock* ignore = nullptr;
            // local skipped count
            size_t skipped = 0;
            // We're only counting here, so skip. Using the DefaultBatchSize
            // instead of atMost because we need to skip everything if we have
            // to calculate fullCount.
            auto res = ExecutionBlock::getOrSkipSome(DefaultBatchSize(), true, ignore, skipped);
            TRI_ASSERT(ignore == nullptr);

            ExecutionState state = res.first;
            Result result = res.second;
            if (state == ExecutionState::WAITING || result.fail()) {
              // On WAITING we will continue here, on error we bail out
              return res;
            }

            _engine->_stats.fullCount += skipped;

            if (skipped == 0) {
              _state = State::DONE;
            }
          }
        }
      }
    }
  }

  result_ = _result.release();
  skipped_ = _limitSkipped;
  _limitSkipped = 0;

  return {getHasMoreState(), TRI_ERROR_NO_ERROR};
}

ExecutionState LimitBlock::getHasMoreState() {
  if (_state == State::DONE) {
    return ExecutionState::DONE;
  }
  return ExecutionState::HASMORE;
>>>>>>> 9cc84eb5
}

/// @brief initializeCursor, only call base
std::pair<ExecutionState, arangodb::Result> NoResultsBlock::initializeCursor(AqlItemBlock* items,
                                                                             size_t pos) {
  _done = true;
  return {ExecutionState::DONE, TRI_ERROR_NO_ERROR};
}

std::pair<ExecutionState, arangodb::Result> NoResultsBlock::getOrSkipSome(size_t,  // atMost
                                                                          bool,  // skipping
                                                                          AqlItemBlock*& result,
                                                                          size_t& skipped) {
  TRI_ASSERT(result == nullptr && skipped == 0);
  return {ExecutionState::DONE, TRI_ERROR_NO_ERROR};
}<|MERGE_RESOLUTION|>--- conflicted
+++ resolved
@@ -116,219 +116,6 @@
   return {ExecutionState::DONE, TRI_ERROR_NO_ERROR};
 }
 
-<<<<<<< HEAD
-std::pair<ExecutionState, std::unique_ptr<AqlItemBlock>> ReturnBlock::getSome(size_t atMost) {
-  traceGetSomeBegin(atMost);
-
-  auto ep = ExecutionNode::castTo<ReturnNode const*>(getPlanNode());
-
-  auto res = ExecutionBlock::getSomeWithoutRegisterClearout(atMost);
-  if (res.first == ExecutionState::WAITING) {
-    traceGetSomeEnd(nullptr, ExecutionState::WAITING);
-    return res;
-  }
-
-  if (res.second == nullptr) {
-    traceGetSomeEnd(nullptr, ExecutionState::DONE);
-    return {ExecutionState::DONE, nullptr};
-  }
-
-  if (_returnInheritedResults) {
-    if (ep->_count) {
-      _engine->_stats.count += static_cast<int64_t>(res.second->size());
-    }
-    traceGetSomeEnd(res.second.get(), res.first);
-    return res;
-  }
-
-  size_t const n = res.second->size();
-
-  // Let's steal the actual result and throw away the vars:
-  auto it = ep->getRegisterPlan()->varInfo.find(ep->_inVariable->id);
-  TRI_ASSERT(it != ep->getRegisterPlan()->varInfo.end());
-  RegisterId const registerId = it->second.registerId;
-
-  std::unique_ptr<AqlItemBlock> stripped(requestBlock(n, 1));
-
-  for (size_t i = 0; i < n; i++) {
-    auto a = res.second->getValueReference(i, registerId);
-
-    if (!a.isEmpty()) {
-      if (a.requiresDestruction()) {
-        res.second->steal(a);
-
-        try {
-          TRI_IF_FAILURE("ReturnBlock::getSome") {
-            THROW_ARANGO_EXCEPTION(TRI_ERROR_DEBUG);
-          }
-
-          stripped->setValue(i, 0, a);
-        } catch (...) {
-          a.destroy();
-          throw;
-        }
-        // If the following does not go well, we do not care, since
-        // the value is already stolen and installed in stripped
-        res.second->eraseValue(i, registerId);
-      } else {
-        stripped->setValue(i, 0, a);
-      }
-    }
-  }
-
-  if (ep->_count) {
-    _engine->_stats.count += static_cast<int64_t>(n);
-  }
-
-  traceGetSomeEnd(stripped.get(), res.first);
-  return {res.first, std::move(stripped)};
-}
-
-/// @brief make the return block return the results inherited from above,
-/// without creating new blocks
-/// returns the id of the register the final result can be found in
-RegisterId ReturnBlock::returnInheritedResults() {
-  _returnInheritedResults = true;
-
-  auto ep = ExecutionNode::castTo<ReturnNode const*>(getPlanNode());
-  auto it = ep->getRegisterPlan()->varInfo.find(ep->_inVariable->id);
-  TRI_ASSERT(it != ep->getRegisterPlan()->varInfo.end());
-
-  return it->second.registerId;
-=======
-std::pair<ExecutionState, arangodb::Result> LimitBlock::initializeCursor(
-    AqlItemBlock* items, size_t pos) {
-  _state = State::INITFULLCOUNT;
-  _count = 0;
-  _remainingOffset = _offset;
-  _result = nullptr;
-  _limitSkipped = 0;
-
-  return ExecutionBlock::initializeCursor(items, pos);
-}
-
-std::pair<ExecutionState, arangodb::Result> LimitBlock::getOrSkipSome(
-    size_t atMost, bool skipping, AqlItemBlock*& result_, size_t& skipped_) {
-  TRI_ASSERT(result_ == nullptr && skipped_ == 0);
-
-  switch (_state) {
-    case State::DONE:
-      TRI_ASSERT(getHasMoreState() == ExecutionState::DONE);
-      return {ExecutionState::DONE, TRI_ERROR_NO_ERROR};
-    case State::INITFULLCOUNT: {
-      if (_fullCount) {
-        _engine->_stats.fullCount = 0;
-      }
-      _state = State::SKIPPING;
-    }
-    // intentionally falls through
-    case State::SKIPPING: {
-      while (_remainingOffset > 0) {
-        auto res = _dependencies[0]->skipSome(_remainingOffset);
-        if (res.first == ExecutionState::WAITING) {
-          return {ExecutionState::WAITING, TRI_ERROR_NO_ERROR};
-        }
-        if (_fullCount) {
-          _engine->_stats.fullCount += static_cast<int64_t>(res.second);
-        }
-        TRI_ASSERT(_remainingOffset >= res.second);
-        _remainingOffset -= res.second;
-        if (res.first == ExecutionState::DONE) {
-          break;
-        }
-      }
-      _count = 0;
-      if (_limit == 0 && !_fullCount) {
-        // quick exit for limit == 0
-        _state = State::DONE;
-        TRI_ASSERT(getHasMoreState() == ExecutionState::DONE);
-        return {ExecutionState::DONE, TRI_ERROR_NO_ERROR};
-      }
-      _state = State::RETURNING;
-    }
-    // intentionally falls through
-    case State::RETURNING: {
-      if (_count < _limit) {
-        if (atMost > _limit - _count) {
-          atMost = _limit - _count;
-        }
-        AqlItemBlock* res = nullptr;
-        TRI_ASSERT(_limitSkipped == 0);
-        auto state = ExecutionBlock::getOrSkipSome(atMost, skipping, res, _limitSkipped);
-        TRI_ASSERT(_result == nullptr);
-        _result.reset(res);
-        if (state.first == ExecutionState::WAITING) {
-          TRI_ASSERT(result_ == nullptr);
-          // On WAITING we will continue here, on error we bail out
-          return state;
-        }
-
-        if (_limitSkipped == 0) {
-          _state = State::DONE;
-          TRI_ASSERT(getHasMoreState() == ExecutionState::DONE);
-          result_ = _result.release();
-          // there should be no need to assign skipped_ = _limitSkipped and
-          // _limitSkipped = 0 here:
-          TRI_ASSERT(skipped_ == 0);
-          return {ExecutionState::DONE, TRI_ERROR_NO_ERROR};
-        }
-
-        _count += _limitSkipped;
-        if (_fullCount) {
-          _engine->_stats.fullCount += static_cast<int64_t>(_limitSkipped);
-        }
-      }
-      if (_count >= _limit) {
-        if (!_fullCount) {
-          _state = State::DONE;
-        } else {
-          // if fullCount is set, we must fetch all elements from the
-          // dependency.
-
-          // suck out all data from the dependencies
-          while (_state != State::DONE) {
-            AqlItemBlock* ignore = nullptr;
-            // local skipped count
-            size_t skipped = 0;
-            // We're only counting here, so skip. Using the DefaultBatchSize
-            // instead of atMost because we need to skip everything if we have
-            // to calculate fullCount.
-            auto res = ExecutionBlock::getOrSkipSome(DefaultBatchSize(), true, ignore, skipped);
-            TRI_ASSERT(ignore == nullptr);
-
-            ExecutionState state = res.first;
-            Result result = res.second;
-            if (state == ExecutionState::WAITING || result.fail()) {
-              // On WAITING we will continue here, on error we bail out
-              return res;
-            }
-
-            _engine->_stats.fullCount += skipped;
-
-            if (skipped == 0) {
-              _state = State::DONE;
-            }
-          }
-        }
-      }
-    }
-  }
-
-  result_ = _result.release();
-  skipped_ = _limitSkipped;
-  _limitSkipped = 0;
-
-  return {getHasMoreState(), TRI_ERROR_NO_ERROR};
-}
-
-ExecutionState LimitBlock::getHasMoreState() {
-  if (_state == State::DONE) {
-    return ExecutionState::DONE;
-  }
-  return ExecutionState::HASMORE;
->>>>>>> 9cc84eb5
-}
-
 /// @brief initializeCursor, only call base
 std::pair<ExecutionState, arangodb::Result> NoResultsBlock::initializeCursor(AqlItemBlock* items,
                                                                              size_t pos) {
