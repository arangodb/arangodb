////////////////////////////////////////////////////////////////////////////////
/// DISCLAIMER
///
/// Copyright 2014-2021 ArangoDB GmbH, Cologne, Germany
/// Copyright 2004-2014 triAGENS GmbH, Cologne, Germany
///
/// Licensed under the Apache License, Version 2.0 (the "License");
/// you may not use this file except in compliance with the License.
/// You may obtain a copy of the License at
///
///     http://www.apache.org/licenses/LICENSE-2.0
///
/// Unless required by applicable law or agreed to in writing, software
/// distributed under the License is distributed on an "AS IS" BASIS,
/// WITHOUT WARRANTIES OR CONDITIONS OF ANY KIND, either express or implied.
/// See the License for the specific language governing permissions and
/// limitations under the License.
///
/// Copyright holder is ArangoDB GmbH, Cologne, Germany
///
/// @author Tobias Goedderz
/// @author Michael Hackstein
/// @author Heiko Kernbach
/// @author Jan Christoph Uhde
////////////////////////////////////////////////////////////////////////////////

#ifndef ARANGOD_AQL_EXECUTION_BLOCK_IMPL_H
#define ARANGOD_AQL_EXECUTION_BLOCK_IMPL_H 1

#include "Aql/AqlCall.h"
#include "Aql/AqlCallSet.h"
#include "Aql/AqlCallStack.h"
#include "Aql/ConstFetcher.h"
#include "Aql/DependencyProxy.h"
#include "Aql/ExecutionBlock.h"
#include "Aql/Stats.h"
#include "Aql/RegisterInfos.h"

#include <functional>
#include <memory>
#include <queue>

namespace arangodb::aql {

template <BlockPassthrough passThrough>
class SingleRowFetcher;

template <class Fetcher>
class IdExecutor;

struct AqlCall;
class AqlItemBlock;
class ExecutionEngine;
class ExecutionNode;
class InputAqlItemRow;
class OutputAqlItemRow;
class QueryContext;
class ShadowAqlItemRow;
class SkipResult;
class ParallelUnsortedGatherExecutor;
class MultiDependencySingleRowFetcher;
class RegisterInfos;

template <typename T, typename... Es>
constexpr bool is_one_of_v = (std::is_same_v<T, Es> || ...);

template <typename Executor>
static constexpr bool isMultiDepExecutor =
    std::is_same_v<typename Executor::Fetcher, MultiDependencySingleRowFetcher>;

/**
 * @brief This is the implementation class of AqlExecutionBlocks.
 *        It is responsible to create AqlItemRows for subsequent
 *        Blocks, also it will fetch new AqlItemRows from preceeding
 *        Blocks whenever it is necessary.
 *        For performance reasons this will all be done in batches
 *        of 1000 Rows each.
 *
 * @tparam Executor A class that needs to have the following signature:
 *         Executor {
 *           using Fetcher = xxxFetcher;
 *           using Infos = xxxExecutorInfos;
 *           using Stats = xxxStats;
 *           static const struct {
 *             // Whether input rows stay in the same order.
 *             const bool preservesOrder;
 *
 *             // Whether input blocks can be reused as output blocks. This
 *             // can be true if:
 *             // - There will be exactly one output row per input row.
 *             // - produceRows() for row i will be called after fetchRow() of
 *             //   row i.
 *             // - The order of rows is preserved. i.e. preservesOrder
 *             // - The register planning must reserve the output register(s),
 *             //   if any, already in the input blocks.
 *             //   (This one is not really a property of the Executor, but it
 *             //   still must be true).
 *             // - It must use the SingleRowFetcher. This is not really a
 *             //   necessity, but it should always already be possible due to
 *             //   the properties above.
 *             const bool allowsBlockPassthrough;
 *
 *           } properties;
 *           Executor(Fetcher&, Infos&);
 *           std::pair<ExecutionState, Stats> produceRows(OutputAqlItemRow& output);
 *         }
 *         The Executor is the implementation of one AQLNode.
 *         It may produce zero, one, or multiple outputRows at a time. The
 *         OutputAqlItemRow imposes a restriction (e.g. atMost) on how many.
 *         Currently, this is just the size of the block (because this is always
 *         restricted by atMost anyway). Later this may be replaced by a
 *         separate limit. It can fetch as many rows from above as it likes.
 *         It can only follow the xxxFetcher interface to get AqlItemRows from
 *         Upstream.
 */
template <class Executor>
class ExecutionBlockImpl final : public ExecutionBlock {
  using Fetcher = typename Executor::Fetcher;
  using ExecutorStats = typename Executor::Stats;
  using ExecutorInfos = typename Executor::Infos;
  using DataRange = typename Executor::Fetcher::DataRange;

  using DependencyProxy =
      typename aql::DependencyProxy<Executor::Properties::allowsBlockPassthrough>;

  static_assert(
      Executor::Properties::allowsBlockPassthrough == BlockPassthrough::Disable ||
          Executor::Properties::preservesOrder,
      "allowsBlockPassthrough must imply preservesOrder, but does not!");

 private:
  // Used in getSome/skipSome implementation. deprecated
  enum class InternalState { FETCH_DATA, FETCH_SHADOWROWS, DONE };

  // Used in execute implmentation
  // Defines the internal state this executor is in.
  enum class ExecState {
    // We need to check the client call to define the next state (inital state)
    CHECKCALL,
    // We are skipping rows in offset
    SKIP,
    // We are producing rows
    PRODUCE,
    // We are done producing (limit reached) and drop all rows that are unneeded, might count.
    FASTFORWARD,
    // We need more information from dependency
    UPSTREAM,
    // We are done with a subquery, we need to pass forward ShadowRows
    SHADOWROWS,
    // We have passed the shadowRows and check if we can continue with the next subquery
    NEXTSUBQUERY,
    // Locally done, ready to return, will set state to resetted
    DONE
  };

  // Where Executors with a single dependency return an AqlCall, Executors with
  // multiple dependencies return a partial map depIndex -> AqlCall.
  // It may be empty. If the cardinality is greater than one, the calls will be
  // executed in parallel.
  using AqlCallType = std::conditional_t<isMultiDepExecutor<Executor>, AqlCallSet, AqlCall>;

 public:
  /**
   * @brief Construct a new ExecutionBlock
   *        This API is subject to change, we want to make it as independent of
   *        AQL / Query interna as possible.
   *
   * @param engine The AqlExecutionEngine holding the query and everything
   *               required for the execution.
   * @param node The Node used to create this ExecutionBlock
   */
  ExecutionBlockImpl(ExecutionEngine* engine, ExecutionNode const* node,
                     RegisterInfos registerInfos, typename Executor::Infos);

  ~ExecutionBlockImpl() override;

  /// @brief Must be called exactly once after the plan is instantiated (i.e.,
  ///        all blocks are created and dependencies are injected), but before
  ///        the first execute() call.
  ///        Is currently called conditionally in execute() itself, but should
  ///        better be called in instantiateFromPlan and similar methods.
  void init();

  [[nodiscard]] std::pair<ExecutionState, Result> initializeCursor(InputAqlItemRow const& input) override;

  template <class exec = Executor, typename = std::enable_if_t<std::is_same_v<exec, IdExecutor<ConstFetcher>>>>
  auto injectConstantBlock(SharedAqlItemBlockPtr block, SkipResult skipped) -> void;

  [[nodiscard]] ExecutorInfos const& executorInfos() const;

  [[nodiscard]] RegisterInfos const& registerInfos() const;

  /// @brief main function to produce data in this ExecutionBlock.
  ///        It gets the AqlCallStack defining the operations required in every
  ///        subquery level. It will then perform the requested amount of offset, data and fullcount.
  ///        The AqlCallStack is copied on purpose, so this block can modify it.
  ///        Will return
  ///        1. state:
  ///          * WAITING: We have async operation going on, nothing happend, please call again
  ///          * HASMORE: Here is some data in the request range, there is still more, if required call again
  ///          * DONE: Here is some data, and there will be no further data available.
  ///        2. SkipResult: Amount of documents skipped.
  ///        3. SharedAqlItemBlockPtr: The next data block.
  std::tuple<ExecutionState, SkipResult, SharedAqlItemBlockPtr> execute(AqlCallStack stack) override;

  virtual void collectExecStats(ExecutionStats& stats) const override {
    ExecutionBlock::collectExecStats(stats);
    stats += _blockStats; // additional stats;
  }

  template <class exec = Executor, typename = std::enable_if_t<std::is_same_v<exec, IdExecutor<SingleRowFetcher<BlockPassthrough::Enable>>>>>
  [[nodiscard]] RegisterId getOutputRegisterId() const noexcept;

<<<<<<< HEAD
  template <class exec = Executor, typename = std::enable_if_t<std::is_same_v<exec, ReturnExecutor>>>
  [[nodiscard]] RegisterId getInputRegisterId() const noexcept;

#ifdef ARANGODB_ENABLE_MAINTAINER_MODE
=======
#ifdef ARANGODB_USE_GOOGLE_TESTS
>>>>>>> de7d5ba1
  // This is a helper method to inject a prepared
  // input range in the tests. It should simulate
  // an ongoing query in a specific state.
  auto testInjectInputRange(DataRange range, SkipResult skipped) -> void;
#endif

 private:
  /**
   * @brief Inner execute() part, without the tracing calls.
   */
  std::tuple<ExecutionState, SkipResult, SharedAqlItemBlockPtr> executeWithoutTrace(AqlCallStack stack);

  std::tuple<ExecutionState, SkipResult, typename Fetcher::DataRange> executeFetcher(
      AqlCallStack& stack, AqlCallType const& aqlCall, bool wasCalledWithContinueCall);

  std::tuple<ExecutorState, typename Executor::Stats, AqlCallType> executeProduceRows(
      typename Fetcher::DataRange& input, OutputAqlItemRow& output);

  // execute a skipRowsRange call
  auto executeSkipRowsRange(typename Fetcher::DataRange& inputRange, AqlCall& call)
      -> std::tuple<ExecutorState, typename Executor::Stats, size_t, AqlCallType>;

  auto executeFastForward(typename Fetcher::DataRange& inputRange, AqlCall& clientCall)
      -> std::tuple<ExecutorState, typename Executor::Stats, size_t, AqlCallType>;

  [[nodiscard]] std::unique_ptr<OutputAqlItemRow> createOutputRow(SharedAqlItemBlockPtr&& newBlock,
                                                                  AqlCall&& call);

  [[nodiscard]] QueryContext const& getQuery() const;

  [[nodiscard]] Executor& executor();

  /// @brief request an AqlItemBlock from the memory manager
  [[nodiscard]] SharedAqlItemBlockPtr requestBlock(size_t nrItems, RegisterCount nrRegs);

  // Allocate an output block and install a call in it
  [[nodiscard]] auto allocateOutputBlock(AqlCall&& call, DataRange const& inputRange)
      -> std::unique_ptr<OutputAqlItemRow>;

  // Ensure that we have an output block of the desired dimensions
  // Will as a side effect modify _outputItemRow
  void ensureOutputBlock(AqlCall&& call, DataRange const& inputRange);

  // Compute the next state based on the given call.
  // Can only be one of Skip/Produce/FullCount/FastForward/Done
  [[nodiscard]] auto nextState(AqlCall const& call) const -> ExecState;

  // Executor is done, we need to handle ShadowRows of subqueries.
  // In most executors they are simply copied, in subquery executors
  // there needs to be actions applied here.
  [[nodiscard]] auto shadowRowForwarding(AqlCallStack& stack) -> ExecState;

  [[nodiscard]] auto outputIsFull() const noexcept -> bool;

  [[nodiscard]] auto lastRangeHasDataRow() const noexcept -> bool;

  void resetExecutor();

  // Forwarding of ShadowRows if the executor has SideEffects.
  // This skips over ShadowRows, and counts them in the correct
  // position of the callStack as "skipped".
  // as soon as we reach a place where there is no skip
  // ordered in the outer shadow rows, this call
  // will fall back to shadowRowForwardning.
  [[nodiscard]] auto sideEffectShadowRowForwarding(AqlCallStack& stack,
                                                   SkipResult& skipResult) -> ExecState;

  void initOnce();

  [[nodiscard]] auto executorNeedsCall(AqlCallType& call) const noexcept -> bool;

  auto memoizeCall(AqlCall const& call, bool wasCalledWithContinueCall) noexcept -> void;

  [[nodiscard]] auto createUpstreamCall(AqlCall const& call, bool wasCalledWithContinueCall)
      -> AqlCallList;

  auto countShadowRowProduced(AqlCallStack& stack, size_t depth) -> void;

 private:
  RegisterInfos _registerInfos;

  /**
   * @brief Used to allow the row Fetcher to access selected methods of this
   *        ExecutionBlock object.
   */
  DependencyProxy _dependencyProxy;

  /**
   * @brief Fetcher used by the Executor.
   */
  Fetcher _rowFetcher;

  /**
   * @brief This is the working party of this implementation
   *        the template class needs to implement the logic
   *        to produce a single row from the upstream information.
   */
  ExecutorInfos _executorInfos;

  Executor _executor;

  std::unique_ptr<OutputAqlItemRow> _outputItemRow;

  QueryContext const& _query;

  InternalState _state;

  ExecState _execState;

  SkipResult _skipped{};

  DataRange _lastRange;

  AqlCallType _upstreamRequest;

  std::optional<AqlCallType> _defaultUpstreamRequest{std::nullopt};

  AqlCall _clientRequest;

  /// used to track the stats per executor
  typename Executor::Stats _blockStats;

  AqlCallStack _stackBeforeWaiting;

  bool _hasMemoizedCall{false};

  // Only used in passthrough variant.
  // We track if we have reference the range's block
  // into an output block.
  // If so we are not allowed to reuse it.
  bool _hasUsedDataRangeBlock;

  bool _executorReturnedDone = false;

  bool _initialized = false;
};

}  // namespace arangodb::aql
#endif<|MERGE_RESOLUTION|>--- conflicted
+++ resolved
@@ -211,14 +211,10 @@
   template <class exec = Executor, typename = std::enable_if_t<std::is_same_v<exec, IdExecutor<SingleRowFetcher<BlockPassthrough::Enable>>>>>
   [[nodiscard]] RegisterId getOutputRegisterId() const noexcept;
 
-<<<<<<< HEAD
   template <class exec = Executor, typename = std::enable_if_t<std::is_same_v<exec, ReturnExecutor>>>
   [[nodiscard]] RegisterId getInputRegisterId() const noexcept;
 
-#ifdef ARANGODB_ENABLE_MAINTAINER_MODE
-=======
 #ifdef ARANGODB_USE_GOOGLE_TESTS
->>>>>>> de7d5ba1
   // This is a helper method to inject a prepared
   // input range in the tests. It should simulate
   // an ongoing query in a specific state.
