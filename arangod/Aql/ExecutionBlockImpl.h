////////////////////////////////////////////////////////////////////////////////
/// DISCLAIMER
///
/// Copyright 2018 ArangoDB GmbH, Cologne, Germany
///
/// Licensed under the Apache License, Version 2.0 (the "License");
/// you may not use this file except in compliance with the License.
/// You may obtain a copy of the License at
///
///     http://www.apache.org/licenses/LICENSE-2.0
///
/// Unless required by applicable law or agreed to in writing, software
/// distributed under the License is distributed on an "AS IS" BASIS,
/// WITHOUT WARRANTIES OR CONDITIONS OF ANY KIND, either express or implied.
/// See the License for the specific language governing permissions and
/// limitations under the License.
///
/// Copyright holder is ArangoDB GmbH, Cologne, Germany
///
/// @author Tobias Goedderz
/// @author Michael Hackstein
/// @author Heiko Kernbach
/// @author Jan Christoph Uhde
////////////////////////////////////////////////////////////////////////////////

#ifndef ARANGOD_AQL_EXECUTION_BLOCK_IMPL_H
#define ARANGOD_AQL_EXECUTION_BLOCK_IMPL_H 1

#include "Aql/AqlCall.h"
#include "Aql/AqlCallSet.h"
#include "Aql/ConstFetcher.h"
#include "Aql/DependencyProxy.h"
#include "Aql/ExecutionBlock.h"

#include <functional>
#include <memory>
#include <queue>

namespace arangodb::aql {

template <BlockPassthrough passThrough>
class SingleRowFetcher;

template <class Fetcher>
class IdExecutor;

struct AqlCall;
class AqlItemBlock;
class ExecutionEngine;
class ExecutionNode;
class InputAqlItemRow;
class OutputAqlItemRow;
class Query;
class ShadowAqlItemRow;
class SkipResult;
class ParallelUnsortedGatherExecutor;
class MultiDependencySingleRowFetcher;

template <typename T, typename... Es>
constexpr bool is_one_of_v = (std::is_same_v<T, Es> || ...);

template <typename Executor>
static constexpr bool isMultiDepExecutor =
    std::is_same_v<typename Executor::Fetcher, MultiDependencySingleRowFetcher>;

/**
 * @brief This is the implementation class of AqlExecutionBlocks.
 *        It is responsible to create AqlItemRows for subsequent
 *        Blocks, also it will fetch new AqlItemRows from preceeding
 *        Blocks whenever it is necessary.
 *        For performance reasons this will all be done in batches
 *        of 1000 Rows each.
 *
 * @tparam Executor A class that needs to have the following signature:
 *         Executor {
 *           using Fetcher = xxxFetcher;
 *           using Infos = xxxExecutorInfos;
 *           using Stats = xxxStats;
 *           static const struct {
 *             // Whether input rows stay in the same order.
 *             const bool preservesOrder;
 *
 *             // Whether input blocks can be reused as output blocks. This
 *             // can be true if:
 *             // - There will be exactly one output row per input row.
 *             // - produceRows() for row i will be called after fetchRow() of
 *             //   row i.
 *             // - The order of rows is preserved. i.e. preservesOrder
 *             // - The register planning must reserve the output register(s),
 *             //   if any, already in the input blocks.
 *             //   (This one is not really a property of the Executor, but it
 *             //   still must be true).
 *             // - It must use the SingleRowFetcher. This is not really a
 *             //   necessity, but it should always already be possible due to
 *             //   the properties above.
 *             const bool allowsBlockPassthrough;
 *
 *           } properties;
 *           Executor(Fetcher&, Infos&);
 *           std::pair<ExecutionState, Stats> produceRows(OutputAqlItemRow& output);
 *         }
 *         The Executor is the implementation of one AQLNode.
 *         It may produce zero, one, or multiple outputRows at a time. The
 *         OutputAqlItemRow imposes a restriction (e.g. atMost) on how many.
 *         Currently, this is just the size of the block (because this is always
 *         restricted by atMost anyway). Later this may be replaced by a
 *         separate limit. It can fetch as many rows from above as it likes.
 *         It can only follow the xxxFetcher interface to get AqlItemRows from
 *         Upstream.
 */
template <class Executor>
class ExecutionBlockImpl final : public ExecutionBlock {
  using Fetcher = typename Executor::Fetcher;
  using ExecutorStats = typename Executor::Stats;
  using Infos = typename Executor::Infos;
  using DataRange = typename Executor::Fetcher::DataRange;

  using DependencyProxy =
      typename aql::DependencyProxy<Executor::Properties::allowsBlockPassthrough>;

  static_assert(
      Executor::Properties::allowsBlockPassthrough == BlockPassthrough::Disable ||
          Executor::Properties::preservesOrder,
      "allowsBlockPassthrough must imply preservesOrder, but does not!");

 private:
  // Used in getSome/skipSome implementation. deprecated
  enum class InternalState { FETCH_DATA, FETCH_SHADOWROWS, DONE };

  // Used in execute implmentation
  // Defines the internal state this executor is in.
  enum class ExecState {
    // We need to check the client call to define the next state (inital state)
    CHECKCALL,
    // We are skipping rows in offset
    SKIP,
    // We are producing rows
    PRODUCE,
    // We are done producing (limit reached) and drop all rows that are unneeded, might count.
    FASTFORWARD,
    // We need more information from dependency
    UPSTREAM,
    // We are done with a subquery, we need to pass forward ShadowRows
    SHADOWROWS,
    // Locally done, ready to return, will set state to resetted
    DONE
  };

  // Where Executors with a single dependency return an AqlCall, Executors with
  // multiple dependencies return a partial map depIndex -> AqlCall.
  // It may be empty. If the cardinality is greater than one, the calls will be
  // executed in parallel.
  using AqlCallType = std::conditional_t<isMultiDepExecutor<Executor>, AqlCallSet, AqlCall>;

 public:
  /**
   * @brief Construct a new ExecutionBlock
   *        This API is subject to change, we want to make it as independent of
   *        AQL / Query interna as possible.
   *
   * @param engine The AqlExecutionEngine holding the query and everything
   *               required for the execution.
   * @param node The Node used to create this ExecutionBlock
   */
  ExecutionBlockImpl(ExecutionEngine* engine, ExecutionNode const* node,
                     typename Executor::Infos);

  ~ExecutionBlockImpl() override;

<<<<<<< HEAD
=======
  /// @brief Must be called exactly once after the plan is instantiated (i.e.,
  ///        all blocks are created and dependencies are injected), but before
  ///        the first execute() call.
  ///        Is currently called conditionally in execute() itself, but should
  ///        better be called in instantiateFromPlan and similar methods.
  void init();

  /**
   * @brief Produce atMost many output rows, or less.
   *        May return waiting if I/O has to be performed
   *        so we can release this thread.
   *        Is required to return DONE if it is guaranteed
   *        that this block does not produce more rows,
   *        Returns HASMORE if the DONE guarantee cannot be given.
   *        HASMORE does not give strict guarantee, it maybe that
   *        HASMORE is returned but no more rows can be produced.
   *
   * @param atMost Upper bound of AqlItemRows to be returned.
   *               Target is to get as close to this upper bound
   *               as possible.
   *
   * @return A pair with the following properties:
   *         ExecutionState:
   *           WAITING => IO going on, immediately return to caller.
   *           DONE => No more to expect from Upstream, if you are done with
   *                   this row return DONE to caller.
   *           HASMORE => There is potentially more from above, call again if
   *                      you need more input.
   *         AqlItemBlock:
   *           A matrix of result rows.
   *           Guaranteed to be non nullptr in the HASMORE case, maybe a nullptr
   *           in DONE. Is a nullptr in WAITING.
   */
  [[nodiscard]] std::pair<ExecutionState, SharedAqlItemBlockPtr> getSome(size_t atMost) override;

  /**
   * @brief Like get some, but lines are skipped and not returned.
   *        This can use optimizations to not actually create the data.
   *
   * @param atMost Upper bound of AqlItemRows to be skipped.
   *               Target is to get as close to this upper bound
   *               as possible.
   *
   * @return A pair with the following properties:
   *         ExecutionState:
   *           WAITING => IO going on, immediatly return to caller.
   *           DONE => No more to expect from Upstream, if you are done with
   *                   this row return DONE to caller.
   *           HASMORE => There is potentially more from above, call again if
   *                   you need more input. size_t: Number of rows effectively
   *                   skipped. On WAITING this is always 0. On any other state
   *                   this is between 0 and atMost.
   */
  [[nodiscard]] std::pair<ExecutionState, size_t> skipSome(size_t atMost) override;

>>>>>>> cb425807
  [[nodiscard]] std::pair<ExecutionState, Result> initializeCursor(InputAqlItemRow const& input) override;

  template <class exec = Executor, typename = std::enable_if_t<std::is_same_v<exec, IdExecutor<ConstFetcher>>>>
  auto injectConstantBlock(SharedAqlItemBlockPtr block, SkipResult skipped) -> void;

  [[nodiscard]] Infos const& infos() const;

  /// @brief shutdown, will be called exactly once for the whole query
  /// Special implementation for all Executors that need to implement Shutdown
  /// Most do not, we might be able to move their shutdown logic to a more
  /// central place.
  [[nodiscard]] std::pair<ExecutionState, Result> shutdown(int) override;

  /// @brief main function to produce data in this ExecutionBlock.
  ///        It gets the AqlCallStack defining the operations required in every
  ///        subquery level. It will then perform the requested amount of offset, data and fullcount.
  ///        The AqlCallStack is copied on purpose, so this block can modify it.
  ///        Will return
  ///        1. state:
  ///          * WAITING: We have async operation going on, nothing happend, please call again
  ///          * HASMORE: Here is some data in the request range, there is still more, if required call again
  ///          * DONE: Here is some data, and there will be no further data available.
  ///        2. SkipResult: Amount of documents skipped.
  ///        3. SharedAqlItemBlockPtr: The next data block.
  std::tuple<ExecutionState, SkipResult, SharedAqlItemBlockPtr> execute(AqlCallStack stack) override;

  template <class exec = Executor, typename = std::enable_if_t<std::is_same_v<exec, IdExecutor<SingleRowFetcher<BlockPassthrough::Enable>>>>>
  [[nodiscard]] RegisterId getOutputRegisterId() const noexcept;

 private:
  /**
   * @brief Inner execute() part, without the tracing calls.
   */
  std::tuple<ExecutionState, SkipResult, SharedAqlItemBlockPtr> executeWithoutTrace(AqlCallStack stack);

  std::tuple<ExecutionState, SkipResult, typename Fetcher::DataRange> executeFetcher(
      AqlCallStack& stack, AqlCallType const& aqlCall);

  std::tuple<ExecutorState, typename Executor::Stats, AqlCallType> executeProduceRows(
      typename Fetcher::DataRange& input, OutputAqlItemRow& output);

  // execute a skipRowsRange call
  auto executeSkipRowsRange(typename Fetcher::DataRange& inputRange, AqlCall& call)
      -> std::tuple<ExecutorState, typename Executor::Stats, size_t, AqlCallType>;

  auto executeFastForward(typename Fetcher::DataRange& inputRange, AqlCall& clientCall)
      -> std::tuple<ExecutorState, typename Executor::Stats, size_t, AqlCallType>;

  /**
   * @brief Allocates a new AqlItemBlock and returns it, with the specified
   *        number of rows (nrItems) and columns (nrRegs).
   *        In case the Executor supports pass-through of blocks (i.e. reuse the
   *        input blocks as output blocks), it returns such an input block. In
   *        this case, the number of columns must still match - this has to be
   *        guaranteed by register planning.
   *        The state will be HASMORE if and only if it returns an actual block,
   *        which it always will in the non-pass-through case (modulo
   *        exceptions). If it is WAITING or DONE, the returned block is always
   *        a nullptr. This happens only if upstream is WAITING, or
   *        respectively, if it is DONE and did not return a new block.
   */
  [[nodiscard]] std::pair<ExecutionState, SharedAqlItemBlockPtr> requestWrappedBlock(
      size_t nrItems, RegisterId nrRegs);

  [[nodiscard]] std::unique_ptr<OutputAqlItemRow> createOutputRow(SharedAqlItemBlockPtr& newBlock,
                                                                  AqlCall&& call);

  [[nodiscard]] Query const& getQuery() const;

  [[nodiscard]] Executor& executor();

  /// @brief request an AqlItemBlock from the memory manager
  [[nodiscard]] SharedAqlItemBlockPtr requestBlock(size_t nrItems, RegisterCount nrRegs);

  [[nodiscard]] ExecutionState fetchShadowRowInternal();

  // Allocate an output block and install a call in it
  [[nodiscard]] auto allocateOutputBlock(AqlCall&& call)
      -> std::unique_ptr<OutputAqlItemRow>;

  // Ensure that we have an output block of the desired dimenstions
  // Will as a side effect modify _outputItemRow
  void ensureOutputBlock(AqlCall&& call);

  // Compute the next state based on the given call.
  // Can only be one of Skip/Produce/FullCount/FastForward/Done
  [[nodiscard]] auto nextState(AqlCall const& call) const -> ExecState;

  // Executor is done, we need to handle ShadowRows of subqueries.
  // In most executors they are simply copied, in subquery executors
  // there needs to be actions applied here.
  [[nodiscard]] auto shadowRowForwarding() -> ExecState;

  [[nodiscard]] auto outputIsFull() const noexcept -> bool;

  [[nodiscard]] auto lastRangeHasDataRow() const noexcept -> bool;

  void resetExecutor();

  // Forwarding of ShadowRows if the executor has SideEffects.
  // This skips over ShadowRows, and counts them in the correct
  // position of the callStack as "skipped".
  // as soon as we reach a place where there is no skip
  // ordered in the outer shadow rows, this call
  // will fall back to shadowRowForwardning.
  [[nodiscard]] auto sideEffectShadowRowForwarding(AqlCallStack& stack,
                                                   SkipResult& skipResult) -> ExecState;

  /**
   * @brief Transition to the next state after shadowRows
   *
   * @param state the state returned by the getShadowRowCall
   * @param range the current data range
   * @return ExecState The next state
   */
  [[nodiscard]] auto nextStateAfterShadowRows(ExecutorState const& state,
                                              DataRange const& range) const
      noexcept -> ExecState;

  void initOnce();

  [[nodiscard]] auto executorNeedsCall(AqlCallType& call) const noexcept -> bool;

 private:
  /**
   * @brief Used to allow the row Fetcher to access selected methods of this
   *        ExecutionBlock object.
   */
  DependencyProxy _dependencyProxy;

  /**
   * @brief Fetcher used by the Executor. Calls this->fetchBlock() and handles
   *        memory management of AqlItemBlocks as needed by Executor.
   */
  Fetcher _rowFetcher;

  /**
   * @brief This is the working party of this implementation
   *        the template class needs to implement the logic
   *        to produce a single row from the upstream information.
   */
  Infos _infos;

  Executor _executor;

  std::unique_ptr<OutputAqlItemRow> _outputItemRow;

  Query const& _query;

  InternalState _state;

  SkipResult _skipped{};

  DataRange _lastRange;

  ExecState _execState;

  AqlCallType _upstreamRequest;

  AqlCall _clientRequest;

  // Only used in passthrough variant.
  // We track if we have reference the range's block
  // into an output block.
  // If so we are not allowed to reuse it.
  bool _hasUsedDataRangeBlock;

  bool _executorReturnedDone = false;

  bool _initialized = false;
};

}  // namespace arangodb::aql
#endif<|MERGE_RESOLUTION|>--- conflicted
+++ resolved
@@ -167,8 +167,6 @@
 
   ~ExecutionBlockImpl() override;
 
-<<<<<<< HEAD
-=======
   /// @brief Must be called exactly once after the plan is instantiated (i.e.,
   ///        all blocks are created and dependencies are injected), but before
   ///        the first execute() call.
@@ -176,55 +174,6 @@
   ///        better be called in instantiateFromPlan and similar methods.
   void init();
 
-  /**
-   * @brief Produce atMost many output rows, or less.
-   *        May return waiting if I/O has to be performed
-   *        so we can release this thread.
-   *        Is required to return DONE if it is guaranteed
-   *        that this block does not produce more rows,
-   *        Returns HASMORE if the DONE guarantee cannot be given.
-   *        HASMORE does not give strict guarantee, it maybe that
-   *        HASMORE is returned but no more rows can be produced.
-   *
-   * @param atMost Upper bound of AqlItemRows to be returned.
-   *               Target is to get as close to this upper bound
-   *               as possible.
-   *
-   * @return A pair with the following properties:
-   *         ExecutionState:
-   *           WAITING => IO going on, immediately return to caller.
-   *           DONE => No more to expect from Upstream, if you are done with
-   *                   this row return DONE to caller.
-   *           HASMORE => There is potentially more from above, call again if
-   *                      you need more input.
-   *         AqlItemBlock:
-   *           A matrix of result rows.
-   *           Guaranteed to be non nullptr in the HASMORE case, maybe a nullptr
-   *           in DONE. Is a nullptr in WAITING.
-   */
-  [[nodiscard]] std::pair<ExecutionState, SharedAqlItemBlockPtr> getSome(size_t atMost) override;
-
-  /**
-   * @brief Like get some, but lines are skipped and not returned.
-   *        This can use optimizations to not actually create the data.
-   *
-   * @param atMost Upper bound of AqlItemRows to be skipped.
-   *               Target is to get as close to this upper bound
-   *               as possible.
-   *
-   * @return A pair with the following properties:
-   *         ExecutionState:
-   *           WAITING => IO going on, immediatly return to caller.
-   *           DONE => No more to expect from Upstream, if you are done with
-   *                   this row return DONE to caller.
-   *           HASMORE => There is potentially more from above, call again if
-   *                   you need more input. size_t: Number of rows effectively
-   *                   skipped. On WAITING this is always 0. On any other state
-   *                   this is between 0 and atMost.
-   */
-  [[nodiscard]] std::pair<ExecutionState, size_t> skipSome(size_t atMost) override;
-
->>>>>>> cb425807
   [[nodiscard]] std::pair<ExecutionState, Result> initializeCursor(InputAqlItemRow const& input) override;
 
   template <class exec = Executor, typename = std::enable_if_t<std::is_same_v<exec, IdExecutor<ConstFetcher>>>>
