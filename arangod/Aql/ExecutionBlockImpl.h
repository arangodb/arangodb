--- conflicted
+++ resolved
@@ -286,14 +286,12 @@
   // Can only be one of Skip/Produce/FullCount/FastForward/Done
   [[nodiscard]] auto nextState(AqlCall const& call) const -> ExecState;
 
-<<<<<<< HEAD
   // Executor is done, we need to handle ShadowRows of subqueries.
   // In most executors they are simply copied, in subquery executors
   // there needs to be actions applied here.
-  [[nodsicard]] auto shadowRowForwarding() -> ExecState;
-=======
+  [[nodiscard]] auto shadowRowForwarding() -> ExecState;
+
   [[nodiscard]] auto outputIsFull() const noexcept -> bool;
->>>>>>> 2e2e2144
 
  private:
   /**
