////////////////////////////////////////////////////////////////////////////////
/// DISCLAIMER
///
/// Copyright 2018 ArangoDB GmbH, Cologne, Germany
///
/// Licensed under the Apache License, Version 2.0 (the "License");
/// you may not use this file except in compliance with the License.
/// You may obtain a copy of the License at
///
///     http://www.apache.org/licenses/LICENSE-2.0
///
/// Unless required by applicable law or agreed to in writing, software
/// distributed under the License is distributed on an "AS IS" BASIS,
/// WITHOUT WARRANTIES OR CONDITIONS OF ANY KIND, either express or implied.
/// See the License for the specific language governing permissions and
/// limitations under the License.
///
/// Copyright holder is ArangoDB GmbH, Cologne, Germany
///
/// @author Tobias Goedderz
/// @author Michael Hackstein
/// @author Heiko Kernbach
/// @author Jan Christoph Uhde
////////////////////////////////////////////////////////////////////////////////

#ifndef ARANGOD_AQL_EXECUTION_BLOCK_IMPL_H
#define ARANGOD_AQL_EXECUTION_BLOCK_IMPL_H 1

#include <functional>
#include <queue>

#include "Aql/AllRowsFetcher.h"
#include "Aql/BlockFetcher.h"
#include "Aql/ConstFetcher.h"
#include "Aql/ExecutionBlock.h"
#include "Aql/ExecutionState.h"
#include "Aql/ExecutionStats.h"
#include "Aql/ExecutorInfos.h"
#include "Aql/MultiDependencySingleRowFetcher.h"
#include "Aql/SingleRowFetcher.h"
#include "Aql/Stats.h"
#include "OutputAqlItemRow.h"


namespace arangodb {
namespace aql {

class AqlItemBlock;
class InputAqlItemRow;
class ExecutionNode;
class ExecutionEngine;

/**
 * @brief This is the implementation class of AqlExecutionBlocks.
 *        It is responsible to create AqlItemRows for subsequent
 *        Blocks, also it will fetch new AqlItemRows from preceeding
 *        Blocks whenever it is necessary.
 *        For performance reasons this will all be done in batches
 *        of 1000 Rows each.
 *
 * @tparam Executor A class that needs to have the following signature:
 *         Executor {
 *           using Fetcher = xxxFetcher;
 *           using Infos = xxxExecutorInfos;
 *           using Stats = xxxStats;
 *           static const struct {
 *             // Whether input rows stay in the same order.
 *             const bool preservesOrder;
 *
 *             // Whether input blocks can be reused as output blocks. This
 *             // can be true if:
 *             // - There will be exactly one output row per input row.
 *             // - produceRow() for row i will be called after fetchRow() of
 *             //   row i.
 *             // - The order of rows is preserved. i.e. preservesOrder
 *             // - The register planning must reserve the output register(s),
 *             //   if any, already in the input blocks.
 *             //   (This one is not really a property of the Executor, but it
 *             //   still must be true).
 *             // - It must use the SingleRowFetcher. This is not really a
 *             //   necessity, but it should always already be possible due to
 *             //   the properties above.
 *             const bool allowsBlockPassthrough;
 *
 *           } properties;
 *           Executor(Fetcher&, Infos&);
 *           std::pair<ExecutionState, Stats> produceRow(OutputAqlItemRow& output);
 *         }
 *         The Executor is the implementation of one AQLNode.
 *         It is only allowed to produce one outputRow at a time, but can fetch
 *         as many rows from above as it likes. It can only follow the
 *         xxxFetcher interface to get AqlItemRows from Upstream.
 */
template <class Executor>
class ExecutionBlockImpl final : public ExecutionBlock {
  using Fetcher = typename Executor::Fetcher;
  using ExecutorStats = typename Executor::Stats;
  using Infos = typename Executor::Infos;
  using BlockFetcher =
      typename aql::BlockFetcher<Executor::Properties::allowsBlockPassthrough>;

  static_assert(
      !Executor::Properties::allowsBlockPassthrough || Executor::Properties::preservesOrder,
      "allowsBlockPassthrough must imply preservesOrder, but does not!");

 public:
  /**
   * @brief Construct a new ExecutionBlock
   *        This API is subject to change, we want to make it as independent of
   *        AQL / Query interna as possible.
   *
   * @param engine The AqlExecutionEngine holding the query and everything
   *               required for the execution.
   * @param node The Node used to create this ExecutionBlock
   */
  ExecutionBlockImpl(ExecutionEngine* engine, ExecutionNode const* node,
                     typename Executor::Infos&&);

  ~ExecutionBlockImpl();

  /**
   * @brief Produce atMost many output rows, or less.
   *        May return waiting if I/O has to be performed
   *        so we can release this thread.
   *        Is required to return DONE if it is guaranteed
   *        that this block does not produce more rows,
   *        Returns HASMORE if the DONE guarantee cannot be given.
   *        HASMORE does not give strict guarantee, it maybe that
   *        HASMORE is returned but no more rows can be produced.
   *
   * @param atMost Upper bound of AqlItemRows to be returned.
   *               Target is to get as close to this upper bound
   *               as possible.
   *
   * @return A pair with the following properties:
   *         ExecutionState:
   *           WAITING => IO going on, immediately return to caller.
   *           DONE => No more to expect from Upstream, if you are done with
   *                   this row return DONE to caller.
   *           HASMORE => There is potentially more from above, call again if
   *                      you need more input.
   *         AqlItemBlock:
   *           A matrix of result rows.
   *           Guaranteed to be non nullptr in the HASMORE case, maybe a nullptr
   *           in DONE. Is a nullptr in WAITING.
   */
  std::pair<ExecutionState, SharedAqlItemBlockPtr> getSome(size_t atMost) override;

  /**
   * @brief Like get some, but lines are skipped and not returned.
   *        This can use optimizations to not actually create the data.
   *
   * @param atMost Upper bound of AqlItemRows to be skipped.
   *               Target is to get as close to this upper bound
   *               as possible.
   *
   * @return A pair with the following properties:
   *         ExecutionState:
   *           WAITING => IO going on, immediatly return to caller.
   *           DONE => No more to expect from Upstream, if you are done with
   *                   this row return DONE to caller.
   *           HASMORE => There is potentially more from above, call again if
   *                   you need more input. size_t: Number of rows effectively
   *                   skipped. On WAITING this is always 0. On any other state
   *                   this is between 0 and atMost.
   */
  std::pair<ExecutionState, size_t> skipSome(size_t atMost) override;

  std::pair<ExecutionState, Result> initializeCursor(InputAqlItemRow const& input) override;

  Infos const& infos() const { return _infos; }

  /// @brief shutdown, will be called exactly once for the whole query
  /// Special implementation for all Executors that need to implement Shutdown
  /// Most do not, we might be able to move their shutdown logic to a more
  /// central place.
  std::pair<ExecutionState, Result> shutdown(int) override;

 private:
  /**
<<<<<<< HEAD
   * @brief Wrapper for ExecutionBlock::traceGetSomeEnd() that returns its
   *        arguments compatible to getSome's return type.
   */
  std::pair<ExecutionState, SharedAqlItemBlockPtr> traceGetSomeEnd(ExecutionState state,
                                                                   SharedAqlItemBlockPtr result);

  /**
   * @brief Wrapper for ExecutionBlock::traceGetSomeEnd() that returns its
   *        arguments compatible to skipSome's return type.
   */
  std::pair<ExecutionState, size_t> traceSkipSomeEnd(ExecutionState state, size_t skipped);

  /**
=======
>>>>>>> 8e308680
   * @brief Inner getSome() part, without the tracing calls.
   */
  std::pair<ExecutionState, SharedAqlItemBlockPtr> getSomeWithoutTrace(size_t atMost);

  /**
   * @brief Allocates a new AqlItemBlock and returns it, with the specified
   *        number of rows (nrItems) and columns (nrRegs).
   *        In case the Executor supports pass-through of blocks (i.e. reuse the
   *        input blocks as output blocks), it returns such an input block. In
   *        this case, the number of columns must still match - this has to be
   *        guaranteed by register planning.
   *        The state will be HASMORE if and only if it returns an actual block,
   *        which it always will in the non-pass-through case (modulo
   *        exceptions). If it is WAITING or DONE, the returned block is always
   *        a nullptr. This happens only if upstream is WAITING, or
   *        respectively, if it is DONE and did not return a new block.
   */
  std::pair<ExecutionState, SharedAqlItemBlockPtr> requestWrappedBlock(size_t nrItems,
                                                                       RegisterId nrRegs);

  std::unique_ptr<OutputAqlItemRow> createOutputRow(SharedAqlItemBlockPtr& newBlock) const;

  Query const& getQuery() const { return _query; }

  Executor& executor() { return _executor; }

 private:
  /**
   * @brief Used to allow the row Fetcher to access selected methods of this
   *        ExecutionBlock object.
   */
  BlockFetcher _blockFetcher;

  /**
   * @brief Fetcher used by the Executor. Calls this->fetchBlock() and handles
   *        memory management of AqlItemBlocks as needed by Executor.
   */
  Fetcher _rowFetcher;

  /**
   * @brief This is the working party of this implementation
   *        the template class needs to implement the logic
   *        to produce a single row from the upstream information.
   */
  Infos _infos;

  Executor _executor;

  std::unique_ptr<OutputAqlItemRow> _outputItemRow;

  Query const& _query;
};

}  // namespace aql
}  // namespace arangodb
#endif<|MERGE_RESOLUTION|>--- conflicted
+++ resolved
@@ -178,22 +178,6 @@
 
  private:
   /**
-<<<<<<< HEAD
-   * @brief Wrapper for ExecutionBlock::traceGetSomeEnd() that returns its
-   *        arguments compatible to getSome's return type.
-   */
-  std::pair<ExecutionState, SharedAqlItemBlockPtr> traceGetSomeEnd(ExecutionState state,
-                                                                   SharedAqlItemBlockPtr result);
-
-  /**
-   * @brief Wrapper for ExecutionBlock::traceGetSomeEnd() that returns its
-   *        arguments compatible to skipSome's return type.
-   */
-  std::pair<ExecutionState, size_t> traceSkipSomeEnd(ExecutionState state, size_t skipped);
-
-  /**
-=======
->>>>>>> 8e308680
    * @brief Inner getSome() part, without the tracing calls.
    */
   std::pair<ExecutionState, SharedAqlItemBlockPtr> getSomeWithoutTrace(size_t atMost);
