--- conflicted
+++ resolved
@@ -51,14 +51,11 @@
 class OutputAqlItemRow;
 class Query;
 class ShadowAqlItemRow;
-<<<<<<< HEAD
 class SkipResult;
-=======
 class ParallelUnsortedGatherExecutor;
 
 template <typename T, typename... Es>
 constexpr bool is_one_of_v = (std::is_same_v<T, Es> || ...);
->>>>>>> fd763cb7
 
 /**
  * @brief This is the implementation class of AqlExecutionBlocks.
