--- conflicted
+++ resolved
@@ -240,19 +240,11 @@
       typename Fetcher::DataRange& input, OutputAqlItemRow& output);
 
   // execute a skipRowsRange call
-<<<<<<< HEAD
-  std::tuple<ExecutorState, typename Executor::Stats, size_t, AqlCall, size_t> executeSkipRowsRange(
-      typename Fetcher::DataRange& input, AqlCall& call);
+  auto executeSkipRowsRange(typename Fetcher::DataRange& inputRange, AqlCall& call)
+      -> std::tuple<ExecutorState, typename Executor::Stats, size_t, AqlCall, size_t>;
 
   auto executeFastForward(typename Fetcher::DataRange& inputRange, AqlCall& clientCall)
       -> std::tuple<ExecutorState, typename Executor::Stats, size_t, AqlCall, size_t>;
-=======
-  std::tuple<ExecutorState, typename Executor::Stats, size_t, AqlCall> executeSkipRowsRange(
-      typename Fetcher::DataRange& inputRange, AqlCall& call);
-
-  auto executeFastForward(typename Fetcher::DataRange& inputRange, AqlCall& clientCall)
-      -> std::tuple<ExecutorState, typename Executor::Stats, size_t, AqlCall>;
->>>>>>> a0d6ec19
 
   /**
    * @brief Inner getSome() part, without the tracing calls.
@@ -311,11 +303,9 @@
 
   [[nodiscard]] auto outputIsFull() const noexcept -> bool;
 
-<<<<<<< HEAD
   [[nodiscard]] auto lastRangeHasDataRow() const -> bool;
-=======
+
   void resetExecutor();
->>>>>>> a0d6ec19
 
  private:
   /**
