--- conflicted
+++ resolved
@@ -110,11 +110,7 @@
 
   std::shared_ptr<RegisterPlanT> clone();
 
-<<<<<<< HEAD
-  void registerVariable(VariableId v, std::set<RegisterId>& unusedRegisters);
-=======
   void registerVariable(Variable const* v, std::set<RegisterId>& unusedRegisters);
->>>>>>> 3518d1ad
   void increaseDepth();
   auto addRegister() -> RegisterId;
   void addSubqueryNode(T* subquery);
