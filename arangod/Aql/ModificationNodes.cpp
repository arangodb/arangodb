--- conflicted
+++ resolved
@@ -145,13 +145,8 @@
       outputNew, outputOld, RegisterPlan::MaxRegisterId /*output*/,
       getRegisterPlan()->nrRegs[previousNode->getDepth()] /*nr input regs*/,
       getRegisterPlan()->nrRegs[getDepth()] /*nr output regs*/,
-<<<<<<< HEAD
       getRegsToClear(), calcRegsToKeep(), _plan->getAst()->query(),
-      std::move(options), _collection, ProducesResults(producesResults()),
-=======
-      getRegsToClear(), calcRegsToKeep(), _plan->getAst()->query()->trx(),
       std::move(options), collection(), ProducesResults(producesResults()),
->>>>>>> 02fc5cee
       ConsultAqlWriteFilter(_options.consultAqlWriteFilter),
       IgnoreErrors(_options.ignoreErrors), DoCount(countStats()),
       IsReplace(false) /*(needed by upsert)*/,
@@ -230,13 +225,8 @@
       outputNew, outputOld, RegisterPlan::MaxRegisterId /*output*/,
       getRegisterPlan()->nrRegs[previousNode->getDepth()] /*nr input regs*/,
       getRegisterPlan()->nrRegs[getDepth()] /*nr output regs*/,
-<<<<<<< HEAD
       getRegsToClear(), calcRegsToKeep(), _plan->getAst()->query(),
-      std::move(options), _collection, ProducesResults(producesResults()),
-=======
-      getRegsToClear(), calcRegsToKeep(), _plan->getAst()->query()->trx(),
       std::move(options), collection(), ProducesResults(producesResults()),
->>>>>>> 02fc5cee
       ConsultAqlWriteFilter(_options.consultAqlWriteFilter),
       IgnoreErrors(_options.ignoreErrors), DoCount(countStats()),
       IsReplace(false) /*(needed by upsert)*/,
@@ -335,13 +325,8 @@
       outputOld, RegisterPlan::MaxRegisterId /*output*/,
       getRegisterPlan()->nrRegs[previousNode->getDepth()] /*nr input regs*/,
       getRegisterPlan()->nrRegs[getDepth()] /*nr output regs*/,
-<<<<<<< HEAD
       getRegsToClear(), calcRegsToKeep(), _plan->getAst()->query(),
-      std::move(options), _collection, ProducesResults(producesResults()),
-=======
-      getRegsToClear(), calcRegsToKeep(), _plan->getAst()->query()->trx(),
       std::move(options), collection(), ProducesResults(producesResults()),
->>>>>>> 02fc5cee
       ConsultAqlWriteFilter(_options.consultAqlWriteFilter),
       IgnoreErrors(_options.ignoreErrors), DoCount(countStats()),
       IsReplace(false) /*(needed by upsert)*/,
@@ -416,13 +401,8 @@
       outputOld, RegisterPlan::MaxRegisterId /*output*/,
       getRegisterPlan()->nrRegs[previousNode->getDepth()] /*nr input regs*/,
       getRegisterPlan()->nrRegs[getDepth()] /*nr output regs*/,
-<<<<<<< HEAD
       getRegsToClear(), calcRegsToKeep(), _plan->getAst()->query(),
-      std::move(options), _collection, ProducesResults(producesResults()),
-=======
-      getRegsToClear(), calcRegsToKeep(), _plan->getAst()->query()->trx(),
       std::move(options), collection(), ProducesResults(producesResults()),
->>>>>>> 02fc5cee
       ConsultAqlWriteFilter(_options.consultAqlWriteFilter),
       IgnoreErrors(_options.ignoreErrors), DoCount(countStats()),
       IsReplace(true), IgnoreDocumentNotFound(_options.ignoreDocumentNotFound));
@@ -522,13 +502,8 @@
       inDoc, insert, update, outputNew, outputOld, RegisterPlan::MaxRegisterId /*output*/,
       getRegisterPlan()->nrRegs[previousNode->getDepth()] /*nr input regs*/,
       getRegisterPlan()->nrRegs[getDepth()] /*nr output regs*/,
-<<<<<<< HEAD
       getRegsToClear(), calcRegsToKeep(), _plan->getAst()->query(),
-      std::move(options), _collection, ProducesResults(producesResults()),
-=======
-      getRegsToClear(), calcRegsToKeep(), _plan->getAst()->query()->trx(),
       std::move(options), collection(), ProducesResults(producesResults()),
->>>>>>> 02fc5cee
       ConsultAqlWriteFilter(_options.consultAqlWriteFilter),
       IgnoreErrors(_options.ignoreErrors), DoCount(countStats()),
       IsReplace(_isReplace) /*(needed by upsert)*/,
