--- conflicted
+++ resolved
@@ -175,24 +175,10 @@
     : dependencyIndex{index}, row{std::move(prow)}, state{pstate} {}
 
 SortingGatherExecutorInfos::SortingGatherExecutorInfos(
-<<<<<<< HEAD
-    std::shared_ptr<std::unordered_set<RegisterId>> inputRegisters,
-    std::shared_ptr<std::unordered_set<RegisterId>> outputRegisters, RegisterId nrInputRegisters,
-    RegisterId nrOutputRegisters, std::unordered_set<RegisterId> registersToClear,
-    std::unordered_set<RegisterId> registersToKeep,
     std::vector<SortRegister>&& sortRegister, arangodb::aql::QueryContext& query,
     GatherNode::SortMode sortMode, size_t limit, GatherNode::Parallelism p)
-    : ExecutorInfos(std::move(inputRegisters), std::move(outputRegisters),
-                    nrInputRegisters, nrOutputRegisters,
-                    std::move(registersToClear), std::move(registersToKeep)),
-      _sortRegister(std::move(sortRegister)),
+    : _sortRegister(std::move(sortRegister)),
       _query(query),
-=======
-    std::vector<SortRegister>&& sortRegister, arangodb::transaction::Methods* trx,
-    GatherNode::SortMode sortMode, size_t limit, GatherNode::Parallelism p)
-    : _sortRegister(std::move(sortRegister)),
-      _trx(trx),
->>>>>>> 3538732d
       _sortMode(sortMode),
       _parallelism(p),
       _limit(limit) {}
