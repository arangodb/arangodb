--- conflicted
+++ resolved
@@ -218,31 +218,18 @@
     TRI_ASSERT(_numberDependencies == 0 ||
                _numberDependencies == inputRange.numberDependencies());
     _numberDependencies = inputRange.numberDependencies();
-<<<<<<< HEAD
-    auto call = requiresMoreInput(inputRange);
-    if (call.has_value()) {
-      return call;
-    }
-=======
->>>>>>> fd763cb7
     // If we have collected all ranges once, we can prepare the local data-structure copy
     _inputRows.reserve(_numberDependencies);
     for (size_t dep = 0; dep < _numberDependencies; ++dep) {
       auto const [state, row] = inputRange.peekDataRow(dep);
       _inputRows.emplace_back(dep, row, state);
     }
-<<<<<<< HEAD
-    _strategy->prepare(_inputRows);
-    _initialized = true;
-    _numberDependencies = inputRange.numberDependencies();
-=======
     auto call = requiresMoreInput(inputRange);
     if (call.has_value()) {
       return call;
     }
     _strategy->prepare(_inputRows);
     _initialized = true;
->>>>>>> fd763cb7
   }
   return {};
 }
