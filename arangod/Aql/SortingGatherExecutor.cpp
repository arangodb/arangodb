--- conflicted
+++ resolved
@@ -171,11 +171,7 @@
     : dependencyIndex{index}, row{CreateInvalidInputRowHint()}, state{ExecutorState::HASMORE} {}
 
 SortingGatherExecutor::ValueType::ValueType(size_t index, InputAqlItemRow prow, ExecutorState pstate)
-<<<<<<< HEAD
-    : dependencyIndex{index}, row{prow}, state{pstate} {}
-=======
     : dependencyIndex{index}, row{std::move(prow)}, state{pstate} {}
->>>>>>> cb425807
 
 SortingGatherExecutorInfos::SortingGatherExecutorInfos(
     std::shared_ptr<std::unordered_set<RegisterId>> inputRegisters,
@@ -197,12 +193,7 @@
 SortingGatherExecutorInfos::~SortingGatherExecutorInfos() = default;
 
 SortingGatherExecutor::SortingGatherExecutor(Fetcher& fetcher, Infos& infos)
-<<<<<<< HEAD
-    : _initialized(false),
-      _numberDependencies(0),
-=======
     : _numberDependencies(0),
->>>>>>> cb425807
       _inputRows(),
       _limit(infos.limit()),
       _rowsReturned(0),
@@ -225,208 +216,14 @@
 
 SortingGatherExecutor::~SortingGatherExecutor() = default;
 
-<<<<<<< HEAD
-auto SortingGatherExecutor::initialize(typename Fetcher::DataRange const& inputRange)
-    -> std::optional<std::tuple<AqlCall, size_t>> {
-=======
 auto SortingGatherExecutor::initialize(typename Fetcher::DataRange const& inputRange,
                                        AqlCall const& clientCall) -> AqlCallSet {
->>>>>>> cb425807
   if (!_initialized) {
     // We cannot modify the number of dependencies, so we start
     // with 0 dependencies, and will increase to whatever inputRange gives us.
     TRI_ASSERT(_numberDependencies == 0 ||
                _numberDependencies == inputRange.numberDependencies());
     _numberDependencies = inputRange.numberDependencies();
-<<<<<<< HEAD
-    auto call = requiresMoreInput(inputRange);
-    if (call.has_value()) {
-      return call;
-    }
-    // If we have collected all ranges once, we can prepare the local data-structure copy
-    _inputRows.reserve(_numberDependencies);
-    for (size_t dep = 0; dep < _numberDependencies; ++dep) {
-      auto const [state, row] = inputRange.peekDataRow(dep);
-      _inputRows.emplace_back(dep, row, state);
-    }
-    _strategy->prepare(_inputRows);
-    _initialized = true;
-    _numberDependencies = inputRange.numberDependencies();
-  }
-  return {};
-}
-
-auto SortingGatherExecutor::requiresMoreInput(typename Fetcher::DataRange const& inputRange)
-    -> std::optional<std::tuple<AqlCall, size_t>> {
-  for (size_t dep = 0; dep < _numberDependencies; ++dep) {
-    auto const& [state, input] = inputRange.peekDataRow(dep);
-    // Update the local copy, just to be sure it is up to date
-    // We might do too many copies here, but most likely this
-    // will not be a performance bottleneck.
-    ValueType& localDep = _inputRows[dep];
-    localDep.row = input;
-    localDep.state = state;
-    if (!input && state != ExecutorState::DONE) {
-      // This dependency requires input
-      // TODO: This call requires limits
-      return std::tuple<AqlCall, size_t>{AqlCall{}, dep};
-    }
-  }
-  // No call required
-  return {};
-}
-
-auto SortingGatherExecutor::isDone(typename Fetcher::DataRange const& input) const -> bool {
-  // TODO: Include contrained sort
-  return input.isDone();
-}
-
-auto SortingGatherExecutor::nextRow(MultiAqlItemBlockInputRange& input) -> InputAqlItemRow {
-  if (isDone(input)) {
-    // No rows, there is a chance we get into this.
-    // If we requested data from upstream, but all if it is done.
-    return InputAqlItemRow{CreateInvalidInputRowHint{}};
-  }
-#ifdef ARANGODB_ENABLE_MAINTAINER_MODE
-  bool oneWithContent = false;
-  for (size_t dep = 0; dep < _numberDependencies; ++dep) {
-    auto const& [state, row] = input.peekDataRow(dep);
-    if (row) {
-      oneWithContent = true;
-    }
-  }
-  TRI_ASSERT(oneWithContent);
-#endif
-  auto nextVal = _strategy->nextValue();
-  _rowsReturned++;
-  {
-    // Consume the row, and set it to next input
-    std::ignore = input.nextDataRow(nextVal.dependencyIndex);
-    auto const& [state, row] = input.peekDataRow(nextVal.dependencyIndex);
-    _inputRows[nextVal.dependencyIndex].state = state;
-    _inputRows[nextVal.dependencyIndex].row = row;
-
-    // TODO we might do some short-cuts here to maintain a list of requests
-    // to send in order to improve requires input
-  }
-
-  return nextVal.row;
-}
-
-////////////////////////////////////////////////////////////////////////////////
-/// @brief Guarantees requiredby this this block:
-///        1) For every dependency the input is sorted, according to the same strategy.
-///
-///        What this block does:
-///        InitPhase:
-///          Fetch 1 Block for every dependency.
-///        ExecPhase:
-///          Fetch row of scheduled block.
-///          Pick the next (sorted) element (by strategy)
-///          Schedule this block to fetch Row
-///
-////////////////////////////////////////////////////////////////////////////////
-
-auto SortingGatherExecutor::produceRows(typename Fetcher::DataRange& input,
-                                        OutputAqlItemRow& output)
-    -> std::tuple<ExecutorState, Stats, AqlCall, size_t> {
-  {
-    // First initialize
-    auto maybeCall = initialize(input);
-    if (maybeCall.has_value()) {
-      auto const& [request, dep] = maybeCall.value();
-      return {ExecutorState::HASMORE, NoStats{}, request, dep};
-    }
-  }
-
-  while (!isDone(input) && !output.isFull()) {
-    TRI_ASSERT(!maySkip());
-    auto maybeCall = requiresMoreInput(input);
-    if (maybeCall.has_value()) {
-      auto const& [request, dep] = maybeCall.value();
-      return {ExecutorState::HASMORE, NoStats{}, request, dep};
-    }
-    auto row = nextRow(input);
-    TRI_ASSERT(row.isInitialized() || isDone(input));
-    if (row) {
-      output.copyRow(row);
-      output.advanceRow();
-    }
-  }
-
-  // Call and dependency unused, so we return a too large dependency
-  // in order to trigger asserts if it is used.
-  if (isDone(input)) {
-    return {ExecutorState::DONE, NoStats{}, AqlCall{}, _numberDependencies + 1};
-  }
-  return {ExecutorState::HASMORE, NoStats{}, AqlCall{}, _numberDependencies + 1};
-}
-
-auto SortingGatherExecutor::skipRowsRange(typename Fetcher::DataRange& input, AqlCall& call)
-    -> std::tuple<ExecutorState, Stats, size_t, AqlCall, size_t> {
-  {
-    // First initialize
-    auto maybeCall = initialize(input);
-    if (maybeCall.has_value()) {
-      auto const& [request, dep] = maybeCall.value();
-      return {ExecutorState::HASMORE, NoStats{}, 0, request, dep};
-    }
-  }
-
-  while (!isDone(input) && call.needSkipMore()) {
-    auto maybeCall = requiresMoreInput(input);
-    if (maybeCall.has_value()) {
-      auto const& [request, dep] = maybeCall.value();
-      return {ExecutorState::HASMORE, NoStats{}, call.getSkipCount(), request, dep};
-    }
-    if (call.getOffset() > 0) {
-      TRI_ASSERT(!maySkip());
-      // We need to sort still
-      // And account the row in the limit
-      auto row = nextRow(input);
-      TRI_ASSERT(row.isInitialized() || isDone(input));
-      if (row) {
-        call.didSkip(1);
-      }
-    } else {
-      // We are only called with fullcount.
-      // sorting does not matter.
-      // Start simply skip all from upstream.
-      for (size_t dep = 0; dep < input.numberDependencies(); ++dep) {
-        ExecutorState state = ExecutorState::HASMORE;
-        InputAqlItemRow row{CreateInvalidInputRowHint{}};
-        while (state == ExecutorState::HASMORE) {
-          std::tie(state, row) = input.nextDataRow(dep);
-          if (row) {
-            call.didSkip(1);
-          } else {
-            // We have consumed all overfetched rows.
-            // We may still have a skip counter within the range.
-            call.didSkip(input.skipAll(dep));
-            if (state == ExecutorState::HASMORE) {
-              // We need to fetch more data, but can fullCount now
-              AqlCall request{0, true, 0, AqlCall::LimitType::HARD};
-              return {ExecutorState::HASMORE, NoStats{}, call.getSkipCount(), request, dep};
-            }
-          }
-        }
-      }
-    }
-  }
-
-  // Call and dependency unused, so we return a too large dependency
-  // in order to trigger asserts if it is used.
-  if (isDone(input)) {
-    return {ExecutorState::DONE, NoStats{}, call.getSkipCount(), AqlCall{},
-            _numberDependencies + 1};
-  }
-  return {ExecutorState::HASMORE, NoStats{}, call.getSkipCount(), AqlCall{},
-          _numberDependencies + 1};
-}
-
-std::pair<ExecutionState, size_t> SortingGatherExecutor::expectedNumberOfRows(size_t const atMost) const {
-  THROW_ARANGO_EXCEPTION(TRI_ERROR_NOT_IMPLEMENTED);
-=======
     // If we have collected all ranges once, we can prepare the local data-structure copy
     _inputRows.reserve(_numberDependencies);
     if (_inputRows.empty()) {
@@ -658,7 +455,6 @@
   TRI_ASSERT(!input.isDone() || callSet.empty());
 
   return {input.state(), NoStats{}, call.getSkipCount(), callSet};
->>>>>>> cb425807
 }
 
 bool SortingGatherExecutor::constrainedSort() const noexcept {
@@ -680,8 +476,6 @@
   TRI_ASSERT(constrainedSort());
   TRI_ASSERT(_limit >= _rowsReturned);
   return _limit - std::min(_limit, _rowsReturned);
-<<<<<<< HEAD
-=======
 }
 
 auto SortingGatherExecutor::limitReached() const noexcept -> bool {
@@ -730,5 +524,4 @@
   // We need to look at every relevant line ourselves
   TRI_ASSERT(upstreamCall.offset == 0);
   return upstreamCall;
->>>>>>> cb425807
 }