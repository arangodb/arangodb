////////////////////////////////////////////////////////////////////////////////
/// DISCLAIMER
///
/// Copyright 2018 ArangoDB GmbH, Cologne, Germany
///
/// Licensed under the Apache License, Version 2.0 (the "License");
/// you may not use this file except in compliance with the License.
/// You may obtain a copy of the License at
///
///     http://www.apache.org/licenses/LICENSE-2.0
///
/// Unless required by applicable law or agreed to in writing, software
/// distributed under the License is distributed on an "AS IS" BASIS,
/// WITHOUT WARRANTIES OR CONDITIONS OF ANY KIND, either express or implied.
/// See the License for the specific language governing permissions and
/// limitations under the License.
///
/// Copyright holder is ArangoDB GmbH, Cologne, Germany
///
/// @author Michael Hackstein
////////////////////////////////////////////////////////////////////////////////

#include "MultiDependencySingleRowFetcher.h"

#include "Aql/AqlItemBlock.h"
#include "Aql/DependencyProxy.h"
#include "Aql/ShadowAqlItemRow.h"
#include "Logger/LogMacros.h"
#include "Transaction/Context.h"
#include "Transaction/Methods.h"

#include <velocypack/Builder.h>
#include <velocypack/velocypack-aliases.h>

using namespace arangodb;
using namespace arangodb::aql;

MultiDependencySingleRowFetcher::DependencyInfo::DependencyInfo()
    : _upstreamState{ExecutionState::HASMORE}, _currentBlock{nullptr}, _rowIndex{0} {}

MultiDependencySingleRowFetcher::MultiDependencySingleRowFetcher(
    DependencyProxy<BlockPassthrough::Disable>& executionBlock)
    : _dependencyProxy(&executionBlock) {}

std::pair<ExecutionState, SharedAqlItemBlockPtr> MultiDependencySingleRowFetcher::fetchBlockForDependency(
    size_t dependency, size_t atMost) {
  TRI_ASSERT(!_dependencyInfos.empty());
  atMost = (std::min)(atMost, ExecutionBlock::DefaultBatchSize);
  TRI_ASSERT(dependency < _dependencyInfos.size());

  auto& depInfo = _dependencyInfos[dependency];
  TRI_ASSERT(depInfo._upstreamState != ExecutionState::DONE);

  // There are still some blocks left that ask their parent even after they got
  // DONE the last time, and I don't currently have time to track them down.
  // Thus the following assert is commented out.
  // TRI_ASSERT(_upstreamState != ExecutionState::DONE);
  auto res = _dependencyProxy->fetchBlockForDependency(dependency, atMost);
  depInfo._upstreamState = res.first;

  return res;
}

std::pair<ExecutionState, size_t> MultiDependencySingleRowFetcher::skipSomeForDependency(
    size_t const dependency, size_t const atMost) {
  TRI_ASSERT(!_dependencyInfos.empty());
  TRI_ASSERT(dependency < _dependencyInfos.size());
  auto& depInfo = _dependencyInfos[dependency];
  TRI_ASSERT(depInfo._upstreamState != ExecutionState::DONE);

  // There are still some blocks left that ask their parent even after they got
  // DONE the last time, and I don't currently have time to track them down.
  // Thus the following assert is commented out.
  // TRI_ASSERT(_upstreamState != ExecutionState::DONE);
  auto res = _dependencyProxy->skipSomeForDependency(dependency, atMost);
  depInfo._upstreamState = res.first;

  return res;
}

std::pair<ExecutionState, ShadowAqlItemRow> MultiDependencySingleRowFetcher::fetchShadowRow(size_t const atMost) {
  // If any dependency is in an invalid state, but not done, refetch it
  for (size_t dependency = 0; dependency < _dependencyInfos.size(); ++dependency) {
    // TODO We should never fetch from upstream here, as we can't know atMost - only the executor does.
    if (!fetchBlockIfNecessary(dependency, atMost)) {
      return {ExecutionState::WAITING, ShadowAqlItemRow{CreateInvalidShadowRowHint{}}};
    }
  }

#ifdef ARANGODB_ENABLE_MAINTAINER_MODE
  {
    auto const begin = _dependencyInfos.cbegin();
    auto const end = _dependencyInfos.cend();
    // The previous loop assures that all dependencies must either have a valid
    // index, or be both done and have no valid index.
    TRI_ASSERT(std::all_of(begin, end, [this](auto const& dep) {
      return isDone(dep) || indexIsValid(dep);
    }));

    bool const anyDone = std::any_of(begin, end, [this](auto const& dep) {
      return !indexIsValid(dep);
    });
    bool const anyShadow = std::any_of(begin, end, [this](auto const& dep) {
      return indexIsValid(dep) && isAtShadowRow(dep);
    });
    // We must not both have a dependency that's completely done, and a shadow row in another dependency. Otherwise it indicates an error upstream, because each shadow row must have been inserted in all dependencies by the distribute/scatter block.
    TRI_ASSERT(!(anyShadow && anyDone));
  }
#endif

  bool allDone = true;
  bool allShadow = true;
  auto row = ShadowAqlItemRow{CreateInvalidShadowRowHint{}};
  for (auto const& dep : _dependencyInfos) {
    if (!indexIsValid(dep)) {
      allShadow = false;
    } else {
      allDone = false;
      if (!isAtShadowRow(dep)) {
        // We have one dependency that's not done and not a shadow row.
        return {ExecutionState::HASMORE, ShadowAqlItemRow{CreateInvalidShadowRowHint{}}};
      } else if (!row.isInitialized()) {
        // Save the first shadow row we encounter
        row = ShadowAqlItemRow{dep._currentBlock, dep._rowIndex};
      } else {
        TRI_ASSERT(row.isInitialized());
        // All shadow rows must be equal!
        auto const options = _dependencyProxy->velocypackOptions();
        TRI_ASSERT(row.equates(ShadowAqlItemRow{dep._currentBlock, dep._rowIndex}, options));
      }
    }
  }
  // Obviously, at most one of those can be true.
  TRI_ASSERT(!(allDone && allShadow));
  // If we've encountered any shadow row, no dependency may be done.
  // And if we've encountered any non-shadow row, we must have returned in the
  // loop immediately.
  TRI_ASSERT(allShadow == row.isInitialized());

  if (allShadow) {
    TRI_ASSERT(row.isInitialized());
    for (auto& dep : _dependencyInfos) {
      if (isLastRowInBlock(dep) && isDone(dep)) {
        dep._currentBlock = nullptr;
        dep._rowIndex = 0;
      } else {
        ++dep._rowIndex;
      }
    }
  }

  ExecutionState const state = allDone ? ExecutionState::DONE : ExecutionState::HASMORE;

  return {state, row};
}

MultiDependencySingleRowFetcher::MultiDependencySingleRowFetcher()
    : _dependencyProxy(nullptr) {}

RegisterId MultiDependencySingleRowFetcher::getNrInputRegisters() const {
  return _dependencyProxy->getNrInputRegisters();
}

void MultiDependencySingleRowFetcher::initDependencies() {
  // Need to setup the dependencies, they are injected lazily.
  TRI_ASSERT(_dependencyProxy->numberDependencies() > 0);
  TRI_ASSERT(_dependencyInfos.empty());
  _dependencyInfos.reserve(_dependencyProxy->numberDependencies());
  for (size_t i = 0; i < _dependencyProxy->numberDependencies(); ++i) {
    _dependencyInfos.emplace_back(DependencyInfo{});
  }
  _dependencyStates.reserve(_dependencyProxy->numberDependencies());
  for (size_t i = 0; i < _dependencyProxy->numberDependencies(); ++i) {
    _dependencyStates.emplace_back(ExecutionState::HASMORE);
  }
}

size_t MultiDependencySingleRowFetcher::numberDependencies() {
  if (_dependencyInfos.empty()) {
    initDependencies();
  }
  return _dependencyInfos.size();
}

std::pair<ExecutionState, size_t> MultiDependencySingleRowFetcher::preFetchNumberOfRows(size_t atMost) {
  ExecutionState state = ExecutionState::DONE;
  size_t available = 0;
  for (size_t i = 0; i < numberDependencies(); ++i) {
    auto res = preFetchNumberOfRowsForDependency(i, atMost);
    if (res.first == ExecutionState::WAITING) {
      return {ExecutionState::WAITING, 0};
    }
    available += res.second;
    if (res.first == ExecutionState::HASMORE) {
      state = ExecutionState::HASMORE;
    }
  }
  return {state, available};
}

std::pair<ExecutionState, InputAqlItemRow> MultiDependencySingleRowFetcher::fetchRowForDependency(
    size_t const dependency, size_t atMost) {
  TRI_ASSERT(dependency < _dependencyInfos.size());
  auto& depInfo = _dependencyInfos[dependency];
  // Fetch a new block iff necessary
  if (!fetchBlockIfNecessary(dependency, atMost)) {
    return {ExecutionState::WAITING, InputAqlItemRow{CreateInvalidInputRowHint{}}};
  }

  TRI_ASSERT(depInfo._currentBlock == nullptr ||
             depInfo._rowIndex < depInfo._currentBlock->size());

  ExecutionState rowState;
  InputAqlItemRow row = InputAqlItemRow{CreateInvalidInputRowHint{}};
  if (depInfo._currentBlock == nullptr) {
    TRI_ASSERT(depInfo._upstreamState == ExecutionState::DONE);
    rowState = ExecutionState::DONE;
  } else if (!isAtShadowRow(depInfo)) {
    TRI_ASSERT(depInfo._currentBlock != nullptr);
    row = InputAqlItemRow{depInfo._currentBlock, depInfo._rowIndex};
    TRI_ASSERT(depInfo._upstreamState != ExecutionState::WAITING);
    ++depInfo._rowIndex;
    if (noMoreDataRows(depInfo)) {
      rowState = ExecutionState::DONE;
    } else {
      rowState = ExecutionState::HASMORE;
    }
    if (isDone(depInfo) && !indexIsValid(depInfo)) {
      // Free block
      depInfo._currentBlock = nullptr;
      depInfo._rowIndex = 0;
    }
  } else {
    ShadowAqlItemRow shadowAqlItemRow{depInfo._currentBlock, depInfo._rowIndex};
    TRI_ASSERT(shadowAqlItemRow.isRelevant());
    rowState = ExecutionState::DONE;
  }

  return {rowState, row};
}

std::pair<ExecutionState, size_t> MultiDependencySingleRowFetcher::skipRowsForDependency(
    size_t const dependency, size_t const atMost) {
  TRI_ASSERT(dependency < _dependencyInfos.size());
  auto& depInfo = _dependencyInfos[dependency];

  TRI_ASSERT((!indexIsValid(depInfo) || !isAtShadowRow(depInfo) ||
              ShadowAqlItemRow{depInfo._currentBlock, depInfo._rowIndex}.isRelevant()));

  size_t skip = 0;
  while (indexIsValid(depInfo) && !isAtShadowRow(depInfo) && skip < atMost) {
    ++skip;
    ++depInfo._rowIndex;
  }

  if (skip > 0) {
    ExecutionState const state =
        noMoreDataRows(depInfo) ? ExecutionState::DONE : ExecutionState::HASMORE;
    return {state, skip};
  }

  TRI_ASSERT(!indexIsValid(depInfo) || isAtShadowRow(depInfo));
  TRI_ASSERT(skip == 0);

  if (noMoreDataRows(depInfo) || isDone(depInfo)) {
    return {ExecutionState::DONE, 0};
  }

  TRI_ASSERT(!indexIsValid(depInfo));
  ExecutionState state;
  size_t skipped;
  std::tie(state, skipped) = skipSomeForDependency(dependency, atMost);
  if (state == ExecutionState::HASMORE && skipped < atMost) {
    state = ExecutionState::DONE;
  }
  return {state, skipped};
}

bool MultiDependencySingleRowFetcher::indexIsValid(
    const MultiDependencySingleRowFetcher::DependencyInfo& info) const {
  return info._currentBlock != nullptr && info._rowIndex < info._currentBlock->size();
}

bool MultiDependencySingleRowFetcher::isDone(
    const MultiDependencySingleRowFetcher::DependencyInfo& info) const {
  return info._upstreamState == ExecutionState::DONE;
}

bool MultiDependencySingleRowFetcher::isLastRowInBlock(
    const MultiDependencySingleRowFetcher::DependencyInfo& info) const {
  TRI_ASSERT(indexIsValid(info));
  return info._rowIndex + 1 == info._currentBlock->size();
}

bool MultiDependencySingleRowFetcher::noMoreDataRows(
    const MultiDependencySingleRowFetcher::DependencyInfo& info) const {
  return (isDone(info) && !indexIsValid(info)) ||
         (indexIsValid(info) && isAtShadowRow(info));
}

std::pair<ExecutionState, size_t> MultiDependencySingleRowFetcher::preFetchNumberOfRowsForDependency(
    size_t dependency, size_t atMost) {
  TRI_ASSERT(dependency < _dependencyInfos.size());
  auto& depInfo = _dependencyInfos[dependency];
  // Fetch a new block iff necessary
  if (!indexIsValid(depInfo) && !isDone(depInfo)) {
    // This returns the AqlItemBlock to the ItemBlockManager before fetching a
    // new one, so we might reuse it immediately!
    depInfo._currentBlock = nullptr;

    ExecutionState state;
    SharedAqlItemBlockPtr newBlock;
    std::tie(state, newBlock) = fetchBlockForDependency(dependency, atMost);
    if (state == ExecutionState::WAITING) {
      return {ExecutionState::WAITING, 0};
    }

    depInfo._currentBlock = std::move(newBlock);
    depInfo._rowIndex = 0;
  }

  if (!indexIsValid(depInfo)) {
    TRI_ASSERT(depInfo._upstreamState == ExecutionState::DONE);
    return {ExecutionState::DONE, 0};
  } else {
    if (isDone(depInfo)) {
      TRI_ASSERT(depInfo._currentBlock != nullptr);
      TRI_ASSERT(depInfo._currentBlock->size() > depInfo._rowIndex);
      return {depInfo._upstreamState, depInfo._currentBlock->size() - depInfo._rowIndex};
    }
    // In the HAS_MORE case we do not know exactly how many rows there are.
    // So we need to return an uppter bound (atMost) here.
    return {depInfo._upstreamState, atMost};
  }
}

bool MultiDependencySingleRowFetcher::isAtShadowRow(DependencyInfo const& depInfo) const {
  TRI_ASSERT(indexIsValid(depInfo));
  return depInfo._currentBlock->isShadowRow(depInfo._rowIndex);
}

bool MultiDependencySingleRowFetcher::fetchBlockIfNecessary(size_t const dependency,
                                                            size_t const atMost) {
  MultiDependencySingleRowFetcher::DependencyInfo& depInfo = _dependencyInfos[dependency];
  if (!indexIsValid(depInfo) && !isDone(depInfo)) {
    // This returns the AqlItemBlock to the ItemBlockManager before fetching a
    // new one, so we might reuse it immediately!
    depInfo._currentBlock = nullptr;

    ExecutionState state;
    SharedAqlItemBlockPtr newBlock;
    std::tie(state, newBlock) = fetchBlockForDependency(dependency, atMost);
    if (state == ExecutionState::WAITING) {
      return false;
    }

    depInfo._currentBlock = std::move(newBlock);
    depInfo._rowIndex = 0;
  }
  return true;
}

//@deprecated
auto MultiDependencySingleRowFetcher::useStack(AqlCallStack const& stack) -> void {
  _dependencyProxy->useStack(stack);
}

auto MultiDependencySingleRowFetcher::executeForDependency(size_t const dependency,
                                                           AqlCallStack& stack)
<<<<<<< HEAD
    -> std::tuple<ExecutionState, SkipResult, AqlItemBlockInputRange> {
=======
    -> std::tuple<ExecutionState, size_t, AqlItemBlockInputRange> {
  if (_dependencyStates.empty()) {
    initDependencies();
  }
>>>>>>> 57ce96b7
  auto [state, skipped, block] = _dependencyProxy->executeForDependency(dependency, stack);

  if (state == ExecutionState::WAITING) {
    return {state, SkipResult{}, AqlItemBlockInputRange{ExecutorState::HASMORE}};
  }
  ExecutorState execState =
      state == ExecutionState::DONE ? ExecutorState::DONE : ExecutorState::HASMORE;

  _dependencyStates.at(dependency) = state;
  if (std::any_of(std::begin(_dependencyStates), std::end(_dependencyStates),
                  [](ExecutionState const s) {
                    return s == ExecutionState::HASMORE;
                  })) {
    state = ExecutionState::HASMORE;
  } else {
    state = ExecutionState::DONE;
  }
  if (block == nullptr) {
    return {state, skipped, AqlItemBlockInputRange{execState, skipped.getSkipCount()}};
  }
  TRI_ASSERT(block != nullptr);
  auto [start, end] = block->getRelevantRange();
  return {state, skipped,
          AqlItemBlockInputRange{execState, skipped.getSkipCount(), block, start}};
}<|MERGE_RESOLUTION|>--- conflicted
+++ resolved
@@ -367,14 +367,10 @@
 
 auto MultiDependencySingleRowFetcher::executeForDependency(size_t const dependency,
                                                            AqlCallStack& stack)
-<<<<<<< HEAD
     -> std::tuple<ExecutionState, SkipResult, AqlItemBlockInputRange> {
-=======
-    -> std::tuple<ExecutionState, size_t, AqlItemBlockInputRange> {
   if (_dependencyStates.empty()) {
     initDependencies();
   }
->>>>>>> 57ce96b7
   auto [state, skipped, block] = _dependencyProxy->executeForDependency(dependency, stack);
 
   if (state == ExecutionState::WAITING) {
