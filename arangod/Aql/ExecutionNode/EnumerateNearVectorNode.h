--- conflicted
+++ resolved
@@ -49,11 +49,7 @@
                           Variable const* documentOutVariable,
                           Variable const* distanceOutVariable,
                           std::size_t limit, bool ascending, std::size_t offset,
-<<<<<<< HEAD
-                          std::optional<std::size_t> nProbe,
-=======
                           SearchParameters searchParameters,
->>>>>>> e11fb08f
                           aql::Collection const* collection,
                           transaction::Methods::IndexHandle indexHandle);
 
@@ -108,13 +104,8 @@
   /// @brief contains the offset, this skips offset number of results
   std::size_t _offset;
 
-<<<<<<< HEAD
-  /// @brief contains the offset, this skips offset number of results
-  std::optional<std::size_t> _nProbe;
-=======
   /// @brief contains search parameters used by faiss
   SearchParameters _searchParameters;
->>>>>>> e11fb08f
 
   /// @brief selected index for vector search
   transaction::Methods::IndexHandle _index;
