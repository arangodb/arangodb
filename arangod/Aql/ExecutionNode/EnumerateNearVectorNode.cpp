--- conflicted
+++ resolved
@@ -53,11 +53,7 @@
     Variable const* inVariable, Variable const* oldDocumentVariable,
     Variable const* documentOutVariable, Variable const* distanceOutVariable,
     std::size_t limit, bool ascending, std::size_t offset,
-<<<<<<< HEAD
-    std::optional<std::size_t> nProbe, aql::Collection const* collection,
-=======
     SearchParameters searchParameters, aql::Collection const* collection,
->>>>>>> e11fb08f
     transaction::Methods::IndexHandle indexHandle)
     : ExecutionNode(plan, id),
       CollectionAccessingNode(collection),
@@ -68,11 +64,7 @@
       _limit(limit),
       _ascending(ascending),
       _offset(offset),
-<<<<<<< HEAD
-      _nProbe(nProbe),
-=======
       _searchParameters(std::move(searchParameters)),
->>>>>>> e11fb08f
       _index(std::move(indexHandle)) {}
 
 ExecutionNode::NodeType EnumerateNearVectorNode::getType() const {
@@ -116,11 +108,7 @@
   auto executorInfos = EnumerateNearVectorsExecutorInfos(
       inNmDocIdRegId, outDocumentRegId, outDistanceRegId, _index,
       engine.getQuery(), _collectionAccess.collection(), _limit, _offset,
-<<<<<<< HEAD
-      _nProbe);
-=======
       _searchParameters);
->>>>>>> e11fb08f
   auto registerInfos = createRegisterInfos(std::move(readableInputRegisters),
                                            std::move(writableOutputRegisters));
 
@@ -132,13 +120,8 @@
                                               bool withDependencies) const {
   auto c = std::make_unique<EnumerateNearVectorNode>(
       plan, _id, _inVariable, _oldDocumentVariable, _documentOutVariable,
-<<<<<<< HEAD
-      _distanceOutVariable, _limit, _ascending, _offset, _nProbe, collection(),
-      _index);
-=======
       _distanceOutVariable, _limit, _ascending, _offset, _searchParameters,
       collection(), _index);
->>>>>>> e11fb08f
   CollectionAccessingNode::cloneInto(*c);
   return cloneHelper(std::move(c), withDependencies);
 }
@@ -185,13 +168,8 @@
 
   builder.add(kLimit, VPackValue(_limit));
   builder.add(kOffset, VPackValue(_offset));
-<<<<<<< HEAD
-  if (_nProbe) {
-    builder.add(knProbe, *_nProbe);
-=======
   if (_searchParameters.nProbe) {
     builder.add(knProbe, *_searchParameters.nProbe);
->>>>>>> e11fb08f
   }
 
   CollectionAccessingNode::toVelocyPack(builder, flags);
@@ -217,11 +195,7 @@
   std::string iid = base.get("index").get("id").copyString();
 
   if (auto ns = base.get(knProbe); ns.isNumber()) {
-<<<<<<< HEAD
-    _nProbe = ns.getNumericValue<std::size_t>();
-=======
     _searchParameters.nProbe = ns.getNumericValue<std::int64_t>();
->>>>>>> e11fb08f
   }
 
   _index = collection()->indexByIdentifier(iid);
