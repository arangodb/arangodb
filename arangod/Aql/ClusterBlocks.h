////////////////////////////////////////////////////////////////////////////////
/// DISCLAIMER
///
/// Copyright 2014-2016 ArangoDB GmbH, Cologne, Germany
/// Copyright 2004-2014 triAGENS GmbH, Cologne, Germany
///
/// Licensed under the Apache License, Version 2.0 (the "License");
/// you may not use this file except in compliance with the License.
/// You may obtain a copy of the License at
///
///     http://www.apache.org/licenses/LICENSE-2.0
///
/// Unless required by applicable law or agreed to in writing, software
/// distributed under the License is distributed on an "AS IS" BASIS,
/// WITHOUT WARRANTIES OR CONDITIONS OF ANY KIND, either express or implied.
/// See the License for the specific language governing permissions and
/// limitations under the License.
///
/// Copyright holder is ArangoDB GmbH, Cologne, Germany
///
/// @author Max Neunhoeffer
////////////////////////////////////////////////////////////////////////////////

#ifndef ARANGOD_AQL_CLUSTER_BLOCKS_H
#define ARANGOD_AQL_CLUSTER_BLOCKS_H 1

#include "Basics/Common.h"
#include "Aql/ClusterNodes.h"
#include "Aql/ExecutionBlock.h"
#include "Aql/ExecutionNode.h"
#include "Rest/GeneralRequest.h"

namespace arangodb {
namespace transaction {
class Methods;
}
<<<<<<< HEAD

=======
>>>>>>> 34c3ee66
struct ClusterCommResult;

namespace aql {
class AqlItemBlock;
struct Collection;
class ExecutionEngine;

class GatherBlock : public ExecutionBlock {
 public:
  GatherBlock(ExecutionEngine*, GatherNode const*);

  ~GatherBlock();

  /// @brief initialize
  int initialize() override;

  /// @brief shutdown: need our own method since our _buffer is different
  int shutdown(int) override final;

  /// @brief initializeCursor
  int initializeCursor(AqlItemBlock* items, size_t pos) override final;

  /// @brief count: the sum of the count() of the dependencies or -1 (if any
  /// dependency has count -1
  int64_t count() const override final;

  /// @brief remaining: the sum of the remaining() of the dependencies or -1 (if
  /// any dependency has remaining -1
  int64_t remaining() override final;

  /// @brief hasMore: true if any position of _buffer hasMore and false
  /// otherwise.
  bool hasMore() override final;

  /// @brief getSome
  AqlItemBlock* getSome(size_t, size_t) override final;

  /// @brief skipSome
  size_t skipSome(size_t, size_t) override final;

 protected:
  /// @brief getBlock: from dependency i into _gatherBlockBuffer.at(i),
  /// non-simple case only
  bool getBlock(size_t i, size_t atLeast, size_t atMost);

  /// @brief _gatherBlockBuffer: buffer the incoming block from each dependency
  /// separately
  std::vector<std::deque<AqlItemBlock*>> _gatherBlockBuffer;

 private:
  /// @brief _gatherBlockPos: pairs (i, _pos in _buffer.at(i)), i.e. the same as
  /// the usual _pos but one pair per dependency
  std::vector<std::pair<size_t, size_t>> _gatherBlockPos;

  /// @brief _atDep: currently pulling blocks from _dependencies.at(_atDep),
  /// simple case only
  size_t _atDep = 0;

  /// @brief sort elements for this block
  std::vector<SortElementBlock> _sortRegisters;

  /// @brief isSimple: the block is simple if we do not do merge sort . . .
  bool const _isSimple;

  /// @brief OurLessThan: comparison method for elements of _gatherBlockPos
  class OurLessThan {
   public:
    OurLessThan(transaction::Methods* trx,
                std::vector<std::deque<AqlItemBlock*>>& gatherBlockBuffer,
                std::vector<SortElementBlock>& sortRegisters)
        : _trx(trx),
          _gatherBlockBuffer(gatherBlockBuffer),
          _sortRegisters(sortRegisters) {}

    bool operator()(std::pair<size_t, size_t> const& a,
                    std::pair<size_t, size_t> const& b);

   private:
    transaction::Methods* _trx;
    std::vector<std::deque<AqlItemBlock*>>& _gatherBlockBuffer;
    std::vector<SortElementBlock>& _sortRegisters;
  };
  using Heap = std::vector<std::pair<std::size_t, std::size_t>>;
  std::unique_ptr<Heap> _heap;
};

class BlockWithClients : public ExecutionBlock {
 public:
  BlockWithClients(ExecutionEngine* engine, ExecutionNode const* ep,
                   std::vector<std::string> const& shardIds);

  virtual ~BlockWithClients() {}

 public:
  /// @brief initializeCursor
  int initializeCursor(AqlItemBlock* items, size_t pos) override;

  /// @brief shutdown
  int shutdown(int) override;

  /// @brief getSome: shouldn't be used, use skipSomeForShard
  AqlItemBlock* getSome(size_t atLeast, size_t atMost) override final {
    TRI_ASSERT(false);
    THROW_ARANGO_EXCEPTION(TRI_ERROR_NOT_IMPLEMENTED);
  }

  /// @brief skipSome: shouldn't be used, use skipSomeForShard
  size_t skipSome(size_t atLeast, size_t atMost) override final {
    TRI_ASSERT(false);
    THROW_ARANGO_EXCEPTION(TRI_ERROR_NOT_IMPLEMENTED);
  }

  /// @brief remaining
  int64_t remaining() override final {
    TRI_ASSERT(false);
    THROW_ARANGO_EXCEPTION(TRI_ERROR_NOT_IMPLEMENTED);
  }

  /// @brief hasMore
  bool hasMore() override final {
    TRI_ASSERT(false);
    THROW_ARANGO_EXCEPTION(TRI_ERROR_NOT_IMPLEMENTED);
  }

  /// @brief getSomeForShard
  AqlItemBlock* getSomeForShard(size_t atLeast, size_t atMost,
                                std::string const& shardId);

  /// @brief skipSomeForShard
  size_t skipSomeForShard(size_t atLeast, size_t atMost,
                          std::string const& shardId);

  /// @brief skipForShard
  bool skipForShard(size_t number, std::string const& shardId);

  /// @brief hasMoreForShard: any more for shard <shardId>?
  virtual bool hasMoreForShard(std::string const& shardId) = 0;

  /// @brief remainingForShard: remaining for shard <shardId>?
  virtual int64_t remainingForShard(std::string const& shardId) = 0;

 protected:
  /// @brief getOrSkipSomeForShard
  virtual int getOrSkipSomeForShard(size_t atLeast, size_t atMost,
                                    bool skipping, AqlItemBlock*& result,
                                    size_t& skipped,
                                    std::string const& shardId) = 0;

  /// @brief getClientId: get the number <clientId> (used internally)
  /// corresponding to <shardId>
  size_t getClientId(std::string const& shardId);

  /// @brief _shardIdMap: map from shardIds to clientNrs
  std::unordered_map<std::string, size_t> _shardIdMap;

  /// @brief _nrClients: total number of clients
  size_t _nrClients;

  /// @brief _doneForClient: the analogue of _done: _doneForClient.at(i) = true
  /// if we are done for the shard with clientId = i
  std::vector<bool> _doneForClient;

 private:
  bool _wasShutdown;
};

class ScatterBlock : public BlockWithClients {
 public:
  ScatterBlock(ExecutionEngine* engine, ScatterNode const* ep,
               std::vector<std::string> const& shardIds)
      : BlockWithClients(engine, ep, shardIds) {}

  ~ScatterBlock() {}

  /// @brief initializeCursor
  int initializeCursor(AqlItemBlock* items, size_t pos) override;

  /// @brief shutdown
  int shutdown(int) override;

  /// @brief hasMoreForShard: any more for shard <shardId>?
  bool hasMoreForShard(std::string const& shardId) override;

  /// @brief remainingForShard: remaining for shard <shardId>?
  int64_t remainingForShard(std::string const& shardId) override;

 private:
  /// @brief getOrSkipSomeForShard
  int getOrSkipSomeForShard(size_t atLeast, size_t atMost, bool skipping,
                            AqlItemBlock*& result, size_t& skipped,
                            std::string const& shardId) override;

  /// @brief _posForClient:
  std::vector<std::pair<size_t, size_t>> _posForClient;
};

class DistributeBlock : public BlockWithClients {
 public:
  DistributeBlock(ExecutionEngine* engine, DistributeNode const* ep,
                  std::vector<std::string> const& shardIds,
                  Collection const* collection);

  ~DistributeBlock() {}

  /// @brief initializeCursor
  int initializeCursor(AqlItemBlock* items, size_t pos) override;

  /// @brief shutdown
  int shutdown(int) override;

  /// @brief remainingForShard: remaining for shard <shardId>?
  int64_t remainingForShard(std::string const& shardId) override { return -1; }

  /// @brief hasMoreForShard: any more for shard <shardId>?
  bool hasMoreForShard(std::string const& shardId) override;

 private:
  /// @brief getOrSkipSomeForShard
  int getOrSkipSomeForShard(size_t atLeast, size_t atMost, bool skipping,
                            AqlItemBlock*& result, size_t& skipped,
                            std::string const& shardId) override;

  /// @brief getBlockForClient: try to get at atLeast/atMost pairs into
  /// _distBuffer.at(clientId).
  bool getBlockForClient(size_t atLeast, size_t atMost, size_t clientId);

  /// @brief sendToClient: for each row of the incoming AqlItemBlock use the
  /// attributes <shardKeys> of the register <id> to determine to which shard
  /// the
  /// row should be sent.
  size_t sendToClient(AqlItemBlock*);

  /// @brief create a new document key
  std::string createKey(arangodb::velocypack::Slice) const;

  /// @brief _distBuffer.at(i) is a deque containing pairs (j,k) such that
  //  _buffer.at(j) row k should be sent to the client with id = i.
  std::vector<std::deque<std::pair<size_t, size_t>>> _distBuffer;

  /// @brief _colectionName: the name of the sharded collection
  Collection const* _collection;

  /// @brief _index: the block in _buffer we are currently considering
  size_t _index;

  /// @brief _regId: the register to inspect
  RegisterId _regId;

  /// @brief a second register to inspect (used only for UPSERT nodes at the
  /// moment to distinguish between search and insert)
  RegisterId _alternativeRegId;

  /// @brief whether or not the collection uses the default sharding
  bool _usesDefaultSharding;

  /// @brief allow specified keys even in non-default sharding case
  bool _allowSpecifiedKeys;
};

class RemoteBlock : public ExecutionBlock {
  /// @brief constructors/destructors
 public:
  RemoteBlock(ExecutionEngine* engine, RemoteNode const* en,
              std::string const& server, std::string const& ownName,
              std::string const& queryId);

  ~RemoteBlock();

  /// @brief timeout
  static double const defaultTimeOut;

  /// @brief initialize
  int initialize() override final;

  /// @brief initializeCursor, could be called multiple times
  int initializeCursor(AqlItemBlock* items, size_t pos) override final;

  /// @brief shutdown, will be called exactly once for the whole query
  int shutdown(int) override final;

  /// @brief getSome
  AqlItemBlock* getSome(size_t atLeast, size_t atMost) override final;

  /// @brief skipSome
  size_t skipSome(size_t atLeast, size_t atMost) override final;

  /// @brief hasMore
  bool hasMore() override final;

  /// @brief count
  int64_t count() const override final;

  /// @brief remaining
  int64_t remaining() override final;

  /// @brief internal method to send a request
 private:
  std::unique_ptr<arangodb::ClusterCommResult> sendRequest(
      rest::RequestType type, std::string const& urlPart,
      std::string const& body) const;

  /// @brief our server, can be like "shard:S1000" or like "server:Claus"
  std::string _server;

  /// @brief our own identity, in case of the coordinator this is empty,
  /// in case of the DBservers, this is the shard ID as a string
  std::string _ownName;

  /// @brief the ID of the query on the server as a string
  std::string _queryId;

  /// @brief whether or not this block will forward initialize, 
  /// initializeCursor or shutDown requests
  bool const _isResponsibleForInitializeCursor;
};

}  // namespace arangodb::aql
}  // namespace arangodb

#endif<|MERGE_RESOLUTION|>--- conflicted
+++ resolved
@@ -34,10 +34,7 @@
 namespace transaction {
 class Methods;
 }
-<<<<<<< HEAD
-
-=======
->>>>>>> 34c3ee66
+
 struct ClusterCommResult;
 
 namespace aql {
