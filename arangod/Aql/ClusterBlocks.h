////////////////////////////////////////////////////////////////////////////////
/// DISCLAIMER
///
/// Copyright 2014-2016 ArangoDB GmbH, Cologne, Germany
/// Copyright 2004-2014 triAGENS GmbH, Cologne, Germany
///
/// Licensed under the Apache License, Version 2.0 (the "License");
/// you may not use this file except in compliance with the License.
/// You may obtain a copy of the License at
///
///     http://www.apache.org/licenses/LICENSE-2.0
///
/// Unless required by applicable law or agreed to in writing, software
/// distributed under the License is distributed on an "AS IS" BASIS,
/// WITHOUT WARRANTIES OR CONDITIONS OF ANY KIND, either express or implied.
/// See the License for the specific language governing permissions and
/// limitations under the License.
///
/// Copyright holder is ArangoDB GmbH, Cologne, Germany
///
/// @author Max Neunhoeffer
////////////////////////////////////////////////////////////////////////////////

#ifndef ARANGOD_AQL_CLUSTER_BLOCKS_H
#define ARANGOD_AQL_CLUSTER_BLOCKS_H 1

#include "Aql/ClusterNodes.h"
#include "Aql/ExecutionBlock.h"
#include "Aql/ExecutionNode.h"
#include "Aql/SortRegister.h"
#include "Basics/Common.h"
#include "Cluster/ClusterComm.h"
#include "Rest/GeneralRequest.h"

#include <velocypack/Builder.h>

namespace arangodb {

namespace httpclient {
class SimpleHttpResult;
}

namespace transaction {
class Methods;
}

struct ClusterCommResult;

namespace aql {
class AqlItemBlock;
struct Collection;
class ExecutionEngine;

class BlockWithClients : public ExecutionBlock {
 public:
  BlockWithClients(ExecutionEngine* engine, ExecutionNode const* ep,
                   std::vector<std::string> const& shardIds);

  ~BlockWithClients() override = default;

 public:
  /// @brief initializeCursor
  std::pair<ExecutionState, Result> initializeCursor(AqlItemBlock* items, size_t pos) override;

  /// @brief shutdown
  std::pair<ExecutionState, Result> shutdown(int) override;

  /// @brief getSome: shouldn't be used, use skipSomeForShard
  std::pair<ExecutionState, std::unique_ptr<AqlItemBlock>> getSome(size_t atMost) override final {
    TRI_ASSERT(false);
    THROW_ARANGO_EXCEPTION(TRI_ERROR_NOT_IMPLEMENTED);
  }

  /// @brief skipSome: shouldn't be used, use skipSomeForShard
  std::pair<ExecutionState, size_t> skipSome(size_t atMost) override final {
    TRI_ASSERT(false);
    THROW_ARANGO_EXCEPTION(TRI_ERROR_NOT_IMPLEMENTED);
  }

  /// @brief getSomeForShard
  virtual std::pair<ExecutionState, std::unique_ptr<AqlItemBlock>> getSomeForShard(
      size_t atMost, std::string const& shardId) = 0;

  /// @brief skipSomeForShard
  virtual std::pair<ExecutionState, size_t> skipSomeForShard(size_t atMost,
                                                             std::string const& shardId) = 0;

 protected:
  /// @brief getClientId: get the number <clientId> (used internally)
  /// corresponding to <shardId>
  size_t getClientId(std::string const& shardId) const;

 protected:
  /// @brief _shardIdMap: map from shardIds to clientNrs
  std::unordered_map<std::string, size_t> _shardIdMap;

  /// @brief _nrClients: total number of clients
  size_t _nrClients;

 private:
  bool _wasShutdown;
};

<<<<<<< HEAD
////////////////////////////////////////////////////////////////////////////////
/// @class UnsortingGatherBlock
/// @brief Execution block for gathers without order
////////////////////////////////////////////////////////////////////////////////
class UnsortingGatherBlock final : public ExecutionBlock {
 public:
  UnsortingGatherBlock(ExecutionEngine& engine, GatherNode const& en)
      : ExecutionBlock(&engine, &en) {
    TRI_ASSERT(en.elements().empty());
  }

  /// @brief initializeCursor
  std::pair<ExecutionState, arangodb::Result> initializeCursor(AqlItemBlock* items,
                                                               size_t pos) override final;

  /// @brief getSome
  std::pair<ExecutionState, std::unique_ptr<AqlItemBlock>> getSome(size_t atMost) override final;

  /// @brief skipSome
  std::pair<ExecutionState, size_t> skipSome(size_t atMost) override final;

 private:
  /// @brief _atDep: currently pulling blocks from _dependencies.at(_atDep),
  size_t _atDep{};
};  // UnsortingGatherBlock

////////////////////////////////////////////////////////////////////////////////
/// @struct SortingStrategy
////////////////////////////////////////////////////////////////////////////////
struct SortingStrategy {
  typedef std::pair<size_t,  // dependency index
                    size_t   // position within a dependecy
                    >
      ValueType;

  virtual ~SortingStrategy() = default;

  /// @brief returns next value
  virtual ValueType nextValue() = 0;

  /// @brief prepare strategy fetching values
  virtual void prepare(std::vector<ValueType>& /*blockPos*/) {}

  /// @brief resets strategy state
  virtual void reset() = 0;
};  // SortingStrategy

////////////////////////////////////////////////////////////////////////////////
/// @class SortingGatherBlock
/// @brief Execution block for gathers with order
////////////////////////////////////////////////////////////////////////////////
class SortingGatherBlock final : public ExecutionBlock {
 public:
  SortingGatherBlock(ExecutionEngine& engine, GatherNode const& en);

  ~SortingGatherBlock();

  /// @brief initializeCursor
  std::pair<ExecutionState, arangodb::Result> initializeCursor(AqlItemBlock* items,
                                                               size_t pos) override final;
=======
class SingleRemoteOperationBlock final : public ExecutionBlock {
  /// @brief constructors/destructors
 private:
  bool getOne(arangodb::aql::AqlItemBlock* aqlres, size_t outputCounter);

 public:
  SingleRemoteOperationBlock(ExecutionEngine* engine, SingleRemoteOperationNode const* en);

  /// @brief timeout
  static double const defaultTimeOut;
>>>>>>> 5d5b77ab

  /// @brief getSome
  std::pair<ExecutionState, std::unique_ptr<AqlItemBlock>> getSome(size_t atMost) override final;

  /// @brief skipSome
  std::pair<ExecutionState, size_t> skipSome(size_t atMost) override final;

 private:
<<<<<<< HEAD
  void clearBuffers() noexcept;

  /**
   * @brief Fills all _gatherBlockBuffer entries. Is repeatable during WAITING.
   *
   *
   * @param atMost The amount of data requested per block.
   *
   * @return Will return {WAITING, 0} if it had to request new data from
   * upstream. If everything is in place: all buffers are either filled, or the
   * upstream block is DONE. Will return {DONE, SUM(_gatherBlockBuffer)} on
   * success.
   */
  std::pair<ExecutionState, size_t> fillBuffers(size_t atMost);

  /// @brief getBlock: from dependency i into _gatherBlockBuffer.at(i),
  /// non-simple case only
  std::pair<ExecutionState, bool> getBlocks(size_t i, size_t atMost);

  /// @brief Updates _gatherBlockBuffer and _gatherBlockPos so they point to the
  /// next row.
  void nextRow(size_t i);

  /// @brief Calculates and returns the number of available rows in buffer i.
  size_t availableRows(size_t i) const;

 private:
  /// @brief _gatherBlockBuffer: buffer the incoming block from each dependency
  /// separately
  std::vector<std::deque<AqlItemBlock*>> _gatherBlockBuffer;

  /// @brief _gatherBlockPos: pairs (i, _pos in _buffer.at(i)), i.e. the same as
  /// the usual _pos but one pair per dependency
  std::vector<std::pair<size_t, size_t>> _gatherBlockPos;

  /// @brief whether or not the dependency at index is done
  std::vector<bool> _gatherBlockPosDone;

  /// @brief sort elements for this block
  std::vector<SortRegister> _sortRegisters;

  /// @brief sorting strategy
  std::unique_ptr<SortingStrategy> _strategy;
};  // SortingGatherBlock
=======
  /// @brief _colectionName: the name of the sharded collection
  Collection const* _collection;

  /// @brief the key of the document to fetch
  std::string const _key;
};
>>>>>>> 5d5b77ab

}  // namespace aql
}  // namespace arangodb

#endif<|MERGE_RESOLUTION|>--- conflicted
+++ resolved
@@ -101,141 +101,6 @@
   bool _wasShutdown;
 };
 
-<<<<<<< HEAD
-////////////////////////////////////////////////////////////////////////////////
-/// @class UnsortingGatherBlock
-/// @brief Execution block for gathers without order
-////////////////////////////////////////////////////////////////////////////////
-class UnsortingGatherBlock final : public ExecutionBlock {
- public:
-  UnsortingGatherBlock(ExecutionEngine& engine, GatherNode const& en)
-      : ExecutionBlock(&engine, &en) {
-    TRI_ASSERT(en.elements().empty());
-  }
-
-  /// @brief initializeCursor
-  std::pair<ExecutionState, arangodb::Result> initializeCursor(AqlItemBlock* items,
-                                                               size_t pos) override final;
-
-  /// @brief getSome
-  std::pair<ExecutionState, std::unique_ptr<AqlItemBlock>> getSome(size_t atMost) override final;
-
-  /// @brief skipSome
-  std::pair<ExecutionState, size_t> skipSome(size_t atMost) override final;
-
- private:
-  /// @brief _atDep: currently pulling blocks from _dependencies.at(_atDep),
-  size_t _atDep{};
-};  // UnsortingGatherBlock
-
-////////////////////////////////////////////////////////////////////////////////
-/// @struct SortingStrategy
-////////////////////////////////////////////////////////////////////////////////
-struct SortingStrategy {
-  typedef std::pair<size_t,  // dependency index
-                    size_t   // position within a dependecy
-                    >
-      ValueType;
-
-  virtual ~SortingStrategy() = default;
-
-  /// @brief returns next value
-  virtual ValueType nextValue() = 0;
-
-  /// @brief prepare strategy fetching values
-  virtual void prepare(std::vector<ValueType>& /*blockPos*/) {}
-
-  /// @brief resets strategy state
-  virtual void reset() = 0;
-};  // SortingStrategy
-
-////////////////////////////////////////////////////////////////////////////////
-/// @class SortingGatherBlock
-/// @brief Execution block for gathers with order
-////////////////////////////////////////////////////////////////////////////////
-class SortingGatherBlock final : public ExecutionBlock {
- public:
-  SortingGatherBlock(ExecutionEngine& engine, GatherNode const& en);
-
-  ~SortingGatherBlock();
-
-  /// @brief initializeCursor
-  std::pair<ExecutionState, arangodb::Result> initializeCursor(AqlItemBlock* items,
-                                                               size_t pos) override final;
-=======
-class SingleRemoteOperationBlock final : public ExecutionBlock {
-  /// @brief constructors/destructors
- private:
-  bool getOne(arangodb::aql::AqlItemBlock* aqlres, size_t outputCounter);
-
- public:
-  SingleRemoteOperationBlock(ExecutionEngine* engine, SingleRemoteOperationNode const* en);
-
-  /// @brief timeout
-  static double const defaultTimeOut;
->>>>>>> 5d5b77ab
-
-  /// @brief getSome
-  std::pair<ExecutionState, std::unique_ptr<AqlItemBlock>> getSome(size_t atMost) override final;
-
-  /// @brief skipSome
-  std::pair<ExecutionState, size_t> skipSome(size_t atMost) override final;
-
- private:
-<<<<<<< HEAD
-  void clearBuffers() noexcept;
-
-  /**
-   * @brief Fills all _gatherBlockBuffer entries. Is repeatable during WAITING.
-   *
-   *
-   * @param atMost The amount of data requested per block.
-   *
-   * @return Will return {WAITING, 0} if it had to request new data from
-   * upstream. If everything is in place: all buffers are either filled, or the
-   * upstream block is DONE. Will return {DONE, SUM(_gatherBlockBuffer)} on
-   * success.
-   */
-  std::pair<ExecutionState, size_t> fillBuffers(size_t atMost);
-
-  /// @brief getBlock: from dependency i into _gatherBlockBuffer.at(i),
-  /// non-simple case only
-  std::pair<ExecutionState, bool> getBlocks(size_t i, size_t atMost);
-
-  /// @brief Updates _gatherBlockBuffer and _gatherBlockPos so they point to the
-  /// next row.
-  void nextRow(size_t i);
-
-  /// @brief Calculates and returns the number of available rows in buffer i.
-  size_t availableRows(size_t i) const;
-
- private:
-  /// @brief _gatherBlockBuffer: buffer the incoming block from each dependency
-  /// separately
-  std::vector<std::deque<AqlItemBlock*>> _gatherBlockBuffer;
-
-  /// @brief _gatherBlockPos: pairs (i, _pos in _buffer.at(i)), i.e. the same as
-  /// the usual _pos but one pair per dependency
-  std::vector<std::pair<size_t, size_t>> _gatherBlockPos;
-
-  /// @brief whether or not the dependency at index is done
-  std::vector<bool> _gatherBlockPosDone;
-
-  /// @brief sort elements for this block
-  std::vector<SortRegister> _sortRegisters;
-
-  /// @brief sorting strategy
-  std::unique_ptr<SortingStrategy> _strategy;
-};  // SortingGatherBlock
-=======
-  /// @brief _colectionName: the name of the sharded collection
-  Collection const* _collection;
-
-  /// @brief the key of the document to fetch
-  std::string const _key;
-};
->>>>>>> 5d5b77ab
-
 }  // namespace aql
 }  // namespace arangodb
 
