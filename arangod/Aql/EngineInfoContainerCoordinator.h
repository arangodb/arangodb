////////////////////////////////////////////////////////////////////////////////
/// DISCLAIMER
///
/// Copyright 2014-2016 ArangoDB GmbH, Cologne, Germany
/// Copyright 2004-2014 triAGENS GmbH, Cologne, Germany
///
/// Licensed under the Apache License, Version 2.0 (the "License");
/// you may not use this file except in compliance with the License.
/// You may obtain a copy of the License at
///
///     http://www.apache.org/licenses/LICENSE-2.0
///
/// Unless required by applicable law or agreed to in writing, software
/// distributed under the License is distributed on an "AS IS" BASIS,
/// WITHOUT WARRANTIES OR CONDITIONS OF ANY KIND, either express or implied.
/// See the License for the specific language governing permissions and
/// limitations under the License.
///
/// Copyright holder is ArangoDB GmbH, Cologne, Germany
///
/// @author Michael Hackstein
////////////////////////////////////////////////////////////////////////////////

#ifndef ARANGOD_AQL_ENGINE_INFO_CONTAINER_COORDINATOR_H
#define ARANGOD_AQL_ENGINE_INFO_CONTAINER_COORDINATOR_H 1

#include "Aql/types.h"
#include "Aql/ExecutionEngine.h"

#include <stack>
#include <string>
#include <unordered_set>

namespace arangodb {
class Result;

namespace aql {

class AqlItemBlockManager;
class ExecutionEngineResult;
class ExecutionNode;
class QueryContext;
class QueryRegistry;

class EngineInfoContainerCoordinator {
 private:
  struct EngineInfo {
   public:
    EngineInfo(QueryId id, ExecutionNodeId idOfRemoteNode);

    // This container is not responsible for nodes, they are managed by the AST
    // somewhere else.
    ~EngineInfo() = default;

#if (_MSC_VER != 0)
#pragma warning(disable : 4521)  // stfu wintendo.
#endif
    EngineInfo(EngineInfo&) = delete;
    EngineInfo(EngineInfo const& other) = delete;
    EngineInfo(EngineInfo&& other) noexcept;

    void addNode(ExecutionNode* en);

    Result buildEngine(QueryContext& query,
      AqlItemBlockManager& mgr,
      std::unordered_set<std::string> const& restrictToShards,
      MapRemoteToSnippet const& dbServerQueryIds,
      std::unique_ptr<ExecutionEngine>& engine) const;

    QueryId queryId() const;

   private:
    // The generated id how we can find this query part
    // in the coordinators registry.
    QueryId const _id;

    // The nodes belonging to this plan.
    std::vector<ExecutionNode*> _nodes;

    // id of the remote node this plan collects data from
    ExecutionNodeId _idOfRemoteNode;
  };

 public:
  EngineInfoContainerCoordinator();

  ~EngineInfoContainerCoordinator();

  // Insert a new node into the last engine on the stack
  void addNode(ExecutionNode* node);

  // Open a new snippet, which is connected to the given remoteNode id
  void openSnippet(ExecutionNodeId idOfRemoteNode);

  // Close the currently open snippet.
  // This will finalizes the EngineInfo from the given information
  // This will intentionally NOT insert the Engines into the query
  // registry for easier cleanup
  // Returns the queryId of the closed snippet
  QueryId closeSnippet();

  // Build the Engines on the coordinator
  //   * Creates the ExecutionBlocks
<<<<<<< HEAD
  //   * Injects all Parts into the snippet list
=======
  //   * Injects all Parts but the First one into QueryRegistry
>>>>>>> 02fc5cee
  //   Return the first engine which is not added in the Registry
  Result buildEngines(QueryContext& query, AqlItemBlockManager& mgr,
                      std::unordered_set<std::string> const& restrictToShards,
                      MapRemoteToSnippet const& dbServerQueryIds,
                      SnippetList& coordSnippets) const;

 private:
  // @brief List of EngineInfos to distribute across the cluster
  std::vector<EngineInfo> _engines;

  std::stack<size_t, std::vector<size_t>> _engineStack;
};

}  // namespace aql
}  // namespace arangodb

#endif<|MERGE_RESOLUTION|>--- conflicted
+++ resolved
@@ -101,11 +101,7 @@
 
   // Build the Engines on the coordinator
   //   * Creates the ExecutionBlocks
-<<<<<<< HEAD
-  //   * Injects all Parts into the snippet list
-=======
   //   * Injects all Parts but the First one into QueryRegistry
->>>>>>> 02fc5cee
   //   Return the first engine which is not added in the Registry
   Result buildEngines(QueryContext& query, AqlItemBlockManager& mgr,
                       std::unordered_set<std::string> const& restrictToShards,
