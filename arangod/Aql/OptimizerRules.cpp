////////////////////////////////////////////////////////////////////////////////
/// DISCLAIMER
///
/// Copyright 2014-2016 ArangoDB GmbH, Cologne, Germany
/// Copyright 2004-2014 triAGENS GmbH, Cologne, Germany
///
/// Licensed under the Apache License, Version 2.0 (the "License");
/// you may not use this file except in compliance with the License.
/// You may obtain a copy of the License at
///
///     http://www.apache.org/licenses/LICENSE-2.0
///
/// Unless required by applicable law or agreed to in writing, software
/// distributed under the License is distributed on an "AS IS" BASIS,
/// WITHOUT WARRANTIES OR CONDITIONS OF ANY KIND, either express or implied.
/// See the License for the specific language governing permissions and
/// limitations under the License.
///
/// Copyright holder is ArangoDB GmbH, Cologne, Germany
///
/// @author Max Neunhoeffer
/// @author Jan Steemann
////////////////////////////////////////////////////////////////////////////////

#include "OptimizerRules.h"

#include "Aql/Aggregator.h"
#include "Aql/AstHelper.h"
#include "Aql/ClusterNodes.h"
#include "Aql/CollectNode.h"
#include "Aql/CollectOptions.h"
#include "Aql/Collection.h"
#include "Aql/ConditionFinder.h"
#include "Aql/DocumentProducingNode.h"
#include "Aql/ExecutionEngine.h"
#include "Aql/ExecutionNode.h"
#include "Aql/ExecutionPlan.h"
#include "Aql/Expression.h"
#include "Aql/Function.h"
#include "Aql/IResearchViewNode.h"
#include "Aql/IndexNode.h"
#include "Aql/KShortestPathsNode.h"
#include "Aql/ModificationNodes.h"
#include "Aql/Optimizer.h"
#include "Aql/Query.h"
#include "Aql/ShortestPathNode.h"
#include "Aql/SortCondition.h"
#include "Aql/SortNode.h"
#include "Aql/SubqueryEndExecutionNode.h"
#include "Aql/SubqueryStartExecutionNode.h"
#include "Aql/TraversalConditionFinder.h"
#include "Aql/TraversalNode.h"
#include "Aql/Variable.h"
#include "Aql/types.h"
#include "Basics/AttributeNameParser.h"
#include "Basics/NumberUtils.h"
#include "Basics/StaticStrings.h"
#include "Basics/StringBuffer.h"
#include "Cluster/ClusterFeature.h"
#include "Cluster/ClusterInfo.h"
#include "Containers/HashSet.h"
#include "Containers/SmallVector.h"
#include "Geo/GeoParams.h"
#include "Graph/TraverserOptions.h"
#include "Indexes/Index.h"
#include "StorageEngine/EngineSelectorFeature.h"
#include "StorageEngine/StorageEngine.h"
#include "Transaction/Methods.h"
#include "Utils/CollectionNameResolver.h"
#include "VocBase/Methods/Collections.h"

#include <tuple>

namespace {

bool accessesCollectionVariable(arangodb::aql::ExecutionPlan const* plan,
                                arangodb::aql::CalculationNode const* node,
                                ::arangodb::containers::HashSet<arangodb::aql::Variable const*>& vars) {
  using EN = arangodb::aql::ExecutionNode;

  vars.clear();
  arangodb::aql::Ast::getReferencedVariables(node->expression()->node(), vars);
  for (auto const& it : vars) {
    auto setter = plan->getVarSetBy(it->id);
    if (setter == nullptr) {
      continue;
    }
    if (setter->getType() == EN::INDEX || setter->getType() == EN::ENUMERATE_COLLECTION ||
        setter->getType() == EN::ENUMERATE_IRESEARCH_VIEW ||
        setter->getType() == EN::SUBQUERY || setter->getType() == EN::TRAVERSAL ||
        setter->getType() == EN::K_SHORTEST_PATHS || setter->getType() == EN::SHORTEST_PATH) {
      return true;
    }
  }

  return false;
}

std::string getSingleShardId(arangodb::aql::ExecutionPlan const* plan,
                             arangodb::aql::ExecutionNode const* node,
                             arangodb::aql::Collection const* collection,
                             arangodb::aql::Variable const* collectionVariable = nullptr);

arangodb::aql::Collection const* getCollection(arangodb::aql::ExecutionNode const* node) {
  using EN = arangodb::aql::ExecutionNode;
  using arangodb::aql::ExecutionNode;

  switch (node->getType()) {
    case EN::ENUMERATE_COLLECTION:
      return ExecutionNode::castTo<arangodb::aql::EnumerateCollectionNode const*>(node)
          ->collection();
    case EN::INDEX:
      return ExecutionNode::castTo<arangodb::aql::IndexNode const*>(node)->collection();
    case EN::TRAVERSAL:
    case EN::K_SHORTEST_PATHS:
    case EN::SHORTEST_PATH:
      return ExecutionNode::castTo<arangodb::aql::GraphNode const*>(node)->collection();

    default:
      // note: modification nodes are not covered here yet
      THROW_ARANGO_EXCEPTION_MESSAGE(TRI_ERROR_INTERNAL,
                                     "node type does not have a collection");
  }
}

arangodb::aql::Variable const* getOutVariable(arangodb::aql::ExecutionNode const* node) {
  using EN = arangodb::aql::ExecutionNode;
  using arangodb::aql::ExecutionNode;

  switch (node->getType()) {
    case EN::CALCULATION:
      return ExecutionNode::castTo<arangodb::aql::CalculationNode const*>(node)->outVariable();
    default: {
      auto const* n = dynamic_cast<arangodb::aql::DocumentProducingNode const*>(node);
      if (n != nullptr) {
        return n->outVariable();
      }
      // note: modification nodes are not covered here yet
      THROW_ARANGO_EXCEPTION_MESSAGE(TRI_ERROR_INTERNAL,
                                     "node type does not have an out variable");
    }
  }
}

void replaceGatherNodeVariables(
    arangodb::aql::ExecutionPlan* plan, arangodb::aql::GatherNode* gatherNode,
    std::unordered_map<arangodb::aql::Variable const*, arangodb::aql::Variable const*> const& replacements) {
  using EN = arangodb::aql::ExecutionNode;

  std::string cmp;
  arangodb::basics::StringBuffer buffer(128, false);

  // look for all sort elements in the GatherNode and replace them
  // if they match what we have changed
  arangodb::aql::SortElementVector& elements = gatherNode->elements();
  for (auto& it : elements) {
    // replace variables
    auto it2 = replacements.find(it.var);

    if (it2 != replacements.end()) {
      // match with our replacement table
      it.var = (*it2).second;
      it.attributePath.clear();
    } else {
      // no match. now check all our replacements and compare how
      // their sources are actually calculated (e.g. #2 may mean
      // "foo.bar")
      cmp = it.toString();
      for (auto const& it3 : replacements) {
        auto setter = plan->getVarSetBy(it3.first->id);
        if (setter == nullptr || setter->getType() != EN::CALCULATION) {
          continue;
        }
        auto* expr =
            arangodb::aql::ExecutionNode::castTo<arangodb::aql::CalculationNode const*>(setter)
                ->expression();
        if (expr == nullptr) {
          continue;
        }
        try {
          // stringifying an expression may fail with "too long" error
          buffer.clear();
          expr->stringify(&buffer);
          if (cmp.size() == buffer.size() &&
              cmp.compare(0, cmp.size(), buffer.c_str(), buffer.size()) == 0) {
            // finally a match!
            it.var = it3.second;
            it.attributePath.clear();
            break;
          }
        } catch (...) {
        }
      }
    }
  }
}

void restrictToShard(arangodb::aql::ExecutionNode* node, std::string shardId) {
  auto* n = dynamic_cast<arangodb::aql::CollectionAccessingNode*>(node);
  if (n != nullptr) {
    return n->restrictToShard(shardId);
  }
  // note: modification nodes are not covered here yet
  THROW_ARANGO_EXCEPTION_MESSAGE(
      TRI_ERROR_INTERNAL, "node type cannot be restricted to a single shard");
}

struct PairHash {
  template <class T1, class T2>
  size_t operator()(std::pair<T1, T2> const& pair) const noexcept {
    size_t first = std::hash<T1>()(pair.first);
    size_t second = std::hash<T2>()(pair.second);

    return first ^ second;
  }
};

/// WalkerWorker to track collection variable dependencies
class CollectionVariableTracker final
    : public arangodb::aql::WalkerWorker<arangodb::aql::ExecutionNode> {
  using DependencyPair =
      std::pair<arangodb::aql::Variable const*, arangodb::aql::Collection const*>;
  using DependencySet = std::unordered_set<DependencyPair, ::PairHash>;
  using VariableSet = ::arangodb::containers::HashSet<arangodb::aql::Variable const*>;
  bool _stop;
  std::unordered_map<arangodb::aql::Variable const*, DependencySet> _dependencies;
  std::unordered_map<arangodb::aql::Collection const*, VariableSet> _collectionVariables;

 private:
  template <class NodeType>
  void processSetter(arangodb::aql::ExecutionNode const* en,
                     arangodb::aql::Variable const* outVariable) {
    auto node = arangodb::aql::ExecutionNode::castTo<NodeType const*>(en);
    try {
      ::arangodb::containers::HashSet<arangodb::aql::Variable const*> inputVariables;
      node->getVariablesUsedHere(inputVariables);
      for (auto var : inputVariables) {
        for (auto dep : _dependencies[var]) {
          _dependencies[outVariable].emplace(dep);
        }
      }
    } catch (...) {
      _stop = true;  // won't be able to recover correctly
    }
  }

  template <class NodeType>
  void processModificationNode(arangodb::aql::ExecutionNode const* en) {
    auto node = arangodb::aql::ExecutionNode::castTo<NodeType const*>(en);
    auto collection = node->collection();
    std::vector<arangodb::aql::Variable const*> outVariables{node->getOutVariableOld(),
                                                             node->getOutVariableNew()};
    for (auto outVariable : outVariables) {
      if (nullptr != outVariable) {
        processSetter<NodeType>(node, outVariable);
        _collectionVariables[collection].emplace(outVariable);
      }
    }
  }

 public:
  explicit CollectionVariableTracker() : _stop{false} {}

  bool isSafeForOptimization() const { return !_stop; }

  DependencySet const& getDependencies(arangodb::aql::Variable const* var) {
    return _dependencies[var];
  }

  VariableSet const& getCollectionVariables(arangodb::aql::Collection const* collection) {
    return _collectionVariables[collection];
  }

  void after(arangodb::aql::ExecutionNode* en) override final {
    using EN = arangodb::aql::ExecutionNode;
    using arangodb::aql::ExecutionNode;

    switch (en->getType()) {
      case EN::CALCULATION: {
        auto outVariable = ::getOutVariable(en);
        processSetter<arangodb::aql::CalculationNode>(en, outVariable);
        break;
      }

      case EN::INDEX:
      case EN::ENUMERATE_COLLECTION: {
        auto collection = ::getCollection(en);
        auto variable = ::getOutVariable(en);

        // originates the collection variable, direct dependence
        try {
          _dependencies[variable].emplace(variable, collection);
          _collectionVariables[collection].emplace(variable);
        } catch (...) {
          _stop = true;  // we won't be able to figure it out
        }
        break;
      }

      case EN::UPDATE: {
        processModificationNode<arangodb::aql::UpdateNode>(en);
        break;
      }

      case EN::UPSERT: {
        processModificationNode<arangodb::aql::UpsertNode>(en);
        break;
      }

      case EN::INSERT: {
        processModificationNode<arangodb::aql::InsertNode>(en);
        break;
      }

      case EN::REMOVE: {
        processModificationNode<arangodb::aql::RemoveNode>(en);
        break;
      }

      case EN::REPLACE: {
        processModificationNode<arangodb::aql::ReplaceNode>(en);
        break;
      }

      default: {
        // we don't support other node types yet
        break;
      }
    }
  }
};

/// WalkerWorker for restrictToSingleShard
class RestrictToSingleShardChecker final
    : public arangodb::aql::WalkerWorker<arangodb::aql::ExecutionNode> {
  arangodb::aql::ExecutionPlan* _plan;
  CollectionVariableTracker& _tracker;
  std::unordered_map<arangodb::aql::Variable const*, std::unordered_set<std::string>> _shardsUsed;
  std::unordered_map<arangodb::aql::Variable const*, std::unordered_set<std::string>> _shardsCleared;
  bool _stop;
  std::map<arangodb::aql::Collection const*, bool> _unsafe;

 public:
  explicit RestrictToSingleShardChecker(arangodb::aql::ExecutionPlan* plan,
                                        CollectionVariableTracker& tracker)
      : _plan{plan}, _tracker{tracker}, _stop{false} {}

  bool isSafeForOptimization() const {
    // we have found something in the execution plan that will
    // render the optimization unsafe
    return (!_stop && !_plan->getAst()->functionsMayAccessDocuments());
  }

  std::string getShard(arangodb::aql::Variable const* variable) const {
    auto const& it = _shardsCleared.find(variable);
    if (it == _shardsCleared.end()) {
      return "";
    }

    auto set = it->second;
    if (set.size() != 1 || *set.begin() == "all") {
      return "";
    }

    return *set.begin();
  }

  bool isSafeForOptimization(arangodb::aql::Collection const* collection) const {
    auto it = _unsafe.find(collection);
    if (it == _unsafe.end()) {
      return true;
    }
    return !it->second;
  }

  bool isSafeForOptimization(arangodb::aql::Variable const* variable) const {
    auto it = _shardsCleared.find(variable);
    if (it == _shardsCleared.end()) {
      return false;
    }

    if ((*it).second.size() != 1) {
      // more than one shard
      return false;
    }

    // check for "all" marker
    auto it2 = (*it).second.find("all");
    if (it2 != (*it).second.end()) {
      // "all" included
      return false;
    }

    // all good -> safe to optimize
    return true;
  }

  bool enterSubquery(arangodb::aql::ExecutionNode*, arangodb::aql::ExecutionNode*) override final {
    return true;
  }

  bool before(arangodb::aql::ExecutionNode* en) override final {
    using EN = arangodb::aql::ExecutionNode;
    using arangodb::aql::ExecutionNode;

    switch (en->getType()) {
      case EN::TRAVERSAL:
      case EN::K_SHORTEST_PATHS:
      case EN::SHORTEST_PATH: {
        _stop = true;
        return true;  // abort enumerating, we are done already!
      }

      case EN::FILTER: {
        auto node = ExecutionNode::castTo<arangodb::aql::FilterNode const*>(en);
        arangodb::aql::Variable const* inputVariable = node->inVariable();
        handleInputVariable(en, inputVariable);
        break;
      }

      case EN::ENUMERATE_COLLECTION: {
        handleSourceNode(en);
        break;
      }

      case EN::INDEX: {
        handleIndexNode(en);
        handleSourceNode(en);
        break;
      }

      case EN::INSERT:
      case EN::REPLACE:
      case EN::UPDATE:
      case EN::REMOVE: {
        auto node = ExecutionNode::castTo<arangodb::aql::ModificationNode const*>(en);
        // make sure we don't restrict this collection via a lower filter
        _shardsUsed.clear();
        std::string shardId = ::getSingleShardId(_plan, en, node->collection());
        if (shardId.empty()) {
          // mark the collection unsafe to restrict
          _unsafe[node->collection()] = true;
        }
        // no need to track the shardId, we'll find it again later
        break;
      }

      default: {
        // we don't care about other execution node types here
        break;
      }
    }

    return false;  // go on
  }

 private:
  void handleInputVariable(arangodb::aql::ExecutionNode const* en,
                           arangodb::aql::Variable const* inputVariable) {
    auto dependencies = _tracker.getDependencies(inputVariable);
    for (auto dep : dependencies) {
      auto variable = dep.first;
      auto collection = dep.second;
      auto shardId = ::getSingleShardId(_plan, en, collection, variable);
      if (shardId.empty()) {
        if (_shardsUsed[variable].empty()) {
          _shardsUsed[variable].emplace("all");
        }
      } else {
        if (1 == _shardsUsed[variable].size() && "all" == *_shardsUsed[variable].begin()) {
          _shardsUsed[variable].clear();
        }
        _shardsUsed[variable].emplace(shardId);
      }
    }
  }

  void handleIndexNode(arangodb::aql::ExecutionNode const* en) {
    auto collection = ::getCollection(en);
    auto variable = ::getOutVariable(en);
    auto shardId = ::getSingleShardId(_plan, en, collection, variable);
    if (shardId.empty()) {
      if (_shardsUsed[variable].empty()) {
        _shardsUsed[variable].emplace("all");
      }
    } else {
      if (1 == _shardsUsed[variable].size() && "all" == *_shardsUsed[variable].begin()) {
        _shardsUsed[variable].clear();
      }
      _shardsUsed[variable].emplace(shardId);
    }
  }

  void handleSourceNode(arangodb::aql::ExecutionNode const* en) {
    auto variable = ::getOutVariable(en);
    // now move all shards for this variable to the cleared list
    _shardsCleared[variable] = std::move(_shardsUsed[variable]);
  }
};

void findShardKeyInComparison(arangodb::aql::AstNode const* root,
                              arangodb::aql::Variable const* inputVariable,
                              std::unordered_set<std::string>& toFind,
                              arangodb::velocypack::Builder& builder) {
  using arangodb::aql::AstNode;
  using arangodb::aql::Variable;
  TRI_ASSERT(root->type == arangodb::aql::AstNodeType::NODE_TYPE_OPERATOR_BINARY_EQ);

  AstNode const* value = nullptr;
  std::pair<Variable const*, std::vector<arangodb::basics::AttributeName>> pair;

  auto lhs = root->getMember(0);
  auto rhs = root->getMember(1);
  std::string result;

  if (lhs->isAttributeAccessForVariable(pair, false) &&
      pair.first == inputVariable && rhs->isConstant()) {
    TRI_AttributeNamesToString(pair.second, result, true);
    value = rhs;
  } else if (rhs->isAttributeAccessForVariable(pair, false) &&
             pair.first == inputVariable && lhs->isConstant()) {
    TRI_AttributeNamesToString(pair.second, result, true);
    value = lhs;
  }

  if (value != nullptr) {
    TRI_ASSERT(!result.empty());
    auto it = toFind.find(result);

    if (it != toFind.end()) {
      builder.add(VPackValue(result));
      value->toVelocyPackValue(builder);

      toFind.erase(it);
    }
  }
}

void findShardKeysInExpression(arangodb::aql::AstNode const* root,
                               arangodb::aql::Variable const* inputVariable,
                               std::unordered_set<std::string>& toFind,
                               arangodb::velocypack::Builder& builder) {
  if (root == nullptr) {
    return;
  }

  switch (root->type) {
    case arangodb::aql::AstNodeType::NODE_TYPE_OPERATOR_NARY_OR: {
      if (root->numMembers() != 1) {
        return;
      }
      root = root->getMember(0);
      if (root == nullptr || root->type != arangodb::aql::AstNodeType::NODE_TYPE_OPERATOR_NARY_AND) {
        return;
      }
    }  // falls through
    case arangodb::aql::AstNodeType::NODE_TYPE_OPERATOR_BINARY_AND:
    case arangodb::aql::AstNodeType::NODE_TYPE_OPERATOR_NARY_AND: {
      for (size_t i = 0; i < root->numMembers(); ++i) {
        if (root->getMember(i) != nullptr &&
            root->getMember(i)->type == arangodb::aql::AstNodeType::NODE_TYPE_OPERATOR_BINARY_EQ) {
          findShardKeyInComparison(root->getMember(i), inputVariable, toFind, builder);
        }
      }
      break;
    }
    case arangodb::aql::AstNodeType::NODE_TYPE_OPERATOR_BINARY_EQ: {
      findShardKeyInComparison(root, inputVariable, toFind, builder);
      break;
    }
    default:
      break;
  }
}

// static node types used by some optimizer rules
// having them statically available avoids having to build the vectors over
// and over for each AQL query
std::vector<arangodb::aql::ExecutionNode::NodeType> const removeUnnecessaryCalculationsNodeTypes{
    arangodb::aql::ExecutionNode::CALCULATION, arangodb::aql::ExecutionNode::SUBQUERY};
std::vector<arangodb::aql::ExecutionNode::NodeType> const interchangeAdjacentEnumerationsNodeTypes{
    arangodb::aql::ExecutionNode::ENUMERATE_COLLECTION,
    arangodb::aql::ExecutionNode::ENUMERATE_LIST};
std::vector<arangodb::aql::ExecutionNode::NodeType> const scatterInClusterNodeTypes{
    arangodb::aql::ExecutionNode::ENUMERATE_COLLECTION,
    arangodb::aql::ExecutionNode::INDEX,
    arangodb::aql::ExecutionNode::INSERT,
    arangodb::aql::ExecutionNode::UPDATE,
    arangodb::aql::ExecutionNode::REPLACE,
    arangodb::aql::ExecutionNode::REMOVE,
    arangodb::aql::ExecutionNode::UPSERT};
std::vector<arangodb::aql::ExecutionNode::NodeType> const removeDataModificationOutVariablesNodeTypes{
    arangodb::aql::ExecutionNode::REMOVE, arangodb::aql::ExecutionNode::INSERT,
    arangodb::aql::ExecutionNode::UPDATE, arangodb::aql::ExecutionNode::REPLACE,
    arangodb::aql::ExecutionNode::UPSERT};
std::vector<arangodb::aql::ExecutionNode::NodeType> const patchUpdateStatementsNodeTypes{
    arangodb::aql::ExecutionNode::UPDATE, arangodb::aql::ExecutionNode::REPLACE};
std::vector<arangodb::aql::ExecutionNode::NodeType> const patchUpdateRemoveStatementsNodeTypes{
    arangodb::aql::ExecutionNode::UPDATE, arangodb::aql::ExecutionNode::REPLACE,
    arangodb::aql::ExecutionNode::REMOVE};
std::vector<arangodb::aql::ExecutionNode::NodeType> const moveFilterIntoEnumerateTypes{
    arangodb::aql::ExecutionNode::ENUMERATE_COLLECTION,
    arangodb::aql::ExecutionNode::INDEX};

/// @brief find the single shard id for the node to restrict an operation to
/// this will check the conditions of an IndexNode or a data-modification node
/// (excluding UPSERT) and check if all shard keys are used in it. If all
/// shard keys are present and their values are fixed (constants), this
/// function will try to figure out the target shard. If the operation cannot
/// be restricted to a single shard, this function will return an empty string
std::string getSingleShardId(arangodb::aql::ExecutionPlan const* plan,
                             arangodb::aql::ExecutionNode const* node,
                             arangodb::aql::Collection const* collection,
                             arangodb::aql::Variable const* collectionVariable) {
  using EN = arangodb::aql::ExecutionNode;
  using arangodb::aql::ExecutionNode;

  if (collection->isSmart() && collection->getCollection()->type() == TRI_COL_TYPE_EDGE) {
    // no support for smart edge collections
    return std::string();
  }

  TRI_ASSERT(node->getType() == EN::INDEX || node->getType() == EN::FILTER ||
             node->getType() == EN::INSERT || node->getType() == EN::UPDATE ||
             node->getType() == EN::REPLACE || node->getType() == EN::REMOVE);

  arangodb::aql::Variable const* inputVariable = nullptr;
  if (node->getType() == EN::INDEX) {
    inputVariable =
        ExecutionNode::castTo<arangodb::aql::IndexNode const*>(node)->outVariable();
  } else if (node->getType() == EN::FILTER) {
    inputVariable =
        ExecutionNode::castTo<arangodb::aql::FilterNode const*>(node)->inVariable();
  } else if (node->getType() == EN::INSERT) {
    inputVariable =
        ExecutionNode::castTo<arangodb::aql::InsertNode const*>(node)->inVariable();
  } else if (node->getType() == EN::REMOVE) {
    inputVariable =
        ExecutionNode::castTo<arangodb::aql::RemoveNode const*>(node)->inVariable();
  } else if (node->getType() == EN::REPLACE || node->getType() == EN::UPDATE) {
    auto updateReplaceNode =
        ExecutionNode::castTo<arangodb::aql::UpdateReplaceNode const*>(node);
    if (updateReplaceNode->inKeyVariable() != nullptr) {
      inputVariable = updateReplaceNode->inKeyVariable();
    } else {
      inputVariable = updateReplaceNode->inDocVariable();
    }
  } else {
    THROW_ARANGO_EXCEPTION_MESSAGE(TRI_ERROR_INTERNAL, "logic error");
  }

  TRI_ASSERT(inputVariable != nullptr);

  // check if we can easily find out the setter of the input variable
  // (and if we can find it, check if the data is constant so we can look
  // up the shard key attribute values)
  auto setter = plan->getVarSetBy(inputVariable->id);

  if (setter == nullptr) {
    // oops!
    TRI_ASSERT(false);
    return std::string();
  }

  // note for which shard keys we need to look for
  auto shardKeys = collection->shardKeys(true);
  std::unordered_set<std::string> toFind;
  for (auto const& it : shardKeys) {
    if (it.find('.') != std::string::npos) {
      // shard key containing a "." (sub-attribute). this is not yet supported
      return std::string();
    }
    toFind.emplace(it);
  }

  VPackBuilder builder;
  builder.openObject();

  if (setter->getType() == EN::CALCULATION) {
    arangodb::aql::CalculationNode const* c =
        ExecutionNode::castTo<arangodb::aql::CalculationNode const*>(setter);
    auto ex = c->expression();

    if (ex == nullptr) {
      return std::string();
    }

    auto n = ex->node();
    if (n == nullptr) {
      return std::string();
    }

    if (n->isStringValue()) {
      if (!n->isConstant() || toFind.size() != 1 ||
          toFind.find(arangodb::StaticStrings::KeyString) == toFind.end()) {
        return std::string();
      }

      // the lookup value is a string, and the only shard key is _key: so we
      // can use it
      builder.add(VPackValue(arangodb::StaticStrings::KeyString));
      n->toVelocyPackValue(builder);
      toFind.clear();
    } else if (n->isObject()) {
      // go through the input object attribute by attribute
      // and look for our shard keys
      for (size_t i = 0; i < n->numMembers(); ++i) {
        auto sub = n->getMember(i);

        if (sub->type != arangodb::aql::AstNodeType::NODE_TYPE_OBJECT_ELEMENT) {
          continue;
        }

        auto it = toFind.find(sub->getString());

        if (it != toFind.end()) {
          // we found one of the shard keys!
          auto v = sub->getMember(0);
          if (v->isConstant()) {
            // if the attribute value is a constant, we copy it into our
            // builder
            builder.add(VPackValue(sub->getString()));
            v->toVelocyPackValue(builder);
            // remove the attribute from our to-do list
            toFind.erase(it);
          }
        }
      }
    } else {
      if (nullptr != collectionVariable) {
        ::findShardKeysInExpression(n, collectionVariable, toFind, builder);
      } else {
        ::findShardKeysInExpression(n, inputVariable, toFind, builder);
      }
    }
  } else if (setter->getType() == ExecutionNode::INDEX && setter == node) {
    auto const* c = ExecutionNode::castTo<arangodb::aql::IndexNode const*>(setter);

    if (c->getIndexes().size() != 1) {
      // we can only handle a single index here
      return std::string();
    }
    auto const* condition = c->condition();

    if (condition == nullptr) {
      return std::string();
    }

    arangodb::aql::AstNode const* root = condition->root();
    ::findShardKeysInExpression(root, inputVariable, toFind, builder);
  }

  builder.close();

  if (!toFind.empty()) {
    return std::string();
  }

  // all shard keys found!!

  // find the responsible shard for the data
  std::string shardId;

  int res = collection->getCollection()->getResponsibleShard(builder.slice(), true, shardId);

  if (res != TRI_ERROR_NO_ERROR) {
    // some error occurred. better do not use the
    // single shard optimization here
    return std::string();
  }

  // we will only need a single shard!
  return shardId;
}

bool shouldApplyHeapOptimization(arangodb::aql::SortNode& sortNode,
                                 arangodb::aql::LimitNode& limitNode) {
  auto const* loop = sortNode.getLoop();
  if (loop && arangodb::aql::ExecutionNode::ENUMERATE_IRESEARCH_VIEW == loop->getType()) {
    // since currently view node doesn't provide any
    // useful estimation, we apply heap optimization
    // unconditionally
    return true;
  }

  size_t input = sortNode.getCost().estimatedNrItems;
  size_t output = limitNode.limit() + limitNode.offset();

  // first check an easy case
  if (input < 100) {  // TODO fine-tune this cut-off
    // no reason to complicate things for such a small input
    return false;
  }

  // now check something a little more sophisticated, comparing best estimate of
  // cost of heap sort to cost of regular sort (ignoring some variables)
  double N = static_cast<double>(input);
  double M = static_cast<double>(output);
  double lgN = std::log2(N);
  double lgM = std::log2(M);

  // the 0.25 here comes from some experiments, may need to be tweaked;
  // should kick in if output is roughly at most 3/4 of input
  return (0.25 * N * lgM + M * lgM) < (N * lgN);
}

}  // namespace

using namespace arangodb;
using namespace arangodb::aql;
using EN = arangodb::aql::ExecutionNode;

namespace arangodb {
namespace aql {

// TODO cleanup this f-ing aql::Collection(s) mess
Collection* addCollectionToQuery(Query* query, std::string const& cname, bool assert) {
  aql::Collection* coll = nullptr;

  if (!cname.empty()) {
    coll = query->addCollection(cname, AccessMode::Type::READ);

    if (!ServerState::instance()->isCoordinator()) {
      TRI_ASSERT(coll != nullptr);
      auto cptr = query->trx()->vocbase().lookupCollection(cname);

      coll->setCollection(cptr);
      query->trx()->addCollectionAtRuntime(cname, AccessMode::Type::READ);
    }
  }

  if (assert) {
    TRI_ASSERT(coll != nullptr);
  }

  return coll;
}

}  // namespace aql
}  // namespace arangodb

/// @brief adds a SORT operation for IN right-hand side operands
void arangodb::aql::sortInValuesRule(Optimizer* opt, std::unique_ptr<ExecutionPlan> plan,
                                     OptimizerRule const& rule) {
  ::arangodb::containers::SmallVector<ExecutionNode*>::allocator_type::arena_type a;
  ::arangodb::containers::SmallVector<ExecutionNode*> nodes{a};
  plan->findNodesOfType(nodes, EN::FILTER, true);

  bool modified = false;

  for (auto const& n : nodes) {
    // now check who introduced our variable
    auto variable = ExecutionNode::castTo<FilterNode const*>(n)->inVariable();
    auto setter = plan->getVarSetBy(variable->id);

    if (setter == nullptr || setter->getType() != EN::CALCULATION) {
      // filter variable was not introduced by a calculation.
      continue;
    }

    // filter variable was introduced a CalculationNode. now check the
    // expression
    auto s = ExecutionNode::castTo<CalculationNode*>(setter);
    auto filterExpression = s->expression();
    auto* inNode = filterExpression->nodeForModification();

    TRI_ASSERT(inNode != nullptr);

    // check the filter condition
    if ((inNode->type != NODE_TYPE_OPERATOR_BINARY_IN && inNode->type != NODE_TYPE_OPERATOR_BINARY_NIN) ||
        !inNode->isDeterministic()) {
      // we better not tamper with this filter
      continue;
    }

    auto rhs = inNode->getMember(1);

    if (rhs->type != NODE_TYPE_REFERENCE && rhs->type != NODE_TYPE_ARRAY) {
      continue;
    }

    auto loop = n->getLoop();

    if (loop == nullptr) {
      // FILTER is not used inside a loop. so it will be used at most once
      // not need to sort the IN values then
      continue;
    }

    if (rhs->type == NODE_TYPE_ARRAY) {
      if (rhs->numMembers() < AstNode::SortNumberThreshold || rhs->isSorted()) {
        // number of values is below threshold or array is already sorted
        continue;
      }

      auto ast = plan->getAst();
      auto args = ast->createNodeArray();
      args->addMember(rhs);
      auto sorted =
          ast->createNodeFunctionCall(TRI_CHAR_LENGTH_PAIR("SORTED_UNIQUE"), args);
      inNode->changeMember(1, sorted);
      modified = true;
      continue;
    }

    variable = static_cast<Variable const*>(rhs->getData());
    setter = plan->getVarSetBy(variable->id);

    if (setter == nullptr ||
        (setter->getType() != EN::CALCULATION && setter->getType() != EN::SUBQUERY)) {
      // variable itself was not introduced by a calculation.
      continue;
    }

    if (loop == setter->getLoop()) {
      // the FILTER and its value calculation are contained in the same loop
      // this means the FILTER will be executed as many times as its value
      // calculation. sorting the IN values will not provide a benefit here
      continue;
    }

    auto ast = plan->getAst();
    AstNode const* originalArg = nullptr;

    if (setter->getType() == EN::CALCULATION) {
      AstNode const* originalNode =
          ExecutionNode::castTo<CalculationNode*>(setter)->expression()->node();
      TRI_ASSERT(originalNode != nullptr);

      AstNode const* testNode = originalNode;

      if (originalNode->type == NODE_TYPE_FCALL &&
          static_cast<Function const*>(originalNode->getData())->hasFlag(Function::Flags::NoEval)) {
        // bypass NOOPT(...) for testing
        TRI_ASSERT(originalNode->numMembers() == 1);
        auto args = originalNode->getMember(0);

        if (args->numMembers() > 0) {
          testNode = args->getMember(0);
        }
      }

      if (testNode->type == NODE_TYPE_VALUE || testNode->type == NODE_TYPE_OBJECT) {
        // not really usable...
        continue;
      }

      if (testNode->type == NODE_TYPE_ARRAY &&
          testNode->numMembers() < AstNode::SortNumberThreshold) {
        // number of values is below threshold
        continue;
      }

      if (testNode->isSorted()) {
        // already sorted
        continue;
      }

      originalArg = originalNode;
    } else {
      TRI_ASSERT(setter->getType() == EN::SUBQUERY);
      auto sub = ExecutionNode::castTo<SubqueryNode*>(setter);

      // estimate items in subquery
      CostEstimate estimate = sub->getSubquery()->getCost();

      if (estimate.estimatedNrItems < AstNode::SortNumberThreshold) {
        continue;
      }

      originalArg = ast->createNodeReference(sub->outVariable());
    }

    TRI_ASSERT(originalArg != nullptr);

    auto args = ast->createNodeArray();
    args->addMember(originalArg);
    auto sorted =
        ast->createNodeFunctionCall(TRI_CHAR_LENGTH_PAIR("SORTED_UNIQUE"), args);

    auto outVar = ast->variables()->createTemporaryVariable();
    auto expression = std::make_unique<Expression>(plan.get(), ast, sorted);
    ExecutionNode* calculationNode =
        new CalculationNode(plan.get(), plan->nextId(), std::move(expression), outVar);
    plan->registerNode(calculationNode);

    // make the new node a parent of the original calculation node
    TRI_ASSERT(setter != nullptr);
    calculationNode->addDependency(setter);
    auto oldParent = setter->getFirstParent();
    TRI_ASSERT(oldParent != nullptr);
    calculationNode->addParent(oldParent);

    oldParent->removeDependencies();
    oldParent->addDependency(calculationNode);
    setter->setParent(calculationNode);

    AstNode* clone = ast->clone(inNode);
    // set sortedness bit for the IN operator
    clone->setBoolValue(true);
    // finally adjust the variable inside the IN calculation
    clone->changeMember(1, ast->createNodeReference(outVar));
    filterExpression->replaceNode(clone);

    modified = true;
  }

  opt->addPlan(std::move(plan), rule, modified);
}

/// @brief remove redundant sorts
/// this rule modifies the plan in place:
/// - sorts that are covered by earlier sorts will be removed
void arangodb::aql::removeRedundantSortsRule(Optimizer* opt,
                                             std::unique_ptr<ExecutionPlan> plan,
                                             OptimizerRule const& rule) {
  ::arangodb::containers::SmallVector<ExecutionNode*>::allocator_type::arena_type a;
  ::arangodb::containers::SmallVector<ExecutionNode*> nodes{a};
  plan->findNodesOfType(nodes, EN::SORT, true);

  if (nodes.empty()) {
    // quick exit
    opt->addPlan(std::move(plan), rule, false);
    return;
  }

  ::arangodb::containers::HashSet<ExecutionNode*> toUnlink;
  arangodb::basics::StringBuffer buffer;

  for (auto const& n : nodes) {
    if (toUnlink.find(n) != toUnlink.end()) {
      // encountered a sort node that we already deleted
      continue;
    }

    auto const sortNode = ExecutionNode::castTo<SortNode*>(n);

    auto sortInfo = sortNode->getSortInformation(plan.get(), &buffer);

    if (sortInfo.isValid && !sortInfo.criteria.empty()) {
      // we found a sort that we can understand
      std::vector<ExecutionNode*> stack;

      sortNode->dependencies(stack);

      int nodesRelyingOnSort = 0;

      while (!stack.empty()) {
        auto current = stack.back();
        stack.pop_back();

        if (current->getType() == EN::SORT) {
          // we found another sort. now check if they are compatible!

          auto other =
              ExecutionNode::castTo<SortNode*>(current)->getSortInformation(plan.get(), &buffer);

          switch (sortInfo.isCoveredBy(other)) {
            case SortInformation::unequal: {
              // different sort criteria
              if (nodesRelyingOnSort == 0) {
                // a sort directly followed by another sort: now remove one of
                // them

                if (!other.isDeterministic) {
                  // if the sort is non-deterministic, we must not remove it
                  break;
                }

                if (sortNode->isStable()) {
                  // we should not optimize predecessors of a stable sort (used
                  // in a COLLECT node)
                  // the stable sort is for a reason, and removing any
                  // predecessors sorts might
                  // change the result
                  break;
                }

                // remove sort that is a direct predecessor of a sort
                toUnlink.emplace(current);
              }
              break;
            }

            case SortInformation::otherLessAccurate: {
              toUnlink.emplace(current);
              break;
            }

            case SortInformation::ourselvesLessAccurate: {
              // the sort at the start of the pipeline makes the sort at the end
              // superfluous, so we'll remove it
              toUnlink.emplace(n);
              break;
            }

            case SortInformation::allEqual: {
              // the sort at the end of the pipeline makes the sort at the start
              // superfluous, so we'll remove it
              toUnlink.emplace(current);
              break;
            }
          }
        } else if (current->getType() == EN::FILTER) {
          // ok: a filter does not depend on sort order
        } else if (current->getType() == EN::CALCULATION) {
          // ok: a calculation does not depend on sort order only if it is
          // deterministic
          if (!current->isDeterministic()) {
            ++nodesRelyingOnSort;
          }
        } else if (current->getType() == EN::ENUMERATE_LIST ||
                   current->getType() == EN::ENUMERATE_COLLECTION ||
                   current->getType() == EN::TRAVERSAL ||
                   current->getType() == EN::K_SHORTEST_PATHS ||
                   current->getType() == EN::SHORTEST_PATH) {
          // ok, but we cannot remove two different sorts if one of these node
          // types is between them
          // example: in the following query, the one sort will be optimized
          // away:
          //   FOR i IN [ { a: 1 }, { a: 2 } , { a: 3 } ] SORT i.a ASC SORT i.a
          //   DESC RETURN i
          // but in the following query, the sorts will stay:
          //   FOR i IN [ { a: 1 }, { a: 2 } , { a: 3 } ] SORT i.a ASC LET a =
          //   i.a SORT i.a DESC RETURN i
          ++nodesRelyingOnSort;
        } else {
          // abort at all other type of nodes. we cannot remove a sort beyond
          // them
          // this includes COLLECT and LIMIT
          break;
        }

        if (!current->hasDependency()) {
          // node either has no or more than one dependency. we don't know what
          // to do and must abort
          // note: this will also handle Singleton nodes
          break;
        }

        current->dependencies(stack);
      }

      if (toUnlink.find(n) == toUnlink.end() && sortNode->simplify(plan.get())) {
        // sort node had only constant expressions. it will make no difference
        // if we execute it or not
        // so we can remove it
        toUnlink.emplace(n);
      }
    }
  }

  if (!toUnlink.empty()) {
    plan->unlinkNodes(toUnlink);
  }

  opt->addPlan(std::move(plan), rule, !toUnlink.empty());
}

/// @brief remove all unnecessary filters
/// this rule modifies the plan in place:
/// - filters that are always true are removed completely
/// - filters that are always false will be replaced by a NoResults node
void arangodb::aql::removeUnnecessaryFiltersRule(Optimizer* opt,
                                                 std::unique_ptr<ExecutionPlan> plan,
                                                 OptimizerRule const& rule) {
  ::arangodb::containers::SmallVector<ExecutionNode*>::allocator_type::arena_type a;
  ::arangodb::containers::SmallVector<ExecutionNode*> nodes{a};
  plan->findNodesOfType(nodes, EN::FILTER, true);

  bool modified = false;
  ::arangodb::containers::HashSet<ExecutionNode*> toUnlink;

  for (auto const& n : nodes) {
    // now check who introduced our variable
    auto variable = ExecutionNode::castTo<FilterNode const*>(n)->inVariable();
    auto setter = plan->getVarSetBy(variable->id);

    if (setter == nullptr || setter->getType() != EN::CALCULATION) {
      // filter variable was not introduced by a calculation.
      continue;
    }

    // filter variable was introduced a CalculationNode. now check the
    // expression
    auto s = ExecutionNode::castTo<CalculationNode*>(setter);
    auto root = s->expression()->node();

    TRI_ASSERT(root != nullptr);

    if (!root->isDeterministic()) {
      // we better not tamper with this filter
      continue;
    }

    // filter expression is constant and thus cannot throw
    // we can now evaluate it safely

    if (root->isTrue()) {
      // filter is always true
      // remove filter node and merge with following node
      toUnlink.emplace(n);
      modified = true;
    }
    // before 3.6, if the filter is always false (i.e. root->isFalse()), at this
    // point a NoResultsNode was inserted.
  }

  if (!toUnlink.empty()) {
    plan->unlinkNodes(toUnlink);
  }

  opt->addPlan(std::move(plan), rule, modified);
}

/// @brief remove INTO of a COLLECT if not used
/// additionally remove all unused aggregate calculations from a COLLECT
void arangodb::aql::removeCollectVariablesRule(Optimizer* opt,
                                               std::unique_ptr<ExecutionPlan> plan,
                                               OptimizerRule const& rule) {
  ::arangodb::containers::SmallVector<ExecutionNode*>::allocator_type::arena_type a;
  ::arangodb::containers::SmallVector<ExecutionNode*> nodes{a};
  plan->findNodesOfType(nodes, EN::COLLECT, true);

  bool modified = false;

  for (auto const& n : nodes) {
    auto collectNode = ExecutionNode::castTo<CollectNode*>(n);
    TRI_ASSERT(collectNode != nullptr);

    auto const& varsUsedLater = n->getVarsUsedLater();
    auto outVariable = collectNode->outVariable();

    if (outVariable != nullptr &&
        varsUsedLater.find(outVariable) == varsUsedLater.end()) {
      // outVariable not used later
      if (!collectNode->count()) {
        collectNode->clearOutVariable();
      }
      modified = true;
    } else if (outVariable != nullptr && !collectNode->count() &&
               !collectNode->hasExpressionVariable() && !collectNode->hasKeepVariables()) {
      // outVariable used later, no count, no INTO expression, no KEEP
      // e.g. COLLECT something INTO g
      // we will now check how many parts of "g" are used later

      std::unordered_set<std::string> keepAttributes;

      ::arangodb::containers::SmallVector<Variable const*>::allocator_type::arena_type a;
      ::arangodb::containers::SmallVector<Variable const*> searchVariables{a};
      searchVariables.push_back(outVariable);

      bool doOptimize = true;
      auto planNode = collectNode->getFirstParent();
      while (planNode != nullptr && doOptimize) {
        if (planNode->getType() == EN::CALCULATION) {
          auto cc = ExecutionNode::castTo<CalculationNode const*>(planNode);
          Expression const* exp = cc->expression();
          if (exp != nullptr && exp->node() != nullptr && !searchVariables.empty()) {
            bool isSafeForOptimization;
            auto usedThere =
                ast::getReferencedAttributesForKeep(exp->node(), searchVariables,
                                                    isSafeForOptimization);
            if (isSafeForOptimization) {
              for (auto const& it : usedThere) {
                keepAttributes.emplace(it);
              }
            } else {
              doOptimize = false;
              break;
            }

          }  // end - expression exists
        } else if (planNode->getType() == EN::COLLECT) {
          auto innerCollectNode = ExecutionNode::castTo<CollectNode const*>(planNode);
          if (innerCollectNode->hasOutVariable()) {
            // We have the following situation:
            //
            // COLLECT v1 = doc._id INTO g1
            // COLLECT v2 = doc._id INTO g2
            //
            searchVariables.push_back(innerCollectNode->outVariable());
          } else {
            // when we find another COLLECT, it will invalidate all
            // previous variables in the scope
            searchVariables.clear();
          }
        } else {
          auto here = planNode->getVariableIdsUsedHere();
          if (here.find(searchVariables.back()->id) != here.end()) {
            // the outVariable of the last collect should not be used by any following node directly
            doOptimize = false;
            break;
          }
        }

        planNode = planNode->getFirstParent();

      }  // end - inspection of nodes below the found collect node - while valid planNode

      if (doOptimize) {
        std::vector<Variable const*> keepVariables;
        // we are allowed to do the optimization
        auto current = n->getFirstDependency();
        while (current != nullptr) {
          for (auto const& var : current->getVariablesSetHere()) {
            for (auto it = keepAttributes.begin(); it != keepAttributes.end();
                 /* no hoisting */) {
              if ((*it) == var->name) {
                keepVariables.emplace_back(var);
                it = keepAttributes.erase(it);
              } else {
                ++it;
              }
            }
          }
          if (keepAttributes.empty()) {
            // done
            break;
          }
          current = current->getFirstDependency();
        }  // while current

        if (keepAttributes.empty() && !keepVariables.empty()) {
          collectNode->setKeepVariables(std::move(keepVariables));
          modified = true;
        }
      }  // end - if doOptimize
    }    // end - if collectNode has outVariable

    collectNode->clearAggregates(
        [&varsUsedLater, &modified](
            std::pair<Variable const*, std::pair<Variable const*, std::string>> const& aggregate) -> bool {
          if (varsUsedLater.find(aggregate.first) == varsUsedLater.end()) {
            // result of aggregate function not used later
            modified = true;
            return true;
          }
          return false;
        });

  }  // for node in nodes
  opt->addPlan(std::move(plan), rule, modified);
}

class PropagateConstantAttributesHelper {
 public:
  explicit PropagateConstantAttributesHelper(ExecutionPlan* plan)
      : _plan(plan), _modified(false) {}

  bool modified() const { return _modified; }

  /// @brief inspects a plan and propagates constant values in expressions
  void propagateConstants() {
    ::arangodb::containers::SmallVector<ExecutionNode*>::allocator_type::arena_type a;
    ::arangodb::containers::SmallVector<ExecutionNode*> nodes{a};
    _plan->findNodesOfType(nodes, EN::FILTER, true);

    for (auto const& node : nodes) {
      auto fn = ExecutionNode::castTo<FilterNode const*>(node);
      auto setter = _plan->getVarSetBy(fn->inVariable()->id);
      if (setter != nullptr && setter->getType() == EN::CALCULATION) {
        auto cn = ExecutionNode::castTo<CalculationNode*>(setter);
        auto expression = cn->expression();

        if (expression != nullptr) {
          collectConstantAttributes(const_cast<AstNode*>(expression->node()));
        }
      }
    }

    if (!_constants.empty()) {
      for (auto const& node : nodes) {
        auto fn = ExecutionNode::castTo<FilterNode const*>(node);
        auto setter = _plan->getVarSetBy(fn->inVariable()->id);
        if (setter != nullptr && setter->getType() == EN::CALCULATION) {
          auto cn = ExecutionNode::castTo<CalculationNode*>(setter);
          auto expression = cn->expression();

          if (expression != nullptr) {
            insertConstantAttributes(const_cast<AstNode*>(expression->node()));
          }
        }
      }
    }
  }

 private:
  AstNode const* getConstant(Variable const* variable, std::string const& attribute) const {
    auto it = _constants.find(variable);

    if (it == _constants.end()) {
      return nullptr;
    }

    auto it2 = (*it).second.find(attribute);

    if (it2 == (*it).second.end()) {
      return nullptr;
    }

    return (*it2).second;
  }

  /// @brief inspects an expression (recursively) and notes constant attribute
  /// values so they can be propagated later
  void collectConstantAttributes(AstNode* node) {
    if (node == nullptr) {
      return;
    }

    if (node->type == NODE_TYPE_OPERATOR_BINARY_AND) {
      auto lhs = node->getMember(0);
      auto rhs = node->getMember(1);

      collectConstantAttributes(lhs);
      collectConstantAttributes(rhs);
    } else if (node->type == NODE_TYPE_OPERATOR_BINARY_EQ) {
      auto lhs = node->getMember(0);
      auto rhs = node->getMember(1);

      if (lhs->isConstant() && rhs->type == NODE_TYPE_ATTRIBUTE_ACCESS) {
        inspectConstantAttribute(rhs, lhs);
      } else if (rhs->isConstant() && lhs->type == NODE_TYPE_ATTRIBUTE_ACCESS) {
        inspectConstantAttribute(lhs, rhs);
      }
    }
  }

  /// @brief traverses an AST part recursively and patches it by inserting
  /// constant values
  void insertConstantAttributes(AstNode* node) {
    if (node == nullptr) {
      return;
    }

    if (node->type == NODE_TYPE_OPERATOR_BINARY_AND) {
      auto lhs = node->getMember(0);
      auto rhs = node->getMember(1);

      insertConstantAttributes(lhs);
      insertConstantAttributes(rhs);
    } else if (node->type == NODE_TYPE_OPERATOR_BINARY_EQ) {
      auto lhs = node->getMember(0);
      auto rhs = node->getMember(1);

      if (!lhs->isConstant() && rhs->type == NODE_TYPE_ATTRIBUTE_ACCESS) {
        insertConstantAttribute(node, 1);
      }
      if (!rhs->isConstant() && lhs->type == NODE_TYPE_ATTRIBUTE_ACCESS) {
        insertConstantAttribute(node, 0);
      }
    }
  }

  /// @brief extract an attribute and its variable from an attribute access
  /// (e.g. `a.b.c` will return variable `a` and attribute name `b.c.`.
  bool getAttribute(AstNode const* attribute, Variable const*& variable, std::string& name) {
    TRI_ASSERT(attribute != nullptr && attribute->type == NODE_TYPE_ATTRIBUTE_ACCESS);
    TRI_ASSERT(name.empty());

    while (attribute->type == NODE_TYPE_ATTRIBUTE_ACCESS) {
      name = std::string(".") + attribute->getString() + name;
      attribute = attribute->getMember(0);
    }

    if (attribute->type != NODE_TYPE_REFERENCE) {
      return false;
    }

    variable = static_cast<Variable const*>(attribute->getData());
    TRI_ASSERT(variable != nullptr);

    return true;
  }

  /// @brief inspect the constant value assigned to an attribute
  /// the attribute value will be stored so it can be inserted for the attribute
  /// later
  void inspectConstantAttribute(AstNode const* attribute, AstNode const* value) {
    Variable const* variable = nullptr;
    std::string name;

    if (!getAttribute(attribute, variable, name)) {
      return;
    }

    auto it = _constants.find(variable);

    if (it == _constants.end()) {
      _constants.emplace(variable,
                         std::unordered_map<std::string, AstNode const*>{{name, value}});
      return;
    }

    auto it2 = (*it).second.find(name);

    if (it2 == (*it).second.end()) {
      // first value for the attribute
      (*it).second.emplace(name, value);
    } else {
      auto previous = (*it2).second;

      if (previous == nullptr) {
        // we have multiple different values for the attribute. better not use
        // this attribute
        return;
      }

      if (!value->computeValue().binaryEquals(previous->computeValue())) {
        // different value found for an already tracked attribute. better not
        // use this attribute
        (*it2).second = nullptr;
      }
    }
  }

  /// @brief patches an AstNode by inserting a constant value into it
  void insertConstantAttribute(AstNode* parentNode, size_t accessIndex) {
    Variable const* variable = nullptr;
    std::string name;

    AstNode* member = parentNode->getMember(accessIndex);

    if (!getAttribute(member, variable, name)) {
      return;
    }

    auto constantValue = getConstant(variable, name);

    if (constantValue != nullptr) {
      // first check if we would optimize away a join condition that uses a smartJoinAttribute...
      // we must not do that, because that would otherwise disable smart join functionality
      if (arangodb::ServerState::instance()->isCoordinator() &&
          parentNode->type == NODE_TYPE_OPERATOR_BINARY_EQ) {
        AstNode const* current = parentNode->getMember(accessIndex == 0 ? 1 : 0);
        if (current->type == NODE_TYPE_ATTRIBUTE_ACCESS) {
          AstNode const* nameAttribute = current;
          current = current->getMember(0);
          if (current->type == NODE_TYPE_REFERENCE) {
            auto setter = _plan->getVarSetBy(
                static_cast<Variable const*>(current->getData())->id);
            if (setter != nullptr && (setter->getType() == EN::ENUMERATE_COLLECTION ||
                                      setter->getType() == EN::INDEX)) {
              auto collection = ::getCollection(setter);
              if (collection != nullptr) {
                auto logical = collection->getCollection();
                if (logical->hasSmartJoinAttribute() &&
                    logical->smartJoinAttribute() == nameAttribute->getString()) {
                  // don't remove a smart join attribute access!
                  return;
                } else {
                  std::vector<std::string> shardKeys = collection->shardKeys(true);
                  if (std::find(shardKeys.begin(), shardKeys.end(),
                                nameAttribute->getString()) != shardKeys.end()) {
                    // don't remove equality lookups on shard keys, as this may prevent
                    // the restrict-to-single-shard rule from being applied later!
                    return;
                  }
                }
              }
            }
          }
        }
      }

      parentNode->changeMember(accessIndex, const_cast<AstNode*>(constantValue));
      _modified = true;
    }
  }

  ExecutionPlan* _plan;
  std::unordered_map<Variable const*, std::unordered_map<std::string, AstNode const*>> _constants;
  bool _modified;
};

/// @brief propagate constant attributes in FILTERs
void arangodb::aql::propagateConstantAttributesRule(Optimizer* opt,
                                                    std::unique_ptr<ExecutionPlan> plan,
                                                    OptimizerRule const& rule) {
  PropagateConstantAttributesHelper helper(plan.get());
  helper.propagateConstants();

  opt->addPlan(std::move(plan), rule, helper.modified());
}

/// @brief move calculations up in the plan
/// this rule modifies the plan in place
/// it aims to move up calculations as far up in the plan as possible, to
/// avoid redundant calculations in inner loops
void arangodb::aql::moveCalculationsUpRule(Optimizer* opt,
                                           std::unique_ptr<ExecutionPlan> plan,
                                           OptimizerRule const& rule) {
  ::arangodb::containers::SmallVector<ExecutionNode*>::allocator_type::arena_type a;
  ::arangodb::containers::SmallVector<ExecutionNode*> nodes{a};
  plan->findNodesOfType(nodes, EN::CALCULATION, true);

  bool modified = false;
  ::arangodb::containers::HashSet<Variable const*> neededVars;
  ::arangodb::containers::HashSet<Variable const*> vars;

  for (auto const& n : nodes) {
    auto nn = ExecutionNode::castTo<CalculationNode*>(n);

    if (!nn->expression()->isDeterministic()) {
      // we will only move expressions up that cannot throw and that are
      // deterministic
      continue;
    }

    neededVars.clear();
    n->getVariablesUsedHere(neededVars);

    auto current = n->getFirstDependency();

    while (current != nullptr) {
      auto dep = current->getFirstDependency();

      if (dep == nullptr) {
        // node either has no or more than one dependency. we don't know what to
        // do and must abort
        // note: this will also handle Singleton nodes
        break;
      }

      if (current->setsVariable(neededVars)) {
        // shared variable, cannot move up any more
        // done with optimizing this calculation node
        break;
      }

      if (current->getType() == EN::LIMIT) {
        if (!arangodb::ServerState::instance()->isCoordinator()) {
          // do not move calculations beyond a LIMIT on a single server,
          // as this would mean carrying out potentially unnecessary
          // calculations
          break;
        }

        // coordinator case
        // now check if the calculation uses data from any collection. if so,
        // we expect that it is cheaper to execute the calculation close to the
        // origin of data (e.g. IndexNode, EnumerateCollectionNode) on a DB
        // server than on a coordinator. though executing the calculation will
        // have the same costs on DB server and coordinator, the assumption is
        // that we can reduce the amount of data we need to transfer between the
        // two if we can execute the calculation on the DB server and only
        // transfer the calculation result to the coordinator instead of the
        // full documents

        if (!::accessesCollectionVariable(plan.get(), nn, vars)) {
          // not accessing any collection data
          break;
        }
        // accessing collection data.
        // allow the calculation to be moved beyond the LIMIT,
        // in the hope that this reduces the amount of data we have
        // to transfer between the DB server and the coordinator
      }

      // first, unlink the calculation from the plan
      plan->unlinkNode(n);

      // and re-insert into before the current node
      plan->insertDependency(current, n);

      modified = true;
      current = dep;
    }
  }

  opt->addPlan(std::move(plan), rule, modified);
}

/// @brief move calculations down in the plan
/// this rule modifies the plan in place
/// it aims to move calculations as far down in the plan as possible, beyond
/// FILTER and LIMIT operations
void arangodb::aql::moveCalculationsDownRule(Optimizer* opt,
                                             std::unique_ptr<ExecutionPlan> plan,
                                             OptimizerRule const& rule) {
  ::arangodb::containers::SmallVector<ExecutionNode*>::allocator_type::arena_type a;
  ::arangodb::containers::SmallVector<ExecutionNode*> nodes{a};
  plan->findNodesOfType(nodes, EN::CALCULATION, true);

  std::vector<ExecutionNode*> stack;
  ::arangodb::containers::HashSet<Variable const*> vars;
  ::arangodb::containers::HashSet<Variable const*> usedHere;
  bool modified = false;

  for (auto const& n : nodes) {
    auto nn = ExecutionNode::castTo<CalculationNode*>(n);
    if (!nn->expression()->isDeterministic()) {
      // we will only move expressions down that cannot throw and that are
      // deterministic
      continue;
    }

    // this is the variable that the calculation will set
    auto variable = nn->outVariable();

    stack.clear();
    n->parents(stack);

    ExecutionNode* lastNode = nullptr;

    while (!stack.empty()) {
      auto current = stack.back();
      stack.pop_back();

      bool done = false;

      usedHere.clear();
      current->getVariablesUsedHere(usedHere);
      for (auto const& v : usedHere) {
        if (v == variable) {
          // the node we're looking at needs the variable we're setting.
          // can't push further!
          done = true;
          break;
        }
      }

      if (done) {
        // done with optimizing this calculation node
        break;
      }

      auto const currentType = current->getType();

      if (currentType == EN::FILTER || currentType == EN::SORT ||
          currentType == EN::LIMIT || currentType == EN::SUBQUERY) {
        // we found something interesting that justifies moving our node down
        if (currentType == EN::LIMIT && arangodb::ServerState::instance()->isCoordinator()) {
          // in a cluster, we do not want to move the calculations as far down
          // as possible, because this will mean we may need to transfer a lot
          // more data between DB servers and the coordinator

          // assume first that we want to move the node past the LIMIT

          // however, if our calculation uses any data from a
          // collection/index/view, it probably makes sense to not move it,
          // because the result set may be huge
          if (::accessesCollectionVariable(plan.get(), nn, vars)) {
            break;
          }
        }

        lastNode = current;

      } else if (currentType == EN::INDEX || currentType == EN::ENUMERATE_COLLECTION ||
                 currentType == EN::ENUMERATE_IRESEARCH_VIEW ||
                 currentType == EN::ENUMERATE_LIST || currentType == EN::TRAVERSAL ||
                 currentType == EN::SHORTEST_PATH || currentType == EN::K_SHORTEST_PATHS ||
                 currentType == EN::COLLECT || currentType == EN::NORESULTS) {
        // we will not push further down than such nodes
        break;
      }

      if (!current->hasParent()) {
        break;
      }

      current->parents(stack);
    }

    if (lastNode != nullptr && lastNode->getFirstParent() != nullptr) {
      // first, unlink the calculation from the plan
      plan->unlinkNode(n);

      // and re-insert into after the last "good" node
      plan->insertDependency(lastNode->getFirstParent(), n);
      modified = true;
    }
  }

  opt->addPlan(std::move(plan), rule, modified);
}

/// @brief determine the "right" type of CollectNode and
/// add a sort node for each COLLECT (note: the sort may be removed later)
/// this rule cannot be turned off (otherwise, the query result might be wrong!)
void arangodb::aql::specializeCollectRule(Optimizer* opt,
                                          std::unique_ptr<ExecutionPlan> plan,
                                          OptimizerRule const& rule) {
  ::arangodb::containers::SmallVector<ExecutionNode*>::allocator_type::arena_type a;
  ::arangodb::containers::SmallVector<ExecutionNode*> nodes{a};
  plan->findNodesOfType(nodes, EN::COLLECT, true);

  bool modified = false;

  for (auto const& n : nodes) {
    auto collectNode = ExecutionNode::castTo<CollectNode*>(n);

    if (collectNode->isSpecialized()) {
      // already specialized this node
      continue;
    }

    auto const& groupVariables = collectNode->groupVariables();

    // test if we can use an alternative version of COLLECT with a hash table
    bool const canUseHashAggregation =
        (!groupVariables.empty() &&
         (!collectNode->hasOutVariable() || collectNode->count()) &&
         collectNode->getOptions().canUseMethod(CollectOptions::CollectMethod::HASH));

    if (canUseHashAggregation && !opt->runOnlyRequiredRules(1)) {
      if (collectNode->getOptions().shouldUseMethod(CollectOptions::CollectMethod::HASH)) {
        // user has explicitly asked for hash method
        // specialize existing the CollectNode so it will become a
        // HashedCollectBlock later. additionally, add a SortNode BEHIND the
        // CollectNode (to sort the final result)
        collectNode->aggregationMethod(CollectOptions::CollectMethod::HASH);
        collectNode->specialized();

        if (!collectNode->isDistinctCommand()) {
          // add the post-SORT
          SortElementVector sortElements;
          for (auto const& v : collectNode->groupVariables()) {
            sortElements.emplace_back(v.first, true);
          }

          auto sortNode = new SortNode(plan.get(), plan->nextId(), sortElements, false);
          plan->registerNode(sortNode);

          TRI_ASSERT(collectNode->hasParent());
          auto parent = collectNode->getFirstParent();
          TRI_ASSERT(parent != nullptr);

          sortNode->addDependency(collectNode);
          parent->replaceDependency(collectNode, sortNode);
        }

        modified = true;
        continue;
      }

      // create a new plan with the adjusted COLLECT node
      std::unique_ptr<ExecutionPlan> newPlan(plan->clone());

      // use the cloned COLLECT node
      auto newCollectNode =
          ExecutionNode::castTo<CollectNode*>(newPlan->getNodeById(collectNode->id()));
      TRI_ASSERT(newCollectNode != nullptr);

      // specialize the CollectNode so it will become a HashedCollectBlock
      // later
      // additionally, add a SortNode BEHIND the CollectNode (to sort the
      // final result)
      newCollectNode->aggregationMethod(CollectOptions::CollectMethod::HASH);
      newCollectNode->specialized();

      if (!collectNode->isDistinctCommand()) {
        // add the post-SORT
        SortElementVector sortElements;
        for (auto const& v : newCollectNode->groupVariables()) {
          sortElements.emplace_back(v.first, true);
        }

        auto sortNode =
            new SortNode(newPlan.get(), newPlan->nextId(), sortElements, false);
        newPlan->registerNode(sortNode);

        TRI_ASSERT(newCollectNode->hasParent());
        auto parent = newCollectNode->getFirstParent();
        TRI_ASSERT(parent != nullptr);

        sortNode->addDependency(newCollectNode);
        parent->replaceDependency(newCollectNode, sortNode);
      }

      if (nodes.size() > 1) {
        // this will tell the optimizer to optimize the cloned plan with this
        // specific rule again
        opt->addPlanAndRerun(std::move(newPlan), rule, true);
      } else {
        // no need to run this specific rule again on the cloned plan
        opt->addPlan(std::move(newPlan), rule, true);
      }
    } else if (groupVariables.empty() &&
               collectNode->aggregateVariables().empty() && collectNode->count()) {
      collectNode->aggregationMethod(CollectOptions::CollectMethod::COUNT);
      collectNode->specialized();
      modified = true;
      continue;
    }

    // mark node as specialized, so we do not process it again
    collectNode->specialized();

    // finally, adjust the original plan and create a sorted version of COLLECT

    // specialize the CollectNode so it will become a SortedCollectBlock
    // later
    collectNode->aggregationMethod(CollectOptions::CollectMethod::SORTED);

    // insert a SortNode IN FRONT OF the CollectNode
    if (!groupVariables.empty()) {
      SortElementVector sortElements;
      for (auto const& v : groupVariables) {
        sortElements.emplace_back(v.second, true);
      }

      auto sortNode = new SortNode(plan.get(), plan->nextId(), sortElements, true);
      plan->registerNode(sortNode);

      TRI_ASSERT(collectNode->hasDependency());
      auto dep = collectNode->getFirstDependency();
      TRI_ASSERT(dep != nullptr);
      sortNode->addDependency(dep);
      collectNode->replaceDependency(dep, sortNode);

      modified = true;
    }
  }

  opt->addPlan(std::move(plan), rule, modified);
}

/// @brief move filters up in the plan
/// this rule modifies the plan in place
/// filters are moved as far up in the plan as possible to make result sets
/// as small as possible as early as possible
/// filters are not pushed beyond limits
void arangodb::aql::moveFiltersUpRule(Optimizer* opt, std::unique_ptr<ExecutionPlan> plan,
                                      OptimizerRule const& rule) {
  ::arangodb::containers::SmallVector<ExecutionNode*>::allocator_type::arena_type a;
  ::arangodb::containers::SmallVector<ExecutionNode*> nodes{a};
  plan->findNodesOfType(nodes, EN::FILTER, true);

  std::vector<ExecutionNode*> stack;
  bool modified = false;

  for (auto const& n : nodes) {
    auto fn = ExecutionNode::castTo<FilterNode const*>(n);
    auto inVar = fn->inVariable();

    stack.clear();
    n->dependencies(stack);

    while (!stack.empty()) {
      auto current = stack.back();
      stack.pop_back();

      if (current->getType() == EN::LIMIT) {
        // cannot push a filter beyond a LIMIT node
        break;
      }

      if (!current->isDeterministic()) {
        // TODO: validate if this is actually necessary
        // must not move a filter beyond a node that is non-deterministic
        break;
      }

      if (current->isModificationNode()) {
        // must not move a filter beyond a modification node
        break;
      }

      if (current->getType() == EN::CALCULATION) {
        // must not move a filter beyond a node with a non-deterministic result
        auto calculation = ExecutionNode::castTo<CalculationNode const*>(current);
        if (!calculation->expression()->isDeterministic()) {
          break;
        }
      }

      bool found = false;

      for (auto const& v : current->getVariablesSetHere()) {
        if (inVar == v) {
          // shared variable, cannot move up any more
          found = true;
          break;
        }
      }

      if (found) {
        // done with optimizing this calculation node
        break;
      }

      if (!current->hasDependency()) {
        // node either has no or more than one dependency. we don't know what to
        // do and must abort
        // note: this will also handle Singleton nodes
        break;
      }

      current->dependencies(stack);

      // first, unlink the filter from the plan
      plan->unlinkNode(n);
      // and re-insert into plan in front of the current node
      plan->insertDependency(current, n);
      modified = true;
    }
  }

  opt->addPlan(std::move(plan), rule, modified);
}

class arangodb::aql::RedundantCalculationsReplacer final
    : public WalkerWorker<ExecutionNode> {
 public:
  explicit RedundantCalculationsReplacer(
      Ast* ast, std::unordered_map<VariableId, Variable const*> const& replacements)
      : _ast(ast), _replacements(replacements) {}

  template <typename T>
  void replaceStartTargetVariables(ExecutionNode* en) {
    auto node = static_cast<T*>(en);
    if (node->_inStartVariable != nullptr) {
      node->_inStartVariable = Variable::replace(node->_inStartVariable, _replacements);
    }
    if (node->_inTargetVariable != nullptr) {
      node->_inTargetVariable = Variable::replace(node->_inTargetVariable, _replacements);
    }
  }

  template <typename T>
  void replaceInVariable(ExecutionNode* en) {
    auto node = ExecutionNode::castTo<T*>(en);
    node->_inVariable = Variable::replace(node->_inVariable, _replacements);
  }

  void replaceInCalculation(ExecutionNode* en) {
    auto node = ExecutionNode::castTo<CalculationNode*>(en);
    ::arangodb::containers::HashSet<Variable const*> variables;
    node->expression()->variables(variables);

    // check if the calculation uses any of the variables that we want to
    // replace
    for (auto const& it : variables) {
      if (_replacements.find(it->id) != _replacements.end()) {
        // calculation uses a to-be-replaced variable
        node->expression()->replaceVariables(_replacements);
        return;
      }
    }
  }

  void replaceInView(ExecutionNode* en) {
    auto view = ExecutionNode::castTo<arangodb::iresearch::IResearchViewNode*>(en);
    if (view->filterConditionIsEmpty()) {
      // nothing to do
      return;
    }
    AstNode const& search = view->filterCondition();
    ::arangodb::containers::HashSet<Variable const*> variables;
    Ast::getReferencedVariables(&search, variables);

    // check if the search condition uses any of the variables that we want to
    // replace
    AstNode* cloned = nullptr;
    for (auto const& it : variables) {
      if (_replacements.find(it->id) != _replacements.end()) {
        if (cloned == nullptr) {
          // only clone the original search condition once
          cloned = _ast->clone(&search);
        }
        // calculation uses a to-be-replaced variable
        _ast->replaceVariables(cloned, _replacements);
      }
    }

    if (cloned != nullptr) {
      // exchange the filter condition
      view->filterCondition(cloned);
    }
  }

  bool before(ExecutionNode* en) override final {
    switch (en->getType()) {
      case EN::ENUMERATE_LIST: {
        replaceInVariable<EnumerateListNode>(en);
        break;
      }

      case EN::ENUMERATE_IRESEARCH_VIEW: {
        replaceInView(en);
        break;
      }

      case EN::RETURN: {
        replaceInVariable<ReturnNode>(en);
        break;
      }

      case EN::CALCULATION: {
        replaceInCalculation(en);
        break;
      }

      case EN::FILTER: {
        replaceInVariable<FilterNode>(en);
        break;
      }

      case EN::TRAVERSAL: {
        replaceInVariable<TraversalNode>(en);
        break;
      }

      case EN::K_SHORTEST_PATHS: {
        replaceStartTargetVariables<KShortestPathsNode>(en);
        break;
      }

      case EN::SHORTEST_PATH: {
        replaceStartTargetVariables<ShortestPathNode>(en);
        break;
      }

      case EN::COLLECT: {
        auto node = ExecutionNode::castTo<CollectNode*>(en);
        for (auto& variable : node->_groupVariables) {
          variable.second = Variable::replace(variable.second, _replacements);
        }
        for (auto& variable : node->_keepVariables) {
          auto old = variable;
          variable = Variable::replace(old, _replacements);
        }
        for (auto& variable : node->_aggregateVariables) {
          variable.second.first = Variable::replace(variable.second.first, _replacements);
        }
        if (node->_expressionVariable != nullptr) {
          node->_expressionVariable =
              Variable::replace(node->_expressionVariable, _replacements);
        }
        for (auto const& it : _replacements) {
          node->_variableMap.emplace(it.second->id, it.second->name);
        }
        // node->_keepVariables does not need to be updated at the moment as the
        // "remove-redundant-calculations" rule will stop when it finds a
        // COLLECT with an INTO, and the "inline-subqueries" rule will abort
        // there as well
        break;
      }

      case EN::SORT: {
        auto node = ExecutionNode::castTo<SortNode*>(en);
        for (auto& variable : node->_elements) {
          variable.var = Variable::replace(variable.var, _replacements);
        }
        break;
      }

      case EN::GATHER: {
        auto node = ExecutionNode::castTo<GatherNode*>(en);
        for (auto& variable : node->_elements) {
          auto v = Variable::replace(variable.var, _replacements);
          if (v != variable.var) {
            variable.var = v;
          }
          variable.attributePath.clear();
        }
        break;
      }

      case EN::DISTRIBUTE: {
        auto node = ExecutionNode::castTo<DistributeNode*>(en);
        node->_variable = Variable::replace(node->_variable, _replacements);
        node->_alternativeVariable =
            Variable::replace(node->_alternativeVariable, _replacements);
        break;
      }

      case EN::REMOVE: {
        replaceInVariable<RemoveNode>(en);
        break;
      }

      case EN::INSERT: {
        replaceInVariable<InsertNode>(en);
        break;
      }

      case EN::UPSERT: {
        auto node = ExecutionNode::castTo<UpsertNode*>(en);

        if (node->_inDocVariable != nullptr) {
          node->_inDocVariable = Variable::replace(node->_inDocVariable, _replacements);
        }
        if (node->_insertVariable != nullptr) {
          node->_insertVariable = Variable::replace(node->_insertVariable, _replacements);
        }
        if (node->_updateVariable != nullptr) {
          node->_updateVariable = Variable::replace(node->_updateVariable, _replacements);
        }
        break;
      }

      case EN::UPDATE: {
        auto node = ExecutionNode::castTo<UpdateNode*>(en);

        if (node->_inDocVariable != nullptr) {
          node->_inDocVariable = Variable::replace(node->_inDocVariable, _replacements);
        }
        if (node->_inKeyVariable != nullptr) {
          node->_inKeyVariable = Variable::replace(node->_inKeyVariable, _replacements);
        }
        break;
      }

      case EN::REPLACE: {
        auto node = ExecutionNode::castTo<ReplaceNode*>(en);

        if (node->_inDocVariable != nullptr) {
          node->_inDocVariable = Variable::replace(node->_inDocVariable, _replacements);
        }
        if (node->_inKeyVariable != nullptr) {
          node->_inKeyVariable = Variable::replace(node->_inKeyVariable, _replacements);
        }
        break;
      }

#if 0
      // TODO: figure out if this does any harm
      case EN::REMOTESINGLE: {
        replaceInVariable<SingleRemoteOperationNode>(en);
        break;
      }
#endif
      default: {
        // ignore all other types of nodes
      }
    }

    // always continue
    return false;
  }

 private:
  Ast* _ast;
  std::unordered_map<VariableId, Variable const*> const& _replacements;
};

/// @brief simplify conditions in CalculationNodes
void arangodb::aql::simplifyConditionsRule(Optimizer* opt,
                                           std::unique_ptr<ExecutionPlan> plan,
                                           OptimizerRule const& rule) {
  ::arangodb::containers::SmallVector<ExecutionNode*>::allocator_type::arena_type a;
  ::arangodb::containers::SmallVector<ExecutionNode*> nodes{a};
  plan->findNodesOfType(nodes, EN::CALCULATION, true);

  if (nodes.empty()) {
    opt->addPlan(std::move(plan), rule, false);
    return;
  }

  bool modifiedNode = false;
  auto p = plan.get();

  auto visitor = [p, &modifiedNode](AstNode* node) {
    AstNode* original = node;

  again:
    if (node->type == NODE_TYPE_ATTRIBUTE_ACCESS) {
      auto const* accessed = node->getMemberUnchecked(0);

      if (accessed->type == NODE_TYPE_REFERENCE) {
        Variable const* v = static_cast<Variable const*>(accessed->getData());
        TRI_ASSERT(v != nullptr);

        auto setter = p->getVarSetBy(v->id);

        if (setter == nullptr || setter->getType() != EN::CALCULATION) {
          return node;
        }

        accessed = ExecutionNode::castTo<CalculationNode*>(setter)->expression()->node();
        if (accessed == nullptr) {
          return node;
        }
      }

      TRI_ASSERT(accessed != nullptr);

      if (accessed->type == NODE_TYPE_OBJECT) {
        arangodb::velocypack::StringRef const attributeName(node->getStringValue(),
                                                            node->getStringLength());
        bool isDynamic = false;
        size_t const n = accessed->numMembers();
        for (size_t i = 0; i < n; ++i) {
          auto member = accessed->getMemberUnchecked(i);

          if (member->type == NODE_TYPE_OBJECT_ELEMENT &&
              arangodb::velocypack::StringRef(member->getStringValue(),
                                              member->getStringLength()) == attributeName) {
            // found the attribute!
            AstNode* next = member->getMember(0);
            if (!next->isDeterministic()) {
              // do not descend into non-deterministic nodes
              return node;
            }
            // descend further
            node = next;
            // now try optimizing the simplified condition
            // time for a goto...!
            goto again;
          } else if (member->type == NODE_TYPE_CALCULATED_OBJECT_ELEMENT) {
            // dynamic attribute name
            isDynamic = true;
          }
        }

        // attribute not found
        if (!isDynamic) {
          modifiedNode = true;
          return Ast::createNodeValueNull();
        }
      }
    } else if (node->type == NODE_TYPE_INDEXED_ACCESS) {
      auto const* accessed = node->getMember(0);

      if (accessed->type == NODE_TYPE_REFERENCE) {
        Variable const* v = static_cast<Variable const*>(accessed->getData());
        TRI_ASSERT(v != nullptr);

        auto setter = p->getVarSetBy(v->id);

        if (setter == nullptr || setter->getType() != EN::CALCULATION) {
          return node;
        }

        accessed = ExecutionNode::castTo<CalculationNode*>(setter)->expression()->node();
        if (accessed == nullptr) {
          return node;
        }
      }

      auto indexValue = node->getMember(1);

      if (!indexValue->isConstant() ||
          !(indexValue->isStringValue() || indexValue->isNumericValue())) {
        // cant handle this type of index statically
        return node;
      }

      if (accessed->type == NODE_TYPE_OBJECT) {
        arangodb::velocypack::StringRef attributeName;
        std::string indexString;

        if (indexValue->isStringValue()) {
          // string index, e.g. ['123']
          attributeName =
              arangodb::velocypack::StringRef(indexValue->getStringValue(),
                                              indexValue->getStringLength());
        } else {
          // numeric index, e.g. [123]
          TRI_ASSERT(indexValue->isNumericValue());
          // convert the numeric index into a string
          indexString = std::to_string(indexValue->getIntValue());
          attributeName = arangodb::velocypack::StringRef(indexString);
        }

        bool isDynamic = false;
        size_t const n = accessed->numMembers();
        for (size_t i = 0; i < n; ++i) {
          auto member = accessed->getMemberUnchecked(i);

          if (member->type == NODE_TYPE_OBJECT_ELEMENT &&
              arangodb::velocypack::StringRef(member->getStringValue(),
                                              member->getStringLength()) == attributeName) {
            // found the attribute!
            AstNode* next = member->getMember(0);
            if (!next->isDeterministic()) {
              // do not descend into non-deterministic nodes
              return node;
            }
            // descend further
            node = next;
            // now try optimizing the simplified condition
            // time for a goto...!
            goto again;
          } else if (member->type == NODE_TYPE_CALCULATED_OBJECT_ELEMENT) {
            // dynamic attribute name
            isDynamic = true;
          }
        }

        // attribute not found
        if (!isDynamic) {
          modifiedNode = true;
          return Ast::createNodeValueNull();
        }
      } else if (accessed->type == NODE_TYPE_ARRAY) {
        int64_t position;
        if (indexValue->isStringValue()) {
          // string index, e.g. ['123'] -> convert to a numeric index
          bool valid;
          position = NumberUtils::atoi<int64_t>(indexValue->getStringValue(),
                                                indexValue->getStringValue() +
                                                    indexValue->getStringLength(),
                                                valid);
          if (!valid) {
            // invalid index
            modifiedNode = true;
            return Ast::createNodeValueNull();
          }
        } else {
          // numeric index, e.g. [123]
          TRI_ASSERT(indexValue->isNumericValue());
          position = indexValue->getIntValue();
        }
        int64_t const n = accessed->numMembers();
        if (position < 0) {
          // a negative position is allowed
          position = n + position;
        }
        if (position >= 0 && position < n) {
          AstNode* next = accessed->getMember(static_cast<size_t>(position));
          if (!next->isDeterministic()) {
            // do not descend into non-deterministic nodes
            return node;
          }
          // descend further
          node = next;
          // now try optimizing the simplified condition
          // time for a goto...!
          goto again;
        }

        // index out of bounds
        modifiedNode = true;
        return Ast::createNodeValueNull();
      }
    }

    if (node != original) {
      // we come out with a different, so we changed something...
      modifiedNode = true;
    }
    return node;
  };

  bool modified = false;

  for (auto const& n : nodes) {
    auto nn = ExecutionNode::castTo<CalculationNode*>(n);

    if (!nn->expression()->isDeterministic()) {
      // If this node is non-deterministic, we must not touch it!
      continue;
    }

    AstNode* root = nn->expression()->nodeForModification();

    if (root != nullptr) {
      // reset for every round. can be modified by the visitor function!
      modifiedNode = false;
      AstNode* simplified = plan->getAst()->traverseAndModify(root, visitor);
      if (simplified != root) {
        nn->expression()->replaceNode(simplified);
      }
      // cppcheck-suppress knownConditionTrueFalse
      if (modifiedNode) {
        nn->expression()->invalidateAfterReplacements();
        modified = true;
      }
    }
  }

  opt->addPlan(std::move(plan), rule, modified);
}

/// @brief fuse filter conditions that follow each other
void arangodb::aql::fuseFiltersRule(Optimizer* opt, std::unique_ptr<ExecutionPlan> plan,
                                    OptimizerRule const& rule) {
  ::arangodb::containers::SmallVector<ExecutionNode*>::allocator_type::arena_type a;
  ::arangodb::containers::SmallVector<ExecutionNode*> nodes{a};
  plan->findNodesOfType(nodes, EN::FILTER, true);

  if (nodes.size() < 2) {
    opt->addPlan(std::move(plan), rule, false);
    return;
  }

  ::arangodb::containers::HashSet<ExecutionNode*> seen;
  // candidates of CalculationNode, FilterNode
  std::vector<std::pair<ExecutionNode*, ExecutionNode*>> candidates;

  bool modified = false;

  for (auto const& n : nodes) {
    if (seen.find(n) != seen.end()) {
      // already processed
      continue;
    }

    Variable const* nextExpectedVariable = nullptr;
    ExecutionNode* lastFilter = nullptr;
    candidates.clear();

    ExecutionNode* current = n;
    while (current != nullptr) {
      if (current->getType() == EN::CALCULATION) {
        auto cn = ExecutionNode::castTo<CalculationNode*>(current);
        if (!cn->isDeterministic() || cn->outVariable() != nextExpectedVariable) {
          break;
        }
        TRI_ASSERT(lastFilter != nullptr);
        candidates.emplace_back(current, lastFilter);
        nextExpectedVariable = nullptr;
      } else if (current->getType() == EN::FILTER) {
        seen.emplace(current);

        if (nextExpectedVariable != nullptr) {
          // an unexpected order of nodes
          break;
        }
        nextExpectedVariable =
            ExecutionNode::castTo<FilterNode const*>(current)->inVariable();
        TRI_ASSERT(nextExpectedVariable != nullptr);
        if (current->isVarUsedLater(nextExpectedVariable)) {
          // filter input variable is also used for other things. we must not
          // remove it or the corresponding calculation
          break;
        }
        lastFilter = current;
      } else {
        // all other types of nodes we cannot optimize
        break;
      }
      current = current->getFirstDependency();
    }

    if (candidates.size() >= 2) {
      modified = true;
      AstNode* root = ExecutionNode::castTo<CalculationNode*>(candidates[0].first)
                          ->expression()
                          ->nodeForModification();
      for (size_t i = 1; i < candidates.size(); ++i) {
        root = plan->getAst()->createNodeBinaryOperator(
            NODE_TYPE_OPERATOR_BINARY_AND,
            ExecutionNode::castTo<CalculationNode const*>(candidates[i].first)
                ->expression()
                ->node(),
            root);

        // throw away all now-unused filters and calculations
        plan->unlinkNode(candidates[i - 1].second);
        plan->unlinkNode(candidates[i - 1].first);
      }

      ExecutionNode* en = candidates.back().first;
      TRI_ASSERT(en->getType() == EN::CALCULATION);
      ExecutionNode::castTo<CalculationNode*>(en)->expression()->replaceNode(root);
    }
  }

  opt->addPlan(std::move(plan), rule, modified);
}

/// @brief remove CalculationNode(s) that are repeatedly used in a query
/// (i.e. common expressions)
void arangodb::aql::removeRedundantCalculationsRule(Optimizer* opt,
                                                    std::unique_ptr<ExecutionPlan> plan,
                                                    OptimizerRule const& rule) {
  ::arangodb::containers::SmallVector<ExecutionNode*>::allocator_type::arena_type a;
  ::arangodb::containers::SmallVector<ExecutionNode*> nodes{a};
  plan->findNodesOfType(nodes, EN::CALCULATION, true);

  if (nodes.size() < 2) {
    // quick exit
    opt->addPlan(std::move(plan), rule, false);
    return;
  }

  arangodb::basics::StringBuffer buffer;
  std::unordered_map<VariableId, Variable const*> replacements;

  for (auto const& n : nodes) {
    auto nn = ExecutionNode::castTo<CalculationNode*>(n);

    if (!nn->expression()->isDeterministic()) {
      // If this node is non-deterministic, we must not touch it!
      continue;
    }

    arangodb::aql::Variable const* outvar = nn->outVariable();

    try {
      nn->expression()->stringifyIfNotTooLong(&buffer);
    } catch (...) {
      // expression could not be stringified (maybe because not all node types
      // are supported). this is not an error, we just skip the optimization
      buffer.reset();
      continue;
    }

    std::string const referenceExpression(buffer.c_str(), buffer.length());
    buffer.reset();

    std::vector<ExecutionNode*> stack;
    n->dependencies(stack);

    while (!stack.empty()) {
      auto current = stack.back();
      stack.pop_back();

      if (current->getType() == EN::CALCULATION) {
        try {
          // ExecutionNode::castTo<CalculationNode*>(current)->expression()->node()->dump(0);
          ExecutionNode::castTo<CalculationNode*>(current)->expression()->stringifyIfNotTooLong(
              &buffer);
        } catch (...) {
          // expression could not be stringified (maybe because not all node
          // types are supported). this is not an error, we just skip the
          // optimization
          buffer.reset();
          continue;
        }

        bool const isEqual =
            (buffer.length() == referenceExpression.size() &&
             memcmp(buffer.c_str(), referenceExpression.c_str(), buffer.length()) == 0);
        buffer.reset();

        if (isEqual) {
          // expressions are identical
          // check if target variable is already registered as a replacement
          // this covers the following case:
          // - replacements is set to B => C
          // - we're now inserting a replacement A => B
          // the goal now is to enter a replacement A => C instead of A => B
          auto target =
              ExecutionNode::castTo<CalculationNode const*>(current)->outVariable();
          while (target != nullptr) {
            auto it = replacements.find(target->id);

            if (it != replacements.end()) {
              target = (*it).second;
            } else {
              break;
            }
          }
          replacements.emplace(outvar->id, target);

          // also check if the insertion enables further shortcuts
          // this covers the following case:
          // - replacements is set to A => B
          // - we have just inserted a replacement B => C
          // the goal now is to change the replacement A => B to A => C
          for (auto it = replacements.begin(); it != replacements.end(); ++it) {
            if ((*it).second == outvar) {
              (*it).second = target;
            }
          }
        }
      }

      if (current->getType() == EN::COLLECT) {
        if (ExecutionNode::castTo<CollectNode*>(current)->hasOutVariable()) {
          // COLLECT ... INTO is evil (tm): it needs to keep all already defined
          // variables
          // we need to abort optimization here
          break;
        }
      }

      if (!current->hasDependency()) {
        // node either has no or more than one dependency. we don't know what to
        // do and must abort
        // note: this will also handle Singleton nodes
        break;
      }

      current->dependencies(stack);
    }
  }

  if (!replacements.empty()) {
    // finally replace the variables
    RedundantCalculationsReplacer finder(plan->getAst(), replacements);
    plan->root()->walk(finder);
  }

  opt->addPlan(std::move(plan), rule, !replacements.empty());
}

/// @brief remove CalculationNodes and SubqueryNodes that are never needed
/// this modifies an existing plan in place
void arangodb::aql::removeUnnecessaryCalculationsRule(Optimizer* opt,
                                                      std::unique_ptr<ExecutionPlan> plan,
                                                      OptimizerRule const& rule) {
  ::arangodb::containers::SmallVector<ExecutionNode*>::allocator_type::arena_type a;
  ::arangodb::containers::SmallVector<ExecutionNode*> nodes{a};
  plan->findNodesOfType(nodes, ::removeUnnecessaryCalculationsNodeTypes, true);

  ::arangodb::containers::HashSet<ExecutionNode*> toUnlink;

  for (auto const& n : nodes) {
    arangodb::aql::Variable const* outVariable = nullptr;

    if (n->getType() == EN::CALCULATION) {
      auto nn = ExecutionNode::castTo<CalculationNode*>(n);

      if (!nn->isDeterministic()) {
        // If this node is non-deterministic, we must not optimize it away!
        continue;
      }

      outVariable = nn->outVariable();
      // will remove calculation when we get here
    } else if (n->getType() == EN::SUBQUERY) {
      auto nn = ExecutionNode::castTo<SubqueryNode*>(n);

      if (!nn->isDeterministic()) {
        // subqueries that are non-deterministic must not be optimized away
        continue;
      }

      if (nn->isModificationSubquery()) {
        // subqueries that modify data must not be optimized away
        continue;
      }
      // will remove subquery when we get here
      outVariable = nn->outVariable();
    } else {
      TRI_ASSERT(false);
      continue;
    }

    TRI_ASSERT(outVariable != nullptr);

    if (!n->isVarUsedLater(outVariable)) {
      // The variable whose value is calculated here is not used at
      // all further down the pipeline! We remove the whole
      // calculation node,
      toUnlink.emplace(n);
    } else if (n->getType() == EN::CALCULATION) {
      // variable is still used later, but...
      // ...if it's used exactly once later by another calculation,
      // it's a temporary variable that we can fuse with the other
      // calculation easily

      if (!ExecutionNode::castTo<CalculationNode*>(n)->expression()->isDeterministic()) {
        continue;
      }

      AstNode const* rootNode =
          ExecutionNode::castTo<CalculationNode*>(n)->expression()->node();

      if (rootNode->type == NODE_TYPE_REFERENCE) {
        // if the LET is a simple reference to another variable, e.g. LET a = b
        // then replace all references to a with references to b
        bool hasCollectWithOutVariable = false;
        auto current = n->getFirstParent();

        // check first if we have a COLLECT with an INTO later in the query
        // in this case we must not perform the replacements
        while (current != nullptr) {
          if (current->getType() == EN::COLLECT) {
            if (ExecutionNode::castTo<CollectNode const*>(current)->hasOutVariableButNoCount()) {
              hasCollectWithOutVariable = true;
              break;
            }
          }
          current = current->getFirstParent();
        }

        if (!hasCollectWithOutVariable) {
          // no COLLECT found, now replace
          std::unordered_map<VariableId, Variable const*> replacements;
          replacements.emplace(outVariable->id,
                               static_cast<Variable const*>(rootNode->getData()));

          RedundantCalculationsReplacer finder(plan->getAst(), replacements);
          plan->root()->walk(finder);
          toUnlink.emplace(n);
          continue;
        }
      }

      ::arangodb::containers::HashSet<Variable const*> vars;

      size_t usageCount = 0;
      CalculationNode* other = nullptr;
      auto current = n->getFirstParent();

      while (current != nullptr) {
        current->getVariablesUsedHere(vars);
        if (vars.find(outVariable) != vars.end()) {
          if (current->getType() == EN::COLLECT) {
            if (ExecutionNode::castTo<CollectNode const*>(current)->hasOutVariableButNoCount()) {
              // COLLECT with an INTO variable will collect all variables from
              // the scope, so we shouldn't try to remove or change the meaning
              // of variables
              usageCount = 0;
              break;
            }
          }
          if (current->getType() != EN::CALCULATION) {
            // don't know how to replace the variable in a non-LET node
            // abort the search
            usageCount = 0;
            break;
          }

          // got a LET. we can replace the variable reference in it by
          // something else
          ++usageCount;
          other = ExecutionNode::castTo<CalculationNode*>(current);
        }

        if (usageCount > 1) {
          break;
        }

        current = current->getFirstParent();
        vars.clear();
      }

      if (usageCount == 1) {
        // our variable is used by exactly one other calculation
        // now we can replace the reference to our variable in the other
        // calculation with the variable's expression directly
        auto otherExpression = other->expression();
        TRI_ASSERT(otherExpression != nullptr);

        if (rootNode->type != NODE_TYPE_ATTRIBUTE_ACCESS &&
            Ast::countReferences(otherExpression->node(), outVariable) > 1) {
          // used more than once... better give up
          continue;
        }

        if (rootNode->isSimple() != otherExpression->node()->isSimple()) {
          // expression types (V8 vs. non-V8) do not match. give up
          continue;
        }

        if (!n->isInInnerLoop() && rootNode->callsFunction() && other->isInInnerLoop()) {
          // original expression calls a function and is not contained in a loop
          // we're about to move this expression into a loop, but we don't want
          // to move (expensive) function calls into loops
          continue;
        }

        TRI_ASSERT(other != nullptr);
        otherExpression->replaceVariableReference(outVariable, rootNode);

        toUnlink.emplace(n);
      }
    }
  }

  if (!toUnlink.empty()) {
    plan->unlinkNodes(toUnlink);
  }

  opt->addPlan(std::move(plan), rule, !toUnlink.empty());
}

/// @brief useIndex, try to use an index for filtering
void arangodb::aql::useIndexesRule(Optimizer* opt, std::unique_ptr<ExecutionPlan> plan,
                                   OptimizerRule const& rule) {
  // These are all the nodes where we start traversing (including all
  // subqueries)
  ::arangodb::containers::SmallVector<ExecutionNode*>::allocator_type::arena_type a;
  ::arangodb::containers::SmallVector<ExecutionNode*> nodes{a};
  plan->findEndNodes(nodes, true);

  std::unordered_map<size_t, ExecutionNode*> changes;

  auto cleanupChanges = [&changes]() -> void {
    for (auto& v : changes) {
      delete v.second;
    }
    changes.clear();
  };

  TRI_DEFER(cleanupChanges());
  bool hasEmptyResult = false;
  for (auto const& n : nodes) {
    ConditionFinder finder(plan.get(), &changes, &hasEmptyResult, false);
    n->walk(finder);
  }

  if (!changes.empty()) {
    for (auto& it : changes) {
      plan->registerNode(it.second);
      plan->replaceNode(plan->getNodeById(it.first), it.second);

      // prevent double deletion by cleanupChanges()
      it.second = nullptr;
    }
    opt->addPlan(std::move(plan), rule, true);
  } else {
    opt->addPlan(std::move(plan), rule, hasEmptyResult);
  }
}

struct SortToIndexNode final : public WalkerWorker<ExecutionNode> {
  ExecutionPlan* _plan;
  SortNode* _sortNode;
  std::vector<std::pair<Variable const*, bool>> _sorts;
  std::unordered_map<VariableId, AstNode const*> _variableDefinitions;
  std::vector<std::vector<RegisterId>> _filters;
  bool _modified;

 public:
  explicit SortToIndexNode(ExecutionPlan* plan)
      : _plan(plan), _sortNode(nullptr), _modified(false) {
    _filters.emplace_back();
  }

  /// @brief gets the attributes from the filter conditions that will have a
  /// constant value (e.g. doc.value == 123) or than can be proven to be != null
  void getSpecialAttributes(
      AstNode const* node, Variable const* variable,
      std::vector<std::vector<arangodb::basics::AttributeName>>& constAttributes,
      ::arangodb::containers::HashSet<std::vector<arangodb::basics::AttributeName>>& nonNullAttributes) const {
    if (node->type == NODE_TYPE_OPERATOR_BINARY_AND) {
      // recurse into both sides
      getSpecialAttributes(node->getMemberUnchecked(0), variable,
                           constAttributes, nonNullAttributes);
      getSpecialAttributes(node->getMemberUnchecked(1), variable,
                           constAttributes, nonNullAttributes);
      return;
    }

    if (!node->isComparisonOperator()) {
      return;
    }

    TRI_ASSERT(node->isComparisonOperator());

    AstNode const* lhs = node->getMemberUnchecked(0);
    AstNode const* rhs = node->getMemberUnchecked(1);
    AstNode const* check = nullptr;

    if (node->type == NODE_TYPE_OPERATOR_BINARY_EQ) {
      if (lhs->isConstant() && rhs->type == NODE_TYPE_ATTRIBUTE_ACCESS) {
        // const value == doc.value
        check = rhs;
      } else if (rhs->isConstant() && lhs->type == NODE_TYPE_ATTRIBUTE_ACCESS) {
        // doc.value == const value
        check = lhs;
      }
    } else if (node->type == NODE_TYPE_OPERATOR_BINARY_NE) {
      if (lhs->isNullValue() && rhs->type == NODE_TYPE_ATTRIBUTE_ACCESS) {
        // null != doc.value
        check = rhs;
      } else if (rhs->isNullValue() && lhs->type == NODE_TYPE_ATTRIBUTE_ACCESS) {
        // doc.value != null
        check = lhs;
      }
    } else if (node->type == NODE_TYPE_OPERATOR_BINARY_LT &&
               lhs->isConstant() && rhs->type == NODE_TYPE_ATTRIBUTE_ACCESS) {
      // const value < doc.value
      check = rhs;
    } else if (node->type == NODE_TYPE_OPERATOR_BINARY_LE && lhs->isConstant() &&
               !lhs->isNullValue() && rhs->type == NODE_TYPE_ATTRIBUTE_ACCESS) {
      // const value <= doc.value
      check = rhs;
    } else if (node->type == NODE_TYPE_OPERATOR_BINARY_GT &&
               rhs->isConstant() && lhs->type == NODE_TYPE_ATTRIBUTE_ACCESS) {
      // doc.value > const value
      check = lhs;
    } else if (node->type == NODE_TYPE_OPERATOR_BINARY_GE && rhs->isConstant() &&
               !rhs->isNullValue() && lhs->type == NODE_TYPE_ATTRIBUTE_ACCESS) {
      // doc.value >= const value
      check = lhs;
    }

    if (check == nullptr) {
      // condition is useless for us
      return;
    }

    std::pair<Variable const*, std::vector<arangodb::basics::AttributeName>> result;

    if (check->isAttributeAccessForVariable(result, false) && result.first == variable) {
      if (node->type == NODE_TYPE_OPERATOR_BINARY_EQ) {
        // found a constant value
        constAttributes.emplace_back(std::move(result.second));
      } else {
        // all other cases handle non-null attributes
        nonNullAttributes.emplace(std::move(result.second));
      }
    }
  }

  void processCollectionAttributes(
      Variable const* variable,
      std::vector<std::vector<arangodb::basics::AttributeName>>& constAttributes,
      ::arangodb::containers::HashSet<std::vector<arangodb::basics::AttributeName>>& nonNullAttributes) const {
    // resolve all FILTER variables into their appropriate filter conditions
    TRI_ASSERT(!_filters.empty());
    for (auto const& filter : _filters.back()) {
      auto it = _variableDefinitions.find(filter);
      if (it != _variableDefinitions.end()) {
        // AND-combine all filter conditions we found, and fill constAttributes
        // and nonNullAttributes as we go along
        getSpecialAttributes((*it).second, variable, constAttributes, nonNullAttributes);
      }
    }
  }

  bool handleEnumerateCollectionNode(EnumerateCollectionNode* enumerateCollectionNode) {
    if (_sortNode == nullptr) {
      return true;
    }

    if (enumerateCollectionNode->isInInnerLoop()) {
      // index node contained in an outer loop. must not optimize away the sort!
      return true;
    }

    // figure out all attributes from the FILTER conditions that have a constant
    // value and/or that cannot be null
    std::vector<std::vector<arangodb::basics::AttributeName>> constAttributes;
    ::arangodb::containers::HashSet<std::vector<arangodb::basics::AttributeName>> nonNullAttributes;
    processCollectionAttributes(enumerateCollectionNode->outVariable(),
                                constAttributes, nonNullAttributes);

    SortCondition sortCondition(_plan, _sorts, constAttributes,
                                nonNullAttributes, _variableDefinitions);

    if (!sortCondition.isEmpty() && sortCondition.isOnlyAttributeAccess() &&
        sortCondition.isUnidirectional()) {
      // we have found a sort condition, which is unidirectional
      // now check if any of the collection's indexes covers it

      Variable const* outVariable = enumerateCollectionNode->outVariable();
      std::vector<transaction::Methods::IndexHandle> usedIndexes;
      auto trx = _plan->getAst()->query()->trx();
      size_t coveredAttributes = 0;
      bool canBeUsed = trx->getIndexForSortCondition(
          enumerateCollectionNode->collection()->name(), &sortCondition,
          outVariable, enumerateCollectionNode->collection()->count(trx),
          enumerateCollectionNode->hint(), usedIndexes, coveredAttributes);
      if (canBeUsed) {
        // If this bit is set, then usedIndexes has length exactly one
        // and contains the best index found.
        auto condition = std::make_unique<Condition>(_plan->getAst());
        condition->normalize(_plan);

        IndexIteratorOptions opts;
        opts.ascending = sortCondition.isAscending();
        auto newNode =
            std::make_unique<IndexNode>(_plan, _plan->nextId(),
                                        enumerateCollectionNode->collection(), outVariable,
                                        usedIndexes, std::move(condition), opts);

        auto n = newNode.release();
        enumerateCollectionNode->CollectionAccessingNode::cloneInto(*n);
        enumerateCollectionNode->DocumentProducingNode::cloneInto(_plan, *n);

        _plan->registerNode(n);
        _plan->replaceNode(enumerateCollectionNode, n);
        _modified = true;

        if (coveredAttributes == sortCondition.numAttributes()) {
          // if the index covers the complete sort condition, we can also remove
          // the sort node
          n->needsGatherNodeSort(true);
          _plan->unlinkNode(_plan->getNodeById(_sortNode->id()));
        }
      }
    }

    return true;  // always abort further searching here
  }

  bool handleIndexNode(IndexNode* indexNode) {
    if (_sortNode == nullptr) {
      return true;
    }

    if (indexNode->isInInnerLoop()) {
      // index node contained in an outer loop. must not optimize away the sort!
      return true;
    }

    auto const& indexes = indexNode->getIndexes();
    auto cond = indexNode->condition();
    TRI_ASSERT(cond != nullptr);

    Variable const* outVariable = indexNode->outVariable();
    TRI_ASSERT(outVariable != nullptr);

    auto index = indexes[0];
    transaction::Methods* trx = _plan->getAst()->query()->trx();
    bool isSorted = false;
    bool isSparse = false;
    std::vector<std::vector<arangodb::basics::AttributeName>> fields =
        trx->getIndexFeatures(index, isSorted, isSparse);
    if (indexes.size() != 1) {
      // can only use this index node if it uses exactly one index or multiple
      // indexes on exactly the same attributes

      if (!cond->isSorted()) {
        // index conditions do not guarantee sortedness
        return true;
      }

      if (isSparse) {
        return true;
      }

      for (auto& idx : indexes) {
        if (idx != index) {
          // Can only be sorted iff only one index is used.
          return true;
        }
      }

      // all indexes use the same attributes and index conditions guarantee
      // sorted output
    }

    TRI_ASSERT(indexes.size() == 1 || cond->isSorted());

    // if we get here, we either have one index or multiple indexes on the same
    // attributes
    bool handled = false;

    if (indexes.size() == 1 && isSorted) {
      // if we have just a single index and we can use it for the filtering
      // condition, then we can use the index for sorting, too. regardless of if
      // the index is sparse or not. because the index would only return
      // non-null attributes anyway, so we do not need to care about null values
      // when sorting here
      isSparse = false;
    }

    SortCondition sortCondition(_plan, _sorts,
                                cond->getConstAttributes(outVariable, !isSparse),
                                cond->getNonNullAttributes(outVariable),
                                _variableDefinitions);

    bool const isOnlyAttributeAccess =
        (!sortCondition.isEmpty() && sortCondition.isOnlyAttributeAccess());

    if (isOnlyAttributeAccess && isSorted && !isSparse && sortCondition.isUnidirectional() &&
        sortCondition.isAscending() == indexNode->options().ascending) {
      // we have found a sort condition, which is unidirectional and in the same
      // order as the IndexNode...
      // now check if the sort attributes match the ones of the index
      size_t const numCovered = sortCondition.coveredAttributes(outVariable, fields);

      if (numCovered >= sortCondition.numAttributes()) {
        // sort condition is fully covered by index... now we can remove the
        // sort node from the plan
        _plan->unlinkNode(_plan->getNodeById(_sortNode->id()));
        // we need to have a sorted result later on, so we will need a sorted
        // GatherNode in the cluster
        indexNode->needsGatherNodeSort(true);
        _modified = true;
        handled = true;
      }
    }

    if (!handled && isOnlyAttributeAccess && indexes.size() == 1) {
      // special case... the index cannot be used for sorting, but we only
      // compare with equality lookups.
      // now check if the equality lookup attributes are the same as
      // the index attributes
      auto root = cond->root();

      if (root != nullptr) {
        auto condNode = root->getMember(0);

        if (condNode->isOnlyEqualityMatch()) {
          // now check if the index fields are the same as the sort condition
          // fields e.g. FILTER c.value1 == 1 && c.value2 == 42 SORT c.value1,
          // c.value2
          auto i = index.getIndex();
          // some special handling for the MMFiles edge index here, which to the
          // outside world is an index on attributes _from and _to at the same
          // time, but only one can be queried at a time this special handling
          // is required in order to prevent lookups by one of the index
          // attributes (e.g. _from) and a sort clause on the other index
          // attribte (e.g. _to) to be treated as the same index attribute, e.g.
          //     FOR doc IN edgeCol FILTER doc._from == ... SORT doc._to ...
          // can use the index either for lookup or for sorting, but not for
          // both at the same time. this is because if we do the lookup by
          // _from, the results will be sorted by _from, and not by _to.
          if (i->type() == arangodb::Index::IndexType::TRI_IDX_TYPE_EDGE_INDEX &&
              fields.size() == 2) {
            // looks like MMFiles edge index
            if (condNode->type == NODE_TYPE_OPERATOR_NARY_AND) {
              // check all conditions of the index node, and check if we can
              // find _from or _to
              for (size_t j = 0; j < condNode->numMembers(); ++j) {
                auto sub = condNode->getMemberUnchecked(j);
                if (sub->type != NODE_TYPE_OPERATOR_BINARY_EQ) {
                  continue;
                }
                auto lhs = sub->getMember(0);
                if (lhs->type == NODE_TYPE_ATTRIBUTE_ACCESS &&
                    lhs->getMember(0)->type == NODE_TYPE_REFERENCE &&
                    lhs->getMember(0)->getData() == outVariable) {
                  // check if this is either _from or _to
                  std::string attr = lhs->getString();
                  if (attr == StaticStrings::FromString || attr == StaticStrings::ToString) {
                    // reduce index fields to just the attribute we found in the
                    // index lookup condition
                    fields = {{arangodb::basics::AttributeName(attr, false)}};
                  }
                }

                auto rhs = sub->getMember(1);
                if (rhs->type == NODE_TYPE_ATTRIBUTE_ACCESS &&
                    rhs->getMember(0)->type == NODE_TYPE_REFERENCE &&
                    rhs->getMember(0)->getData() == outVariable) {
                  // check if this is either _from or _to
                  std::string attr = rhs->getString();
                  if (attr == StaticStrings::FromString || attr == StaticStrings::ToString) {
                    // reduce index fields to just the attribute we found in the
                    // index lookup condition
                    fields = {{arangodb::basics::AttributeName(attr, false)}};
                  }
                }
              }
            }
          }

          size_t const numCovered = sortCondition.coveredAttributes(outVariable, fields);

          if (numCovered == sortCondition.numAttributes() &&
              sortCondition.isUnidirectional() &&
              (isSorted || fields.size() >= sortCondition.numAttributes())) {
            // no need to sort
            _plan->unlinkNode(_plan->getNodeById(_sortNode->id()));
            indexNode->setAscending(sortCondition.isAscending());
            // we need to have a sorted result later on, so we will need a
            // sorted GatherNode in the cluster
            indexNode->needsGatherNodeSort(true);
            _modified = true;
          } else if (numCovered > 0 && sortCondition.isUnidirectional()) {
            // remove the first few attributes if they are constant
            SortNode* sortNode =
                ExecutionNode::castTo<SortNode*>(_plan->getNodeById(_sortNode->id()));
            sortNode->removeConditions(numCovered);
            _modified = true;
          }
        }
      }
    }

    return true;  // always abort after we found an IndexNode
  }

  bool enterSubquery(ExecutionNode*, ExecutionNode*) override final {
    return false;
  }

  bool before(ExecutionNode* en) override final {
    switch (en->getType()) {
      case EN::TRAVERSAL:
      case EN::K_SHORTEST_PATHS:
      case EN::SHORTEST_PATH:
      case EN::ENUMERATE_LIST:
      case EN::ENUMERATE_IRESEARCH_VIEW:
        // found some other FOR loop
        return true;

      case EN::SUBQUERY: {
        _filters.emplace_back();
        return false;  // skip. we don't care.
      }

      case EN::FILTER: {
        auto inVariable =
            ExecutionNode::castTo<FilterNode const*>(en)->inVariable()->id;
        _filters.back().emplace_back(inVariable);
        return false;
      }

      case EN::CALCULATION: {
        _variableDefinitions.emplace(
            ExecutionNode::castTo<CalculationNode const*>(en)->outVariable()->id,
            ExecutionNode::castTo<CalculationNode const*>(en)->expression()->node());
        return false;
      }

      case EN::SINGLETON:
      case EN::COLLECT:
      case EN::INSERT:
      case EN::REMOVE:
      case EN::REPLACE:
      case EN::UPDATE:
      case EN::UPSERT:
      case EN::RETURN:
      case EN::NORESULTS:
      case EN::SCATTER:
      case EN::DISTRIBUTE:
      case EN::GATHER:
      case EN::REMOTE:
      case EN::LIMIT:  // LIMIT is criterion to stop
        return true;   // abort.

      case EN::SORT:  // pulling two sorts together is done elsewhere.
        if (!_sorts.empty() || _sortNode != nullptr) {
          return true;  // a different SORT node. abort
        }
        _sortNode = ExecutionNode::castTo<SortNode*>(en);
        for (auto& it : _sortNode->elements()) {
          _sorts.emplace_back(it.var, it.ascending);
        }
        return false;

      case EN::INDEX:
        return handleIndexNode(ExecutionNode::castTo<IndexNode*>(en));

      case EN::ENUMERATE_COLLECTION:
        return handleEnumerateCollectionNode(
            ExecutionNode::castTo<EnumerateCollectionNode*>(en));

      default: {
        // should not reach this point
        TRI_ASSERT(false);
      }
    }
    return true;
  }

  void after(ExecutionNode* en) override final {
    if (en->getType() == EN::SUBQUERY) {
      TRI_ASSERT(!_filters.empty());
      _filters.pop_back();
    }
  }
};

void arangodb::aql::useIndexForSortRule(Optimizer* opt, std::unique_ptr<ExecutionPlan> plan,
                                        OptimizerRule const& rule) {
  ::arangodb::containers::SmallVector<ExecutionNode*>::allocator_type::arena_type a;
  ::arangodb::containers::SmallVector<ExecutionNode*> nodes{a};
  plan->findNodesOfType(nodes, EN::SORT, true);

  bool modified = false;

  for (auto const& n : nodes) {
    auto sortNode = ExecutionNode::castTo<SortNode*>(n);

    SortToIndexNode finder(plan.get());
    sortNode->walk(finder);

    if (finder._modified) {
      modified = true;
    }
  }

  opt->addPlan(std::move(plan), rule, modified);
}

/// @brief try to remove filters which are covered by indexes
void arangodb::aql::removeFiltersCoveredByIndexRule(Optimizer* opt,
                                                    std::unique_ptr<ExecutionPlan> plan,
                                                    OptimizerRule const& rule) {
  ::arangodb::containers::SmallVector<ExecutionNode*>::allocator_type::arena_type a;
  ::arangodb::containers::SmallVector<ExecutionNode*> nodes{a};
  plan->findNodesOfType(nodes, EN::FILTER, true);

  ::arangodb::containers::HashSet<ExecutionNode*> toUnlink;
  bool modified = false;
  // this rule may modify the plan in place, but the new plan
  // may not yet be optimal. so we may pass it into this same
  // rule again. the default is to continue with the next rule
  // however
  bool rerun = false;

  for (auto const& node : nodes) {
    auto fn = ExecutionNode::castTo<FilterNode const*>(node);
    // find the node with the filter expression
    auto setter = plan->getVarSetBy(fn->inVariable()->id);

    if (setter == nullptr || setter->getType() != EN::CALCULATION) {
      continue;
    }

    auto calculationNode = ExecutionNode::castTo<CalculationNode*>(setter);
    auto conditionNode = calculationNode->expression()->node();

    // build the filter condition
    Condition condition(plan->getAst());
    condition.andCombine(conditionNode);
    condition.normalize(plan.get());

    if (condition.root() == nullptr) {
      continue;
    }

    size_t const n = condition.root()->numMembers();

    if (n != 1) {
      // either no condition or multiple ORed conditions...
      continue;
    }

    bool handled = false;
    auto current = node;
    while (current != nullptr) {
      if (current->getType() == EN::INDEX) {
        auto indexNode = ExecutionNode::castTo<IndexNode const*>(current);

        // found an index node, now check if the expression is covered by the
        // index
        auto indexCondition = indexNode->condition();

        if (indexCondition != nullptr && !indexCondition->isEmpty()) {
          auto const& indexesUsed = indexNode->getIndexes();

          if (indexesUsed.size() == 1) {
            // single index. this is something that we can handle
            auto newNode =
                condition.removeIndexCondition(plan.get(), indexNode->outVariable(),
                                               indexCondition->root(),
                                               indexesUsed[0].getIndex().get());

            if (newNode == nullptr) {
              // no condition left...
              // FILTER node can be completely removed
              toUnlink.emplace(node);
              // note: we must leave the calculation node intact, in case it is
              // still used by other nodes in the plan
              modified = true;
              handled = true;
            } else if (newNode != condition.root()) {
              // some condition is left, but it is a different one than
              // the one from the FILTER node
              auto expr = std::make_unique<Expression>(plan.get(), plan->getAst(), newNode);
              CalculationNode* cn =
                  new CalculationNode(plan.get(), plan->nextId(), std::move(expr),
                                      calculationNode->outVariable());
              plan->registerNode(cn);
              plan->replaceNode(setter, cn);
              modified = true;
              handled = true;
              // pass the new plan into this rule again, to optimize even
              // further
              rerun = true;
            }
          }
        }

        if (handled) {
          break;
        }
      }

      if (handled || current->getType() == EN::LIMIT || !current->hasDependency()) {
        break;
      }

      current = current->getFirstDependency();
    }
  }

  if (!toUnlink.empty()) {
    plan->unlinkNodes(toUnlink);
  }

  if (rerun) {
    TRI_ASSERT(modified);
    opt->addPlanAndRerun(std::move(plan), rule, modified);
  } else {
    opt->addPlan(std::move(plan), rule, modified);
  }
}

/// @brief helper to compute lots of permutation tuples
/// a permutation tuple is represented as a single vector together with
/// another vector describing the boundaries of the tuples.
/// Example:
/// data:   0,1,2, 3,4, 5,6
/// starts: 0,     3,   5,      (indices of starts of sections)
/// means a tuple of 3 permutations of 3, 2 and 2 points respectively
/// This function computes the next permutation tuple among the
/// lexicographically sorted list of all such tuples. It returns true
/// if it has successfully computed this and false if the tuple is already
/// the lexicographically largest one. If false is returned, the permutation
/// tuple is back to the beginning.
static bool NextPermutationTuple(std::vector<size_t>& data, std::vector<size_t>& starts) {
  auto begin = data.begin();  // a random access iterator

  for (size_t i = starts.size(); i-- != 0;) {
    std::vector<size_t>::iterator from = begin + starts[i];
    std::vector<size_t>::iterator to;
    if (i == starts.size() - 1) {
      to = data.end();
    } else {
      to = begin + starts[i + 1];
    }
    if (std::next_permutation(from, to)) {
      return true;
    }
  }

  return false;
}

/// @brief interchange adjacent EnumerateCollectionNodes in all possible ways
void arangodb::aql::interchangeAdjacentEnumerationsRule(Optimizer* opt,
                                                        std::unique_ptr<ExecutionPlan> plan,
                                                        OptimizerRule const& rule) {
  ::arangodb::containers::SmallVector<ExecutionNode*>::allocator_type::arena_type a;
  ::arangodb::containers::SmallVector<ExecutionNode*> nodes{a};

  plan->findNodesOfType(nodes, ::interchangeAdjacentEnumerationsNodeTypes, true);

  ::arangodb::containers::HashSet<ExecutionNode*> nodesSet;
  for (auto const& n : nodes) {
    TRI_ASSERT(nodesSet.find(n) == nodesSet.end());
    nodesSet.emplace(n);
  }

  std::vector<ExecutionNode*> nodesToPermute;
  std::vector<size_t> permTuple;
  std::vector<size_t> starts;
  std::vector<ExecutionNode*> nn;

  // We use that the order of the nodes is such that a node B that is among the
  // recursive dependencies of a node A is later in the vector.
  for (auto const& n : nodes) {
    if (nodesSet.find(n) != nodesSet.end()) {
      nn.clear();
      nn.emplace_back(n);
      nodesSet.erase(n);

      // Now follow the dependencies as long as we see further such nodes:
      auto nwalker = n;

      while (true) {
        if (!nwalker->hasDependency()) {
          break;
        }

        auto dep = nwalker->getFirstDependency();

        if (dep->getType() != EN::ENUMERATE_COLLECTION && dep->getType() != EN::ENUMERATE_LIST) {
          break;
        }

        if (n->getType() == EN::ENUMERATE_LIST && dep->getType() == EN::ENUMERATE_LIST) {
          break;
        }

        nwalker = dep;
        nn.emplace_back(nwalker);
        nodesSet.erase(nwalker);
      }

      if (nn.size() > 1) {
        // Move it into the permutation tuple:
        starts.emplace_back(permTuple.size());

        for (auto const& nnn : nn) {
          nodesToPermute.emplace_back(nnn);
          permTuple.emplace_back(permTuple.size());
        }
      }
    }
  }

  // Now we have collected all the runs of EnumerateCollectionNodes in the
  // plan, we need to compute all possible permutations of all of them,
  // independently. This is why we need to compute all permutation tuples.

  if (!starts.empty()) {
    NextPermutationTuple(permTuple, starts);  // will never return false

    do {
      // check if we already have enough plans (plus the one plan that we will
      // add at the end of this function)
      if (opt->runOnlyRequiredRules(1)) {
        // have enough plans. stop permutations
        break;
      }

      // Clone the plan:
      std::unique_ptr<ExecutionPlan> newPlan(plan->clone());

      // Find the nodes in the new plan corresponding to the ones in the
      // old plan that we want to permute:
      std::vector<ExecutionNode*> newNodes;
      newNodes.reserve(nodesToPermute.size());
      for (size_t j = 0; j < nodesToPermute.size(); j++) {
        newNodes.emplace_back(newPlan->getNodeById(nodesToPermute[j]->id()));
      }

      // Now get going with the permutations:
      for (size_t i = 0; i < starts.size(); i++) {
        size_t lowBound = starts[i];
        size_t highBound = (i < starts.size() - 1) ? starts[i + 1] : permTuple.size();
        // We need to remove the nodes
        // newNodes[lowBound..highBound-1] in newPlan and replace
        // them by the same ones in a different order, given by
        // permTuple[lowBound..highBound-1].
        auto parent = newNodes[lowBound]->getFirstParent();

        TRI_ASSERT(parent != nullptr);

        // Unlink all those nodes:
        for (size_t j = lowBound; j < highBound; j++) {
          newPlan->unlinkNode(newNodes[j]);
        }

        // And insert them in the new order:
        for (size_t j = highBound; j-- != lowBound;) {
          newPlan->insertDependency(parent, newNodes[permTuple[j]]);
        }
      }

      // OK, the new plan is ready, let's report it:
      opt->addPlan(std::move(newPlan), rule, true);
    } while (NextPermutationTuple(permTuple, starts));
  }

  opt->addPlan(std::move(plan), rule, false);
}

/// @brief scatter operations in cluster
/// this rule inserts scatter, gather and remote nodes so operations on sharded
/// collections actually work
/// it will change plans in place
void arangodb::aql::scatterInClusterRule(Optimizer* opt, std::unique_ptr<ExecutionPlan> plan,
                                         OptimizerRule const& rule) {
  TRI_ASSERT(arangodb::ServerState::instance()->isCoordinator());
  bool wasModified = false;

  // find subqueries
  std::unordered_map<ExecutionNode*, ExecutionNode*> subqueries;

  ::arangodb::containers::SmallVector<ExecutionNode*>::allocator_type::arena_type s;
  ::arangodb::containers::SmallVector<ExecutionNode*> subs{s};
  plan->findNodesOfType(subs, ExecutionNode::SUBQUERY, true);

  for (auto& it : subs) {
    subqueries.emplace(ExecutionNode::castTo<SubqueryNode const*>(it)->getSubquery(), it);
  }

  // we are a coordinator. now look in the plan for nodes of type
  // EnumerateCollectionNode, IndexNode and modification nodes
  ::arangodb::containers::SmallVector<ExecutionNode*>::allocator_type::arena_type a;
  ::arangodb::containers::SmallVector<ExecutionNode*> nodes{a};
  plan->findNodesOfType(nodes, ::scatterInClusterNodeTypes, true);

  TRI_ASSERT(plan->getAst() && plan->getAst()->query() &&
             plan->getAst()->query()->trx());
  auto* resolver = plan->getAst()->query()->trx()->resolver();
  TRI_ASSERT(resolver);

  for (auto& node : nodes) {
    // found a node we need to replace in the plan

    auto const& parents = node->getParents();
    // intentional copy of the dependencies, as we will be modifying
    // dependencies later on
    auto const deps = node->getDependencies();
    TRI_ASSERT(deps.size() == 1);

    // don't do this if we are already distributing!
    if (deps[0]->getType() == ExecutionNode::REMOTE &&
        deps[0]->getFirstDependency()->getType() == ExecutionNode::DISTRIBUTE) {
      continue;
    }

    if (plan->shouldExcludeFromScatterGather(node)) {
      continue;
    }

    bool const isRootNode = plan->isRoot(node);
    plan->unlinkNode(node, true);

    auto const nodeType = node->getType();

    // extract database and collection from plan node
    TRI_vocbase_t* vocbase = nullptr;
    Collection const* collection = nullptr;

    SortElementVector elements;

    if (nodeType == ExecutionNode::ENUMERATE_COLLECTION) {
      vocbase = ExecutionNode::castTo<EnumerateCollectionNode const*>(node)->vocbase();
      collection = ExecutionNode::castTo<EnumerateCollectionNode const*>(node)->collection();
    } else if (nodeType == ExecutionNode::INDEX) {
      auto idxNode = ExecutionNode::castTo<IndexNode const*>(node);
      vocbase = idxNode->vocbase();
      collection = idxNode->collection();
      TRI_ASSERT(collection != nullptr);
      Variable const* sortVariable = idxNode->outVariable();
      bool isSortAscending = idxNode->options().ascending;
      auto allIndexes = idxNode->getIndexes();
      TRI_ASSERT(!allIndexes.empty());

      // Using Index for sort only works if all indexes are equal.
      auto first = allIndexes[0].getIndex();
      // also check if we actually need to bother about the sortedness of the
      // result, or if we use the index for filtering only
      if (first->isSorted() && idxNode->needsGatherNodeSort()) {
        for (auto const& path : first->fieldNames()) {
          elements.emplace_back(sortVariable, isSortAscending, path);
        }
        for (auto const& it : allIndexes) {
          if (first != it.getIndex()) {
            elements.clear();
            break;
          }
        }
      }
    } else if (nodeType == ExecutionNode::INSERT || nodeType == ExecutionNode::UPDATE ||
               nodeType == ExecutionNode::REPLACE || nodeType == ExecutionNode::REMOVE ||
               nodeType == ExecutionNode::UPSERT) {
      vocbase = ExecutionNode::castTo<ModificationNode*>(node)->vocbase();
      collection = ExecutionNode::castTo<ModificationNode*>(node)->collection();
      if (nodeType == ExecutionNode::REMOVE || nodeType == ExecutionNode::UPDATE) {
        // Note that in the REPLACE or UPSERT case we are not getting here,
        // since the distributeInClusterRule fires and a DistributionNode is
        // used.
        auto* modNode = ExecutionNode::castTo<ModificationNode*>(node);
        modNode->getOptions().ignoreDocumentNotFound = true;
      }
    } else {
      TRI_ASSERT(false);
    }

    // insert a scatter node
    auto* scatterNode =
        new ScatterNode(plan.get(), plan->nextId(), ScatterNode::ScatterType::SHARD);
    plan->registerNode(scatterNode);
    TRI_ASSERT(!deps.empty());
    scatterNode->addDependency(deps[0]);

    // insert a remote node
    ExecutionNode* remoteNode =
        new RemoteNode(plan.get(), plan->nextId(), vocbase, "", "", "");
    plan->registerNode(remoteNode);
    TRI_ASSERT(scatterNode);
    remoteNode->addDependency(scatterNode);

    // re-link with the remote node
    node->addDependency(remoteNode);

    // insert another remote node
    remoteNode = new RemoteNode(plan.get(), plan->nextId(), vocbase, "", "", "");
    plan->registerNode(remoteNode);
    TRI_ASSERT(node);
    remoteNode->addDependency(node);

    // insert a gather node
    auto const sortMode = GatherNode::evaluateSortMode(collection->numberOfShards());
    auto* gatherNode = new GatherNode(plan.get(), plan->nextId(), sortMode);
    plan->registerNode(gatherNode);
    TRI_ASSERT(remoteNode);
    gatherNode->addDependency(remoteNode);
    // On SmartEdge collections we have 0 shards and we need the elements
    // to be injected here as well. So do not replace it with > 1
    if (!elements.empty() && collection->numberOfShards() != 1) {
      gatherNode->elements(elements);
    }

    // and now link the gather node with the rest of the plan
    if (parents.size() == 1) {
      parents[0]->replaceDependency(deps[0], gatherNode);
    }

    // check if the node that we modified was at the end of a subquery
    auto it = subqueries.find(node);

    if (it != subqueries.end()) {
      ExecutionNode::castTo<SubqueryNode*>((*it).second)->setSubquery(gatherNode, true);
    }

    if (isRootNode) {
      // if we replaced the root node, set a new root node
      plan->root(gatherNode);
    }
    wasModified = true;
  }

  opt->addPlan(std::move(plan), rule, wasModified);
}

/// @brief distribute operations in cluster
///
/// this rule inserts distribute, remote nodes so operations on sharded
/// collections actually work, this differs from scatterInCluster in that every
/// incoming row is only sent to one shard and not all as in scatterInCluster
///
/// it will change plans in place
void arangodb::aql::distributeInClusterRule(Optimizer* opt,
                                            std::unique_ptr<ExecutionPlan> plan,
                                            OptimizerRule const& rule) {
  TRI_ASSERT(arangodb::ServerState::instance()->isCoordinator());
  bool wasModified = false;
  // we are a coordinator, we replace the root if it is a modification node

  // only replace if it is the last node in the plan
  ::arangodb::containers::SmallVector<ExecutionNode*>::allocator_type::arena_type a;
  ::arangodb::containers::SmallVector<ExecutionNode*> subqueryNodes{a};
  // inspect each return node and work upwards to SingletonNode
  subqueryNodes.push_back(plan->root());
  plan->findNodesOfType(subqueryNodes, ExecutionNode::SUBQUERY, true);

  for (ExecutionNode* subqueryNode : subqueryNodes) {
    SubqueryNode* snode = nullptr;
    ExecutionNode* root = nullptr;  // only used for asserts
    bool reachedEnd = false;
    if (subqueryNode == plan->root()) {
      snode = nullptr;
      root = plan->root();
    } else {
      snode = ExecutionNode::castTo<SubqueryNode*>(subqueryNode);
      root = snode->getSubquery();
    }
    ExecutionNode* node = root;
    TRI_ASSERT(node != nullptr);

    while (node != nullptr) {
      auto nodeType = node->getType();

      // loop until we find a modification node or the end of the plan
      while (node != nullptr) {
        // update type
        nodeType = node->getType();

        // check if there is a node type that needs distribution
        if (nodeType == ExecutionNode::INSERT || nodeType == ExecutionNode::REMOVE ||
            nodeType == ExecutionNode::UPDATE || nodeType == ExecutionNode::REPLACE ||
            nodeType == ExecutionNode::UPSERT) {
          // found a node!
          break;
        }

        // there is nothing above us
        if (!node->hasDependency()) {
          // reached the end
          reachedEnd = true;
          break;
        }

        // go further up the tree
        node = node->getFirstDependency();
      }

      if (reachedEnd) {
        // break loop for subqyery
        break;
      }

      TRI_ASSERT(node != nullptr);
      if (node == nullptr) {
        THROW_ARANGO_EXCEPTION_MESSAGE(TRI_ERROR_INTERNAL, "logic error");
      }

      // when we get here, we have found a matching data-modification node!
      TRI_ASSERT(nodeType == ExecutionNode::INSERT || nodeType == ExecutionNode::REMOVE ||
                 nodeType == ExecutionNode::UPDATE || nodeType == ExecutionNode::REPLACE ||
                 nodeType == ExecutionNode::UPSERT);

      ExecutionNode* originalParent = nullptr;
      if (node->hasParent()) {
        auto const& parents = node->getParents();
        originalParent = parents[0];
        TRI_ASSERT(originalParent != nullptr);
        TRI_ASSERT(node != root);
      } else {
        TRI_ASSERT(node == root);
      }

      Collection const* collection =
          ExecutionNode::castTo<ModificationNode*>(node)->collection();

#ifdef USE_ENTERPRISE
      auto& ci = collection->vocbase()->server().getFeature<ClusterFeature>().clusterInfo();
      auto collInfo =
          ci.getCollection(collection->vocbase()->name(), collection->name());
      // Throws if collection is not found!
      if (collInfo->isSmart() && collInfo->type() == TRI_COL_TYPE_EDGE) {
        node = distributeInClusterRuleSmartEdgeCollection(plan.get(), snode, node,
                                                          originalParent, wasModified);
        continue;
      }
#endif
      bool const defaultSharding = collection->usesDefaultSharding();

      if (nodeType == ExecutionNode::REMOVE || nodeType == ExecutionNode::UPDATE) {
        if (!defaultSharding) {
          // We have to use a ScatterNode.
          node = node->getFirstDependency();  // advance node
          continue;
        }
      }

      // In the INSERT and REPLACE cases we use a DistributeNode...

      TRI_ASSERT(node->hasDependency());
      // intentional copy of the dependencies, as we will be modifying
      // dependencies later on
      auto const deps = node->getDependencies();

      bool haveAdjusted = false;
      if (originalParent != nullptr) {
        // nodes below removed node
        originalParent->removeDependency(node);
        plan->unlinkNode(node, true);
        if (snode) {
          if (snode->getSubquery() == node) {
            snode->setSubquery(originalParent, true);
            haveAdjusted = true;
          }
        }
      } else {
        // no nodes below unlinked node
        plan->unlinkNode(node, true);
        if (snode) {
          snode->setSubquery(deps[0], true);
          haveAdjusted = true;
        } else {
          plan->root(deps[0], true);
        }
      }

      // extract database from plan node
      TRI_vocbase_t* vocbase = ExecutionNode::castTo<ModificationNode*>(node)->vocbase();

      // insert a distribute node
      ExecutionNode* distNode = nullptr;
      Variable const* inputVariable;
      if (nodeType == ExecutionNode::INSERT || nodeType == ExecutionNode::REMOVE) {
        // in case of an INSERT, the DistributeNode is responsible for
        // generating keys if none present
        bool const createKeys = (nodeType == ExecutionNode::INSERT);
        if (nodeType == ExecutionNode::INSERT) {
          inputVariable = ExecutionNode::castTo<InsertNode const*>(node)->inVariable();
        } else {
          inputVariable = ExecutionNode::castTo<RemoveNode const*>(node)->inVariable();
        }
        distNode = new DistributeNode(plan.get(), plan->nextId(),
                                      ScatterNode::ScatterType::SHARD, collection,
                                      inputVariable, inputVariable, createKeys, true);
      } else if (nodeType == ExecutionNode::REPLACE || nodeType == ExecutionNode::UPDATE) {
        auto updateReplaceNode = ExecutionNode::castTo<UpdateReplaceNode const*>(node);
        if (defaultSharding && updateReplaceNode->inKeyVariable() != nullptr) {
          // We only look into _inKeyVariable
          // This is the _inKeyVariable! This works, since we use a ScatterNode
          // for non-default-sharding attributes.
          inputVariable = updateReplaceNode->inKeyVariable();
        } else {
          // We only look into _inDocVariable
          // was only UPDATE <doc> IN <collection>
          inputVariable = updateReplaceNode->inDocVariable();
        }
        distNode = new DistributeNode(plan.get(), plan->nextId(),
                                      ScatterNode::ScatterType::SHARD, collection,
                                      inputVariable, inputVariable, false,
                                      updateReplaceNode->inKeyVariable() != nullptr);
      } else if (nodeType == ExecutionNode::UPSERT) {
        // an UPSERT node has two input variables!
        auto upsertNode = ExecutionNode::castTo<UpsertNode const*>(node);
        auto d = new DistributeNode(plan.get(), plan->nextId(),
                                    ScatterNode::ScatterType::SHARD,
                                    collection, upsertNode->inDocVariable(),
                                    upsertNode->insertVariable(), true, true);
        d->setAllowSpecifiedKeys(true);
        distNode = ExecutionNode::castTo<ExecutionNode*>(d);
      } else {
        TRI_ASSERT(false);
        THROW_ARANGO_EXCEPTION_MESSAGE(TRI_ERROR_INTERNAL, "logic error");
      }

      TRI_ASSERT(distNode != nullptr);

      plan->registerNode(distNode);
      distNode->addDependency(deps[0]);

      // insert a remote node
      ExecutionNode* remoteNode =
          new RemoteNode(plan.get(), plan->nextId(), vocbase, "", "", "");
      plan->registerNode(remoteNode);
      remoteNode->addDependency(distNode);

      // re-link with the remote node
      node->addDependency(remoteNode);

      // insert another remote node
      remoteNode =
          new RemoteNode(plan.get(), plan->nextId(), vocbase, "", "", "");
      plan->registerNode(remoteNode);
      remoteNode->addDependency(node);

      // insert a gather node
      auto const sortMode = GatherNode::evaluateSortMode(collection->numberOfShards());
      auto* gatherNode = new GatherNode(plan.get(), plan->nextId(), sortMode);
      plan->registerNode(gatherNode);
      gatherNode->addDependency(remoteNode);

      if (originalParent != nullptr) {
        // we did not replace the root node
        TRI_ASSERT(gatherNode);
        originalParent->addDependency(gatherNode);
      } else {
        // we replaced the root node, set a new root node
        if (snode) {
          if (snode->getSubquery() == node || haveAdjusted) {
            snode->setSubquery(gatherNode, true);
          }
        } else {
          plan->root(gatherNode, true);
        }
      }
      wasModified = true;
      node = distNode;  // will be gatherNode or nulltpr
    }                   // for node in subquery
  }                     // for end subquery in plan
  opt->addPlan(std::move(plan), rule, wasModified);
}

void arangodb::aql::collectInClusterRule(Optimizer* opt, std::unique_ptr<ExecutionPlan> plan,
                                         OptimizerRule const& rule) {
  TRI_ASSERT(arangodb::ServerState::instance()->isCoordinator());
  bool wasModified = false;

  ::arangodb::containers::SmallVector<ExecutionNode*>::allocator_type::arena_type a;
  ::arangodb::containers::SmallVector<ExecutionNode*> nodes{a};
  plan->findNodesOfType(nodes, EN::COLLECT, true);

  ::arangodb::containers::HashSet<Variable const*> allUsed;
  ::arangodb::containers::HashSet<Variable const*> used;

  for (auto& node : nodes) {
    allUsed.clear();
    used.clear();
    node->getVariablesUsedHere(used);

    // found a node we need to replace in the plan
    TRI_ASSERT(node->getDependencies().size() == 1);

    auto collectNode = ExecutionNode::castTo<CollectNode*>(node);
    // look for next remote node
    GatherNode* gatherNode = nullptr;
    auto current = node->getFirstDependency();

    while (current != nullptr) {
      bool eligible = true;

      // check if any of the nodes we pass use a variable that will not be
      // available after we insert a new COLLECT on top of it (note: COLLECT
      // will eliminate all variables from the scope but its own)
      if (current->getType() != EN::GATHER) {
        // Gather nodes are taken care of separately below
        current->getVariablesUsedHere(allUsed);
      }

      for (auto const& it : current->getVariablesSetHere()) {
        if (std::find(used.begin(), used.end(), it) != used.end()) {
          eligible = false;
          break;
        }
      }

      if (!eligible) {
        break;
      }

      if (current->getType() == ExecutionNode::GATHER) {
        gatherNode = ExecutionNode::castTo<GatherNode*>(current);
      } else if (current->getType() == ExecutionNode::REMOTE) {
        auto previous = current->getFirstDependency();
        // now we are on a DB server

        {
          // check if we will deal with more than one shard
          // if the remote one has one shard, the optimization will actually
          // be a pessimization and shouldn't be applied
          bool hasFoundMultipleShards = false;
          auto p = previous;
          while (p != nullptr) {
            if (p->getType() == ExecutionNode::REMOTE) {
              hasFoundMultipleShards = true;
            } else if (p->getType() == ExecutionNode::ENUMERATE_COLLECTION ||
                       p->getType() == ExecutionNode::INDEX) {
              auto col = getCollection(p);
              if (col->numberOfShards() > 1) {
                hasFoundMultipleShards = true;
              }
            } else if (p->getType() == ExecutionNode::TRAVERSAL) {
              hasFoundMultipleShards = true;
            }
            if (hasFoundMultipleShards) {
              break;
            }
            p = p->getFirstDependency();
          }
          if (!hasFoundMultipleShards) {
            // only a single shard will be contacted - abort the optimization
            // attempt to not make it a pessimization
            break;
          }
        }

        // we may have moved another CollectNode here already. if so, we need to
        // move the new CollectNode to the front of multiple CollectNodes
        ExecutionNode* target = current;
        while (previous != nullptr && previous->getType() == ExecutionNode::COLLECT) {
          target = previous;
          previous = previous->getFirstDependency();
        }

        TRI_ASSERT(eligible);

        if (previous != nullptr) {
          for (auto const& otherVariable : allUsed) {
            auto const setHere = collectNode->getVariablesSetHere();
            if (std::find(setHere.begin(), setHere.end(), otherVariable) ==
                setHere.end()) {
              eligible = false;
              break;
            }
          }

          if (!eligible) {
            break;
          }

          bool removeGatherNodeSort = false;

          if (collectNode->aggregationMethod() == CollectOptions::CollectMethod::COUNT) {
            // clone a COLLECT WITH COUNT operation from the coordinator to the
            // DB server(s), and leave an aggregate COLLECT node on the
            // coordinator for total aggregation

            // add a new CollectNode on the DB server to do the actual counting
            auto outVariable = plan->getAst()->variables()->createTemporaryVariable();
            auto dbCollectNode =
                new CollectNode(plan.get(), plan->nextId(), collectNode->getOptions(),
                                collectNode->groupVariables(),
                                collectNode->aggregateVariables(), nullptr,
                                outVariable, std::vector<Variable const*>(),
                                collectNode->variableMap(), true, false);

            plan->registerNode(dbCollectNode);

            dbCollectNode->addDependency(previous);
            target->replaceDependency(previous, dbCollectNode);

            dbCollectNode->aggregationMethod(collectNode->aggregationMethod());
            dbCollectNode->specialized();

            // re-use the existing CollectNode on the coordinator to aggregate
            // the counts of the DB servers
            std::vector<std::pair<Variable const*, std::pair<Variable const*, std::string>>> aggregateVariables;
            aggregateVariables.emplace_back(
                std::make_pair(collectNode->outVariable(),
                               std::make_pair(outVariable, "SUM")));

            collectNode->aggregationMethod(CollectOptions::CollectMethod::SORTED);
            collectNode->count(false);
            collectNode->setAggregateVariables(aggregateVariables);
            collectNode->clearOutVariable();

            removeGatherNodeSort = true;
          } else if (collectNode->aggregationMethod() ==
                     CollectOptions::CollectMethod::DISTINCT) {
            // clone a COLLECT DISTINCT operation from the coordinator to the DB
            // server(s), and leave an aggregate COLLECT node on the coordinator
            // for total aggregation

            // create a new result variable
            auto const& groupVars = collectNode->groupVariables();
            TRI_ASSERT(!groupVars.empty());
            auto out = plan->getAst()->variables()->createTemporaryVariable();

            std::vector<std::pair<Variable const*, Variable const*>> const groupVariables{
                std::make_pair(out, groupVars[0].second)};

            auto dbCollectNode =
                new CollectNode(plan.get(), plan->nextId(), collectNode->getOptions(),
                                groupVariables, collectNode->aggregateVariables(),
                                nullptr, nullptr, std::vector<Variable const*>(),
                                collectNode->variableMap(), false, true);

            plan->registerNode(dbCollectNode);

            dbCollectNode->addDependency(previous);
            target->replaceDependency(previous, dbCollectNode);

            dbCollectNode->aggregationMethod(collectNode->aggregationMethod());
            dbCollectNode->specialized();

            // will set the input of the coordinator's collect node to the new
            // variable produced on the DB servers
            auto copy = collectNode->groupVariables();
            TRI_ASSERT(!copy.empty());
            std::unordered_map<Variable const*, Variable const*> replacements;
            replacements.emplace(copy[0].second, out);
            copy[0].second = out;
            collectNode->groupVariables(copy);

            replaceGatherNodeVariables(plan.get(), gatherNode, replacements);
          } else if (  //! collectNode->groupVariables().empty() &&
              (!collectNode->hasOutVariable() || collectNode->count())) {
            // clone a COLLECT v1 = expr, v2 = expr ... operation from the
            // coordinator to the DB server(s), and leave an aggregate COLLECT
            // node on the coordinator for total aggregation

            std::vector<std::pair<Variable const*, std::pair<Variable const*, std::string>>> aggregateVariables;
            if (!collectNode->aggregateVariables().empty()) {
              for (auto const& it : collectNode->aggregateVariables()) {
                std::string func = Aggregator::pushToDBServerAs(it.second.second);
                if (func.empty()) {
                  eligible = false;
                  break;
                }
                // eligible!
                auto outVariable = plan->getAst()->variables()->createTemporaryVariable();
                aggregateVariables.emplace_back(
                    std::make_pair(outVariable, std::make_pair(it.second.first, func)));
              }
            }

            if (!eligible) {
              break;
            }

            Variable const* outVariable = nullptr;
            if (collectNode->count()) {
              outVariable = plan->getAst()->variables()->createTemporaryVariable();
            }

            // create new group variables
            auto const& groupVars = collectNode->groupVariables();
            std::vector<std::pair<Variable const*, Variable const*>> outVars;
            outVars.reserve(groupVars.size());
            std::unordered_map<Variable const*, Variable const*> replacements;

            for (auto const& it : groupVars) {
              // create new out variables
              auto out = plan->getAst()->variables()->createTemporaryVariable();
              replacements.emplace(it.second, out);
              outVars.emplace_back(out, it.second);
            }

            auto dbCollectNode =
                new CollectNode(plan.get(), plan->nextId(), collectNode->getOptions(),
                                outVars, aggregateVariables, nullptr,
                                outVariable, std::vector<Variable const*>(),
                                collectNode->variableMap(), collectNode->count(), false);

            plan->registerNode(dbCollectNode);

            dbCollectNode->addDependency(previous);
            target->replaceDependency(previous, dbCollectNode);

            dbCollectNode->aggregationMethod(collectNode->aggregationMethod());
            dbCollectNode->specialized();

            std::vector<std::pair<Variable const*, Variable const*>> copy;
            size_t i = 0;
            for (auto const& it : collectNode->groupVariables()) {
              // replace input variables
              copy.emplace_back(std::make_pair(it.first, outVars[i].first));
              ++i;
            }
            collectNode->groupVariables(copy);

            if (collectNode->count()) {
              std::vector<std::pair<Variable const*, std::pair<Variable const*, std::string>>> aggregateVariables;
              aggregateVariables.emplace_back(
                  std::make_pair(collectNode->outVariable(),
                                 std::make_pair(outVariable, "SUM")));

              collectNode->count(false);
              collectNode->setAggregateVariables(aggregateVariables);
              collectNode->clearOutVariable();
            } else {
              size_t i = 0;
              for (auto& it : collectNode->aggregateVariables()) {
                it.second.first = aggregateVariables[i].first;
                it.second.second = Aggregator::runOnCoordinatorAs(it.second.second);
                ++i;
              }
            }

            removeGatherNodeSort = (dbCollectNode->aggregationMethod() !=
                                    CollectOptions::CollectMethod::SORTED);

            // in case we need to keep the sortedness of the GatherNode,
            // we may need to replace some variable references in it due
            // to the changes we made to the COLLECT node
            if (gatherNode != nullptr && !removeGatherNodeSort &&
                !replacements.empty() && !gatherNode->elements().empty()) {
              replaceGatherNodeVariables(plan.get(), gatherNode, replacements);
            }
          } else {
            // all other cases cannot be optimized
            break;
          }

          if (gatherNode != nullptr && removeGatherNodeSort) {
            // remove sort(s) from GatherNode if we can
            gatherNode->elements().clear();
          }

          wasModified = true;
        }
        break;
      }

      current = current->getFirstDependency();
    }
  }

  opt->addPlan(std::move(plan), rule, wasModified);
}

/// @brief move filters up into the cluster distribution part of the plan
/// this rule modifies the plan in place
/// filters are moved as far up in the plan as possible to make result sets
/// as small as possible as early as possible
void arangodb::aql::distributeFilternCalcToClusterRule(Optimizer* opt,
                                                       std::unique_ptr<ExecutionPlan> plan,
                                                       OptimizerRule const& rule) {
  bool modified = false;

  ::arangodb::containers::SmallVector<ExecutionNode*>::allocator_type::arena_type a;
  ::arangodb::containers::SmallVector<ExecutionNode*> nodes{a};
  plan->findNodesOfType(nodes, EN::GATHER, true);

  ::arangodb::containers::HashSet<Variable const*> varsSetHere;

  for (auto& n : nodes) {
    auto const& remoteNodeList = n->getDependencies();
    TRI_ASSERT(remoteNodeList.size() > 0);
    auto rn = remoteNodeList[0];

    if (!n->hasParent()) {
      continue;
    }

    bool allowOnlyFilterAndCalculation = false;

    varsSetHere.clear();
    auto parents = n->getParents();
    TRI_ASSERT(!parents.empty());

    while (true) {
      TRI_ASSERT(!parents.empty());
      bool stopSearching = false;
      auto inspectNode = parents[0];
      TRI_ASSERT(inspectNode != nullptr);

      auto type = inspectNode->getType();
      if (allowOnlyFilterAndCalculation && type != EN::FILTER && type != EN::CALCULATION) {
        stopSearching = true;
        break;
      }

      switch (type) {
        case EN::ENUMERATE_LIST:
        case EN::SINGLETON:
        case EN::INSERT:
        case EN::REMOVE:
        case EN::REPLACE:
        case EN::UPDATE:
        case EN::UPSERT:
        case EN::SORT: {
          for (auto& v : inspectNode->getVariablesSetHere()) {
            varsSetHere.emplace(v);
          }
          parents = inspectNode->getParents();
          if (type == EN::SORT) {
            allowOnlyFilterAndCalculation = true;
          }
          continue;
        }

        case EN::COLLECT:
        case EN::RETURN:
        case EN::NORESULTS:
        case EN::SCATTER:
        case EN::DISTRIBUTE:
        case EN::GATHER:
        case EN::REMOTE:
        case EN::LIMIT:
        case EN::INDEX:
        case EN::ENUMERATE_COLLECTION:
        case EN::TRAVERSAL:
        case EN::K_SHORTEST_PATHS:
        case EN::SHORTEST_PATH:
        case EN::SUBQUERY:
        case EN::ENUMERATE_IRESEARCH_VIEW:
          // do break
          stopSearching = true;
          break;

        case EN::CALCULATION:
        case EN::FILTER: {
          if (inspectNode->getType() == EN::CALCULATION) {
            // check if the expression can be executed on a DB server safely
            if (!ExecutionNode::castTo<CalculationNode const*>(inspectNode)
                     ->expression()
                     ->canRunOnDBServer()) {
              stopSearching = true;
              break;
            }
            // intentionally falls through
          }
#if 0
          // TODO: this is already prepared to push subqueries on the DB servers.
          // However, the ExecutionEngine's instanciator cannot yet handle subqueries
          // on DB servers. Once it can do this, this part can be finished
          else if (inspectNode->getType() == EN::SUBQUERY) {
            // check if the subquery can be executed on a DB server safely
            SubqueryNode* s = ExecutionNode::castTo<SubqueryNode*>(inspectNode);
            if (!s->isDeterministic() || s->mayAccessCollections()) {
              stopSearching = true;
              break;
            }
            // intentionally falls through
          }
#endif
          // no special handling for filters here

          TRI_ASSERT(inspectNode->getType() == EN::SUBQUERY ||
                     inspectNode->getType() == EN::CALCULATION ||
                     inspectNode->getType() == EN::FILTER);

          ::arangodb::containers::HashSet<Variable const*> used;
          inspectNode->getVariablesUsedHere(used);
          for (auto& v : used) {
            if (varsSetHere.find(v) != varsSetHere.end()) {
              // do not move over the definition of variables that we need
              stopSearching = true;
              break;
            }
          }

          if (!stopSearching) {
            // remember our cursor...
            parents = inspectNode->getParents();
            // then unlink the filter/calculator from the plan
            plan->unlinkNode(inspectNode);
            // and re-insert into plan in front of the remoteNode
            plan->insertDependency(rn, inspectNode);

            modified = true;
            // ready to rumble!
          }
          break;
        }

        default: {
          // should not reach this point
          TRI_ASSERT(false);
        }
      }

      if (stopSearching) {
        break;
      }
    }
  }

  opt->addPlan(std::move(plan), rule, modified);
}

/// @brief move sorts up into the cluster distribution part of the plan
/// this rule modifies the plan in place
/// sorts are moved as far up in the plan as possible to make result sets
/// as small as possible as early as possible
///
/// filters are not pushed beyond limits
void arangodb::aql::distributeSortToClusterRule(Optimizer* opt,
                                                std::unique_ptr<ExecutionPlan> plan,
                                                OptimizerRule const& rule) {
  ::arangodb::containers::SmallVector<ExecutionNode*>::allocator_type::arena_type a;
  ::arangodb::containers::SmallVector<ExecutionNode*> nodes{a};
  plan->findNodesOfType(nodes, EN::GATHER, true);

  bool modified = false;

  for (auto& n : nodes) {
    auto const remoteNodeList = n->getDependencies();
    TRI_ASSERT(remoteNodeList.size() > 0);
    auto rn = remoteNodeList[0];

    if (!n->hasParent()) {
      continue;
    }

    auto gatherNode = ExecutionNode::castTo<GatherNode*>(n);

    auto parents = n->getParents();

    while (true) {
      TRI_ASSERT(!parents.empty());
      bool stopSearching = false;
      auto inspectNode = parents[0];
      TRI_ASSERT(inspectNode != nullptr);

      switch (inspectNode->getType()) {
        case EN::SINGLETON:
        case EN::ENUMERATE_COLLECTION:
        case EN::ENUMERATE_LIST:
        case EN::COLLECT:
        case EN::INSERT:
        case EN::REMOVE:
        case EN::REPLACE:
        case EN::UPDATE:
        case EN::UPSERT:
        case EN::CALCULATION:
        case EN::FILTER:
        case EN::SUBQUERY:
        case EN::RETURN:
        case EN::NORESULTS:
        case EN::SCATTER:
        case EN::DISTRIBUTE:
        case EN::GATHER:
        case EN::REMOTE:
        case EN::LIMIT:
        case EN::INDEX:
        case EN::TRAVERSAL:
        case EN::K_SHORTEST_PATHS:
        case EN::SHORTEST_PATH:
        case EN::REMOTESINGLE:
        case EN::ENUMERATE_IRESEARCH_VIEW:

          // For all these, we do not want to pull a SortNode further down
          // out to the DBservers, note that potential FilterNodes and
          // CalculationNodes that can be moved to the DBservers have
          // already been moved over by the distribute-filtercalc-to-cluster
          // rule which is done first.
          stopSearching = true;
          break;

        case EN::SORT: {
          auto thisSortNode = ExecutionNode::castTo<SortNode*>(inspectNode);

          // remember our cursor...
          parents = inspectNode->getParents();
          // then unlink the filter/calculator from the plan
          plan->unlinkNode(inspectNode);
          // and re-insert into plan in front of the remoteNode
          if (thisSortNode->_reinsertInCluster) {
            plan->insertDependency(rn, inspectNode);
          }

          auto const* collection = GatherNode::findCollection(*gatherNode);

          // For views (when 'collection == nullptr') we don't need
          // to check number of shards
          // On SmartEdge collections we have 0 shards and we need the elements
          // to be injected here as well. So do not replace it with > 1
          if (!collection || collection->numberOfShards() != 1) {
            gatherNode->elements(thisSortNode->elements());
          }

          modified = true;
          // ready to rumble!
          break;
        }
        // late-materialization should be set only after sort nodes are distributed
        // in cluster as it accounts this disctribution. So we should not encounter this
        // kind of nodes for now
        case EN::MATERIALIZE:
        case EN::SUBQUERY_START:
        case EN::SUBQUERY_END:
        case EN::DISTRIBUTE_CONSUMER:
        case EN::MAX_NODE_TYPE_VALUE: {
          // should not reach this point
          TRI_ASSERT(false);
          stopSearching = true;
          break;
        }
      }

      if (stopSearching) {
        break;
      }
    }
  }

  opt->addPlan(std::move(plan), rule, modified);
}

/// @brief try to get rid of a RemoteNode->ScatterNode combination which has
/// only a SingletonNode and possibly some CalculationNodes as dependencies
void arangodb::aql::removeUnnecessaryRemoteScatterRule(Optimizer* opt,
                                                       std::unique_ptr<ExecutionPlan> plan,
                                                       OptimizerRule const& rule) {
  ::arangodb::containers::SmallVector<ExecutionNode*>::allocator_type::arena_type a;
  ::arangodb::containers::SmallVector<ExecutionNode*> nodes{a};
  plan->findNodesOfType(nodes, EN::REMOTE, true);

  ::arangodb::containers::HashSet<ExecutionNode*> toUnlink;

  for (auto& n : nodes) {
    // check if the remote node is preceeded by a scatter node and any number of
    // calculation and singleton nodes. if yes, remove remote and scatter
    if (!n->hasDependency()) {
      continue;
    }

    auto const dep = n->getFirstDependency();
    if (dep->getType() != EN::SCATTER) {
      continue;
    }

    bool canOptimize = true;
    auto node = dep;
    while (node != nullptr) {
      auto const& d = node->getDependencies();

      if (d.size() != 1) {
        break;
      }

      node = d[0];
      if (!plan->shouldExcludeFromScatterGather(node)) {
        if (node->getType() != EN::SINGLETON &&
            node->getType() != EN::CALCULATION && node->getType() != EN::FILTER) {
          // found some other node type...
          // this disqualifies the optimization
          canOptimize = false;
          break;
        }

        if (node->getType() == EN::CALCULATION) {
          auto calc = ExecutionNode::castTo<CalculationNode const*>(node);
          // check if the expression can be executed on a DB server safely
          if (!calc->expression()->canRunOnDBServer()) {
            canOptimize = false;
            break;
          }
        }
      }
    }

    if (canOptimize) {
      toUnlink.emplace(n);
      toUnlink.emplace(dep);
    }
  }

  if (!toUnlink.empty()) {
    plan->unlinkNodes(toUnlink);
  }

  opt->addPlan(std::move(plan), rule, !toUnlink.empty());
}

/// @brief try to restrict fragments to a single shard if possible
void arangodb::aql::restrictToSingleShardRule(Optimizer* opt,
                                              std::unique_ptr<ExecutionPlan> plan,
                                              OptimizerRule const& rule) {
  TRI_ASSERT(arangodb::ServerState::instance()->isCoordinator());
  bool wasModified = false;

  CollectionVariableTracker tracker;
  plan->root()->walk(tracker);
  if (!tracker.isSafeForOptimization()) {
    // encountered errors while working on optimization, do not continue
    opt->addPlan(std::move(plan), rule, wasModified);
    return;
  }

  RestrictToSingleShardChecker finder(plan.get(), tracker);
  plan->root()->walk(finder);
  if (!finder.isSafeForOptimization()) {
    // found something in the execution plan that renders the optimization
    // unsafe, so do not optimize
    opt->addPlan(std::move(plan), rule, wasModified);
    return;
  }

  ::arangodb::containers::SmallVector<ExecutionNode*>::allocator_type::arena_type a;
  ::arangodb::containers::SmallVector<ExecutionNode*> nodes{a};
  plan->findNodesOfType(nodes, EN::REMOTE, true);

  ::arangodb::containers::HashSet<ExecutionNode*> toUnlink;
  std::map<Collection const*, std::unordered_set<std::string>> modificationRestrictions;

  // forward a shard key restriction from one collection to the other if the two collections
  // are used in a smart join (and use distributeShardsLike on each other)
  auto forwardRestrictionToPrototype = [&plan](ExecutionNode const* current,
                                               std::string const& shardId) {
    auto collectionNode = dynamic_cast<CollectionAccessingNode const*>(current);
    if (collectionNode == nullptr) {
      return;
    }
    auto prototypeOutVariable = collectionNode->prototypeOutVariable();
    if (prototypeOutVariable == nullptr) {
      return;
    }

    auto setter = plan->getVarSetBy(prototypeOutVariable->id);
    if (setter == nullptr || (setter->getType() != EN::INDEX &&
                              setter->getType() != EN::ENUMERATE_COLLECTION)) {
      return;
    }

    auto s1 = ::getCollection(current)->shardIds();
    auto s2 = ::getCollection(setter)->shardIds();

    if (s1->size() != s2->size()) {
      // different number of shard ids... should not happen if we have a prototype
      return;
    }

    // find matching shard key
    for (size_t i = 0; i < s1->size(); ++i) {
      if ((*s1)[i] == shardId) {
        ::restrictToShard(setter, (*s2)[i]);
        break;
      }
    }
  };

  for (auto& node : nodes) {
    TRI_ASSERT(node->getType() == ExecutionNode::REMOTE);
    ExecutionNode* current = node->getFirstDependency();

    while (current != nullptr) {
      auto const currentType = current->getType();
      if (currentType == ExecutionNode::INSERT || currentType == ExecutionNode::UPDATE ||
          currentType == ExecutionNode::REPLACE || currentType == ExecutionNode::REMOVE) {
        auto collection =
            ExecutionNode::castTo<ModificationNode const*>(current)->collection();
        std::string shardId = ::getSingleShardId(plan.get(), current, collection);

        if (!shardId.empty()) {
          wasModified = true;
          // we are on a single shard. we must not ignore not-found documents
          // now
          auto* modNode = ExecutionNode::castTo<ModificationNode*>(current);
          modNode->getOptions().ignoreDocumentNotFound = false;
          modNode->restrictToShard(shardId);
          modificationRestrictions[collection].emplace(shardId);

          auto const& deps = current->getDependencies();
          if (deps.size() && deps[0]->getType() == ExecutionNode::REMOTE) {
            // if we can apply the single-shard optimization, but still have a
            // REMOTE node in front of us, we can probably move the remote parts
            // of the query to our side. this is only the case if the remote
            // part does not call any remote parts itself
            ::arangodb::containers::HashSet<ExecutionNode*> toRemove;

            auto c = deps[0];
            toRemove.emplace(c);
            while (true) {
              if (c->getType() == EN::SCATTER || c->getType() == EN::DISTRIBUTE) {
                toRemove.emplace(c);
              }
              c = c->getFirstDependency();

              if (c == nullptr) {
                // reached the end
                break;
              }

              if (c->getType() == EN::REMOTE || c->getType() == EN::SUBQUERY) {
                toRemove.clear();
                break;
              }

              if (c->getType() == EN::CALCULATION) {
                auto cn = ExecutionNode::castTo<CalculationNode const*>(c);
                auto expr = cn->expression();
                if (expr != nullptr && !expr->canRunOnDBServer()) {
                  // found something that must not run on a DB server,
                  // but that must run on a coordinator. stop optimization here!
                  toRemove.clear();
                  break;
                }
              }
            }

            for (auto const& it : toRemove) {
              toUnlink.emplace(it);
            }
          }
        }
      } else if (currentType == ExecutionNode::INDEX ||
                 currentType == ExecutionNode::ENUMERATE_COLLECTION) {
        auto collection = ::getCollection(current);
        auto collectionVariable = ::getOutVariable(current);
        std::string shardId = finder.getShard(collectionVariable);

        if (finder.isSafeForOptimization(collectionVariable) && !shardId.empty()) {
          wasModified = true;
          ::restrictToShard(current, shardId);
          forwardRestrictionToPrototype(current, shardId);
        } else if (finder.isSafeForOptimization(collection)) {
          auto& shards = modificationRestrictions[collection];
          if (shards.size() == 1) {
            wasModified = true;
            shardId = *shards.begin();
            ::restrictToShard(current, shardId);
            forwardRestrictionToPrototype(current, shardId);
          }
        }
      } else if (currentType == ExecutionNode::UPSERT || currentType == ExecutionNode::REMOTE ||
                 currentType == ExecutionNode::DISTRIBUTE ||
                 currentType == ExecutionNode::SINGLETON) {
        // we reached a new snippet or the end of the plan - we can abort
        // searching now. additionally, we cannot yet handle UPSERT well
        break;
      }

      current = current->getFirstDependency();
    }
  }

  if (!toUnlink.empty()) {
    plan->unlinkNodes(toUnlink);
  }

  opt->addPlan(std::move(plan), rule, wasModified);
}

/// WalkerWorker for undistributeRemoveAfterEnumColl
class RemoveToEnumCollFinder final : public WalkerWorker<ExecutionNode> {
  ExecutionPlan* _plan;
  ::arangodb::containers::HashSet<ExecutionNode*>& _toUnlink;
  bool _remove;
  bool _scatter;
  bool _gather;
  ExecutionNode* _enumColl;
  ExecutionNode* _setter;
  const Variable* _variable;
  ExecutionNode* _lastNode;

 public:
  RemoveToEnumCollFinder(ExecutionPlan* plan,
                         ::arangodb::containers::HashSet<ExecutionNode*>& toUnlink)
      : _plan(plan),
        _toUnlink(toUnlink),
        _remove(false),
        _scatter(false),
        _gather(false),
        _enumColl(nullptr),
        _setter(nullptr),
        _variable(nullptr),
        _lastNode(nullptr) {}

  ~RemoveToEnumCollFinder() = default;

  bool before(ExecutionNode* en) override final {
    switch (en->getType()) {
      case EN::REMOVE: {
        if (_remove) {
          break;
        }

        // find the variable we are removing . . .
        auto rn = ExecutionNode::castTo<RemoveNode*>(en);
        Variable const* toRemove = rn->inVariable();

        _setter = _plan->getVarSetBy(rn->inVariable()->id);
        TRI_ASSERT(_setter != nullptr);
        auto enumColl = _setter;

        if (_setter->getType() == EN::CALCULATION) {
          // this should be an attribute access for _key
          auto cn = ExecutionNode::castTo<CalculationNode*>(_setter);

          auto expr = cn->expression();
          if (expr->isAttributeAccess()) {
            // check the variable is the same as the remove variable
            if (cn->outVariable() != rn->inVariable()) {
              break;  // abort . . .
            }
            // check the remove node's collection is sharded over _key
            std::vector<std::string> shardKeys = rn->collection()->shardKeys(false);
            if (shardKeys.size() != 1 || shardKeys[0] != StaticStrings::KeyString) {
              break;  // abort . . .
            }

            // set the varsToRemove to the variable in the expression of this
            // node and also define enumColl
            ::arangodb::containers::HashSet<Variable const*> varsToRemove;
            cn->getVariablesUsedHere(varsToRemove);
            TRI_ASSERT(varsToRemove.size() == 1);
            toRemove = *(varsToRemove.begin());
            enumColl = _plan->getVarSetBy(toRemove->id);
            TRI_ASSERT(_setter != nullptr);
          } else if (expr->node() && expr->node()->isObject()) {
            auto n = expr->node();

            if (n == nullptr) {
              break;
            }

            // note for which shard keys we need to look for
            auto shardKeys = rn->collection()->shardKeys(false);
            std::unordered_set<std::string> toFind;
            for (auto const& it : shardKeys) {
              toFind.emplace(it);
            }
            // for REMOVE, we must also know the _key value, otherwise
            // REMOVE will not work
            toFind.emplace(StaticStrings::KeyString);

            // go through the input object attribute by attribute
            // and look for our shard keys
            Variable const* lastVariable = nullptr;
            bool doOptimize = true;

            for (size_t i = 0; i < n->numMembers(); ++i) {
              auto sub = n->getMember(i);

              if (sub->type != NODE_TYPE_OBJECT_ELEMENT) {
                continue;
              }

              auto it = toFind.find(sub->getString());

              if (it != toFind.end()) {
                // we found one of the shard keys!
                // remove the attribute from our to-do list
                auto value = sub->getMember(0);

                if (value->type == NODE_TYPE_ATTRIBUTE_ACCESS) {
                  // check if all values for the shard keys are referring to the
                  // same FOR loop variable
                  auto var = value->getMember(0);
                  if (var->type == NODE_TYPE_REFERENCE) {
                    auto accessedVariable = static_cast<Variable const*>(var->getData());

                    if (lastVariable == nullptr) {
                      lastVariable = accessedVariable;
                    } else if (lastVariable != accessedVariable) {
                      doOptimize = false;
                      break;
                    }

                    toFind.erase(it);
                  }
                }
              }
            }

            if (!toFind.empty() || !doOptimize || lastVariable == nullptr) {
              // not all shard keys covered, or different source variables in
              // use
              break;
            }

            TRI_ASSERT(lastVariable != nullptr);
            enumColl = _plan->getVarSetBy(lastVariable->id);
          } else {
            // cannot optimize this type of input
            break;
          }
        }

        if (enumColl->getType() != EN::ENUMERATE_COLLECTION &&
            enumColl->getType() != EN::INDEX) {
          break;  // abort . . .
        }

        if (enumColl->getType() == EN::ENUMERATE_COLLECTION &&
            !dynamic_cast<DocumentProducingNode const*>(enumColl)->projections().empty()) {
          // cannot handle projections yet
          break;
        }

        _enumColl = enumColl;

        if (::getCollection(_enumColl) != rn->collection()) {
          break;  // abort . . .
        }

        _variable = toRemove;  // the variable we'll remove
        _remove = true;
        _lastNode = en;
        return false;  // continue . . .
      }
      case EN::REMOTE: {
        _toUnlink.emplace(en);
        _lastNode = en;
        return false;  // continue . . .
      }
      case EN::DISTRIBUTE:
      case EN::SCATTER: {
        if (_scatter) {  // met more than one scatter node
          break;         // abort . . .
        }
        _scatter = true;
        _toUnlink.emplace(en);
        _lastNode = en;
        return false;  // continue . . .
      }
      case EN::GATHER: {
        if (_gather) {  // met more than one gather node
          break;        // abort . . .
        }
        _gather = true;
        _toUnlink.emplace(en);
        _lastNode = en;
        return false;  // continue . . .
      }
      case EN::FILTER: {
        _lastNode = en;
        return false;  // continue . . .
      }
      case EN::CALCULATION: {
        TRI_ASSERT(_setter != nullptr);
        if (_setter->getType() == EN::CALCULATION && _setter->id() == en->id()) {
          _lastNode = en;
          return false;  // continue . . .
        }
        if (_lastNode == nullptr || _lastNode->getType() != EN::FILTER) {
          // doesn't match the last filter node
          break;  // abort . . .
        }
        auto cn = ExecutionNode::castTo<CalculationNode const*>(en);
        auto fn = ExecutionNode::castTo<FilterNode const*>(_lastNode);

        // check these are a Calc-Filter pair
        if (cn->outVariable() != fn->inVariable()) {
          break;  // abort . . .
        }

        // check that we are filtering/calculating something with the variable
        // we are to remove
        ::arangodb::containers::HashSet<Variable const*> varsUsedHere;
        cn->getVariablesUsedHere(varsUsedHere);

        if (varsUsedHere.size() != 1 ||
            varsUsedHere.find(_variable) == varsUsedHere.end()) {
          break;  // abort . . .
        }
        _lastNode = en;
        return false;  // continue . . .
      }
      case EN::ENUMERATE_COLLECTION:
      case EN::INDEX: {
        // check that we are enumerating the variable we are to remove
        // and that we have already seen a remove node
        TRI_ASSERT(_enumColl != nullptr);
        if (en->id() != _enumColl->id()) {
          break;
        }
        return true;  // reached the end!
      }
      case EN::SINGLETON:
      case EN::ENUMERATE_LIST:
      case EN::ENUMERATE_IRESEARCH_VIEW:
      case EN::SUBQUERY:
      case EN::COLLECT:
      case EN::INSERT:
      case EN::REPLACE:
      case EN::UPDATE:
      case EN::UPSERT:
      case EN::RETURN:
      case EN::NORESULTS:
      case EN::LIMIT:
      case EN::SORT:
      case EN::TRAVERSAL:
      case EN::K_SHORTEST_PATHS:
      case EN::SHORTEST_PATH: {
        // if we meet any of the above, then we abort . . .
        break;
      }

      default: {
        // should not reach this point
        TRI_ASSERT(false);
      }
    }
    _toUnlink.clear();
    return true;
  }
};

/// @brief recognizes that a RemoveNode can be moved to the shards.
void arangodb::aql::undistributeRemoveAfterEnumCollRule(Optimizer* opt,
                                                        std::unique_ptr<ExecutionPlan> plan,
                                                        OptimizerRule const& rule) {
  ::arangodb::containers::SmallVector<ExecutionNode*>::allocator_type::arena_type a;
  ::arangodb::containers::SmallVector<ExecutionNode*> nodes{a};
  plan->findNodesOfType(nodes, EN::REMOVE, true);

  ::arangodb::containers::HashSet<ExecutionNode*> toUnlink;

  for (auto& n : nodes) {
    RemoveToEnumCollFinder finder(plan.get(), toUnlink);
    n->walk(finder);
  }

  bool modified = false;
  if (!toUnlink.empty()) {
    plan->unlinkNodes(toUnlink);
    modified = true;
  }

  opt->addPlan(std::move(plan), rule, modified);
}

/// @brief auxilliary struct for finding common nodes in OR conditions
struct CommonNodeFinder {
  std::vector<AstNode const*> possibleNodes;

  bool find(AstNode const* node, AstNodeType condition,
            AstNode const*& commonNode, std::string& commonName) {
    if (node->type == NODE_TYPE_OPERATOR_BINARY_OR) {
      return (find(node->getMember(0), condition, commonNode, commonName) &&
              find(node->getMember(1), condition, commonNode, commonName));
    }

    if (node->type == NODE_TYPE_VALUE) {
      possibleNodes.clear();
      return true;
    }

    if (node->type == condition ||
        (condition != NODE_TYPE_OPERATOR_BINARY_EQ &&
         (node->type == NODE_TYPE_OPERATOR_BINARY_LE || node->type == NODE_TYPE_OPERATOR_BINARY_LT ||
          node->type == NODE_TYPE_OPERATOR_BINARY_GE || node->type == NODE_TYPE_OPERATOR_BINARY_GT ||
          node->type == NODE_TYPE_OPERATOR_BINARY_IN))) {
      auto lhs = node->getMember(0);
      auto rhs = node->getMember(1);

      bool const isIn = (node->type == NODE_TYPE_OPERATOR_BINARY_IN && rhs->isArray());

      if (node->type == NODE_TYPE_OPERATOR_BINARY_IN && rhs->type == NODE_TYPE_EXPANSION) {
        // ooh, cannot optimize this (yet)
        possibleNodes.clear();
        return false;
      }

      if (!isIn && lhs->isConstant()) {
        commonNode = rhs;
        commonName = commonNode->toString();
        possibleNodes.clear();
        return true;
      }

      if (rhs->isConstant()) {
        commonNode = lhs;
        commonName = commonNode->toString();
        possibleNodes.clear();
        return true;
      }

      if (rhs->type == NODE_TYPE_FCALL || rhs->type == NODE_TYPE_FCALL_USER ||
          rhs->type == NODE_TYPE_REFERENCE) {
        commonNode = lhs;
        commonName = commonNode->toString();
        possibleNodes.clear();
        return true;
      }

      if (!isIn && (lhs->type == NODE_TYPE_FCALL || lhs->type == NODE_TYPE_FCALL_USER ||
                    lhs->type == NODE_TYPE_REFERENCE)) {
        commonNode = rhs;
        commonName = commonNode->toString();
        possibleNodes.clear();
        return true;
      }

      if (!isIn && (lhs->type == NODE_TYPE_ATTRIBUTE_ACCESS ||
                    lhs->type == NODE_TYPE_INDEXED_ACCESS)) {
        if (possibleNodes.size() == 2) {
          for (size_t i = 0; i < 2; i++) {
            if (lhs->toString() == possibleNodes[i]->toString()) {
              commonNode = possibleNodes[i];
              commonName = commonNode->toString();
              possibleNodes.clear();
              return true;
            }
          }
          // don't return, must consider the other side of the condition
        } else {
          possibleNodes.emplace_back(lhs);
        }
      }
      if (rhs->type == NODE_TYPE_ATTRIBUTE_ACCESS || rhs->type == NODE_TYPE_INDEXED_ACCESS) {
        if (possibleNodes.size() == 2) {
          for (size_t i = 0; i < 2; i++) {
            if (rhs->toString() == possibleNodes[i]->toString()) {
              commonNode = possibleNodes[i];
              commonName = commonNode->toString();
              possibleNodes.clear();
              return true;
            }
          }
          return false;
        } else {
          possibleNodes.emplace_back(rhs);
          return true;
        }
      }
    }
    possibleNodes.clear();
    return (!commonName.empty());
  }
};

/// @brief auxilliary struct for the OR-to-IN conversion
struct OrSimplifier {
  Ast* ast;
  ExecutionPlan* plan;

  OrSimplifier(Ast* ast, ExecutionPlan* plan) : ast(ast), plan(plan) {}

  std::string stringifyNode(AstNode const* node) const {
    try {
      return node->toString();
    } catch (...) {
    }
    return std::string();
  }

  bool qualifies(AstNode const* node, std::string& attributeName) const {
    if (node->isConstant()) {
      return false;
    }

    if (node->type == NODE_TYPE_ATTRIBUTE_ACCESS ||
        node->type == NODE_TYPE_INDEXED_ACCESS || node->type == NODE_TYPE_REFERENCE) {
      attributeName = stringifyNode(node);
      return true;
    }

    return false;
  }

  bool detect(AstNode const* node, bool preferRight, std::string& attributeName,
              AstNode const*& attr, AstNode const*& value) const {
    attributeName.clear();

    if (node->type == NODE_TYPE_OPERATOR_BINARY_EQ) {
      auto lhs = node->getMember(0);
      auto rhs = node->getMember(1);
      if (!preferRight && qualifies(lhs, attributeName)) {
        if (rhs->isDeterministic()) {
          attr = lhs;
          value = rhs;
          return true;
        }
      }

      if (qualifies(rhs, attributeName)) {
        if (lhs->isDeterministic()) {
          attr = rhs;
          value = lhs;
          return true;
        }
      }
      // intentionally falls through
    } else if (node->type == NODE_TYPE_OPERATOR_BINARY_IN) {
      auto lhs = node->getMember(0);
      auto rhs = node->getMember(1);
      if (rhs->isArray() && qualifies(lhs, attributeName)) {
        if (rhs->isDeterministic()) {
          attr = lhs;
          value = rhs;
          return true;
        }
      }
      // intentionally falls through
    }

    return false;
  }

  AstNode* buildValues(AstNode const* attr, AstNode const* lhs, bool leftIsArray,
                       AstNode const* rhs, bool rightIsArray) const {
    auto values = ast->createNodeArray();
    if (leftIsArray) {
      size_t const n = lhs->numMembers();
      for (size_t i = 0; i < n; ++i) {
        values->addMember(lhs->getMemberUnchecked(i));
      }
    } else {
      values->addMember(lhs);
    }

    if (rightIsArray) {
      size_t const n = rhs->numMembers();
      for (size_t i = 0; i < n; ++i) {
        values->addMember(rhs->getMemberUnchecked(i));
      }
    } else {
      values->addMember(rhs);
    }

    return ast->createNodeBinaryOperator(NODE_TYPE_OPERATOR_BINARY_IN, attr, values);
  }

  AstNode* simplify(AstNode const* node) const {
    if (node == nullptr) {
      return nullptr;
    }

    if (node->type == NODE_TYPE_OPERATOR_BINARY_OR) {
      auto lhs = node->getMember(0);
      auto rhs = node->getMember(1);

      auto lhsNew = simplify(lhs);
      auto rhsNew = simplify(rhs);

      if (lhs != lhsNew || rhs != rhsNew) {
        // create a modified node
        node = ast->createNodeBinaryOperator(node->type, lhsNew, rhsNew);
      }

      if ((lhsNew->type == NODE_TYPE_OPERATOR_BINARY_EQ || lhsNew->type == NODE_TYPE_OPERATOR_BINARY_IN) &&
          (rhsNew->type == NODE_TYPE_OPERATOR_BINARY_EQ ||
           rhsNew->type == NODE_TYPE_OPERATOR_BINARY_IN)) {
        std::string leftName;
        std::string rightName;
        AstNode const* leftAttr = nullptr;
        AstNode const* rightAttr = nullptr;
        AstNode const* leftValue = nullptr;
        AstNode const* rightValue = nullptr;

        for (size_t i = 0; i < 4; ++i) {
          if (detect(lhsNew, i >= 2, leftName, leftAttr, leftValue) &&
              detect(rhsNew, i % 2 == 0, rightName, rightAttr, rightValue) &&
              leftName == rightName) {
            std::pair<Variable const*, std::vector<arangodb::basics::AttributeName>> tmp1;

            if (leftValue->isAttributeAccessForVariable(tmp1)) {
              bool qualifies = false;
              auto setter = plan->getVarSetBy(tmp1.first->id);
              if (setter != nullptr && setter->getType() == EN::ENUMERATE_COLLECTION) {
                qualifies = true;
              }

              std::pair<Variable const*, std::vector<arangodb::basics::AttributeName>> tmp2;

              if (qualifies && rightValue->isAttributeAccessForVariable(tmp2)) {
                auto setter = plan->getVarSetBy(tmp2.first->id);
                if (setter != nullptr && setter->getType() == EN::ENUMERATE_COLLECTION) {
                  if (tmp1.first != tmp2.first || tmp1.second != tmp2.second) {
                    continue;
                  }
                }
              }
            }

            return buildValues(leftAttr, leftValue,
                               lhsNew->type == NODE_TYPE_OPERATOR_BINARY_IN, rightValue,
                               rhsNew->type == NODE_TYPE_OPERATOR_BINARY_IN);
          }
        }
      }

      // return node as is
      return const_cast<AstNode*>(node);
    }

    if (node->type == NODE_TYPE_OPERATOR_BINARY_AND) {
      auto lhs = node->getMember(0);
      auto rhs = node->getMember(1);

      auto lhsNew = simplify(lhs);
      auto rhsNew = simplify(rhs);

      if (lhs != lhsNew || rhs != rhsNew) {
        // return a modified node
        return ast->createNodeBinaryOperator(node->type, lhsNew, rhsNew);
      }

      // intentionally falls through
    }

    return const_cast<AstNode*>(node);
  }
};

/// @brief this rule replaces expressions of the type:
///   x.val == 1 || x.val == 2 || x.val == 3
//  with
//    x.val IN [1,2,3]
//  when the OR conditions are present in the same FILTER node, and refer to the
//  same (single) attribute.
void arangodb::aql::replaceOrWithInRule(Optimizer* opt, std::unique_ptr<ExecutionPlan> plan,
                                        OptimizerRule const& rule) {
  ::arangodb::containers::SmallVector<ExecutionNode*>::allocator_type::arena_type a;
  ::arangodb::containers::SmallVector<ExecutionNode*> nodes{a};
  plan->findNodesOfType(nodes, EN::FILTER, true);

  bool modified = false;
  for (auto const& n : nodes) {
    TRI_ASSERT(n->hasDependency());

    auto const dep = n->getFirstDependency();

    if (dep->getType() != EN::CALCULATION) {
      continue;
    }

    auto fn = ExecutionNode::castTo<FilterNode const*>(n);
    auto cn = ExecutionNode::castTo<CalculationNode*>(dep);
    auto outVar = cn->outVariable();

    if (outVar != fn->inVariable()) {
      continue;
    }

    auto root = cn->expression()->node();

    OrSimplifier simplifier(plan->getAst(), plan.get());
    auto newRoot = simplifier.simplify(root);

    if (newRoot != root) {
      auto expr = std::make_unique<Expression>(plan.get(), plan->getAst(), newRoot);

      TRI_IF_FAILURE("OptimizerRules::replaceOrWithInRuleOom") {
        THROW_ARANGO_EXCEPTION(TRI_ERROR_DEBUG);
      }

      ExecutionNode* newNode = new CalculationNode(plan.get(), plan->nextId(), std::move(expr), outVar);

      plan->registerNode(newNode);
      plan->replaceNode(cn, newNode);
      modified = true;
    }
  }

  opt->addPlan(std::move(plan), rule, modified);
}

struct RemoveRedundantOr {
  AstNode const* bestValue = nullptr;
  AstNodeType comparison;
  bool inclusive;
  bool isComparisonSet = false;
  CommonNodeFinder finder;
  AstNode const* commonNode = nullptr;
  std::string commonName;

  bool hasRedundantCondition(AstNode const* node) {
    try {
      if (finder.find(node, NODE_TYPE_OPERATOR_BINARY_LT, commonNode, commonName)) {
        return hasRedundantConditionWalker(node);
      }
    } catch (...) {
      // ignore errors and simply return false
    }
    return false;
  }

  AstNode* createReplacementNode(Ast* ast) {
    TRI_ASSERT(commonNode != nullptr);
    TRI_ASSERT(bestValue != nullptr);
    TRI_ASSERT(isComparisonSet == true);
    return ast->createNodeBinaryOperator(comparison, commonNode->clone(ast), bestValue);
  }

 private:
  bool isInclusiveBound(AstNodeType type) {
    return (type == NODE_TYPE_OPERATOR_BINARY_GE || type == NODE_TYPE_OPERATOR_BINARY_LE);
  }

  int isCompatibleBound(AstNodeType type, AstNode const* value) {
    if ((comparison == NODE_TYPE_OPERATOR_BINARY_LE || comparison == NODE_TYPE_OPERATOR_BINARY_LT) &&
        (type == NODE_TYPE_OPERATOR_BINARY_LE || type == NODE_TYPE_OPERATOR_BINARY_LT)) {
      return -1;  // high bound
    } else if ((comparison == NODE_TYPE_OPERATOR_BINARY_GE || comparison == NODE_TYPE_OPERATOR_BINARY_GT) &&
               (type == NODE_TYPE_OPERATOR_BINARY_GE || type == NODE_TYPE_OPERATOR_BINARY_GT)) {
      return 1;  // low bound
    }
    return 0;  // incompatible bounds
  }

  // returns false if the existing value is better and true if the input value
  // is better
  bool compareBounds(AstNodeType type, AstNode const* value, int lowhigh) {
    int cmp = CompareAstNodes(bestValue, value, true);

    if (cmp == 0 && (isInclusiveBound(comparison) != isInclusiveBound(type))) {
      return (isInclusiveBound(type) ? true : false);
    }
    return (cmp * lowhigh == 1);
  }

  bool hasRedundantConditionWalker(AstNode const* node) {
    AstNodeType type = node->type;

    if (type == NODE_TYPE_OPERATOR_BINARY_OR) {
      return (hasRedundantConditionWalker(node->getMember(0)) &&
              hasRedundantConditionWalker(node->getMember(1)));
    }

    if (type == NODE_TYPE_OPERATOR_BINARY_LE || type == NODE_TYPE_OPERATOR_BINARY_LT ||
        type == NODE_TYPE_OPERATOR_BINARY_GE || type == NODE_TYPE_OPERATOR_BINARY_GT) {
      auto lhs = node->getMember(0);
      auto rhs = node->getMember(1);

      if (hasRedundantConditionWalker(rhs) &&
          !hasRedundantConditionWalker(lhs) && lhs->isConstant()) {
        if (!isComparisonSet) {
          comparison = Ast::ReverseOperator(type);
          bestValue = lhs;
          isComparisonSet = true;
          return true;
        }

        int lowhigh = isCompatibleBound(Ast::ReverseOperator(type), lhs);
        if (lowhigh == 0) {
          return false;
        }

        if (compareBounds(type, lhs, lowhigh)) {
          comparison = Ast::ReverseOperator(type);
          bestValue = lhs;
        }
        return true;
      }
      if (hasRedundantConditionWalker(lhs) &&
          !hasRedundantConditionWalker(rhs) && rhs->isConstant()) {
        if (!isComparisonSet) {
          comparison = type;
          bestValue = rhs;
          isComparisonSet = true;
          return true;
        }

        int lowhigh = isCompatibleBound(type, rhs);
        if (lowhigh == 0) {
          return false;
        }

        if (compareBounds(type, rhs, lowhigh)) {
          comparison = type;
          bestValue = rhs;
        }
        return true;
      }
      // if hasRedundantConditionWalker(lhs) and
      // hasRedundantConditionWalker(rhs), then one of the conditions in the OR
      // statement is of the form x == x intentionally falls through if
    } else if (type == NODE_TYPE_REFERENCE || type == NODE_TYPE_ATTRIBUTE_ACCESS ||
               type == NODE_TYPE_INDEXED_ACCESS) {
      // get a string representation of the node for comparisons
      return (node->toString() == commonName);
    }

    return false;
  }
};

void arangodb::aql::removeRedundantOrRule(Optimizer* opt,
                                          std::unique_ptr<ExecutionPlan> plan,
                                          OptimizerRule const& rule) {
  ::arangodb::containers::SmallVector<ExecutionNode*>::allocator_type::arena_type a;
  ::arangodb::containers::SmallVector<ExecutionNode*> nodes{a};
  plan->findNodesOfType(nodes, EN::FILTER, true);

  bool modified = false;
  for (auto const& n : nodes) {
    TRI_ASSERT(n->hasDependency());

    auto const dep = n->getFirstDependency();

    if (dep->getType() != EN::CALCULATION) {
      continue;
    }

    auto fn = ExecutionNode::castTo<FilterNode const*>(n);
    auto cn = ExecutionNode::castTo<CalculationNode*>(dep);
    auto outVar = cn->outVariable();

    if (outVar != fn->inVariable()) {
      continue;
    }
    if (cn->expression()->node()->type != NODE_TYPE_OPERATOR_BINARY_OR) {
      continue;
    }

    RemoveRedundantOr remover;
    if (remover.hasRedundantCondition(cn->expression()->node())) {
      auto astNode = remover.createReplacementNode(plan->getAst());

      auto expr = std::make_unique<Expression>(plan.get(), plan->getAst(), astNode);
      ExecutionNode* newNode = new CalculationNode(plan.get(), plan->nextId(), std::move(expr), outVar);
      plan->registerNode(newNode);
      plan->replaceNode(cn, newNode);
      modified = true;
    }
  }

  opt->addPlan(std::move(plan), rule, modified);
}

/// @brief remove $OLD and $NEW variables from data-modification statements
/// if not required
void arangodb::aql::removeDataModificationOutVariablesRule(Optimizer* opt,
                                                           std::unique_ptr<ExecutionPlan> plan,
                                                           OptimizerRule const& rule) {
  bool modified = false;

  ::arangodb::containers::SmallVector<ExecutionNode*>::allocator_type::arena_type a;
  ::arangodb::containers::SmallVector<ExecutionNode*> nodes{a};
  plan->findNodesOfType(nodes, ::removeDataModificationOutVariablesNodeTypes, true);

  for (auto const& n : nodes) {
    auto node = ExecutionNode::castTo<ModificationNode*>(n);
    TRI_ASSERT(node != nullptr);

    Variable const* old = node->getOutVariableOld();
    if (!n->isVarUsedLater(old)) {
      // "$OLD" is not used later
      node->clearOutVariableOld();
      modified = true;
    } else {
      switch (n->getType()) {
        case EN::UPDATE:
        case EN::REPLACE: {
          Variable const* inVariable =
              ExecutionNode::castTo<UpdateReplaceNode const*>(n)->inKeyVariable();
          if (inVariable != nullptr) {
            auto setter = plan->getVarSetBy(inVariable->id);
            if (setter != nullptr && (setter->getType() == EN::ENUMERATE_COLLECTION ||
                                      setter->getType() == EN::INDEX)) {
              std::unordered_map<VariableId, Variable const*> replacements;
              replacements.emplace(old->id, inVariable);
              RedundantCalculationsReplacer finder(plan->getAst(), replacements);
              plan->root()->walk(finder);
              modified = true;
            }
          }
          break;
        }
        case EN::REMOVE: {
          Variable const* inVariable =
              ExecutionNode::castTo<RemoveNode const*>(n)->inVariable();
          TRI_ASSERT(inVariable != nullptr);
          auto setter = plan->getVarSetBy(inVariable->id);
          if (setter != nullptr && (setter->getType() == EN::ENUMERATE_COLLECTION ||
                                    setter->getType() == EN::INDEX)) {
            std::unordered_map<VariableId, Variable const*> replacements;
            replacements.emplace(old->id, inVariable);
            RedundantCalculationsReplacer finder(plan->getAst(), replacements);
            plan->root()->walk(finder);
            modified = true;
          }
          break;
        }
        default: {
          // do nothing
        }
      }
    }

    if (!n->isVarUsedLater(node->getOutVariableNew())) {
      // "$NEW" is not used later
      node->clearOutVariableNew();
      modified = true;
    }

    if (!n->hasParent()) {
      node->producesResults(false);
      modified = true;
    }
  }

  opt->addPlan(std::move(plan), rule, modified);
}

/// @brief patch UPDATE statement on single collection that iterates over the
/// entire collection to operate in batches
void arangodb::aql::patchUpdateStatementsRule(Optimizer* opt,
                                              std::unique_ptr<ExecutionPlan> plan,
                                              OptimizerRule const& rule) {
  // no need to dive into subqueries here
  ::arangodb::containers::SmallVector<ExecutionNode*>::allocator_type::arena_type a;
  ::arangodb::containers::SmallVector<ExecutionNode*> nodes{a};

  StorageEngine* engine = EngineSelectorFeature::ENGINE;
  if (engine->typeName() == "mmfiles") {
    // MMFiles: we can update UPDATE/REPLACE but not REMOVE
    // this is because in MMFiles the iteration over a collection may
    // use the primary index, but a REMOVE may at the same time remove
    // the documents from this index. this would not be safe
    plan->findNodesOfType(nodes, ::patchUpdateStatementsNodeTypes, false);
  } else {
    // other engines: we can update UPDATE/REPLACE as well as REMOVE
    plan->findNodesOfType(nodes, ::patchUpdateRemoveStatementsNodeTypes, false);
  }

  bool modified = false;

  for (auto const& n : nodes) {
    auto node = ExecutionNode::castTo<ModificationNode*>(n);
    TRI_ASSERT(node != nullptr);

    auto& options = node->getOptions();
    if (!options.readCompleteInput) {
      // already ok
      continue;
    }

    auto const collection = node->collection();

    auto dep = n->getFirstDependency();

    while (dep != nullptr) {
      auto const type = dep->getType();

      if (type == EN::ENUMERATE_LIST || type == EN::ENUMERATE_IRESEARCH_VIEW ||
          type == EN::SUBQUERY) {
        // not suitable
        modified = false;
        break;
      }

      if (type == EN::ENUMERATE_COLLECTION || type == EN::INDEX) {
        if (::getCollection(dep) == collection) {
          if (modified) {
            // already saw the collection... that means we have seen the same
            // collection two times in two FOR loops
            modified = false;
            // abort
            break;
          }
          TRI_ASSERT(!modified);
          // saw the same collection in FOR as in UPDATE
          if (n->isVarUsedLater(::getOutVariable(dep))) {
            // must abort, because the variable produced by the FOR loop is
            // read after it is updated
            break;
          }
          modified = true;
        }
      } else if (type == EN::TRAVERSAL || type == EN::K_SHORTEST_PATHS ||
                 type == EN::SHORTEST_PATH) {
        // unclear what will be read by the traversal
        modified = false;
        break;
      }

      dep = dep->getFirstDependency();
    }

    if (modified) {
      options.readCompleteInput = false;
    }
  }

  // always re-add the original plan, be it modified or not
  // only a flag in the plan will be modified
  opt->addPlan(std::move(plan), rule, modified);
}

/// @brief optimizes away unused traversal output variables and
/// merges filter nodes into graph traversal nodes
void arangodb::aql::optimizeTraversalsRule(Optimizer* opt,
                                           std::unique_ptr<ExecutionPlan> plan,
                                           OptimizerRule const& rule) {
  ::arangodb::containers::SmallVector<ExecutionNode*>::allocator_type::arena_type a;
  ::arangodb::containers::SmallVector<ExecutionNode*> tNodes{a};
  plan->findNodesOfType(tNodes, EN::TRAVERSAL, true);

  if (tNodes.empty()) {
    // no traversals present
    opt->addPlan(std::move(plan), rule, false);
    return;
  }

  bool modified = false;

  // first make a pass over all traversal nodes and remove unused
  // variables from them
  for (auto const& n : tNodes) {
    TraversalNode* traversal = ExecutionNode::castTo<TraversalNode*>(n);

    // note that we can NOT optimize away the vertex output variable
    // yet, as many traversal internals depend on the number of vertices
    // found/built
    auto outVariable = traversal->edgeOutVariable();
    std::vector<Variable const*> pruneVars;
    traversal->getPruneVariables(pruneVars);

    if (outVariable != nullptr && !n->isVarUsedLater(outVariable) &&
        std::find(pruneVars.begin(), pruneVars.end(), outVariable) == pruneVars.end()) {
      // traversal edge outVariable not used later
      traversal->setEdgeOutput(nullptr);
      modified = true;
    }

    outVariable = traversal->pathOutVariable();
    if (outVariable != nullptr && !n->isVarUsedLater(outVariable) &&
        std::find(pruneVars.begin(), pruneVars.end(), outVariable) == pruneVars.end()) {
      // traversal path outVariable not used later
      traversal->setPathOutput(nullptr);
      modified = true;
    }
  }

  if (!tNodes.empty()) {
    // These are all the end nodes where we start
    ::arangodb::containers::SmallVector<ExecutionNode*>::allocator_type::arena_type a;
    ::arangodb::containers::SmallVector<ExecutionNode*> nodes{a};
    plan->findEndNodes(nodes, true);

    for (auto const& n : nodes) {
      TraversalConditionFinder finder(plan.get(), &modified);
      n->walk(finder);
    }
  }

  opt->addPlan(std::move(plan), rule, modified);
}

// remove filter nodes already covered by a traversal
void arangodb::aql::removeFiltersCoveredByTraversal(Optimizer* opt,
                                                    std::unique_ptr<ExecutionPlan> plan,
                                                    OptimizerRule const& rule) {
  ::arangodb::containers::SmallVector<ExecutionNode*>::allocator_type::arena_type a;
  ::arangodb::containers::SmallVector<ExecutionNode*> fNodes{a};
  plan->findNodesOfType(fNodes, EN::FILTER, true);
  if (fNodes.empty()) {
    // no filters present
    opt->addPlan(std::move(plan), rule, false);
    return;
  }

  bool modified = false;
  ::arangodb::containers::HashSet<ExecutionNode*> toUnlink;

  for (auto const& node : fNodes) {
    auto fn = ExecutionNode::castTo<FilterNode const*>(node);
    // find the node with the filter expression
    auto setter = plan->getVarSetBy(fn->inVariable()->id);
    if (setter == nullptr || setter->getType() != EN::CALCULATION) {
      continue;
    }

    auto calculationNode = ExecutionNode::castTo<CalculationNode*>(setter);
    auto conditionNode = calculationNode->expression()->node();

    // build the filter condition
    Condition condition(plan->getAst());
    condition.andCombine(conditionNode);
    condition.normalize(plan.get());

    if (condition.root() == nullptr) {
      continue;
    }

    size_t const n = condition.root()->numMembers();

    if (n != 1) {
      // either no condition or multiple ORed conditions...
      continue;
    }

    bool handled = false;
    auto current = node;
    while (current != nullptr) {
      if (current->getType() == EN::TRAVERSAL) {
        auto traversalNode = ExecutionNode::castTo<TraversalNode const*>(current);

        // found a traversal node, now check if the expression
        // is covered by the traversal
        auto traversalCondition = traversalNode->condition();

        if (traversalCondition != nullptr && !traversalCondition->isEmpty()) {
          /*auto const& indexesUsed = traversalNode->get
          //indexNode->getIndexes();

          if (indexesUsed.size() == 1) {*/
          // single index. this is something that we can handle
          Variable const* outVariable = traversalNode->pathOutVariable();
          ::arangodb::containers::HashSet<Variable const*> varsUsedByCondition;
          Ast::getReferencedVariables(condition.root(), varsUsedByCondition);
          if (outVariable != nullptr &&
              varsUsedByCondition.find(outVariable) != varsUsedByCondition.end()) {
            auto newNode =
                condition.removeTraversalCondition(plan.get(), outVariable,
                                                   traversalCondition->root());
            if (newNode == nullptr) {
              // no condition left...
              // FILTER node can be completely removed
              toUnlink.emplace(node);
              // note: we must leave the calculation node intact, in case it is
              // still used by other nodes in the plan
              modified = true;
              handled = true;
            } else if (newNode != condition.root()) {
              // some condition is left, but it is a different one than
              // the one from the FILTER node
              auto expr = std::make_unique<Expression>(plan.get(), plan->getAst(), newNode);
              CalculationNode* cn =
                  new CalculationNode(plan.get(), plan->nextId(), std::move(expr),
                                      calculationNode->outVariable());
              plan->registerNode(cn);
              plan->replaceNode(setter, cn);
              modified = true;
              handled = true;
            }
          }
        }

        if (handled) {
          break;
        }
      }

      if (handled || current->getType() == EN::LIMIT || !current->hasDependency()) {
        break;
      }
      current = current->getFirstDependency();
    }
  }

  if (!toUnlink.empty()) {
    plan->unlinkNodes(toUnlink);
  }

  opt->addPlan(std::move(plan), rule, modified);
}

/// @brief removes redundant path variables, after applying
/// `removeFiltersCoveredByTraversal`. Should significantly reduce overhead
void arangodb::aql::removeTraversalPathVariable(Optimizer* opt,
                                                std::unique_ptr<ExecutionPlan> plan,
                                                OptimizerRule const& rule) {
  ::arangodb::containers::SmallVector<ExecutionNode*>::allocator_type::arena_type a;
  ::arangodb::containers::SmallVector<ExecutionNode*> tNodes{a};
  plan->findNodesOfType(tNodes, EN::TRAVERSAL, true);

  bool modified = false;
  // first make a pass over all traversal nodes and remove unused
  // variables from them
  for (auto const& n : tNodes) {
    TraversalNode* traversal = ExecutionNode::castTo<TraversalNode*>(n);

    std::vector<Variable const*> pruneVars;
    traversal->getPruneVariables(pruneVars);
    auto outVariable = traversal->pathOutVariable();
    if (outVariable != nullptr && !n->isVarUsedLater(outVariable) &&
        std::find(pruneVars.begin(), pruneVars.end(), outVariable) == pruneVars.end()) {
      // traversal path outVariable not used later
      traversal->setPathOutput(nullptr);
      modified = true;
    }
  }
  opt->addPlan(std::move(plan), rule, modified);
}

/// @brief prepares traversals for execution (hidden rule)
void arangodb::aql::prepareTraversalsRule(Optimizer* opt,
                                          std::unique_ptr<ExecutionPlan> plan,
                                          OptimizerRule const& rule) {
  ::arangodb::containers::SmallVector<ExecutionNode*>::allocator_type::arena_type a;
  ::arangodb::containers::SmallVector<ExecutionNode*> tNodes{a};
  plan->findNodesOfType(tNodes, EN::TRAVERSAL, true);
  plan->findNodesOfType(tNodes, EN::K_SHORTEST_PATHS, true);
  plan->findNodesOfType(tNodes, EN::SHORTEST_PATH, true);

  if (tNodes.empty()) {
    // no traversals present
    opt->addPlan(std::move(plan), rule, false);
    return;
  }

  // first make a pass over all traversal nodes and remove unused
  // variables from them
  for (auto const& n : tNodes) {
    if (n->getType() == EN::TRAVERSAL) {
      TraversalNode* traversal = ExecutionNode::castTo<TraversalNode*>(n);
      traversal->prepareOptions();
    } else if (n->getType() == EN::K_SHORTEST_PATHS) {
      TRI_ASSERT(n->getType() == EN::K_SHORTEST_PATHS);
      KShortestPathsNode* spn = ExecutionNode::castTo<KShortestPathsNode*>(n);
      spn->prepareOptions();
    } else {
      TRI_ASSERT(n->getType() == EN::SHORTEST_PATH);
      ShortestPathNode* spn = ExecutionNode::castTo<ShortestPathNode*>(n);
      spn->prepareOptions();
    }
  }

  opt->addPlan(std::move(plan), rule, true);
}

/// @brief pulls out simple subqueries and merges them with the level above
///
/// For example, if we have the input query
///
/// FOR x IN (
///     FOR y IN collection FILTER y.value >= 5 RETURN y.test
///   )
///   RETURN x.a
///
/// then this rule will transform it into:
///
/// FOR tmp IN collection
///   FILTER tmp.value >= 5
///   LET x = tmp.test
///   RETURN x.a
void arangodb::aql::inlineSubqueriesRule(Optimizer* opt, std::unique_ptr<ExecutionPlan> plan,
                                         OptimizerRule const& rule) {
  ::arangodb::containers::SmallVector<ExecutionNode*>::allocator_type::arena_type a;
  ::arangodb::containers::SmallVector<ExecutionNode*> nodes{a};
  plan->findNodesOfType(nodes, EN::SUBQUERY, true);

  if (nodes.empty()) {
    opt->addPlan(std::move(plan), rule, false);
    return;
  }

  bool modified = false;
  std::vector<ExecutionNode*> subNodes;

  for (auto const& n : nodes) {
    auto subqueryNode = ExecutionNode::castTo<SubqueryNode*>(n);

    if (subqueryNode->isModificationSubquery()) {
      // can't modify modifying subqueries
      continue;
    }

    if (!subqueryNode->isDeterministic()) {
      // can't inline non-deterministic subqueries
      continue;
    }

    // check if subquery contains a COLLECT node with an INTO variable
    bool eligible = true;
    bool containsLimitOrSort = false;
    auto current = subqueryNode->getSubquery();
    TRI_ASSERT(current != nullptr);

    while (current != nullptr) {
      if (current->getType() == EN::COLLECT) {
        if (ExecutionNode::castTo<CollectNode const*>(current)->hasOutVariable()) {
          eligible = false;
          break;
        }
      } else if (current->getType() == EN::LIMIT || current->getType() == EN::SORT) {
        containsLimitOrSort = true;
      }
      current = current->getFirstDependency();
    }

    if (!eligible) {
      continue;
    }

    Variable const* out = subqueryNode->outVariable();
    TRI_ASSERT(out != nullptr);
    // the subquery outvariable and all its aliases
    ::arangodb::containers::HashSet<Variable const*> subqueryVars;
    subqueryVars.emplace(out);

    // the potential calculation nodes that produce the aliases
    std::vector<ExecutionNode*> aliasNodesToRemoveLater;

    ::arangodb::containers::HashSet<Variable const*> varsUsed;

    current = n->getFirstParent();
    // now check where the subquery is used
    while (current->hasParent()) {
      if (current->getType() == EN::ENUMERATE_LIST) {
        if (current->isInInnerLoop() && containsLimitOrSort) {
          // exit the loop
          current = nullptr;
          break;
        }

        // we're only interested in FOR loops...
        auto listNode = ExecutionNode::castTo<EnumerateListNode*>(current);

        // ...that use our subquery as its input
        if (subqueryVars.find(listNode->inVariable()) != subqueryVars.end()) {
          // bingo!

          // check if the subquery result variable or any of the aliases are
          // used after the FOR loop
          bool mustAbort = false;
          for (auto const& itSub : subqueryVars) {
            if (listNode->isVarUsedLater(itSub)) {
              // exit the loop
              current = nullptr;
              mustAbort = true;
              break;
            }
          }
          if (mustAbort) {
            break;
          }

          for (auto const& toRemove : aliasNodesToRemoveLater) {
            plan->unlinkNode(toRemove, false);
          }

          subNodes.clear();
          subNodes.reserve(4);
          subqueryNode->getSubquery()->getDependencyChain(subNodes, true);
          TRI_ASSERT(!subNodes.empty());
          auto returnNode = ExecutionNode::castTo<ReturnNode*>(subNodes[0]);
          TRI_ASSERT(returnNode->getType() == EN::RETURN);

          modified = true;
          auto queryVariables = plan->getAst()->variables();
          auto previous = n->getFirstDependency();
          auto insert = n->getFirstParent();
          TRI_ASSERT(insert != nullptr);

          // unlink the original SubqueryNode
          plan->unlinkNode(n, false);

          for (auto& it : subNodes) {
            // first unlink them all
            plan->unlinkNode(it, true);

            if (it->getType() == EN::SINGLETON) {
              // reached the singleton node already. that means we can stop
              break;
            }

            // and now insert them one level up
            if (it != returnNode) {
              // we skip over the subquery's return node. we don't need it
              // anymore
              insert->removeDependencies();
              TRI_ASSERT(it != nullptr);
              insert->addDependency(it);
              insert = it;

              // additionally rename the variables from the subquery so they
              // cannot conflict with the ones from the top query
              for (auto const& variable : it->getVariablesSetHere()) {
                queryVariables->renameVariable(variable->id);
              }
            }
          }

          // link the top node in the subquery with the original plan
          if (previous != nullptr) {
            insert->addDependency(previous);
          }

          // remove the list node from the plan
          plan->unlinkNode(listNode, false);

          queryVariables->renameVariable(returnNode->inVariable()->id,
                                         listNode->outVariable()->name);

          // finally replace the variables
          std::unordered_map<VariableId, Variable const*> replacements;
          replacements.emplace(listNode->outVariable()->id, returnNode->inVariable());
          RedundantCalculationsReplacer finder(plan->getAst(), replacements);
          plan->root()->walk(finder);

          plan->clearVarUsageComputed();
          plan->findVarUsage();

          // abort optimization
          current = nullptr;
        }
      } else if (current->getType() == EN::CALCULATION) {
        auto rootNode =
            ExecutionNode::castTo<CalculationNode*>(current)->expression()->node();
        if (rootNode->type == NODE_TYPE_REFERENCE) {
          if (subqueryVars.find(static_cast<Variable const*>(rootNode->getData())) !=
              subqueryVars.end()) {
            // found an alias for the subquery variable
            subqueryVars.emplace(
                ExecutionNode::castTo<CalculationNode*>(current)->outVariable());
            aliasNodesToRemoveLater.emplace_back(current);
            current = current->getFirstParent();

            continue;
          }
        }
      }

      if (current == nullptr) {
        break;
      }

      varsUsed.clear();
      current->getVariablesUsedHere(varsUsed);

      bool mustAbort = false;
      for (auto const& itSub : subqueryVars) {
        if (varsUsed.find(itSub) != varsUsed.end()) {
          // we found another node that uses the subquery variable
          // we need to stop the optimization attempts here
          mustAbort = true;
          break;
        }
      }
      if (mustAbort) {
        break;
      }

      current = current->getFirstParent();
    }
  }

  opt->addPlan(std::move(plan), rule, modified);
}

static bool isValueOrReference(AstNode const* node) {
  return node->type == NODE_TYPE_VALUE || node->type == NODE_TYPE_REFERENCE;
}

/// Essentially mirrors the geo::QueryParams struct, but with
/// abstracts AstNode value objects
struct GeoIndexInfo {
  operator bool() const {
    return collectionNodeToReplace != nullptr && collectionNodeOutVar &&
           collection && index && valid;
  }
  void invalidate() { valid = false; }

  /// node that will be replaced by (geo) IndexNode
  ExecutionNode* collectionNodeToReplace = nullptr;
  Variable const* collectionNodeOutVar = nullptr;

  /// accessed collection
  aql::Collection const* collection = nullptr;
  /// selected index
  std::shared_ptr<Index> index;

  /// Filter calculations to modify
  std::map<ExecutionNode*, Expression*> exesToModify;
  std::set<AstNode const*> nodesToRemove;

  // ============ Distance ============
  AstNode const* distCenterExpr = nullptr;
  AstNode const* distCenterLatExpr = nullptr;
  AstNode const* distCenterLngExpr = nullptr;
  // Expression representing minimum distance
  AstNode const* minDistanceExpr = nullptr;
  // Was operator < or <= used
  bool minInclusive = true;
  // Expression representing maximum distance
  AstNode const* maxDistanceExpr = nullptr;
  // Was operator > or >= used
  bool maxInclusive = true;

  // ============ Near Info ============
  bool sorted = false;
  /// Default order is from closest to farthest
  bool ascending = true;

  // ============ Filter Info ===========
  geo::FilterType filterMode = geo::FilterType::NONE;
  /// variable using the filter mask
  AstNode const* filterExpr = nullptr;

  // ============ Accessed Fields ============
  AstNode const* locationVar = nullptr;   // access to location field
  AstNode const* latitudeVar = nullptr;   // access path to latitude
  AstNode const* longitudeVar = nullptr;  // access path to longitude

  /// contains this node a valid condition
  bool valid = true;
};

// checks 2 parameters of distance function if they represent a valid access to
// latitude and longitude attribute of the geo index.
// distance(a,b,c,d) - possible pairs are (a,b) and (c,d)
static bool distanceFuncArgCheck(ExecutionPlan* plan, AstNode const* latArg,
                                 AstNode const* lngArg, bool supportLegacy,
                                 GeoIndexInfo& info) {
  // note: this only modifies "info" if the function returns true
  std::pair<Variable const*, std::vector<arangodb::basics::AttributeName>> attributeAccess1;
  std::pair<Variable const*, std::vector<arangodb::basics::AttributeName>> attributeAccess2;
  // first and second should be based on the same document - need to provide the
  // document in order to see which collection is bound to it and if that
  // collections supports geo-index
  if (!latArg->isAttributeAccessForVariable(attributeAccess1, true) ||
      !lngArg->isAttributeAccessForVariable(attributeAccess2, true)) {
    return false;
  }
  TRI_ASSERT(attributeAccess1.first != nullptr);
  TRI_ASSERT(attributeAccess2.first != nullptr);

  ExecutionNode* setter1 = plan->getVarSetBy(attributeAccess1.first->id);
  ExecutionNode* setter2 = plan->getVarSetBy(attributeAccess2.first->id);
  if (setter1 == nullptr || setter1 != setter2 || setter1->getType() != EN::ENUMERATE_COLLECTION) {
    return false;  // expect access of doc.lat, doc.lng or doc.loc[0],
                   // doc.loc[1]
  }

  // get logical collection
  auto collNode = ExecutionNode::castTo<EnumerateCollectionNode*>(setter1);
  if (info.collectionNodeToReplace != nullptr && info.collectionNodeToReplace != collNode) {
    return false;  // should probably never happen
  }

  // we should not access the LogicalCollection directly
  Query* query = plan->getAst()->query();
  auto indexes = query->trx()->indexesForCollection(collNode->collection()->name());
  // check for suitiable indexes
  for (std::shared_ptr<Index> idx : indexes) {
    // check if current index is a geo-index
    std::size_t fieldNum = idx->fields().size();
    bool isGeo1 = idx->type() == Index::IndexType::TRI_IDX_TYPE_GEO1_INDEX && supportLegacy;
    bool isGeo2 = idx->type() == Index::IndexType::TRI_IDX_TYPE_GEO2_INDEX && supportLegacy;
    bool isGeo = idx->type() == Index::IndexType::TRI_IDX_TYPE_GEO_INDEX;

    if ((isGeo2 || isGeo) && fieldNum == 2) {  // individual fields
      // check access paths of attributes in ast and those in index match
      if (idx->fields()[0] == attributeAccess1.second &&
          idx->fields()[1] == attributeAccess2.second) {
        if (info.index != nullptr && info.index != idx) {
          return false;
        }
        info.index = idx;
        info.latitudeVar = latArg;
        info.longitudeVar = lngArg;
        info.collectionNodeToReplace = collNode;
        info.collectionNodeOutVar = collNode->outVariable();
        info.collection = collNode->collection();
        return true;
      }
    } else if ((isGeo1 || isGeo) && fieldNum == 1) {
      std::vector<basics::AttributeName> fields1 = idx->fields()[0];
      std::vector<basics::AttributeName> fields2 = idx->fields()[0];

      VPackBuilder builder;
      idx->toVelocyPack(builder, Index::makeFlags(Index::Serialize::Basics));
      bool geoJson =
          basics::VelocyPackHelper::getBooleanValue(builder.slice(), "geoJson", false);

      fields1.back().name += geoJson ? "[1]" : "[0]";
      fields2.back().name += geoJson ? "[0]" : "[1]";
      if (fields1 == attributeAccess1.second && fields2 == attributeAccess2.second) {
        if (info.index != nullptr && info.index != idx) {
          return false;
        }
        info.index = idx;
        info.latitudeVar = latArg;
        info.longitudeVar = lngArg;
        info.collectionNodeToReplace = collNode;
        info.collectionNodeOutVar = collNode->outVariable();
        info.collection = collNode->collection();
        return true;
      }
    }  // if isGeo 1 or 2
  }    // for index in collection
  return false;
}

// checks parameter of GEO_* function
static bool geoFuncArgCheck(ExecutionPlan* plan, AstNode const* args,
                            bool supportLegacy, GeoIndexInfo& info) {
  // note: this only modifies "info" if the function returns true
  std::pair<Variable const*, std::vector<arangodb::basics::AttributeName>> attributeAccess;
  // "arg" is either `[doc.lat, doc.lng]` or `doc.geometry`
  if (args->isArray() && args->numMembers() == 2) {
    return distanceFuncArgCheck(plan, /*lat*/ args->getMemberUnchecked(1),
                                /*lng*/ args->getMemberUnchecked(0), supportLegacy, info);
  } else if (!args->isAttributeAccessForVariable(attributeAccess, true)) {
    return false;  // no attribute access, no index check
  }
  TRI_ASSERT(attributeAccess.first != nullptr);
  ExecutionNode* setter = plan->getVarSetBy(attributeAccess.first->id);
  if (setter == nullptr || setter->getType() != EN::ENUMERATE_COLLECTION) {
    return false;  // expected access of the for doc.attribute
  }

  // get logical collection
  auto collNode = ExecutionNode::castTo<EnumerateCollectionNode*>(setter);
  if (info.collectionNodeToReplace != nullptr && info.collectionNodeToReplace != collNode) {
    return false;  // should probably never happen
  }

  // we should not access the LogicalCollection directly
  Query* query = plan->getAst()->query();
  auto indexes = query->trx()->indexesForCollection(collNode->collection()->name());
  // check for suitiable indexes
  for (std::shared_ptr<arangodb::Index> idx : indexes) {
    // check if current index is a geo-index
    bool isGeo = idx->type() == arangodb::Index::IndexType::TRI_IDX_TYPE_GEO_INDEX;
    if (isGeo && idx->fields().size() == 1) {  // individual fields
      // check access paths of attributes in ast and those in index match
      if (idx->fields()[0] == attributeAccess.second) {
        if (info.index != nullptr && info.index != idx) {
          return false;  // different index
        }
        info.index = idx;
        info.locationVar = args;
        info.collectionNodeToReplace = collNode;
        info.collectionNodeOutVar = collNode->outVariable();
        info.collection = collNode->collection();
        return true;
      }
    }
  }  // for index in collection
  return false;
}

/// returns true if left side is same as right or lhs is null
static bool isValidGeoArg(AstNode const* lhs, AstNode const* rhs) {
  if (lhs == nullptr) {  // lhs is from the GeoIndexInfo struct
    return true;         // if geoindex field is null everything is valid
  } else if (lhs->type != rhs->type) {
    return false;
  } else if (lhs->isArray()) {  // expect `[doc.lng, doc.lat]`
    if (lhs->numMembers() >= 2 && rhs->numMembers() >= 2) {
      return isValidGeoArg(lhs->getMemberUnchecked(0), rhs->getMemberUnchecked(0)) &&
             isValidGeoArg(lhs->getMemberUnchecked(1), rhs->getMemberUnchecked(1));
    }
    return false;
  } else if (lhs->type == NODE_TYPE_REFERENCE) {
    return static_cast<Variable const*>(lhs->getData())->id ==
           static_cast<Variable const*>(rhs->getData())->id;
  }
  // CompareAstNodes does not handle non const attribute access
  std::pair<Variable const*, std::vector<arangodb::basics::AttributeName>> res1, res2;
  bool acc1 = lhs->isAttributeAccessForVariable(res1, true);
  bool acc2 = rhs->isAttributeAccessForVariable(res2, true);
  if (acc1 || acc2) {
    return acc1 && acc2 && res1 == res2;  // same variable same path
  }
  return aql::CompareAstNodes(lhs, rhs, false) == 0;
}

static bool checkDistanceFunc(ExecutionPlan* plan, AstNode const* funcNode,
                              bool legacy, GeoIndexInfo& info) {
  // note: this only modifies "info" if the function returns true
  if (funcNode->type == NODE_TYPE_REFERENCE) {
    // FOR x IN cc LET d = DISTANCE(...) FILTER d > 10 RETURN x
    Variable const* var = static_cast<Variable const*>(funcNode->getData());
    TRI_ASSERT(var != nullptr);
    ExecutionNode* setter = plan->getVarSetBy(var->id);
    if (setter == nullptr || setter->getType() != EN::CALCULATION) {
      return false;
    }
    funcNode = ExecutionNode::castTo<CalculationNode*>(setter)->expression()->node();
  }
  // get the ast node of the expression
  if (!funcNode || funcNode->type != NODE_TYPE_FCALL || funcNode->numMembers() != 1) {
    return false;
  }
  AstNode* fargs = funcNode->getMemberUnchecked(0);
  auto func = static_cast<Function const*>(funcNode->getData());
  if (fargs->numMembers() >= 4 && func->name == "DISTANCE") {  // allow DISTANCE(a,b,c,d)
    if (info.distCenterExpr != nullptr) {
      return false;  // do not allow mixing of DISTANCE and GEO_DISTANCE
    }
    if (isValidGeoArg(info.distCenterLatExpr, fargs->getMemberUnchecked(2)) &&
        isValidGeoArg(info.distCenterLngExpr, fargs->getMemberUnchecked(3)) &&
        distanceFuncArgCheck(plan, fargs->getMemberUnchecked(0),
                             fargs->getMemberUnchecked(1), legacy, info)) {
      info.distCenterLatExpr = fargs->getMemberUnchecked(2);
      info.distCenterLngExpr = fargs->getMemberUnchecked(3);
      return true;
    } else if (isValidGeoArg(info.distCenterLatExpr, fargs->getMemberUnchecked(0)) &&
               isValidGeoArg(info.distCenterLngExpr, fargs->getMemberUnchecked(1)) &&
               distanceFuncArgCheck(plan, fargs->getMemberUnchecked(2),
                                    fargs->getMemberUnchecked(3), legacy, info)) {
      info.distCenterLatExpr = fargs->getMemberUnchecked(0);
      info.distCenterLngExpr = fargs->getMemberUnchecked(1);
      return true;
    }
  } else if (fargs->numMembers() == 2 && func->name == "GEO_DISTANCE") {
    if (info.distCenterLatExpr || info.distCenterLngExpr) {
      return false;  // do not allow mixing of DISTANCE and GEO_DISTANCE
    }
    if (isValidGeoArg(info.distCenterExpr, fargs->getMemberUnchecked(1)) &&
        geoFuncArgCheck(plan, fargs->getMemberUnchecked(0), legacy, info)) {
      info.distCenterExpr = fargs->getMemberUnchecked(1);
      return true;
    } else if (isValidGeoArg(info.distCenterExpr, fargs->getMemberUnchecked(0)) &&
               geoFuncArgCheck(plan, fargs->getMemberUnchecked(1), legacy, info)) {
      info.distCenterExpr = fargs->getMemberUnchecked(0);
      return true;
    }
  }
  return false;
}

// contains the AstNode* a supported function?
static bool checkGeoFilterFunction(ExecutionPlan* plan, AstNode const* funcNode,
                                   GeoIndexInfo& info) {
  // note: this only modifies "info" if the function returns true
  // the expression must exist and it must be a function call
  if (funcNode->type != NODE_TYPE_FCALL || funcNode->numMembers() != 1 ||
      info.filterMode != geo::FilterType::NONE) {  // can't handle more than one
    return false;
  }

  auto func = static_cast<Function const*>(funcNode->getData());
  AstNode* fargs = funcNode->getMemberUnchecked(0);
  bool contains = func->name == "GEO_CONTAINS";
  bool intersect = func->name == "GEO_INTERSECTS";
  if ((!contains && !intersect) || fargs->numMembers() != 2) {
    return false;
  }

  AstNode* arg = fargs->getMemberUnchecked(1);
  if (geoFuncArgCheck(plan, arg, /*legacy*/ true, info)) {
    TRI_ASSERT(contains || intersect);
    info.filterMode = contains ? geo::FilterType::CONTAINS : geo::FilterType::INTERSECTS;
    info.filterExpr = fargs->getMemberUnchecked(0);
    TRI_ASSERT(info.index);
    return true;
  }
  return false;
}

// checks if a node contanis a geo index function a valid operator
// to use within a filter condition
bool checkGeoFilterExpression(ExecutionPlan* plan, AstNode const* node, GeoIndexInfo& info) {
  // checks @first `smaller` @second
  // note: this only modifies "info" if the function returns true
  auto eval = [&](AstNode const* first, AstNode const* second, bool lessequal) -> bool {
    if (isValueOrReference(second) &&       // no attribute access
        info.maxDistanceExpr == nullptr &&  // max distance is not yet set
        checkDistanceFunc(plan, first, /*legacy*/ true, info)) {
      TRI_ASSERT(info.index);
      info.maxDistanceExpr = second;
      info.maxInclusive = info.maxInclusive && lessequal;
      info.nodesToRemove.insert(node);
      return true;
    } else if (isValueOrReference(first) &&        // no attribute access
               info.minDistanceExpr == nullptr &&  // min distance is not yet set
               checkDistanceFunc(plan, second, /*legacy*/ true, info)) {
      info.minDistanceExpr = first;
      info.minInclusive = info.minInclusive && lessequal;
      info.nodesToRemove.insert(node);
      return true;
    }
    return false;
  };

  switch (node->type) {
    case NODE_TYPE_FCALL:
      if (checkGeoFilterFunction(plan, node, info)) {
        info.nodesToRemove.insert(node);
        return true;
      }
      return false;
      break;
    // only DISTANCE is allowed with <=, <, >=, >
    case NODE_TYPE_OPERATOR_BINARY_LE:
      TRI_ASSERT(node->numMembers() == 2);
      return eval(node->getMember(0), node->getMember(1), true);
      break;
    case NODE_TYPE_OPERATOR_BINARY_LT:
      TRI_ASSERT(node->numMembers() == 2);
      return eval(node->getMember(0), node->getMember(1), false);
      break;
    case NODE_TYPE_OPERATOR_BINARY_GE:
      TRI_ASSERT(node->numMembers() == 2);
      return eval(node->getMember(1), node->getMember(0), true);
    case NODE_TYPE_OPERATOR_BINARY_GT:
      TRI_ASSERT(node->numMembers() == 2);
      return eval(node->getMember(1), node->getMember(0), false);
      break;
    default:
      return false;
  }
}

static bool optimizeSortNode(ExecutionPlan* plan, SortNode* sort, GeoIndexInfo& info) {
  // note: info will only be modified if the function returns true
  TRI_ASSERT(sort->getType() == EN::SORT);
  // we're looking for "SORT DISTANCE(x,y,a,b)"
  SortElementVector const& elements = sort->elements();
  if (elements.size() != 1) {  // can't do it
    return false;
  }
  TRI_ASSERT(elements[0].var != nullptr);

  // find the expression that is bound to the variable
  // get the expression node that holds the calculation
  ExecutionNode* setter = plan->getVarSetBy(elements[0].var->id);
  if (setter == nullptr || setter->getType() != EN::CALCULATION) {
    return false;  // setter could be enumerate list node e.g.
  }
  CalculationNode* calc = ExecutionNode::castTo<CalculationNode*>(setter);
  Expression* expr = calc->expression();
  if (expr == nullptr || expr->node() == nullptr) {
    return false;  // the expression must exist and must have an astNode
  }

  // info will only be modified if the function returns true
  bool legacy = elements[0].ascending;  // DESC is only supported on S2 index
  if (!info.sorted && checkDistanceFunc(plan, expr->node(), legacy, info)) {
    info.sorted = true;  // do not parse another SORT
    info.ascending = elements[0].ascending;
    if (!ServerState::instance()->isCoordinator()) {
      // we must not remove a sort in the cluster... the results from each
      // shard will be sorted by using the index, however we still need to
      // establish a cross-shard sortedness by distance.
      info.exesToModify.emplace(sort, expr);
      info.nodesToRemove.emplace(expr->node());
    }
    return true;
  }
  return false;
}

// checks a single sort or filter node
static void optimizeFilterNode(ExecutionPlan* plan, FilterNode* fn, GeoIndexInfo& info) {
  TRI_ASSERT(fn->getType() == EN::FILTER);

  // filter nodes always have one input variable
  auto variable = ExecutionNode::castTo<FilterNode const*>(fn)->inVariable();
  // now check who introduced our variable
  ExecutionNode* setter = plan->getVarSetBy(variable->id);
  if (setter == nullptr || setter->getType() != EN::CALCULATION) {
    return;
  }
  CalculationNode* calc = ExecutionNode::castTo<CalculationNode*>(setter);
  Expression* expr = calc->expression();
  if (expr == nullptr || expr->node() == nullptr) {
    return;  // the expression must exist and must have an AstNode
  }

  Ast::traverseReadOnly(
      expr->node(),
      [&](AstNode const* node) {  // pre
        if (node->isSimpleComparisonOperator() || node->type == arangodb::aql::NODE_TYPE_FCALL ||
            node->type == arangodb::aql::NODE_TYPE_OPERATOR_BINARY_AND ||
            node->type == arangodb::aql::NODE_TYPE_OPERATOR_NARY_AND) {
          return true;
        }
        return false;
      },
      [&](AstNode const* node) {  // post
        if (!node->isSimpleComparisonOperator() && node->type != arangodb::aql::NODE_TYPE_FCALL) {
          return;
        }
        if (checkGeoFilterExpression(plan, node, info)) {
          info.exesToModify.emplace(fn, expr);
        }
      });
}

// modify plan

// builds a condition that can be used with the index interface and
// contains all parameters required by the MMFilesGeoIndex
static std::unique_ptr<Condition> buildGeoCondition(ExecutionPlan* plan,
                                                    GeoIndexInfo const& info) {
  Ast* ast = plan->getAst();
  // shared code to add symbolic `doc.geometry` or `[doc.lng, doc.lat]`
  auto addLocationArg = [ast, &info](AstNode* args) {
    if (info.locationVar) {
      args->addMember(info.locationVar);
    } else if (info.latitudeVar && info.longitudeVar) {
      AstNode* array = ast->createNodeArray(2);
      array->addMember(info.longitudeVar);  // GeoJSON ordering
      array->addMember(info.latitudeVar);
      args->addMember(array);
    } else {
      TRI_ASSERT(false);
      THROW_ARANGO_EXCEPTION_MESSAGE(TRI_ERROR_INTERNAL,
                                     "unsupported geo type");
    }
  };

  TRI_ASSERT(info.index);
  auto cond = std::make_unique<Condition>(ast);
  bool hasCenter = info.distCenterLatExpr || info.distCenterExpr;
  bool hasDistLimit = info.maxDistanceExpr || info.minDistanceExpr;
  TRI_ASSERT(!hasCenter || hasDistLimit || info.sorted);
  if (hasCenter && (hasDistLimit || info.sorted)) {
    // create GEO_DISTANCE(...) [<|<=|>=|>] Var
    AstNode* args = ast->createNodeArray(2);
    if (info.distCenterLatExpr && info.distCenterLngExpr) {  // legacy
      TRI_ASSERT(!info.distCenterExpr);
      // info.sorted && info.ascending &&
      AstNode* array = ast->createNodeArray(2);
      array->addMember(info.distCenterLngExpr);  // GeoJSON ordering
      array->addMember(info.distCenterLatExpr);
      args->addMember(array);
    } else {
      TRI_ASSERT(info.distCenterExpr);
      TRI_ASSERT(!info.distCenterLatExpr && !info.distCenterLngExpr);
      args->addMember(info.distCenterExpr);  // center location
    }

    addLocationArg(args);
    AstNode* func =
        ast->createNodeFunctionCall(TRI_CHAR_LENGTH_PAIR("GEO_DISTANCE"), args);

    TRI_ASSERT(info.maxDistanceExpr || info.minDistanceExpr || info.sorted);
    if (info.minDistanceExpr != nullptr) {
      AstNodeType t = info.minInclusive ? NODE_TYPE_OPERATOR_BINARY_GE
                                        : NODE_TYPE_OPERATOR_BINARY_GT;
      cond->andCombine(ast->createNodeBinaryOperator(t, func, info.minDistanceExpr));
    }
    if (info.maxDistanceExpr != nullptr) {
      AstNodeType t = info.maxInclusive ? NODE_TYPE_OPERATOR_BINARY_LE
                                        : NODE_TYPE_OPERATOR_BINARY_LT;
      cond->andCombine(ast->createNodeBinaryOperator(t, func, info.maxDistanceExpr));
    }
    if (info.minDistanceExpr == nullptr && info.maxDistanceExpr == nullptr && info.sorted) {
      // hack to pass on the sort-to-point info
      AstNodeType t = NODE_TYPE_OPERATOR_BINARY_LT;
      std::string const& u = StaticStrings::Unlimited;
      AstNode* cc = ast->createNodeValueString(u.c_str(), u.length());
      cond->andCombine(ast->createNodeBinaryOperator(t, func, cc));
    }
  }
  if (info.filterMode != geo::FilterType::NONE) {
    // create GEO_CONTAINS / GEO_INTERSECTS
    TRI_ASSERT(info.filterExpr);
    TRI_ASSERT(info.locationVar || (info.longitudeVar && info.latitudeVar));

    AstNode* args = ast->createNodeArray(2);
    args->addMember(info.filterExpr);
    addLocationArg(args);
    if (info.filterMode == geo::FilterType::CONTAINS) {
      cond->andCombine(ast->createNodeFunctionCall("GEO_CONTAINS", args));
    } else if (info.filterMode == geo::FilterType::INTERSECTS) {
      cond->andCombine(ast->createNodeFunctionCall("GEO_INTERSECTS", args));
    } else {
      TRI_ASSERT(false);
    }
  }

  cond->normalize(plan);
  return cond;
}

// applys the optimization for a candidate
static bool applyGeoOptimization(ExecutionPlan* plan, LimitNode* ln,
                                 GeoIndexInfo const& info) {
  TRI_ASSERT(info.collection != nullptr);
  TRI_ASSERT(info.collectionNodeToReplace != nullptr);
  TRI_ASSERT(info.index);

  // verify that all vars used in the index condition are valid
  auto const& valid = info.collectionNodeToReplace->getVarsValid();
  auto checkVars = [&valid](AstNode const* expr) {
    if (expr != nullptr) {
      ::arangodb::containers::HashSet<Variable const*> varsUsed;
      Ast::getReferencedVariables(expr, varsUsed);
      for (Variable const* v : varsUsed) {
        if (valid.find(v) == valid.end()) {
          return false;  // invalid variable foud
        }
      }
    }
    return true;
  };
  if (!checkVars(info.distCenterExpr) || !checkVars(info.distCenterLatExpr) ||
      !checkVars(info.distCenterLngExpr) || !checkVars(info.filterExpr)) {
    return false;
  }

  size_t limit = 0;
  if (ln != nullptr) {
    limit = ln->offset() + ln->limit();
    TRI_ASSERT(limit != SIZE_MAX);
  }

  IndexIteratorOptions opts;
  opts.sorted = info.sorted;
  opts.ascending = info.ascending;
  opts.limit = limit;
  opts.evaluateFCalls = false;  // workaround to avoid evaluating "doc.geo"
  std::unique_ptr<Condition> condition(buildGeoCondition(plan, info));
  auto inode = new IndexNode(plan, plan->nextId(), info.collection, info.collectionNodeOutVar,
                             std::vector<transaction::Methods::IndexHandle>{
                                 transaction::Methods::IndexHandle{info.index}},
                             std::move(condition), opts);
  plan->registerNode(inode);
  plan->replaceNode(info.collectionNodeToReplace, inode);

  // remove expressions covered by our index
  Ast* ast = plan->getAst();
  for (std::pair<ExecutionNode*, Expression*> pair : info.exesToModify) {
    AstNode* root = pair.second->nodeForModification();
    auto pre = [&](AstNode const* node) -> bool {
      return node == root || Ast::IsAndOperatorType(node->type);
    };
    auto visitor = [&](AstNode* node) -> AstNode* {
      if (Ast::IsAndOperatorType(node->type)) {
        std::vector<AstNode*> keep;  // always shallow copy node
        for (std::size_t i = 0; i < node->numMembers(); i++) {
          AstNode* child = node->getMemberUnchecked(i);
          if (info.nodesToRemove.find(child) == info.nodesToRemove.end()) {
            keep.push_back(child);
          }
        }

        if (keep.size() > 2) {
          AstNode* n = ast->createNodeNaryOperator(NODE_TYPE_OPERATOR_NARY_AND);
          for (size_t i = 0; i < keep.size(); i++) {
            n->addMember(keep[i]);
          }
          return n;
        } else if (keep.size() == 2) {
          return ast->createNodeBinaryOperator(NODE_TYPE_OPERATOR_BINARY_AND,
                                               keep[0], keep[1]);
        } else if (keep.size() == 1) {
          return keep[0];
        }
        return node == root ? nullptr : ast->createNodeValueBool(true);
      } else if (info.nodesToRemove.find(node) != info.nodesToRemove.end()) {
        return node == root ? nullptr : ast->createNodeValueBool(true);
      }
      return node;
    };
    auto post = [](AstNode const*) {};
    AstNode* newNode = Ast::traverseAndModify(root, pre, visitor, post);
    if (newNode == nullptr) {  // if root was removed, unlink FILTER or SORT
      plan->unlinkNode(pair.first);
    } else if (newNode != root) {
      pair.second->replaceNode(newNode);
    }
  }

  // signal that plan has been changed
  return true;
}

void arangodb::aql::geoIndexRule(Optimizer* opt, std::unique_ptr<ExecutionPlan> plan,
                                 OptimizerRule const& rule) {
  ::arangodb::containers::SmallVector<ExecutionNode*>::allocator_type::arena_type a;
  ::arangodb::containers::SmallVector<ExecutionNode*> nodes{a};
  bool mod = false;

  plan->findNodesOfType(nodes, EN::ENUMERATE_COLLECTION, true);
  for (ExecutionNode* node : nodes) {
    GeoIndexInfo info;
    info.collectionNodeToReplace = node;

    ExecutionNode* current = node->getFirstParent();
    LimitNode* limit = nullptr;
    bool canUseSortLimit = true;

    while (current) {
      if (current->getType() == EN::FILTER) {
        // picking up filter conditions is always allowed
        optimizeFilterNode(plan.get(), ExecutionNode::castTo<FilterNode*>(current), info);
      } else if (current->getType() == EN::SORT && canUseSortLimit) {
        // only pick up a sort clause if we haven't seen another loop yet
        if (!optimizeSortNode(plan.get(), ExecutionNode::castTo<SortNode*>(current), info)) {
          // 1. EnumerateCollectionNode x
          // 2. SortNode x.abc ASC
          // 3. LimitNode n,m  <-- cannot reuse LIMIT node here
          // limit = nullptr;
          break;  // stop parsing on non-optimizable SORT
        }
      } else if (current->getType() == EN::LIMIT && canUseSortLimit) {
        // only pick up a limit clause if we haven't seen another loop yet
        limit = ExecutionNode::castTo<LimitNode*>(current);
        break;  // stop parsing after first LIMIT
      } else if (current->getType() == EN::RETURN || current->getType() == EN::COLLECT) {
        break;  // stop parsing on return or collect
      } else if (current->getType() == EN::INDEX || current->getType() == EN::ENUMERATE_COLLECTION ||
                 current->getType() == EN::ENUMERATE_LIST ||
                 current->getType() == EN::ENUMERATE_IRESEARCH_VIEW ||
                 current->getType() == EN::TRAVERSAL || current->getType() == EN::K_SHORTEST_PATHS ||
                 current->getType() == EN::SHORTEST_PATH) {
        // invalidate limit and sort. filters can still be used
        limit = nullptr;
        info.sorted = false;
        // don't allow picking up either sort or limit from here on
        canUseSortLimit = false;
      }
      current = current->getFirstParent();  // inspect next node
    }

    // if info is valid we try to optimize ENUMERATE_COLLECTION
    if (info && info.collectionNodeToReplace == node) {
      if (applyGeoOptimization(plan.get(), limit, info)) {
        mod = true;
      }
    }
  }

  opt->addPlan(std::move(plan), rule, mod);
}

static bool isAllowedIntermediateSortLimitNode(ExecutionNode* node) {
  switch (node->getType()) {
    case ExecutionNode::CALCULATION:
    case ExecutionNode::SUBQUERY:
    case ExecutionNode::REMOTE:
      return true;
    case ExecutionNode::GATHER:
      // sorting gather is allowed
      return ExecutionNode::castTo<GatherNode*>(node)->isSortingGather();
    case ExecutionNode::SINGLETON:
    case ExecutionNode::ENUMERATE_COLLECTION:
    case ExecutionNode::ENUMERATE_LIST:
    case ExecutionNode::FILTER:
    case ExecutionNode::LIMIT:
    case ExecutionNode::SORT:
    case ExecutionNode::COLLECT:
    case ExecutionNode::INSERT:
    case ExecutionNode::REMOVE:
    case ExecutionNode::REPLACE:
    case ExecutionNode::UPDATE:
    case ExecutionNode::NORESULTS:
    case ExecutionNode::UPSERT:
    case ExecutionNode::TRAVERSAL:
    case ExecutionNode::INDEX:
    case ExecutionNode::SHORTEST_PATH:
    case ExecutionNode::K_SHORTEST_PATHS:
    case ExecutionNode::ENUMERATE_IRESEARCH_VIEW:
    case ExecutionNode::RETURN:
    case ExecutionNode::DISTRIBUTE:
    case ExecutionNode::SCATTER:
    case ExecutionNode::REMOTESINGLE:
    case ExecutionNode::DISTRIBUTE_CONSUMER:
    case ExecutionNode::SUBQUERY_START:
    case ExecutionNode::SUBQUERY_END:
    // TODO: As soon as materialize does no longer have to filter out
    //  non-existent documents, move MATERIALIZE to the allowed nodes!
    case ExecutionNode::MATERIALIZE:
      return false;
    case ExecutionNode::MAX_NODE_TYPE_VALUE:
      break;
  }
  THROW_ARANGO_EXCEPTION_FORMAT(
      TRI_ERROR_INTERNAL_AQL,
      "Unhandled node type '%s' in sort-limit optimizer rule. Please report "
      "this error. Try turning off the sort-limit rule to get your query "
      "working.",
      node->getTypeString().c_str());
}

void arangodb::aql::sortLimitRule(Optimizer* opt, std::unique_ptr<ExecutionPlan> plan,
                                  OptimizerRule const& rule) {
  bool mod = false;
  // If there isn't a limit node, and at least one sort or gather node, there's
  // nothing to do.
  if (!plan->contains(EN::LIMIT) || (!plan->contains(EN::SORT) && !plan->contains(EN::GATHER))) {
    opt->addPlan(std::move(plan), rule, mod);
    return;
  }

  ::arangodb::containers::SmallVector<ExecutionNode*>::allocator_type::arena_type a;
  ::arangodb::containers::SmallVector<ExecutionNode*> limitNodes{a};

  plan->findNodesOfType(limitNodes, EN::LIMIT, true);
  for (ExecutionNode* node : limitNodes) {
    auto limitNode = ExecutionNode::castTo<LimitNode*>(node);
    for (ExecutionNode* current = limitNode->getFirstDependency();
         current != nullptr; current = current->getFirstDependency()) {
      if (current->getType() == EN::SORT) {
        // Apply sort-limit optimization to sort node, if it seems reasonable
        auto sortNode = ExecutionNode::castTo<SortNode*>(current);
        if (shouldApplyHeapOptimization(*sortNode, *limitNode)) {
          sortNode->setLimit(limitNode->offset() + limitNode->limit());
          mod = true;
        }
      } else if (current->getType() == EN::GATHER) {
        // Make sorting gather nodes aware of the limit, so they may skip after
        // it
        auto gatherNode = ExecutionNode::castTo<GatherNode*>(current);
        if (gatherNode->isSortingGather()) {
          gatherNode->setConstrainedSortLimit(limitNode->offset() + limitNode->limit());
          mod = true;
        }
      }

      // Stop on nodes that may not be between sort & limit (or between sorting
      // gather & limit) for the limit to be applied to the sort (or sorting
      // gather) node safely.
      if (!isAllowedIntermediateSortLimitNode(current)) {
        break;
      }
    }
  }

  opt->addPlan(std::move(plan), rule, mod);
}

void arangodb::aql::optimizeSubqueriesRule(Optimizer* opt,
                                           std::unique_ptr<ExecutionPlan> plan,
                                           OptimizerRule const& rule) {
  bool modified = false;

  ::arangodb::containers::SmallVector<ExecutionNode*>::allocator_type::arena_type a;
  ::arangodb::containers::SmallVector<ExecutionNode*> nodes{a};
  plan->findNodesOfType(nodes, EN::CALCULATION, true);

  std::unordered_map<ExecutionNode*, std::tuple<int64_t, std::unordered_set<ExecutionNode const*>, bool>> subqueryAttributes;

  for (auto const& n : nodes) {
    auto cn = ExecutionNode::castTo<CalculationNode*>(n);
    auto expr = cn->expression();
    if (expr == nullptr) {
      continue;
    }

    AstNode const* root = expr->node();
    if (root == nullptr) {
      continue;
    }

    auto visitor = [&subqueryAttributes, &plan, n](AstNode const* node) -> bool {
      std::pair<ExecutionNode*, int64_t> found{nullptr, 0};
      bool usedForCount = false;

      if (node->type == NODE_TYPE_REFERENCE) {
        Variable const* v = static_cast<Variable const*>(node->getData());
        auto setter = plan->getVarSetBy(v->id);
        if (setter != nullptr && setter->getType() == EN::SUBQUERY) {
          // we found a subquery result being used somehow in some
          // way that will make the optimization produce wrong results
          found.first = setter;
          found.second = -1;  // negative values will disable the optimization
        }
      } else if (node->type == NODE_TYPE_INDEXED_ACCESS) {
        auto sub = node->getMemberUnchecked(0);
        if (sub->type == NODE_TYPE_REFERENCE) {
          Variable const* v = static_cast<Variable const*>(sub->getData());
          auto setter = plan->getVarSetBy(v->id);
          auto index = node->getMemberUnchecked(1);
          if (index->type == NODE_TYPE_VALUE && index->isNumericValue() &&
              setter != nullptr && setter->getType() == EN::SUBQUERY) {
            found.first = setter;
            found.second = index->getIntValue() + 1;  // x[0] => LIMIT 1
            if (found.second <= 0) {
              // turn optimization off
              found.second = -1;
            }
          }
        }
      } else if (node->type == NODE_TYPE_FCALL && node->numMembers() > 0) {
        auto func = static_cast<Function const*>(node->getData());
        auto args = node->getMember(0);
        if (func->name == "FIRST" || func->name == "LENGTH" ||
            func->name == "COUNT") {
          if (args->numMembers() > 0 && args->getMember(0)->type == NODE_TYPE_REFERENCE) {
            Variable const* v =
                static_cast<Variable const*>(args->getMember(0)->getData());
            auto setter = plan->getVarSetBy(v->id);
            if (setter != nullptr && setter->getType() == EN::SUBQUERY) {
              found.first = setter;
              if (func->name == "FIRST") {
                found.second = 1;  // FIRST(x) => LIMIT 1
              } else {
                found.second = -1;
                usedForCount = true;
              }
            }
          }
        }
      }

      if (found.first != nullptr) {
        auto it = subqueryAttributes.find(found.first);
        if (it == subqueryAttributes.end()) {
          subqueryAttributes.emplace(found.first,
                                     std::make_tuple(found.second,
                                                     std::unordered_set<ExecutionNode const*>{n},
                                                     usedForCount));
        } else {
          auto& sq = (*it).second;
          if (usedForCount) {
            // COUNT + LIMIT together will turn off the optimization
            std::get<2>(sq) = (std::get<0>(sq) <= 0);
            std::get<0>(sq) = -1;
            std::get<1>(sq).clear();
          } else {
            if (found.second <= 0 || std::get<0>(sq) < 0) {
              // negative value will turn off the optimization
              std::get<0>(sq) = -1;
              std::get<1>(sq).clear();
            } else {
              // otherwise, use the maximum of the limits needed, and insert
              // current node into our "safe" list
              std::get<0>(sq) = std::max(std::get<0>(sq), found.second);
              std::get<1>(sq).emplace(n);
            }
            std::get<2>(sq) = false;
          }
        }
        // don't descend further
        return false;
      }

      // descend further
      return true;
    };

    Ast::traverseReadOnly(root, visitor, [](AstNode const*) {});
  }

  for (auto const& it : subqueryAttributes) {
    ExecutionNode* node = it.first;
    TRI_ASSERT(node->getType() == EN::SUBQUERY);
    auto sn = ExecutionNode::castTo<SubqueryNode const*>(node);

    if (sn->isModificationSubquery()) {
      // cannot push a LIMIT into data-modification subqueries
      continue;
    }

    auto const& sq = it.second;
    int64_t limitValue = std::get<0>(sq);
    bool usedForCount = std::get<2>(sq);
    if (limitValue <= 0 && !usedForCount) {
      // optimization turned off
      continue;
    }

    // scan from the subquery node to the bottom of the ExecutionPlan to check
    // if any of the following nodes also use the subquery result
    auto out = sn->outVariable();
    ::arangodb::containers::HashSet<Variable const*> used;
    bool invalid = false;

    auto current = node->getFirstParent();
    while (current != nullptr) {
      auto const& referencedBy = std::get<1>(sq);
      if (referencedBy.find(current) == referencedBy.end()) {
        // node not found in "safe" list
        // now check if it uses the subquery's out variable
        used.clear();
        current->getVariablesUsedHere(used);
        if (used.find(out) != used.end()) {
          invalid = true;
          break;
        }
      }
      // continue iteration
      current = current->getFirstParent();
    }

    if (invalid) {
      continue;
    }

    auto root = sn->getSubquery();
    if (root != nullptr && root->getType() == EN::RETURN) {
      // now inject a limit
      auto f = root->getFirstDependency();
      TRI_ASSERT(f != nullptr);

      if (std::get<2>(sq)) {
        // used for count, e.g. COUNT(FOR doc IN collection RETURN ...)
        // this will be turned into
        // COUNT(FOR doc IN collection RETURN 1)
        Ast* ast = plan->getAst();
        // generate a calculation node that only produces "true"
        auto expr = std::make_unique<Expression>(plan.get(), ast,
                                                 Ast::createNodeValueBool(true));
        Variable* outVariable = ast->variables()->createTemporaryVariable();
        auto calcNode = new CalculationNode(plan.get(), plan->nextId(),
                                            std::move(expr), outVariable);
        plan->registerNode(calcNode);
        plan->insertAfter(f, calcNode);
        // change the result value of the existing Return node
        TRI_ASSERT(root->getType() == EN::RETURN);
        ExecutionNode::castTo<ReturnNode*>(root)->inVariable(outVariable);
        modified = true;
        continue;
      }

      if (f->getType() == EN::LIMIT) {
        // subquery already has a LIMIT node at its end
        // no need to do anything
        continue;
      }

      auto limitNode = new LimitNode(plan.get(), plan->nextId(), 0, limitValue);
      plan->registerNode(limitNode);
      plan->insertAfter(f, limitNode);
      modified = true;
    }
  }

  opt->addPlan(std::move(plan), rule, modified);
}

/// @brief move filters into EnumerateCollection nodes
void arangodb::aql::moveFiltersIntoEnumerateRule(Optimizer* opt, std::unique_ptr<ExecutionPlan> plan,
                                                 OptimizerRule const& rule) {
  bool modified = false;

  ::arangodb::containers::SmallVector<ExecutionNode*>::allocator_type::arena_type a;
  ::arangodb::containers::SmallVector<ExecutionNode*> nodes{a};
  plan->findNodesOfType(nodes, ::moveFilterIntoEnumerateTypes, true);

  ::arangodb::containers::HashSet<Variable const*> found;

  for (auto const& n : nodes) {
    auto en = dynamic_cast<DocumentProducingNode*>(n);
    if (en == nullptr) {
      THROW_ARANGO_EXCEPTION_MESSAGE(TRI_ERROR_INTERNAL, "unable to cast node to DocumentProducingNode");
    }

    Variable const* outVariable = en->outVariable();

    if (!n->isVarUsedLater(outVariable)) {
      // e.g. FOR doc IN collection RETURN 1
      continue;
    }

    ExecutionNode* current = n->getFirstParent();

    std::unordered_map<Variable const*, CalculationNode*> calculations;

    while (current != nullptr) {
      if (current->getType() != EN::FILTER && current->getType() != EN::CALCULATION) {
        break;
      }

      if (current->getType() == EN::FILTER) {
        if (calculations.empty()) {
          break;
        }
        auto filterNode = ExecutionNode::castTo<FilterNode*>(current);
        Variable const* inVariable = filterNode->inVariable();

        auto it = calculations.find(inVariable);
        if (it == calculations.end()) {
          break;
        }

        CalculationNode* cn = (*it).second;
        Expression* expr = cn->expression();
        Expression* existingFilter = en->filter();
        if (existingFilter != nullptr && existingFilter->node() != nullptr) {
          // node already has a filter, now AND-merge it with what we found!
          AstNode* merged = plan->getAst()->createNodeBinaryOperator(
            NODE_TYPE_OPERATOR_BINARY_AND, existingFilter->node(), expr->node());

          en->setFilter(std::make_unique<Expression>(plan.get(), plan->getAst(), merged));
        } else {
          // node did not yet have a filter
          en->setFilter(expr->clone(plan.get(), plan->getAst()));
        }

        // remove the filter
        ExecutionNode* filterParent = current->getFirstParent();
        TRI_ASSERT(filterParent != nullptr);
        plan->unlinkNode(current);
        current = filterParent;

        if (!current->isVarUsedLater(cn->outVariable())) {
          // also remove the calculation node
          plan->unlinkNode(cn);
        }
        modified = true;
      } else if (current->getType() == EN::CALCULATION) {
        // store all calculations we found
        auto calculationNode = ExecutionNode::castTo<CalculationNode*>(current);
        auto expr = calculationNode->expression();
        if (!expr->isDeterministic() || !expr->canRunOnDBServer()) {
          break;
        }
        if (expr->node() == nullptr) {
          break;
        }

        found.clear();
        Ast::getReferencedVariables(expr->node(), found);
        if (found.size() == 1 &&
            found.find(outVariable) != found.end()) {
          calculations.emplace(calculationNode->outVariable(), calculationNode);
        }
      }

      current = current->getFirstParent();
    }
  }

  opt->addPlan(std::move(plan), rule, modified);
}

namespace {

bool nodeMakesThisQueryLevelUnsuitableForSubquerySplicing(ExecutionNode const* const node) {
  // TODO Enable modification nodes again, as soon as the corresponding branch
  //  is merged.
  if (node->isModificationNode()) {
    return true;
  }
  switch (node->getType()) {
    case ExecutionNode::CALCULATION:
    case ExecutionNode::SUBQUERY:
    case ExecutionNode::REMOTE:
    case ExecutionNode::GATHER:
    case ExecutionNode::SINGLETON:
    case ExecutionNode::ENUMERATE_COLLECTION:
    case ExecutionNode::ENUMERATE_LIST:
    case ExecutionNode::FILTER:
    case ExecutionNode::SORT:
    case ExecutionNode::TRAVERSAL:
    case ExecutionNode::INDEX:
    case ExecutionNode::SHORTEST_PATH:
    case ExecutionNode::K_SHORTEST_PATHS:
    case ExecutionNode::ENUMERATE_IRESEARCH_VIEW:
    case ExecutionNode::RETURN:
    case ExecutionNode::DISTRIBUTE:
    case ExecutionNode::SCATTER:
    case ExecutionNode::REMOTESINGLE:
    case ExecutionNode::MATERIALIZE:
    case ExecutionNode::DISTRIBUTE_CONSUMER:
    case ExecutionNode::SUBQUERY_START:
    case ExecutionNode::SUBQUERY_END:
      // These nodes do not initiate a skip themselves, and thus are fine.
      return false;
    case ExecutionNode::NORESULTS:
      // no results currently cannot work, as they do not fetch from above.
    case ExecutionNode::LIMIT:
      // limit blocks currently cannot work, both due to skipping and due to the
      // limit and passthrough, which forbids passing shadow rows.
      return true;
    case ExecutionNode::COLLECT: {
      auto const collectNode = ExecutionNode::castTo<CollectNode const*>(node);
      // Collect nodes skip iff using the COUNT method.
      return collectNode->aggregationMethod() == CollectOptions::CollectMethod::COUNT;
    }
    // TODO Enable modification nodes again, as soon as the corresponding branch
    //  is merged.
    case ExecutionNode::INSERT:
    case ExecutionNode::REMOVE:
    case ExecutionNode::REPLACE:
    case ExecutionNode::UPDATE:
    case ExecutionNode::UPSERT:
      // These should already have been handled
      TRI_ASSERT(false);
      return true;
    case ExecutionNode::MAX_NODE_TYPE_VALUE:
      break;
  }
  THROW_ARANGO_EXCEPTION_FORMAT(
      TRI_ERROR_INTERNAL_AQL,
      "Unhandled node type '%s' in splice-subqueries optimizer rule. Please "
      "report this error. Try turning off the splice-subqueries rule to get "
      "your query working.",
      node->getTypeString().c_str());
}

void findSubqueriesSuitableForSplicing(ExecutionPlan const& plan,
                                       containers::SmallVector<SubqueryNode*>& result) {
  TRI_ASSERT(result.empty());
  using ResultVector = decltype(result);
  using BoolVec = std::vector<bool, short_alloc<bool, 64, alignof(size_t)>>;

  using SuitableNodeSet = std::set<SubqueryNode*, std::less<SubqueryNode*>, short_alloc<SubqueryNode*, 128, alignof(SubqueryNode*)>>;

  // This finder adds subqueries that are suitable for splicing. That means that
  // neither the containing subquery skips - at least not in an ancestor of the
  // subquery - nor the subquery skips inside.
  //
  // It will be used in a fashion where the recursive walk on subqueries is done
  // *before* the recursive walk on dependencies.
  // It maintains a stack of bools for every subquery level. The topmost bool
  // holds whether we've encountered a skipping block so far.
  // When leaving a subquery, we decide whether it is suitable for splicing by
  // inspecting the two topmost bools in the stack - the one belonging to the
  // insides of the subquery, which we're going to pop right now, and the one
  // belonging to the containing subquery.
  //
  // *All* subquery nodes will be added to &result in pre-order, and all
  // *suitable* subquery nodes will be added to &suitableNodes. The latter can
  // be omitted later, as soon as support for spliced subqueries / shadow rows
  // is complete.

  class Finder final : public WalkerWorker<ExecutionNode> {
   public:
    explicit Finder(ResultVector& result, SuitableNodeSet& suitableNodes)
        : _result{result}, _suitableNodes{suitableNodes}, _isSuitableArena{}, _isSuitableLevel{BoolVec{_isSuitableArena}} {
      // push the top-level query
      _isSuitableLevel.emplace(true);
    }

    bool before(ExecutionNode* node) final {
      if (nodeMakesThisQueryLevelUnsuitableForSubquerySplicing(node)) {
        _isSuitableLevel.top() = false;
      }

      if (node->getType() == ExecutionNode::SUBQUERY) {
        _result.emplace_back(ExecutionNode::castTo<SubqueryNode*>(node));
      }

      // We could set
      //   _isSuitable.top() = true;
      // here when we encounter nodes that never pass skipping through, like
      // SORT, enabling a few more possibilities where to enable this rule.

      constexpr bool abort = false;
      return abort;
    }

    bool enterSubquery(ExecutionNode* subq, ExecutionNode* root) final {
      _isSuitableLevel.emplace(true);

      constexpr bool enterSubqueries = true;
      return enterSubqueries;
    }

    void leaveSubquery(ExecutionNode* subqueryNode, ExecutionNode*) final {
      TRI_ASSERT(!_isSuitableLevel.empty());

      const bool subqueryDoesNotSkipInside = _isSuitableLevel.top();
      _isSuitableLevel.pop();
      const bool containingSubqueryDoesNotSkip = _isSuitableLevel.top();

      if (subqueryDoesNotSkipInside && containingSubqueryDoesNotSkip) {
        _suitableNodes.emplace(ExecutionNode::castTo<SubqueryNode*>(subqueryNode));
      }
    }

   private:
    // all subquery nodes will be added to _result in pre-order
    ResultVector& _result;
    // only suitable subquery nodes will be added to this set
    SuitableNodeSet& _suitableNodes;

    using BoolArena = BoolVec::allocator_type::arena_type;
    using BoolStack = std::stack<bool, BoolVec>;

    BoolArena _isSuitableArena;
    // _isSuitable.top() says whether there is a node that skips in the current
    // (sub)query level.
    BoolStack _isSuitableLevel;
  };

  using SuitableNodeArena = SuitableNodeSet::allocator_type::arena_type;
  SuitableNodeArena suitableNodeArena{};
  SuitableNodeSet suitableNodes{suitableNodeArena};

  auto finder = Finder{result, suitableNodes};
  plan.root()->walkSubqueriesFirst(finder);


  { // remove unsuitable nodes from result
    auto i = size_t{0};
    auto j = size_t{0};
    for(; j < result.size(); ++j) {
      TRI_ASSERT(i <= j);
      if (suitableNodes.count(result[j]) > 0) {
        if (i != j) {
          TRI_ASSERT(suitableNodes.count(result[i]) == 0);
          result[i] = result[j];
#ifdef ARANGODB_ENABLE_MAINTAINER_MODE
          // To allow for the assert above
          result[j] = nullptr;
#endif
        }
        ++i;
      }
    }
    TRI_ASSERT(i <= result.size());
    result.resize(i);
  }
}

}

// Splices in subqueries by replacing subquery nodes by
// a SubqueryStartNode and a SubqueryEndNode with the subquery's nodes
// in between.
void arangodb::aql::spliceSubqueriesRule(Optimizer* opt, std::unique_ptr<ExecutionPlan> plan,
                                         OptimizerRule const& rule) {
  bool modified = false;

  containers::SmallVector<SubqueryNode*>::allocator_type::arena_type a;
  containers::SmallVector<SubqueryNode*> subqueryNodes{a};
  findSubqueriesSuitableForSplicing(*plan, subqueryNodes);

  // Note that we rely on the order `subqueryNodes` in the sense that, for
  // nested subqueries, the outer subquery must come before the inner, so we
  // don't iterate over spliced queries here.
  auto forAllDeps = [](ExecutionNode* node, auto cb) {
    for (; node != nullptr; node = node->getFirstDependency()) {
      TRI_ASSERT(node->getType() != ExecutionNode::SUBQUERY_START);
      TRI_ASSERT(node->getType() != ExecutionNode::SUBQUERY_END);
      cb(node);
    }
  };

  for (auto const& sq : subqueryNodes) {
    modified = true;
<<<<<<< HEAD
    auto evenNumberOfRemotes = true;

    forAllDeps(sq->getSubquery(), [&](auto node) {
      node->setIsInSplicedSubquery(true);
      if (node->getType() == ExecutionNode::REMOTE) {
        evenNumberOfRemotes = !evenNumberOfRemotes;
      }
    });

    auto const addClusterNodes = !evenNumberOfRemotes;

    { // insert SubqueryStartNode

      // Create new start node
      auto start = plan->createNode<SubqueryStartNode>(plan.get(), plan->nextId());

      // start and end inherit this property from the subquery node
      start->setIsInSplicedSubquery(sq->isInSplicedSubquery());

      // insert a SubqueryStartNode before the SubqueryNode
      plan->insertBefore(sq, start);
      // remove parent/dependency relation between sq and start
      TRI_ASSERT(start->getParents().size() == 1);
      sq->removeDependency(start);
      TRI_ASSERT(start->getParents().size() == 0);
      TRI_ASSERT(start->getDependencies().size() == 1);
      TRI_ASSERT(sq->getDependencies().size() == 0);
      TRI_ASSERT(sq->getParents().size() == 1);

      {  // remove singleton
        ExecutionNode* const singleton = sq->getSubquery()->getSingleton();
        std::vector<ExecutionNode*> const parents = singleton->getParents();
        TRI_ASSERT(parents.size() == 1);
        auto oldSingletonParent = parents[0];
        TRI_ASSERT(oldSingletonParent->getDependencies().size() == 1);
        // All parents of the Singleton of the subquery become parents of the
        // SubqueryStartNode. The singleton will be deleted after.
        for (auto* x : parents) {
          TRI_ASSERT(x != nullptr);
          x->replaceDependency(singleton, start);
        }
        TRI_ASSERT(oldSingletonParent->getDependencies().size() == 1);
        TRI_ASSERT(start->getParents().size() == 1);

        if (addClusterNodes) {
          auto const scatterNode =
              plan->createNode<ScatterNode>(plan.get(), plan->nextId(), ScatterNode::SHARD);
          auto const remoteNode =
              plan->createNode<RemoteNode>(plan.get(), plan->nextId(),
                                           &plan->getAst()->query()->vocbase(),
                                           "", "", "");
          plan->insertAfter(start, scatterNode);
          plan->insertAfter(scatterNode, remoteNode);

          TRI_ASSERT(remoteNode->getDependencies().size() == 1);
          TRI_ASSERT(scatterNode->getDependencies().size() == 1);
          TRI_ASSERT(remoteNode->getParents().size() == 1);
          TRI_ASSERT(scatterNode->getParents().size() == 1);
          TRI_ASSERT(oldSingletonParent->getFirstDependency() == remoteNode);
          TRI_ASSERT(remoteNode->getFirstDependency() == scatterNode);
          TRI_ASSERT(scatterNode->getFirstDependency() == start);
          TRI_ASSERT(start->getFirstParent() == scatterNode);
          TRI_ASSERT(scatterNode->getFirstParent() == remoteNode);
          TRI_ASSERT(remoteNode->getFirstParent() == oldSingletonParent);
        } else {
          TRI_ASSERT(oldSingletonParent->getFirstDependency() == start);
          TRI_ASSERT(start->getFirstParent() == oldSingletonParent);
        }
      }
    }

    { // insert SubqueryEndNode

      ExecutionNode* subqueryRoot = sq->getSubquery();
      Variable const* inVariable = nullptr;

      if (subqueryRoot->getType() == ExecutionNode::RETURN) {
        // The SubqueryEndExecutor can read the input from the return Node.
        auto subqueryReturn = ExecutionNode::castTo<ReturnNode*>(subqueryRoot);
        inVariable = subqueryReturn->inVariable();
        // Every return can only have a single dependency
        TRI_ASSERT(subqueryReturn->getDependencies().size() == 1);
        subqueryRoot = subqueryReturn->getFirstDependency();
        TRI_ASSERT(!plan->isRoot(subqueryReturn));
        plan->unlinkNode(subqueryReturn, true);
      }

      // Create new end node
      auto end = plan->createNode<SubqueryEndNode>(plan.get(), plan->nextId(),
          inVariable, sq->outVariable());
      // start and end inherit this property from the subquery node
      end->setIsInSplicedSubquery(sq->isInSplicedSubquery());
      // insert a SubqueryEndNode after the SubqueryNode sq
      plan->insertAfter(sq, end);

      end->replaceDependency(sq, subqueryRoot);

      TRI_ASSERT(end->getDependencies().size() == 1);
      TRI_ASSERT(end->getParents().size() == 1);
    }
    TRI_ASSERT(sq->getDependencies().empty());
    TRI_ASSERT(sq->getParents().empty());
=======
    auto sq = ExecutionNode::castTo<SubqueryNode*>(n);

    // insert a SubqueryStartNode before the SubqueryNode
    SubqueryStartNode* start = new SubqueryStartNode(plan.get(), plan->nextId(), sq->outVariable());
    plan->registerNode(start);
    plan->insertBefore(sq, start);

    // All parents of the Singleton of the subquery become parents of the SubqueryStartNode
    // The singleton will be deleted after.
    // TODO: Meh const_cast
    ExecutionNode* singleton = const_cast<ExecutionNode*>(sq->getSubquery()->getSingleton());
    std::vector<ExecutionNode*> deps = singleton->getParents();
    for (auto* x : deps) {
      TRI_ASSERT(x != nullptr);
      x->replaceDependency(singleton, start);
    }

    // insert a SubqueryEndNode after the SubqueryNode sq
    SubqueryEndNode* end =
        new SubqueryEndNode(plan.get(), plan->nextId(), sq->outVariable());
    plan->registerNode(end);
    plan->insertAfter(sq, end);

    end->replaceDependency(sq, sq->getSubquery());
>>>>>>> bf2423d0
  }

  opt->addPlan(std::move(plan), rule, modified);
}<|MERGE_RESOLUTION|>--- conflicted
+++ resolved
@@ -7472,7 +7472,6 @@
 
   for (auto const& sq : subqueryNodes) {
     modified = true;
-<<<<<<< HEAD
     auto evenNumberOfRemotes = true;
 
     forAllDeps(sq->getSubquery(), [&](auto node) {
@@ -7487,7 +7486,7 @@
     { // insert SubqueryStartNode
 
       // Create new start node
-      auto start = plan->createNode<SubqueryStartNode>(plan.get(), plan->nextId());
+      auto start = plan->createNode<SubqueryStartNode>(plan.get(), plan->nextId(), sq->outVariable());
 
       // start and end inherit this property from the subquery node
       start->setIsInSplicedSubquery(sq->isInSplicedSubquery());
@@ -7575,32 +7574,6 @@
     }
     TRI_ASSERT(sq->getDependencies().empty());
     TRI_ASSERT(sq->getParents().empty());
-=======
-    auto sq = ExecutionNode::castTo<SubqueryNode*>(n);
-
-    // insert a SubqueryStartNode before the SubqueryNode
-    SubqueryStartNode* start = new SubqueryStartNode(plan.get(), plan->nextId(), sq->outVariable());
-    plan->registerNode(start);
-    plan->insertBefore(sq, start);
-
-    // All parents of the Singleton of the subquery become parents of the SubqueryStartNode
-    // The singleton will be deleted after.
-    // TODO: Meh const_cast
-    ExecutionNode* singleton = const_cast<ExecutionNode*>(sq->getSubquery()->getSingleton());
-    std::vector<ExecutionNode*> deps = singleton->getParents();
-    for (auto* x : deps) {
-      TRI_ASSERT(x != nullptr);
-      x->replaceDependency(singleton, start);
-    }
-
-    // insert a SubqueryEndNode after the SubqueryNode sq
-    SubqueryEndNode* end =
-        new SubqueryEndNode(plan.get(), plan->nextId(), sq->outVariable());
-    plan->registerNode(end);
-    plan->insertAfter(sq, end);
-
-    end->replaceDependency(sq, sq->getSubquery());
->>>>>>> bf2423d0
   }
 
   opt->addPlan(std::move(plan), rule, modified);
