////////////////////////////////////////////////////////////////////////////////
/// DISCLAIMER
///
/// Copyright 2014-2016 ArangoDB GmbH, Cologne, Germany
/// Copyright 2004-2014 triAGENS GmbH, Cologne, Germany
///
/// Licensed under the Apache License, Version 2.0 (the "License");
/// you may not use this file except in compliance with the License.
/// You may obtain a copy of the License at
///
///     http://www.apache.org/licenses/LICENSE-2.0
///
/// Unless required by applicable law or agreed to in writing, software
/// distributed under the License is distributed on an "AS IS" BASIS,
/// WITHOUT WARRANTIES OR CONDITIONS OF ANY KIND, either express or implied.
/// See the License for the specific language governing permissions and
/// limitations under the License.
///
/// Copyright holder is ArangoDB GmbH, Cologne, Germany
///
/// @author Max Neunhoeffer
/// @author Jan Steemann
////////////////////////////////////////////////////////////////////////////////

#include "OptimizerRules.h"
#include "Aql/ClusterNodes.h"
#include "Aql/CollectNode.h"
#include "Aql/CollectOptions.h"
#include "Aql/Collection.h"
#include "Aql/ConditionFinder.h"
#include "Aql/DocumentProducingNode.h"
#include "Aql/ExecutionEngine.h"
#include "Aql/ExecutionNode.h"
#include "Aql/ExecutionPlan.h"
#include "Aql/Function.h"
#include "Aql/IndexNode.h"
#include "Aql/ModificationNodes.h"
#include "Aql/Optimizer.h"
#include "Aql/Query.h"
#include "Aql/ShortestPathNode.h"
#include "Aql/SortCondition.h"
#include "Aql/SortNode.h"
#include "Aql/TraversalConditionFinder.h"
#include "Aql/TraversalNode.h"
#include "Aql/Variable.h"
#include "Aql/types.h"
#include "Basics/AttributeNameParser.h"
#include "Basics/SmallVector.h"
#include "Basics/StaticStrings.h"
#include "Basics/StringBuffer.h"
#include "Cluster/ClusterInfo.h"
#include "Geo/GeoParams.h"
#include "GeoIndex/Index.h"
#include "Graph/TraverserOptions.h"
#include "Indexes/Index.h"
#include "Transaction/Methods.h"
#include "VocBase/Methods/Collections.h"

#include <boost/optional.hpp>
#include <tuple>

using namespace arangodb;
using namespace arangodb::aql;
using EN = arangodb::aql::ExecutionNode;

namespace {

static int indexOf(std::vector<std::string> const& haystack, std::string const& needle) {
  for (size_t i = 0; i < haystack.size(); ++i) {
    if (haystack[i] == needle) {
      return static_cast<int>(i);
    }
  }
  return -1;
}

static aql::Collection const* getCollection(ExecutionNode const* node) {
  switch (node->getType()) {
  case EN::ENUMERATE_COLLECTION:
    return static_cast<EnumerateCollectionNode const*>(node)->collection();
  case EN::INDEX:
    return static_cast<IndexNode const*>(node)->collection();
  case EN::TRAVERSAL:
  case EN::SHORTEST_PATH:
    return static_cast<GraphNode const*>(node)->collection();
  default:
    // note: modification nodes are not covered here yet
    THROW_ARANGO_EXCEPTION_MESSAGE(TRI_ERROR_INTERNAL, "node type does not have a collection");
  }
}

static aql::Variable const* getVariable(ExecutionNode const* node) {
  auto const* n = dynamic_cast<DocumentProducingNode const*>(node);
  if (n != nullptr) {
    return n->outVariable();
  }
    // note: modification nodes are not covered here yet
  THROW_ARANGO_EXCEPTION_MESSAGE(TRI_ERROR_INTERNAL, "node type does not have an out variable");
}

/// @brief find the single shard id for the node to restrict an operation to
/// this will check the conditions of an IndexNode or a data-modification node
/// (excluding UPSERT) and check if all shard keys are used in it. If all shard
/// keys are present and their values are fixed (constants), this function will
/// try to figure out the target shard. If the operation cannot be restricted to
/// a single shard, this function will return an empty string
std::string getSingleShardId(ExecutionPlan const* plan, ExecutionNode const* node, aql::Collection const* collection) {
  if (collection->isSmart() && collection->getCollection()->type() == TRI_COL_TYPE_EDGE) {
    // no support for smart edge collections
    return std::string();
  }

  TRI_ASSERT(node->getType() == EN::INDEX ||
             node->getType() == EN::INSERT ||
             node->getType() == EN::UPDATE ||
             node->getType() == EN::REPLACE ||
             node->getType() == EN::REMOVE);

  Variable const* inputVariable = nullptr;

  if (node->getType() == EN::INDEX) {
    inputVariable = node->getVariablesSetHere()[0];
  } else {
    std::vector<Variable const*> v = node->getVariablesUsedHere();
    if (v.size() > 1) {
      // If there is a key variable:
      inputVariable = v[1];
    } else {
      inputVariable = v[0];
    }
  }
        
  // check if we can easily find out the setter of the input variable
  // (and if we can find it, check if the data is constant so we can look
  // up the shard key attribute values)
  auto setter = plan->getVarSetBy(inputVariable->id);

  if (setter == nullptr) {
    // oops!
    TRI_ASSERT(false);
    return std::string();
  }
    
  // note for which shard keys we need to look for
  auto shardKeys = collection->shardKeys();
  std::unordered_set<std::string> toFind;
  for (auto const& it : shardKeys) {
    if (it.find('.') != std::string::npos) {
      // shard key containing a "." (sub-attribute). this is not yet supported
      return std::string();
    }
    toFind.emplace(it);
  }
      
  VPackBuilder builder;
  builder.openObject();
 
  if (setter->getType() == ExecutionNode::CALCULATION) {
    CalculationNode const* c = static_cast<CalculationNode const*>(setter);
    auto ex = c->expression();

    if (ex == nullptr) {
      return std::string();
    }

    auto n = ex->node();
    if (n == nullptr) {
      return std::string();
    }
  
    if (n->isStringValue()) {
      if (!n->isConstant() ||
          toFind.size() != 1 ||
          toFind.find(StaticStrings::KeyString) == toFind.end()) {
        return std::string();
      }

      // the lookup value is a string, and the only shard key is _key: so we can use it
      builder.add(VPackValue(StaticStrings::KeyString));
      n->toVelocyPackValue(builder);
      toFind.clear();
    } else if (n->isObject()) {
      // go through the input object attribute by attribute
      // and look for our shard keys
      for (size_t i = 0; i < n->numMembers(); ++i) {
        auto sub = n->getMember(i);

        if (sub->type != NODE_TYPE_OBJECT_ELEMENT) {
          continue;
        }

        auto it = toFind.find(sub->getString());

        if (it != toFind.end()) {
          // we found one of the shard keys!
          auto v = sub->getMember(0);
          if (v->isConstant()) {
            // if the attribute value is a constant, we copy it into our
            // builder
            builder.add(VPackValue(sub->getString()));
            v->toVelocyPackValue(builder);
            // remove the attribute from our to-do list
            toFind.erase(it);
          }
        }
      }
    } else {
      return std::string();
    }
  } else if (setter->getType() == ExecutionNode::INDEX) {
    IndexNode const* c = static_cast<IndexNode const*>(setter);
    
    if (c->getIndexes().size() != 1) {
      // we can only handle a single index here
      return std::string();
    }
    auto const* condition = c->condition();
    
    if (condition == nullptr) {
      return std::string();
    }

    AstNode const* root = condition->root();
  
    if (root == nullptr || 
        root->type != NODE_TYPE_OPERATOR_NARY_OR ||
        root->numMembers() != 1) {
      return std::string();
    }

    root = root->getMember(0);
      
    if (root == nullptr || root->type != NODE_TYPE_OPERATOR_NARY_AND) {
      return std::string();
    }
            
    std::string result;

    for (size_t i = 0; i < root->numMembers(); ++i) {
      if (root->getMember(i) != nullptr && 
          root->getMember(i)->type == NODE_TYPE_OPERATOR_BINARY_EQ) {

        AstNode const* value = nullptr;
        std::pair<Variable const*, std::vector<arangodb::basics::AttributeName>> pair;
          
        auto eq = root->getMember(i);
        auto lhs = eq->getMember(0);
        auto rhs = eq->getMember(1);
        result.clear();

        if (lhs->isAttributeAccessForVariable(pair, false) && 
            pair.first == inputVariable && 
            rhs->isConstant()) {
          TRI_AttributeNamesToString(pair.second, result, true);
          value = rhs;
        } else if (rhs->isAttributeAccessForVariable(pair, false) &&
            pair.first == inputVariable &&
            lhs->isConstant()) {
          TRI_AttributeNamesToString(pair.second, result, true);
          value = lhs;
        }

        if (value != nullptr) {
          TRI_ASSERT(!result.empty());
          auto it = toFind.find(result);

          if (it != toFind.end()) {
            builder.add(VPackValue(result));
            value->toVelocyPackValue(builder);

            toFind.erase(it);
          }
        }
      }
    }
  }

  builder.close();

  if (!toFind.empty()) {
    return std::string();
  }

  // all shard keys found!!
  auto ci = ClusterInfo::instance();

  if (ci == nullptr) {
    return std::string();
  }

  // find the responsible shard for the data
  bool usedDefaultSharding;
  std::string shardId;

  int res = ci->getResponsibleShard(collection->getCollection().get(), builder.slice(), true, shardId, usedDefaultSharding);

  if (res != TRI_ERROR_NO_ERROR) {
    // some error occurred. better do not use the
    // single shard optimization here
    return std::string();
  }

  // we will only need a single shard!
  return shardId;
}

}

/// @brief adds a SORT operation for IN right-hand side operands
void arangodb::aql::sortInValuesRule(Optimizer* opt,
                                     std::unique_ptr<ExecutionPlan> plan,
                                     OptimizerRule const* rule) {
  SmallVector<ExecutionNode*>::allocator_type::arena_type a;
  SmallVector<ExecutionNode*> nodes{a};
  plan->findNodesOfType(nodes, EN::FILTER, true);

  bool modified = false;

  for (auto const& n : nodes) {
    // filter nodes always have one input variable
    auto varsUsedHere = n->getVariablesUsedHere();
    TRI_ASSERT(varsUsedHere.size() == 1);

    // now check who introduced our variable
    auto variable = varsUsedHere[0];
    auto setter = plan->getVarSetBy(variable->id);

    if (setter == nullptr || setter->getType() != EN::CALCULATION) {
      // filter variable was not introduced by a calculation.
      continue;
    }

    // filter variable was introduced a CalculationNode. now check the
    // expression
    auto s = static_cast<CalculationNode*>(setter);
    auto filterExpression = s->expression();
    auto* inNode = filterExpression->nodeForModification();

    TRI_ASSERT(inNode != nullptr);

    // check the filter condition
    if ((inNode->type != NODE_TYPE_OPERATOR_BINARY_IN &&
         inNode->type != NODE_TYPE_OPERATOR_BINARY_NIN) ||
        inNode->canThrow() || !inNode->isDeterministic()) {
      // we better not tamper with this filter
      continue;
    }

    auto rhs = inNode->getMember(1);

    if (rhs->type != NODE_TYPE_REFERENCE && rhs->type != NODE_TYPE_ARRAY) {
      continue;
    }

    auto loop = n->getLoop();

    if (loop == nullptr) {
      // FILTER is not used inside a loop. so it will be used at most once
      // not need to sort the IN values then
      continue;
    }

    if (rhs->type == NODE_TYPE_ARRAY) {
      if (rhs->numMembers() < AstNode::SortNumberThreshold || rhs->isSorted()) {
        // number of values is below threshold or array is already sorted
        continue;
      }

      auto ast = plan->getAst();
      auto args = ast->createNodeArray();
      args->addMember(rhs);
      auto sorted = ast->createNodeFunctionCall(TRI_CHAR_LENGTH_PAIR("SORTED_UNIQUE"), args);
      inNode->changeMember(1, sorted);
      modified = true;
      continue;
    }

    variable = static_cast<Variable const*>(rhs->getData());
    setter = plan->getVarSetBy(variable->id);

    if (setter == nullptr || (setter->getType() != EN::CALCULATION &&
                              setter->getType() != EN::SUBQUERY)) {
      // variable itself was not introduced by a calculation.
      continue;
    }

    if (loop == setter->getLoop()) {
      // the FILTER and its value calculation are contained in the same loop
      // this means the FILTER will be executed as many times as its value
      // calculation. sorting the IN values will not provide a benefit here
      continue;
    }

    auto ast = plan->getAst();
    AstNode const* originalArg = nullptr;

    if (setter->getType() == EN::CALCULATION) {
      AstNode const* originalNode =
          static_cast<CalculationNode*>(setter)->expression()->node();
      TRI_ASSERT(originalNode != nullptr);

      AstNode const* testNode = originalNode;

      if (originalNode->type == NODE_TYPE_FCALL &&
          static_cast<Function const*>(originalNode->getData())->name ==
              "NOOPT") {
        // bypass NOOPT(...)
        TRI_ASSERT(originalNode->numMembers() == 1);
        auto args = originalNode->getMember(0);

        if (args->numMembers() > 0) {
          testNode = args->getMember(0);
        }
      }

      if (testNode->type == NODE_TYPE_VALUE ||
          testNode->type == NODE_TYPE_OBJECT) {
        // not really usable...
        continue;
      }

      if (testNode->type == NODE_TYPE_ARRAY &&
          testNode->numMembers() < AstNode::SortNumberThreshold) {
        // number of values is below threshold
        continue;
      }

      if (testNode->isSorted()) {
        // already sorted
        continue;
      }

      originalArg = originalNode;
    } else {
      TRI_ASSERT(setter->getType() == EN::SUBQUERY);
      auto sub = static_cast<SubqueryNode*>(setter);

      // estimate items in subquery
      size_t nrItems = 0;
      sub->getSubquery()->getCost(nrItems);

      if (nrItems < AstNode::SortNumberThreshold) {
        continue;
      }

      originalArg = ast->createNodeReference(sub->outVariable());
    }

    TRI_ASSERT(originalArg != nullptr);

    auto args = ast->createNodeArray();
    args->addMember(originalArg);
    auto sorted = ast->createNodeFunctionCall(TRI_CHAR_LENGTH_PAIR("SORTED_UNIQUE"), args);

    auto outVar = ast->variables()->createTemporaryVariable();
    ExecutionNode* calculationNode = nullptr;
    auto expression = new Expression(plan.get(), ast, sorted);
    try {
      calculationNode =
          new CalculationNode(plan.get(), plan->nextId(), expression, outVar);
    } catch (...) {
      delete expression;
      throw;
    }
    plan->registerNode(calculationNode);

    // make the new node a parent of the original calculation node
    TRI_ASSERT(setter != nullptr);
    calculationNode->addDependency(setter);
    auto oldParent = setter->getFirstParent();
    TRI_ASSERT(oldParent != nullptr);
    calculationNode->addParent(oldParent);

    oldParent->removeDependencies();
    oldParent->addDependency(calculationNode);
    setter->setParent(calculationNode);

    if (setter->getType() == EN::CALCULATION) {
      // mark the original node as being removable, even if it can throw
      // this is special as the optimizer will normally not remove any nodes
      // if they throw - even when fully unused otherwise
      static_cast<CalculationNode*>(setter)->canRemoveIfThrows(true);
    }

    AstNode* clone = ast->clone(inNode);
    // set sortedness bit for the IN operator
    clone->setBoolValue(true);
    // finally adjust the variable inside the IN calculation
    clone->changeMember(1, ast->createNodeReference(outVar));
    filterExpression->replaceNode(clone);

    modified = true;
  }

  opt->addPlan(std::move(plan), rule, modified);
}

/// @brief remove redundant sorts
/// this rule modifies the plan in place:
/// - sorts that are covered by earlier sorts will be removed
void arangodb::aql::removeRedundantSortsRule(
    Optimizer* opt, std::unique_ptr<ExecutionPlan> plan,
    OptimizerRule const* rule) {
  SmallVector<ExecutionNode*>::allocator_type::arena_type a;
  SmallVector<ExecutionNode*> nodes{a};
  plan->findNodesOfType(nodes, EN::SORT, true);

  if (nodes.empty()) {
    // quick exit
    opt->addPlan(std::move(plan), rule, false);
    return;
  }

  std::unordered_set<ExecutionNode*> toUnlink;
  arangodb::basics::StringBuffer buffer(false);

  for (auto const& n : nodes) {
    if (toUnlink.find(n) != toUnlink.end()) {
      // encountered a sort node that we already deleted
      continue;
    }

    auto const sortNode = static_cast<SortNode*>(n);

    auto sortInfo = sortNode->getSortInformation(plan.get(), &buffer);

    if (sortInfo.isValid && !sortInfo.criteria.empty()) {
      // we found a sort that we can understand
      std::vector<ExecutionNode*> stack;

      sortNode->dependencies(stack);

      int nodesRelyingOnSort = 0;

      while (!stack.empty()) {
        auto current = stack.back();
        stack.pop_back();

        if (current->getType() == EN::SORT) {
          // we found another sort. now check if they are compatible!

          auto other = static_cast<SortNode*>(current)->getSortInformation(
              plan.get(), &buffer);

          switch (sortInfo.isCoveredBy(other)) {
            case SortInformation::unequal: {
              // different sort criteria
              if (nodesRelyingOnSort == 0) {
                // a sort directly followed by another sort: now remove one of
                // them

                if (other.canThrow || !other.isDeterministic) {
                  // if the sort can throw or is non-deterministic, we must not
                  // remove it
                  break;
                }

                if (sortNode->isStable()) {
                  // we should not optimize predecessors of a stable sort (used
                  // in a COLLECT node)
                  // the stable sort is for a reason, and removing any
                  // predecessors sorts might
                  // change the result
                  break;
                }

                // remove sort that is a direct predecessor of a sort
                toUnlink.emplace(current);
              }
              break;
            }

            case SortInformation::otherLessAccurate: {
              toUnlink.emplace(current);
              break;
            }

            case SortInformation::ourselvesLessAccurate: {
              // the sort at the start of the pipeline makes the sort at the end
              // superfluous, so we'll remove it
              toUnlink.emplace(n);
              break;
            }

            case SortInformation::allEqual: {
              // the sort at the end of the pipeline makes the sort at the start
              // superfluous, so we'll remove it
              toUnlink.emplace(current);
              break;
            }
          }
        } else if (current->getType() == EN::FILTER) {
          // ok: a filter does not depend on sort order
        } else if (current->getType() == EN::CALCULATION) {
          // ok: a filter does not depend on sort order only if it does not
          // throw
          if (current->canThrow()) {
            ++nodesRelyingOnSort;
          }
        } else if (current->getType() == EN::ENUMERATE_LIST ||
                   current->getType() == EN::ENUMERATE_COLLECTION ||
                   current->getType() == EN::TRAVERSAL ||
                   current->getType() == EN::SHORTEST_PATH) {
          // ok, but we cannot remove two different sorts if one of these node
          // types is between them
          // example: in the following query, the one sort will be optimized
          // away:
          //   FOR i IN [ { a: 1 }, { a: 2 } , { a: 3 } ] SORT i.a ASC SORT i.a
          //   DESC RETURN i
          // but in the following query, the sorts will stay:
          //   FOR i IN [ { a: 1 }, { a: 2 } , { a: 3 } ] SORT i.a ASC LET a =
          //   i.a SORT i.a DESC RETURN i
          ++nodesRelyingOnSort;
        } else {
          // abort at all other type of nodes. we cannot remove a sort beyond
          // them
          // this includes COLLECT and LIMIT
          break;
        }

        if (!current->hasDependency()) {
          // node either has no or more than one dependency. we don't know what
          // to do and must abort
          // note: this will also handle Singleton nodes
          break;
        }

        current->dependencies(stack);
      }

      if (toUnlink.find(n) == toUnlink.end() &&
          sortNode->simplify(plan.get())) {
        // sort node had only constant expressions. it will make no difference
        // if we execute it or not
        // so we can remove it
        toUnlink.emplace(n);
      }
    }
  }

  if (!toUnlink.empty()) {
    plan->unlinkNodes(toUnlink);
  }

  opt->addPlan(std::move(plan), rule, !toUnlink.empty());
}

/// @brief remove all unnecessary filters
/// this rule modifies the plan in place:
/// - filters that are always true are removed completely
/// - filters that are always false will be replaced by a NoResults node
void arangodb::aql::removeUnnecessaryFiltersRule(
    Optimizer* opt, std::unique_ptr<ExecutionPlan> plan,
    OptimizerRule const* rule) {
  SmallVector<ExecutionNode*>::allocator_type::arena_type a;
  SmallVector<ExecutionNode*> nodes{a};
  plan->findNodesOfType(nodes, EN::FILTER, true);

  bool modified = false;
  std::unordered_set<ExecutionNode*> toUnlink;

  for (auto const& n : nodes) {
    // filter nodes always have one input variable
    auto varsUsedHere = n->getVariablesUsedHere();
    TRI_ASSERT(varsUsedHere.size() == 1);

    // now check who introduced our variable
    auto variable = varsUsedHere[0];
    auto setter = plan->getVarSetBy(variable->id);

    if (setter == nullptr || setter->getType() != EN::CALCULATION) {
      // filter variable was not introduced by a calculation.
      continue;
    }

    // filter variable was introduced a CalculationNode. now check the
    // expression
    auto s = static_cast<CalculationNode*>(setter);
    auto root = s->expression()->node();

    TRI_ASSERT(root != nullptr);

    if (root->canThrow() || !root->isDeterministic()) {
      // we better not tamper with this filter
      continue;
    }

    // filter expression is constant and thus cannot throw
    // we can now evaluate it safely

    if (root->isTrue()) {
      // filter is always true
      // remove filter node and merge with following node
      toUnlink.emplace(n);
      modified = true;
    } else if (root->isFalse()) {
      // filter is always false
      // now insert a NoResults node below it
      auto noResults = new NoResultsNode(plan.get(), plan->nextId());
      plan->registerNode(noResults);
      plan->replaceNode(n, noResults);
      modified = true;
    }
  }

  if (!toUnlink.empty()) {
    plan->unlinkNodes(toUnlink);
  }

  opt->addPlan(std::move(plan), rule, modified);
}

/// @brief remove INTO of a COLLECT if not used
/// additionally remove all unused aggregate calculations from a COLLECT
void arangodb::aql::removeCollectVariablesRule(
    Optimizer* opt, std::unique_ptr<ExecutionPlan> plan,
    OptimizerRule const* rule) {
  SmallVector<ExecutionNode*>::allocator_type::arena_type a;
  SmallVector<ExecutionNode*> nodes{a};
  plan->findNodesOfType(nodes, EN::COLLECT, true);

  bool modified = false;

  for (auto const& n : nodes) {
    auto collectNode = static_cast<CollectNode*>(n);
    TRI_ASSERT(collectNode != nullptr);

    auto varsUsedLater = n->getVarsUsedLater();
    auto outVariable = collectNode->outVariable();

    if (outVariable != nullptr &&
        varsUsedLater.find(outVariable) == varsUsedLater.end()) {
      // outVariable not used later
      collectNode->clearOutVariable();
      modified = true;
    } else if (outVariable != nullptr && !collectNode->count() &&
               !collectNode->hasExpressionVariable() &&
               !collectNode->hasKeepVariables()) {
      // outVariable used later, no count, no INTO expression, no KEEP
      // e.g. COLLECT something INTO g
      // we will now check how many part of "g" are used later
      std::unordered_set<std::string> keepAttributes;

      bool stop = false;
      auto p = collectNode->getFirstParent();
      while (p != nullptr) {
        if (p->getType() == EN::CALCULATION) {
          auto cc = static_cast<CalculationNode const*>(p);
          Expression const* exp = cc->expression();
          if (exp != nullptr && exp->node() != nullptr) {
            bool isSafeForOptimization;
            auto usedThere = Ast::getReferencedAttributesForKeep(exp->node(), outVariable, isSafeForOptimization);
            if (isSafeForOptimization) {
              for (auto const& it : usedThere) {
                keepAttributes.emplace(it);
              }
            } else {
              stop = true;
            }
          }
        }
        if (stop) {
          break;
        }
        p = p->getFirstParent();
      }

      if (!stop) {
        std::vector<Variable const*> keepVariables;
        // we are allowed to do the optimization
        auto current = n->getFirstDependency();
        while (current != nullptr) {
          for (auto const& var : current->getVariablesSetHere()) {
            for (auto it = keepAttributes.begin(); it != keepAttributes.end(); /* no hoisting */) {
              if ((*it) == var->name) {
                keepVariables.emplace_back(var);
                it = keepAttributes.erase(it);
              } else {
                ++it;
              }
            }
          }
          if (keepAttributes.empty()) {
            // done
            break;
          }
          current = current->getFirstDependency();
        }

        if (keepAttributes.empty() && !keepVariables.empty()) {
          collectNode->setKeepVariables(std::move(keepVariables));
          modified = true;
        }
      }
    }

    collectNode->clearAggregates(
        [&varsUsedLater, &modified](
            std::pair<Variable const*,
                      std::pair<Variable const*, std::string>> const& aggregate)
            -> bool {
          if (varsUsedLater.find(aggregate.first) == varsUsedLater.end()) {
            // result of aggregate function not used later
            modified = true;
            return true;
          }
          return false;
        });
  }

  opt->addPlan(std::move(plan), rule, modified);
}

class PropagateConstantAttributesHelper {
 public:
  PropagateConstantAttributesHelper() : _constants(), _modified(false) {}

  bool modified() const { return _modified; }

  /// @brief inspects a plan and propages constant values in expressions
  void propagateConstants(ExecutionPlan* plan) {
    SmallVector<ExecutionNode*>::allocator_type::arena_type a;
    SmallVector<ExecutionNode*> nodes{a};
    plan->findNodesOfType(nodes, EN::FILTER, true);

    for (auto const& node : nodes) {
      auto fn = static_cast<FilterNode*>(node);

      auto inVar = fn->getVariablesUsedHere();
      TRI_ASSERT(inVar.size() == 1);

      auto setter = plan->getVarSetBy(inVar[0]->id);
      if (setter != nullptr && setter->getType() == EN::CALCULATION) {
        auto cn = static_cast<CalculationNode*>(setter);
        auto expression = cn->expression();

        if (expression != nullptr) {
          collectConstantAttributes(const_cast<AstNode*>(expression->node()));
        }
      }
    }

    if (!_constants.empty()) {
      for (auto const& node : nodes) {
        auto fn = static_cast<FilterNode*>(node);

        auto inVar = fn->getVariablesUsedHere();
        TRI_ASSERT(inVar.size() == 1);

        auto setter = plan->getVarSetBy(inVar[0]->id);
        if (setter != nullptr && setter->getType() == EN::CALCULATION) {
          auto cn = static_cast<CalculationNode*>(setter);
          auto expression = cn->expression();

          if (expression != nullptr) {
            insertConstantAttributes(const_cast<AstNode*>(expression->node()));
          }
        }
      }
    }
  }

 private:
  AstNode const* getConstant(Variable const* variable,
                             std::string const& attribute) const {
    auto it = _constants.find(variable);

    if (it == _constants.end()) {
      return nullptr;
    }

    auto it2 = (*it).second.find(attribute);

    if (it2 == (*it).second.end()) {
      return nullptr;
    }

    return (*it2).second;
  }

  /// @brief inspects an expression (recursively) and notes constant attribute
  /// values so they can be propagated later
  void collectConstantAttributes(AstNode* node) {
    if (node == nullptr) {
      return;
    }

    if (node->type == NODE_TYPE_OPERATOR_BINARY_AND) {
      auto lhs = node->getMember(0);
      auto rhs = node->getMember(1);

      collectConstantAttributes(lhs);
      collectConstantAttributes(rhs);
    } else if (node->type == NODE_TYPE_OPERATOR_BINARY_EQ) {
      auto lhs = node->getMember(0);
      auto rhs = node->getMember(1);

      if (lhs->isConstant() && rhs->type == NODE_TYPE_ATTRIBUTE_ACCESS) {
        inspectConstantAttribute(rhs, lhs);
      } else if (rhs->isConstant() && lhs->type == NODE_TYPE_ATTRIBUTE_ACCESS) {
        inspectConstantAttribute(lhs, rhs);
      }
    }
  }

  /// @brief traverses an AST part recursively and patches it by inserting
  /// constant values
  void insertConstantAttributes(AstNode* node) {
    if (node == nullptr) {
      return;
    }

    if (node->type == NODE_TYPE_OPERATOR_BINARY_AND) {
      auto lhs = node->getMember(0);
      auto rhs = node->getMember(1);

      insertConstantAttributes(lhs);
      insertConstantAttributes(rhs);
    } else if (node->type == NODE_TYPE_OPERATOR_BINARY_EQ) {
      auto lhs = node->getMember(0);
      auto rhs = node->getMember(1);

      if (!lhs->isConstant() && rhs->type == NODE_TYPE_ATTRIBUTE_ACCESS) {
        insertConstantAttribute(node, 1);
      }
      if (!rhs->isConstant() && lhs->type == NODE_TYPE_ATTRIBUTE_ACCESS) {
        insertConstantAttribute(node, 0);
      }
    }
  }

  /// @brief extract an attribute and its variable from an attribute access
  /// (e.g. `a.b.c` will return variable `a` and attribute name `b.c.`.
  bool getAttribute(AstNode const* attribute, Variable const*& variable,
                    std::string& name) {
    TRI_ASSERT(attribute != nullptr &&
               attribute->type == NODE_TYPE_ATTRIBUTE_ACCESS);
    TRI_ASSERT(name.empty());

    while (attribute->type == NODE_TYPE_ATTRIBUTE_ACCESS) {
      name = std::string(".") + attribute->getString() + name;
      attribute = attribute->getMember(0);
    }

    if (attribute->type != NODE_TYPE_REFERENCE) {
      return false;
    }

    variable = static_cast<Variable const*>(attribute->getData());
    TRI_ASSERT(variable != nullptr);

    return true;
  }

  /// @brief inspect the constant value assigned to an attribute
  /// the attribute value will be stored so it can be inserted for the attribute
  /// later
  void inspectConstantAttribute(AstNode const* attribute,
                                AstNode const* value) {
    Variable const* variable = nullptr;
    std::string name;

    if (!getAttribute(attribute, variable, name)) {
      return;
    }

    auto it = _constants.find(variable);

    if (it == _constants.end()) {
      _constants.emplace(
          variable,
          std::unordered_map<std::string, AstNode const*>{{name, value}});
      return;
    }

    auto it2 = (*it).second.find(name);

    if (it2 == (*it).second.end()) {
      // first value for the attribute
      (*it).second.emplace(name, value);
    } else {
      auto previous = (*it2).second;

      if (previous == nullptr) {
        // we have multiple different values for the attribute. better not use
        // this attribute
        return;
      }

      if (!value->computeValue().equals(previous->computeValue())) {
        // different value found for an already tracked attribute. better not
        // use this attribute
        (*it2).second = nullptr;
      }
    }
  }

  /// @brief patches an AstNode by inserting a constant value into it
  void insertConstantAttribute(AstNode* parentNode, size_t accessIndex) {
    Variable const* variable = nullptr;
    std::string name;

    if (!getAttribute(parentNode->getMember(accessIndex), variable, name)) {
      return;
    }

    auto constantValue = getConstant(variable, name);

    if (constantValue != nullptr) {
      parentNode->changeMember(accessIndex,
                               const_cast<AstNode*>(constantValue));
      _modified = true;
    }
  }

  std::unordered_map<Variable const*,
                     std::unordered_map<std::string, AstNode const*>>
      _constants;

  bool _modified;
};

/// @brief propagate constant attributes in FILTERs
void arangodb::aql::propagateConstantAttributesRule(
    Optimizer* opt, std::unique_ptr<ExecutionPlan> plan,
    OptimizerRule const* rule) {
  PropagateConstantAttributesHelper helper;
  helper.propagateConstants(plan.get());

  opt->addPlan(std::move(plan), rule, helper.modified());
}

/// @brief move calculations up in the plan
/// this rule modifies the plan in place
/// it aims to move up calculations as far up in the plan as possible, to
/// avoid redundant calculations in inner loops
void arangodb::aql::moveCalculationsUpRule(Optimizer* opt,
                                           std::unique_ptr<ExecutionPlan> plan,
                                           OptimizerRule const* rule) {
  SmallVector<ExecutionNode*>::allocator_type::arena_type a;
  SmallVector<ExecutionNode*> nodes{a};
  plan->findNodesOfType(nodes, EN::CALCULATION, true);

  bool modified = false;
  std::unordered_set<Variable const*> neededVars;

  for (auto const& n : nodes) {
    auto nn = static_cast<CalculationNode*>(n);

    if (nn->expression()->canThrow() || !nn->expression()->isDeterministic()) {
      // we will only move expressions up that cannot throw and that are
      // deterministic
      continue;
    }

    neededVars.clear();
    n->getVariablesUsedHere(neededVars);

    auto current = n->getFirstDependency();

    while (current != nullptr) {
      auto dep = current->getFirstDependency();

      if (dep == nullptr) {
        // node either has no or more than one dependency. we don't know what to
        // do and must abort
        // note: this will also handle Singleton nodes
        break;
      }

      if (current->setsVariable(neededVars)) {
        // shared variable, cannot move up any more
        // done with optimizing this calculation node
        break;
      }

      // first, unlink the calculation from the plan
      plan->unlinkNode(n);

      // and re-insert into before the current node
      plan->insertDependency(current, n);

      modified = true;
      current = dep;
    }
  }

  opt->addPlan(std::move(plan), rule, modified);
}

/// @brief move calculations down in the plan
/// this rule modifies the plan in place
/// it aims to move calculations as far down in the plan as possible, beyond
/// FILTER and LIMIT operations
void arangodb::aql::moveCalculationsDownRule(
    Optimizer* opt, std::unique_ptr<ExecutionPlan> plan,
    OptimizerRule const* rule) {
  SmallVector<ExecutionNode*>::allocator_type::arena_type a;
  SmallVector<ExecutionNode*> nodes{a};
  plan->findNodesOfType(nodes, EN::CALCULATION, true);

  bool modified = false;

  for (auto const& n : nodes) {
    auto nn = static_cast<CalculationNode*>(n);
    if (nn->expression()->canThrow() || !nn->expression()->isDeterministic()) {
      // we will only move expressions down that cannot throw and that are
      // deterministic
      continue;
    }

    // this is the variable that the calculation will set
    auto variable = nn->outVariable();

    std::vector<ExecutionNode*> stack;
    n->parents(stack);

    bool shouldMove = false;
    ExecutionNode* lastNode = nullptr;

    while (!stack.empty()) {
      auto current = stack.back();
      stack.pop_back();

      lastNode = current;
      bool done = false;

      for (auto const& v : current->getVariablesUsedHere()) {
        if (v == variable) {
          // the node we're looking at needs the variable we're setting.
          // can't push further!
          done = true;
          break;
        }
      }

      if (done) {
        // done with optimizing this calculation node
        break;
      }

      auto const currentType = current->getType();

      if (currentType == EN::FILTER || currentType == EN::SORT ||
          currentType == EN::LIMIT || currentType == EN::SUBQUERY) {
        // we found something interesting that justifies moving our node down
        shouldMove = true;
      } else if (currentType == EN::INDEX ||
                 currentType == EN::ENUMERATE_COLLECTION ||
                 currentType == EN::ENUMERATE_LIST ||
                 currentType == EN::TRAVERSAL ||
                 currentType == EN::SHORTEST_PATH ||
                 currentType == EN::COLLECT || currentType == EN::NORESULTS) {
        // we will not push further down than such nodes
        shouldMove = false;
        break;
      }

      if (!current->hasParent()) {
        break;
      }

      current->parents(stack);
    }

    if (shouldMove && lastNode != nullptr) {
      // first, unlink the calculation from the plan
      plan->unlinkNode(n);

      // and re-insert into before the current node
      plan->insertDependency(lastNode, n);
      modified = true;
    }
  }

  opt->addPlan(std::move(plan), rule, modified);
}

/// @brief determine the "right" type of CollectNode and
/// add a sort node for each COLLECT (note: the sort may be removed later)
/// this rule cannot be turned off (otherwise, the query result might be wrong!)
void arangodb::aql::specializeCollectRule(Optimizer* opt,
                                          std::unique_ptr<ExecutionPlan> plan,
                                          OptimizerRule const* rule) {
  SmallVector<ExecutionNode*>::allocator_type::arena_type a;
  SmallVector<ExecutionNode*> nodes{a};
  plan->findNodesOfType(nodes, EN::COLLECT, true);

  bool modified = false;

  for (auto const& n : nodes) {
    auto collectNode = static_cast<CollectNode*>(n);

    if (collectNode->isSpecialized()) {
      // already specialized this node
      continue;
    }

    auto const& groupVariables = collectNode->groupVariables();

    // test if we can use an alternative version of COLLECT with a hash table
    bool const canUseHashAggregation =
        (!groupVariables.empty() &&
         (!collectNode->hasOutVariable() || collectNode->count()) &&
         collectNode->getOptions().canUseMethod(CollectOptions::CollectMethod::HASH));

    if (canUseHashAggregation && !opt->runOnlyRequiredRules()) {
      if (collectNode->getOptions().shouldUseMethod(CollectOptions::CollectMethod::HASH)) {
        // user has explicitly asked for hash method
        // specialize existing the CollectNode so it will become a HashedCollectBlock
        // later. additionally, add a SortNode BEHIND the CollectNode (to sort the
        // final result)
        collectNode->aggregationMethod(
            CollectOptions::CollectMethod::HASH);
        collectNode->specialized();

        if (!collectNode->isDistinctCommand()) {
          // add the post-SORT
          SortElementVector sortElements;
          for (auto const& v : collectNode->groupVariables()) {
            sortElements.emplace_back(v.first, true);
          }

          auto sortNode =
              new SortNode(plan.get(), plan->nextId(), sortElements, false);
          plan->registerNode(sortNode);

          TRI_ASSERT(collectNode->hasParent());
          auto parent = collectNode->getFirstParent();
          TRI_ASSERT(parent != nullptr);

          sortNode->addDependency(collectNode);
          parent->replaceDependency(collectNode, sortNode);
        }

        modified = true;
        continue;
      }

      // create a new plan with the adjusted COLLECT node
      std::unique_ptr<ExecutionPlan> newPlan(plan->clone());

      // use the cloned COLLECT node
      auto newCollectNode =
          static_cast<CollectNode*>(newPlan->getNodeById(collectNode->id()));
      TRI_ASSERT(newCollectNode != nullptr);

      // specialize the CollectNode so it will become a HashedCollectBlock
      // later
      // additionally, add a SortNode BEHIND the CollectNode (to sort the
      // final result)
      newCollectNode->aggregationMethod(
          CollectOptions::CollectMethod::HASH);
      newCollectNode->specialized();

      if (!collectNode->isDistinctCommand()) {
        // add the post-SORT
        SortElementVector sortElements;
        for (auto const& v : newCollectNode->groupVariables()) {
          sortElements.emplace_back(v.first, true);
        }

        auto sortNode =
            new SortNode(newPlan.get(), newPlan->nextId(), sortElements, false);
        newPlan->registerNode(sortNode);

        TRI_ASSERT(newCollectNode->hasParent());
        auto parent = newCollectNode->getFirstParent();
        TRI_ASSERT(parent != nullptr);

        sortNode->addDependency(newCollectNode);
        parent->replaceDependency(newCollectNode, sortNode);
      }

      if (nodes.size() > 1) {
        // this will tell the optimizer to optimize the cloned plan with this
        // specific rule again
        opt->addPlan(std::move(newPlan), rule, true,
                    static_cast<int>(rule->level - 1));
      } else {
        // no need to run this specific rule again on the cloned plan
        opt->addPlan(std::move(newPlan), rule, true);
      }
    } else if (groupVariables.empty() &&
               collectNode->aggregateVariables().empty() &&
               collectNode->count()) {
      collectNode->aggregationMethod(CollectOptions::CollectMethod::COUNT);
      collectNode->specialized();
      modified = true;
      continue;
    }

    // mark node as specialized, so we do not process it again
    collectNode->specialized();

    // finally, adjust the original plan and create a sorted version of COLLECT

    // specialize the CollectNode so it will become a SortedCollectBlock
    // later
    collectNode->aggregationMethod(
        CollectOptions::CollectMethod::SORTED);

    // insert a SortNode IN FRONT OF the CollectNode
    if (!groupVariables.empty()) {
      SortElementVector sortElements;
      for (auto const& v : groupVariables) {
        sortElements.emplace_back(v.second, true);
      }

      auto sortNode =
          new SortNode(plan.get(), plan->nextId(), sortElements, true);
      plan->registerNode(sortNode);

      TRI_ASSERT(collectNode->hasDependency());
      auto dep = collectNode->getFirstDependency();
      TRI_ASSERT(dep != nullptr);
      sortNode->addDependency(dep);
      collectNode->replaceDependency(dep, sortNode);

      modified = true;
    }
  }

  opt->addPlan(std::move(plan), rule, modified);
}

/// @brief split and-combined filters and break them into smaller parts
void arangodb::aql::splitFiltersRule(Optimizer* opt,
                                     std::unique_ptr<ExecutionPlan> plan,
                                     OptimizerRule const* rule) {
  SmallVector<ExecutionNode*>::allocator_type::arena_type a;
  SmallVector<ExecutionNode*> nodes{a};
  plan->findNodesOfType(nodes, EN::FILTER, true);

  bool modified = false;

  for (auto const& n : nodes) {
    auto inVars(n->getVariablesUsedHere());
    TRI_ASSERT(inVars.size() == 1);
    auto setter = plan->getVarSetBy(inVars[0]->id);

    if (setter == nullptr || setter->getType() != EN::CALCULATION) {
      continue;
    }

    auto cn = static_cast<CalculationNode*>(setter);
    auto const expression = cn->expression();

    if (expression->canThrow() || !expression->isDeterministic() ||
        expression->node()->type != NODE_TYPE_OPERATOR_BINARY_AND) {
      continue;
    }

    std::vector<AstNode*> stack{expression->nodeForModification()};

    while (!stack.empty()) {
      auto current = stack.back();
      stack.pop_back();

      if (current->type == NODE_TYPE_OPERATOR_BINARY_AND) {
        stack.emplace_back(current->getMember(0));
        stack.emplace_back(current->getMember(1));
      } else {
        modified = true;

        ExecutionNode* calculationNode = nullptr;
        auto outVar = plan->getAst()->variables()->createTemporaryVariable();
        auto expression = new Expression(plan.get(), plan->getAst(), current);
        try {
          calculationNode = new CalculationNode(plan.get(), plan->nextId(),
                                                expression, outVar);
        } catch (...) {
          delete expression;
          throw;
        }
        plan->registerNode(calculationNode);

        plan->insertDependency(n, calculationNode);

        auto filterNode = new FilterNode(plan.get(), plan->nextId(), outVar);
        plan->registerNode(filterNode);

        plan->insertDependency(n, filterNode);
      }
    }

    if (modified) {
      plan->unlinkNode(n, false);
    }
  }

  opt->addPlan(std::move(plan), rule, modified);
}

/// @brief move filters up in the plan
/// this rule modifies the plan in place
/// filters are moved as far up in the plan as possible to make result sets
/// as small as possible as early as possible
/// filters are not pushed beyond limits
void arangodb::aql::moveFiltersUpRule(Optimizer* opt,
                                      std::unique_ptr<ExecutionPlan> plan,
                                      OptimizerRule const* rule) {
  SmallVector<ExecutionNode*>::allocator_type::arena_type a;
  SmallVector<ExecutionNode*> nodes{a};
  plan->findNodesOfType(nodes, EN::FILTER, true);

  bool modified = false;

  for (auto const& n : nodes) {
    auto neededVars = n->getVariablesUsedHere();
    TRI_ASSERT(neededVars.size() == 1);

    std::vector<ExecutionNode*> stack;
    n->dependencies(stack);

    while (!stack.empty()) {
      auto current = stack.back();
      stack.pop_back();

      if (current->getType() == EN::LIMIT) {
        // cannot push a filter beyond a LIMIT node
        break;
      }

      if (current->canThrow()) {
        // must not move a filter beyond a node that can throw
        break;
      }

      if (current->isModificationNode()) {
        // must not move a filter beyond a modification node
        break;
      }

      if (current->getType() == EN::CALCULATION) {
        // must not move a filter beyond a node with a non-deterministic result
        auto calculation = static_cast<CalculationNode const*>(current);
        if (!calculation->expression()->isDeterministic()) {
          break;
        }
      }

      bool found = false;

      for (auto const& v : current->getVariablesSetHere()) {
        for (auto it = neededVars.begin(); it != neededVars.end(); ++it) {
          if ((*it)->id == v->id) {
            // shared variable, cannot move up any more
            found = true;
            break;
          }
        }
      }

      if (found) {
        // done with optimizing this calculation node
        break;
      }

      if (!current->hasDependency()) {
        // node either has no or more than one dependency. we don't know what to
        // do and must abort
        // note: this will also handle Singleton nodes
        break;
      }

      current->dependencies(stack);

      // first, unlink the filter from the plan
      plan->unlinkNode(n);
      // and re-insert into plan in front of the current node
      plan->insertDependency(current, n);
      modified = true;
    }
  }

  opt->addPlan(std::move(plan), rule, modified);
}

class arangodb::aql::RedundantCalculationsReplacer final
    : public WalkerWorker<ExecutionNode> {
 public:
  explicit RedundantCalculationsReplacer(
      std::unordered_map<VariableId, Variable const*> const& replacements)
      : _replacements(replacements) {}

  template <typename T>
  void replaceStartTargetVariables(ExecutionNode* en) {
    auto node = static_cast<T*>(en);
    if (node->_inStartVariable != nullptr) {
      node->_inStartVariable =
          Variable::replace(node->_inStartVariable, _replacements);
    }
    if (node->_inTargetVariable != nullptr) {
      node->_inTargetVariable =
          Variable::replace(node->_inTargetVariable, _replacements);
    }
  }

  template <typename T>
  void replaceInVariable(ExecutionNode* en) {
    auto node = static_cast<T*>(en);
    node->_inVariable = Variable::replace(node->_inVariable, _replacements);
  }

  void replaceInCalculation(ExecutionNode* en) {
    auto node = static_cast<CalculationNode*>(en);
    std::unordered_set<Variable const*> variables;
    node->expression()->variables(variables);

    // check if the calculation uses any of the variables that we want to
    // replace
    for (auto const& it : variables) {
      if (_replacements.find(it->id) != _replacements.end()) {
        // calculation uses a to-be-replaced variable
        node->expression()->replaceVariables(_replacements);
        return;
      }
    }
  }

  bool before(ExecutionNode* en) override final {
    switch (en->getType()) {
      case EN::ENUMERATE_LIST: {
        replaceInVariable<EnumerateListNode>(en);
        break;
      }

      case EN::RETURN: {
        replaceInVariable<ReturnNode>(en);
        break;
      }

      case EN::CALCULATION: {
        replaceInCalculation(en);
        break;
      }

      case EN::FILTER: {
        replaceInVariable<FilterNode>(en);
        break;
      }

      case EN::TRAVERSAL: {
        replaceInVariable<TraversalNode>(en);
        break;
      }

      case EN::SHORTEST_PATH: {
        replaceStartTargetVariables<ShortestPathNode>(en);
        break;
      }

      case EN::COLLECT: {
        auto node = static_cast<CollectNode*>(en);
        for (auto& variable : node->_groupVariables) {
          variable.second = Variable::replace(variable.second, _replacements);
        }
        for (auto& variable : node->_aggregateVariables) {
          variable.second.first =
              Variable::replace(variable.second.first, _replacements);
        }
        if (node->_expressionVariable != nullptr) {
          node->_expressionVariable =
              Variable::replace(node->_expressionVariable, _replacements);
        }
        for (auto const& it : _replacements) {
          node->_variableMap.emplace(it.second->id, it.second->name);
        }
        // node->_keepVariables does not need to be updated at the moment as the
        // "remove-redundant-calculations" rule will stop when it finds a
        // COLLECT with an INTO, and the "inline-subqueries" rule will abort
        // there as well
        break;
      }

      case EN::SORT: {
        auto node = static_cast<SortNode*>(en);
        for (auto& variable : node->_elements) {
          variable.var = Variable::replace(variable.var, _replacements);
        }
        break;
      }

      case EN::REMOVE: {
        replaceInVariable<RemoveNode>(en);
        break;
      }

      case EN::INSERT: {
        replaceInVariable<InsertNode>(en);
        break;
      }

      case EN::UPSERT: {
        auto node = static_cast<UpsertNode*>(en);

        if (node->_inDocVariable != nullptr) {
          node->_inDocVariable =
              Variable::replace(node->_inDocVariable, _replacements);
        }
        if (node->_insertVariable != nullptr) {
          node->_insertVariable =
              Variable::replace(node->_insertVariable, _replacements);
        }
        if (node->_updateVariable != nullptr) {
          node->_updateVariable =
              Variable::replace(node->_updateVariable, _replacements);
        }
        break;
      }

      case EN::UPDATE: {
        auto node = static_cast<UpdateNode*>(en);

        if (node->_inDocVariable != nullptr) {
          node->_inDocVariable =
              Variable::replace(node->_inDocVariable, _replacements);
        }
        if (node->_inKeyVariable != nullptr) {
          node->_inKeyVariable =
              Variable::replace(node->_inKeyVariable, _replacements);
        }
        break;
      }

      case EN::REPLACE: {
        auto node = static_cast<ReplaceNode*>(en);

        if (node->_inDocVariable != nullptr) {
          node->_inDocVariable =
              Variable::replace(node->_inDocVariable, _replacements);
        }
        if (node->_inKeyVariable != nullptr) {
          node->_inKeyVariable =
              Variable::replace(node->_inKeyVariable, _replacements);
        }
        break;
      }

      default: {
        // ignore all other types of nodes
      }
    }

    // always continue
    return false;
  }

 private:
  std::unordered_map<VariableId, Variable const*> const& _replacements;
};

/// @brief remove CalculationNode(s) that are repeatedly used in a query
/// (i.e. common expressions)
void arangodb::aql::removeRedundantCalculationsRule(
    Optimizer* opt, std::unique_ptr<ExecutionPlan> plan,
    OptimizerRule const* rule) {
  SmallVector<ExecutionNode*>::allocator_type::arena_type a;
  SmallVector<ExecutionNode*> nodes{a};
  plan->findNodesOfType(nodes, EN::CALCULATION, true);

  if (nodes.size() < 2) {
    // quick exit
    opt->addPlan(std::move(plan), rule, false);
    return;
  }

  arangodb::basics::StringBuffer buffer(false);
  std::unordered_map<VariableId, Variable const*> replacements;

  for (auto const& n : nodes) {
    auto nn = static_cast<CalculationNode*>(n);

    if (!nn->expression()->isDeterministic()) {
      // If this node is non-deterministic, we must not touch it!
      continue;
    }

    auto outvar = n->getVariablesSetHere();
    TRI_ASSERT(outvar.size() == 1);

    try {
      nn->expression()->stringifyIfNotTooLong(&buffer);
    } catch (...) {
      // expression could not be stringified (maybe because not all node types
      // are supported). this is not an error, we just skip the optimization
      buffer.reset();
      continue;
    }

    std::string const referenceExpression(buffer.c_str(), buffer.length());
    buffer.reset();

    std::vector<ExecutionNode*> stack;
    n->dependencies(stack);

    while (!stack.empty()) {
      auto current = stack.back();
      stack.pop_back();

      if (current->getType() == EN::CALCULATION) {
        try {
          //static_cast<CalculationNode*>(current)->expression()->node()->dump(0);
          static_cast<CalculationNode*>(current)
              ->expression()
              ->stringifyIfNotTooLong(&buffer);
        } catch (...) {
          // expression could not be stringified (maybe because not all node
          // types
          // are supported). this is not an error, we just skip the optimization
          buffer.reset();
          continue;
        }

        bool const isEqual =
            (buffer.length() == referenceExpression.size() &&
             memcmp(buffer.c_str(), referenceExpression.c_str(),
                    buffer.length()) == 0);
        buffer.reset();

        if (isEqual) {
          // expressions are identical
          auto outvars = current->getVariablesSetHere();
          TRI_ASSERT(outvars.size() == 1);

          // check if target variable is already registered as a replacement
          // this covers the following case:
          // - replacements is set to B => C
          // - we're now inserting a replacement A => B
          // the goal now is to enter a replacement A => C instead of A => B
          auto target = outvars[0];
          while (target != nullptr) {
            auto it = replacements.find(target->id);

            if (it != replacements.end()) {
              target = (*it).second;
            } else {
              break;
            }
          }
          replacements.emplace(outvar[0]->id, target);

          // also check if the insertion enables further shortcuts
          // this covers the following case:
          // - replacements is set to A => B
          // - we have just inserted a replacement B => C
          // the goal now is to change the replacement A => B to A => C
          for (auto it = replacements.begin(); it != replacements.end(); ++it) {
            if ((*it).second == outvar[0]) {
              (*it).second = target;
            }
          }
        }
      }

      if (current->getType() == EN::COLLECT) {
        if (static_cast<CollectNode*>(current)->hasOutVariable()) {
          // COLLECT ... INTO is evil (tm): it needs to keep all already defined
          // variables
          // we need to abort optimization here
          break;
        }
      }

      if (!current->hasDependency()) {
        // node either has no or more than one dependency. we don't know what to
        // do and must abort
        // note: this will also handle Singleton nodes
        break;
      }

      current->dependencies(stack);
    }
  }

  if (!replacements.empty()) {
    // finally replace the variables
    RedundantCalculationsReplacer finder(replacements);
    plan->root()->walk(finder);
  }

  opt->addPlan(std::move(plan), rule, !replacements.empty());
}

/// @brief remove CalculationNodes and SubqueryNodes that are never needed
/// this modifies an existing plan in place
void arangodb::aql::removeUnnecessaryCalculationsRule(
    Optimizer* opt, std::unique_ptr<ExecutionPlan> plan,
    OptimizerRule const* rule) {
  std::vector<ExecutionNode::NodeType> const types{EN::CALCULATION,
                                                   EN::SUBQUERY};

  SmallVector<ExecutionNode*>::allocator_type::arena_type a;
  SmallVector<ExecutionNode*> nodes{a};
  plan->findNodesOfType(nodes, types, true);

  std::unordered_set<ExecutionNode*> toUnlink;

  for (auto const& n : nodes) {
    if (n->getType() == EN::CALCULATION) {
      auto nn = static_cast<CalculationNode*>(n);

      if (nn->canThrow() && !nn->canRemoveIfThrows()) {
        // If this node can throw, we must not optimize it away!
        continue;
      }
      // will remove calculation when we get here
    } else if (n->getType() == EN::SUBQUERY) {
      auto nn = static_cast<SubqueryNode*>(n);

      if (nn->canThrow()) {
        // subqueries that can throw must not be optimized away
        continue;
      }

      if (nn->isModificationQuery()) {
        // subqueries that modify data must not be optimized away
        continue;
      }
      // will remove subquery when we get here
    }

    auto outvars = n->getVariablesSetHere();
    TRI_ASSERT(outvars.size() == 1);
    auto varsUsedLater = n->getVarsUsedLater();

    if (varsUsedLater.find(outvars[0]) == varsUsedLater.end()) {
      // The variable whose value is calculated here is not used at
      // all further down the pipeline! We remove the whole
      // calculation node,
      toUnlink.emplace(n);
    } else if (n->getType() == EN::CALCULATION) {
      // variable is still used later, but...
      // ...if it's used exactly once later by another calculation,
      // it's a temporary variable that we can fuse with the other
      // calculation easily

      if (n->canThrow() ||
          !static_cast<CalculationNode*>(n)->expression()->isDeterministic()) {
        continue;
      }

      AstNode const* rootNode =
          static_cast<CalculationNode*>(n)->expression()->node();

      if (rootNode->type == NODE_TYPE_REFERENCE) {
        // if the LET is a simple reference to another variable, e.g. LET a = b
        // then replace all references to a with references to b
        bool hasCollectWithOutVariable = false;
        auto current = n->getFirstParent();

        // check first if we have a COLLECT with an INTO later in the query
        // in this case we must not perform the replacements
        while (current != nullptr) {
          if (current->getType() == EN::COLLECT) {
            if (static_cast<CollectNode const*>(current)->hasOutVariableButNoCount()) {
              hasCollectWithOutVariable = true;
              break;
            }
          }
          current = current->getFirstParent();
        }

        if (!hasCollectWithOutVariable) {
          // no COLLECT found, now replace
          std::unordered_map<VariableId, Variable const*> replacements;
          replacements.emplace(outvars[0]->id, static_cast<Variable const*>(
                                                   rootNode->getData()));

          RedundantCalculationsReplacer finder(replacements);
          plan->root()->walk(finder);
          toUnlink.emplace(n);
          continue;
        }
      }

      std::unordered_set<Variable const*> vars;

      size_t usageCount = 0;
      CalculationNode* other = nullptr;
      auto current = n->getFirstParent();

      while (current != nullptr) {
        current->getVariablesUsedHere(vars);
        if (vars.find(outvars[0]) != vars.end()) {
          if (current->getType() == EN::COLLECT) {
            if (static_cast<CollectNode const*>(current)->hasOutVariableButNoCount()) {
              // COLLECT with an INTO variable will collect all variables from
              // the scope, so we shouldn't try to remove or change the meaning
              // of variables
              usageCount = 0;
              break;
            }
          }
          if (current->getType() != EN::CALCULATION) {
            // don't know how to replace the variable in a non-LET node
            // abort the search
            usageCount = 0;
            break;
          }

          // got a LET. we can replace the variable reference in it by
          // something else
          ++usageCount;
          other = static_cast<CalculationNode*>(current);
        }

        if (usageCount > 1) {
          break;
        }

        current = current->getFirstParent();
        vars.clear();
      }

      if (usageCount == 1) {
        // our variable is used by exactly one other calculation
        // now we can replace the reference to our variable in the other
        // calculation with the variable's expression directly
        auto otherExpression = other->expression();
        TRI_ASSERT(otherExpression != nullptr);

        if (rootNode->type != NODE_TYPE_ATTRIBUTE_ACCESS &&
            Ast::countReferences(otherExpression->node(), outvars[0]) > 1) {
          // used more than once... better give up
          continue;
        }

        if (rootNode->isSimple() != otherExpression->node()->isSimple()) {
          // expression types (V8 vs. non-V8) do not match. give up
          continue;
        }

        if (!n->isInInnerLoop() && rootNode->callsFunction() &&
            other->isInInnerLoop()) {
          // original expression calls a function and is not contained in a loop
          // we're about to move this expression into a loop, but we don't want
          // to move (expensive) function calls into loops
          continue;
        }

        TRI_ASSERT(other != nullptr);
        otherExpression->replaceVariableReference(outvars[0], rootNode);

        toUnlink.emplace(n);
      }
    }
  }

  if (!toUnlink.empty()) {
    plan->unlinkNodes(toUnlink);
  }

  opt->addPlan(std::move(plan), rule, !toUnlink.empty());
}

/// @brief useIndex, try to use an index for filtering
void arangodb::aql::useIndexesRule(Optimizer* opt,
                                   std::unique_ptr<ExecutionPlan> plan,
                                   OptimizerRule const* rule) {
  // These are all the nodes where we start traversing (including all
  // subqueries)
  SmallVector<ExecutionNode*>::allocator_type::arena_type a;
  SmallVector<ExecutionNode*> nodes{a};
  plan->findEndNodes(nodes, true);

  std::unordered_map<size_t, ExecutionNode*> changes;

  auto cleanupChanges = [&changes]() -> void {
    for (auto& v : changes) {
      delete v.second;
    }
    changes.clear();
  };

  TRI_DEFER(cleanupChanges());
  bool hasEmptyResult = false;
  for (auto const& n : nodes) {
    ConditionFinder finder(plan.get(), &changes, &hasEmptyResult, false);
    n->walk(finder);
  }

  if (!changes.empty()) {
    for (auto& it : changes) {
      plan->registerNode(it.second);
      plan->replaceNode(plan->getNodeById(it.first), it.second);

      // prevent double deletion by cleanupChanges()
      it.second = nullptr;
    }
    opt->addPlan(std::move(plan), rule, true);
  } else {
    opt->addPlan(std::move(plan), rule, hasEmptyResult);
  }
}

struct SortToIndexNode final : public WalkerWorker<ExecutionNode> {
  ExecutionPlan* _plan;
  SortNode* _sortNode;
  std::vector<std::pair<Variable const*, bool>> _sorts;
  std::unordered_map<VariableId, AstNode const*> _variableDefinitions;
  bool _modified;

 public:
  explicit SortToIndexNode(ExecutionPlan* plan)
      : _plan(plan),
        _sortNode(nullptr),
        _sorts(),
        _variableDefinitions(),
        _modified(false) {}

  bool handleEnumerateCollectionNode(
      EnumerateCollectionNode* enumerateCollectionNode) {
    if (_sortNode == nullptr) {
      return true;
    }

    if (enumerateCollectionNode->isInInnerLoop()) {
      // index node contained in an outer loop. must not optimize away the sort!
      return true;
    }

    SortCondition sortCondition(_plan,
        _sorts, std::vector<std::vector<arangodb::basics::AttributeName>>(),
        _variableDefinitions);

    if (!sortCondition.isEmpty() && sortCondition.isOnlyAttributeAccess() &&
        sortCondition.isUnidirectional()) {
      // we have found a sort condition, which is unidirectionl
      // now check if any of the collection's indexes covers it

      Variable const* outVariable = enumerateCollectionNode->outVariable();
      std::vector<transaction::Methods::IndexHandle> usedIndexes;
      auto trx = _plan->getAst()->query()->trx();
      size_t coveredAttributes = 0;
      auto resultPair = trx->getIndexForSortCondition(
          enumerateCollectionNode->collection()->getName(), &sortCondition,
          outVariable, enumerateCollectionNode->collection()->count(trx),
          usedIndexes, coveredAttributes);
      if (resultPair.second) {
        // If this bit is set, then usedIndexes has length exactly one
        // and contains the best index found.
        auto condition = std::make_unique<Condition>(_plan->getAst());
        condition->normalize(_plan);

        IndexIteratorOptions opts;
        opts.ascending = sortCondition.isAscending();
        std::unique_ptr<ExecutionNode> newNode(new IndexNode(
            _plan, _plan->nextId(), enumerateCollectionNode->vocbase(),
            enumerateCollectionNode->collection(), outVariable, usedIndexes,
            condition.get(), opts));

        condition.release();

        auto n = newNode.release();

        _plan->registerNode(n);
        _plan->replaceNode(enumerateCollectionNode, n);
        _modified = true;

        if (coveredAttributes == sortCondition.numAttributes()) {
          // if the index covers the complete sort condition, we can also remove
          // the sort node
          _plan->unlinkNode(_plan->getNodeById(_sortNode->id()));
        }
      }
    }

    return true;  // always abort further searching here
  }

  bool handleIndexNode(IndexNode* indexNode) {
    if (_sortNode == nullptr) {
      return true;
    }

    if (indexNode->isInInnerLoop()) {
      // index node contained in an outer loop. must not optimize away the sort!
      return true;
    }

    auto const& indexes = indexNode->getIndexes();
    auto cond = indexNode->condition();
    TRI_ASSERT(cond != nullptr);

    Variable const* outVariable = indexNode->outVariable();
    TRI_ASSERT(outVariable != nullptr);

    auto index = indexes[0];
    transaction::Methods* trx = _plan->getAst()->query()->trx();
    bool isSorted = false;
    bool isSparse = false;
    std::vector<std::vector<arangodb::basics::AttributeName>> fields =
        trx->getIndexFeatures(index, isSorted, isSparse);
    if (indexes.size() != 1) {
      // can only use this index node if it uses exactly one index or multiple
      // indexes on exactly the same attributes

      if (!cond->isSorted()) {
        // index conditions do not guarantee sortedness
        return true;
      }

      if (isSparse) {
        return true;
      }

      for (auto& idx : indexes) {
        if (idx != index) {
          // Can only be sorted iff only one index is used.
          return true;
        }
      }

      // all indexes use the same attributes and index conditions guarantee
      // sorted output
    }

    TRI_ASSERT(indexes.size() == 1 || cond->isSorted());

    // if we get here, we either have one index or multiple indexes on the same
    // attributes
    bool handled = false;

    if (indexes.size() == 1 && isSorted) {
      // if we have just a single index and we can use it for the filtering
      // condition, then we can use the index for sorting, too. regardless of it
      // the index is sparse or not. because the index would only return
      // non-null attributes anyway, so we do not need to care about null values
      // when sorting here
      isSparse = false;
    }

    SortCondition sortCondition(_plan,
        _sorts, cond->getConstAttributes(outVariable, !isSparse),
        _variableDefinitions);

    bool const isOnlyAttributeAccess =
        (!sortCondition.isEmpty() && sortCondition.isOnlyAttributeAccess());

    if (isOnlyAttributeAccess && isSorted && !isSparse &&
        sortCondition.isUnidirectional() &&
        sortCondition.isAscending() == indexNode->options().ascending) {
      // we have found a sort condition, which is unidirectional and in the same
      // order as the IndexNode...
      // now check if the sort attributes match the ones of the index
      size_t const numCovered =
          sortCondition.coveredAttributes(outVariable, fields);

      if (numCovered >= sortCondition.numAttributes()) {
        // sort condition is fully covered by index... now we can remove the
        // sort node from the plan
        _plan->unlinkNode(_plan->getNodeById(_sortNode->id()));
        indexNode->needsGatherNodeSort(true);
        _modified = true;
        handled = true;
      }
    }

    if (!handled && isOnlyAttributeAccess && indexes.size() == 1) {
      // special case... the index cannot be used for sorting, but we only
      // compare with equality
      // lookups. now check if the equality lookup attributes are the same as
      // the index attributes
      auto root = cond->root();

      if (root != nullptr) {
        auto condNode = root->getMember(0);

        if (condNode->isOnlyEqualityMatch()) {
          // now check if the index fields are the same as the sort condition fields
          // e.g. FILTER c.value1 == 1 && c.value2 == 42 SORT c.value1, c.value2
          auto i = index.getIndex();
          // some special handling for the MMFiles edge index here, which to the outside
          // world is an index on attributes _from and _to at the same time, but only one
          // can be queried at a time
          // this special handling is required in order to prevent lookups by one of the index
          // attributes (e.g. _from) and a sort clause on the other index attribte (e.g. _to)
          // to be treated as the same index attribute, e.g.
          //     FOR doc IN edgeCol FILTER doc._from == ... SORT doc._to ...
          // can use the index either for lookup or for sorting, but not for both at the same
          // time. this is because if we do the lookup by _from, the results will be sorted
          // by _from, and not by _to.
          if (i->type() == arangodb::Index::IndexType::TRI_IDX_TYPE_EDGE_INDEX && fields.size() == 2) {
            // looks like MMFiles edge index
            if (condNode->type == NODE_TYPE_OPERATOR_NARY_AND) {
              // check all conditions of the index node, and check if we can find _from or _to
              for (size_t j = 0; j < condNode->numMembers(); ++j) {
                auto sub = condNode->getMemberUnchecked(j);
                if (sub->type != NODE_TYPE_OPERATOR_BINARY_EQ) {
                  continue;
                }
                auto lhs = sub->getMember(0);
                if (lhs->type == NODE_TYPE_ATTRIBUTE_ACCESS &&
                    lhs->getMember(0)->type == NODE_TYPE_REFERENCE &&
                    lhs->getMember(0)->getData() == outVariable) {
                  // check if this is either _from or _to
                  std::string attr = lhs->getString();
                  if (attr == StaticStrings::FromString || attr == StaticStrings::ToString) {
                    // reduce index fields to just the attribute we found in the index lookup condition
                    fields = {{arangodb::basics::AttributeName(attr, false)} };
                  }
                }

                auto rhs = sub->getMember(1);
                if (rhs->type == NODE_TYPE_ATTRIBUTE_ACCESS &&
                    rhs->getMember(0)->type == NODE_TYPE_REFERENCE &&
                    rhs->getMember(0)->getData() == outVariable) {
                  // check if this is either _from or _to
                  std::string attr = rhs->getString();
                  if (attr == StaticStrings::FromString || attr == StaticStrings::ToString) {
                    // reduce index fields to just the attribute we found in the index lookup condition
                    fields = {{arangodb::basics::AttributeName(attr, false)} };
                  }
                }
              }
            }
          }

          size_t const numCovered =
              sortCondition.coveredAttributes(outVariable, fields);

          if (numCovered == sortCondition.numAttributes() &&
              sortCondition.isUnidirectional() &&
              (isSorted || fields.size() >= sortCondition.numAttributes())) {
            // no need to sort
            _plan->unlinkNode(_plan->getNodeById(_sortNode->id()));
            indexNode->setAscending(sortCondition.isAscending());
            indexNode->needsGatherNodeSort(true);
            _modified = true;
          } else if (numCovered > 0 && sortCondition.isUnidirectional()) {
            // remove the first few attributes if they are constant
            SortNode* sortNode =
                static_cast<SortNode*>(_plan->getNodeById(_sortNode->id()));
            sortNode->removeConditions(numCovered);
            _modified = true;
          }
        }
      }
    }

    return true;  // always abort after we found an IndexNode
  }

  bool enterSubquery(ExecutionNode*, ExecutionNode*) override final {
    return false;
  }

  bool before(ExecutionNode* en) override final {
    switch (en->getType()) {
      case EN::TRAVERSAL:
      case EN::SHORTEST_PATH:
      case EN::ENUMERATE_LIST:
#ifdef USE_IRESEARCH
      case EN::ENUMERATE_IRESEARCH_VIEW:
#endif
      case EN::SUBQUERY:
      case EN::FILTER:
        return false;  // skip. we don't care.

      case EN::CALCULATION: {
        auto outvars = en->getVariablesSetHere();
        TRI_ASSERT(outvars.size() == 1);

        _variableDefinitions.emplace(
            outvars[0]->id,
            static_cast<CalculationNode const*>(en)->expression()->node());
        return false;
      }

      case EN::SINGLETON:
      case EN::COLLECT:
      case EN::INSERT:
      case EN::REMOVE:
      case EN::REPLACE:
      case EN::UPDATE:
      case EN::UPSERT:
      case EN::RETURN:
      case EN::NORESULTS:
      case EN::SCATTER:
      case EN::DISTRIBUTE:
      case EN::GATHER:
      case EN::REMOTE:
      case EN::LIMIT:  // LIMIT is criterion to stop
        return true;   // abort.

      case EN::SORT:  // pulling two sorts together is done elsewhere.
        if (!_sorts.empty() || _sortNode != nullptr) {
          return true;  // a different SORT node. abort
        }
        _sortNode = static_cast<SortNode*>(en);
        for (auto& it : _sortNode->getElements()) {
          _sorts.emplace_back(it.var, it.ascending);
        }
        return false;

      case EN::INDEX:
        return handleIndexNode(static_cast<IndexNode*>(en));

      case EN::ENUMERATE_COLLECTION:
        return handleEnumerateCollectionNode(
            static_cast<EnumerateCollectionNode*>(en));
    }
    return true;
  }
};

void arangodb::aql::useIndexForSortRule(Optimizer* opt,
                                        std::unique_ptr<ExecutionPlan> plan,
                                        OptimizerRule const* rule) {
  SmallVector<ExecutionNode*>::allocator_type::arena_type a;
  SmallVector<ExecutionNode*> nodes{a};
  plan->findNodesOfType(nodes, EN::SORT, true);

  bool modified = false;

  for (auto const& n : nodes) {
    auto sortNode = static_cast<SortNode*>(n);

    SortToIndexNode finder(plan.get());
    sortNode->walk(finder);

    if (finder._modified) {
      modified = true;
    }
  }

  opt->addPlan(std::move(plan), rule, modified);
}

/// @brief try to remove filters which are covered by indexes
void arangodb::aql::removeFiltersCoveredByIndexRule(
    Optimizer* opt, std::unique_ptr<ExecutionPlan> plan,
    OptimizerRule const* rule) {
  SmallVector<ExecutionNode*>::allocator_type::arena_type a;
  SmallVector<ExecutionNode*> nodes{a};
  plan->findNodesOfType(nodes, EN::FILTER, true);

  std::unordered_set<ExecutionNode*> toUnlink;
  bool modified = false;

  for (auto const& node : nodes) {
    auto fn = static_cast<FilterNode const*>(node);
    // find the node with the filter expression
    auto inVar = fn->getVariablesUsedHere();
    TRI_ASSERT(inVar.size() == 1);

    auto setter = plan->getVarSetBy(inVar[0]->id);

    if (setter == nullptr || setter->getType() != EN::CALCULATION) {
      continue;
    }

    auto calculationNode = static_cast<CalculationNode*>(setter);
    auto conditionNode = calculationNode->expression()->node();

    // build the filter condition
    Condition condition(plan->getAst());
    condition.andCombine(conditionNode);
    condition.normalize(plan.get());

    if (condition.root() == nullptr) {
      continue;
    }

    size_t const n = condition.root()->numMembers();

    if (n != 1) {
      // either no condition or multiple ORed conditions...
      continue;
    }

    bool handled = false;
    auto current = node;
    while (current != nullptr) {
      if (current->getType() == EN::INDEX) {
        auto indexNode = static_cast<IndexNode const*>(current);

        // found an index node, now check if the expression is covered by the
        // index
        auto indexCondition = indexNode->condition();

        if (indexCondition != nullptr && !indexCondition->isEmpty()) {
          auto const& indexesUsed = indexNode->getIndexes();

          if (indexesUsed.size() == 1) {
            // single index. this is something that we can handle
            auto newNode = condition.removeIndexCondition(
                plan.get(), indexNode->outVariable(), indexCondition->root());

            if (newNode == nullptr) {
              // no condition left...
              // FILTER node can be completely removed
              toUnlink.emplace(node);
              // note: we must leave the calculation node intact, in case it is
              // still used by other nodes in the plan
              modified = true;
              handled = true;
            } else if (newNode != condition.root()) {
              // some condition is left, but it is a different one than
              // the one from the FILTER node
              auto expr = std::make_unique<Expression>(plan.get(), plan->getAst(), newNode);
              CalculationNode* cn =
                  new CalculationNode(plan.get(), plan->nextId(), expr.get(),
                                      calculationNode->outVariable());
              expr.release();
              plan->registerNode(cn);
              plan->replaceNode(setter, cn);
              modified = true;
              handled = true;
            }
          }
        }

        if (handled) {
          break;
        }
      }

      if (handled || current->getType() == EN::LIMIT ||
          !current->hasDependency()) {
        break;
      }

      current = current->getFirstDependency();
    }
  }

  if (!toUnlink.empty()) {
    plan->unlinkNodes(toUnlink);
  }

  opt->addPlan(std::move(plan), rule, modified);
}

/// @brief helper to compute lots of permutation tuples
/// a permutation tuple is represented as a single vector together with
/// another vector describing the boundaries of the tuples.
/// Example:
/// data:   0,1,2, 3,4, 5,6
/// starts: 0,     3,   5,      (indices of starts of sections)
/// means a tuple of 3 permutations of 3, 2 and 2 points respectively
/// This function computes the next permutation tuple among the
/// lexicographically sorted list of all such tuples. It returns true
/// if it has successfully computed this and false if the tuple is already
/// the lexicographically largest one. If false is returned, the permutation
/// tuple is back to the beginning.
static bool NextPermutationTuple(std::vector<size_t>& data,
                                 std::vector<size_t>& starts) {
  auto begin = data.begin();  // a random access iterator

  for (size_t i = starts.size(); i-- != 0;) {
    std::vector<size_t>::iterator from = begin + starts[i];
    std::vector<size_t>::iterator to;
    if (i == starts.size() - 1) {
      to = data.end();
    } else {
      to = begin + starts[i + 1];
    }
    if (std::next_permutation(from, to)) {
      return true;
    }
  }

  return false;
}

/// @brief interchange adjacent EnumerateCollectionNodes in all possible ways
void arangodb::aql::interchangeAdjacentEnumerationsRule(
    Optimizer* opt, std::unique_ptr<ExecutionPlan> plan,
    OptimizerRule const* rule) {
  SmallVector<ExecutionNode*>::allocator_type::arena_type a;
  SmallVector<ExecutionNode*> nodes{a};

  std::vector<ExecutionNode::NodeType> const types = {
      ExecutionNode::ENUMERATE_COLLECTION, ExecutionNode::ENUMERATE_LIST};
  plan->findNodesOfType(nodes, types, true);

  std::unordered_set<ExecutionNode*> nodesSet;
  for (auto const& n : nodes) {
    TRI_ASSERT(nodesSet.find(n) == nodesSet.end());
    nodesSet.emplace(n);
  }

  std::vector<ExecutionNode*> nodesToPermute;
  std::vector<size_t> permTuple;
  std::vector<size_t> starts;

  // We use that the order of the nodes is such that a node B that is among the
  // recursive dependencies of a node A is later in the vector.
  for (auto const& n : nodes) {
    if (nodesSet.find(n) != nodesSet.end()) {
      std::vector<ExecutionNode*> nn{n};
      nodesSet.erase(n);

      // Now follow the dependencies as long as we see further such nodes:
      auto nwalker = n;

      while (true) {
        if (!nwalker->hasDependency()) {
          break;
        }

        auto dep = nwalker->getFirstDependency();

        if (dep->getType() != EN::ENUMERATE_COLLECTION &&
            dep->getType() != EN::ENUMERATE_LIST) {
          break;
        }

        if (n->getType() == EN::ENUMERATE_LIST &&
            dep->getType() == EN::ENUMERATE_LIST) {
          break;
        }

        nwalker = dep;
        nn.emplace_back(nwalker);
        nodesSet.erase(nwalker);
      }

      if (nn.size() > 1) {
        // Move it into the permutation tuple:
        starts.emplace_back(permTuple.size());

        for (auto const& nnn : nn) {
          nodesToPermute.emplace_back(nnn);
          permTuple.emplace_back(permTuple.size());
        }
      }
    }
  }

  // Now we have collected all the runs of EnumerateCollectionNodes in the
  // plan, we need to compute all possible permutations of all of them,
  // independently. This is why we need to compute all permutation tuples.

  if (!starts.empty()) {
    NextPermutationTuple(permTuple, starts);  // will never return false

    do {
      // check if we already have enough plans (plus the one plan that we will
      // add at the end of this function)
      if (opt->hasEnoughPlans(1)) {
        // have enough plans. stop permutations
        break;
      }

      // Clone the plan:
      std::unique_ptr<ExecutionPlan> newPlan(plan->clone());

      // Find the nodes in the new plan corresponding to the ones in the
      // old plan that we want to permute:
      std::vector<ExecutionNode*> newNodes;
      for (size_t j = 0; j < nodesToPermute.size(); j++) {
        newNodes.emplace_back(newPlan->getNodeById(nodesToPermute[j]->id()));
      }

      // Now get going with the permutations:
      for (size_t i = 0; i < starts.size(); i++) {
        size_t lowBound = starts[i];
        size_t highBound =
            (i < starts.size() - 1) ? starts[i + 1] : permTuple.size();
        // We need to remove the nodes
        // newNodes[lowBound..highBound-1] in newPlan and replace
        // them by the same ones in a different order, given by
        // permTuple[lowBound..highBound-1].
        auto parent = newNodes[lowBound]->getFirstParent();

        TRI_ASSERT(parent != nullptr);

        // Unlink all those nodes:
        for (size_t j = lowBound; j < highBound; j++) {
          newPlan->unlinkNode(newNodes[j]);
        }

        // And insert them in the new order:
        for (size_t j = highBound; j-- != lowBound;) {
          newPlan->insertDependency(parent, newNodes[permTuple[j]]);
        }
      }

      // OK, the new plan is ready, let's report it:
      opt->addPlan(std::move(newPlan), rule, true);
    } while (NextPermutationTuple(permTuple, starts));
  }

  opt->addPlan(std::move(plan), rule, false);
}

/// @brief optimize queries in the cluster so that the entire query gets pushed to a single server
void arangodb::aql::optimizeClusterSingleShardRule(Optimizer* opt,
                                                   std::unique_ptr<ExecutionPlan> plan,
                                                   OptimizerRule const* rule) {
  TRI_ASSERT(arangodb::ServerState::instance()->isCoordinator());
  bool wasModified = false;
  bool done = false;

  std::unordered_set<std::string> responsibleServers;
  auto collections = plan->getAst()->query()->collections();

  for (auto const& it : *(collections->collections())) {
    Collection* c = it.second;
    TRI_ASSERT(c != nullptr);

    if (c->numberOfShards() != 1) {
      // more than one shard for this collection
      done = true;
      break;
    }

    size_t n = c->responsibleServers(responsibleServers);

    if (n != 1) {
      // more than one responsible server for this collection
      done = true;
      break;
    }
  }

  if (done || responsibleServers.size() != 1) {
    opt->addPlan(std::move(plan), rule, wasModified);
    return;
  }

  // we only found a single responsible server, and all collections involved
  // have exactly one shard
  // that means we can move the entire query onto that server


  // TODO: handle Traversals and ShortestPaths here!
  // TODO: properly handle subqueries here
  SmallVector<ExecutionNode*>::allocator_type::arena_type s;
  SmallVector<ExecutionNode*> nodes{s};
  // std::vector<ExecutionNode::NodeType> types = {ExecutionNode::TRAVERSAL, ExecutionNode::SHORTEST_PATH, ExecutionNode::SUBQUERY};
  std::vector<ExecutionNode::NodeType> types = {ExecutionNode::SHORTEST_PATH, ExecutionNode::SUBQUERY};
  plan->findNodesOfType(nodes, types, true);

  bool hasIncompatibleNodes = !nodes.empty();

  nodes.clear();
  types = {ExecutionNode::INDEX, ExecutionNode::ENUMERATE_COLLECTION, ExecutionNode::TRAVERSAL};
  plan->findNodesOfType(nodes, types, false);

  if (!nodes.empty() && !hasIncompatibleNodes) {
    // turn off all other cluster optimization rules now as they are superfluous
    opt->disableRule(OptimizerRule::optimizeClusterJoinsRule_pass10);
    opt->disableRule(OptimizerRule::distributeInClusterRule_pass10);
    opt->disableRule(OptimizerRule::scatterInClusterRule_pass10);
    opt->disableRule(OptimizerRule::distributeFilternCalcToClusterRule_pass10);
    opt->disableRule(OptimizerRule::distributeSortToClusterRule_pass10);
    opt->disableRule(OptimizerRule::removeUnnecessaryRemoteScatterRule_pass10);
#ifdef USE_ENTERPRISE
    opt->disableRule(OptimizerRule::removeSatelliteJoinsRule_pass10);
#endif
    opt->disableRule(OptimizerRule::undistributeRemoveAfterEnumCollRule_pass10);

    // get first collection from query
    Collection const* c = getCollection(nodes[0]);
    TRI_ASSERT(c != nullptr);

    TRI_vocbase_t* vocbase = plan->getAst()->query()->vocbase();

    ExecutionNode* rootNode = plan->root();

    // insert a remote node
    ExecutionNode* remoteNode = new RemoteNode(plan.get(), plan->nextId(), vocbase, c,
                                  "", "", "");
    plan->registerNode(remoteNode);
    remoteNode->addDependency(rootNode);

    // insert a gather node
    ExecutionNode* gatherNode = new GatherNode(plan.get(), plan->nextId(), vocbase, c);
    plan->registerNode(gatherNode);
    gatherNode->addDependency(remoteNode);

    plan->root(gatherNode, true);
    wasModified = true;
  }

  opt->addPlan(std::move(plan), rule, wasModified);
}

void arangodb::aql::optimizeClusterJoinsRule(Optimizer* opt,
                                             std::unique_ptr<ExecutionPlan> plan,
                                             OptimizerRule const* rule) {
  TRI_ASSERT(arangodb::ServerState::instance()->isCoordinator());
  bool wasModified = false;

  SmallVector<ExecutionNode*>::allocator_type::arena_type s;
  SmallVector<ExecutionNode*> nodes{s};
  std::vector<ExecutionNode::NodeType> const types = {ExecutionNode::ENUMERATE_COLLECTION, ExecutionNode::INDEX};
  plan->findNodesOfType(nodes, types, true);

  for (auto& n : nodes) {
    ExecutionNode* current = n->getFirstDependency();
    while (current != nullptr) {
      if (current->getType() == ExecutionNode::ENUMERATE_COLLECTION ||
          current->getType() == ExecutionNode::INDEX) {

        Collection const* c1 = getCollection(n);
        Collection const* c2 = getCollection(current);

        bool qualifies = false;

        // check how many (different) responsible servers we have for this
        // collection
        std::unordered_set<std::string> responsibleServers;
        size_t n1 = c1->responsibleServers(responsibleServers);
        size_t n2 = c2->responsibleServers(responsibleServers);

        if (responsibleServers.size() == 1 &&
            c1->numberOfShards() == 1 &&
            c2->numberOfShards() == 1) {
          // a single responsible server. so we can use a shard-local access
          qualifies = true;
        } else if ((c1->isSatellite() && (c2->numberOfShards() == 1 || n2 == 1)) ||
                   (c2->isSatellite() && (c1->numberOfShards() == 1 || n1 == 1))) {
          // a satellite collection and another collection with a single shard or single responsible server
          qualifies = true;
        }

        if (!qualifies && n->getType() == EN::INDEX) {
          Variable const* indexVariable = getVariable(n);
          Variable const* otherVariable = getVariable(current);

          std::string dist1 = c1->distributeShardsLike();
          std::string dist2 = c2->distributeShardsLike();

          // convert cluster collection names into proper collection names
          if (!dist1.empty()) {
            auto trx = plan->getAst()->query()->trx();
            dist1 = trx->resolver()->getCollectionNameCluster(
                    static_cast<TRI_voc_cid_t>(basics::StringUtils::uint64(dist1)));
          }
          if (!dist2.empty()) {
            auto trx = plan->getAst()->query()->trx();
            dist2 = trx->resolver()->getCollectionNameCluster(
                    static_cast<TRI_voc_cid_t>(basics::StringUtils::uint64(dist2)));
          }

          if (dist1 == c2->getName() ||
              dist2 == c1->getName() ||
              (!dist1.empty() && dist1 == dist2)) {
            // collections have the same "distributeShardsLike" values
            // so their shards are distributed to the same servers for the
            // same shardKey values
            // now check if the number of shardKeys match
            auto keys1 = c1->shardKeys();
            auto keys2 = c2->shardKeys();

            if (keys1.size() == keys2.size()) {
              // same number of shard keys... now check if the shard keys are all used
              // and whether we only have equality joins
              Condition const* condition = static_cast<IndexNode const*>(n)->condition();

              if (condition != nullptr) {
                AstNode const* root = condition->root();

                if (root != nullptr && root->type == NODE_TYPE_OPERATOR_NARY_OR) {
                  size_t found = 0;
                  size_t numAnds = root->numMembers();

                  for (size_t i = 0; i < numAnds; ++i) {
                    AstNode const* andNode = root->getMember(i);

                    if (andNode == nullptr) {
                      continue;
                    }

                    TRI_ASSERT(andNode->type == NODE_TYPE_OPERATOR_NARY_AND);

                    std::unordered_set<int> shardKeysFound;
                    size_t numConds = andNode->numMembers();

                    if (numConds < keys1.size()) {
                      // too few join conditions, so we will definitely not cover all shardKeys
                      break;
                    }

                    for (size_t j = 0; j < numConds; ++j) {
                      AstNode const* condNode = andNode->getMember(j);

                      if (condNode == nullptr || condNode->type != NODE_TYPE_OPERATOR_BINARY_EQ) {
                        // something other than an equality join. we do not support this
                        continue;
                      }

                      // equality comparison
                      // now check if this comparison has the pattern
                      // <variable from collection1>.<attribute from collection1> ==
                      //   <variable from collection2>.<attribute from collection2>

                      auto const* lhs = condNode->getMember(0);
                      auto const* rhs = condNode->getMember(1);

                      if (lhs->type != NODE_TYPE_ATTRIBUTE_ACCESS ||
                          rhs->type != NODE_TYPE_ATTRIBUTE_ACCESS) {
                        // something else
                        continue;
                      }

                      AstNode const* lhsData = lhs->getMember(0);
                      AstNode const* rhsData = rhs->getMember(0);

                      if (lhsData->type != NODE_TYPE_REFERENCE ||
                          rhsData->type != NODE_TYPE_REFERENCE) {
                        // something else
                        continue;
                      }

                      Variable const* lhsVar = static_cast<Variable const*>(lhsData->getData());
                      Variable const* rhsVar = static_cast<Variable const*>(rhsData->getData());

                      std::string leftString = lhs->getString();
                      std::string rightString = rhs->getString();

                      int pos = -1;
                      if (lhsVar == indexVariable &&
                          rhsVar == otherVariable &&
                          indexOf(keys1, leftString) == indexOf(keys2, rightString)) {
                        pos = indexOf(keys1, leftString);
                        // indexedCollection.shardKeyAttribute == otherCollection.shardKeyAttribute
                      } else if (lhsVar == otherVariable &&
                                  rhsVar == indexVariable &&
                                  indexOf(keys2, leftString) == indexOf(keys1, rightString)) {
                        // otherCollection.shardKeyAttribute == indexedCollection.shardKeyAttribute
                        pos = indexOf(keys2, leftString);
                      }

                      // we found a shardKeys match
                      if (pos != -1) {
                        shardKeysFound.emplace(pos);
                      }
                    }

                    // conditions match
                    if (shardKeysFound.size() >= keys1.size()) {
                      // all shard keys covered
                      ++found;
                    } else {
                      // not all shard keys covered
                      break;
                    }
                  }

                  qualifies = (found > 0 && found == numAnds);
                }
              }
            }
          }
        }
        // everything else does not qualify

        if (qualifies) {
          wasModified = true;

          plan->excludeFromScatterGather(current);
          break; // done for this pair
        }

      } else if (current->getType() != ExecutionNode::FILTER &&
                 current->getType() != ExecutionNode::CALCULATION &&
                 current->getType() != ExecutionNode::LIMIT) {
        // we allow just these nodes in between and ignore them
        // we need to stop for all other types of nodes
        break;
      }

      current = current->getFirstDependency();
    }
  }

  opt->addPlan(std::move(plan), rule, wasModified);
}

/// @brief scatter operations in cluster
/// this rule inserts scatter, gather and remote nodes so operations on sharded
/// collections actually work
/// it will change plans in place
void arangodb::aql::scatterInClusterRule(Optimizer* opt,
                                         std::unique_ptr<ExecutionPlan> plan,
                                         OptimizerRule const* rule) {
  TRI_ASSERT(arangodb::ServerState::instance()->isCoordinator());
  bool wasModified = false;

  // find subqueries
  std::unordered_map<ExecutionNode*, ExecutionNode*> subqueries;

  SmallVector<ExecutionNode*>::allocator_type::arena_type s;
  SmallVector<ExecutionNode*> subs{s};
  plan->findNodesOfType(subs, ExecutionNode::SUBQUERY, true);

  for (auto& it : subs) {
    subqueries.emplace(static_cast<SubqueryNode const*>(it)->getSubquery(),
                        it);
  }

  // we are a coordinator. now look in the plan for nodes of type
  // EnumerateCollectionNode, IndexNode and modification nodes
  std::vector<ExecutionNode::NodeType> const types = {
      ExecutionNode::ENUMERATE_COLLECTION,
      ExecutionNode::INDEX,
      ExecutionNode::INSERT,
      ExecutionNode::UPDATE,
      ExecutionNode::REPLACE,
      ExecutionNode::REMOVE,
      ExecutionNode::UPSERT
  };

  SmallVector<ExecutionNode*>::allocator_type::arena_type a;
  SmallVector<ExecutionNode*> nodes{a};
  plan->findNodesOfType(nodes, types, true);

  for (auto& node : nodes) {
    // found a node we need to replace in the plan

    auto const& parents = node->getParents();
    auto const& deps = node->getDependencies();
    TRI_ASSERT(deps.size() == 1);

    // don't do this if we are already distributing!
    if (deps[0]->getType() == ExecutionNode::REMOTE &&
        deps[0]->getFirstDependency()->getType() ==
            ExecutionNode::DISTRIBUTE) {
      continue;
    }

    if (plan->shouldExcludeFromScatterGather(node)) {
      continue;
    }

    bool const isRootNode = plan->isRoot(node);
    plan->unlinkNode(node, true);

    auto const nodeType = node->getType();

    // extract database and collection from plan node
    TRI_vocbase_t* vocbase = nullptr;
    Collection const* collection = nullptr;

    SortElementVector elements;

    if (nodeType == ExecutionNode::ENUMERATE_COLLECTION) {
      vocbase = static_cast<EnumerateCollectionNode const*>(node)->vocbase();
      collection = static_cast<EnumerateCollectionNode const*>(node)->collection();
    } else if (nodeType == ExecutionNode::INDEX) {
      auto idxNode = static_cast<IndexNode const*>(node);
      vocbase = idxNode->vocbase();
      collection = idxNode->collection();
      TRI_ASSERT(collection != nullptr);
      auto outVars = idxNode->getVariablesSetHere();
      TRI_ASSERT(outVars.size() == 1);
      Variable const* sortVariable = outVars[0];
      bool isSortAscending = idxNode->options().ascending;
      auto allIndexes = idxNode->getIndexes();
      TRI_ASSERT(!allIndexes.empty());

      // Using Index for sort only works if all indexes are equal.
      auto first = allIndexes[0].getIndex();
      if (first->isSorted() && idxNode->needsGatherNodeSort()) {
        for (auto const& path : first->fieldNames()) {
          elements.emplace_back(sortVariable, isSortAscending, path);
        }
        for (auto const& it : allIndexes) {
          if (first != it.getIndex()) {
            elements.clear();
            break;
          }
        }
      }
    } else if (nodeType == ExecutionNode::INSERT ||
               nodeType == ExecutionNode::UPDATE ||
               nodeType == ExecutionNode::REPLACE ||
               nodeType == ExecutionNode::REMOVE ||
               nodeType == ExecutionNode::UPSERT) {
      vocbase = static_cast<ModificationNode*>(node)->vocbase();
      collection = static_cast<ModificationNode*>(node)->collection();
      if (nodeType == ExecutionNode::REMOVE ||
          nodeType == ExecutionNode::UPDATE) {
        // Note that in the REPLACE or UPSERT case we are not getting here,
        // since the distributeInClusterRule fires and a DistributionNode is
        // used.
        auto* modNode = static_cast<ModificationNode*>(node);
        modNode->getOptions().ignoreDocumentNotFound = true;
      }
    } else {
      TRI_ASSERT(false);
    }

    // insert a scatter node
    ExecutionNode* scatterNode =
        new ScatterNode(plan.get(), plan->nextId(), vocbase, collection);
    plan->registerNode(scatterNode);
    TRI_ASSERT(!deps.empty());
    scatterNode->addDependency(deps[0]);

    // insert a remote node
    ExecutionNode* remoteNode = new RemoteNode(
        plan.get(), plan->nextId(), vocbase, collection, "", "", "");
    plan->registerNode(remoteNode);
    TRI_ASSERT(scatterNode);
    remoteNode->addDependency(scatterNode);

    // re-link with the remote node
    node->addDependency(remoteNode);

    // insert another remote node
    remoteNode = new RemoteNode(plan.get(), plan->nextId(), vocbase,
                                collection, "", "", "");
    plan->registerNode(remoteNode);
    TRI_ASSERT(node);
    remoteNode->addDependency(node);

    // insert a gather node
    GatherNode* gatherNode =
        new GatherNode(plan.get(), plan->nextId(), vocbase, collection);
    plan->registerNode(gatherNode);
    TRI_ASSERT(remoteNode);
    gatherNode->addDependency(remoteNode);
    // On SmartEdge collections we have 0 shards and we need the elements
    // to be injected here as well. So do not replace it with > 1
    if (!elements.empty() && gatherNode->collection()->numberOfShards() != 1) {
      gatherNode->setElements(elements);
    }

    // and now link the gather node with the rest of the plan
    if (parents.size() == 1) {
      parents[0]->replaceDependency(deps[0], gatherNode);
    }

    // check if the node that we modified was at the end of a subquery
    auto it = subqueries.find(node);

    if (it != subqueries.end()) {
      static_cast<SubqueryNode*>((*it).second)->setSubquery(gatherNode, true);
    }

    if (isRootNode) {
      // if we replaced the root node, set a new root node
      plan->root(gatherNode);
    }
    wasModified = true;
  }

  opt->addPlan(std::move(plan), rule, wasModified);
}

/// @brief distribute operations in cluster
///
/// this rule inserts distribute, remote nodes so operations on sharded
/// collections actually work, this differs from scatterInCluster in that every
/// incoming row is only sent to one shard and not all as in scatterInCluster
///
/// it will change plans in place
void arangodb::aql::distributeInClusterRule(Optimizer* opt,
                                            std::unique_ptr<ExecutionPlan> plan,
                                            OptimizerRule const* rule) {
  TRI_ASSERT(arangodb::ServerState::instance()->isCoordinator());
  bool wasModified = false;
  // we are a coordinator, we replace the root if it is a modification node

  // only replace if it is the last node in the plan
  SmallVector<ExecutionNode*>::allocator_type::arena_type a;
  SmallVector<ExecutionNode*> subqueryNodes{a};
  // inspect each return node and work upwards to SingletonNode
  subqueryNodes.push_back(plan->root());
  plan->findNodesOfType(subqueryNodes, ExecutionNode::SUBQUERY, true);

  for (ExecutionNode* subqueryNode : subqueryNodes) {
    SubqueryNode* snode = nullptr;
    ExecutionNode* root = nullptr; //only used for asserts
    bool hasFound = false;
    if (subqueryNode == plan->root()) {
      snode = nullptr;
      root = plan->root();
    } else {
      snode = static_cast<SubqueryNode*>(subqueryNode);
      root = snode->getSubquery();
    }
    ExecutionNode* node = root;
    TRI_ASSERT(node != nullptr);

    while (node != nullptr) {
      // loop until we find a modification node or the end of the plan
      auto nodeType = node->getType();

      // check if there is a node type that needs distribution
      if (nodeType == ExecutionNode::INSERT ||
          nodeType == ExecutionNode::REMOVE ||
          nodeType == ExecutionNode::UPDATE ||
          nodeType == ExecutionNode::REPLACE ||
          nodeType == ExecutionNode::UPSERT) {
        // found a node!
        hasFound = true;
        break;
      }

      // there is nothing above us
      if (!node->hasDependency()) {
        // reached the end
        break;
      }

      //go further up the tree
      node = node->getFirstDependency();
    }

    if (!hasFound){
      continue;
    }

    TRI_ASSERT(node != nullptr);
    if (node == nullptr) {
      THROW_ARANGO_EXCEPTION_MESSAGE(TRI_ERROR_INTERNAL, "logic error");
    }

<<<<<<< HEAD
=======
    if (node->getType() != EN::UPSERT &&
        !node->isInInnerLoop() && 
        !getSingleShardId(plan.get(), node, static_cast<ModificationNode const*>(node)->collection()).empty()) {
      // no need to insert a DistributeNode for a single operation that is restricted to a single shard
      continue;
    }
   
>>>>>>> 3fee25dd
    ExecutionNode* originalParent = nullptr;
    if (node->hasParent()) {
      auto const& parents = node->getParents();
      originalParent = parents[0];
      TRI_ASSERT(originalParent != nullptr);
      TRI_ASSERT(node != root);
    } else {
      TRI_ASSERT(node == root);
    }

    // when we get here, we have found a matching data-modification node!
    auto const nodeType = node->getType();

    TRI_ASSERT(nodeType == ExecutionNode::INSERT ||
               nodeType == ExecutionNode::REMOVE ||
               nodeType == ExecutionNode::UPDATE ||
               nodeType == ExecutionNode::REPLACE ||
               nodeType == ExecutionNode::UPSERT);

    Collection const* collection =
        static_cast<ModificationNode*>(node)->collection();

#ifdef USE_ENTERPRISE
    auto ci = ClusterInfo::instance();
    auto collInfo =
        ci->getCollection(collection->vocbase->name(), collection->name);
    // Throws if collection is not found!
    if (collInfo->isSmart() && collInfo->type() == TRI_COL_TYPE_EDGE) {
      distributeInClusterRuleSmartEdgeCollection(
          plan.get(), snode, node, originalParent, wasModified);
      continue;
    }
#endif
    bool const defaultSharding = collection->usesDefaultSharding();

    if (nodeType == ExecutionNode::REMOVE ||
        nodeType == ExecutionNode::UPDATE) {
      if (!defaultSharding) {
        // We have to use a ScatterNode.
        continue;
      }
    }

    // In the INSERT and REPLACE cases we use a DistributeNode...

    TRI_ASSERT(node->hasDependency());
    auto const& deps = node->getDependencies();

    bool haveAdjusted = false;
    if (originalParent != nullptr) {
      // nodes below removed node
      originalParent->removeDependency(node);
      plan->unlinkNode(node, true);
      if (snode) {
        if (snode->getSubquery() == node) {
          snode->setSubquery(originalParent, true);
          haveAdjusted = true;
        }
      }
    } else {
      // no nodes below unlinked node
      plan->unlinkNode(node, true);
      if (snode) {
        snode->setSubquery(deps[0], true);
        haveAdjusted = true;
      } else {
        plan->root(deps[0], true);
      }
    }

    // extract database from plan node
    TRI_vocbase_t* vocbase = static_cast<ModificationNode*>(node)->vocbase();

    // insert a distribute node
    ExecutionNode* distNode = nullptr;
    Variable const* inputVariable;
    if (nodeType == ExecutionNode::INSERT ||
        nodeType == ExecutionNode::REMOVE) {
      TRI_ASSERT(node->getVariablesUsedHere().size() == 1);

      // in case of an INSERT, the DistributeNode is responsible for generating
      // keys if none present
      bool const createKeys = (nodeType == ExecutionNode::INSERT);
      inputVariable = node->getVariablesUsedHere()[0];
      distNode =
          new DistributeNode(plan.get(), plan->nextId(), vocbase, collection,
                             inputVariable->id, createKeys, true);
    } else if (nodeType == ExecutionNode::REPLACE) {
      std::vector<Variable const*> v = node->getVariablesUsedHere();
      if (defaultSharding && v.size() > 1) {
        // We only look into _inKeyVariable
        inputVariable = v[1];
      } else {
        // We only look into _inDocVariable
        inputVariable = v[0];
      }
      distNode =
          new DistributeNode(plan.get(), plan->nextId(), vocbase, collection,
                             inputVariable->id, false, v.size() > 1);
    } else if (nodeType == ExecutionNode::UPDATE) {
      std::vector<Variable const*> v = node->getVariablesUsedHere();
      if (v.size() > 1) {
        // If there is a key variable:
        inputVariable = v[1];
        // This is the _inKeyVariable! This works, since we use a ScatterNode
        // for non-default-sharding attributes.
      } else {
        // was only UPDATE <doc> IN <collection>
        inputVariable = v[0];
      }
      distNode =
          new DistributeNode(plan.get(), plan->nextId(), vocbase, collection,
                             inputVariable->id, false, v.size() > 1);
    } else if (nodeType == ExecutionNode::UPSERT) {
      // an UPSERT node has two input variables!
      std::vector<Variable const*> v(node->getVariablesUsedHere());
      TRI_ASSERT(v.size() >= 2);

      auto d = new DistributeNode(plan.get(), plan->nextId(), vocbase,
                                  collection, v[0]->id, v[1]->id, true, true);
      d->setAllowSpecifiedKeys(true);
      distNode = static_cast<ExecutionNode*>(d);
    } else {
      TRI_ASSERT(false);
      THROW_ARANGO_EXCEPTION_MESSAGE(TRI_ERROR_INTERNAL, "logic error");
    }

    TRI_ASSERT(distNode != nullptr);

    plan->registerNode(distNode);
    distNode->addDependency(deps[0]);

    // insert a remote node
    ExecutionNode* remoteNode = new RemoteNode(plan.get(), plan->nextId(),
                                               vocbase, collection, "", "", "");
    plan->registerNode(remoteNode);
    remoteNode->addDependency(distNode);

    // re-link with the remote node
    node->addDependency(remoteNode);

    // insert another remote node
    remoteNode = new RemoteNode(plan.get(), plan->nextId(), vocbase, collection,
                                "", "", "");
    plan->registerNode(remoteNode);
    remoteNode->addDependency(node);

    // insert a gather node
    ExecutionNode* gatherNode =
        new GatherNode(plan.get(), plan->nextId(), vocbase, collection);
    plan->registerNode(gatherNode);
    gatherNode->addDependency(remoteNode);

    if (originalParent != nullptr) {
      // we did not replace the root node
      TRI_ASSERT(gatherNode);
      originalParent->addDependency(gatherNode);
    } else {
      // we replaced the root node, set a new root node
      if (snode) {
        if (snode->getSubquery() == node || haveAdjusted) {
          snode->setSubquery(gatherNode, true);
        }
      } else {
        plan->root(gatherNode, true);
      }
    }
    wasModified = true;
  } // for end nodes in plan
  opt->addPlan(std::move(plan), rule, wasModified);
}

void arangodb::aql::collectInClusterRule(Optimizer* opt,
                                         std::unique_ptr<ExecutionPlan> plan,
                                         OptimizerRule const* rule) {
  TRI_ASSERT(arangodb::ServerState::instance()->isCoordinator());
  bool wasModified = false;

  SmallVector<ExecutionNode*>::allocator_type::arena_type a;
  SmallVector<ExecutionNode*> nodes{a};
  plan->findNodesOfType(nodes, EN::COLLECT, true);

  for (auto& node : nodes) {
    // found a node we need to replace in the plan

    auto const& deps = node->getDependencies();
    TRI_ASSERT(deps.size() == 1);

    auto collectNode = static_cast<CollectNode*>(node);

    if (collectNode->aggregationMethod() != CollectOptions::CollectMethod::COUNT) {
      // we can only optimize count so far
      continue;
    }

    // look for next remote node
    GatherNode* gatherNode = nullptr;
    auto current = node->getFirstDependency();

    while (current != nullptr) {
      if (current->getType() == ExecutionNode::GATHER) {
        gatherNode = static_cast<GatherNode*>(current);
      } else if (current->getType() == ExecutionNode::REMOTE) {
        auto previous = current->getFirstDependency();
        // now we are on a DB server
        if (previous != nullptr) {
          // add a new CollectNode on the DB server to do the actual counting
          auto outVariable = plan->getAst()->variables()->createTemporaryVariable();
          auto dbCollectNode = new CollectNode(plan.get(), plan->nextId(), collectNode->getOptions(), collectNode->groupVariables(), collectNode->aggregateVariables(), nullptr, outVariable, std::vector<Variable const*>(), collectNode->variableMap(), true, false);

          plan->registerNode(dbCollectNode);

          dbCollectNode->addDependency(previous);
          current->replaceDependency(previous, dbCollectNode);

          dbCollectNode->specialized();
          dbCollectNode->aggregationMethod(CollectOptions::CollectMethod::COUNT);

          // re-use the existing CollectNode on the coordinator to aggregate the
          // counts of the DB servers
          std::vector<std::pair<Variable const*, std::pair<Variable const*, std::string>>> aggregateVariables;
          aggregateVariables.emplace_back(std::make_pair(collectNode->outVariable(), std::make_pair(outVariable, "SUM")));

          collectNode->aggregationMethod(CollectOptions::CollectMethod::SORTED);
          collectNode->count(false);
          collectNode->setAggregateVariables(aggregateVariables);
          collectNode->clearOutVariable();

          if (gatherNode != nullptr) {
            gatherNode->clearElements();
          }

          wasModified = true;
        }
        break;
      }

      current = current->getFirstDependency();
    }
  }

  opt->addPlan(std::move(plan), rule, wasModified);
}

/// @brief move filters up into the cluster distribution part of the plan
/// this rule modifies the plan in place
/// filters are moved as far up in the plan as possible to make result sets
/// as small as possible as early as possible
void arangodb::aql::distributeFilternCalcToClusterRule(
    Optimizer* opt, std::unique_ptr<ExecutionPlan> plan,
    OptimizerRule const* rule) {
  bool modified = false;

  SmallVector<ExecutionNode*>::allocator_type::arena_type a;
  SmallVector<ExecutionNode*> nodes{a};
  plan->findNodesOfType(nodes, EN::GATHER, true);

  for (auto& n : nodes) {
    auto const& remoteNodeList = n->getDependencies();
    TRI_ASSERT(remoteNodeList.size() > 0);
    auto rn = remoteNodeList[0];

    if (!n->hasParent()) {
      continue;
    }

    std::unordered_set<Variable const*> varsSetHere;
    auto parents = n->getParents();
    TRI_ASSERT(!parents.empty());

    while (true) {
      TRI_ASSERT(!parents.empty());
      bool stopSearching = false;
      auto inspectNode = parents[0];
      TRI_ASSERT(inspectNode != nullptr);

      switch (inspectNode->getType()) {
        case EN::ENUMERATE_LIST:
        case EN::SINGLETON:
        case EN::INSERT:
        case EN::REMOVE:
        case EN::REPLACE:
        case EN::UPDATE:
        case EN::UPSERT: {
          for (auto& v : inspectNode->getVariablesSetHere()) {
            varsSetHere.emplace(v);
          }
          parents = inspectNode->getParents();
          continue;
        }

        case EN::COLLECT:
        case EN::SUBQUERY:
        case EN::RETURN:
        case EN::NORESULTS:
        case EN::SCATTER:
        case EN::DISTRIBUTE:
        case EN::GATHER:
        case EN::REMOTE:
        case EN::LIMIT:
        case EN::SORT:
        case EN::INDEX:
        case EN::ENUMERATE_COLLECTION:
#ifdef USE_IRESEARCH
        case EN::ENUMERATE_IRESEARCH_VIEW:
#endif
        case EN::TRAVERSAL:
        case EN::SHORTEST_PATH:
          // do break
          stopSearching = true;
          break;

        case EN::CALCULATION:
          // check if the expression can be executed on a DB server safely
          if (!static_cast<CalculationNode const*>(inspectNode)->expression()->canRunOnDBServer()) {
            stopSearching = true;
            break;
          }
          // intentionally falls through

        case EN::FILTER:
          for (auto& v : inspectNode->getVariablesUsedHere()) {
            if (varsSetHere.find(v) != varsSetHere.end()) {
              // do not move over the definition of variables that we need
              stopSearching = true;
              break;
            }
          }

          if (!stopSearching) {
            // remember our cursor...
            parents = inspectNode->getParents();
            // then unlink the filter/calculator from the plan
            plan->unlinkNode(inspectNode);
            // and re-insert into plan in front of the remoteNode
            plan->insertDependency(rn, inspectNode);

            modified = true;
            // ready to rumble!
          }
          break;
      }

      if (stopSearching) {
        break;
      }
    }
  }

  opt->addPlan(std::move(plan), rule, modified);
}

/// @brief move sorts up into the cluster distribution part of the plan
/// this rule modifies the plan in place
/// sorts are moved as far up in the plan as possible to make result sets
/// as small as possible as early as possible
///
/// filters are not pushed beyond limits
void arangodb::aql::distributeSortToClusterRule(
    Optimizer* opt, std::unique_ptr<ExecutionPlan> plan,
    OptimizerRule const* rule) {
  SmallVector<ExecutionNode*>::allocator_type::arena_type a;
  SmallVector<ExecutionNode*> nodes{a};
  plan->findNodesOfType(nodes, EN::GATHER, true);

  bool modified = false;

  for (auto& n : nodes) {
    auto const& remoteNodeList = n->getDependencies();
    auto gatherNode = static_cast<GatherNode*>(n);
    TRI_ASSERT(remoteNodeList.size() > 0);
    auto rn = remoteNodeList[0];

    if (!n->hasParent()) {
      continue;
    }

    auto parents = n->getParents();

    while (true) {
      TRI_ASSERT(!parents.empty());
      bool stopSearching = false;
      auto inspectNode = parents[0];
      TRI_ASSERT(inspectNode != nullptr);

      switch (inspectNode->getType()) {
        case EN::ENUMERATE_LIST:
        case EN::SINGLETON:
        case EN::COLLECT:
        case EN::INSERT:
        case EN::REMOVE:
        case EN::REPLACE:
        case EN::UPDATE:
        case EN::UPSERT:
        case EN::CALCULATION:
        case EN::FILTER:
        case EN::SUBQUERY:
        case EN::RETURN:
        case EN::NORESULTS:
        case EN::SCATTER:
        case EN::DISTRIBUTE:
        case EN::GATHER:
        case EN::REMOTE:
        case EN::LIMIT:
        case EN::INDEX:
        case EN::TRAVERSAL:
        case EN::SHORTEST_PATH:
        case EN::ENUMERATE_COLLECTION:
#ifdef USE_IRESEARCH
        case EN::ENUMERATE_IRESEARCH_VIEW:
#endif
          // For all these, we do not want to pull a SortNode further down
          // out to the DBservers, note that potential FilterNodes and
          // CalculationNodes that can be moved to the DBservers have
          // already been moved over by the distribute-filtercalc-to-cluster
          // rule which is done first.
          stopSearching = true;
          break;
        case EN::SORT:
          auto thisSortNode = static_cast<SortNode*>(inspectNode);

          // remember our cursor...
          parents = inspectNode->getParents();
          // then unlink the filter/calculator from the plan
          plan->unlinkNode(inspectNode);
          // and re-insert into plan in front of the remoteNode
          if (thisSortNode->_reinsertInCluster) {
            plan->insertDependency(rn, inspectNode);
          }
          // On SmartEdge collections we have 0 shards and we need the elements
          // to be injected here as well. So do not replace it with > 1
          if (gatherNode->collection()->numberOfShards() != 1) {
            gatherNode->setElements(thisSortNode->getElements());
          }
          modified = true;
          // ready to rumble!
      }

      if (stopSearching) {
        break;
      }
    }
  }

  opt->addPlan(std::move(plan), rule, modified);
}

/// @brief try to get rid of a RemoteNode->ScatterNode combination which has
/// only a SingletonNode and possibly some CalculationNodes as dependencies
void arangodb::aql::removeUnnecessaryRemoteScatterRule(
    Optimizer* opt, std::unique_ptr<ExecutionPlan> plan,
    OptimizerRule const* rule) {
  SmallVector<ExecutionNode*>::allocator_type::arena_type a;
  SmallVector<ExecutionNode*> nodes{a};
  plan->findNodesOfType(nodes, EN::REMOTE, true);

  std::unordered_set<ExecutionNode*> toUnlink;

  for (auto& n : nodes) {
    // check if the remote node is preceeded by a scatter node and any number of
    // calculation and singleton nodes. if yes, remove remote and scatter
    if (!n->hasDependency()) {
      continue;
    }

    auto const dep = n->getFirstDependency();
    if (dep->getType() != EN::SCATTER) {
      continue;
    }

    bool canOptimize = true;
    auto node = dep;
    while (node != nullptr) {
      auto const& d = node->getDependencies();

      if (d.size() != 1) {
        break;
      }

      node = d[0];
      if (!plan->shouldExcludeFromScatterGather(node)) {
        if (node->getType() != EN::SINGLETON &&
            node->getType() != EN::CALCULATION &&
            node->getType() != EN::FILTER) {
          // found some other node type...
          // this disqualifies the optimization
          canOptimize = false;
          break;
        }

        if (node->getType() == EN::CALCULATION) {
          auto calc = static_cast<CalculationNode const*>(node);
          // check if the expression can be executed on a DB server safely
          if (!calc->expression()->canRunOnDBServer()) {
            canOptimize = false;
            break;
          }
        }
      }
    }

    if (canOptimize) {
      toUnlink.emplace(n);
      toUnlink.emplace(dep);
    }
  }

  if (!toUnlink.empty()) {
    plan->unlinkNodes(toUnlink);
  }

  opt->addPlan(std::move(plan), rule, !toUnlink.empty());
}

/// WalkerWorker for restrictToSingleShard
class RestrictToSingleShardChecker final : public WalkerWorker<ExecutionNode> {
  ExecutionPlan* _plan;
  std::unordered_map<aql::Collection const*, std::unordered_set<std::string>> _shardsUsed;
  bool _stop;

 public:
  explicit RestrictToSingleShardChecker(ExecutionPlan* plan) 
      : _plan(plan),
        _stop(false) {}
  
  bool isSafeForOptimization() const {
    // we have found something in the execution plan that will
    // render the optimization unsafe
    return (!_stop && !_plan->getAst()->functionsMayAccessDocuments());
  }
  
  bool enterSubquery(ExecutionNode*, ExecutionNode*) override final {
    return true;
  }

  bool before(ExecutionNode* en) override final {
    switch (en->getType()) {
      case EN::TRAVERSAL:
      case EN::SHORTEST_PATH: {
        _stop = true;
        return true; // abort enumerating, we are done already!
      }
      
      case EN::INDEX: {
        // track usage of the collection
        auto collection = static_cast<IndexNode const*>(en)->collection();
        std::string shardId = getSingleShardId(_plan, en, collection);
        if (shardId.empty()) {
          _shardsUsed[collection].emplace("all");
        } else {
          _shardsUsed[collection].emplace(shardId);
        }
        break;
      }
      
      case EN::ENUMERATE_COLLECTION: 
      case EN::UPSERT: {
        // track usage of the collection
        auto collection = static_cast<EnumerateCollectionNode const*>(en)->collection();
        _shardsUsed[collection].emplace("all");
        break;
      }
      
      case EN::INSERT:
      case EN::REPLACE:
      case EN::UPDATE:
      case EN::REMOVE: {
        auto collection = static_cast<ModificationNode const*>(en)->collection();
        std::string shardId = getSingleShardId(_plan, en, collection);
        if (shardId.empty()) {
          _shardsUsed[collection].emplace("all");
        } else {
          _shardsUsed[collection].emplace(shardId);
        }
        break;
      }

      default: {
        // we don't care about other execution node types here
        break;
      }
    }
   
    return false; // go on 
  }
};

/// @brief try to restrict fragments to a single shard if possible
void arangodb::aql::restrictToSingleShardRule(
    Optimizer* opt, std::unique_ptr<ExecutionPlan> plan,
    OptimizerRule const* rule) {
  TRI_ASSERT(arangodb::ServerState::instance()->isCoordinator());
  bool wasModified = false;

  RestrictToSingleShardChecker finder(plan.get());
  plan->root()->walk(finder);

  if (!finder.isSafeForOptimization()) {
    // found something in the execution plan that renders the optimization
    // unsafe, so do not optimize
    opt->addPlan(std::move(plan), rule, wasModified);
    return;
  } 
  
  SmallVector<ExecutionNode*>::allocator_type::arena_type a;
  SmallVector<ExecutionNode*> nodes{a};
  plan->findNodesOfType(nodes, EN::REMOTE, true);

  for (auto& node : nodes) {
    TRI_ASSERT(node->getType() == ExecutionNode::REMOTE);
    ExecutionNode* current = node->getFirstDependency();

    while (current != nullptr) {
      auto const currentType = current->getType();
      
      // don't do this if we are already distributing!
      auto deps = current->getDependencies();
      if (deps.size() &&
          deps[0]->getType() == ExecutionNode::REMOTE &&
          deps[0]->hasDependency() &&
          deps[0]->getFirstDependency()->getType() == ExecutionNode::DISTRIBUTE) {
        break;
      }

      if (currentType == ExecutionNode::INSERT ||
          currentType == ExecutionNode::UPDATE ||
          currentType == ExecutionNode::REPLACE ||
          currentType == ExecutionNode::REMOVE) {
        auto collection = static_cast<ModificationNode const*>(current)->collection();
        std::string shardId = getSingleShardId(plan.get(), current, collection);

        if (!shardId.empty()) {
          wasModified = true;
          // we are on a single shard. we must not ignore not-found documents now
          auto* modNode = static_cast<ModificationNode*>(current);
          modNode->getOptions().ignoreDocumentNotFound = false;
          modNode->restrictToShard(shardId);
        }
        break;
      } else if (currentType == ExecutionNode::INDEX) {
        auto collection = static_cast<IndexNode const*>(current)->collection();
        std::string shardId = getSingleShardId(plan.get(), current, collection);

        if (!shardId.empty()) {
          wasModified = true;
          static_cast<IndexNode*>(current)->restrictToShard(shardId);
        }
        break;
      } else if (currentType == ExecutionNode::UPSERT ||
                 currentType == ExecutionNode::REMOTE ||
                 currentType == ExecutionNode::DISTRIBUTE ||
                 currentType == ExecutionNode::SINGLETON) {
        // we reached a new snippet or the end of the plan - we can abort searching now
        // additionally, we cannot yet handle UPSERT well
        break;
      }
      
      current = current->getFirstDependency();
    }
  }

  opt->addPlan(std::move(plan), rule, wasModified); 
}

/// WalkerWorker for undistributeRemoveAfterEnumColl
class RemoveToEnumCollFinder final : public WalkerWorker<ExecutionNode> {
  ExecutionPlan* _plan;
  std::unordered_set<ExecutionNode*>& _toUnlink;
  bool _remove;
  bool _scatter;
  bool _gather;
  ExecutionNode* _enumColl;
  ExecutionNode* _setter;
  const Variable* _variable;
  ExecutionNode* _lastNode;

 public:
  RemoveToEnumCollFinder(ExecutionPlan* plan,
                         std::unordered_set<ExecutionNode*>& toUnlink)
      : _plan(plan),
        _toUnlink(toUnlink),
        _remove(false),
        _scatter(false),
        _gather(false),
        _enumColl(nullptr),
        _setter(nullptr),
        _variable(nullptr),
        _lastNode(nullptr) {}

  ~RemoveToEnumCollFinder() {}

  bool before(ExecutionNode* en) override final {
    switch (en->getType()) {
      case EN::REMOVE: {
        if (_remove) {
          break;
        }

        // find the variable we are removing . . .
        auto rn = static_cast<RemoveNode*>(en);
        auto varsToRemove = rn->getVariablesUsedHere();

        // remove nodes always have one input variable
        TRI_ASSERT(varsToRemove.size() == 1);

        _setter = _plan->getVarSetBy(varsToRemove[0]->id);
        TRI_ASSERT(_setter != nullptr);
        auto enumColl = _setter;

        if (_setter->getType() == EN::CALCULATION) {
          // this should be an attribute access for _key
          auto cn = static_cast<CalculationNode*>(_setter);

          auto expr = cn->expression();
          if (expr->isAttributeAccess()) {
            // check the variable is the same as the remove variable
            auto vars = cn->getVariablesSetHere();
            if (vars.size() != 1 || vars[0]->id != varsToRemove[0]->id) {
              break;  // abort . . .
            }
            // check the remove node's collection is sharded over _key
            std::vector<std::string> shardKeys = rn->collection()->shardKeys();
            if (shardKeys.size() != 1 ||
                shardKeys[0] != StaticStrings::KeyString) {
              break;  // abort . . .
            }

            // set the varsToRemove to the variable in the expression of this
            // node and also define enumColl
            varsToRemove = cn->getVariablesUsedHere();
            TRI_ASSERT(varsToRemove.size() == 1);
            enumColl = _plan->getVarSetBy(varsToRemove[0]->id);
            TRI_ASSERT(_setter != nullptr);
          } else if (expr->node() && expr->node()->isObject()) {
            auto n = expr->node();
            
            if (n == nullptr) {
              break;
            }
            
            // note for which shard keys we need to look for
            auto shardKeys = rn->collection()->shardKeys();
            std::unordered_set<std::string> toFind;
            for (auto const& it : shardKeys) {
              toFind.emplace(it);
            }
            // for REMOVE, we must also know the _key value, otherwise
            // REMOVE will not work
            toFind.emplace(StaticStrings::KeyString);

            // go through the input object attribute by attribute
            // and look for our shard keys
            Variable const* lastVariable = nullptr;
            bool doOptimize = true;

            for (size_t i = 0; i < n->numMembers(); ++i) {
              auto sub = n->getMember(i);

              if (sub->type != NODE_TYPE_OBJECT_ELEMENT) {
                continue;
              }

              auto it = toFind.find(sub->getString());

              if (it != toFind.end()) {
                // we found one of the shard keys!
                // remove the attribute from our to-do list
                auto value = sub->getMember(0);

                if (value->type == NODE_TYPE_ATTRIBUTE_ACCESS) {
                  // check if all values for the shard keys are referring to the same
                  // FOR loop variable
                  auto var = value->getMember(0);
                  if (var->type == NODE_TYPE_REFERENCE) {
                    auto accessedVariable = static_cast<Variable const*>(var->getData());

                    if (lastVariable == nullptr) {
                      lastVariable = accessedVariable;
                    } else if (lastVariable != accessedVariable) {
                      doOptimize = false;
                      break;
                    }
                    
                    toFind.erase(it);
                  }
                }
              }
            }
  
            if (!toFind.empty() || !doOptimize || lastVariable == nullptr) {
              // not all shard keys covered, or different source variables in use
              break;
            }
              
            TRI_ASSERT(lastVariable != nullptr);  
            enumColl = _plan->getVarSetBy(lastVariable->id);
          } else {
            // cannot optimize this type of input
            break;
          }
        }

        if (enumColl->getType() != EN::ENUMERATE_COLLECTION &&
            enumColl->getType() != EN::INDEX) {
          break;  // abort . . .
        }

        if (enumColl->getType() == EN::ENUMERATE_COLLECTION &&
            !dynamic_cast<DocumentProducingNode const*>(enumColl)->projection().empty()) {
          // cannot handle projections yet
          break;
        }

        _enumColl = enumColl;

        if (getCollection(_enumColl) != rn->collection()) {
          break;  // abort . . .
        }

        _variable = varsToRemove[0];  // the variable we'll remove
        _remove = true;
        _lastNode = en;
        return false;  // continue . . .
      }
      case EN::REMOTE: {
        _toUnlink.emplace(en);
        _lastNode = en;
        return false;  // continue . . .
      }
      case EN::DISTRIBUTE:
      case EN::SCATTER: {
        if (_scatter) {  // met more than one scatter node
          break;         // abort . . .
        }
        _scatter = true;
        _toUnlink.emplace(en);
        _lastNode = en;
        return false;  // continue . . .
      }
      case EN::GATHER: {
        if (_gather) {  // met more than one gather node
          break;        // abort . . .
        }
        _gather = true;
        _toUnlink.emplace(en);
        _lastNode = en;
        return false;  // continue . . .
      }
      case EN::FILTER: {
        _lastNode = en;
        return false;  // continue . . .
      }
      case EN::CALCULATION: {
        TRI_ASSERT(_setter != nullptr);
        if (_setter->getType() == EN::CALCULATION &&
            _setter->id() == en->id()) {
          _lastNode = en;
          return false;  // continue . . .
        }
        if (_lastNode == nullptr || _lastNode->getType() != EN::FILTER) {
          // doesn't match the last filter node
          break;  // abort . . .
        }
        auto cn = static_cast<CalculationNode*>(en);
        auto fn = static_cast<FilterNode*>(_lastNode);

        // check these are a Calc-Filter pair
        if (cn->getVariablesSetHere()[0]->id !=
            fn->getVariablesUsedHere()[0]->id) {
          break;  // abort . . .
        }

        // check that we are filtering/calculating something with the variable
        // we are to remove
        auto varsUsedHere = cn->getVariablesUsedHere();

        if (varsUsedHere.size() != 1) {
          break;  // abort . . .
        }
        if (varsUsedHere[0]->id != _variable->id) {
          break;
        }
        _lastNode = en;
        return false;  // continue . . .
      }
      case EN::ENUMERATE_COLLECTION: 
      case EN::INDEX: {
        // check that we are enumerating the variable we are to remove
        // and that we have already seen a remove node
        TRI_ASSERT(_enumColl != nullptr);
        if (en->id() != _enumColl->id()) {
          break;
        }
        return true;  // reached the end!
      }
      case EN::SINGLETON:
      case EN::ENUMERATE_LIST:
#ifdef USE_IRESEARCH
      case EN::ENUMERATE_IRESEARCH_VIEW:
#endif
      case EN::SUBQUERY:
      case EN::COLLECT:
      case EN::INSERT:
      case EN::REPLACE:
      case EN::UPDATE:
      case EN::UPSERT:
      case EN::RETURN:
      case EN::NORESULTS:
      case EN::LIMIT:
      case EN::SORT:
      case EN::TRAVERSAL:
      case EN::SHORTEST_PATH: {
        // if we meet any of the above, then we abort . . .
      }
    }
    _toUnlink.clear();
    return true;
  }
};

/// @brief recognizes that a RemoveNode can be moved to the shards.
void arangodb::aql::undistributeRemoveAfterEnumCollRule(
    Optimizer* opt, std::unique_ptr<ExecutionPlan> plan,
    OptimizerRule const* rule) {
  SmallVector<ExecutionNode*>::allocator_type::arena_type a;
  SmallVector<ExecutionNode*> nodes{a};
  plan->findNodesOfType(nodes, EN::REMOVE, true);

  std::unordered_set<ExecutionNode*> toUnlink;

  for (auto& n : nodes) {
    RemoveToEnumCollFinder finder(plan.get(), toUnlink);
    n->walk(finder);
  }

  bool modified = false;
  if (!toUnlink.empty()) {
    plan->unlinkNodes(toUnlink);
    modified = true;
  }

  opt->addPlan(std::move(plan), rule, modified);
}

/// @brief auxilliary struct for finding common nodes in OR conditions
struct CommonNodeFinder {
  std::vector<AstNode const*> possibleNodes;

  bool find(AstNode const* node, AstNodeType condition,
            AstNode const*& commonNode, std::string& commonName) {
    if (node->type == NODE_TYPE_OPERATOR_BINARY_OR) {
      return (find(node->getMember(0), condition, commonNode, commonName) &&
              find(node->getMember(1), condition, commonNode, commonName));
    }

    if (node->type == NODE_TYPE_VALUE) {
      possibleNodes.clear();
      return true;
    }

    if (node->type == condition ||
        (condition != NODE_TYPE_OPERATOR_BINARY_EQ &&
         (node->type == NODE_TYPE_OPERATOR_BINARY_LE ||
          node->type == NODE_TYPE_OPERATOR_BINARY_LT ||
          node->type == NODE_TYPE_OPERATOR_BINARY_GE ||
          node->type == NODE_TYPE_OPERATOR_BINARY_GT ||
          node->type == NODE_TYPE_OPERATOR_BINARY_IN))) {
      auto lhs = node->getMember(0);
      auto rhs = node->getMember(1);

      bool const isIn =
          (node->type == NODE_TYPE_OPERATOR_BINARY_IN && rhs->isArray());

      if (node->type == NODE_TYPE_OPERATOR_BINARY_IN &&
          rhs->type == NODE_TYPE_EXPANSION) {
        // ooh, cannot optimize this (yet)
        possibleNodes.clear();
        return false;
      }

      if (!isIn && lhs->isConstant()) {
        commonNode = rhs;
        commonName = commonNode->toString();
        possibleNodes.clear();
        return true;
      }

      if (rhs->isConstant()) {
        commonNode = lhs;
        commonName = commonNode->toString();
        possibleNodes.clear();
        return true;
      }

      if (rhs->type == NODE_TYPE_FCALL || rhs->type == NODE_TYPE_FCALL_USER ||
          rhs->type == NODE_TYPE_REFERENCE) {
        commonNode = lhs;
        commonName = commonNode->toString();
        possibleNodes.clear();
        return true;
      }

      if (!isIn &&
          (lhs->type == NODE_TYPE_FCALL || lhs->type == NODE_TYPE_FCALL_USER ||
           lhs->type == NODE_TYPE_REFERENCE)) {
        commonNode = rhs;
        commonName = commonNode->toString();
        possibleNodes.clear();
        return true;
      }

      if (!isIn && (lhs->type == NODE_TYPE_ATTRIBUTE_ACCESS ||
                    lhs->type == NODE_TYPE_INDEXED_ACCESS)) {
        if (possibleNodes.size() == 2) {
          for (size_t i = 0; i < 2; i++) {
            if (lhs->toString() == possibleNodes[i]->toString()) {
              commonNode = possibleNodes[i];
              commonName = commonNode->toString();
              possibleNodes.clear();
              return true;
            }
          }
          // don't return, must consider the other side of the condition
        } else {
          possibleNodes.emplace_back(lhs);
        }
      }
      if (rhs->type == NODE_TYPE_ATTRIBUTE_ACCESS ||
          rhs->type == NODE_TYPE_INDEXED_ACCESS) {
        if (possibleNodes.size() == 2) {
          for (size_t i = 0; i < 2; i++) {
            if (rhs->toString() == possibleNodes[i]->toString()) {
              commonNode = possibleNodes[i];
              commonName = commonNode->toString();
              possibleNodes.clear();
              return true;
            }
          }
          return false;
        } else {
          possibleNodes.emplace_back(rhs);
          return true;
        }
      }
    }
    possibleNodes.clear();
    return (!commonName.empty());
  }
};

/// @brief auxilliary struct for the OR-to-IN conversion
struct OrSimplifier {
  Ast* ast;
  ExecutionPlan* plan;

  OrSimplifier(Ast* ast, ExecutionPlan* plan) : ast(ast), plan(plan) {}

  std::string stringifyNode(AstNode const* node) const {
    try {
      return node->toString();
    } catch (...) {
    }
    return std::string();
  }

  bool qualifies(AstNode const* node, std::string& attributeName) const {
    if (node->isConstant()) {
      return false;
    }

    if (node->type == NODE_TYPE_ATTRIBUTE_ACCESS ||
        node->type == NODE_TYPE_INDEXED_ACCESS ||
        node->type == NODE_TYPE_REFERENCE) {
      attributeName = stringifyNode(node);
      return true;
    }

    return false;
  }

  bool detect(AstNode const* node, bool preferRight, std::string& attributeName,
              AstNode const*& attr, AstNode const*& value) const {
    attributeName.clear();

    if (node->type == NODE_TYPE_OPERATOR_BINARY_EQ) {
      auto lhs = node->getMember(0);
      auto rhs = node->getMember(1);
      if (!preferRight && qualifies(lhs, attributeName)) {
        if (rhs->isDeterministic() && !rhs->canThrow()) {
          attr = lhs;
          value = rhs;
          return true;
        }
      }

      if (qualifies(rhs, attributeName)) {
        if (lhs->isDeterministic() && !lhs->canThrow()) {
          attr = rhs;
          value = lhs;
          return true;
        }
      }
      // intentionally falls through
    } else if (node->type == NODE_TYPE_OPERATOR_BINARY_IN) {
      auto lhs = node->getMember(0);
      auto rhs = node->getMember(1);
      if (rhs->isArray() && qualifies(lhs, attributeName)) {
        if (rhs->isDeterministic() && !rhs->canThrow()) {
          attr = lhs;
          value = rhs;
          return true;
        }
      }
      // intentionally falls through
    }

    return false;
  }

  AstNode* buildValues(AstNode const* attr, AstNode const* lhs,
                       bool leftIsArray, AstNode const* rhs,
                       bool rightIsArray) const {
    auto values = ast->createNodeArray();
    if (leftIsArray) {
      size_t const n = lhs->numMembers();
      for (size_t i = 0; i < n; ++i) {
        values->addMember(lhs->getMemberUnchecked(i));
      }
    } else {
      values->addMember(lhs);
    }

    if (rightIsArray) {
      size_t const n = rhs->numMembers();
      for (size_t i = 0; i < n; ++i) {
        values->addMember(rhs->getMemberUnchecked(i));
      }
    } else {
      values->addMember(rhs);
    }

    return ast->createNodeBinaryOperator(NODE_TYPE_OPERATOR_BINARY_IN, attr,
                                         values);
  }

  AstNode* simplify(AstNode const* node) const {
    if (node == nullptr) {
      return nullptr;
    }

    if (node->type == NODE_TYPE_OPERATOR_BINARY_OR) {
      auto lhs = node->getMember(0);
      auto rhs = node->getMember(1);

      auto lhsNew = simplify(lhs);
      auto rhsNew = simplify(rhs);

      if (lhs != lhsNew || rhs != rhsNew) {
        // create a modified node
        node = ast->createNodeBinaryOperator(node->type, lhsNew, rhsNew);
      }

      if ((lhsNew->type == NODE_TYPE_OPERATOR_BINARY_EQ ||
           lhsNew->type == NODE_TYPE_OPERATOR_BINARY_IN) &&
          (rhsNew->type == NODE_TYPE_OPERATOR_BINARY_EQ ||
           rhsNew->type == NODE_TYPE_OPERATOR_BINARY_IN)) {
        std::string leftName;
        std::string rightName;
        AstNode const* leftAttr = nullptr;
        AstNode const* rightAttr = nullptr;
        AstNode const* leftValue = nullptr;
        AstNode const* rightValue = nullptr;

        for (size_t i = 0; i < 4; ++i) {
          if (detect(lhsNew, i >= 2, leftName, leftAttr, leftValue) &&
              detect(rhsNew, i % 2 == 0, rightName, rightAttr, rightValue) &&
              leftName == rightName) {
            std::pair<Variable const*, std::vector<arangodb::basics::AttributeName>> tmp1;

            if (leftValue->isAttributeAccessForVariable(tmp1)) {
              bool qualifies = false;
              auto setter = plan->getVarSetBy(tmp1.first->id);
              if (setter != nullptr && setter->getType() == EN::ENUMERATE_COLLECTION) {
                qualifies = true;
              }

              std::pair<Variable const*, std::vector<arangodb::basics::AttributeName>> tmp2;

              if (qualifies && rightValue->isAttributeAccessForVariable(tmp2)) {
                auto setter = plan->getVarSetBy(tmp2.first->id);
                if (setter != nullptr && setter->getType() == EN::ENUMERATE_COLLECTION) {
                  if (tmp1.first != tmp2.first || tmp1.second != tmp2.second) {
                    continue;
                  }
                }
              }
            }

            return buildValues(leftAttr, leftValue,
                               lhsNew->type == NODE_TYPE_OPERATOR_BINARY_IN,
                               rightValue,
                               rhsNew->type == NODE_TYPE_OPERATOR_BINARY_IN);
          }
        }
      }

      // return node as is
      return const_cast<AstNode*>(node);
    }

    if (node->type == NODE_TYPE_OPERATOR_BINARY_AND) {
      auto lhs = node->getMember(0);
      auto rhs = node->getMember(1);

      auto lhsNew = simplify(lhs);
      auto rhsNew = simplify(rhs);

      if (lhs != lhsNew || rhs != rhsNew) {
        // return a modified node
        return ast->createNodeBinaryOperator(node->type, lhsNew, rhsNew);
      }

      // intentionally falls through
    }

    return const_cast<AstNode*>(node);
  }
};

/// @brief this rule replaces expressions of the type:
///   x.val == 1 || x.val == 2 || x.val == 3
//  with
//    x.val IN [1,2,3]
//  when the OR conditions are present in the same FILTER node, and refer to the
//  same (single) attribute.
void arangodb::aql::replaceOrWithInRule(Optimizer* opt,
                                        std::unique_ptr<ExecutionPlan> plan,
                                        OptimizerRule const* rule) {
  SmallVector<ExecutionNode*>::allocator_type::arena_type a;
  SmallVector<ExecutionNode*> nodes{a};
  plan->findNodesOfType(nodes, EN::FILTER, true);

  bool modified = false;
  for (auto const& n : nodes) {
    TRI_ASSERT(n->hasDependency());

    auto const dep = n->getFirstDependency();

    if (dep->getType() != EN::CALCULATION) {
      continue;
    }

    auto fn = static_cast<FilterNode*>(n);
    auto inVar = fn->getVariablesUsedHere();

    auto cn = static_cast<CalculationNode*>(dep);
    auto outVar = cn->getVariablesSetHere();

    if (outVar.size() != 1 || outVar[0]->id != inVar[0]->id) {
      continue;
    }

    auto root = cn->expression()->node();

    OrSimplifier simplifier(plan->getAst(), plan.get());
    auto newRoot = simplifier.simplify(root);

    if (newRoot != root) {
      ExecutionNode* newNode = nullptr;
      Expression* expr = new Expression(plan.get(), plan->getAst(), newRoot);

      try {
        TRI_IF_FAILURE("OptimizerRules::replaceOrWithInRuleOom") {
          THROW_ARANGO_EXCEPTION(TRI_ERROR_DEBUG);
        }

        newNode =
            new CalculationNode(plan.get(), plan->nextId(), expr, outVar[0]);
      } catch (...) {
        delete expr;
        throw;
      }

      plan->registerNode(newNode);
      plan->replaceNode(cn, newNode);
      modified = true;
    }
  }

  opt->addPlan(std::move(plan), rule, modified);
}

struct RemoveRedundantOr {
  AstNode const* bestValue = nullptr;
  AstNodeType comparison;
  bool inclusive;
  bool isComparisonSet = false;
  CommonNodeFinder finder;
  AstNode const* commonNode = nullptr;
  std::string commonName;

  bool hasRedundantCondition(AstNode const* node) {
    try {
      if (finder.find(node, NODE_TYPE_OPERATOR_BINARY_LT, commonNode,
                      commonName)) {
        return hasRedundantConditionWalker(node);
      }
    } catch (...) {
      // ignore errors and simply return false
    }
    return false;
  }

  AstNode* createReplacementNode(Ast* ast) {
    TRI_ASSERT(commonNode != nullptr);
    TRI_ASSERT(bestValue != nullptr);
    TRI_ASSERT(isComparisonSet == true);
    return ast->createNodeBinaryOperator(comparison, commonNode->clone(ast),
                                         bestValue);
  }

 private:
  bool isInclusiveBound(AstNodeType type) {
    return (type == NODE_TYPE_OPERATOR_BINARY_GE ||
            type == NODE_TYPE_OPERATOR_BINARY_LE);
  }

  int isCompatibleBound(AstNodeType type, AstNode const* value) {
    if ((comparison == NODE_TYPE_OPERATOR_BINARY_LE ||
         comparison == NODE_TYPE_OPERATOR_BINARY_LT) &&
        (type == NODE_TYPE_OPERATOR_BINARY_LE ||
         type == NODE_TYPE_OPERATOR_BINARY_LT)) {
      return -1;  // high bound
    } else if ((comparison == NODE_TYPE_OPERATOR_BINARY_GE ||
                comparison == NODE_TYPE_OPERATOR_BINARY_GT) &&
               (type == NODE_TYPE_OPERATOR_BINARY_GE ||
                type == NODE_TYPE_OPERATOR_BINARY_GT)) {
      return 1;  // low bound
    }
    return 0;  // incompatible bounds
  }

  // returns false if the existing value is better and true if the input value
  // is better
  bool compareBounds(AstNodeType type, AstNode const* value, int lowhigh) {
    int cmp = CompareAstNodes(bestValue, value, true);

    if (cmp == 0 && (isInclusiveBound(comparison) != isInclusiveBound(type))) {
      return (isInclusiveBound(type) ? true : false);
    }
    return (cmp * lowhigh == 1);
  }

  bool hasRedundantConditionWalker(AstNode const* node) {
    AstNodeType type = node->type;

    if (type == NODE_TYPE_OPERATOR_BINARY_OR) {
      return (hasRedundantConditionWalker(node->getMember(0)) &&
              hasRedundantConditionWalker(node->getMember(1)));
    }

    if (type == NODE_TYPE_OPERATOR_BINARY_LE ||
        type == NODE_TYPE_OPERATOR_BINARY_LT ||
        type == NODE_TYPE_OPERATOR_BINARY_GE ||
        type == NODE_TYPE_OPERATOR_BINARY_GT) {
      auto lhs = node->getMember(0);
      auto rhs = node->getMember(1);

      if (hasRedundantConditionWalker(rhs) &&
          !hasRedundantConditionWalker(lhs) && lhs->isConstant()) {
        if (!isComparisonSet) {
          comparison = Ast::ReverseOperator(type);
          bestValue = lhs;
          isComparisonSet = true;
          return true;
        }

        int lowhigh = isCompatibleBound(Ast::ReverseOperator(type), lhs);
        if (lowhigh == 0) {
          return false;
        }

        if (compareBounds(type, lhs, lowhigh)) {
          comparison = Ast::ReverseOperator(type);
          bestValue = lhs;
        }
        return true;
      }
      if (hasRedundantConditionWalker(lhs) &&
          !hasRedundantConditionWalker(rhs) && rhs->isConstant()) {
        if (!isComparisonSet) {
          comparison = type;
          bestValue = rhs;
          isComparisonSet = true;
          return true;
        }

        int lowhigh = isCompatibleBound(type, rhs);
        if (lowhigh == 0) {
          return false;
        }

        if (compareBounds(type, rhs, lowhigh)) {
          comparison = type;
          bestValue = rhs;
        }
        return true;
      }
      // if hasRedundantConditionWalker(lhs) and
      // hasRedundantConditionWalker(rhs), then one of the conditions in the OR
      // statement is of the form x == x intentionally falls through
    } else if (type == NODE_TYPE_REFERENCE ||
               type == NODE_TYPE_ATTRIBUTE_ACCESS ||
               type == NODE_TYPE_INDEXED_ACCESS) {
      // get a string representation of the node for comparisons
      return (node->toString() == commonName);
    }

    return false;
  }
};

void arangodb::aql::removeRedundantOrRule(Optimizer* opt,
                                          std::unique_ptr<ExecutionPlan> plan,
                                          OptimizerRule const* rule) {
  SmallVector<ExecutionNode*>::allocator_type::arena_type a;
  SmallVector<ExecutionNode*> nodes{a};
  plan->findNodesOfType(nodes, EN::FILTER, true);

  bool modified = false;
  for (auto const& n : nodes) {
    TRI_ASSERT(n->hasDependency());

    auto const dep = n->getFirstDependency();

    if (dep->getType() != EN::CALCULATION) {
      continue;
    }

    auto fn = static_cast<FilterNode*>(n);
    auto inVar = fn->getVariablesUsedHere();

    auto cn = static_cast<CalculationNode*>(dep);
    auto outVar = cn->getVariablesSetHere();

    if (outVar.size() != 1 || outVar[0]->id != inVar[0]->id) {
      continue;
    }
    if (cn->expression()->node()->type != NODE_TYPE_OPERATOR_BINARY_OR) {
      continue;
    }

    RemoveRedundantOr remover;
    if (remover.hasRedundantCondition(cn->expression()->node())) {
      ExecutionNode* newNode = nullptr;
      auto astNode = remover.createReplacementNode(plan->getAst());

      Expression* expr = new Expression(plan.get(), plan->getAst(), astNode);

      try {
        newNode =
            new CalculationNode(plan.get(), plan->nextId(), expr, outVar[0]);
      } catch (...) {
        delete expr;
        throw;
      }

      plan->registerNode(newNode);
      plan->replaceNode(cn, newNode);
      modified = true;
    }
  }

  opt->addPlan(std::move(plan), rule, modified);
}

/// @brief remove $OLD and $NEW variables from data-modification statements
/// if not required
void arangodb::aql::removeDataModificationOutVariablesRule(
    Optimizer* opt, std::unique_ptr<ExecutionPlan> plan,
    OptimizerRule const* rule) {
  bool modified = false;
  std::vector<ExecutionNode::NodeType> const types = {
      EN::REMOVE, EN::INSERT, EN::UPDATE, EN::REPLACE, EN::UPSERT};

  SmallVector<ExecutionNode*>::allocator_type::arena_type a;
  SmallVector<ExecutionNode*> nodes{a};
  plan->findNodesOfType(nodes, types, true);

  for (auto const& n : nodes) {
    auto node = static_cast<ModificationNode*>(n);
    TRI_ASSERT(node != nullptr);

    auto varsUsedLater = n->getVarsUsedLater();
    if (varsUsedLater.find(node->getOutVariableOld()) == varsUsedLater.end()) {
      // "$OLD" is not used later
      node->clearOutVariableOld();
      modified = true;
    }

    if (varsUsedLater.find(node->getOutVariableNew()) == varsUsedLater.end()) {
      // "$NEW" is not used later
      node->clearOutVariableNew();
      modified = true;
    }
  }

  opt->addPlan(std::move(plan), rule, modified);
}

/// @brief patch UPDATE statement on single collection that iterates over the
/// entire collection to operate in batches
void arangodb::aql::patchUpdateStatementsRule(
    Optimizer* opt, std::unique_ptr<ExecutionPlan> plan,
    OptimizerRule const* rule) {
  // no need to dive into subqueries here, as UPDATE needs to be on the top
  // level
  SmallVector<ExecutionNode*>::allocator_type::arena_type a;
  SmallVector<ExecutionNode*> nodes{a};
  plan->findNodesOfType(nodes, EN::UPDATE, false);

  bool modified = false;

  for (auto const& n : nodes) {
    // we should only get through here a single time
    auto node = static_cast<ModificationNode*>(n);
    TRI_ASSERT(node != nullptr);

    auto& options = node->getOptions();
    if (!options.readCompleteInput) {
      // already ok
      continue;
    }

    auto const collection = node->collection();

    auto dep = n->getFirstDependency();

    while (dep != nullptr) {
      auto const type = dep->getType();

      if (type == EN::ENUMERATE_LIST || type == EN::INDEX ||
          type == EN::SUBQUERY) {
        // not suitable
        modified = false;
        break;
      }

      if (type == EN::ENUMERATE_COLLECTION) {
        auto collectionNode = static_cast<EnumerateCollectionNode const*>(dep);

        if (collectionNode->collection() != collection) {
          // different collection, not suitable
          modified = false;
          break;
        } else {
          if (modified) {
            // already saw the collection... that means we have seen the same
            // collection two times in two FOR loops
            modified = false;
            // abort
            break;
          }
          // saw the same collection in FOR as in UPDATE
          if (n->isVarUsedLater(collectionNode->outVariable())) {
            // must abort, because the variable produced by the FOR loop is
            // read after it is updated
            break;
          }
          modified = true;
        }
      } else if (type == EN::TRAVERSAL || type == EN::SHORTEST_PATH) {
        // unclear what will be read by the traversal
        modified = false;
        break;
      }

      dep = dep->getFirstDependency();
    }

    if (modified) {
      options.readCompleteInput = false;
    }
  }

  // always re-add the original plan, be it modified or not
  // only a flag in the plan will be modified
  opt->addPlan(std::move(plan), rule, modified);
}

/// @brief optimizes away unused traversal output variables and
/// merges filter nodes into graph traversal nodes
void arangodb::aql::optimizeTraversalsRule(Optimizer* opt,
                                           std::unique_ptr<ExecutionPlan> plan,
                                           OptimizerRule const* rule) {
  SmallVector<ExecutionNode*>::allocator_type::arena_type a;
  SmallVector<ExecutionNode*> tNodes{a};
  plan->findNodesOfType(tNodes, EN::TRAVERSAL, true);

  if (tNodes.empty()) {
    // no traversals present
    opt->addPlan(std::move(plan), rule, false);
    return;
  }

  bool modified = false;

  // first make a pass over all traversal nodes and remove unused
  // variables from them
  for (auto const& n : tNodes) {
    TraversalNode* traversal = static_cast<TraversalNode*>(n);

    auto varsUsedLater = n->getVarsUsedLater();

    // note that we can NOT optimize away the vertex output variable
    // yet, as many traversal internals depend on the number of vertices
    // found/built
    auto outVariable = traversal->edgeOutVariable();
    if (outVariable != nullptr &&
        varsUsedLater.find(outVariable) == varsUsedLater.end()) {
      // traversal edge outVariable not used later
      traversal->setEdgeOutput(nullptr);
      modified = true;
    }

    outVariable = traversal->pathOutVariable();
    if (outVariable != nullptr &&
        varsUsedLater.find(outVariable) == varsUsedLater.end()) {
      // traversal path outVariable not used later
      traversal->setPathOutput(nullptr);
      modified = true;
    }
  }

  if (!tNodes.empty()) {
    // These are all the end nodes where we start
    SmallVector<ExecutionNode*>::allocator_type::arena_type a;
    SmallVector<ExecutionNode*> nodes{a};
    plan->findEndNodes(nodes, true);

    for (auto const& n : nodes) {
      TraversalConditionFinder finder(plan.get(), &modified);
      n->walk(finder);
    }
  }

  opt->addPlan(std::move(plan), rule, modified);
}

// remove filter nodes already covered by a traversal
void arangodb::aql::removeFiltersCoveredByTraversal(Optimizer* opt, std::unique_ptr<ExecutionPlan> plan,
                                                   OptimizerRule const* rule) {
  SmallVector<ExecutionNode*>::allocator_type::arena_type a;
  SmallVector<ExecutionNode*> fNodes{a};
  plan->findNodesOfType(fNodes, EN::FILTER, true);
  if (fNodes.empty()) {
    // no filters present
    opt->addPlan(std::move(plan), rule, false);
    return;
  }

  bool modified = false;
  std::unordered_set<ExecutionNode*> toUnlink;

  for (auto const& node : fNodes) {
    auto fn = static_cast<FilterNode const*>(node);
    // find the node with the filter expression
    auto inVar = fn->getVariablesUsedHere();
    TRI_ASSERT(inVar.size() == 1);

    auto setter = plan->getVarSetBy(inVar[0]->id);
    if (setter == nullptr || setter->getType() != EN::CALCULATION) {
      continue;
    }

    auto calculationNode = static_cast<CalculationNode*>(setter);
    auto conditionNode = calculationNode->expression()->node();

    // build the filter condition
    Condition condition(plan->getAst());
    condition.andCombine(conditionNode);
    condition.normalize(plan.get());

    if (condition.root() == nullptr) {
      continue;
    }

    size_t const n = condition.root()->numMembers();

    if (n != 1) {
      // either no condition or multiple ORed conditions...
      continue;
    }

    bool handled = false;
    auto current = node;
    while (current != nullptr) {
      if (current->getType() == EN::TRAVERSAL) {
        auto traversalNode = static_cast<TraversalNode const*>(current);

        // found a traversal node, now check if the expression
        // is covered by the traversal
        auto traversalCondition = traversalNode->condition();

        if (traversalCondition != nullptr && !traversalCondition->isEmpty()) {
          /*auto const& indexesUsed = traversalNode->get //indexNode->getIndexes();

          if (indexesUsed.size() == 1) {*/
            // single index. this is something that we can handle
          Variable const* outVariable = traversalNode->pathOutVariable();
          std::unordered_set<Variable const*> varsUsedByCondition;
          Ast::getReferencedVariables(condition.root(), varsUsedByCondition);
          if (outVariable != nullptr &&
              varsUsedByCondition.find(outVariable) != varsUsedByCondition.end()) {

            auto newNode = condition.removeTraversalCondition(plan.get(), outVariable, traversalCondition->root());
            if (newNode == nullptr) {
              // no condition left...
              // FILTER node can be completely removed
              toUnlink.emplace(node);
              // note: we must leave the calculation node intact, in case it is
              // still used by other nodes in the plan
              modified = true;
              handled = true;
            } else if (newNode != condition.root()) {
              // some condition is left, but it is a different one than
              // the one from the FILTER node
              auto expr = std::make_unique<Expression>(plan.get(), plan->getAst(), newNode);
              CalculationNode* cn =
              new CalculationNode(plan.get(), plan->nextId(), expr.get(),
                                  calculationNode->outVariable());
              expr.release();
              plan->registerNode(cn);
              plan->replaceNode(setter, cn);
              modified = true;
              handled = true;
            }
          }
        }

        if (handled) {
          break;
        }
      }

      if (handled || current->getType() == EN::LIMIT ||
          !current->hasDependency()) {
        break;
      }
      current = current->getFirstDependency();
    }
  }

  if (!toUnlink.empty()) {
    plan->unlinkNodes(toUnlink);
  }

  opt->addPlan(std::move(plan), rule, modified);
}

/// @brief removes redundant path variables, after applying
/// `removeFiltersCoveredByTraversal`. Should significantly reduce overhead
void arangodb::aql::removeTraversalPathVariable(Optimizer* opt,
                                           std::unique_ptr<ExecutionPlan> plan,
                                           OptimizerRule const* rule) {
  SmallVector<ExecutionNode*>::allocator_type::arena_type a;
  SmallVector<ExecutionNode*> tNodes{a};
  plan->findNodesOfType(tNodes, EN::TRAVERSAL, true);

  bool modified = false;
  // first make a pass over all traversal nodes and remove unused
  // variables from them
  for (auto const& n : tNodes) {
    TraversalNode* traversal = static_cast<TraversalNode*>(n);

    auto varsUsedLater = n->getVarsUsedLater();
    auto outVariable = traversal->pathOutVariable();
    if (outVariable != nullptr &&
        varsUsedLater.find(outVariable) == varsUsedLater.end()) {
      // traversal path outVariable not used later
      traversal->setPathOutput(nullptr);
      modified = true;
    }
  }
  opt->addPlan(std::move(plan), rule, modified);
}

/// @brief prepares traversals for execution (hidden rule)
void arangodb::aql::prepareTraversalsRule(Optimizer* opt,
                                          std::unique_ptr<ExecutionPlan> plan,
                                          OptimizerRule const* rule) {
  SmallVector<ExecutionNode*>::allocator_type::arena_type a;
  SmallVector<ExecutionNode*> tNodes{a};
  plan->findNodesOfType(tNodes, EN::TRAVERSAL, true);
  plan->findNodesOfType(tNodes, EN::SHORTEST_PATH, true);

  if (tNodes.empty()) {
    // no traversals present
    opt->addPlan(std::move(plan), rule, false);
    return;
  }

  // first make a pass over all traversal nodes and remove unused
  // variables from them
  for (auto const& n : tNodes) {
    if (n->getType() == EN::TRAVERSAL) {
      TraversalNode* traversal = static_cast<TraversalNode*>(n);
      traversal->prepareOptions();
    } else {
      TRI_ASSERT(n->getType() == EN::SHORTEST_PATH);
      ShortestPathNode* spn = static_cast<ShortestPathNode*>(n);
      spn->prepareOptions();
    }
  }

  opt->addPlan(std::move(plan), rule, true);
}

/// @brief pulls out simple subqueries and merges them with the level above
///
/// For example, if we have the input query
///
/// FOR x IN (
///     FOR y IN collection FILTER y.value >= 5 RETURN y.test
///   )
///   RETURN x.a
///
/// then this rule will transform it into:
///
/// FOR tmp IN collection
///   FILTER tmp.value >= 5
///   LET x = tmp.test
///   RETURN x.a
void arangodb::aql::inlineSubqueriesRule(Optimizer* opt,
                                         std::unique_ptr<ExecutionPlan> plan,
                                         OptimizerRule const* rule) {
  SmallVector<ExecutionNode*>::allocator_type::arena_type a;
  SmallVector<ExecutionNode*> nodes{a};
  plan->findNodesOfType(nodes, EN::SUBQUERY, true);

  if (nodes.empty()) {
    opt->addPlan(std::move(plan), rule, false);
    return;
  }

  bool modified = false;

  for (auto const& n : nodes) {
    auto subqueryNode = static_cast<SubqueryNode*>(n);

    if (subqueryNode->isModificationQuery()) {
      // can't modify modifying subqueries
      continue;
    }

    if (subqueryNode->canThrow()) {
      // can't inline throwing subqueries
      continue;
    }

    // check if subquery contains a COLLECT node with an INTO variable
    bool eligible = true;
    bool containsLimitOrSort = false;
    auto current = subqueryNode->getSubquery();
    TRI_ASSERT(current != nullptr);

    while (current != nullptr) {
      if (current->getType() == EN::COLLECT) {
        if (static_cast<CollectNode const*>(current)->hasOutVariable()) {
          eligible = false;
          break;
        }
      } else if (current->getType() == EN::LIMIT ||
                 current->getType() == EN::SORT) {
        containsLimitOrSort = true;
      }
      current = current->getFirstDependency();
    }

    if (!eligible) {
      continue;
    }

    Variable const* out = subqueryNode->outVariable();
    TRI_ASSERT(out != nullptr);

    std::unordered_set<Variable const*> varsUsed;

    current = n->getFirstParent();
    // now check where the subquery is used
    while (current->hasParent()) {
      if (current->getType() == EN::ENUMERATE_LIST) {
        if (current->isInInnerLoop() && containsLimitOrSort) {
          // exit the loop
          current = nullptr;
          break;
        }

        // we're only interested in FOR loops...
        auto listNode = static_cast<EnumerateListNode*>(current);

        // ...that use our subquery as its input
        if (listNode->inVariable() == out) {
          // bingo!
          auto queryVariables = plan->getAst()->variables();
          std::vector<ExecutionNode*> subNodes(
              subqueryNode->getSubquery()->getDependencyChain(true));

          // check if the subquery result variable is used after the FOR loop as
          // well
          std::unordered_set<Variable const*> varsUsedLater(
              listNode->getVarsUsedLater());
          if (varsUsedLater.find(listNode->inVariable()) !=
              varsUsedLater.end()) {
            // exit the loop
            current = nullptr;
            break;
          }

          TRI_ASSERT(!subNodes.empty());
          auto returnNode = static_cast<ReturnNode*>(subNodes[0]);
          TRI_ASSERT(returnNode->getType() == EN::RETURN);

          modified = true;
          auto previous = n->getFirstDependency();
          auto insert = n->getFirstParent();
          TRI_ASSERT(insert != nullptr);

          // unlink the original SubqueryNode
          plan->unlinkNode(n, false);

          for (auto& it : subNodes) {
            // first unlink them all
            plan->unlinkNode(it, true);

            if (it->getType() == EN::SINGLETON) {
              // reached the singleton node already. that means we can stop
              break;
            }

            // and now insert them one level up
            if (it != returnNode) {
              // we skip over the subquery's return node. we don't need it
              // anymore
              insert->removeDependencies();
              TRI_ASSERT(it != nullptr);
              insert->addDependency(it);
              insert = it;

              // additionally rename the variables from the subquery so they
              // cannot conflict with the ones from the top query
              for (auto const& variable : it->getVariablesSetHere()) {
                queryVariables->renameVariable(variable->id);
              }
            }
          }

          // link the top node in the subquery with the original plan
          if (previous != nullptr) {
            insert->addDependency(previous);
          }

          // remove the list node from the plan
          plan->unlinkNode(listNode, false);

          queryVariables->renameVariable(returnNode->inVariable()->id,
                                         listNode->outVariable()->name);

          // finally replace the variables
          std::unordered_map<VariableId, Variable const*> replacements;
          replacements.emplace(listNode->outVariable()->id,
                               returnNode->inVariable());
          RedundantCalculationsReplacer finder(replacements);
          plan->root()->walk(finder);

          plan->clearVarUsageComputed();
          plan->invalidateCost();
          plan->findVarUsage();

          // abort optimization
          current = nullptr;
        }
      }

      if (current == nullptr) {
        break;
      }

      varsUsed.clear();
      current->getVariablesUsedHere(varsUsed);
      if (varsUsed.find(out) != varsUsed.end()) {
        // we found another node that uses the subquery variable
        // we need to stop the optimization attempts here
        break;
      }

      current = current->getFirstParent();
    }
  }

  opt->addPlan(std::move(plan), rule, modified);
}

static bool isValueOrReference(AstNode const* node) {
  return node->type == NODE_TYPE_VALUE || node->type == NODE_TYPE_REFERENCE;
}

static bool isValueTypeCollection(AstNode const* node) {
  return node->type == NODE_TYPE_COLLECTION || node->isStringValue();
}

// TODO cleanup this f-ing aql::Collection(s) mess
static aql::Collection* addCollectionToQuery(Query* query, std::string const& cname) {
  aql::Collections* colls = query->collections();
  aql::Collection* coll = colls->get(cname);
  if (coll == nullptr) { // TODO: cleanup this mess
    coll = colls->add(cname, AccessMode::Type::READ);
    if (!ServerState::instance()->isCoordinator()) {
      TRI_ASSERT(coll != nullptr);
      auto cptr = query->trx()->vocbase()->lookupCollection(cname);
      coll->setCollection(cptr.get());
      // FIXME: does this need to happen in the coordinator?
      query->trx()->addCollectionAtRuntime(cname);
    }
  }
  TRI_ASSERT(coll != nullptr);
  return coll;
}

static bool applyFulltextOptimization(EnumerateListNode* elnode,
                                      LimitNode* ln, ExecutionPlan* plan) {
  std::vector<Variable const*> varsUsedHere = elnode->getVariablesUsedHere();
  TRI_ASSERT(varsUsedHere.size() == 1);
  // now check who introduced our variable
  ExecutionNode* node = plan->getVarSetBy(varsUsedHere[0]->id);
  if (node->getType() != EN::CALCULATION) {
    return false;
  }

  CalculationNode* calcNode = static_cast<CalculationNode*>(node);
  Expression* expr = calcNode->expression();
  // the expression must exist and it must have an astNode
  if (expr->node() == nullptr) {
    return false;// not the right type of node
  }
  AstNode* flltxtNode = expr->nodeForModification();
  if (flltxtNode->type != NODE_TYPE_FCALL) {
    return false;
  }

  // get the ast node of the expression
  auto func = static_cast<Function const*>(flltxtNode->getData());
  // we're looking for "FULLTEXT()", which is a function call
  // with a parameters array with collection, attribute, query, limit
  if (func->name != "FULLTEXT" || flltxtNode->numMembers() != 1) {
    return false;
  }
  AstNode* fargs = flltxtNode->getMember(0);
  if (fargs->numMembers() != 3 && fargs->numMembers() != 4) {
    return false;
  }

  AstNode* collArg = fargs->getMember(0);
  AstNode* attrArg = fargs->getMember(1);
  AstNode* queryArg = fargs->getMember(2);
  AstNode* limitArg = fargs->numMembers() == 4 ? fargs->getMember(3) : nullptr;
  if (!isValueTypeCollection(collArg) || !attrArg->isStringValue() ||
      !queryArg->isStringValue() || // (...  || queryArg->type == NODE_TYPE_REFERENCE)
      (limitArg != nullptr && !limitArg->isNumericValue())) {
    return false;
  }

  std::string cname = collArg->getString();
  TRI_vocbase_t* vocbase = plan->getAst()->query()->vocbase();
  std::vector<basics::AttributeName> field;
  TRI_ParseAttributeString(attrArg->getString(), field, /*allowExpansion*/false);
  if (field.empty()) {
    return false;
  }

  // check for suitable indexes
  std::shared_ptr<arangodb::Index> index;
  Ast* ast = plan->getAst();
  try {
    auto indexes = ast->query()->trx()->indexesForCollection(cname);
    for (auto& idx : indexes) {
      if (idx->type() == arangodb::Index::IndexType::TRI_IDX_TYPE_FULLTEXT_INDEX) {
        TRI_ASSERT(idx->fields().size() == 1);
        if (basics::AttributeName::isIdentical(idx->fields()[0], field, false)) {
          index = idx;
          break;
        }
      }
    }
  } catch(...) {
    return false;
  }
  if (!index) { // no index found
    return false;
  }

  AstNode* args = ast->createNodeArray(3 + (limitArg != nullptr ? 0 : 1));
  args->addMember(ast->clone(collArg));  // only so createNodeFunctionCall doesn't throw
  args->addMember(attrArg);
  args->addMember(queryArg);
  if (limitArg != nullptr) {
    args->addMember(limitArg);
  }
  AstNode* cond = ast->createNodeFunctionCall(TRI_CHAR_LENGTH_PAIR("FULLTEXT"), args);
  TRI_ASSERT(cond != nullptr);
  auto condition = std::make_unique<Condition>(ast);
  condition->andCombine(cond);
  condition->normalize(plan);

  // we assume by now that collection `name` exists
  aql::Collection* coll = addCollectionToQuery(ast->query(), cname);
  auto inode = new IndexNode(plan, plan->nextId(), vocbase,
                             coll, elnode->outVariable(),
                             std::vector<transaction::Methods::IndexHandle>{
                               transaction::Methods::IndexHandle{index}},
                             condition.get(), IndexIteratorOptions());
  plan->registerNode(inode);
  condition.release();
  plan->replaceNode(elnode, inode);
  // mark removable, because it will not throw for most params
  // FIXME: technically we need to validate the query parameter
  calcNode->canRemoveIfThrows(true);

  if (limitArg != nullptr) { // add LIMIT
    size_t limit = static_cast<size_t>(limitArg->getIntValue());
    if (ln == nullptr) {
      ln = new LimitNode(plan, plan->nextId(), 0, limit);
      plan->registerNode(ln);
      plan->insertAfter(inode, ln);
    } else if (limit < ln->limit()) { // always use the smaller one
      ln->setLimit(limit);
    }
  }

  return true;
}

void arangodb::aql::fulltextIndexRule(Optimizer* opt,
                                      std::unique_ptr<ExecutionPlan> plan,
                                      OptimizerRule const* rule) {
  SmallVector<ExecutionNode*>::allocator_type::arena_type a;
  SmallVector<ExecutionNode*> nodes{a};
  bool modified = false;
  // inspect each return node and work upwards to SingletonNode
  plan->findEndNodes(nodes, true);

  for (ExecutionNode* node : nodes) {
    ExecutionNode* current = node;
    LimitNode* limit = nullptr; // maybe we have an existing LIMIT x,y
    while (current) {
      if (current->getType() == EN::ENUMERATE_LIST) {
        EnumerateListNode* elnode = static_cast<EnumerateListNode*>(current);
        modified = modified || applyFulltextOptimization(elnode, limit, plan.get());
        break;
      } else if (current->getType() == EN::LIMIT) {
        limit = static_cast<LimitNode*>(current);
      }
      current = current->getFirstDependency();  // inspect next node
    }
  }

  opt->addPlan(std::move(plan), rule, modified);
}

/// Essentially mirrors the geo::QueryParams struct, but with
/// abstracts AstNode value objects
struct GeoIndexInfo {
  operator bool() const { return collectionNodeToReplace != nullptr &&
    collectionNodeOutVar && collection && index && valid; }
  void invalidate() { valid = false; }

  /// node that will be replaced by (geo) IndexNode
  ExecutionNode* collectionNodeToReplace = nullptr;
  Variable const* collectionNodeOutVar = nullptr;

  /// accessed collection
  aql::Collection const* collection = nullptr;
  /// selected index
  std::shared_ptr<Index> index;

  /// Filter calculations to modify
  std::map<ExecutionNode*, Expression*> exesToModify;
  std::set<AstNode const*> nodesToRemove;

  // ============ Distance ============
  AstNode const* distCenterExpr = nullptr;
  AstNode const* distCenterLatExpr = nullptr;
  AstNode const* distCenterLngExpr = nullptr;
  // Expression representing minimum distance
  AstNode const* minDistanceExpr = nullptr;
  // Was operator < or <= used
  bool minInclusive = true;
  // Expression representing maximum distance
  AstNode const* maxDistanceExpr = nullptr;
  // Was operator > or >= used
  bool maxInclusive = true;
  /// for WITHIN, we know we need to scan the full range, so do it in one pass
  bool fullRange = false;

  // ============ Near Info ============
  bool sorted = false;
  /// Default order is from closest to farthest
  bool ascending = true;

  // ============ Filter Info ===========
  geo::FilterType filterMode = geo::FilterType::NONE;
  /// variable using the filter mask
  AstNode const* filterExpr = nullptr;

  // ============ Limit Info ============
  size_t actualLimit = SIZE_MAX;

  // ============ Accessed Fields ============
  AstNode const* locationVar = nullptr;// access to location field
  AstNode const* latitudeVar = nullptr;// access path to latitude
  AstNode const* longitudeVar = nullptr;// access path to longitude

  /// contains this node a valid condition
  bool valid = true;
};

// checks 2 parameters of distance function if they represent a valid access to
// latitude and longitude attribute of the geo index.
// disance(a,b,c,d) - possible pairs are (a,b) and (c,d)
static bool distanceFuncArgCheck(ExecutionPlan* plan, AstNode const* latArg,
                                 AstNode const* lngArg, bool supportLegacy, GeoIndexInfo& info) {
  std::pair<Variable const*, std::vector<arangodb::basics::AttributeName>> attributeAccess1;
  std::pair<Variable const*, std::vector<arangodb::basics::AttributeName>> attributeAccess2;
  // first and second should be based on the same document - need to provide the
  // document in order to see which collection is bound to it and if that
  // collections supports geo-index
  if (!latArg->isAttributeAccessForVariable(attributeAccess1,true) ||
      !lngArg->isAttributeAccessForVariable(attributeAccess2, true)) {
    return false;
  }
  TRI_ASSERT(attributeAccess1.first != nullptr);
  TRI_ASSERT(attributeAccess2.first != nullptr);

  ExecutionNode* setter1 = plan->getVarSetBy(attributeAccess1.first->id);
  ExecutionNode* setter2 = plan->getVarSetBy(attributeAccess2.first->id);
  if (setter1 == nullptr || setter1 != setter2 ||
      setter1->getType() != EN::ENUMERATE_COLLECTION) {
    return false;// expect access of doc.lat, doc.lng or doc.loc[0], doc.loc[1]
  }

  //get logical collection
  auto collNode = reinterpret_cast<EnumerateCollectionNode*>(setter1);
  if (info.collectionNodeToReplace != nullptr &&
      info.collectionNodeToReplace != collNode) {
    return false; // should probably never happen
  }
  info.collectionNodeToReplace = collNode;
  info.collectionNodeOutVar = collNode->outVariable();
  info.collection = collNode->collection();

  // we should not access the LogicalCollection directly
  Query* query = plan->getAst()->query();
  auto indexes = query->trx()->indexesForCollection(info.collection->getName());
  //check for suitiable indexes
  for (std::shared_ptr<Index> idx : indexes) {
    // check if current index is a geo-index
    std::size_t fieldNum = idx->fields().size();
    bool isGeo1 = idx->type() == Index::IndexType::TRI_IDX_TYPE_GEO1_INDEX && supportLegacy;
    bool isGeo2 = idx->type() == Index::IndexType::TRI_IDX_TYPE_GEO2_INDEX && supportLegacy;
    bool isGeo = idx->type() == Index::IndexType::TRI_IDX_TYPE_GEO_INDEX;

    if ((isGeo2 || isGeo) && fieldNum == 2) { // individual fields
      // check access paths of attributes in ast and those in index match
      if (idx->fields()[0] == attributeAccess1.second &&
          idx->fields()[1] == attributeAccess2.second) {
        if (info.index != nullptr && info.index != idx) {
          return false;
        }
        info.index = idx;
        info.latitudeVar = latArg;
        info.longitudeVar = lngArg;
        return true;
      }
    } else if ((isGeo1 || isGeo) && fieldNum == 1) {
      std::vector<basics::AttributeName> fields1 = idx->fields()[0];
      std::vector<basics::AttributeName> fields2 = idx->fields()[0];

      VPackBuilder builder;
      idx->toVelocyPack(builder,true,false);
      bool geoJson = basics::VelocyPackHelper::getBooleanValue(builder.slice(), "geoJson", false);

      fields1.back().name += geoJson ? "[1]" : "[0]";
      fields2.back().name += geoJson ? "[0]" : "[1]";
      if (fields1 == attributeAccess1.second && fields2 == attributeAccess2.second) {
        if (info.index != nullptr && info.index != idx) {
          return false;
        }
        info.index = idx;
        info.latitudeVar = latArg;
        info.longitudeVar = lngArg;
        return true;
      }
    } // if isGeo 1 or 2
  } // for index in collection
  return false;
}

// checks parameter of GEO_* function
static bool geoFuncArgCheck(ExecutionPlan* plan, AstNode const* args,
                            bool supportLegacy, GeoIndexInfo& info) {
  std::pair<Variable const*, std::vector<arangodb::basics::AttributeName>> attributeAccess;
  // "arg" is either `[doc.lat, doc.lng]` or `doc.geometry`
  if (args->isArray() && args->numMembers() == 2) {
    return distanceFuncArgCheck(plan, /*lat*/args->getMemberUnchecked(1),
                                /*lng*/args->getMemberUnchecked(0), supportLegacy, info);
  } else if (!args->isAttributeAccessForVariable(attributeAccess,true)) {
    return false; // no attribute access, no index check
  }
  TRI_ASSERT(attributeAccess.first != nullptr);
  ExecutionNode* setter = plan->getVarSetBy(attributeAccess.first->id);
  if (setter == nullptr || setter->getType() != EN::ENUMERATE_COLLECTION) {
    return false; // expected access of the for doc.attribute
  }

  //get logical collection
  auto collNode = reinterpret_cast<EnumerateCollectionNode*>(setter);
  if (info.collectionNodeToReplace != nullptr &&
      info.collectionNodeToReplace != collNode) {
    return false; // should probably never happen
  }
  info.collectionNodeToReplace = collNode;
  info.collectionNodeOutVar = collNode->outVariable();
  info.collection = collNode->collection();
  std::shared_ptr<LogicalCollection> coll = collNode->collection()->getCollection();

  //check for suitable indexes
  for (std::shared_ptr<arangodb::Index> idx : coll->getIndexes()) {
    // check if current index is a geo-index
    bool isGeo = idx->type() == arangodb::Index::IndexType::TRI_IDX_TYPE_GEO_INDEX;
    if (isGeo && idx->fields().size() == 1) { // individual fields
      // check access paths of attributes in ast and those in index match
      if (idx->fields()[0] == attributeAccess.second) {
        if (info.index != nullptr && info.index != idx) {
          return false; // different index
        }
        info.index = idx;
        info.locationVar = args;
        return true;
      }
    }
  } // for index in collection
  return false;
}

/// returns true if left side is same as right or lhs is null
static bool isValidGeoArg(AstNode const* lhs, AstNode const* rhs) {
  if (lhs == nullptr) { // lhs is from the GeoIndexInfo struct
    return true; // if geoindex field is null everything is valid
  } else if (lhs->type != rhs->type) {
    return false;
  } else if (lhs->isArray()) { // expect `[doc.lng, doc.lat]`
    if (lhs->numMembers() >= 2 && rhs->numMembers() >= 2) {
      return isValidGeoArg(lhs->getMemberUnchecked(0), rhs->getMemberUnchecked(0)) &&
             isValidGeoArg(lhs->getMemberUnchecked(1), rhs->getMemberUnchecked(1));
    }
    return false;
  } else if (lhs->type == NODE_TYPE_REFERENCE) {
    return static_cast<Variable const*>(lhs->getData())->id ==
           static_cast<Variable const*>(rhs->getData())->id;
  }
  // CompareAstNodes does not handle non const attribute access
  std::pair<Variable const*, std::vector<arangodb::basics::AttributeName>> res1, res2;
  bool acc1 = lhs->isAttributeAccessForVariable(res1, true);
  bool acc2 = rhs->isAttributeAccessForVariable(res2, true);
  if (acc1|| acc2) {
    return acc1 && acc2 && res1 == res2; // same variable same path
  }
  return aql::CompareAstNodes(lhs, rhs, false) == 0;
}

static bool checkDistanceFunc(ExecutionPlan* plan, AstNode const* funcNode,
                              bool legacy, GeoIndexInfo& info) {
  if (funcNode->type == NODE_TYPE_REFERENCE) {
    // FOR x IN cc LET d = DISTANCE(...) FILTER d > 10 RETURN x
    Variable const* var = static_cast<Variable const*>(funcNode->getData());
    TRI_ASSERT(var != nullptr);
    ExecutionNode* setter = plan->getVarSetBy(var->id);
    if (setter == nullptr || setter->getType() != EN::CALCULATION) {
      return false;
    }
    funcNode = static_cast<CalculationNode*>(setter)->expression()->node();
  }
  // get the ast node of the expression
  if (!funcNode || funcNode ->type != NODE_TYPE_FCALL || funcNode->numMembers() != 1) {
    return false;
  }
  AstNode* fargs = funcNode->getMemberUnchecked(0);
  auto func = static_cast<Function const*>(funcNode->getData());
  if (fargs->numMembers() >= 4 && func->name == "DISTANCE") { // allow DISTANCE(a,b,c,d)
    if (info.distCenterExpr != nullptr) {
      return false; // do not allow mixing of DISTANCE and GEO_DISTANCE
    }
    if (isValidGeoArg(info.distCenterLatExpr, fargs->getMemberUnchecked(2)) &&
        isValidGeoArg(info.distCenterLngExpr, fargs->getMemberUnchecked(3)) &&
        distanceFuncArgCheck(plan, fargs->getMemberUnchecked(0),
                             fargs->getMemberUnchecked(1), legacy, info)) {
      info.distCenterLatExpr = fargs->getMemberUnchecked(2);
      info.distCenterLngExpr = fargs->getMemberUnchecked(3);
      return true;
    } else if (isValidGeoArg(info.distCenterLatExpr, fargs->getMemberUnchecked(0)) &&
               isValidGeoArg(info.distCenterLngExpr, fargs->getMemberUnchecked(1)) &&
               distanceFuncArgCheck(plan, fargs->getMemberUnchecked(2),
                                    fargs->getMemberUnchecked(3), legacy, info)) {
      info.distCenterLatExpr = fargs->getMemberUnchecked(0);
      info.distCenterLngExpr = fargs->getMemberUnchecked(1);
      return true;
    }
  } else if (fargs->numMembers() == 2 && func->name == "GEO_DISTANCE") {
    if (info.distCenterLatExpr || info.distCenterLngExpr) {
      return false; // do not allow mixing of DISTANCE and GEO_DISTANCE
    }
    if (isValidGeoArg(info.distCenterExpr, fargs->getMemberUnchecked(1)) &&
        geoFuncArgCheck(plan, fargs->getMemberUnchecked(0), legacy, info)) {
      info.distCenterExpr = fargs->getMemberUnchecked(1);
      return true;
    } else if (isValidGeoArg(info.distCenterExpr, fargs->getMemberUnchecked(0)) &&
               geoFuncArgCheck(plan, fargs->getMemberUnchecked(1), legacy, info)) {
      info.distCenterExpr = fargs->getMemberUnchecked(0);
      return true;
    }
  }
  return false;
}

<<<<<<< HEAD
// support legacy functions without added distance field
static bool checkLegacyGeoFunc(ExecutionPlan* plan, AstNode const* funcNode, GeoIndexInfo& info) {
  if (funcNode->type != NODE_TYPE_FCALL || funcNode->numMembers() != 1) {
    return false;
=======

GeoIndexInfo geoDistanceFunctionArgCheck(std::pair<AstNode const*, AstNode const*> const& pair
                                        ,ExecutionPlan* plan, GeoIndexInfo info) {
  // checks 2 parameters of distance function if they represent a valid access to
  // latitude and longitude attribute of the geo index.
  //
  // disance(a,b,c,d) - possible pairs are (a,b) and (c,d)

  std::pair<Variable const*, std::vector<arangodb::basics::AttributeName>> attributeAccess1;
  std::pair<Variable const*, std::vector<arangodb::basics::AttributeName>> attributeAccess2;

  // first and second should be based on the same document - need to provide the
  // document in order to see which collection is bound to it and if that
  // collections supports geo-index

  if (!pair.first->isAttributeAccessForVariable(attributeAccess1, true) ||
      !pair.second->isAttributeAccessForVariable(attributeAccess2, true)) {
    info.invalidate();
    return info;
>>>>>>> 3fee25dd
  }
  AstNode* fargs = funcNode->getMemberUnchecked(0);
  Function const* func = static_cast<Function const*>(funcNode->getData());
  const size_t nArgs = fargs->numMembers();
  // WITHIN(coll, latitude, longitude, radius)
  // NEAR(coll, latitude, longitude, limit)
  if (!(func->name == "WITHIN" && nArgs == 4) &&
       !(func->name == "NEAR" && (nArgs == 3 || nArgs == 4))) {
    return false;
  }
  TRI_ASSERT(info.collection == nullptr);

  AstNode const* collArg = fargs->getMemberUnchecked(0);
  AstNode const* latArg = fargs->getMemberUnchecked(1);
  AstNode const* lngArg = fargs->getMemberUnchecked(2);
  AstNode const* rArg = fargs->numMembers() == 4 ? fargs->getMember(3) : nullptr;
  if (!isValueTypeCollection(collArg) || !latArg->isNumericValue() ||
      !lngArg->isNumericValue()) {
    return false;
  }
  Query* query = plan->getAst()->query();
  std::string cname = collArg->getString();

  // NEAR and WITHIN just use the first geoindex found
  // we should not access the LogicalCollection directly
  for (auto const& idx : query->trx()->indexesForCollection(cname)) {
    if (Index::isGeoIndex(idx->type())) {
        if (info.index != nullptr && info.index != idx) {
          return false;
        }
      info.index = idx;
      break;
    }
  }

  if (info.index && info.distCenterExpr == nullptr) {
    info.collection = addCollectionToQuery(query, cname);
    info.sorted = true; // legacy functions are alwasy sorted
    info.ascending = true; // always ascending
    info.distCenterLatExpr = latArg;
    info.distCenterLngExpr = lngArg;
    if (func->name == "NEAR" && rArg != nullptr) {
      info.actualLimit = rArg->isNumericValue() ? rArg->getIntValue() : 100;
    } else if (func->name == "WITHIN") {
      TRI_ASSERT(rArg != nullptr);
      info.maxDistanceExpr = rArg;
      info.maxInclusive = true;
      info.fullRange = true;
    }
    return true;
  }
  return false;
}

static bool checkEnumerateListNode(ExecutionPlan* plan, EnumerateListNode* el, GeoIndexInfo& info) {
  std::vector<Variable const*> varsUsedHere = el->getVariablesUsedHere();
  TRI_ASSERT(varsUsedHere.size() == 1);
  // now check who introduced our variable
  ExecutionNode* node = plan->getVarSetBy(varsUsedHere[0]->id);
  if (node == nullptr || node->getType() != EN::CALCULATION) {
    return false;
  }

  CalculationNode* calcNode = static_cast<CalculationNode*>(node);
  Expression* expr = calcNode->expression();
  // the expression must exist and it must have an astNode
  if (expr == nullptr || expr->node() == nullptr) {
    return false; // not the right type of node
  }

  if (checkLegacyGeoFunc(plan, expr->node(), info)) {
    info.collectionNodeToReplace = el;
    info.collectionNodeOutVar = el->outVariable();
    TRI_ASSERT(info.index && info.index->fields().size() <= 2);
    Ast* ast = plan->getAst(); // we need to create this ourselves
    auto const& fields = info.index->fields();
    if (fields.size() == 1) {
      info.locationVar = ast->createNodeAccess(info.collectionNodeOutVar, fields[0]);
    } else {
      info.latitudeVar = ast->createNodeAccess(info.collectionNodeOutVar, fields[0]);
      info.longitudeVar = ast->createNodeAccess(info.collectionNodeOutVar, fields[1]);
    }
    calcNode->canRemoveIfThrows(true);
    return true;
  }
  return false;
}

// contains the AstNode* a supported function?
static bool checkGeoFilterFunction(ExecutionPlan* plan, AstNode const* funcNode,
                                   GeoIndexInfo& info) {
  // the expression must exist and it must be a function call
  if (funcNode->type != NODE_TYPE_FCALL || funcNode->numMembers() != 1 ||
      info.filterMode != geo::FilterType::NONE) { // can't handle more than one
    return false;
  }

  auto func = static_cast<Function const*>(funcNode->getData());
  AstNode* fargs = funcNode->getMemberUnchecked(0);
  bool contains = func->name == "GEO_CONTAINS";
  bool intersect = func->name == "GEO_INTERSECTS";
  if ((!contains && !intersect) || fargs->numMembers() != 2) {
    return false;
  }

  AstNode* arg = fargs->getMemberUnchecked(1);
  if (geoFuncArgCheck(plan, arg, /*legacy*/true, info)) {
    TRI_ASSERT(contains || intersect);
    info.filterMode = contains ? geo::FilterType::CONTAINS : geo::FilterType::INTERSECTS;
    info.filterExpr = fargs->getMemberUnchecked(0);
    TRI_ASSERT(info.index);
    return true;
  }
  return false;
}

// checks if a node contanis a geo index function a valid operator
// to use within a filter condition
bool checkGeoFilterExpression(ExecutionPlan* plan, AstNode const* node, GeoIndexInfo& info) {
  // checks @first `smaller` @second
  auto eval = [&](AstNode const* first, AstNode const* second, bool lessequal) -> bool{
    if (isValueOrReference(second) && // no attribute access
        info.maxDistanceExpr == nullptr && // max distance is not yet set
        checkDistanceFunc(plan, first, /*legacy*/true, info)) {
      TRI_ASSERT(info.index);
      info.maxDistanceExpr = second;
      info.maxInclusive = info.maxInclusive && lessequal;
      info.nodesToRemove.insert(node);
      return true;
    } else if (isValueOrReference(first) && // no attribute access
               info.minDistanceExpr == nullptr && // min distance is not yet set
               checkDistanceFunc(plan, second, /*legacy*/true, info)) {
      info.minDistanceExpr = first;
      info.minInclusive = info.minInclusive && lessequal;
      info.nodesToRemove.insert(node);
      return true;
    }
    return false;
  };

  switch (node->type) {
    case NODE_TYPE_FCALL:
      if (checkGeoFilterFunction(plan, node, info)) {
        info.nodesToRemove.insert(node);
        return true;
      }
      return false;
      break;
    // only DISTANCE is allowed with <=, <, >=, >
    case NODE_TYPE_OPERATOR_BINARY_LE:
      TRI_ASSERT(node->numMembers() == 2);
      return eval(node->getMember(0), node->getMember(1), true);
      break;
    case NODE_TYPE_OPERATOR_BINARY_LT:
      TRI_ASSERT(node->numMembers() == 2);
      return eval(node->getMember(0), node->getMember(1), false);
      break;
    case NODE_TYPE_OPERATOR_BINARY_GE:
      TRI_ASSERT(node->numMembers() == 2);
      return eval(node->getMember(1), node->getMember(0), true);
    case NODE_TYPE_OPERATOR_BINARY_GT:
      TRI_ASSERT(node->numMembers() == 2);
      return eval(node->getMember(1), node->getMember(0), false);
      break;
    default:
      return false;
  }
}

static bool optimizeSortNode(ExecutionPlan* plan,
                             SortNode* sort,
                             GeoIndexInfo& info) {
  TRI_ASSERT(sort->getType() == EN::SORT);
  // we're looking for "SORT DISTANCE(x,y,a,b)"
  SortElementVector const& elements = sort->getElements();
  if (elements.size() != 1) { // can't do it
    return false;
  }
  TRI_ASSERT(elements[0].var != nullptr);

  // find the expression that is bound to the variable
  // get the expression node that holds the calculation
  ExecutionNode* setter = plan->getVarSetBy(elements[0].var->id);
  if (setter == nullptr || setter->getType() != EN::CALCULATION) {
    return false; // setter could be enumerate list node e.g.
  }
  CalculationNode* calc = static_cast<CalculationNode*>(setter);
  Expression* expr = calc->expression();
  if (expr == nullptr || expr->node() == nullptr) {
    return false; // the expression must exist and must have an astNode
  }

  bool legacy = elements[0].ascending; // DESC is only supported on S2 index
  if (!info.sorted && checkDistanceFunc(plan, expr->node(), legacy, info)) {
    info.sorted = true;// do not parse another SORT
    info.ascending = elements[0].ascending;
    info.exesToModify.emplace(sort, expr);
    info.nodesToRemove.emplace(expr->node());
    calc->canRemoveIfThrows(true);
    return true;
  }
  return false;
}

// checks a single sort or filter node
static void optimizeFilterNode(ExecutionPlan* plan,
                               FilterNode* fn,
                               GeoIndexInfo& info) {
  TRI_ASSERT(fn->getType() == EN::FILTER);

  // filter nodes always have one input variable
  auto varsUsedHere = fn->getVariablesUsedHere();
  TRI_ASSERT(varsUsedHere.size() == 1); // does the optimizer do this?
  // now check who introduced our variable
  ExecutionNode* setter = plan->getVarSetBy(varsUsedHere[0]->id);
  if (setter == nullptr || setter->getType() != EN::CALCULATION) {
    return; // setter could be enumerate list node e.g.
  }
  CalculationNode* calc = static_cast<CalculationNode*>(setter);
  Expression* expr = calc->expression();
  if (expr == nullptr || expr->node() == nullptr) {
    return; // the expression must exist and must have an astNode
  }

  std::vector<AstNodeType> parents; // parents and current node
  size_t orsInBranch = 0;
  Ast::traverseReadOnly(expr->node(),
                        [&](AstNode const* node) { // pre
                          parents.push_back(node->type);
                          if (Ast::IsOrOperatorType(node->type)) {
                            orsInBranch++;
                            return false;
                          }
                          return true;
                        }, [&](AstNode const* node) { // post
                          size_t pl = parents.size();
                          if (orsInBranch == 0 && (pl == 1 || Ast::IsAndOperatorType(parents[pl-2]))) {
                            // do not visit below OR or into <=, <, >, >= expressions
                            if (checkGeoFilterExpression(plan, node, info)) {
                              info.exesToModify.emplace(fn, expr);
                              calc->canRemoveIfThrows(true);
                            }
                          }
                          parents.pop_back();
                          if (Ast::IsOrOperatorType(node->type)) {
                            orsInBranch--;
                          }
                        });
}

// modify plan

// builds a condition that can be used with the index interface and
// contains all parameters required by the MMFilesGeoIndex
static std::unique_ptr<Condition> buildGeoCondition(ExecutionPlan* plan,
                                                    GeoIndexInfo const& info) {
  Ast* ast = plan->getAst();
  // shared code to add symbolic `doc.geometry` or `[doc.lng, doc.lat]`
  auto addLocationArg = [ast, &info] (AstNode* args) {
    if (info.locationVar) {
      args->addMember(info.locationVar);
    } else if (info.latitudeVar && info.longitudeVar) {
      AstNode* array = ast->createNodeArray(2);
      array->addMember(info.longitudeVar); // GeoJSON ordering
      array->addMember(info.latitudeVar);
      args->addMember(array);
    } else {TRI_ASSERT(false);
      THROW_ARANGO_EXCEPTION(TRI_ERROR_INTERNAL);
    }
  };

  TRI_ASSERT(info.index);
  auto cond = std::make_unique<Condition>(ast);
  bool hasCenter = info.distCenterLatExpr || info.distCenterExpr;
  bool hasDistLimit = info.maxDistanceExpr || info.minDistanceExpr;
  TRI_ASSERT(!hasCenter || hasDistLimit || info.sorted);
  if (hasCenter && (hasDistLimit || info.sorted)) {
    // create GEO_DISTANCE(...) [<|<=|>=|>] Var
    AstNode* args = ast->createNodeArray(2);
    if (info.distCenterLatExpr && info.distCenterLngExpr) { // legacy
      TRI_ASSERT(!info.distCenterExpr);
      // info.sorted && info.ascending &&
      AstNode* array = ast->createNodeArray(2);
      array->addMember(info.distCenterLngExpr); // GeoJSON ordering
      array->addMember(info.distCenterLatExpr);
      args->addMember(array);
    } else {
      TRI_ASSERT(info.distCenterExpr);
      TRI_ASSERT(!info.distCenterLatExpr && !info.distCenterLngExpr);
      args->addMember(info.distCenterExpr);  // center location
    }

    addLocationArg(args);
    AstNode* func = ast->createNodeFunctionCall(TRI_CHAR_LENGTH_PAIR("GEO_DISTANCE"), args);

    TRI_ASSERT(info.maxDistanceExpr || info.minDistanceExpr || info.sorted);
    if (info.minDistanceExpr != nullptr) {
      AstNodeType t = info.minInclusive ? NODE_TYPE_OPERATOR_BINARY_GE : NODE_TYPE_OPERATOR_BINARY_GT;
      cond->andCombine(ast->createNodeBinaryOperator(t, func, info.minDistanceExpr));
    }
    if (info.maxDistanceExpr != nullptr) {
      AstNodeType t = info.maxInclusive ? NODE_TYPE_OPERATOR_BINARY_LE : NODE_TYPE_OPERATOR_BINARY_LT;
      cond->andCombine(ast->createNodeBinaryOperator(t, func, info.maxDistanceExpr));
    }
    if (info.minDistanceExpr == nullptr && info.maxDistanceExpr == nullptr && info.sorted) {
      // hack to pass on the sort-to-point info
      AstNodeType t = NODE_TYPE_OPERATOR_BINARY_LT;
      std::string const& u = StaticStrings::Unlimited;
      AstNode* cc = ast->createNodeValueString(u.c_str(), u.length());
      cond->andCombine(ast->createNodeBinaryOperator(t, func, cc));
    }
  }
  if (info.filterMode != geo::FilterType::NONE) {
    // create GEO_CONTAINS / GEO_INTERSECTS
    TRI_ASSERT(info.filterExpr);
    TRI_ASSERT(info.locationVar || (info.longitudeVar && info.latitudeVar));

    AstNode* args = ast->createNodeArray(2);
    args->addMember(info.filterExpr);
    addLocationArg(args);
    if (info.filterMode == geo::FilterType::CONTAINS) {
      cond->andCombine(ast->createNodeFunctionCall("GEO_CONTAINS", args));
    } else if (info.filterMode == geo::FilterType::INTERSECTS) {
      cond->andCombine(ast->createNodeFunctionCall("GEO_INTERSECTS", args));
    } else {
      TRI_ASSERT(false);
    }
  }

  cond->normalize(plan);
  return cond;
}

// applys the optimization for a candidate
static bool applyGeoOptimization(ExecutionPlan* plan, LimitNode* ln,
                                 GeoIndexInfo const& info) {
  TRI_ASSERT(info.collection != nullptr);
  TRI_ASSERT(info.collectionNodeToReplace != nullptr);
  TRI_ASSERT(info.index);

  // verify that all vars used in the index condition are valid
  auto const& valid = info.collectionNodeToReplace->getVarsValid();
  auto checkVars = [&valid](AstNode const* expr) {
    if (expr != nullptr) {
      std::unordered_set<Variable const*> varsUsed;
      Ast::getReferencedVariables(expr, varsUsed);
      for (Variable const* v : varsUsed) {
        if (valid.find(v) == valid.end()) {
          return false; // invalid variable foud
        }
      }
    }
    return true;
  };
  if (!checkVars(info.distCenterExpr) || !checkVars(info.distCenterLatExpr) ||
      !checkVars(info.distCenterLngExpr) || !checkVars(info.filterExpr)) {
    return false;
  }

  IndexIteratorOptions opts;
  opts.sorted = info.sorted;
  opts.ascending = info.ascending;
  //opts.fullRange = info.fullRange;
  opts.limit = (info.actualLimit < SIZE_MAX) ? info.actualLimit : 0;
  opts.evaluateFCalls = false; // workaround to avoid evaluating "doc.geo"
  std::unique_ptr<Condition> condition(buildGeoCondition(plan, info));
  auto inode = new IndexNode(
      plan, plan->nextId(), info.collection->vocbase,
      info.collection, info.collectionNodeOutVar,
      std::vector<transaction::Methods::IndexHandle>{
          transaction::Methods::IndexHandle{info.index}},
      condition.get(), opts);
  plan->registerNode(inode);
  plan->replaceNode(info.collectionNodeToReplace, inode);
  condition.release();

  // remove expressions covered by our index
  Ast* ast = plan->getAst();
  for (std::pair<ExecutionNode*, Expression*> pair : info.exesToModify) {
    AstNode* root = pair.second->nodeForModification();
    auto pre = [&](AstNode const* node) -> bool {
      return node == root || Ast::IsAndOperatorType(node->type);
    };
    auto visitor = [&](AstNode* node) -> AstNode* {
      if (Ast::IsAndOperatorType(node->type)) {
        std::vector<AstNode*> keep; // always shallow copy node
        for (std::size_t i = 0; i < node->numMembers(); i++) {
          AstNode* child = node->getMemberUnchecked(i);
          if (info.nodesToRemove.find(child) == info.nodesToRemove.end()) {
            keep.push_back(child);
          }
        }

        if (keep.size() > 2) {
          AstNode* n = ast->createNodeNaryOperator(NODE_TYPE_OPERATOR_NARY_AND);
          for (size_t i = 0; i < keep.size(); i++) {
            n->addMember(keep[i]);
          }
          return n;
        } else if (keep.size() == 2) {
          return ast->createNodeBinaryOperator(NODE_TYPE_OPERATOR_BINARY_AND, keep[0], keep[1]);
        } else if (keep.size() == 1) {
          return keep[0];
        }
        return node == root ? nullptr : ast->createNodeValueBool(true);
      } else if (info.nodesToRemove.find(node) != info.nodesToRemove.end()) {
        return node == root ? nullptr : ast->createNodeValueBool(true);
      }
      return node;
    };
    auto post = [](AstNode const*){};
    AstNode* newNode = Ast::traverseAndModify(root, pre, visitor, post);
    if (newNode == nullptr) { // if root was removed, unlink FILTER or SORT
      plan->unlinkNode(pair.first);
    } else if (newNode != root) {
      pair.second->replaceNode(newNode);
    }
  }

  if (info.actualLimit < SIZE_MAX) { // add or modify LIMIT
    if (ln == nullptr) {
      ln = new LimitNode(plan, plan->nextId(), 0, info.actualLimit);
      plan->registerNode(ln);
      plan->insertAfter(inode, ln);
    } else if (info.actualLimit < ln->limit()) {
      // LIMIT cannot be modified safely if there is a SORT node
      // inbetween the enumerate-list / collection node
      TRI_ASSERT(ln->getFirstDependency()->getType() != EN::SORT);
      ln->setLimit(info.actualLimit);
    }
  }

  // signal that plan has been changed
  return true;
}

void arangodb::aql::geoIndexRule(Optimizer* opt,
                                 std::unique_ptr<ExecutionPlan> plan,
                                 OptimizerRule const* rule) {
  SmallVector<ExecutionNode*>::allocator_type::arena_type a;
  SmallVector<ExecutionNode*> nodes{a};
  bool mod = false;
  // inspect each return node and work upwards to SingletonNode
  plan->findEndNodes(nodes, true);

  for (ExecutionNode* node : nodes) {
    GeoIndexInfo info;
    ExecutionNode* current = node;
    LimitNode* limit = nullptr;

    while (current) {
      switch (current->getType()) {
        case EN::SORT:
          if (!optimizeSortNode(plan.get(), static_cast<SortNode*>(current), info)) {
            // 1. EnumerateCollectionNode x
            // 2. SortNode x.abc ASC
            // 3. LimitNode n,m  <-- cannot reuse LIMIT node here
            limit = nullptr;
          }
          break;
        case EN::FILTER:
          optimizeFilterNode(plan.get(), static_cast<FilterNode*>(current), info);
          break;
        case EN::LIMIT: // collect this so we can use it
          limit = static_cast<LimitNode*>(current);
          break;
        case EN::INDEX:
        case EN::COLLECT:
          info.invalidate(); // TODO reset info to original state instead
          break;
#pragma GCC diagnostic push
#pragma GCC diagnostic ignored "-Wimplicit-fallthrough"
        case EN::ENUMERATE_LIST:
          checkEnumerateListNode(plan.get(), static_cast<EnumerateListNode*>(current), info);
          // intentional fallthrough
#pragma GCC diagnostic pop
        case EN::ENUMERATE_COLLECTION: {
          if (info && info.collectionNodeToReplace == current) {
            mod = mod || applyGeoOptimization(plan.get(), limit, info);
          }
          break;
        }
        default:
          break;// skip
      }
      current = current->getFirstDependency();  // inspect next node
    }
  }

  opt->addPlan(std::move(plan), rule, mod);
}

/// @brief replace WITHIN_RECTANGLE, NEAR, WITHIN (under certain conditions)
void arangodb::aql::replaceLegacyGeoFunctionsRule(Optimizer* opt,
                                                  std::unique_ptr<ExecutionPlan> plan,
                                                  OptimizerRule const* rule) {
  SmallVector<ExecutionNode*>::allocator_type::arena_type a;
  SmallVector<ExecutionNode*> nodes{a};
  bool modified = false;
  // inspect all calculation nodes
  plan->findNodesOfType(nodes, EN::CALCULATION, true);

  Ast* ast = plan->getAst();
  for (ExecutionNode* en : nodes) {
    TRI_ASSERT(en->getType() == EN::CALCULATION);
    CalculationNode* originalCN = static_cast<CalculationNode*>(en);
    AstNode* root = originalCN->expression()->nodeForModification();

    auto visitor = [&](AstNode* node) -> AstNode* {
      if (node->type == NODE_TYPE_FCALL) {
        Function* func = static_cast<Function*>(node->getData());
        AstNode* fargs = node->getMemberUnchecked(0);
        if (func->name != "WITHIN_RECTANGLE" || fargs->numMembers() != 5) {
          return node; // skip
        }

        AstNode const* coll = fargs->getMemberUnchecked(0);
        AstNode const* lat1 = fargs->getMemberUnchecked(1);
        AstNode const* lng1 = fargs->getMemberUnchecked(2);
        AstNode const* lat2 = fargs->getMemberUnchecked(3);
        AstNode const* lng2 = fargs->getMemberUnchecked(4);
        if (!isValueTypeCollection(coll) || !lat1->isNumericValue() ||
            !lng1->isNumericValue() || !lat2->isNumericValue() || !
            lng2->isNumericValue()) {
          return node; // skip, invalid arguments
        }

        // check for suitable indexes
        std::string cname = coll->getString();
        std::shared_ptr<arangodb::Index> index;
        // we should not access the LogicalCollection directly
        for (auto& idx : ast->query()->trx()->indexesForCollection(cname)) {
          if (Index::isGeoIndex(idx->type())) {
            index = idx;
            break;
          }
        }
        if (!index) { // no index found
          return node;
        }

        if (coll->type != NODE_TYPE_COLLECTION) { // TODO does this work?
          addCollectionToQuery(ast->query(), cname);
          coll = ast->createNodeCollection(coll->getStringValue(),
                                           AccessMode::Type::READ);
        }

        // create an on-the-fly subquery for a full collection access
        AstNode* rootNode = ast->createNodeSubquery();

        // FOR part
        Variable* collVar = ast->variables()->createTemporaryVariable();
        AstNode* forNode = ast->createNodeFor(collVar, coll);

        // Create GET_CONTAINS function
        AstNode* loop = ast->createNodeArray(5);
        auto fn = [&](AstNode const* lat, AstNode const* lon) {
          AstNode* arr = ast->createNodeArray(2);
          arr->addMember(lon);
          arr->addMember(lat);
          loop->addMember(arr);
        };
        fn(lat1, lng1); fn(lat1, lng2); fn(lat2, lng2); fn(lat2, lng1);
        fn(lat1, lng1);
        AstNode* polygon = ast->createNodeObject();
        polygon->addMember(ast->createNodeObjectElement("type", 4, ast->createNodeValueString("Polygon", 7)));
        AstNode* coords = ast->createNodeArray(1);
        coords->addMember(loop);
        polygon->addMember(ast->createNodeObjectElement("coordinates", 11,  coords));

        fargs = ast->createNodeArray(2);
        fargs->addMember(polygon);

        // GEO_CONTAINS, needs GeoJson [Lon, Lat] ordering
        if (index->fields().size() == 2) {
          AstNode* arr = ast->createNodeArray(2);
          arr->addMember(ast->createNodeAccess(collVar, index->fields()[1]));
          arr->addMember(ast->createNodeAccess(collVar, index->fields()[0]));
          fargs->addMember(arr);
        } else {
          VPackBuilder builder;
          index->toVelocyPack(builder,true,false);
          bool geoJson = basics::VelocyPackHelper::getBooleanValue(builder.slice(), "geoJson", false);
          if (geoJson) {
            fargs->addMember(ast->createNodeAccess(collVar, index->fields()[0]));
          } else { // combined [lat, lon] field
            AstNode* arr = ast->createNodeArray(2);
            AstNode* access = ast->createNodeAccess(collVar, index->fields()[0]);
            arr->addMember(ast->createNodeIndexedAccess(access, ast->createNodeValueInt(1)));
            arr->addMember(ast->createNodeIndexedAccess(access, ast->createNodeValueInt(0)));
            fargs->addMember(arr);
          }
        }
        AstNode* fcall = ast->createNodeFunctionCall("GEO_CONTAINS", fargs);

        // FILTER part
        AstNode* filterNode = ast->createNodeFilter(fcall);

        // RETURN part
        AstNode* returnNode = ast->createNodeReturn(ast->createNodeReference(collVar));

        // add both nodes to subquery
        rootNode->addMember(forNode);
        rootNode->addMember(filterNode);
        rootNode->addMember(returnNode);

        // produce the proper ExecutionNodes from the subquery AST
        ExecutionNode* subquery = plan->fromNode(rootNode);
        if (subquery == nullptr) {
          THROW_ARANGO_EXCEPTION(TRI_ERROR_OUT_OF_MEMORY);
        }

        // and register a reference to the subquery result in the expression
        Variable* v = ast->variables()->createTemporaryVariable();
        SubqueryNode* sqn = plan->registerSubquery(
                new SubqueryNode(plan.get(), plan->nextId(), subquery, v));
        plan->insertDependency(originalCN, sqn);

        modified = true;
        return ast->createNodeReference(v);
      }
      return node;
    };

    AstNode* newNode = Ast::traverseAndModify(root, visitor);
    if (newNode != root) {
      originalCN->expression()->replaceNode(newNode);
    }
  }

  opt->addPlan(std::move(plan), rule, modified);
}<|MERGE_RESOLUTION|>--- conflicted
+++ resolved
@@ -3115,8 +3115,6 @@
       THROW_ARANGO_EXCEPTION_MESSAGE(TRI_ERROR_INTERNAL, "logic error");
     }
 
-<<<<<<< HEAD
-=======
     if (node->getType() != EN::UPSERT &&
         !node->isInInnerLoop() && 
         !getSingleShardId(plan.get(), node, static_cast<ModificationNode const*>(node)->collection()).empty()) {
@@ -3124,7 +3122,6 @@
       continue;
     }
    
->>>>>>> 3fee25dd
     ExecutionNode* originalParent = nullptr;
     if (node->hasParent()) {
       auto const& parents = node->getParents();
@@ -5559,32 +5556,10 @@
   return false;
 }
 
-<<<<<<< HEAD
 // support legacy functions without added distance field
 static bool checkLegacyGeoFunc(ExecutionPlan* plan, AstNode const* funcNode, GeoIndexInfo& info) {
   if (funcNode->type != NODE_TYPE_FCALL || funcNode->numMembers() != 1) {
     return false;
-=======
-
-GeoIndexInfo geoDistanceFunctionArgCheck(std::pair<AstNode const*, AstNode const*> const& pair
-                                        ,ExecutionPlan* plan, GeoIndexInfo info) {
-  // checks 2 parameters of distance function if they represent a valid access to
-  // latitude and longitude attribute of the geo index.
-  //
-  // disance(a,b,c,d) - possible pairs are (a,b) and (c,d)
-
-  std::pair<Variable const*, std::vector<arangodb::basics::AttributeName>> attributeAccess1;
-  std::pair<Variable const*, std::vector<arangodb::basics::AttributeName>> attributeAccess2;
-
-  // first and second should be based on the same document - need to provide the
-  // document in order to see which collection is bound to it and if that
-  // collections supports geo-index
-
-  if (!pair.first->isAttributeAccessForVariable(attributeAccess1, true) ||
-      !pair.second->isAttributeAccessForVariable(attributeAccess2, true)) {
-    info.invalidate();
-    return info;
->>>>>>> 3fee25dd
   }
   AstNode* fargs = funcNode->getMemberUnchecked(0);
   Function const* func = static_cast<Function const*>(funcNode->getData());
